#include "iuse.h"

#include <algorithm>
#include <cmath>
#include <cstdlib>
#include <set>
#include <sstream>
#include <stdexcept>
#include <vector>

#include "action.h"
#include "artifact.h"
#include "calendar.h"
#include "cata_utility.h"
#include "coordinate_conversions.h"
#include "crafting.h"
#include "debug.h"
#include "effect.h" // for weed_msg
#include "event.h"
#include "field.h"
#include "fungal_effects.h"
#include "game.h"
#include "game_inventory.h"
#include "iexamine.h"
#include "inventory.h"
#include "iuse_actor.h" // For firestarter
#include "json.h"
#include "line.h"
#include "map.h"
#include "map_iterator.h"
#include "mapdata.h"
#include "martialarts.h"
#include "messages.h"
#include "monattack.h"
#include "mongroup.h"
#include "morale_types.h"
#include "mtype.h"
#include "mutation.h"
#include "npc.h"
#include "output.h"
#include "overmap.h"
#include "overmapbuffer.h"
#include "player.h"
#include "recipe_dictionary.h"
#include "requirements.h"
#include "rng.h"
#include "sounds.h"
#include "speech.h"
#include "string_formatter.h"
#include "string_input_popup.h"
#include "submap.h"
#include "text_snippets.h"
#include "translations.h"
#include "trap.h"
#include "ui.h"
#include "uistate.h"
#include "vehicle.h"
#include "vpart_position.h"
#include "vpart_range.h"
#include "veh_type.h"
#include "weather.h"

#define RADIO_PER_TURN 25 // how many characters per turn of radio

#include "iuse_software.h"

const mtype_id mon_bee( "mon_bee" );
const mtype_id mon_blob( "mon_blob" );
const mtype_id mon_cat( "mon_cat" );
const mtype_id mon_hologram( "mon_hologram" );
const mtype_id mon_dog( "mon_dog" );
const mtype_id mon_dog_thing( "mon_dog_thing" );
const mtype_id mon_fly( "mon_fly" );
const mtype_id mon_hallu_multicooker( "mon_hallu_multicooker" );
const mtype_id mon_shadow( "mon_shadow" );
const mtype_id mon_spore( "mon_spore" );
const mtype_id mon_vortex( "mon_vortex" );
const mtype_id mon_wasp( "mon_wasp" );
const mtype_id mon_cow( "mon_cow" );

const skill_id skill_firstaid( "firstaid" );
const skill_id skill_tailor( "tailor" );
const skill_id skill_survival( "survival" );
const skill_id skill_cooking( "cooking" );
const skill_id skill_mechanics( "mechanics" );
const skill_id skill_archery( "archery" );
const skill_id skill_computer( "computer" );
const skill_id skill_cutting( "cutting" );
const skill_id skill_fabrication( "fabrication" );
const skill_id skill_electronics( "electronics" );
const skill_id skill_melee( "melee" );

const species_id ROBOT( "ROBOT" );
const species_id HALLUCINATION( "HALLUCINATION" );
const species_id ZOMBIE( "ZOMBIE" );
const species_id FUNGUS( "FUNGUS" );
const species_id INSECT( "INSECT" );

const efftype_id effect_adrenaline( "adrenaline" );
const efftype_id effect_antibiotic( "antibiotic" );
const efftype_id effect_antibiotic_visible( "antibiotic_visible" );
const efftype_id effect_asthma( "asthma" );
const efftype_id effect_attention( "attention" );
const efftype_id effect_bite( "bite" );
const efftype_id effect_bleed( "bleed" );
const efftype_id effect_blind( "blind" );
const efftype_id effect_bloodworms( "bloodworms" );
const efftype_id effect_boomered( "boomered" );
const efftype_id effect_brainworms( "brainworms" );
const efftype_id effect_cig( "cig" );
const efftype_id effect_contacts( "contacts" );
const efftype_id effect_cureall( "cureall" );
const efftype_id effect_datura( "datura" );
const efftype_id effect_dermatik( "dermatik" );
const efftype_id effect_docile( "docile" );
const efftype_id effect_downed( "downed" );
const efftype_id effect_drunk( "drunk" );
const efftype_id effect_earphones( "earphones" );
const efftype_id effect_flushot( "flushot" );
const efftype_id effect_foodpoison( "foodpoison" );
const efftype_id effect_formication( "formication" );
const efftype_id effect_fungus( "fungus" );
const efftype_id effect_glowing( "glowing" );
const efftype_id effect_hallu( "hallu" );
const efftype_id effect_high( "high" );
const efftype_id effect_infected( "infected" );
const efftype_id effect_jetinjector( "jetinjector" );
const efftype_id effect_meth( "meth" );
const efftype_id effect_music( "music" );
const efftype_id effect_paincysts( "paincysts" );
const efftype_id effect_panacea( "panacea" );
const efftype_id effect_pet( "pet" );
const efftype_id effect_poison( "poison" );
const efftype_id effect_recover( "recover" );
const efftype_id effect_run( "run" );
const efftype_id effect_shakes( "shakes" );
const efftype_id effect_slimed( "slimed" );
const efftype_id effect_smoke( "smoke" );
const efftype_id effect_spores( "spores" );
const efftype_id effect_stimpack( "stimpack" );
const efftype_id effect_strong_antibiotic( "strong_antibiotic" );
const efftype_id effect_strong_antibiotic_visible( "strong_antibiotic_visible" );
const efftype_id effect_stunned( "stunned" );
const efftype_id effect_teargas( "teargas" );
const efftype_id effect_tapeworm( "tapeworm" );
const efftype_id effect_teleglow( "teleglow" );
const efftype_id effect_tetanus( "tetanus" );
const efftype_id effect_took_anticonvulsant_visible( "took_anticonvulsant_visible" );
const efftype_id effect_took_flumed( "took_flumed" );
const efftype_id effect_took_prozac( "took_prozac" );
const efftype_id effect_took_prozac_bad( "took_prozac_bad" );
const efftype_id effect_took_prozac_visible( "took_prozac_visible" );
const efftype_id effect_took_xanax( "took_xanax" );
const efftype_id effect_took_xanax_visible( "took_xanax_visible" );
const efftype_id effect_valium( "valium" );
const efftype_id effect_visuals( "visuals" );
const efftype_id effect_weak_antibiotic( "weak_antibiotic" );
const efftype_id effect_weak_antibiotic_visible( "weak_antibiotic_visible" );
const efftype_id effect_weed_high( "weed_high" );
const efftype_id effect_winded( "winded" );
const efftype_id effect_magnesium_supplements( "magnesium" );

static const trait_id trait_ACIDBLOOD( "ACIDBLOOD" );
static const trait_id trait_ACIDPROOF( "ACIDPROOF" );
static const trait_id trait_ALCMET( "ALCMET" );
static const trait_id trait_CENOBITE( "CENOBITE" );
static const trait_id trait_CHLOROMORPH( "CHLOROMORPH" );
static const trait_id trait_EATDEAD( "EATDEAD" );
static const trait_id trait_EATPOISON( "EATPOISON" );
static const trait_id trait_GILLS( "GILLS" );
static const trait_id trait_HYPEROPIC( "HYPEROPIC" );
static const trait_id trait_ILLITERATE( "ILLITERATE" );
static const trait_id trait_LIGHTWEIGHT( "LIGHTWEIGHT" );
static const trait_id trait_MARLOSS_AVOID( "MARLOSS_AVOID" );
static const trait_id trait_MARLOSS_BLUE( "MARLOSS_BLUE" );
static const trait_id trait_MARLOSS( "MARLOSS" );
static const trait_id trait_MARLOSS_YELLOW( "MARLOSS_YELLOW" );
static const trait_id trait_MASOCHIST( "MASOCHIST" );
static const trait_id trait_MASOCHIST_MED( "MASOCHIST_MED" );
static const trait_id trait_M_DEPENDENT( "M_DEPENDENT" );
static const trait_id trait_MYOPIC( "MYOPIC" );
static const trait_id trait_NOPAIN( "NOPAIN" );
static const trait_id trait_PSYCHOPATH( "PSYCHOPATH" );
static const trait_id trait_SPIRITUAL( "SPIRITUAL" );
static const trait_id trait_THRESH_MARLOSS( "THRESH_MARLOSS" );
static const trait_id trait_THRESH_MYCUS( "THRESH_MYCUS" );
static const trait_id trait_THRESH_PLANT( "THRESH_PLANT" );
static const trait_id trait_TOLERANCE( "TOLERANCE" );
static const trait_id trait_URSINE_EYE( "URSINE_EYE" );

static const quality_id AXE( "AXE" );
static const quality_id DIG( "DIG" );

void remove_radio_mod( item &it, player &p )
{
    if( !it.has_flag( "RADIO_MOD" ) ) {
        return;
    }
    p.add_msg_if_player( _( "You remove the radio modification from your %s!" ), it.tname().c_str() );
    item mod( "radio_mod" );
    p.i_add_or_drop( mod, 1 );
    it.item_tags.erase( "RADIO_ACTIVATION" );
    it.item_tags.erase( "RADIO_MOD" );
    it.item_tags.erase( "RADIOSIGNAL_1" );
    it.item_tags.erase( "RADIOSIGNAL_2" );
    it.item_tags.erase( "RADIOSIGNAL_3" );
    it.item_tags.erase( "RADIOCARITEM" );
}

// Checks that the player does not have an active item with LITCIG flag.
bool check_litcig( player &u )
{
    auto cigs = u.items_with( []( const item & it ) {
        return it.active && it.has_flag( "LITCIG" );
    } );
    if( cigs.empty() ) {
        return true;
    }
    u.add_msg_if_player( m_info, _( "You're already smoking a %s!" ), cigs[0]->tname().c_str() );
    return false;
}

// For an explosion (which releases some kind of gas), this function
// calculates the points around that explosion where to create those
// gas fields.
// Those points must have a clear line of sight and a clear path to
// the center of the explosion.
// They must also be passable.
std::vector<tripoint> points_for_gas_cloud( const tripoint &center, int radius )
{
    const std::vector<tripoint> gas_sources = closest_tripoints_first( radius, center );
    std::vector<tripoint> result;
    for( const auto &p : gas_sources ) {
        if( g->m.impassable( p ) ) {
            continue;
        }
        if( p != center ) {
            if( !g->m.clear_path( center, p, radius, 1, 100 ) ) {
                // Can not splatter gas from center to that point, something is in the way
                continue;
            }
        }
        result.push_back( p );
    }
    return result;
}

/* iuse methods return the number of charges expended, which is usually it->charges_to_use().
 * Some items that don't normally use charges return 1 to indicate they're used up.
 * Regardless, returning 0 indicates the item has not been used up,
 * though it may have been successfully activated.
 */
int iuse::sewage( player *p, item *it, bool, const tripoint & )
{
    if( !p->query_yn( _( "Are you sure you want to drink... this?" ) ) ) {
        return 0;
    }

    p->add_memorial_log( pgettext( "memorial_male", "Ate a sewage sample." ),
                         pgettext( "memorial_female", "Ate a sewage sample." ) );
    p->vomit();
    if( one_in( 4 ) ) {
        p->mutate();
    }
    return it->type->charges_to_use();
}

int iuse::honeycomb( player *p, item *it, bool, const tripoint & )
{
    g->m.spawn_item( p->pos(), "wax", 2 );
    return it->type->charges_to_use();
}

int iuse::royal_jelly( player *p, item *it, bool, const tripoint & )
{
    p->add_effect( effect_cureall, 1_turns );
    return it->type->charges_to_use();
}

int iuse::xanax( player *p, item *it, bool, const tripoint & )
{
    p->add_msg_if_player( _( "You take some %s." ), it->tname().c_str() );
    p->add_effect( effect_took_xanax, 90_minutes );
    p->add_effect( effect_took_xanax_visible, rng( 70_minutes, 110_minutes ) );
    return it->type->charges_to_use();
}

int iuse::caff( player *p, item *it, bool, const tripoint & )
{
    p->mod_fatigue( -( it->type->comestible ? it->type->comestible->stim : 0 ) * 3 );
    return it->type->charges_to_use();
}

int iuse::atomic_caff( player *p, item *it, bool, const tripoint & )
{
    p->add_msg_if_player( m_good, _( "Wow!  This %s has a kick." ), it->tname().c_str() );
    p->mod_fatigue( -( it->type->comestible ? it->type->comestible->stim : 0 ) * 12 );
    p->irradiate( 8, true );
    return it->type->charges_to_use();
}

static constexpr time_duration alc_strength( const int strength, const time_duration &weak,
        const time_duration &medium, const time_duration &strong )
{
    return strength == 0 ? weak : strength == 1 ? medium : strong;
}

int alcohol( player &p, const item &it, const int strength )
{
    // Weaker characters are cheap drunks
    /** @EFFECT_STR_MAX reduces drunkenness duration */
    time_duration duration = alc_strength( strength, 34_minutes, 68_minutes,
                                           90_minutes ) - ( alc_strength( strength, 6_turns, 10_turns, 12_turns ) * p.str_max );
    if( p.has_trait( trait_ALCMET ) ) {
        duration = alc_strength( strength, 9_minutes, 18_minutes, 25_minutes ) - ( alc_strength( strength,
                   6_turns, 10_turns, 10_turns ) * p.str_max );
        // Metabolizing the booze improves the nutritional value;
        // might not be healthy, and still causes Thirst problems, though
        p.mod_hunger( -( abs( it.type->comestible ? it.type->comestible->stim : 0 ) ) );
        // Metabolizing it cancels out the depressant
        p.stim += abs( it.type->comestible ? it.type->comestible->stim : 0 );
    } else if( p.has_trait( trait_TOLERANCE ) ) {
        duration -= alc_strength( strength, 12_minutes, 30_minutes, 45_minutes );
    } else if( p.has_trait( trait_LIGHTWEIGHT ) ) {
        duration += alc_strength( strength, 12_minutes, 30_minutes, 45_minutes );
    }
    if( !( p.has_trait( trait_ALCMET ) ) ) {
        p.mod_painkiller( to_turns<int>( alc_strength( strength, 4_turns, 8_turns, 12_turns ) ) );
    }
    p.add_effect( effect_drunk, duration );
    return it.type->charges_to_use();
}

int iuse::alcohol_weak( player *p, item *it, bool, const tripoint & )
{
    return alcohol( *p, *it, 0 );
}

int iuse::alcohol_medium( player *p, item *it, bool, const tripoint & )
{
    return alcohol( *p, *it, 1 );
}

int iuse::alcohol_strong( player *p, item *it, bool, const tripoint & )
{
    return alcohol( *p, *it, 2 );
}

/**
 * Entry point for intentional bodily intake of smoke via paper wrapped one
 * time use items: cigars, cigarettes, etc.
 *
 * @param p Player doing the smoking
 * @param it the item to be smoked.
 * @return Charges used in item smoked
 */
int iuse::smoking( player *p, item *it, bool, const tripoint & )
{
    bool hasFire = ( p->has_charges( "fire", 1 ) );

    // make sure we're not already smoking something
    if( !check_litcig( *p ) ) {
        return 0;
    }

    if( !hasFire ) {
        p->add_msg_if_player( m_info, _( "You don't have anything to light it with!" ) );
        return 0;
    }

    item cig;
    if( it->typeId() == "cig" ) {
        cig = item( "cig_lit", calendar::turn );
        cig.item_counter = 40;
        p->mod_hunger( -3 );
        p->mod_thirst( 2 );
    } else if( it->typeId() == "handrolled_cig" ) {
        // This transforms the hand-rolled into a normal cig, which isn't exactly
        // what I want, but leaving it for now.
        cig = item( "cig_lit", calendar::turn );
        cig.item_counter = 40;
        p->mod_thirst( 2 );
        p->mod_hunger( -3 );
    } else if( it->typeId() == "cigar" ) {
        cig = item( "cigar_lit", calendar::turn );
        cig.item_counter = 120;
        p->mod_thirst( 3 );
        p->mod_hunger( -4 );
    } else if( it->typeId() == "joint" ) {
        cig = item( "joint_lit", calendar::turn );
        cig.item_counter = 40;
        p->mod_hunger( 4 );
        p->mod_thirst( 6 );
        if( p->get_painkiller() < 5 ) {
            p->set_painkiller( ( p->get_painkiller() + 3 ) * 2 );
        }
    } else {
        p->add_msg_if_player( m_bad,
                              _( "Please let the devs know you should be able to smoke a %s but the smoking code does not know how." ),
                              it->tname().c_str() );
        return 0;
    }
    // If we're here, we better have a cig to light.
    p->use_charges_if_avail( "fire", 1 );
    cig.active = true;
    p->inv.add_item( cig, false, true );
    p->add_msg_if_player( m_neutral, _( "You light a %s." ), cig.tname().c_str() );

    // Parting messages
    if( it->typeId() == "joint" ) {
        // Would group with the joint, but awkward to mutter before lighting up.
        if( one_in( 5 ) ) {
            weed_msg( *p );
        }
    }
    if( p->get_effect_dur( effect_cig ) > 100_turns * ( p->addiction_level( ADD_CIG ) + 1 ) ) {
        p->add_msg_if_player( m_bad, _( "Ugh, too much smoke... you feel nasty." ) );
    }

    return it->type->charges_to_use();
}

int iuse::ecig( player *p, item *it, bool, const tripoint & )
{
    if( it->typeId() == "ecig" ) {
        p->add_msg_if_player( m_neutral, _( "You take a puff from your electronic cigarette." ) );
    } else if( it->typeId() == "advanced_ecig" ) {
        if( p->has_charges( "nicotine_liquid", 1 ) ) {
            p->add_msg_if_player( m_neutral,
                                  _( "You inhale some vapor from your advanced electronic cigarette." ) );
            p->use_charges( "nicotine_liquid", 1 );
            item dummy_ecig = item( "ecig", calendar::turn );
            p->consume_effects( dummy_ecig );
        } else {
            p->add_msg_if_player( m_info, _( "You don't have any nicotine liquid!" ) );
            return 0;
        }
    }

    p->mod_thirst( 1 );
    p->mod_hunger( -1 );
    p->add_effect( effect_cig, 10_minutes );
    if( p->get_effect_dur( effect_cig ) > 100_turns * ( p->addiction_level( ADD_CIG ) + 1 ) ) {
        p->add_msg_if_player( m_bad, _( "Ugh, too much nicotine... you feel nasty." ) );
    }
    return it->type->charges_to_use();
}

int iuse::antibiotic( player *p, item *it, bool, const tripoint & )
{
    p->add_msg_player_or_npc( m_neutral,
                              _( "You take some antibiotics." ),
                              _( "<npcname> takes some antibiotics." ) );
    if( p->has_effect( effect_tetanus ) ) {
        if( one_in( 3 ) ) {
            p->remove_effect( effect_tetanus );
            p->add_msg_if_player( m_good, _( "The muscle spasms start to go away." ) );
        } else {
            p->add_msg_if_player( m_warning, _( "The medication does nothing to help the spasms." ) );
        }
    }
    if( p->has_effect( effect_infected ) && !p->has_effect( effect_antibiotic ) ) {
        p->add_msg_if_player( m_good,
                              _( "Maybe just placebo effect, but you feel a little better as the dose settles in." ) );
    }
    p->add_effect( effect_antibiotic, 12_hours );
    p->add_effect( effect_antibiotic_visible, rng( 9_hours, 15_hours ) );
    return it->type->charges_to_use();
}

int iuse::eyedrops( player *p, item *it, bool, const tripoint & )
{
    if( p->is_underwater() ) {
        p->add_msg_if_player( m_info, _( "You can't do that while underwater." ) );
        return 0;
    }
    if( it->charges < it->type->charges_to_use() ) {
        p->add_msg_if_player( _( "You're out of %s." ), it->tname().c_str() );
        return 0;
    }
    p->add_msg_if_player( _( "You use your %s." ), it->tname().c_str() );
    p->moves -= 150;
    if( p->has_effect( effect_boomered ) ) {
        p->remove_effect( effect_boomered );
        p->add_msg_if_player( m_good, _( "You wash the slime from your eyes." ) );
    }
    return it->type->charges_to_use();
}

int iuse::fungicide( player *p, item *it, bool, const tripoint & )
{
    if( p->is_underwater() ) {
        p->add_msg_if_player( m_info, _( "You can't do that while underwater." ) );
        return 0;
    }

    const bool has_fungus = p->has_effect( effect_fungus );
    const bool has_spores = p->has_effect( effect_spores );

    if( p->is_npc() && !has_fungus && !has_spores ) {
        return 0;
    }

    p->add_msg_player_or_npc( _( "You use your fungicide." ), _( "<npcname> uses some fungicide" ) );
    if( has_fungus && ( one_in( 3 ) ) ) {
        p->remove_effect( effect_fungus );
        p->add_msg_if_player( m_warning,
                              _( "You feel a burning sensation under your skin that quickly fades away." ) );
    }
    if( has_spores && ( one_in( 2 ) ) ) {
        if( !p->has_effect( effect_fungus ) ) {
            p->add_msg_if_player( m_warning, _( "Your skin grows warm for a moment." ) );
        }
        p->remove_effect( effect_spores );
        int spore_count = rng( 1, 6 );
        for( const tripoint &dest : g->m.points_in_radius( p->pos(), 1 ) ) {
            if( spore_count == 0 ) {
                break;
            }
            if( dest == p->pos() ) {
                continue;
            }
            if( g->m.passable( dest ) && x_in_y( spore_count, 8 ) ) {
                if( monster *const mon_ptr = g->critter_at<monster>( dest ) ) {
                    monster &critter = *mon_ptr;
                    if( g->u.sees( dest ) &&
                        !critter.type->in_species( FUNGUS ) ) {
                        add_msg( m_warning, _( "The %s is covered in tiny spores!" ),
                                 critter.name().c_str() );
                    }
                    if( !critter.make_fungus() ) {
                        critter.die( p ); // counts as kill by player
                    }
                } else {
                    g->summon_mon( mon_spore, dest );
                }
                spore_count--;
            }
        }
    }
    return it->type->charges_to_use();
}

int iuse::antifungal( player *p, item *it, bool, const tripoint & )
{
    if( p->is_underwater() ) {
        p->add_msg_if_player( m_info, _( "You can't do that while underwater." ) );
        return 0;
    }
    p->add_msg_if_player( _( "You take some antifungal medication." ) );
    if( p->has_effect( effect_fungus ) ) {
        p->remove_effect( effect_fungus );
        p->add_msg_if_player( m_warning,
                              _( "You feel a burning sensation under your skin that quickly fades away." ) );
    }
    if( p->has_effect( effect_spores ) ) {
        if( !p->has_effect( effect_fungus ) ) {
            p->add_msg_if_player( m_warning, _( "Your skin grows warm for a moment." ) );
        }
    }
    return it->type->charges_to_use();
}

int iuse::antiparasitic( player *p, item *it, bool, const tripoint & )
{
    if( p->is_underwater() ) {
        p->add_msg_if_player( m_info, _( "You can't do that while underwater." ) );
        return 0;
    }
    p->add_msg_if_player( _( "You take some antiparasitic medication." ) );
    if( p->has_effect( effect_dermatik ) ) {
        p->remove_effect( effect_dermatik );
        p->add_msg_if_player( m_good, _( "The itching sensation under your skin fades away." ) );
    }
    if( p->has_effect( effect_tapeworm ) ) {
        p->remove_effect( effect_tapeworm );
        p->mod_hunger( -1 ); // You just digested the tapeworm.
        if( p->has_trait( trait_NOPAIN ) ) {
            p->add_msg_if_player( m_good, _( "Your bowels clench as something inside them dies." ) );
        } else {
            p->add_msg_if_player( m_mixed, _( "Your bowels spasm painfully as something inside them dies." ) );
            p->mod_pain( rng( 8, 24 ) );
        }
    }
    if( p->has_effect( effect_bloodworms ) ) {
        p->remove_effect( effect_bloodworms );
        p->add_msg_if_player( _( "Your skin prickles and your veins itch for a few moments." ) );
    }
    if( p->has_effect( effect_brainworms ) ) {
        p->remove_effect( effect_brainworms );
        if( p->has_trait( trait_NOPAIN ) ) {
            p->add_msg_if_player( m_good, _( "The pressure inside your head feels better already." ) );
        } else {
            p->add_msg_if_player( m_mixed,
                                  _( "Your head pounds like a sore tooth as something inside of it dies." ) );
            p->mod_pain( rng( 8, 24 ) );
        }
    }
    if( p->has_effect( effect_paincysts ) ) {
        p->remove_effect( effect_paincysts );
        if( p->has_trait( trait_NOPAIN ) ) {
            p->add_msg_if_player( m_good, _( "The stiffness in your joints goes away." ) );
        } else {
            p->add_msg_if_player( m_good, _( "The pain in your joints goes away." ) );
        }
    }
    return it->type->charges_to_use();
}

int iuse::anticonvulsant( player *p, item *it, bool, const tripoint & )
{
    p->add_msg_if_player( _( "You take some anticonvulsant medication." ) );
    /** @EFFECT_STR reduces duration of anticonvulsant medication */
    time_duration duration = 8_hours - p->str_cur * rng( 0_turns, 100_turns );
    if( p->has_trait( trait_TOLERANCE ) ) {
        duration -= 1_hours;
    }
    if( p->has_trait( trait_LIGHTWEIGHT ) ) {
        duration += 2_hours;
    }
    p->add_effect( effect_valium, duration );
    p->add_effect( effect_took_anticonvulsant_visible, duration );
    p->add_effect( effect_high, duration );
    if( p->has_effect( effect_shakes ) ) {
        p->remove_effect( effect_shakes );
        p->add_msg_if_player( m_good, _( "You stop shaking." ) );
    }
    return it->type->charges_to_use();
}

int iuse::weed_cake( player *p, item *it, bool, const tripoint & )
{
    p->add_msg_if_player(
        _( "You start scarfing down the delicious cake.  It tastes a little funny though..." ) );
    time_duration duration = 12_minutes;
    if( p->has_trait( trait_TOLERANCE ) ) {
        duration = 9_minutes;
    }
    if( p->has_trait( trait_LIGHTWEIGHT ) ) {
        duration = 15_minutes;
    }
    p->mod_hunger( 2 );
    p->mod_thirst( 6 );
    if( p->get_painkiller() < 5 ) {
        p->set_painkiller( ( p->get_painkiller() + 3 ) * 2 );
    }
    p->add_effect( effect_weed_high, duration );
    p->moves -= 100;
    if( one_in( 5 ) ) {
        weed_msg( *p );
    }
    return it->type->charges_to_use();
}

int iuse::coke( player *p, item *it, bool, const tripoint & )
{
    p->add_msg_if_player( _( "You snort a bump of coke." ) );
    /** @EFFECT_STR reduces duration of coke */
    time_duration duration = 21_turns - 1_turns * p->str_cur + rng( 0_turns, 10_turns );
    if( p->has_trait( trait_TOLERANCE ) ) {
        duration -= 1_minutes; // Symmetry would cause problems :-/
    }
    if( p->has_trait( trait_LIGHTWEIGHT ) ) {
        duration += 2_minutes;
    }
    p->mod_hunger( -8 );
    p->add_effect( effect_high, duration );
    return it->type->charges_to_use();
}

int iuse::meth( player *p, item *it, bool, const tripoint & )
{
    /** @EFFECT_STR reduces duration of meth */
    time_duration duration = 1_minutes * ( 60 - p->str_cur );
    if( p->has_amount( "apparatus", 1 ) && p->use_charges_if_avail( "fire", 1 ) ) {
        p->add_msg_if_player( m_neutral, _( "You smoke your meth." ) );
        p->add_msg_if_player( m_good, _( "The world seems to sharpen." ) );
        p->mod_fatigue( -375 );
        if( p->has_trait( trait_TOLERANCE ) ) {
            duration *= 1.2;
        } else {
            duration *= ( p->has_trait( trait_LIGHTWEIGHT ) ? 1.8 : 1.5 );
        }
        // breathe out some smoke
        for( int i = 0; i < 3; i++ ) {
            g->m.add_field( {p->posx() + static_cast<int>( rng( -2, 2 ) ), p->posy() + static_cast<int>( rng( -2, 2 ) ), p->posz()},
                            fd_methsmoke, 2 );
        }
    } else {
        p->add_msg_if_player( _( "You snort some crystal meth." ) );
        p->mod_fatigue( -300 );
    }
    if( !p->has_effect( effect_meth ) ) {
        duration += 1_hours;
    }
    if( duration > 0_turns ) {
        // meth actually inhibits hunger, weaker characters benefit more
        /** @EFFECT_STR_MAX >4 experiences less hunger benefit from meth */
        int hungerpen = ( p->str_max < 5 ? 35 : 40 - ( 2 * p->str_max ) );
        if( hungerpen > 0 ) {
            p->mod_hunger( -hungerpen );
        }
        p->add_effect( effect_meth, duration );
    }
    return it->type->charges_to_use();
}

int iuse::vaccine( player *p, item *it, bool, const tripoint & )
{
    p->add_msg_if_player( _( "You inject the vaccine." ) );
    p->add_msg_if_player( m_good, _( "You feel tough." ) );
    p->mod_healthy_mod( 200, 200 );
    p->mod_pain( 3 );
    item syringe( "syringe", it->birthday() );
    p->i_add( syringe );
    return it->type->charges_to_use();
}

int iuse::flu_vaccine( player *p, item *it, bool, const tripoint & )
{
    p->add_msg_if_player( _( "You inject the vaccine." ) );
    p->add_msg_if_player( m_good, _( "You no longer need to fear the flu." ) );
    p->add_effect( effect_flushot, 1_turns, num_bp, true );
    p->mod_pain( 3 );
    item syringe( "syringe", it->birthday() );
    p->i_add( syringe );
    return it->type->charges_to_use();
}

int iuse::poison( player *p, item *it, bool, const tripoint & )
{
    if( ( p->has_trait( trait_EATDEAD ) ) ) {
        return it->type->charges_to_use();
    }

    // NPCs have a magical sense of what is inedible
    // Players can abuse the crafting menu instead...
    if( !it->has_flag( "HIDDEN_POISON" ) &&
        ( p->is_npc() ||
          !p->query_yn( _( "Are you sure you want to eat this? It looks poisonous..." ) ) ) ) {
        return 0;
    }
    /** @EFFECT_STR increases EATPOISON trait effectiveness (50-90%) */
    if( ( p->has_trait( trait_EATPOISON ) ) && ( !( one_in( p->str_cur / 2 ) ) ) ) {
        return it->type->charges_to_use();
    }
    p->add_effect( effect_poison, 1_hours );
    p->add_effect( effect_foodpoison, 3_hours );
    return it->type->charges_to_use();
}

int iuse::meditate( player *p, item *it, bool t, const tripoint & )
{
    if( !p || t ) {
        return 0;
    }

    if( p->has_trait( trait_SPIRITUAL ) ) {
        p->assign_activity( activity_id( "ACT_MEDITATE" ), 2000 );
    } else {
        p->add_msg_if_player( _( "This %s probably meant a lot to someone at one time." ),
                              it->tname().c_str() );
    }
    return it->type->charges_to_use();
}

int iuse::thorazine( player *p, item *it, bool, const tripoint & )
{
    p->mod_fatigue( 5 );
    p->remove_effect( effect_hallu );
    p->remove_effect( effect_visuals );
    p->remove_effect( effect_high );
    if( !p->has_effect( effect_dermatik ) ) {
        p->remove_effect( effect_formication );
    }
    if( one_in( 50 ) ) { // adverse reaction
        p->add_msg_if_player( m_bad, _( "You feel completely exhausted." ) );
        p->mod_fatigue( 15 );
    } else {
        p->add_msg_if_player( m_warning, _( "You feel a bit wobbly." ) );
    }
    return it->type->charges_to_use();
}

int iuse::prozac( player *p, item *it, bool, const tripoint & )
{
    if( !p->has_effect( effect_took_prozac ) ) {
        p->add_effect( effect_took_prozac, 12_hours );
    } else {
        p->stim += 3;
    }
    if( one_in( 50 ) ) { // adverse reaction, same duration as prozac effect.
        p->add_msg_if_player( m_warning, _( "You suddenly feel hollow inside." ) );
        p->add_effect( effect_took_prozac_bad, p->get_effect_dur( effect_took_prozac ) );
    }
    p->add_effect( effect_took_prozac_visible, rng( 9_hours, 15_hours ) );
    return it->type->charges_to_use();
}

int iuse::sleep( player *p, item *it, bool, const tripoint & )
{
    p->mod_fatigue( 40 );
    p->add_msg_if_player( m_warning, _( "You feel very sleepy..." ) );
    return it->type->charges_to_use();
}

int iuse::datura( player *p, item *it, bool, const tripoint & )
{
    if( p->is_npc() ) {
        return 0;
    }

    p->add_effect( effect_datura, rng( 200_minutes, 800_minutes ) );
    p->add_msg_if_player( _( "You eat the datura seed." ) );
    if( p->has_trait( trait_SPIRITUAL ) ) {
        p->add_morale( MORALE_FOOD_GOOD, 36, 72, 2_hours, 1_hours, false, it->type );
    }
    return it->type->charges_to_use();
}

int iuse::flumed( player *p, item *it, bool, const tripoint & )
{
    p->add_effect( effect_took_flumed, 10_hours );
    p->add_msg_if_player( _( "You take some %s" ), it->tname().c_str() );
    return it->type->charges_to_use();
}

int iuse::flusleep( player *p, item *it, bool, const tripoint & )
{
    p->add_effect( effect_took_flumed, 12_hours );
    p->mod_fatigue( 30 );
    p->add_msg_if_player( _( "You take some %s" ), it->tname().c_str() );
    p->add_msg_if_player( m_warning, _( "You feel very sleepy..." ) );
    return it->type->charges_to_use();
}

int iuse::inhaler( player *p, item *it, bool, const tripoint & )
{
    p->add_msg_if_player( m_neutral, _( "You take a puff from your inhaler." ) );
    if( !p->remove_effect( effect_asthma ) ) {
        p->mod_fatigue( -3 ); // if we don't have asthma can be used as stimulant
        if( one_in( 20 ) ) {   // with a small but significant risk of adverse reaction
            p->add_effect( effect_shakes, rng( 2_minutes, 5_minutes ) );
        }
    }
    p->remove_effect( effect_smoke );
    return it->type->charges_to_use();
}

int iuse::oxygen_bottle( player *p, item *it, bool, const tripoint & )
{
    p->moves -= 500;
    p->add_msg_if_player( m_neutral, _( "You breathe deeply from the %s" ), it->tname().c_str() );
    if( p->has_effect( effect_smoke ) ) {
        p->remove_effect( effect_smoke );
    } else if( p->has_effect( effect_teargas ) ) {
        p->remove_effect( effect_teargas );
    } else if( p->has_effect( effect_asthma ) ) {
        p->remove_effect( effect_asthma );
    } else if( p->stim < 16 ) {
        p->stim += 8;
        p->mod_painkiller( 2 );
    }
    p->remove_effect( effect_winded );
    p->mod_painkiller( 2 );
    return it->type->charges_to_use();
}

int iuse::blech( player *p, item *it, bool, const tripoint & )
{
    // TODO: Add more effects?
    if( it->made_of( LIQUID ) ) {
        if( !p->query_yn( _( "This looks unhealthy, sure you want to drink it?" ) ) ) {
            return 0;
        }
    } else { //Assume that if a blech consumable isn't a drink, it will be eaten.
        if( !p->query_yn( _( "This looks unhealthy, sure you want to eat it?" ) ) ) {
            return 0;
        }
    }

    if( it->has_flag( "ACID" ) && ( p->has_trait( trait_ACIDPROOF ) ||
                                    p->has_trait( trait_ACIDBLOOD ) ) ) {
        p->add_msg_if_player( m_bad, _( "Blech, that tastes gross!" ) );
        //reverse the harmful values of drinking this acid.
        double multiplier = -1;
        p->mod_hunger( -p->nutrition_for( *it ) * multiplier );
        p->mod_thirst( -it->type->comestible->quench * multiplier );
        p->mod_thirst( -20 ); //acidproof people can drink acids like diluted water.
        p->mod_stomach_water( 20 );
        p->mod_healthy_mod( it->type->comestible->healthy * multiplier,
                            it->type->comestible->healthy * multiplier );
        p->add_morale( MORALE_FOOD_BAD, it->type->comestible->fun * multiplier, 60, 1_hours, 30_minutes,
                       false, it->type );
    } else {
        p->add_msg_if_player( m_bad, _( "Blech, that burns your throat!" ) );
        p->mod_pain( rng( 32, 64 ) );
        p->add_effect( effect_poison, 1_hours );
        p->apply_damage( nullptr, bp_torso, rng( 4, 12 ) );
        p->vomit();
    }
    return it->type->charges_to_use();
}

int iuse::plantblech( player *p, item *it, bool, const tripoint &pos )
{
    if( p->has_trait( trait_THRESH_PLANT ) ) {
        double multiplier = -1;
        if( p->has_trait( trait_CHLOROMORPH ) ) {
            multiplier = -3;
            p->add_msg_if_player( m_good, _( "The meal is revitalizing." ) );
        } else {
            p->add_msg_if_player( m_good, _( "Oddly enough, this doesn't taste so bad." ) );
        }

        //reverses the harmful values of drinking fertilizer
        p->mod_hunger( p->nutrition_for( *it ) * multiplier );
        p->mod_thirst( -it->type->comestible->quench * multiplier );
        p->mod_healthy_mod( it->type->comestible->healthy * multiplier,
                            it->type->comestible->healthy * multiplier );
        p->add_morale( MORALE_FOOD_GOOD, -10 * multiplier, 60, 1_hours, 30_minutes, false, it->type );
        return it->type->charges_to_use();
    } else {
        return blech( p, it, true, pos );
    }
}

int iuse::chew( player *p, item *it, bool, const tripoint & )
{
    // TODO: Add more effects?
    p->add_msg_if_player( _( "You chew your %s." ), it->tname().c_str() );
    return it->type->charges_to_use();
}

// Helper to handle the logic of removing some random mutations.
static void do_purify( player &p )
{
    std::vector<trait_id> valid; // Which flags the player has
    for( auto &traits_iter : mutation_branch::get_all() ) {
        if( p.has_trait( traits_iter.id ) && !p.has_base_trait( traits_iter.id ) ) {
            //Looks for active mutation
            valid.push_back( traits_iter.id );
        }
    }
    if( valid.empty() ) {
        p.add_msg_if_player( _( "You feel cleansed." ) );
        return;
    }
    int num_cured = rng( 1, valid.size() );
    num_cured = std::min( 4, num_cured );
    for( int i = 0; i < num_cured && !valid.empty(); i++ ) {
        const trait_id id = random_entry_removed( valid );
        if( p.purifiable( id ) ) {
            p.remove_mutation( id );
        } else {
            p.add_msg_if_player( m_warning, _( "You feel a slight itching inside, but it passes." ) );
        }
    }
}

int iuse::purifier( player *p, item *it, bool, const tripoint & )
{
    mutagen_attempt checks = mutagen_common_checks( *p, *it, false,
                             pgettext( "memorial_male", "Consumed purifier." ), pgettext( "memorial_female",
                                     "Consumed purifier." ) );
    if( !checks.allowed ) {
        return checks.charges_used;
    }

    do_purify( *p );
    return it->type->charges_to_use();
}

int iuse::purify_iv( player *p, item *it, bool, const tripoint & )
{
    mutagen_attempt checks = mutagen_common_checks( *p, *it, false,
                             pgettext( "memorial_male", "Injected purifier." ), pgettext( "memorial_female",
                                     "Injected purifier." ) );
    if( !checks.allowed ) {
        return checks.charges_used;
    }

    std::vector<trait_id> valid; // Which flags the player has
    for( auto &traits_iter : mutation_branch::get_all() ) {
        if( p->has_trait( traits_iter.id ) && !p->has_base_trait( traits_iter.id ) ) {
            //Looks for active mutation
            valid.push_back( traits_iter.id );
        }
    }
    if( valid.empty() ) {
        p->add_msg_if_player( _( "You feel cleansed." ) );
        return it->type->charges_to_use();
    }
    int num_cured = rng( 4,
                         valid.size() ); //Essentially a double-strength purifier, but guaranteed at least 4.  Double-edged and all
    if( num_cured > 8 ) {
        num_cured = 8;
    }
    for( int i = 0; i < num_cured && !valid.empty(); i++ ) {
        const trait_id id = random_entry_removed( valid );
        if( p->purifiable( id ) ) {
            p->remove_mutation( id );
        } else {
            p->add_msg_if_player( m_warning, _( "You feel a distinct burning inside, but it passes." ) );
        }
        if( !( p->has_trait( trait_NOPAIN ) ) ) {
            p->mod_pain( 2 * num_cured ); //Hurts worse as it fixes more
            p->add_msg_if_player( m_warning, _( "Feels like you're on fire, but you're OK." ) );
        }
        p->mod_hunger( 2 * num_cured );
        p->mod_thirst( 2 * num_cured );
        p->mod_fatigue( 2 * num_cured );
    }
    return it->type->charges_to_use();
}

int iuse::purify_smart( player *p, item *it, bool, const tripoint & )
{
    mutagen_attempt checks = mutagen_common_checks( *p, *it, false,
                             pgettext( "memorial_male", "Injected smart purifier." ), pgettext( "memorial_female",
                                     "Injected smart purifier." ) );
    if( !checks.allowed ) {
        return checks.charges_used;
    }

    std::vector<trait_id> valid; // Which flags the player has
    std::vector<std::string> valid_names; // Which flags the player has
    for( auto &traits_iter : mutation_branch::get_all() ) {
        if( p->has_trait( traits_iter.id ) &&
            !p->has_base_trait( traits_iter.id ) &&
            p->purifiable( traits_iter.id ) ) {
            //Looks for active mutation
            valid.push_back( traits_iter.id );
            valid_names.push_back( traits_iter.id->name() );
        }
    }
    if( valid.empty() ) {
        p->add_msg_if_player( _( "You don't have any mutations to purify." ) );
        return 0;
    }

    int mutation_index = uilist( _( "Choose a mutation to purify" ), valid_names );
    if( mutation_index < 0 ) {
        return 0;
    }

    p->add_msg_if_player(
        _( "You inject the purifier.  The liquid thrashes inside the tube and goes down reluctantly." ) );

    p->remove_mutation( valid[mutation_index] );
    valid.erase( valid.begin() + mutation_index );

    // and one or two more untargeted purifications.
    if( !valid.empty() ) {
        p->remove_mutation( random_entry_removed( valid ) );
    }
    if( !valid.empty() && one_in( 2 ) ) {
        p->remove_mutation( random_entry_removed( valid ) );
    }

    p->mod_pain( 3 );

    item syringe( "syringe", it->birthday() );
    p->i_add( syringe );
    return it->type->charges_to_use();
}

void spawn_spores( const player &p )
{
    int spores_spawned = 0;
    fungal_effects fe( *g, g->m );
    for( const tripoint &dest : closest_tripoints_first( 4, p.pos() ) ) {
        if( g->m.impassable( dest ) ) {
            continue;
        }
        float dist = rl_dist( dest, p.pos() );
        if( x_in_y( 1, dist ) ) {
            fe.marlossify( dest );
        }
        if( g->critter_at( dest ) != nullptr ) {
            continue;
        }
        if( one_in( 10 + 5 * dist ) && one_in( spores_spawned * 2 ) ) {
            if( monster *const spore = g->summon_mon( mon_spore, dest ) ) {
                spore->friendly = -1;
                spores_spawned++;
            }
        }
    }
}

static void marloss_common( player &p, item &it, const trait_id &current_color )
{
    static const std::map<trait_id, add_type> mycus_colors = {{
            { trait_MARLOSS_BLUE, ADD_MARLOSS_B }, { trait_MARLOSS_YELLOW, ADD_MARLOSS_Y }, { trait_MARLOSS, ADD_MARLOSS_R }
        }
    };

    if( p.has_trait( current_color ) || p.has_trait( trait_THRESH_MARLOSS ) ) {
        p.add_msg_if_player( m_good,
                             _( "As you eat the %s, you have a near-religious experience, feeling at one with your surroundings..." ),
                             it.tname().c_str() );
        p.add_morale( MORALE_MARLOSS, 100, 1000 );
        for( const std::pair<trait_id, add_type> &pr : mycus_colors ) {
            if( pr.first != current_color ) {
                p.add_addiction( pr.second, 50 );
            }
        }

        p.set_hunger( -10 );
        spawn_spores( p );
        return;
    }

    int marloss_count = std::count_if( mycus_colors.begin(), mycus_colors.end(),
    [&p]( const std::pair<trait_id, add_type> &pr ) {
        return p.has_trait( pr.first );
    } );

    /* If we're not already carriers of current type of Marloss, roll for a random effect:
     * 1 - Mutate
     * 2 - Mutate
     * 3 - Mutate
     * 4 - Purify
     * 5 - Purify
     * 6 - Cleanse radiation + Purify
     * 7 - Fully satiate
     * 8 - Vomit
     * 9-12 - Give Marloss mutation
     */
    int effect = rng( 1, 12 );
    if( effect <= 3 ) {
        p.add_msg_if_player( _( "It tastes extremely strange!" ) );
        p.mutate();
        // Gruss dich, mutation drain, missed you!
        p.mod_pain( 2 * rng( 1, 5 ) );
        p.mod_hunger( 10 );
        p.mod_thirst( 10 );
        p.mod_fatigue( 5 );
    } else if( effect <= 6 ) { // Radiation cleanse is below
        p.add_msg_if_player( m_good, _( "You feel better all over." ) );
        p.mod_painkiller( 30 );
        iuse dummy;
        dummy.purifier( &p, &it, false, p.pos() );
        if( effect == 6 ) {
            p.radiation = 0;
        }
    } else if( effect == 7 ) {
        p.add_msg_if_player( m_good, _( "It is delicious, and very filling!" ) );
        p.set_hunger( -10 );
    } else if( effect == 8 ) {
        p.add_msg_if_player( m_bad, _( "You take one bite, and immediately vomit!" ) );
        p.vomit();
    } else if( p.crossed_threshold() ) {
        // Mycus Rejection.  Goo already present fights off the fungus.
        p.add_msg_if_player( m_bad,
                             _( "You feel a familiar warmth, but suddenly it surges into an excruciating burn as you convulse, vomiting, and black out..." ) );
        p.add_memorial_log( pgettext( "memorial_male", "Suffered Marloss Rejection." ),
                            pgettext( "memorial_female", "Suffered Marloss Rejection." ) );
        p.vomit();
        p.mod_pain( 90 );
        p.hurtall( rng( 40, 65 ), nullptr ); // No good way to say "lose half your current HP"
        /** @EFFECT_INT slightly reduces sleep duration when eating mycus+goo */
        p.fall_asleep( 10_hours - p.int_cur *
                       1_minutes ); // Hope you were eating someplace safe.  Mycus v. Goo in your guts is no joke.
        for( const std::pair<trait_id, add_type> &pr : mycus_colors ) {
            p.unset_mutation( pr.first );
            p.rem_addiction( pr.second );
        }
        p.set_mutation(
            trait_MARLOSS_AVOID ); // And if you survive it's etched in your RNA, so you're unlikely to repeat the experiment.
    } else if( marloss_count >= 2 ) {
        p.add_msg_if_player( m_bad,
                             _( "You feel a familiar warmth, but suddenly it surges into painful burning as you convulse and collapse to the ground..." ) );
        /** @EFFECT_INT reduces sleep duration when eating wrong color marloss */
        p.fall_asleep( 40_minutes - 1_minutes * p.int_cur / 2 );
        for( const std::pair<trait_id, add_type> &pr : mycus_colors ) {
            p.unset_mutation( pr.first );
            p.rem_addiction( pr.second );
        }

        p.set_mutation( trait_THRESH_MARLOSS );
        g->m.ter_set( p.pos(), t_marloss );
        p.add_memorial_log( pgettext( "memorial_male", "Opened the Marloss Gateway." ),
                            pgettext( "memorial_female", "Opened the Marloss Gateway." ) );
        p.add_msg_if_player( m_good,
                             _( "You wake up in a marloss bush.  Almost *cradled* in it, actually, as though it grew there for you." ) );
        //~ Beginning to hear the Mycus while conscious: that's it speaking
        p.add_msg_if_player( m_good,
                             _( "unity.  together we have reached the door.  we provide the final key.  now to pass through..." ) );
    } else {
        p.add_msg_if_player( _( "You feel a strange warmth spreading throughout your body..." ) );
        p.set_mutation( current_color );
        // Give us addictions to the other two colors, but cure one for current color
        for( const std::pair<trait_id, add_type> &pr : mycus_colors ) {
            if( pr.first == current_color ) {
                p.rem_addiction( pr.second );
            } else {
                p.add_addiction( pr.second, 60 );
            }
        }
    }
}

static bool marloss_prevented( const player &p )
{
    if( p.is_npc() ) {
        return true;
    }
    if( p.has_trait( trait_MARLOSS_AVOID ) ) {
        //~"Uh-uh" is a sound used for "nope", "no", etc.
        p.add_msg_if_player( m_warning,
                             _( "After what happened that last time?  uh-uh.  You're not eating that alien poison." ) );
        return true;
    }
    if( p.has_trait( trait_THRESH_MYCUS ) ) {
        p.add_msg_if_player( m_info,
                             _( "We no longer require this scaffolding.  We reserve it for other uses." ) );
        return true;
    }

    return false;
}

int iuse::marloss( player *p, item *it, bool, const tripoint & )
{
    if( marloss_prevented( *p ) ) {
        return 0;
    }

    p->add_memorial_log( pgettext( "memorial_male", "Ate a marloss berry." ),
                         pgettext( "memorial_female", "Ate a marloss berry." ) );

    marloss_common( *p, *it, trait_MARLOSS );
    return it->type->charges_to_use();
}

int iuse::marloss_seed( player *p, item *it, bool, const tripoint & )
{
    if( !query_yn( _( "Sure you want to eat the %s? You could plant it in a mound of dirt." ),
                   colorize( it->tname(), it->color_in_inventory() ) ) ) {
        return 0; // Save the seed for later!
    }

    if( marloss_prevented( *p ) ) {
        return 0;
    }

    p->add_memorial_log( pgettext( "memorial_male", "Ate a marloss seed." ),
                         pgettext( "memorial_female", "Ate a marloss seed." ) );

    marloss_common( *p, *it, trait_MARLOSS_BLUE );
    return it->type->charges_to_use();
}

int iuse::marloss_gel( player *p, item *it, bool, const tripoint & )
{
    if( marloss_prevented( *p ) ) {
        return 0;
    }

    p->add_memorial_log( pgettext( "memorial_male", "Ate some marloss jelly." ),
                         pgettext( "memorial_female", "Ate some marloss jelly." ) );

    marloss_common( *p, *it, trait_MARLOSS_YELLOW );
    return it->type->charges_to_use();
}

int iuse::mycus( player *p, item *it, bool t, const tripoint &pos )
{
    if( p->is_npc() ) {
        return it->type->charges_to_use();
    }
    // Welcome our guide.  Welcome.  To. The Mycus.
    if( p->has_trait( trait_THRESH_MARLOSS ) ) {
        p->add_memorial_log( pgettext( "memorial_male", "Became one with the Mycus." ),
                             pgettext( "memorial_female", "Became one with the Mycus." ) );
        p->add_msg_if_player( m_neutral,
                              _( "The apple tastes amazing, and you finish it quickly, not even noticing the lack of any core or seeds." ) );
        p->add_msg_if_player( m_good, _( "You feel better all over." ) );
        p->mod_painkiller( 30 );
        this->purifier( p, it, t, pos ); // Clear out some of that goo you may have floating around
        p->radiation = 0;
        p->healall( 4 ); // Can't make you a whole new person, but not for lack of trying
        p->add_msg_if_player( m_good,
                              _( "As the apple settles in, you feel ecstasy radiating through every part of your body..." ) );
        p->add_morale( MORALE_MARLOSS, 1000, 1000 ); // Last time you'll ever have it this good.  So enjoy.
        p->add_msg_if_player( m_good,
                              _( "Your eyes roll back in your head.  Everything dissolves into a blissful haze..." ) );
        /** @EFFECT_INT slightly reduces sleep duration when eating mycus */
        p->fall_asleep( 5_hours - p->int_cur * 1_minutes );
        p->unset_mutation( trait_THRESH_MARLOSS );
        p->set_mutation( trait_THRESH_MYCUS );
        //~ The Mycus does not use the term (or encourage the concept of) "you".  The PC is a local/native organism, but is now the Mycus.
        //~ It still understands the concept, but uninitelligent fungaloids and mind-bent symbiotes should not need it.
        //~ We are the Mycus.
        g->refresh_all();
        popup( _( "We welcome into us. We have endured long in this forbidding world." ) );
        p->add_msg_if_player( " " );
        p->add_msg_if_player( m_good,
                              _( "A sea of white caps, waving gently. A haze of spores wafting silently over a forest." ) );
        g->refresh_all();
        popup( _( "The natives have a saying: \"E Pluribus Unum.\"  Out of many, one." ) );
        p->add_msg_if_player( " " );
        p->add_msg_if_player( m_good,
                              _( "The blazing pink redness of the berry. The juices spreading across your tongue, the warmth draping over us like a lover's embrace." ) );
        g->refresh_all();
        popup( _( "We welcome the union of our lines in our local guide.  We will prosper, and unite this world. Even now, our fruits adapt to better serve local physiology." ) );
        p->add_msg_if_player( " " );
        p->add_msg_if_player( m_good,
                              _( "The sky-blue of the seed. The nutty, creamy flavors intermingling with the berry, a memory that will never leave us." ) );
        g->refresh_all();
        popup( _( "As, in time, shall we adapt to better welcome those who have not received us." ) );
        p->add_msg_if_player( " " );
        p->add_msg_if_player( m_good,
                              _( "The amber-yellow of the sap. Feel it flowing through our veins, taking the place of the strange, thin red gruel called \"blood.\"" ) );
        g->refresh_all();
        popup( _( "We are the Mycus." ) );
        /*p->add_msg_if_player( m_good,
                              _( "We welcome into us.  We have endured long in this forbidding world." ) );
        p->add_msg_if_player( m_good,
                              _( "The natives have a saying: \"E Pluribus Unum\"  Out of many, one." ) );
        p->add_msg_if_player( m_good,
                              _( "We welcome the union of our lines in our local guide.  We will prosper, and unite this world." ) );
        p->add_msg_if_player( m_good, _( "Even now, our fruits adapt to better serve local physiology." ) );
        p->add_msg_if_player( m_good,
                              _( "As, in time, shall we adapt to better welcome those who have not received us." ) );*/
        fungal_effects fe( *g, g->m );
        for( const tripoint &pos : g->m.points_in_radius( p->pos(), 3 ) ) {
            fe.marlossify( pos );
        }
        p->rem_addiction( ADD_MARLOSS_R );
        p->rem_addiction( ADD_MARLOSS_B );
        p->rem_addiction( ADD_MARLOSS_Y );
    } else if( p->has_trait( trait_THRESH_MYCUS ) &&
               !p->has_trait( trait_M_DEPENDENT ) ) { // OK, now set the hook.
        if( !one_in( 3 ) ) {
            p->mutate_category( "MYCUS" );
            p->mod_hunger( 10 );
            p->mod_thirst( 10 );
            p->mod_fatigue( 5 );
            p->add_morale( MORALE_MARLOSS, 25, 200 ); // still covers up mutation pain
        }
    } else if( p->has_trait( trait_THRESH_MYCUS ) ) {
        p->mod_painkiller( 5 );
        p->stim += 5;
    } else { // In case someone gets one without having been adapted first.
        // Marloss is the Mycus' method of co-opting humans.  Mycus fruit is for symbiotes' maintenance and development.
        p->add_msg_if_player(
            _( "This apple tastes really weird!  You're not sure it's good for you..." ) );
        p->mutate();
        p->mod_pain( 2 * rng( 1, 5 ) );
        p->mod_hunger( 10 );
        p->mod_thirst( 10 );
        p->mod_fatigue( 5 );
        p->vomit(); // no hunger/quench benefit for you
        p->mod_healthy_mod( -8, -50 );
    }
    return it->type->charges_to_use();
}

// Types of petfood for taming each different monster.
enum Petfood {
    DOGFOOD,
    CATFOOD,
    CATTLEFODDER,
    BIRDFOOD
};

int feedpet( player &p, monster &mon, m_flag food_flag, const char *message )
{
    if( mon.has_flag( food_flag ) ) {
        p.add_msg_if_player( m_good, message, mon.get_name().c_str() );
        mon.friendly = -1;
        mon.add_effect( effect_pet, 1_turns, num_bp, true );
        return 1;
    } else {
        p.add_msg_if_player( _( "The %s doesn't want that kind of food." ), mon.get_name().c_str() );
        return 0;
    }
}

int petfood( player &p, const item &it, Petfood animal_food_type )
{
    const cata::optional<tripoint> pnt_ = choose_adjacent( string_format( _( "Put the %s where?" ),
                                          it.tname() ) );
    if( !pnt_ ) {
        return 0;
    }
    const tripoint pnt = *pnt_;
    p.moves -= 15;

    // First a check to see if we are trying to feed a NPC dog food.
    if( animal_food_type == DOGFOOD && g->critter_at<npc>( pnt ) != nullptr ) {
        if( npc *const person_ = g->critter_at<npc>( pnt ) ) {
            npc &person = *person_;
            if( query_yn( _( "Are you sure you want to feed a person the dog food?" ) ) ) {
                p.add_msg_if_player( _( "You put your %1$s into %2$s's mouth!" ), it.tname().c_str(),
                                     person.name.c_str() );
                if( person.is_friend() || x_in_y( 9, 10 ) ) {
                    person.say(
                        _( "Okay, but please, don't give me this again.  I don't want to eat dog food in the cataclysm all day." ) );
                    return 1;
                } else {
                    p.add_msg_if_player( _( "%s knocks it out from your hand!" ), person.name.c_str() );
                    person.make_angry();
                    return 1;
                }
            } else {
                p.add_msg_if_player( _( "Never mind." ) );
                return 0;
            }
        }
        // Then monsters.
    } else if( monster *const mon_ptr = g->critter_at<monster>( pnt, true ) ) {
        monster &mon = *mon_ptr;

        if( mon.is_hallucination() ) {
            p.add_msg_if_player( _( "You try to feed the %s some %s, but it vanishes!" ),
                                 mon.type->nname().c_str(), it.tname().c_str() );
            mon.die( nullptr );
            return 0;
        }

        // This switch handles each petfood for each type of tameable monster.
        switch( animal_food_type ) {
            case DOGFOOD:
                if( mon.type->id == mon_dog_thing ) {
                    p.deal_damage( &mon, bp_hand_r, damage_instance( DT_CUT, rng( 1, 10 ) ) );
                    p.add_msg_if_player( m_bad, _( "You want to feed it the dog food, but it bites your fingers!" ) );
                    if( one_in( 5 ) ) {
                        p.add_msg_if_player(
                            _( "Apparently it's more interested in your flesh than the dog food in your hand!" ) );
                        return 1;
                    }
                } else {
                    return feedpet( p, mon, MF_DOGFOOD,
                                    _( "The %s seems to like you!  It lets you pat its head and seems friendly." ) );
                }
                break;
            case CATFOOD:
                return feedpet( p, mon, MF_CATFOOD,
                                _( "The %s seems to like you!  Or maybe it just tolerates your presence better.  It's hard to tell with felines." ) );
            case CATTLEFODDER:
                return feedpet( p, mon, MF_CATTLEFODDER,
                                _( "The %s seems to like you!  It lets you pat its head and seems friendly." ) );
            case BIRDFOOD:
                return feedpet( p, mon, MF_BIRDFOOD,
                                _( "The %s seems to like you!  It runs around your legs and seems friendly." ) );
        }

    } else {
        p.add_msg_if_player( _( "There is nothing to be fed here." ) );
        return 0;
    }

    return 1;
}

int iuse::dogfood( player *p, item *it, bool, const tripoint & )
{
    return petfood( *p, *it, DOGFOOD );
}

int iuse::catfood( player *p, item *it, bool, const tripoint & )
{
    return petfood( *p, *it, CATFOOD );
}

int iuse::feedcattle( player *p, item *it, bool, const tripoint & )
{
    return petfood( *p, *it, CATTLEFODDER );
}

int iuse::feedbird( player *p, item *it, bool, const tripoint & )
{
    return petfood( *p, *it, BIRDFOOD );
}

int iuse::sew_advanced( player *p, item *it, bool, const tripoint & )
{
    if( p->is_npc() ) {
        return 0;
    }

    if( p->is_underwater() ) {
        p->add_msg_if_player( m_info, _( "You can't do that while underwater." ) );
        return 0;
    }

    if( p->fine_detail_vision_mod() > 4 ) {
        add_msg( m_info, _( "You can't see to sew!" ) );
        return 0;
    }

    static const std::set<material_id> sewable{
        material_id( "cotton" ),
        material_id( "leather" ),
        material_id( "fur" ),
        material_id( "nomex" ),
        material_id( "plastic" ),
        material_id( "kevlar" ),
        material_id( "wool" )
    };
    int pos = g->inv_for_filter( _( "Enhance which clothing?" ), []( const item & itm ) {
        return itm.is_armor() && !itm.is_firearm() && !itm.is_power_armor() &&
               itm.made_of_any( sewable );
    } );
    item &mod = p->i_at( pos );
    if( mod.is_null() ) {
        p->add_msg_if_player( m_info, _( "You do not have that item!" ) );
        return 0;
    }
    if( &mod == it ) {
        p->add_msg_if_player( m_info,
                              _( "This can be used to repair or modify other items, not itself." ) );
        return 0;
    }

    // Gives us an item with the mod added or removed (toggled)
    const auto modded_copy = []( const item & proto, const std::string & mod_type ) {
        item mcopy = proto;
        if( mcopy.item_tags.count( mod_type ) == 0 ) {
            mcopy.item_tags.insert( mod_type );
        } else {
            mcopy.item_tags.erase( mod_type );
        }

        return mcopy;
    };

    // TODO: Wrap all the mods into structs, maybe even json-able
    // All possible mods here
    std::array<std::string, 4> clothing_mods{
        { "wooled", "furred", "leather_padded", "kevlar_padded" }
    };

    // Materials those mods use
    std::array<std::string, 4> mod_materials{
        { "felt_patch", "fur", "leather", "kevlar_plate" }
    };

    // Cache available materials
    std::map< itype_id, bool > has_enough;
    const int items_needed = mod.volume() / 750_ml + 1;
    const inventory &crafting_inv = p->crafting_inventory();
    // Go through all discovered repair items and see if we have any of them available
    for( auto &material : mod_materials ) {
        has_enough[material] = crafting_inv.has_amount( material, items_needed );
    }

    const int mod_count = mod.item_tags.count( "wooled" ) + mod.item_tags.count( "furred" ) +
                          mod.item_tags.count( "leather_padded" ) + mod.item_tags.count( "kevlar_padded" );

    // We need extra thread to lose it on bad rolls
    const int thread_needed = mod.volume() / 125_ml + 10;
    // Returns true if the item already has the mod or if we have enough materials and thread to add it
    const auto can_add_mod = [&]( const std::string & new_mod, const itype_id & mat_item ) {
        return mod.item_tags.count( new_mod ) > 0 ||
               ( it->charges >= thread_needed && has_enough[mat_item] );
    };

    uilist tmenu;
    // TODO: Tell how much thread will we use
    if( it->charges >= thread_needed ) {
        tmenu.text = _( "How do you want to modify it?" );
    } else {
        tmenu.text = _( "Not enough thread to modify. Which modification do you want to remove?" );
    }

    // TODO: The supremely ugly block of code below looks better than 200 line boilerplate
    // that was there before, but it can probably be moved into a helper somehow

    // TODO: 2: List how much material we have and how much we need
    item temp_item = modded_copy( mod, "wooled" );
    // Can we perform this addition or removal
    bool enab = can_add_mod( "wooled", "felt_patch" );
    tmenu.addentry( 0, enab, MENU_AUTOASSIGN, _( "%s (Warmth: %d->%d, Encumbrance: %d->%d)" ),
                    mod.item_tags.count( "wooled" ) == 0 ? _( "Line it with wool" ) : _( "Destroy wool lining" ),
                    mod.get_warmth(), temp_item.get_warmth(), mod.get_encumber( *p ), temp_item.get_encumber( *p ) );

    temp_item = modded_copy( mod, "furred" );
    enab = can_add_mod( "furred", "fur" );
    tmenu.addentry( 1, enab, MENU_AUTOASSIGN, _( "%s (Warmth: %d->%d, Encumbrance: %d->%d)" ),
                    mod.item_tags.count( "furred" ) == 0 ? _( "Line it with fur" ) : _( "Destroy fur lining" ),
                    mod.get_warmth(), temp_item.get_warmth(), mod.get_encumber( *p ), temp_item.get_encumber( *p ) );

    temp_item = modded_copy( mod, "leather_padded" );
    enab = can_add_mod( "leather_padded", "leather" );
    tmenu.addentry( 2, enab, MENU_AUTOASSIGN, _( "%s (Bash/Cut: %d/%d->%d/%d, Encumbrance: %d->%d)" ),
                    mod.item_tags.count( "leather_padded" ) == 0 ? _( "Pad with leather" ) :
                    _( "Destroy leather padding" ),
                    mod.bash_resist(), mod.cut_resist(), temp_item.bash_resist(), temp_item.cut_resist(),
                    mod.get_encumber( *p ), temp_item.get_encumber( *p ) );

    temp_item = modded_copy( mod, "kevlar_padded" );
    enab = can_add_mod( "kevlar_padded", "kevlar_plate" );
    tmenu.addentry( 3, enab, MENU_AUTOASSIGN, _( "%s (Bash/Cut: %d/%d->%d/%d, Encumbrance: %d->%d)" ),
                    mod.item_tags.count( "kevlar_padded" ) == 0 ? _( "Pad with Kevlar" ) :
                    _( "Destroy Kevlar padding" ),
                    mod.bash_resist(), mod.cut_resist(), temp_item.bash_resist(), temp_item.cut_resist(),
                    mod.get_encumber( *p ), temp_item.get_encumber( *p ) );

    tmenu.query();
    const int choice = tmenu.ret;

    if( choice < 0 || choice > 3 ) {
        return 0;
    }

    // The mod player picked
    const std::string &the_mod = clothing_mods[choice];

    // If the picked mod already exists, player wants to destroy it
    if( mod.item_tags.count( the_mod ) ) {
        if( query_yn( _( "Are you sure?  You will not gain any materials back." ) ) ) {
            mod.item_tags.erase( the_mod );
        }

        return 0;
    }

    // Get the id of the material used
    const auto &repair_item = mod_materials[choice];

    std::vector<item_comp> comps;
    comps.push_back( item_comp( repair_item, items_needed ) );
    p->moves -= 500 * p->fine_detail_vision_mod();
    p->practice( skill_tailor, items_needed * 3 + 3 );
    /** @EFFECT_TAILOR randomly improves clothing modification efforts */
    int rn = dice( 3, 2 + p->get_skill_level( skill_tailor ) ); // Skill
    /** @EFFECT_DEX randomly improves clothing modification efforts */
    rn += rng( 0, p->dex_cur / 2 );                    // Dexterity
    /** @EFFECT_PER randomly improves clothing modification efforts */
    rn += rng( 0, p->per_cur / 2 );                    // Perception
    rn -= mod_count * 10;                              // Other mods

    if( rn <= 8 ) {
        p->add_msg_if_player( m_bad, _( "You damage your %s trying to modify it!" ),
                              mod.tname().c_str() );
        if( mod.inc_damage() ) {
            p->add_msg_if_player( m_bad, _( "You destroy it!" ) );
            p->i_rem_keep_contents( pos );
        }
        return thread_needed / 2;
    } else if( rn <= 10 ) {
        p->add_msg_if_player( m_bad,
                              _( "You fail to modify the clothing, and you waste thread and materials." ) );
        p->consume_items( comps );
        return thread_needed;
    } else if( rn <= 14 ) {
        p->add_msg_if_player( m_mixed, _( "You modify your %s, but waste a lot of thread." ),
                              mod.tname().c_str() );
        p->consume_items( comps );
        mod.item_tags.insert( the_mod );
        return thread_needed;
    }

    p->add_msg_if_player( m_good, _( "You modify your %s!" ), mod.tname().c_str() );
    mod.item_tags.insert( the_mod );
    p->consume_items( comps );
    return thread_needed / 2;
}

int iuse::radio_mod( player *p, item *, bool, const tripoint & )
{
    if( p->is_npc() ) {
        // Now THAT would be kinda cruel
        return 0;
    }

    int inventory_index = g->inv_for_filter( _( "Modify what?" ), []( const item & itm ) {
        return itm.has_flag( "RADIO_MODABLE" );
    } );
    item &modded = p->i_at( inventory_index );

    if( modded.is_null() ) {
        p->add_msg_if_player( _( "You do not have that item!" ) );
        return 0;
    }

    int choice = uilist( _( "Which signal should activate the item?:" ), {
        _( "\"Red\"" ), _( "\"Blue\"" ), _( "\"Green\"" )
    } );

    std::string newtag;
    std::string colorname;
    switch( choice ) {
        case 0:
            newtag = "RADIOSIGNAL_1";
            colorname = _( "\"Red\"" );
            break;
        case 1:
            newtag = "RADIOSIGNAL_2";
            colorname = _( "\"Blue\"" );
            break;
        case 2:
            newtag = "RADIOSIGNAL_3";
            colorname = _( "\"Green\"" );
            break;
        default:
            return 0;
    }

    if( modded.has_flag( "RADIO_MOD" ) && modded.has_flag( newtag ) ) {
        p->add_msg_if_player( _( "This item has been modified this way already." ) );
        return 0;
    }

    remove_radio_mod( modded, *p );

    p->add_msg_if_player(
        _( "You modify your %1$s to listen for %2$s activation signal on the radio." ),
        modded.tname().c_str(), colorname.c_str() );
    modded.item_tags.insert( "RADIO_ACTIVATION" );
    modded.item_tags.insert( "RADIOCARITEM" );
    modded.item_tags.insert( "RADIO_MOD" );
    modded.item_tags.insert( newtag );
    return 1;
}

int iuse::remove_all_mods( player *p, item *, bool, const tripoint & )
{
    if( !p ) {
        return 0;
    }

    auto loc = g->inv_map_splice( []( const item & e ) {
        return !e.toolmods().empty();
    },
    _( "Remove mods from tool?" ), 1,
    _( "You don't have any modified tools." ) );

    if( !loc ) {
        add_msg( m_info, _( "Never mind." ) );
        return 0;
    }

    if( !loc->ammo_remaining() || g->unload( *loc ) ) {
        auto mod = std::find_if( loc->contents.begin(), loc->contents.end(), []( const item & e ) {
            return e.is_toolmod();
        } );
        p->i_add_or_drop( *mod );
        loc->contents.erase( mod );

        remove_radio_mod( *loc, *p );
    }
    return 0;
}

int iuse::fishing_rod( player *p, item *it, bool, const tripoint & )
{
    if( p->is_npc() ) {
        // Long actions - NPCs don't like those yet
        return 0;
    }

    const cata::optional<tripoint> pnt_ = choose_adjacent( _( "Fish where?" ) );
    if( !pnt_ ) {
        return 0;
    }
    const tripoint pnt = *pnt_;

    if( !g->m.has_flag( "FISHABLE", pnt ) ) {
        p->add_msg_if_player( m_info, _( "You can't fish there!" ) );
        return 0;
    }

    std::vector<monster *> fishables = g->get_fishable( 60, pnt );
    if( fishables.empty() ) {
        p->add_msg_if_player( m_info,
                              _( "There are no fish around.  Try another spot." ) ); // maybe let the player find that out by himself?
        return 0;
    }

    p->add_msg_if_player( _( "You cast your line and wait to hook something..." ) );

    p->assign_activity( activity_id( "ACT_FISH" ), 30000, 0, p->get_item_position( it ), it->tname() );
    p->activity.placement = pnt;

    return 0;
}

int iuse::fish_trap( player *p, item *it, bool t, const tripoint &pos )
{
    if( !t ) {
        // Handle deploying fish trap.
        if( it->active ) {
            it->active = false;
            return 0;
        }

        if( it->charges < 0 ) {
            it->charges = 0;
            return 0;
        }

        if( p->is_underwater() ) {
            p->add_msg_if_player( m_info, _( "You can't do that while underwater." ) );
            return 0;
        }

        if( it->charges == 0 ) {
            p->add_msg_if_player( _( "Fish are not foolish enough to go in here without bait." ) );
            return 0;
        }

        const cata::optional<tripoint> pnt_ = choose_adjacent( _( "Put fish trap where?" ) );
        if( !pnt_ ) {
            return 0;
        }
        const tripoint pnt = *pnt_;

        if( !g->m.has_flag( "FISHABLE", pnt ) ) {
            p->add_msg_if_player( m_info, _( "You can't fish there!" ) );
            return 0;
        }

        std::vector<monster *> fishables = g->get_fishable( 60, pnt );
        if( fishables.empty() ) {
            p->add_msg_if_player( m_info,
                                  _( "There is no fish around.  Try another spot." ) ); // maybe let the player find that out by himself?
            return 0;
        }
        it->active = true;
        it->set_age( 0_turns );
        g->m.add_item_or_charges( pnt, *it );
        p->i_rem( it );
        p->add_msg_if_player( m_info,
                              _( "You place the fish trap, in three hours or so you may catch some fish." ) );

        return 0;

    } else {
        // Handle processing fish trap over time.
        if( it->charges == 0 ) {
            it->active = false;
            return 0;
        }
        if( it->age() > 3_hours ) {
            it->active = false;

            if( !g->m.has_flag( "FISHABLE", pos ) ) {
                return 0;
            }

            int success = -50;
            const int surv = p->get_skill_level( skill_survival );
            const int attempts = rng( it->charges, it->charges * it->charges );
            for( int i = 0; i < attempts; i++ ) {
                /** @EFFECT_SURVIVAL randomly increases number of fish caught in fishing trap */
                success += rng( surv, surv * surv );
            }

            it->charges = rng( -1, it->charges );
            if( it->charges < 0 ) {
                it->charges = 0;
            }

            int fishes = 0;

            if( success < 0 ) {
                fishes = 0;
            } else if( success < 300 ) {
                fishes = 1;
            } else if( success < 1500 ) {
                fishes = 2;
            } else {
                fishes = rng( 3, 5 );
            }

            if( fishes == 0 ) {
                it->charges = 0;
                p->practice( skill_survival, rng( 5, 15 ) );

                return 0;
            }
            std::vector<monster *> fishables = g->get_fishable( 60,
                                               pos ); //get the fishables around the trap's spot
            for( int i = 0; i < fishes; i++ ) {
                p->practice( skill_survival, rng( 3, 10 ) );
                if( fishables.size() > 1 ) {
                    g->catch_a_monster( fishables, pos, p, 300_hours ); //catch the fish!
                } else {
                    //there will always be a chance that the player will get lucky and catch a fish
                    //not existing in the fishables vector. (maybe it was in range, but wandered off)
                    //lets say it is a 5% chance per fish to catch
                    if( one_in( 20 ) ) {
                        const std::vector<mtype_id> fish_group = MonsterGroupManager::GetMonstersFromGroup(
                                    mongroup_id( "GROUP_FISH" ) );
                        const mtype_id &fish_mon = random_entry_ref( fish_group );
                        //Yes, we can put fishes in the trap like knives in the boot,
                        //and then get fishes via activation of the item,
                        //but it's not as comfortable as if you just put fishes in the same tile with the trap.
                        //Also: corpses and comestibles do not rot in containers like this, but on the ground they will rot.
                        //we don't know when it was caught so use a random turn
                        g->m.add_item_or_charges( pos, item::make_corpse( fish_mon, it->birthday() + rng( 0_turns,
                                                  3_hours ) ) );
                        break; //this can happen only once
                    }
                }
            }
        }
        return 0;
    }
}

int iuse::extinguisher( player *p, item *it, bool, const tripoint & )
{
    if( !it->ammo_sufficient() ) {
        return 0;
    }
    g->draw();
    // If anyone other than the player wants to use one of these,
    // they're going to need to figure out how to aim it.
    const cata::optional<tripoint> dest_ = choose_adjacent( _( "Spray where?" ) );
    if( !dest_ ) {
        return 0;
    }
    tripoint dest = *dest_;

    p->moves -= 140;

    // Reduce the strength of fire (if any) in the target tile.
    g->m.adjust_field_strength( dest, fd_fire, 0 - rng( 2, 3 ) );

    // Also spray monsters in that tile.
    if( monster *const mon_ptr = g->critter_at<monster>( dest, true ) ) {
        monster &critter = *mon_ptr;
        critter.moves -= 150;
        bool blind = false;
        if( one_in( 2 ) && critter.has_flag( MF_SEES ) ) {
            blind = true;
            critter.add_effect( effect_blind, rng( 1_minutes, 2_minutes ) );
        }
        if( g->u.sees( critter ) ) {
            p->add_msg_if_player( _( "The %s is sprayed!" ), critter.name().c_str() );
            if( blind ) {
                p->add_msg_if_player( _( "The %s looks blinded." ), critter.name().c_str() );
            }
        }
        if( critter.made_of( LIQUID ) ) {
            if( g->u.sees( critter ) ) {
                p->add_msg_if_player( _( "The %s is frozen!" ), critter.name().c_str() );
            }
            critter.apply_damage( p, bp_torso, rng( 20, 60 ) );
            critter.set_speed_base( critter.get_speed_base() / 2 );
        }
    }

    // Slightly reduce the strength of fire immediately behind the target tile.
    if( g->m.passable( dest ) ) {
        dest.x += ( dest.x - p->posx() );
        dest.y += ( dest.y - p->posy() );

        g->m.adjust_field_strength( dest, fd_fire, std::min( 0 - rng( 0, 1 ) + rng( 0, 1 ), 0L ) );
    }

    return it->type->charges_to_use();
}

int iuse::rm13armor_off( player *p, item *it, bool, const tripoint & )
{
    if( !it->ammo_sufficient() ) {
        p->add_msg_if_player( m_info, _( "The RM13 combat armor's fuel cells are dead." ) );
        return 0;
    } else {
        std::string oname = it->typeId() + "_on";
        p->add_msg_if_player( _( "You activate your RM13 combat armor." ) );
        p->add_msg_if_player( _( "Rivtech Model 13 RivOS v2.19:   ONLINE." ) );
        p->add_msg_if_player( _( "CBRN defense system:            ONLINE." ) );
        p->add_msg_if_player( _( "Acoustic dampening system:      ONLINE." ) );
        p->add_msg_if_player( _( "Thermal regulation system:      ONLINE." ) );
        p->add_msg_if_player( _( "Vision enhancement system:      ONLINE." ) );
        p->add_msg_if_player( _( "Electro-reactive armor system:  ONLINE." ) );
        p->add_msg_if_player( _( "All systems nominal." ) );
        it->convert( oname ).active = true;
        return it->type->charges_to_use();
    }
}

int iuse::rm13armor_on( player *p, item *it, bool t, const tripoint & )
{
    if( t ) { // Normal use
    } else { // Turning it off
        std::string oname = it->typeId();
        if( oname.length() > 3 && oname.compare( oname.length() - 3, 3, "_on" ) == 0 ) {
            oname.erase( oname.length() - 3, 3 );
        } else {
            debugmsg( "no item type to turn it into (%s)!", oname.c_str() );
            return 0;
        }
        p->add_msg_if_player( _( "RivOS v2.19 shutdown sequence initiated." ) );
        p->add_msg_if_player( _( "Shutting down." ) );
        p->add_msg_if_player( _( "Your RM13 combat armor turns off." ) );
        it->convert( oname ).active = false;
    }
    return it->type->charges_to_use();
}

int iuse::unpack_item( player *p, item *it, bool, const tripoint & )
{
    if( p->is_underwater() ) {
        p->add_msg_if_player( m_info, _( "You can't do that while underwater." ) );
        return 0;
    }
    std::string oname = it->typeId() + "_on";
    p->moves -= 300;
    p->add_msg_if_player( _( "You unpack your %s for use." ), it->tname().c_str() );
    it->convert( oname ).active = false;
    return 0;
}

int iuse::pack_item( player *p, item *it, bool t, const tripoint & )
{
    if( p->is_underwater() ) {
        p->add_msg_if_player( m_info, _( "You can't do that while underwater." ) );
        return 0;
    }
    if( t ) { // Normal use
        // Numbers below -1 are reserved for worn items
    } else if( p->get_item_position( it ) < -1 ) {
        p->add_msg_if_player( m_info, _( "You can't pack your %s until you take it off." ),
                              it->tname().c_str() );
        return 0;
    } else { // Turning it off
        std::string oname = it->typeId();
        if( oname.length() > 3 && oname.compare( oname.length() - 3, 3, "_on" ) == 0 ) {
            oname.erase( oname.length() - 3, 3 );
        } else {
            debugmsg( "no item type to turn it into (%s)!", oname.c_str() );
            return 0;
        }
        p->moves -= 500;
        p->add_msg_if_player( _( "You pack your %s for storage." ), it->tname().c_str() );
        it->convert( oname ).active = false;
    }
    return 0;
}

static int cauterize_elec( player &p, item &it )
{
    if( it.charges == 0 && it.ammo_capacity() ) {
        p.add_msg_if_player( m_info, _( "You need batteries to cauterize wounds." ) );
        return 0;
    } else if( !p.has_effect( effect_bite ) && !p.has_effect( effect_bleed ) && !p.is_underwater() ) {
        if( ( p.has_trait( trait_MASOCHIST ) || p.has_trait( trait_MASOCHIST_MED ) ||
              p.has_trait( trait_CENOBITE ) ) &&
            p.query_yn( _( "Cauterize yourself for fun?" ) ) ) {
            return cauterize_actor::cauterize_effect( p, it, true ) ? it.type->charges_to_use() : 0;
        } else {
            p.add_msg_if_player( m_info,
                                 _( "You are not bleeding or bitten, there is no need to cauterize yourself." ) );
            return 0;
        }
    } else if( p.is_npc() || query_yn( _( "Cauterize any open wounds?" ) ) ) {
        return cauterize_actor::cauterize_effect( p, it, true ) ? it.type->charges_to_use() : 0;
    }
    return 0;
}

int iuse::water_purifier( player *p, item *it, bool, const tripoint & )
{
    auto obj = g->inv_map_splice( []( const item & e ) {
        return !e.contents.empty() && e.contents.front().typeId() == "water";
    }, _( "Purify what?" ), 1, _( "You don't have water to purify." ) );

    if( !obj ) {
        p->add_msg_if_player( m_info, _( "You do not have that item!" ) );
        return 0;
    }

    item &liquid = obj->contents.front();
    if( !it->units_sufficient( *p, liquid.charges ) ) {
        p->add_msg_if_player( m_info, _( "That volume of water is too large to purify." ) );
        return 0;
    }

    p->moves -= 150;

    liquid.convert( "water_clean" ).poison = 0;
    return liquid.charges;
}

int iuse::radio_off( player *p, item *it, bool, const tripoint & )
{
    if( !it->ammo_sufficient() ) {
        p->add_msg_if_player( _( "It's dead." ) );
    } else {
        p->add_msg_if_player( _( "You turn the radio on." ) );
        it->convert( "radio_on" ).active = true;
    }
    return it->type->charges_to_use();
}

int iuse::directional_antenna( player *p, item *it, bool, const tripoint & )
{
    // Find out if we have an active radio
    auto radios = p->items_with( []( const item & it ) {
        return it.typeId() == "radio_on";
    } );
    if( radios.empty() ) {
        add_msg( m_info, _( "Must have an active radio to check for signal direction." ) );
        return 0;
    }
    const item radio = *radios.front();
    // Find the radio station its tuned to (if any)
    const auto tref = overmap_buffer.find_radio_station( radio.frequency );
    if( !tref ) {
        add_msg( m_info, _( "You can't find the direction if your radio isn't tuned." ) );
        return 0;
    }
    // Report direction.
    const auto player_pos = p->global_sm_location();
    direction angle = direction_from( player_pos.x, player_pos.y,
                                      tref.abs_sm_pos.x, tref.abs_sm_pos.y );
    add_msg( _( "The signal seems strongest to the %s." ), direction_name( angle ).c_str() );
    return it->type->charges_to_use();
}

int iuse::radio_on( player *p, item *it, bool t, const tripoint &pos )
{
    if( t ) {
        // Normal use
        std::string message = _( "Radio: Kssssssssssssh." );
        const auto tref = overmap_buffer.find_radio_station( it->frequency );
        if( tref ) {
            const auto selected_tower = tref.tower;
            if( selected_tower->type == MESSAGE_BROADCAST ) {
                message = selected_tower->message;
            } else if( selected_tower->type == WEATHER_RADIO ) {
                message = weather_forecast( tref.abs_sm_pos );
            }

            message = obscure_message( message, [&]()->int {
                int signal_roll = dice( 10, tref.signal_strength * 3 );
                int static_roll = dice( 10, 100 );
                if( static_roll > signal_roll )
                {
                    if( static_roll < signal_roll * 1.1 && one_in( 4 ) ) {
                        return 0;
                    } else {
                        return '#';
                    }
                } else
                {
                    return -1;
                }
            } );

            std::vector<std::string> segments = foldstring( message, RADIO_PER_TURN );
            int index = calendar::turn % segments.size();
            std::stringstream messtream;
            messtream << string_format( _( "radio: %s" ), segments[index].c_str() );
            message = messtream.str();
        }
        sounds::ambient_sound( pos, 6, sounds::sound_t::speech, message );
    } else { // Activated
        int ch = 1;
        if( it->ammo_remaining() > 0 ) {
            ch = uilist( _( "Radio:" ), {
                _( "Scan" ), _( "Turn off" )
            } );
        }

        switch( ch ) {
            case 0: {
                const int old_frequency = it->frequency;
                const radio_tower *lowest_tower = nullptr;
                const radio_tower *lowest_larger_tower = nullptr;
                for( auto &tref : overmap_buffer.find_all_radio_stations() ) {
                    const auto new_frequency = tref.tower->frequency;
                    if( new_frequency == old_frequency ) {
                        continue;
                    }
                    if( new_frequency > old_frequency &&
                        ( lowest_larger_tower == nullptr || new_frequency < lowest_larger_tower->frequency ) ) {
                        lowest_larger_tower = tref.tower;
                    } else if( lowest_tower == nullptr || new_frequency < lowest_tower->frequency ) {
                        lowest_tower = tref.tower;
                    }
                }
                if( lowest_larger_tower != nullptr ) {
                    it->frequency = lowest_larger_tower->frequency;
                } else if( lowest_tower != nullptr ) {
                    it->frequency = lowest_tower->frequency;
                }
            }
            break;
            case 1:
                p->add_msg_if_player( _( "The radio dies." ) );
                it->convert( "radio" ).active = false;
                break;
            default:
                break;
        }
    }
    return it->type->charges_to_use();
}

int iuse::noise_emitter_off( player *p, item *it, bool, const tripoint & )
{
    if( !it->ammo_sufficient() ) {
        p->add_msg_if_player( _( "It's dead." ) );
    } else {
        p->add_msg_if_player( _( "You turn the noise emitter on." ) );
        it->convert( "noise_emitter_on" ).active = true;
    }
    return it->type->charges_to_use();
}

int iuse::noise_emitter_on( player *p, item *it, bool t, const tripoint &pos )
{
    if( t ) { // Normal use
        //~ the sound of a noise emitter when turned on
        sounds::ambient_sound( pos, 30, sounds::sound_t::alarm, _( "KXSHHHHRRCRKLKKK!" ) );
    } else { // Turning it off
        p->add_msg_if_player( _( "The infernal racket dies as the noise emitter turns off." ) );
        it->convert( "noise_emitter" ).active = false;
    }
    return it->type->charges_to_use();
}

int iuse::ma_manual( player *p, item *it, bool, const tripoint & )
{
    // [CR] - should NPCs just be allowed to learn this stuff? Just like that?

    const matype_id style_to_learn = martial_art_learned_from( *it->type );

    if( p->has_martialart( style_to_learn ) ) {
        p->add_msg_if_player( m_info, _( "You already know all this book has to teach." ) );
        return 0;
    }

    p->ma_styles.push_back( style_to_learn );

    const martialart &ma = style_to_learn.obj();
    p->add_msg_if_player( m_good, _( "You learn the essential elements of %s." ),
                          _( ma.name.c_str() ) );
    p->add_msg_if_player( m_info, _( "%s to select martial arts style." ),
                          press_x( ACTION_PICK_STYLE ) );

    return 1;
}

static bool pry_nails( player &p, const ter_id &type, const tripoint &pnt )
{
    int nails = 0;
    int boards = 0;
    ter_id newter;
    if( type == t_fence ) {
        nails = 6;
        boards = 3;
        newter = t_fence_post;
        p.add_msg_if_player( _( "You pry out the fence post." ) );
    } else if( type == t_window_boarded ) {
        nails = 8;
        boards = 4;
        newter = t_window_frame;
        p.add_msg_if_player( _( "You pry the boards from the window." ) );
    } else if( type == t_window_boarded_noglass ) {
        nails = 8;
        boards = 4;
        newter = t_window_empty;
        p.add_msg_if_player( _( "You pry the boards from the window frame." ) );
    } else if( type == t_door_boarded || type == t_door_boarded_damaged ||
               type == t_rdoor_boarded || type == t_rdoor_boarded_damaged ||
               type == t_door_boarded_peep || type == t_door_boarded_damaged_peep ) {
        nails = 8;
        boards = 4;
        if( type == t_door_boarded ) {
            newter = t_door_c;
        } else if( type == t_door_boarded_damaged ) {
            newter = t_door_b;
        } else if( type == t_door_boarded_peep ) {
            newter = t_door_c_peep;
        } else if( type == t_door_boarded_damaged_peep ) {
            newter = t_door_b_peep;
        } else if( type == t_rdoor_boarded ) {
            newter = t_rdoor_c;
        } else { // if (type == t_rdoor_boarded_damaged)
            newter = t_rdoor_b;
        }
        p.add_msg_if_player( _( "You pry the boards from the door." ) );
    } else {
        return false;
    }
    p.practice( skill_fabrication, 1, 1 );
    p.moves -= 500;
    g->m.spawn_item( p.pos(), "nail", 0, nails );
    g->m.spawn_item( p.pos(), "2x4", boards );
    g->m.ter_set( pnt, newter );
    return true;
}

int iuse::hammer( player *p, item *it, bool, const tripoint & )
{
    // If anyone other than the player wants to use one of these,
    // they're going to need to figure out how to aim it.
    const cata::optional<tripoint> pnt_ = choose_adjacent( _( "Pry where?" ) );
    if( !pnt_ ) {
        return 0;
    }
    const tripoint pnt = *pnt_;

    if( pnt == p->pos() ) {
        p->add_msg_if_player( _( "You try to hit yourself with the hammer." ) );
        p->add_msg_if_player( _( "But you can't touch this." ) );
        return 0;
    }

    return this->crowbar( p, it, false, pnt );
}

int iuse::crowbar( player *p, item *it, bool, const tripoint &pos )
{
    // TODO: Make this 3D now that NPCs get to use items
    tripoint pnt = pos;
    if( pos == p->pos() ) {
        const cata::optional<tripoint> pnt_ = choose_adjacent( _( "Pry where?" ) );
        if( !pnt_ ) {
            return 0;
        }
        pnt = *pnt_;
    } // else it is already set to pos in the line above if

    if( pnt == p->pos() ) {
        p->add_msg_if_player( m_info, _( "You attempt to pry open your wallet "
                                         "but alas.  You are just too miserly." ) );
        return 0;
    }
    ter_id type = g->m.ter( pnt );
    const char *succ_action;
    const char *fail_action;
    ter_id new_type = t_null;
    bool noisy;
    int pry_quality;
    int difficulty;

    if( type == t_door_locked || type == t_door_locked_alarm || type == t_door_locked_interior ) {
        succ_action = _( "You pry open the door." );
        fail_action = _( "You pry, but cannot pry open the door." );
        new_type = t_door_o;
        pry_quality = 2;
        noisy = true;
        difficulty = 6;
    } else if( type == t_door_locked_peep ) {
        succ_action = _( "You pry open the door." );
        fail_action = _( "You pry, but cannot pry open the door." );
        new_type = t_door_o_peep;
        pry_quality = 2;
        noisy = true;
        difficulty = 6;
    } else if( type == t_door_c ) {
        p->add_msg_if_player( m_info, _( "You notice the door is unlocked, so you simply open it." ) );
        g->m.ter_set( pnt, t_door_o );
        p->mod_moves( -100 );
        return 0;
    } else if( type == t_door_c_peep ) {
        p->add_msg_if_player( m_info, _( "You notice the door is unlocked, so you simply open it." ) );
        g->m.ter_set( pnt, t_door_o_peep );
        p->mod_moves( -100 );
        return 0;
    } else if( type == t_manhole_cover ) {
        succ_action = _( "You lift the manhole cover." );
        fail_action = _( "You pry, but cannot lift the manhole cover." );
        pry_quality = 1;
        new_type = t_manhole;
        noisy = false;
        difficulty = 4;
    } else if( g->m.furn( pnt ) == f_crate_c ) {
        succ_action = _( "You pop open the crate." );
        fail_action = _( "You pry, but cannot pop open the crate." );
        pry_quality = 1;
        noisy = true;
        difficulty = 6;
    } else if( g->m.furn( pnt ) == f_coffin_c ) {
        succ_action = _( "You wedge open the coffin." );
        fail_action = _( "You pry, but the coffin remains closed." );
        pry_quality = 2;
        noisy = true;
        difficulty = 5;
    } else if( type == t_window_domestic || type == t_curtains || type == t_window_no_curtains ) {
        succ_action = _( "You pry open the window." );
        fail_action = _( "You pry, but cannot pry open the window." );
        new_type = ( type == t_window_no_curtains ) ? t_window_no_curtains_open : t_window_open;
        pry_quality = 2;
        noisy = true;
        difficulty = 6;
    } else if( pry_nails( *p, type, pnt ) ) {
        return it->type->charges_to_use();
    } else {
        p->add_msg_if_player( m_info, _( "There's nothing to pry there." ) );
        return 0;
    }

    // Doors need PRY 2 which is on a crowbar, crates need PRY 1 which is on a crowbar
    // & a claw hammer.
    // The iexamine function for crate supplies a hammer object.
    // So this stops the player (A)ctivating a Hammer with a Crowbar in their backpack
    // then managing to open a door.
    const int pry_level = it->get_quality( quality_id( "PRY" ) );

    if( pry_level < pry_quality ) {
        p->add_msg_if_player( _( "You can't get sufficient leverage to open that with your %s." ),
                              it->tname() );
        p->mod_moves( 10 ); // spend a few moves trying it.
        return 0;
    }

    // For every level of PRY over the requirement, remove n from the difficulty (so -2 with a PRY 4 tool)
    difficulty -= ( pry_level - pry_quality );

    /** @EFFECT_STR speeds up crowbar prying attempts */
    p->mod_moves( -std::max( 20, difficulty * 20 - p->str_cur * 5 ) );
    /** @EFFECT_STR increases chance of crowbar prying success */

    if( dice( 4, difficulty ) < dice( 4, p->str_cur ) ) {
        p->add_msg_if_player( m_good, succ_action );

        if( g->m.furn( pnt ) == f_crate_c ) {
            g->m.furn_set( pnt, f_crate_o );
        } else if( g->m.furn( pnt ) == f_coffin_c ) {
            g->m.furn_set( pnt, f_coffin_o );
        } else {
            g->m.ter_set( pnt, new_type );
        }

        if( noisy ) {
            sounds::sound( pnt, 12, sounds::sound_t::combat, _( "crunch!" ) );
        }
        if( type == t_manhole_cover ) {
            g->m.spawn_item( pnt, "manhole_cover" );
        }
        if( type == t_door_locked_alarm ) {
            p->add_memorial_log( pgettext( "memorial_male", "Set off an alarm." ),
                                 pgettext( "memorial_female", "Set off an alarm." ) );
            sounds::sound( p->pos(), 40, sounds::sound_t::alarm, _( "an alarm sound!" ) );
            if( !g->events.queued( EVENT_WANTED ) ) {
                g->events.add( EVENT_WANTED, calendar::turn + 30_minutes, 0, p->global_sm_location() );
            }
        }
    } else {
        if( type == t_window_domestic || type == t_curtains ) {
            //chance of breaking the glass if pry attempt fails
            /** @EFFECT_STR reduces chance of breaking window with crowbar */

            /** @EFFECT_MECHANICS reduces chance of breaking window with crowbar */
            if( dice( 4, difficulty ) > dice( 2, p->get_skill_level( skill_mechanics ) ) + dice( 2,
                    p->str_cur ) ) {
                p->add_msg_if_player( m_mixed, _( "You break the glass." ) );
                sounds::sound( pnt, 24, sounds::sound_t::combat, _( "glass breaking!" ) );
                g->m.ter_set( pnt, t_window_frame );
                g->m.spawn_item( pnt, "sheet", 2 );
                g->m.spawn_item( pnt, "stick" );
                g->m.spawn_item( pnt, "string_36" );
                return it->type->charges_to_use();
            }
        }
        p->add_msg_if_player( fail_action );
    }
    return it->type->charges_to_use();
}

int iuse::makemound( player *p, item *it, bool t, const tripoint & )
{
    if( !p || t ) {
        return 0;
    }

    const cata::optional<tripoint> pnt_ = choose_adjacent( _( "Till soil where?" ) );
    if( !pnt_ ) {
        return 0;
    }
    const tripoint pnt = *pnt_;

    if( pnt == p->pos() ) {
        add_msg( m_info, _( "You think about jumping on a shovel, but then change up your mind." ) );
        return 0;
    }

    if( g->m.has_flag( "PLOWABLE", pnt ) && !g->m.has_flag( "PLANT", pnt ) ) {
        p->add_msg_if_player( _( "You churn up the earth here." ) );
        p->mod_moves( -300 );
        g->m.ter_set( pnt, t_dirtmound );
        return it->type->charges_to_use();
    } else {
        p->add_msg_if_player( _( "You can't churn up this ground." ) );
        return 0;
    }
}

struct digging_moves_and_byproducts {
    int moves;
    int spawn_count;
    std::string byproducts_item_group;
    ter_id result_terrain;
};

static digging_moves_and_byproducts dig_pit_moves_and_byproducts( player *p, item *it, bool deep,
        bool channel )
{
    // When we dig, we're generally digging out either a deep or shallow pit.
    //
    // The dimensions are a little hand-wavey... based on our exactly
    // as-big-as-they-need-to-be tile sizes, we could assume that the width and height
    // are 1 meter each. Our pit could be a square as well, or we could assume it's
    // circular and 1 meter in diameter.
    //
    // Depth is even less rigidly defined, both in terms of "what is a z-level", and in
    // terms of how the deep and shallow pits are used in game.
    //
    // A shallow pit gets used to do things like build an improvised shelter or start
    // the foundation for a wall, and is ostensibly a relatively quick effort: a
    // survior might get a crude digging implement (e.g. digging stick) and attempt to
    // dig out the start of an improvised shelter, or they might have a proper shovel
    // and be digging a foundation footing. Referencing the 2018 IBC
    // https://codes.iccsafe.org/content/IRC2018/chapter-4-foundations we can see in
    // R403.1.4 the requirement that "exterior footings shall be placed not less than
    // 12 inches (305 mm) below the undisturbed ground surface. You'd need even more
    // space for the actual footing, but that's close enough. I don't think surviviors
    // care about building to code, but let's call it 12 inches (0.3048 meters) at the
    // maximum for a shallow pit depth.
    //
    // The deep pit is a little more complicated because it gets used for more complex
    // constructions like traps, reinforced concrete wall footings, palisades, wells,
    // root cellars, and the like. The depth requirements for those are quite varied,
    // but let's just throw some number around to get a feel for it: say at least 2
    // meters deep to be an effective pit trap. The USGS maintains
    // depth-to-ground-water-level records and provides them at
    // https://waterdata.usgs.gov/nwis/current/?type=gw. A cursory review (and
    // remembering it's seasonal) shows values in Massachusetts ranging from 122 feet
    // and 1 foot, and values between 3 to 9 feet aren't uncommon. Root cellars are
    // ideally constructed where the ground temperature has stabilized, below the frost
    // line. This depth varies by location, but is somewhere in the 1 to 3 meter range.
    //
    // With all of that in hand, let's make some estimates.
    //
    // A shallow pit is a circular pit 1 meter in diameter and 0.3048 meters deep,
    // which works out to... ~0.239 m^3. That's so close, let's just call it 0.25 m^3
    // or 250 liters.
    //
    // A deep pit is a rectangular pit 1m x 1m x 2m, or 2 m^3, or 2000 liters.
    //
    // Now, for how long that takes, things are going to get even more subjective and
    // couched in assumptions. Let's assume a single individual, digging in optimally
    // diggable soil(rather than something requiring a pickaxe to break the soil or
    // requiring saws to remove tree roots), using an appropriate (but manual)
    // implement designed for the task (e.g. a shovel). The Canadian Centre for
    // Occupational Health and Safety has some interesting recommendations on the rate
    // of shovelling, weight of the load, and throw distance at
    // https://www.ccohs.ca/oshanswers/ergonomics/shovel.html. Of particular interest
    // is the table of "recommended workload for continuous shovelling", which gives a
    // weight per minute and a total weight per 15 minutes, as well as a description of
    // the conditions. It also discusses the need to take breaks, for example
    // alternating 15 minutes of shoveling and 15 minutes of rest in extreme
    // conditions. Taking all that into consideration, I'm going to call it 10
    // scoops/min * 5 kg/scoop for 15 minutes followed by 15 minutes of rest, or
    // effectively 25 kg/min.
    //
    // Now we need to bring the weights and volumes together. Again, more hand waving
    // as the soil composition is going to have a big influence on this. The
    // engineering toolbox https://www.engineeringtoolbox.com/dirt-mud-densities-d_1727.html
    // lists the density of wet and dry versions of many materials. I'm going with the
    // assumption that this is moist/wet soil that includes clay, silt, load, as well as
    // some rock, so I'll just call it 1700 kg/m^3 on average.
    //
    // Shallow pit is 0.25 m^3 * 1700 kg/m^3, or 425 kg.
    // Deep pit is 2 m^3 * 1700 kg/m^3, or 3400 kg.
    //
    // We'll do some variables below, but for reference:
    // Shallow pit: 425 kg / 25 kg/min = 17 minutes
    // Deep pit: 3400 kg / 25 kg/min = 136 minutes
    //
    // Now, one addendum: we're digging our deep pit in the location that we've already
    // dug the shallow pit, so really we should exclude the shallow pit volume from the
    // deep when counting the amount of work we need to do.
    //
    // Adjusted deep pit: ( 3400 kg - 425 kg ) / 25 kg/min = 119 minutes

    constexpr double shallow_pit_volume_m3 = 0.25;
    constexpr double deep_pit_volume_m3 = 2;
    constexpr int dig_rate_kg_min = 25;
    constexpr int material_density_kg_m3 = 1700;

    // At the time of writing this, a shovel is DIG 3, which is what the numbers are
    // balanced around.
    constexpr double baseline_dig_quality = 3;

    // Get the dig quality of the tool.
    const int quality = it->get_quality( DIG );

    // Dig quality affects the dig rate linearly relative to baseline dig quality
    const double tool_dig_rate = dig_rate_kg_min * quality / baseline_dig_quality;

    ///\EFFECT_STR modifies dig rate
    // Adjust the dig rate by 2 kg/min per point of strength more/less than 10.
    const double player_dig_rate = std::max( 1.0, tool_dig_rate + ( p->str_cur - 10 ) * 2 );

    // Figure out the volume of the pit we're digging.
    // Subtract the shallow volume from the deep, since we already dug that.
    const double volume_m3 = deep ? ( deep_pit_volume_m3 - shallow_pit_volume_m3 ) :
                             shallow_pit_volume_m3;

    // And now determine the moves...
    int dig_minutes = volume_m3 * material_density_kg_m3 / player_dig_rate;
    int moves = MINUTES( dig_minutes ) * 100;

    // Modify the number of moves based on the help.
    // TODO: this block of code is all over the place and could probably be consolidated.
    const std::vector<npc *> helpers = g->u.get_crafting_helpers();
    const int helpersize = g->u.get_num_crafting_helpers( 3 );
    moves = moves * ( 1 - ( helpersize / 10 ) );

    ter_id result_terrain;
    if( channel ) {
        result_terrain = ter_id( "t_water_moving_sh" );
    } else {
        result_terrain = deep ? ter_id( "t_pit" ) : ter_id( "t_pit_shallow" );
    }

    return { moves, static_cast<int>( volume_m3 / 0.05 ), "digging_soil_loam_50L", result_terrain };
}

int iuse::dig( player *p, item *it, bool t, const tripoint & )
{
    if( !p || t ) {
        return 0;
    }

    const tripoint dig_point = p->pos();

    const bool can_dig_here = g->m.has_flag( "DIGGABLE", dig_point ) && !g->m.has_furn( dig_point ) &&
                              g->m.tr_at( dig_point ).is_null() && g->m.i_at( dig_point ).empty() && !g->m.veh_at( dig_point );

    if( !can_dig_here ) {
        p->add_msg_if_player(
            _( "You can't dig a pit in this location.  Ensure it is clear diggable ground with no items or obstacles." ) );
        return 0;
    }

    const bool can_deepen = g->m.has_flag( "DIGGABLE_CAN_DEEPEN", dig_point );

    if( can_deepen && !p->crafting_inventory().has_quality( DIG, 2 ) ) {
        p->add_msg_if_player( _( "You can't deepen this pit without a proper shovel." ) );
        return 0;
    }

<<<<<<< HEAD
    const bool diggable = g->m.has_flag( "DIGGABLE", pnt );
    const bool deepen = g->m.has_flag( "DIGGABLE_CAN_DEEPEN", pnt );
    const bool grave = g->m.ter( pnt ) == t_grave;

    if( grave ) {
        if( g->u.has_trait_flag( "SPIRITUAL" ) && !g->u.has_trait_flag( "PSYCHOPATH" ) &&
            g->u.query_yn( _( "Would you really touch the sacred resting place of the dead?" ) ) ) {
            add_msg( m_info, _( "Exhuming a grave is really against your beliefs." ) );
            g->u.add_morale( MORALE_GRAVEDIGGER, -50, -100, 48_hours, 12_hours );
            if( one_in( 3 ) ) {
                g->u.vomit();
            }
        } else if( g->u.has_trait_flag( "PSYCHOPATH" ) ) {
            p->add_msg_if_player( m_good,
                                  _( "Exhuming a grave is fun now, where there is no one to object." ) );
            p->add_morale( MORALE_GRAVEDIGGER, 25, 50, 2_hours, 1_hours );
        } else if( !g->u.has_trait_flag( "EATDEAD" ) && !g->u.has_trait_flag( "SAPROVORE" ) ) {
            p->add_msg_if_player( m_bad, _( "Exhuming this grave is utterly disgusting!" ) );
            p->add_morale( MORALE_GRAVEDIGGER, -25, -50, 2_hours, 1_hours );
            if( one_in( 5 ) ) {
                p->vomit();
            }
        }
    }
=======
    const std::function<bool( tripoint )> f = []( tripoint p ) {
        return g->m.passable( p );
    };
>>>>>>> 239712a7

    const cata::optional<tripoint> pnt_ = choose_adjacent_highlight(
            _( "Deposit excavated materials where?" ), f, false );
    if( !pnt_ ) {
        return 0;
    }
    const tripoint deposit_point = *pnt_;

    if( !g->m.passable( deposit_point ) ) {
        p->add_msg_if_player(
            _( "You can't deposit the excavated materials onto an impassable location." ) );
        return 0;
    }

    const std::vector<npc *> helpers = g->u.get_crafting_helpers();
    for( const npc *np : helpers ) {
        add_msg( m_info, _( "%s helps with this task..." ), np->name.c_str() );
        break;
    }

<<<<<<< HEAD
    const int moves = dig_pit_moves( p, it, grave ? true : deepen );

    activity_id digging_activity( "ACT_DIG" );
    if( deepen ) {
        digging_activity = activity_id( "ACT_DIG_DEEPEN" );
    }
=======
    digging_moves_and_byproducts moves_and_byproducts = dig_pit_moves_and_byproducts( p, it, can_deepen,
            false );
>>>>>>> 239712a7

    player_activity act( activity_id( "ACT_DIG" ), moves_and_byproducts.moves, -1,
                         p->get_item_position( it ) );
    act.placement = dig_point;
    act.values.emplace_back( moves_and_byproducts.spawn_count );
    act.str_values.emplace_back( moves_and_byproducts.byproducts_item_group );
    act.str_values.emplace_back( moves_and_byproducts.result_terrain.id().str() );
    act.coords.emplace_back( deposit_point );
    p->assign_activity( act );

    return it->type->charges_to_use();
}

int iuse::dig_channel( player *p, item *it, bool t, const tripoint & )
{
    if( !p || t ) {
        return 0;
    }

    const tripoint dig_point = p->pos();

    tripoint north = dig_point + point( 0, -1 );
    tripoint south = dig_point + point( 0, 1 );
    tripoint west = dig_point + point( -1, 0 );
    tripoint east = dig_point + point( 1, 0 );

    const bool can_dig_here = g->m.has_flag( "DIGGABLE", dig_point ) && !g->m.has_furn( dig_point ) &&
                              g->m.tr_at( dig_point ).is_null() && g->m.i_at( dig_point ).empty() && !g->m.veh_at( dig_point ) &&
                              ( g->m.has_flag( "CURRENT", north ) ||  g->m.has_flag( "CURRENT", south ) ||
                                g->m.has_flag( "CURRENT", east ) ||  g->m.has_flag( "CURRENT", west ) );

    if( !can_dig_here ) {
        p->add_msg_if_player(
            _( "You can't dig a channel in this location.  Ensure it is clear diggable ground with no items or obstacles, adjacent to flowing water." ) );
        return 0;
    }

    const std::function<bool( tripoint )> f = []( tripoint p ) {
        return g->m.passable( p );
    };

    const cata::optional<tripoint> pnt_ = choose_adjacent_highlight(
            _( "Deposit excavated materials where?" ), f, false );
    if( !pnt_ ) {
        return 0;
    }
    const tripoint deposit_point = *pnt_;

    if( !g->m.passable( deposit_point ) ) {
        p->add_msg_if_player(
            _( "You can't deposit the excavated materials onto an impassable location." ) );
        return 0;
    }

    const std::vector<npc *> helpers = g->u.get_crafting_helpers();
    for( const npc *np : helpers ) {
        add_msg( m_info, _( "%s helps with this task..." ), np->name.c_str() );
        break;
    }

    digging_moves_and_byproducts moves_and_byproducts = dig_pit_moves_and_byproducts( p, it, false,
            true );

    player_activity act( activity_id( "ACT_DIG_CHANNEL" ), moves_and_byproducts.moves, -1,
                         p->get_item_position( it ) );
    act.placement = dig_point;
    act.values.emplace_back( moves_and_byproducts.spawn_count );
    act.str_values.emplace_back( moves_and_byproducts.byproducts_item_group );
    act.str_values.emplace_back( moves_and_byproducts.result_terrain.id().str() );
    act.coords.emplace_back( deposit_point );
    p->assign_activity( act );


    return it->type->charges_to_use();
}

int iuse::fill_pit( player *p, item *it, bool t, const tripoint & )
{
    if( !p || t ) {
        return 0;
    }

    const cata::optional<tripoint> pnt_ = choose_adjacent( _( "Fill which pit or mound?" ) );
    if( !pnt_ ) {
        return 0;
    }
    const tripoint pnt = *pnt_;

    if( pnt == p->pos() ) {
        add_msg( m_info, _( "You decide not to bury yourself that early." ) );
        return 0;
    }

    int moves;

    if( g->m.ter( pnt ) == t_pit || g->m.ter( pnt ) == t_pit_spiked ||
        g->m.ter( pnt ) == t_pit_glass || g->m.ter( pnt ) == t_pit_corpsed ) {
        moves = MINUTES( 15 ) * 100;
    } else if( g->m.ter( pnt ) == t_pit_shallow ) {
        moves = MINUTES( 10 ) * 100;
    } else if( g->m.ter( pnt ) == t_dirtmound ) {
        moves = MINUTES( 5 ) * 100;
    } else {
        p->add_msg_if_player( _( "There is nothing to fill." ) );
        return 0;
    }
    const std::vector<npc *> helpers = g->u.get_crafting_helpers();
    const int helpersize = g->u.get_num_crafting_helpers( 3 );
    moves = moves * ( 1 - ( helpersize / 10 ) );
    for( const npc *np : helpers ) {
        add_msg( m_info, _( "%s helps with this task..." ), np->name.c_str() );
        break;
    }
    p->assign_activity( activity_id( "ACT_FILL_PIT" ), moves, -1, p->get_item_position( it ) );
    p->activity.placement = pnt;

    return it->type->charges_to_use();
}

/**
 * Explanation of ACT_CLEAR_RUBBLE activity values:
 *
 * coords[0]: Where the rubble is.
 * index: The bonus, for calculating hunger and thirst penalties.
 */

int iuse::clear_rubble( player *p, item *it, bool, const tripoint & )
{
    const cata::optional<tripoint> pnt_ = choose_adjacent( _( "Clear rubble where?" ) );
    if( !pnt_ ) {
        return 0;
    }
    const tripoint pnt = *pnt_;

    if( g->m.has_flag( "RUBBLE", pnt ) ) {
        int bonus = std::max( it->get_quality( quality_id( "DIG" ) ) - 1, 1 );
        const std::vector<npc *> helpers = g->u.get_crafting_helpers();
        for( const npc *np : helpers ) {
            add_msg( m_info, _( "%s helps with this task..." ), np->name.c_str() );
            break;
        }
        const int helpersize = g->u.get_num_crafting_helpers( 3 );
        const int moves = 2500 * ( 1 - ( helpersize / 10 ) );
        player_activity act( activity_id( "ACT_CLEAR_RUBBLE" ), moves / bonus, bonus );
        p->assign_activity( act );
        p->activity.placement = pnt;
        return it->type->charges_to_use();
    } else {
        p->add_msg_if_player( m_bad, _( "There's no rubble to clear." ) );
        return 0;
    }
}

void act_vehicle_siphon( vehicle * ); // veh_interact.cpp

int iuse::siphon( player *p, item *it, bool, const tripoint & )
{
    const cata::optional<tripoint> pnt_ = choose_adjacent( _( "Siphon from where?" ) );
    if( !pnt_ ) {
        return 0;
    }

    const optional_vpart_position vp = g->m.veh_at( *pnt_ );
    if( !vp ) {
        p->add_msg_if_player( m_info, _( "There's no vehicle there." ) );
        return 0;
    }
    act_vehicle_siphon( &vp->vehicle() );
    return it->type->charges_to_use();
}

int toolweapon_off( player &p, item &it, const bool fast_startup,
                    const bool condition, const int volume,
                    const std::string &msg_success, const std::string &msg_failure )
{
    p.moves -= fast_startup ? 60 : 80;
    if( condition && it.ammo_remaining() > 0 ) {
        if( it.typeId() == "chainsaw_off" ) {
            sfx::play_variant_sound( "chainsaw_cord", "chainsaw_on", sfx::get_heard_volume( p.pos() ) );
            sfx::play_variant_sound( "chainsaw_start", "chainsaw_on", sfx::get_heard_volume( p.pos() ) );
            sfx::play_ambient_variant_sound( "chainsaw_idle", "chainsaw_on", sfx::get_heard_volume( p.pos() ),
                                             18, 1000 );
            sfx::play_ambient_variant_sound( "weapon_theme", "chainsaw", sfx::get_heard_volume( p.pos() ), 19,
                                             3000 );
        }
        sounds::sound( p.pos(), volume, sounds::sound_t::combat, msg_success );
        it.convert( it.typeId().substr( 0, it.typeId().size() - 4 ) + "_on" ); // 4 is the length of "_off".
        it.active = true;
    } else {
        if( it.typeId() == "chainsaw_off" ) {
            sfx::play_variant_sound( "chainsaw_cord", "chainsaw_on", sfx::get_heard_volume( p.pos() ) );
        }
        p.add_msg_if_player( msg_failure );
    }
    return it.type->charges_to_use();
}

int iuse::combatsaw_off( player *p, item *it, bool, const tripoint & )
{
    return toolweapon_off( *p, *it,
                           true,
                           !p->is_underwater(),
                           30, _( "With a snarl, the combat chainsaw screams to life!" ),
                           _( "You yank the cord, but nothing happens." ) );
}

int iuse::e_combatsaw_off( player *p, item *it, bool, const tripoint & )
{
    return toolweapon_off( *p, *it,
                           true,
                           !p->is_underwater(),
                           30, _( "With a snarl, the electric combat chainsaw screams to life!" ),
                           _( "You flip the switch, but nothing happens." ) );
}

int iuse::chainsaw_off( player *p, item *it, bool, const tripoint & )
{
    return toolweapon_off( *p, *it,
                           false,
                           rng( 0, 10 ) - it->damage_level( 4 ) > 5 && !p->is_underwater(),
                           20, _( "With a roar, the chainsaw leaps to life!" ),
                           _( "You yank the cord, but nothing happens." ) );
}

int iuse::elec_chainsaw_off( player *p, item *it, bool, const tripoint & )
{
    return toolweapon_off( *p, *it,
                           false,
                           rng( 0, 10 ) - it->damage_level( 4 ) > 5 && !p->is_underwater(),
                           20, _( "With a roar, the electric chainsaw leaps to life!" ),
                           _( "You flip the switch, but nothing happens." ) );
}

int iuse::cs_lajatang_off( player *p, item *it, bool, const tripoint & )
{
    return toolweapon_off( *p, *it,
                           false,
                           rng( 0, 10 ) - it->damage_level( 4 ) > 5 && it->ammo_remaining() > 1 && !p->is_underwater(),
                           40, _( "With a roar, the chainsaws leap to life!" ),
                           _( "You yank the cords, but nothing happens." ) );
}

int iuse::ecs_lajatang_off( player *p, item *it, bool, const tripoint & )
{
    return toolweapon_off( *p, *it,
                           false,
                           rng( 0, 10 ) - it->damage_level( 4 ) > 5 && it->ammo_remaining() > 1 && !p->is_underwater(),
                           40, _( "With a buzz, the chainsaws leap to life!" ),
                           _( "You flip the on switch, but nothing happens." ) );
}

int iuse::carver_off( player *p, item *it, bool, const tripoint & )
{
    return toolweapon_off( *p, *it,
                           false,
                           true,
                           20, _( "The electric carver's serrated blades start buzzing!" ),
                           _( "You pull the trigger, but nothing happens." ) );
}

int iuse::trimmer_off( player *p, item *it, bool, const tripoint & )
{
    return toolweapon_off( *p, *it,
                           false,
                           rng( 0, 10 ) - it->damage_level( 4 ) > 3,
                           15, _( "With a roar, the hedge trimmer leaps to life!" ),
                           _( "You yank the cord, but nothing happens." ) );
}

int toolweapon_on( player &p, item &it, const bool t,
                   const std::string &tname, const bool works_underwater,
                   const int sound_chance, const int volume,
                   const std::string &sound, const bool double_charge_cost = false )
{
    std::string off_type =
        it.typeId().substr( 0, it.typeId().size() - 3 ) +
        // 3 is the length of "_on".
        "_off";
    if( t ) { // Effects while simply on
        if( double_charge_cost && it.ammo_remaining() > 0 ) {
            it.ammo_consume( 1, p.pos() );
        }
        if( !works_underwater && p.is_underwater() ) {
            p.add_msg_if_player( _( "Your %s gurgles in the water and stops." ), tname );
            it.convert( off_type ).active = false;
        } else if( one_in( sound_chance ) ) {
            sounds::ambient_sound( p.pos(), volume, sounds::sound_t::activity, sound );
        }
    } else { // Toggling
        if( it.typeId() == "chainsaw_on" ) {
            sfx::play_variant_sound( "chainsaw_stop", "chainsaw_on", sfx::get_heard_volume( p.pos() ) );
            sfx::fade_audio_channel( 18, 100 );
            sfx::fade_audio_channel( 19, 3000 );
        }
        p.add_msg_if_player( _( "Your %s goes quiet." ), tname );
        it.convert( off_type ).active = false;
    }
    return it.type->charges_to_use();
}

int iuse::combatsaw_on( player *p, item *it, bool t, const tripoint & )
{
    return toolweapon_on( *p, *it, t, _( "combat chainsaw" ),
                          false,
                          12, 18, _( "Your combat chainsaw growls." ) );
}

int iuse::e_combatsaw_on( player *p, item *it, bool t, const tripoint & )
{
    return toolweapon_on( *p, *it, t, _( "electric combat chainsaw" ),
                          false,
                          12, 18, _( "Your electric combat chainsaw growls." ) );
}

int iuse::chainsaw_on( player *p, item *it, bool t, const tripoint & )
{
    return toolweapon_on( *p, *it, t, _( "chainsaw" ),
                          false,
                          15, 12, _( "Your chainsaw rumbles." ) );
}

int iuse::elec_chainsaw_on( player *p, item *it, bool t, const tripoint & )
{
    return toolweapon_on( *p, *it, t, _( "electric chainsaw" ),
                          false,
                          15, 12, _( "Your electric chainsaw rumbles." ) );
}

int iuse::cs_lajatang_on( player *p, item *it, bool t, const tripoint & )
{
    return toolweapon_on( *p, *it, t, _( "chainsaw lajatang" ),
                          false,
                          15, 12, _( "Your chainsaws rumble." ),
                          true );
    // The chainsaw lajatang drains 2 charges per turn, since
    // there are two chainsaws.
}

int iuse::ecs_lajatang_on( player *p, item *it, bool t, const tripoint & )
{
    return toolweapon_on( *p, *it, t, _( "electric chainsaw lajatang" ),
                          false,
                          15, 12, _( "Your chainsaws buzz." ),
                          true );
    // The chainsaw lajatang drains 2 charges per turn, since
    // there are two chainsaws.
}

int iuse::carver_on( player *p, item *it, bool t, const tripoint & )
{
    return toolweapon_on( *p, *it, t, _( "electric carver" ),
                          true,
                          10, 8, _( "Your electric carver buzzes." ) );
}

int iuse::trimmer_on( player *p, item *it, bool t, const tripoint & )
{
    return toolweapon_on( *p, *it, t, _( "hedge trimmer" ),
                          true,
                          15, 10, _( "Your hedge trimmer rumbles." ) );
}

int iuse::circsaw_on( player *p, item *it, bool t, const tripoint & )
{
    return toolweapon_on( *p, *it, t, _( "circular saw" ),
                          true,
                          15, 7, _( "Your circular saw buzzes." ) );
}

int iuse::jackhammer( player *p, item *it, bool, const tripoint & )
{
    // use has_enough_charges to check for UPS availability
    // p is assumed to exist for iuse cases
    if( !p->has_enough_charges( *it, false ) ) {
        return 0;
    }

    if( p->is_underwater() ) {
        p->add_msg_if_player( m_info, _( "You can't do that while underwater." ) );
        return 0;
    }

    const cata::optional<tripoint> pnt_ = choose_adjacent( _( "Drill where?" ) );
    if( !pnt_ ) {
        return 0;
    }
    const tripoint pnt = *pnt_;

    if( pnt == p->pos() ) {
        p->add_msg_if_player( _( "My god! Let's talk it over OK?" ) );
        p->add_msg_if_player( _( "Don't do anything rash." ) );
        return 0;
    }
    if( !g->m.has_flag( "MINEABLE", pnt ) ) {
        p->add_msg_if_player( m_info, _( "You can't drill there." ) );
        return 0;
    }
    if( g->m.veh_at( pnt ) ) {
        p->add_msg_if_player( _( "There's a vehicle in the way!" ) );
        return 0;
    }

    const std::vector<npc *> helpers = g->u.get_crafting_helpers();
    const int helpersize = g->u.get_num_crafting_helpers( 3 );
    for( const npc *np : helpers ) {
        add_msg( m_info, _( "%s helps with this task..." ), np->name.c_str() );
        break;
    }
    p->assign_activity( activity_id( "ACT_JACKHAMMER" ),
                        ( to_turns<int>( 30_minutes ) * 100 ) * ( 1 - ( helpersize / 10 ) ), -1,
                        p->get_item_position( it ) );
    p->activity.placement = pnt;

    return it->type->charges_to_use();
}

int iuse::pickaxe( player *p, item *it, bool, const tripoint & )
{
    if( p->is_npc() ) {
        // Long action
        return 0;
    }

    if( p->is_underwater() ) {
        p->add_msg_if_player( m_info, _( "You can't do that while underwater." ) );
        return 0;
    }

    const cata::optional<tripoint> pnt_ = choose_adjacent( _( "Mine where?" ) );
    if( !pnt_ ) {
        return 0;
    }
    const tripoint pnt = *pnt_;

    if( pnt == p->pos() ) {
        p->add_msg_if_player( _( "Mining the depths of your experience, you realize that it's "
                                 "best not to dig yourself into a hole.  You stop digging." ) );
        return 0;
    }
    if( !g->m.has_flag( "MINEABLE", pnt ) ) {
        p->add_msg_if_player( m_info, _( "You can't mine there." ) );
        return 0;
    }
    if( g->m.veh_at( pnt ) ) {
        p->add_msg_if_player( _( "There's a vehicle in the way!" ) );
        return 0;
    }

    int turns;
    if( g->m.move_cost( pnt ) == 2 ) {
        // We're breaking up some flat surface like pavement, which is much easier
        turns = MINUTES( 20 );
    } else {
        turns = ( ( MAX_STAT + 4 ) - std::min( p->str_cur, MAX_STAT ) ) * MINUTES( 5 );
    }
    const std::vector<npc *> helpers = g->u.get_crafting_helpers();
    const int helpersize = g->u.get_num_crafting_helpers( 3 );
    turns = turns * ( 1 - ( helpersize / 10 ) );
    for( const npc *np : helpers ) {
        add_msg( m_info, _( "%s helps with this task..." ), np->name.c_str() );
        break;
    }
    p->assign_activity( activity_id( "ACT_PICKAXE" ), turns * 100, -1, p->get_item_position( it ) );
    p->activity.placement = pnt;
    p->add_msg_if_player( _( "You attack the %1$s with your %2$s." ),
                          g->m.tername( pnt ), it->tname() );
    return 0; // handled when the activity finishes
}

int iuse::geiger( player *p, item *it, bool t, const tripoint &pos )
{
    if( t ) { // Every-turn use when it's on
        const int rads = g->m.get_radiation( pos );
        if( rads == 0 ) {
            return it->type->charges_to_use();
        }
        std::string description = rads > 50 ? _( "buzzing" ) :
                                  rads > 25 ? _( "rapid clicking" ) : _( "clicking" );

        sounds::sound( pos, 6, sounds::sound_t::alarm, description );
        if( !p->can_hear( pos, 6 ) ) {
            // can not hear it, but may have alarmed other creatures
            return it->type->charges_to_use();
        }
        if( rads > 50 ) {
            add_msg( m_warning, _( "The geiger counter buzzes intensely." ) );
        } else if( rads > 35 ) {
            add_msg( m_warning, _( "The geiger counter clicks wildly." ) );
        } else if( rads > 25 ) {
            add_msg( m_warning, _( "The geiger counter clicks rapidly." ) );
        } else if( rads > 15 ) {
            add_msg( m_warning, _( "The geiger counter clicks steadily." ) );
        } else if( rads > 8 ) {
            add_msg( m_warning, _( "The geiger counter clicks slowly." ) );
        } else if( rads > 4 ) {
            add_msg( _( "The geiger counter clicks intermittently." ) );
        } else {
            add_msg( _( "The geiger counter clicks once." ) );
        }
        return it->type->charges_to_use();
    }
    // Otherwise, we're activating the geiger counter
    if( it->typeId() == "geiger_on" ) {
        add_msg( _( "The geiger counter's SCANNING LED turns off." ) );
        it->convert( "geiger_off" ).active = false;
        return 0;
    }

    int ch = uilist( _( "Geiger counter:" ), {
        _( "Scan yourself" ), _( "Scan the ground" ), _( "Turn continuous scan on" )
    } );
    switch( ch ) {
        case 0:
            p->add_msg_if_player( m_info, _( "Your radiation level: %d (%d from items)" ), p->radiation,
                                  p->leak_level( "RADIOACTIVE" ) );
            break;
        case 1:
            p->add_msg_if_player( m_info, _( "The ground's radiation level: %d" ),
                                  g->m.get_radiation( p->pos() ) );
            break;
        case 2:
            p->add_msg_if_player( _( "The geiger counter's scan LED turns on." ) );
            it->convert( "geiger_on" ).active = true;
            break;
        default:
            return 0;
    }
    return it->type->charges_to_use();
}

int iuse::teleport( player *p, item *it, bool, const tripoint & )
{
    if( p->is_npc() ) {
        // That would be evil
        return 0;
    }

    if( !it->ammo_sufficient() ) {
        return 0;
    }
    p->moves -= 100;
    g->teleport( p );
    return it->type->charges_to_use();
}

int iuse::can_goo( player *p, item *it, bool, const tripoint & )
{
    it->convert( "canister_empty" );
    int tries = 0;
    tripoint goop;
    goop.z = p->posz();
    do {
        goop.x = p->posx() + rng( -2, 2 );
        goop.y = p->posy() + rng( -2, 2 );
        tries++;
    } while( g->m.impassable( goop ) && tries < 10 );
    if( tries == 10 ) {
        return 0;
    }
    if( monster *const mon_ptr = g->critter_at<monster>( goop ) ) {
        monster &critter = *mon_ptr;
        if( g->u.sees( goop ) ) {
            add_msg( _( "Black goo emerges from the canister and envelopes a %s!" ),
                     critter.name().c_str() );
        }
        critter.poly( mon_blob );

        critter.set_speed_base( critter.get_speed_base() - rng( 5, 25 ) );
        critter.set_hp( critter.get_speed() );
    } else {
        if( g->u.sees( goop ) ) {
            add_msg( _( "Living black goo emerges from the canister!" ) );
        }
        if( monster *const goo = g->summon_mon( mon_blob, goop ) ) {
            goo->friendly = -1;
        }
    }
    tries = 0;
    while( !one_in( 4 ) && tries < 10 ) {
        tries = 0;
        do {
            goop.x = p->posx() + rng( -2, 2 );
            goop.y = p->posy() + rng( -2, 2 );
            tries++;
        } while( g->m.impassable( goop ) &&
                 g->m.tr_at( goop ).is_null() && tries < 10 );
        if( tries < 10 ) {
            if( g->u.sees( goop ) ) {
                add_msg( m_warning, _( "A nearby splatter of goo forms into a goo pit." ) );
            }
            g->m.trap_set( goop, tr_goo );
        } else {
            return 0;
        }
    }
    return it->type->charges_to_use();
}

int iuse::throwable_extinguisher_act( player *, item *it, bool, const tripoint &pos )
{
    if( pos.x == -999 || pos.y == -999 ) {
        return 0;
    }
    if( g->m.get_field( pos, fd_fire ) != nullptr ) {
        // Reduce the strength of fire (if any) in the target tile.
        g->m.adjust_field_strength( pos, fd_fire, 0 - 1 );
        // Slightly reduce the strength of fire around and in the target tile.
        for( const tripoint &dest : g->m.points_in_radius( pos, 1 ) ) {
            if( g->m.passable( dest ) && dest != pos ) {
                g->m.adjust_field_strength( dest, fd_fire, 0 - rng( 0, 1 ) );
            }
        }
        return 1;
    }
    it->active = false;
    return 0;
}

int iuse::granade( player *p, item *it, bool, const tripoint & )
{
    p->add_msg_if_player( _( "You pull the pin on the Granade." ) );
    it->convert( "granade_act" );
    it->charges = 5;
    it->active = true;
    return it->type->charges_to_use();
}

int iuse::granade_act( player *, item *it, bool t, const tripoint &pos )
{
    if( pos.x == -999 || pos.y == -999 ) {
        return 0;
    }
    if( t ) { // Simple timer effects
        // Vol 0 = only heard if you hold it
        sounds::sound( pos, 0, sounds::sound_t::speech, _( "Merged!" ) );
    } else if( it->charges > 0 ) {
        add_msg( m_info, _( "You've already pulled the %s's pin, try throwing it instead." ),
                 it->tname().c_str() );
        return 0;
    } else { // When that timer runs down...
        int explosion_radius = 3;
        int effect_roll = rng( 1, 5 );
        auto buff_stat = [&]( int &current_stat, int modify_by ) {
            auto modified_stat = current_stat + modify_by;
            current_stat = std::max( current_stat, std::min( 15, modified_stat ) );
        };
        switch( effect_roll ) {
            case 1:
                sounds::sound( pos, 100, sounds::sound_t::speech, _( "BUGFIXES!" ) );
                g->draw_explosion( pos, explosion_radius, c_light_cyan );
                for( const tripoint &dest : g->m.points_in_radius( pos, explosion_radius ) ) {
                    monster *const mon = g->critter_at<monster>( dest, true );
                    if( mon && ( mon->type->in_species( INSECT ) || mon->is_hallucination() ) ) {
                        mon->die_in_explosion( nullptr );
                    }
                }
                break;

            case 2:
                sounds::sound( pos, 100, sounds::sound_t::speech, _( "BUFFS!" ) );
                g->draw_explosion( pos, explosion_radius, c_green );
                for( const tripoint &dest : g->m.points_in_radius( pos, explosion_radius ) ) {
                    if( monster *const mon_ptr = g->critter_at<monster>( dest ) ) {
                        monster &critter = *mon_ptr;
                        critter.set_speed_base(
                            critter.get_speed_base() * rng_float( 1.1, 2.0 ) );
                        critter.set_hp( critter.get_hp() * rng_float( 1.1, 2.0 ) );
                    } else if( npc *const person = g->critter_at<npc>( dest ) ) {
                        /** @EFFECT_STR_MAX increases possible granade str buff for NPCs */
                        buff_stat( person->str_max, rng( 0, person->str_max / 2 ) );
                        /** @EFFECT_DEX_MAX increases possible granade dex buff for NPCs */
                        buff_stat( person->dex_max, rng( 0, person->dex_max / 2 ) );
                        /** @EFFECT_INT_MAX increases possible granade int buff for NPCs */
                        buff_stat( person->int_max, rng( 0, person->int_max / 2 ) );
                        /** @EFFECT_PER_MAX increases possible granade per buff for NPCs */
                        buff_stat( person->per_max, rng( 0, person->per_max / 2 ) );
                    } else if( g->u.pos() == dest ) {
                        /** @EFFECT_STR_MAX increases possible granade str buff */
                        buff_stat( g->u.str_max, rng( 0, g->u.str_max / 2 ) );
                        /** @EFFECT_DEX_MAX increases possible granade dex buff */
                        buff_stat( g->u.dex_max, rng( 0, g->u.dex_max / 2 ) );
                        /** @EFFECT_INT_MAX increases possible granade int buff */
                        buff_stat( g->u.int_max, rng( 0, g->u.int_max / 2 ) );
                        /** @EFFECT_PER_MAX increases possible granade per buff */
                        buff_stat( g->u.per_max, rng( 0, g->u.per_max / 2 ) );
                        g->u.recalc_hp();
                        for( int part = 0; part < num_hp_parts; part++ ) {
                            g->u.hp_cur[part] *= 1 + rng( 0, 20 ) * .1;
                            if( g->u.hp_cur[part] > g->u.hp_max[part] ) {
                                g->u.hp_cur[part] = g->u.hp_max[part];
                            }
                        }
                    }
                }
                break;

            case 3:
                sounds::sound( pos, 100, sounds::sound_t::speech, _( "NERFS!" ) );
                g->draw_explosion( pos, explosion_radius, c_red );
                for( const tripoint &dest : g->m.points_in_radius( pos, explosion_radius ) ) {
                    if( monster *const mon_ptr = g->critter_at<monster>( dest ) ) {
                        monster &critter = *mon_ptr;
                        critter.set_speed_base(
                            rng( 0, critter.get_speed_base() ) );
                        critter.set_hp( rng( 1, critter.get_hp() ) );
                    } else if( npc *const person = g->critter_at<npc>( dest ) ) {
                        /** @EFFECT_STR_MAX increases possible granade str debuff for NPCs (NEGATIVE) */
                        person->str_max -= rng( 0, person->str_max / 2 );
                        /** @EFFECT_DEX_MAX increases possible granade dex debuff for NPCs (NEGATIVE) */
                        person->dex_max -= rng( 0, person->dex_max / 2 );
                        /** @EFFECT_INT_MAX increases possible granade int debuff for NPCs (NEGATIVE) */
                        person->int_max -= rng( 0, person->int_max / 2 );
                        /** @EFFECT_PER_MAX increases possible granade per debuff for NPCs (NEGATIVE) */
                        person->per_max -= rng( 0, person->per_max / 2 );
                    } else if( g->u.pos() == dest ) {
                        /** @EFFECT_STR_MAX increases possible granade str debuff (NEGATIVE) */
                        g->u.str_max -= rng( 0, g->u.str_max / 2 );
                        /** @EFFECT_DEX_MAX increases possible granade dex debuff (NEGATIVE) */
                        g->u.dex_max -= rng( 0, g->u.dex_max / 2 );
                        /** @EFFECT_INT_MAX increases possible granade int debuff (NEGATIVE) */
                        g->u.int_max -= rng( 0, g->u.int_max / 2 );
                        /** @EFFECT_PER_MAX increases possible granade per debuff (NEGATIVE) */
                        g->u.per_max -= rng( 0, g->u.per_max / 2 );
                        g->u.recalc_hp();
                        for( int part = 0; part < num_hp_parts; part++ ) {
                            if( g->u.hp_cur[part] > 0 ) {
                                g->u.hp_cur[part] = rng( 1, g->u.hp_cur[part] );
                            }
                        }
                    }
                }
                break;

            case 4:
                sounds::sound( pos, 100, sounds::sound_t::speech, _( "REVERTS!" ) );
                g->draw_explosion( pos, explosion_radius, c_pink );
                for( const tripoint &dest : g->m.points_in_radius( pos, explosion_radius ) ) {
                    if( monster *const mon_ptr = g->critter_at<monster>( dest ) ) {
                        monster &critter = *mon_ptr;
                        critter.set_speed_base( critter.type->speed );
                        critter.set_hp( critter.get_hp_max() );
                        critter.clear_effects();
                    } else if( npc *const person = g->critter_at<npc>( dest ) ) {
                        person->environmental_revert_effect();
                    } else if( g->u.pos() == dest ) {
                        g->u.environmental_revert_effect();
                        do_purify( g->u );
                    }
                }
                break;
            case 5:
                sounds::sound( pos, 100, sounds::sound_t::speech, _( "BEES!" ) );
                g->draw_explosion( pos, explosion_radius, c_yellow );
                for( const tripoint &dest : g->m.points_in_radius( pos, explosion_radius ) ) {
                    if( one_in( 5 ) && !g->critter_at( dest ) ) {
                        g->m.add_field( dest, fd_bees, rng( 1, 3 ) );
                    }
                }
                break;
        }
    }
    return it->type->charges_to_use();
}

int iuse::c4( player *p, item *it, bool, const tripoint & )
{
    int time;
    bool got_value = query_int( time, _( "Set the timer to (0 to cancel)?" ) );
    if( !got_value || time <= 0 ) {
        p->add_msg_if_player( _( "Never mind." ) );
        return 0;
    }
    p->add_msg_if_player( _( "You set the timer to %d." ), time );
    it->convert( "c4armed" );
    it->charges = time;
    it->active = true;
    return it->type->charges_to_use();
}

int iuse::acidbomb_act( player *p, item *it, bool, const tripoint &pos )
{
    if( !p->has_item( *it ) ) {
        it->charges = -1;
        for( const tripoint &tmp : g->m.points_in_radius( pos.x == -999 ? p->pos() : pos, 1 ) ) {
            g->m.add_field( tmp, fd_acid, 3 );
        }
        return 1;
    }
    return 0;
}

int iuse::grenade_inc_act( player *p, item *it, bool t, const tripoint &pos )
{
    if( pos.x == -999 || pos.y == -999 ) {
        return 0;
    }

    if( t ) { // Simple timer effects
        // Vol 0 = only heard if you hold it
        sounds::sound( pos, 0, sounds::sound_t::alarm, _( "Tick!" ) );
    } else if( it->charges > 0 ) {
        p->add_msg_if_player( m_info, _( "You've already released the handle, try throwing it instead." ) );
        return 0;
    } else {  // blow up
        int num_flames = rng( 3, 5 );
        for( int current_flame = 0; current_flame < num_flames; current_flame++ ) {
            tripoint dest( pos.x + rng( -5, 5 ), pos.y + rng( -5, 5 ), pos.z );
            std::vector<tripoint> flames = line_to( pos, dest, 0, 0 );
            for( auto &flame : flames ) {
                g->m.add_field( flame, fd_fire, rng( 0, 2 ) );
            }
        }
        g->explosion( pos, 8, 0.8, true );
        for( const tripoint &dest : g->m.points_in_radius( pos, 2 ) ) {
            g->m.add_field( dest, fd_incendiary, 3 );
        }

    }
    return 0;
}

int iuse::arrow_flammable( player *p, item *it, bool, const tripoint & )
{
    if( p->is_underwater() ) {
        p->add_msg_if_player( m_info, _( "You can't do that while underwater." ) );
        return 0;
    }
    if( !p->use_charges_if_avail( "fire", 1 ) ) {
        p->add_msg_if_player( m_info, _( "You need a source of fire!" ) );
        return 0;
    }
    p->add_msg_if_player( _( "You light the arrow!" ) );
    p->moves -= 150;
    if( it->charges == 1 ) {
        it->convert( "arrow_flamming" );
        return 0;
    }
    item lit_arrow( *it );
    lit_arrow.convert( "arrow_flamming" ).charges = 1;
    p->i_add( lit_arrow );
    return 1;
}

int iuse::molotov_lit( player *p, item *it, bool t, const tripoint &pos )
{
    if( pos.x == -999 || pos.y == -999 ) {
        return 0;
    } else if( it->charges > 0 ) {
        add_msg( m_info, _( "You've already lit the %s, try throwing it instead." ), it->tname().c_str() );
        return 0;
    } else if( p->has_item( *it ) && it->charges == 0 ) {
        it->charges += 1;
        if( one_in( 5 ) ) {
            p->add_msg_if_player( _( "Your lit Molotov goes out." ) );
            it->convert( "molotov" ).active = false;
        }
    } else {
        if( !t ) {
            for( auto &pt : g->m.points_in_radius( pos, 1, 0 ) ) {
                const int density = 1 + one_in( 3 ) + one_in( 5 );
                g->m.add_field( pt, fd_fire, density );
            }
        }
    }
    return 0;
}

int iuse::firecracker_pack( player *p, item *it, bool, const tripoint & )
{
    if( p->is_underwater() ) {
        p->add_msg_if_player( m_info, _( "You can't do that while underwater." ) );
        return 0;
    }
    if( !p->has_charges( "fire", 1 ) ) {
        p->add_msg_if_player( m_info, _( "You need a source of fire!" ) );
        return 0;
    }
    p->add_msg_if_player( _( "You light the pack of firecrackers." ) );
    it->convert( "firecracker_pack_act" );
    it->charges = 26;
    it->set_age( 0_turns );
    it->active = true;
    return 0; // don't use any charges at all. it has became a new item
}

int iuse::firecracker_pack_act( player *, item *it, bool, const tripoint &pos )
{
    time_duration timer = it->age();
    if( timer < 2_turns ) {
        sounds::sound( pos, 0, sounds::sound_t::alarm, _( "ssss..." ) );
        it->inc_damage();
    } else if( it->charges > 0 ) {
        int ex = rng( 4, 6 );
        int i = 0;
        if( ex > it->charges ) {
            ex = it->charges;
        }
        for( i = 0; i < ex; i++ ) {
            sounds::sound( pos, 20, sounds::sound_t::combat, _( "Bang!" ) );
        }
        it->charges -= ex;
    }
    if( it->charges == 0 ) {
        it->charges = -1;
    }
    return 0;
}

int iuse::firecracker( player *p, item *it, bool, const tripoint & )
{
    if( p->is_underwater() ) {
        p->add_msg_if_player( m_info, _( "You can't do that while underwater." ) );
        return 0;
    }
    if( !p->use_charges_if_avail( "fire", 1 ) ) {
        p->add_msg_if_player( m_info, _( "You need a source of fire!" ) );
        return 0;
    }
    p->add_msg_if_player( _( "You light the firecracker." ) );
    it->convert( "firecracker_act" );
    it->charges = 2;
    it->active = true;
    return it->type->charges_to_use();
}

int iuse::firecracker_act( player *, item *it, bool t, const tripoint &pos )
{
    if( pos.x == -999 || pos.y == -999 ) {
        return 0;
    }
    if( t ) { // Simple timer effects
        sounds::sound( pos, 0,  sounds::sound_t::alarm, _( "ssss..." ) );
    } else if( it->charges > 0 ) {
        add_msg( m_info, _( "You've already lit the %s, try throwing it instead." ), it->tname().c_str() );
        return 0;
    } else { // When that timer runs down...
        sounds::sound( pos, 20, sounds::sound_t::combat, _( "Bang!" ) );
    }
    return 0;
}

int iuse::mininuke( player *p, item *it, bool, const tripoint & )
{
    int time;
    bool got_value = query_int( time, _( "Set the timer to (0 to cancel)?" ) );
    if( !got_value || time <= 0 ) {
        p->add_msg_if_player( _( "Never mind." ) );
        return 0;
    }
    p->add_msg_if_player( _( "You set the timer to %d." ), time );
    if( !p->is_npc() ) {
        p->add_memorial_log( pgettext( "memorial_male", "Activated a mininuke." ),
                             pgettext( "memorial_female", "Activated a mininuke." ) );
    }
    it->convert( "mininuke_act" );
    it->charges = time;
    it->active = true;
    return it->type->charges_to_use();
}

int iuse::pheromone( player *p, item *it, bool, const tripoint &pos )
{
    if( !it->ammo_sufficient() ) {
        return 0;
    }
    if( p->is_underwater() ) {
        p->add_msg_if_player( m_info, _( "You can't do that while underwater." ) );
        return 0;
    }

    if( pos.x == -999 || pos.y == -999 ) {
        return 0;
    }

    p->add_msg_player_or_npc( _( "You squeeze the pheromone ball..." ),
                              _( "<npcname> squeezes the pheromone ball..." ) );

    p->moves -= 15;

    int converts = 0;
    for( const tripoint &dest : g->m.points_in_radius( pos, 4 ) ) {
        monster *const mon_ptr = g->critter_at<monster>( dest, true );
        if( !mon_ptr ) {
            continue;
        }
        monster &critter = *mon_ptr;
        if( critter.type->in_species( ZOMBIE ) && critter.friendly == 0 &&
            rng( 0, 500 ) > critter.get_hp() ) {
            converts++;
            critter.make_friendly();
        }
    }

    if( g->u.sees( *p ) ) {
        if( converts == 0 ) {
            add_msg( _( "...but nothing happens." ) );
        } else if( converts == 1 ) {
            add_msg( m_good, _( "...and a nearby zombie turns friendly!" ) );
        } else {
            add_msg( m_good, _( "...and several nearby zombies turn friendly!" ) );
        }
    }
    return it->type->charges_to_use();
}

int iuse::portal( player *p, item *it, bool, const tripoint & )
{
    if( !it->ammo_sufficient() ) {
        return 0;
    }
    tripoint t( p->posx() + rng( -2, 2 ), p->posy() + rng( -2, 2 ), p->posz() );
    g->m.trap_set( t, tr_portal );
    return it->type->charges_to_use();
}

int iuse::tazer( player *p, item *it, bool, const tripoint &pos )
{
    if( !it->ammo_sufficient() ) {
        return 0;
    }

    tripoint pnt = pos;
    if( pos == p->pos() ) {
        const cata::optional<tripoint> pnt_ = choose_adjacent( _( "Shock where?" ) );
        if( !pnt_ ) {
            return 0;
        }
        pnt = *pnt_;
    }

    if( pnt == p->pos() ) {
        p->add_msg_if_player( m_info, _( "Umm.  No." ) );
        return 0;
    }

    Creature *target = g->critter_at( pnt, true );
    if( target == nullptr ) {
        p->add_msg_if_player( _( "There's nothing to zap there!" ) );
        return 0;
    }

    npc *foe = dynamic_cast<npc *>( target );
    if( foe != nullptr &&
        !foe->is_enemy() &&
        !p->query_yn( _( "Really shock %s?" ), target->disp_name().c_str() ) ) {
        return 0;
    }

    /** @EFFECT_DEX slightly increases chance of successfully using tazer */
    /** @EFFECT_MELEE increases chance of successfully using a tazer */
    int numdice = 3 + ( p->dex_cur / 2.5 ) + p->get_skill_level( skill_melee ) * 2;
    p->moves -= 100;

    /** @EFFECT_DODGE increases chance of dodging a tazer attack */
    const bool tazer_was_dodged = dice( numdice, 10 ) < dice( target->get_dodge(), 10 );
    if( tazer_was_dodged ) {
        p->add_msg_player_or_npc( _( "You attempt to shock %s, but miss." ),
                                  _( "<npcname> attempts to shock %s, but misses." ),
                                  target->disp_name().c_str() );
    } else {
        // TODO: Maybe - Execute an attack and maybe zap something other than torso
        // Maybe, because it's torso (heart) that fails when zapped with electricity
        int dam = target->deal_damage( p, bp_torso, damage_instance( DT_ELECTRIC, rng( 5,
                                       25 ) ) ).total_damage();
        if( dam > 0 ) {
            p->add_msg_player_or_npc( m_good,
                                      _( "You shock %s!" ),
                                      _( "<npcname> shocks %s!" ),
                                      target->disp_name().c_str() );
        } else {
            p->add_msg_player_or_npc( m_warning,
                                      _( "You unsuccessfully attempt to shock %s!" ),
                                      _( "<npcname> unsuccessfully attempts to shock %s!" ),
                                      target->disp_name().c_str() );
        }
    }

    if( foe != nullptr ) {
        foe->on_attacked( *p );
    }

    return it->type->charges_to_use();
}

int iuse::tazer2( player *p, item *it, bool b, const tripoint &pos )
{
    if( it->ammo_remaining() >= 100 ) {
        // Instead of having a ctrl+c+v of the function above, spawn a fake tazer and use it
        // Ugly, but less so than copied blocks
        item fake( "tazer", 0 );
        fake.charges = 100;
        return tazer( p, &fake, b, pos );
    } else {
        p->add_msg_if_player( m_info, _( "Insufficient power" ) );
    }

    return 0;
}

int iuse::shocktonfa_off( player *p, item *it, bool t, const tripoint &pos )
{
    int choice = uilist( _( "tactical tonfa" ), {
        _( "Zap something" ), _( "Turn on light" )
    } );

    switch( choice ) {
        case 0: {
            return iuse::tazer2( p, it, t, pos );
        }
        case 1: {
            if( !it->ammo_sufficient() ) {
                p->add_msg_if_player( m_info, _( "The batteries are dead." ) );
                return 0;
            } else {
                p->add_msg_if_player( _( "You turn the light on." ) );
                it->convert( "shocktonfa_on" ).active = true;
                return it->type->charges_to_use();
            }
        }
    }
    return 0;
}

int iuse::shocktonfa_on( player *p, item *it, bool t, const tripoint &pos )
{
    if( t ) { // Effects while simply on

    } else {
        if( !it->ammo_sufficient() ) {
            p->add_msg_if_player( m_info, _( "Your tactical tonfa is out of power." ) );
            it->convert( "shocktonfa_off" ).active = false;
        } else {
            int choice = uilist( _( "tactical tonfa" ), {
                _( "Zap something" ), _( "Turn off light" )
            } );

            switch( choice ) {
                case 0: {
                    return iuse::tazer2( p, it, t, pos );
                }
                case 1: {
                    p->add_msg_if_player( _( "You turn off the light." ) );
                    it->convert( "shocktonfa_off" ).active = false;
                }
            }
        }
    }
    return 0;
}

int iuse::mp3( player *p, item *it, bool, const tripoint & )
{
    if( !it->ammo_sufficient() ) {
        p->add_msg_if_player( m_info, _( "The mp3 player's batteries are dead." ) );
    } else if( p->has_active_item( "mp3_on" ) ) {
        p->add_msg_if_player( m_info, _( "You are already listening to an mp3 player!" ) );
    } else {
        p->add_msg_if_player( m_info, _( "You put in the earbuds and start listening to music." ) );
        it->convert( "mp3_on" ).active = true;
    }
    return it->type->charges_to_use();
}

std::string get_music_description()
{
    static const std::string no_description = _( "a sweet guitar solo!" );
    static const std::string rare = _( "some bass-heavy post-glam speed polka." );
    static const std::array<std::string, 5> descriptions = {{
            _( "a sweet guitar solo!" ),
            _( "a funky bassline." ),
            _( "some amazing vocals." ),
            _( "some pumping bass." ),
            _( "dramatic classical music." )

        }
    };

    if( one_in( 50 ) ) {
        return rare;
    }

    size_t i = static_cast<size_t>( rng( 0, descriptions.size() * 2 ) );
    if( i < descriptions.size() ) {
        return descriptions[i];
    }
    // Not one of the hard-coded versions, let's apply a random string made up
    // of snippets {a, b, c}, but only a 50% chance
    // Actual chance = 24.5% of being selected
    if( one_in( 2 ) ) {
        const std::string &from_a = SNIPPET.random_from_category( "musicgenre_a" );
        const std::string &from_b = SNIPPET.random_from_category( "musicgenre_b" );
        const std::string &from_c = SNIPPET.random_from_category( "musicgenre_c" );

        // Require all to be non-empty
        if( !( from_a.empty() || from_b.empty() || from_c.empty() ) ) {
            return from_a + from_b + from_c;
        }
    }

    return no_description;
}

void iuse::play_music( player &p, const tripoint &source, const int volume, const int max_morale )
{
    // TODO: what about other "player", e.g. when a NPC is listening or when the PC is listening,
    // the other characters around should be able to profit as well.
    const bool do_effects = p.can_hear( source, volume );
    std::string sound = "music";
    if( calendar::once_every( 5_minutes ) ) {
        // Every 5 minutes, describe the music
        const std::string music = get_music_description();
        if( !music.empty() ) {
            sound = music;
            // descriptions aren't printed for sounds at our position
            if( p.pos() == source && p.can_hear( source, volume ) ) {
                p.add_msg_if_player( _( "You listen to %s" ), music );
            }
        }
    }
    // do not process mp3 player
    if( volume != 0 ) {
        sounds::ambient_sound( source, volume, sounds::sound_t::music, sound );
    }
    if( do_effects ) {
        p.add_effect( effect_music, 1_turns );
        p.add_morale( MORALE_MUSIC, 1, max_morale, 5_minutes, 2_minutes );
        // mp3 player reduces hearing
        if( volume == 0 ) {
            p.add_effect( effect_earphones, 1_turns );
        }
    }
}

int iuse::mp3_on( player *p, item *it, bool t, const tripoint &pos )
{
    if( t ) { // Normal use
        if( p->has_item( *it ) ) {
            // mp3 player in inventory, we can listen
            play_music( *p, pos, 0, 20 );
        }
    } else { // Turning it off
        p->add_msg_if_player( _( "The mp3 player turns off." ) );
        it->convert( "mp3" ).active = false;
    }
    return it->type->charges_to_use();
}

int iuse::solarpack( player *p, item *it, bool, const tripoint & )
{
    if( !p->has_bionic( bionic_id( "bio_cable" ) ) ) {  // Cable CBM required
        p->add_msg_if_player(
            _( "You have no cable charging system to plug it in, so you leave it alone." ) );
        return 0;
    } else if( !p->has_active_bionic( bionic_id( "bio_cable" ) ) ) {  // when OFF it takes no effect
        p->add_msg_if_player( _( "Activate your cable charging system to take advantage of it." ) );
    }

    if( it->is_armor() && !( p->is_worn( *it ) ) ) {
        p->add_msg_if_player( m_neutral, _( "You need to wear the %1$s before you can unfold it." ),
                              it->tname().c_str() );
        return 0;
    }
    // no doubled sources of power
    if( p->is_wearing( "solarpack_on" ) || p->is_wearing( "q_solarpack_on" ) ) {
        p->add_msg_if_player( m_neutral, _( "You cannot use the %1$s with another of it's kind." ),
                              it->tname().c_str() );
        return 0;
    }
    p->add_msg_if_player(
        _( "You unfold solar array from the pack.  You still need to connect it with a cable." ) );

    if( it->typeId() == "solarpack" ) {
        it->convert( "solarpack_on" );
    } else {
        it->convert( "q_solarpack_on" );
    }
    return 0;
}

int iuse::solarpack_off( player *p, item *it, bool, const tripoint & )
{
    if( !p->is_worn( *it ) ) {  // folding when not worn
        p->add_msg_if_player( _( "You fold your portable solar array into the pack." ) );
    } else {
        p->add_msg_if_player( _( "You unplug and fold your portable solar array into the pack." ) );
    }

    if( it->typeId() == "solarpack_on" ) {
        it->convert( "solarpack" );
    } else {
        it->convert( "q_solarpack" );
    }
    return 0;
}

int iuse::gasmask( player *p, item *it, bool t, const tripoint &pos )
{
    if( t ) { // Normal use
        if( p->is_worn( *it ) ) {
            // calculate amount of absorbed gas per filter charge
            const field &gasfield = g->m.field_at( pos );
            for( auto &dfield : gasfield ) {
                const field_entry &entry = dfield.second;
                const field_id fid = entry.getFieldType();
                switch( fid ) {
                    case fd_smoke:
                        it->set_var( "gas_absorbed", it->get_var( "gas_absorbed", 0 ) + 12 );
                        break;
                    case fd_tear_gas:
                    case fd_toxic_gas:
                    case fd_gas_vent:
                    case fd_smoke_vent:
                    case fd_relax_gas:
                    case fd_fungal_haze:
                        it->set_var( "gas_absorbed", it->get_var( "gas_absorbed", 0 ) + 15 );
                        break;
                    default:
                        break;
                }
            }
            if( it->get_var( "gas_absorbed", 0 ) >= 100 ) {
                it->ammo_consume( 1, p->pos() );
                it->set_var( "gas_absorbed", 0 );
            }
            if( it->charges == 0 ) {
                p->add_msg_player_or_npc(
                    m_bad,
                    _( "Your %s requires new filter!" ),
                    _( "<npcname> needs new gas mask filter!" )
                    , it->tname().c_str() );
            }
        }
    } else { // activate
        if( it->charges == 0 ) {
            p->add_msg_if_player( _( "Your %s don't have a filter." ), it->tname().c_str() );
        } else {
            p->add_msg_if_player( _( "You prepared your %s." ), it->tname().c_str() );
            it->active = true;
            it->set_var( "overwrite_env_resist", it->get_base_env_resist_w_filter() );
        }
    }
    if( it->charges == 0 ) {
        it->set_var( "overwrite_env_resist", 0 );
        it->active = false;
    }
    return it->type->charges_to_use();
}

int iuse::portable_game( player *p, item *it, bool, const tripoint & )
{
    if( p->is_npc() ) {
        // Long action
        return 0;
    }

    if( p->is_underwater() ) {
        p->add_msg_if_player( m_info, _( "You can't do that while underwater." ) );
        return 0;
    }
    if( p->has_trait( trait_ILLITERATE ) ) {
        add_msg( _( "You're illiterate!" ) );
        return 0;
    } else if( it->ammo_remaining() < 15 ) {
        p->add_msg_if_player( m_info, _( "The %s's batteries are dead." ), it->tname().c_str() );
        return 0;
    } else {
        std::string loaded_software = "robot_finds_kitten";

        uilist as_m;
        as_m.text = _( "What do you want to play?" );
        as_m.entries.emplace_back( 1, true, '1', _( "Robot finds Kitten" ) );
        as_m.entries.emplace_back( 2, true, '2', _( "S N A K E" ) );
        as_m.entries.emplace_back( 3, true, '3', _( "Sokoban" ) );
        as_m.entries.emplace_back( 4, true, '4', _( "Minesweeper" ) );
        as_m.entries.emplace_back( 5, true, '5', _( "Lights on!" ) );
        as_m.query();

        switch( as_m.ret ) {
            case 1:
                loaded_software = "robot_finds_kitten";
                break;
            case 2:
                loaded_software = "snake_game";
                break;
            case 3:
                loaded_software = "sokoban_game";
                break;
            case 4:
                loaded_software = "minesweeper_game";
                break;
            case 5:
                loaded_software = "lightson_game";
                break;
            default: //Cancel
                return 0;
        }

        //Play in 15-minute chunks
        int time = 15000;

        p->add_msg_if_player( _( "You play on your %s for a while." ), it->tname().c_str() );
        p->assign_activity( activity_id( "ACT_GAME" ), time, -1, p->get_item_position( it ), "gaming" );

        std::map<std::string, std::string> game_data;
        game_data.clear();
        int game_score = 0;

        play_videogame( loaded_software, game_data, game_score );

        if( game_data.find( "end_message" ) != game_data.end() ) {
            p->add_msg_if_player( game_data["end_message"] );
        }

        if( game_score != 0 ) {
            if( game_data.find( "moraletype" ) != game_data.end() ) {
                std::string moraletype = game_data.find( "moraletype" )->second;
                if( moraletype == "MORALE_GAME_FOUND_KITTEN" ) {
                    p->add_morale( MORALE_GAME_FOUND_KITTEN, game_score, 110 );
                } /*else if ( ...*/
            } else {
                p->add_morale( MORALE_GAME, game_score, 110 );
            }
        }

    }
    return it->type->charges_to_use();
}

int iuse::vibe( player *p, item *it, bool, const tripoint & )
{
    if( p->is_npc() ) {
        // Long action
        // Also, that would be creepy as fuck, seriously
        return 0;
    }

    if( ( p->is_underwater() ) && ( !( ( p->has_trait( trait_GILLS ) ) ||
                                       ( p->is_wearing( "rebreather_on" ) ) ||
                                       ( p->is_wearing( "rebreather_xl_on" ) ) || ( p->is_wearing( "mask_h20survivor_on" ) ) ) ) ) {
        p->add_msg_if_player( m_info, _( "It's waterproof, but oxygen maybe?" ) );
        return 0;
    }
    if( !it->ammo_sufficient() ) {
        p->add_msg_if_player( m_info, _( "The %s's batteries are dead." ), it->tname().c_str() );
        return 0;
    }
    if( p->get_fatigue() >= DEAD_TIRED ) {
        p->add_msg_if_player( m_info, _( "*Your* batteries are dead." ) );
        return 0;
    } else {
        int time = 20000; // 20 minutes per
        if( it->ammo_remaining() > 0 ) {
            p->add_msg_if_player( _( "You fire up your %s and start getting the tension out." ),
                                  it->tname().c_str() );
        } else {
            p->add_msg_if_player( _( "You whip out your %s and start getting the tension out." ),
                                  it->tname().c_str() );
        }
        p->assign_activity( activity_id( "ACT_VIBE" ), time, -1, p->get_item_position( it ),
                            "de-stressing" );
    }
    return it->type->charges_to_use();
}

int iuse::vortex( player *p, item *it, bool, const tripoint & )
{
    std::vector<tripoint> spawn;
    auto empty_add = [&]( int x, int y ) {
        tripoint pt( x, y, p->posz() );
        if( g->is_empty( pt ) ) {
            spawn.push_back( pt );
        }
    };
    for( int i = -3; i <= 3; i++ ) {
        empty_add( p->posx() - 3, p->posy() + i );
        empty_add( p->posx() + 3, p->posy() + i );
        empty_add( p->posx() + i, p->posy() - 3 );
        empty_add( p->posx() + i, p->posy() + 3 );
    }
    if( spawn.empty() ) {
        p->add_msg_if_player( m_warning, _( "Air swirls around you for a moment." ) );
        return it->convert( "spiral_stone" ).type->charges_to_use();
    }

    p->add_msg_if_player( m_warning, _( "Air swirls all over..." ) );
    p->moves -= 100;
    it->convert( "spiral_stone" );
    monster mvortex( mon_vortex, random_entry( spawn ) );
    mvortex.friendly = -1;
    g->add_zombie( mvortex );
    return it->type->charges_to_use();
}

int iuse::dog_whistle( player *p, item *it, bool, const tripoint & )
{
    if( p->is_underwater() ) {
        p->add_msg_if_player( m_info, _( "You can't do that while underwater." ) );
        return 0;
    }
    p->add_msg_if_player( _( "You blow your dog whistle." ) );
    for( monster &critter : g->all_monsters() ) {
        if( critter.friendly != 0 && critter.has_flag( MF_DOGFOOD ) ) {
            bool u_see = g->u.sees( critter );
            if( critter.has_effect( effect_docile ) ) {
                if( u_see ) {
                    p->add_msg_if_player( _( "Your %s looks ready to attack." ), critter.name().c_str() );
                }
                critter.remove_effect( effect_docile );
            } else {
                if( u_see ) {
                    p->add_msg_if_player( _( "Your %s goes docile." ), critter.name().c_str() );
                }
                critter.add_effect( effect_docile, 1_turns, num_bp, true );
            }
        }
    }
    return it->type->charges_to_use();
}

int iuse::blood_draw( player *p, item *it, bool, const tripoint & )
{
    if( p->is_npc() ) {
        return 0;    // No NPCs for now!
    }

    if( !it->contents.empty() ) {
        p->add_msg_if_player( m_info, _( "That %s is full!" ), it->tname().c_str() );
        return 0;
    }

    item blood( "blood", calendar::turn );
    bool drew_blood = false;
    bool acid_blood = false;
    for( auto &map_it : g->m.i_at( p->posx(), p->posy() ) ) {
        if( map_it.is_corpse() &&
            query_yn( _( "Draw blood from %s?" ),
                      colorize( map_it.tname(), map_it.color_in_inventory() ) ) ) {
            p->add_msg_if_player( m_info, _( "You drew blood from the %s..." ), map_it.tname().c_str() );
            drew_blood = true;
            auto bloodtype( map_it.get_mtype()->bloodType() );
            if( bloodtype == fd_acid ) {
                acid_blood = true;
            } else {
                blood.set_mtype( map_it.get_mtype() );
            }
        }
    }

    if( !drew_blood && query_yn( _( "Draw your own blood?" ) ) ) {
        p->add_msg_if_player( m_info, _( "You drew your own blood..." ) );
        drew_blood = true;
        if( p->has_trait( trait_ACIDBLOOD ) ) {
            acid_blood = true;
        }
        p->mod_hunger( 10 );
        p->mod_thirst( 10 );
        p->mod_pain( 3 );
    }

    if( acid_blood ) {
        item acid( "acid", calendar::turn );
        it->put_in( acid );
        if( one_in( 3 ) ) {
            if( it->inc_damage( DT_ACID ) ) {
                p->add_msg_if_player( m_info, _( "...but acidic blood melts the %s, destroying it!" ),
                                      it->tname().c_str() );
                p->i_rem( it );
                return 0;
            }
            p->add_msg_if_player( m_info, _( "...but acidic blood damages the %s!" ), it->tname().c_str() );
        }
        return it->type->charges_to_use();
    }

    if( !drew_blood ) {
        return it->type->charges_to_use();
    }

    it->put_in( blood );
    return it->type->charges_to_use();
}

void iuse::cut_log_into_planks( player &p )
{
    p.moves -= 300;
    p.add_msg_if_player( _( "You cut the log into planks." ) );
    const int max_planks = 10;
    /** @EFFECT_FABRICATION increases number of planks cut from a log */
    int planks = normal_roll( 2 + p.get_skill_level( skill_fabrication ), 1 );
    int wasted_planks = max_planks - planks;
    int scraps = rng( wasted_planks, wasted_planks * 3 );
    planks = std::min( planks, max_planks );
    if( planks > 0 ) {
        item plank( "2x4", calendar::turn );
        p.i_add_or_drop( plank, planks );
        p.add_msg_if_player( m_good, _( "You produce %d planks." ), planks );
    }
    if( scraps > 0 ) {
        item scrap( "splinter", calendar::turn );
        p.i_add_or_drop( scrap, scraps );
        p.add_msg_if_player( m_good, _( "You produce %d splinters." ), scraps );
    }
    if( planks < max_planks / 2 ) {
        add_msg( m_bad, _( "You waste a lot of the wood." ) );
    }
}

int iuse::lumber( player *p, item *it, bool t, const tripoint & )
{
    if( t ) {
        return 0;
    }

    // Check if player is standing on any lumber
    for( auto &i : g->m.i_at( p->pos() ) ) {
        if( i.typeId() == "log" ) {
            g->m.i_rem( p->pos(), &i );
            cut_log_into_planks( *p );
            return it->type->charges_to_use();
        }
    }

    // If the player is not standing on a log, check inventory
    int pos = g->inv_for_id( itype_id( "log" ), _( "Cut up what?" ) );

    item &cut = p->i_at( pos );

    if( cut.is_null() ) {
        add_msg( m_info, _( "You do not have that item!" ) );
        return 0;
    }
    p->i_rem( &cut );
    cut_log_into_planks( *p );
    return it->type->charges_to_use();
}

static int chop_moves( player *p, item *it )
{
    // quality of tool
    const int quality = it->get_quality( AXE );

    // attribute; regular tools - based on STR, powered tools - based on DEX
    const int attr = it->has_flag( "POWERED" ) ? p->dex_cur : p->str_cur;

    int moves = MINUTES( 60 - attr ) / std::pow( 2, quality - 1 ) * 100;
    const std::vector<npc *> helpers = g->u.get_crafting_helpers();
    const int helpersize = g->u.get_num_crafting_helpers( 3 );
    moves = moves * ( 1 - ( helpersize / 10 ) );
    return moves;
}

int iuse::chop_tree( player *p, item *it, bool t, const tripoint & )
{
    if( !p || t ) {
        return 0;
    }

    const cata::optional<tripoint> pnt_ = choose_adjacent( _( "Chop down which tree?" ) );
    if( !pnt_ ) {
        return 0;
    }
    const tripoint pnt = *pnt_;

    if( pnt == p->pos() ) {
        add_msg( m_info, _( "You're not stern enough to shave yourself with THIS." ) );
        return 0;
    }

    int moves;

    if( g->m.has_flag( "TREE", pnt ) ) {
        moves = chop_moves( p, it );
    } else {
        add_msg( m_info, _( "You can't chop down that." ) );
        return 0;
    }
    const std::vector<npc *> helpers = g->u.get_crafting_helpers();
    for( const npc *np : helpers ) {
        add_msg( m_info, _( "%s helps with this task..." ), np->name.c_str() );
        break;
    }
    p->assign_activity( activity_id( "ACT_CHOP_TREE" ), moves, -1, p->get_item_position( it ) );
    p->activity.placement = pnt;

    return it->type->charges_to_use();
}

int iuse::chop_logs( player *p, item *it, bool t, const tripoint & )
{
    if( !p || t ) {
        return 0;
    }

    const cata::optional<tripoint> pnt_ = choose_adjacent( _( "Chop which tree trunk?" ) );
    if( !pnt_ ) {
        return 0;
    }
    const tripoint pnt = *pnt_;

    int moves;

    const ter_id ter = g->m.ter( pnt );
    if( ter == t_trunk || ter == t_stump ) {
        moves = chop_moves( p, it );
    } else {
        add_msg( m_info, _( "You can't chop that." ) );
        return 0;
    }
    const std::vector<npc *> helpers = g->u.get_crafting_helpers();
    for( const npc *np : helpers ) {
        add_msg( m_info, _( "%s helps with this task..." ), np->name.c_str() );
        break;
    }
    p->assign_activity( activity_id( "ACT_CHOP_LOGS" ), moves, -1, p->get_item_position( it ) );
    p->activity.placement = pnt;

    return it->type->charges_to_use();
}

int iuse::oxytorch( player *p, item *it, bool, const tripoint & )
{
    if( p->is_npc() ) {
        // Long action
        return 0;
    }

    static const quality_id GLARE( "GLARE" );
    if( !p->has_quality( GLARE, 2 ) ) {
        add_msg( m_info, _( "You need welding goggles to do that." ) );
        return 0;
    }

    const cata::optional<tripoint> pnt_ = choose_adjacent( _( "Cut up metal where?" ) );
    if( !pnt_ ) {
        return 0;
    }
    const tripoint pnt = *pnt_;

    if( pnt == p->pos() ) {
        add_msg( m_info, _( "Yuck.  Acetylene gas smells weird." ) );
        return 0;
    }

    const ter_id ter = g->m.ter( pnt );
    const auto furn = g->m.furn( pnt );
    int moves;

    if( furn == f_rack || ter == t_chainfence_posts ) {
        moves = 200;
    } else if( ter == t_window_enhanced || ter == t_window_enhanced_noglass ) {
        moves = 500;
    } else if( ter == t_chainfence || ter == t_chaingate_c ||
               ter == t_chaingate_l  || ter == t_bars || ter == t_window_bars_alarm ||
               ter == t_window_bars || ter == t_reb_cage ) {
        moves = 1000;
    } else if( ter == t_door_metal_locked || ter == t_door_metal_c || ter == t_door_bar_c ||
               ter == t_door_bar_locked || ter == t_door_metal_pickable ) {
        moves = 1500;
    } else {
        add_msg( m_info, _( "You can't cut that." ) );
        return 0;
    }

    const int charges = moves / 100 * it->ammo_required();

    if( charges > it->ammo_remaining() ) {
        add_msg( m_info, _( "Your torch doesn't have enough acetylene to cut that." ) );
        return 0;
    }

    // placing ter here makes resuming tasks work better
    p->assign_activity( activity_id( "ACT_OXYTORCH" ), moves, static_cast<int>( ter ),
                        p->get_item_position( it ) );
    p->activity.placement = pnt;
    p->activity.values.push_back( charges );

    // charges will be consumed in oxytorch_do_turn, not here
    return 0;
}

int iuse::hacksaw( player *p, item *it, bool t, const tripoint & )
{
    if( !p || t ) {
        return 0;
    }

    const cata::optional<tripoint> pnt_ = choose_adjacent( _( "Cut up metal where?" ) );
    if( !pnt_ ) {
        return 0;
    }
    const tripoint pnt = *pnt_;

    if( pnt == p->pos() ) {
        add_msg( m_info, _( "Why would you do that?" ) );
        add_msg( m_info, _( "You're not even chained to a boiler." ) );
        return 0;
    }

    const ter_id ter = g->m.ter( pnt );
    int moves;

    if( ter == t_chainfence_posts || g->m.furn( pnt ) == f_rack ) {
        moves = 10000;
    } else if( ter == t_window_enhanced || ter == t_window_enhanced_noglass ) {
        moves = 30000;
    } else if( ter == t_chainfence || ter == t_chaingate_c ||
               ter == t_chaingate_l || ter == t_window_bars_alarm || ter == t_window_bars || ter == t_reb_cage ) {
        moves = 60000;
    } else if( ter == t_door_bar_c || ter == t_door_bar_locked || ter == t_bars ) {
        moves = 90000;
    } else {
        add_msg( m_info, _( "You can't cut that." ) );
        return 0;
    }

    p->assign_activity( activity_id( "ACT_HACKSAW" ), moves, static_cast<int>( ter ),
                        p->get_item_position( it ) );
    p->activity.placement = pnt;

    return it->type->charges_to_use();
}

int iuse::boltcutters( player *p, item *it, bool, const tripoint & )
{
    const cata::optional<tripoint> pnt_ = choose_adjacent( _( "Cut up metal where?" ) );
    if( !pnt_ ) {
        return 0;
    }
    const tripoint pnt = *pnt_;

    if( pnt == p->pos() ) {
        p->add_msg_if_player(
            _( "You neatly sever all of the veins and arteries in your body.  Oh wait, Never mind." ) );
        return 0;
    }
    if( g->m.ter( pnt ) == t_chaingate_l ) {
        p->moves -= 100;
        g->m.ter_set( pnt, t_chaingate_c );
        sounds::sound( pnt, 5, sounds::sound_t::combat, _( "Gachunk!" ) );
        g->m.spawn_item( p->posx(), p->posy(), "scrap", 3 );
    } else if( g->m.ter( pnt ) == t_chainfence ) {
        p->moves -= 500;
        g->m.ter_set( pnt, t_chainfence_posts );
        sounds::sound( pnt, 5, sounds::sound_t::combat, _( "Snick, snick, gachunk!" ) );
        g->m.spawn_item( pnt, "wire", 20 );
    } else {
        add_msg( m_info, _( "You can't cut that." ) );
        return 0;
    }
    return it->type->charges_to_use();
}

int iuse::mop( player *p, item *it, bool, const tripoint & )
{
    const cata::optional<tripoint> pnt_ = choose_adjacent( _( "Mop where?" ) );
    if( !pnt_ ) {
        return 0;
    }
    const tripoint pnt = *pnt_;

    if( pnt == p->pos() ) {
        p->add_msg_if_player( _( "You mop yourself up." ) );
        p->add_msg_if_player( _( "The universe implodes and reforms around you." ) );
        return 0;
    }
    if( p->is_blind() ) {
        add_msg( _( "You move the mop around, unsure whether it's doing any good." ) );
        p->moves -= 15;
        if( one_in( 3 ) ) {
            g->m.mop_spills( pnt );
        }
    } else if( g->m.mop_spills( pnt ) ) {
        add_msg( _( "You mop up the spill." ) );
        p->moves -= 15;
    } else {
        p->add_msg_if_player( m_info, _( "There's nothing to mop there." ) );
        return 0;
    }
    return it->type->charges_to_use();
}

int iuse::artifact( player *p, item *it, bool, const tripoint & )
{
    if( p->is_npc() ) {
        // TODO: Allow this for trusting NPCs
        return 0;
    }

    if( !it->is_artifact() ) {
        debugmsg( "iuse::artifact called on a non-artifact item! %s",
                  it->tname().c_str() );
        return 0;
    } else if( !it->is_tool() ) {
        debugmsg( "iuse::artifact called on a non-tool artifact! %s",
                  it->tname().c_str() );
        return 0;
    }
    if( !p->is_npc() ) {
        //~ %s is artifact name
        p->add_memorial_log( pgettext( "memorial_male", "Activated the %s." ),
                             pgettext( "memorial_female", "Activated the %s." ),
                             it->tname( 1, false ).c_str() );
    }

    const auto &art = it->type->artifact;
    size_t num_used = rng( 1, art->effects_activated.size() );
    if( num_used < art->effects_activated.size() ) {
        num_used += rng( 1, art->effects_activated.size() - num_used );
    }

    std::vector<art_effect_active> effects = art->effects_activated;
    for( size_t i = 0; i < num_used && !effects.empty(); i++ ) {
        const art_effect_active used = random_entry_removed( effects );

        switch( used ) {
            case AEA_STORM: {
                sounds::sound( p->pos(), 10, sounds::sound_t::combat, _( "Ka-BOOM!" ) );
                int num_bolts = rng( 2, 4 );
                for( int j = 0; j < num_bolts; j++ ) {
                    int xdir = 0;
                    int ydir = 0;
                    while( xdir == 0 && ydir == 0 ) {
                        xdir = rng( -1, 1 );
                        ydir = rng( -1, 1 );
                    }
                    int dist = rng( 4, 12 );
                    int boltx = p->posx(), bolty = p->posy();
                    for( int n = 0; n < dist; n++ ) {
                        boltx += xdir;
                        bolty += ydir;
                        g->m.add_field( {boltx, bolty, p->posz()}, fd_electricity, rng( 2, 3 ) );
                        if( one_in( 4 ) ) {
                            if( xdir == 0 ) {
                                xdir = rng( 0, 1 ) * 2 - 1;
                            } else {
                                xdir = 0;
                            }
                        }
                        if( one_in( 4 ) ) {
                            if( ydir == 0 ) {
                                ydir = rng( 0, 1 ) * 2 - 1;
                            } else {
                                ydir = 0;
                            }
                        }
                    }
                }
            }
            break;

            case AEA_FIREBALL: {
                if( const cata::optional<tripoint> fireball = g->look_around() ) {
                    g->explosion( *fireball, 180, 0.5, true );
                }
            }
            break;

            case AEA_ADRENALINE:
                p->add_msg_if_player( m_good, _( "You're filled with a roaring energy!" ) );
                p->add_effect( effect_adrenaline, rng( 20_minutes, 25_minutes ) );
                break;

            case AEA_MAP: {
                const tripoint center = p->global_omt_location();
                const bool new_map = overmap_buffer.reveal(
                                         point( center.x, center.y ), 20, center.z );
                if( new_map ) {
                    p->add_msg_if_player( m_warning, _( "You have a vision of the surrounding area..." ) );
                    p->moves -= 100;
                }
            }
            break;

            case AEA_BLOOD: {
                bool blood = false;
                for( const tripoint &tmp : g->m.points_in_radius( p->pos(), 4 ) ) {
                    if( !one_in( 4 ) && g->m.add_field( tmp, fd_blood, 3 ) &&
                        ( blood || g->u.sees( tmp ) ) ) {
                        blood = true;
                    }
                }
                if( blood ) {
                    p->add_msg_if_player( m_warning, _( "Blood soaks out of the ground and walls." ) );
                }
            }
            break;

            case AEA_FATIGUE: {
                p->add_msg_if_player( m_warning, _( "The fabric of space seems to decay." ) );
                int x = rng( p->posx() - 3, p->posx() + 3 ), y = rng( p->posy() - 3, p->posy() + 3 );
                g->m.add_field( {x, y, p->posz()}, fd_fatigue, rng( 1, 2 ) );
            }
            break;

            case AEA_ACIDBALL: {
                if( const cata::optional<tripoint> acidball = g->look_around() ) {
                    for( const tripoint &tmp : g->m.points_in_radius( *acidball, 1 ) ) {
                        g->m.add_field( tmp, fd_acid, rng( 2, 3 ) );
                    }
                }
            }
            break;

            case AEA_PULSE:
                sounds::sound( p->pos(), 30, sounds::sound_t::combat, _( "The earth shakes!" ) );
                for( const tripoint &pt : g->m.points_in_radius( p->pos(), 2 ) ) {
                    g->m.bash( pt, 40 );
                    g->m.bash( pt, 40 );  // Multibash effect, so that doors &c will fall
                    g->m.bash( pt, 40 );
                    if( g->m.is_bashable( pt ) && rng( 1, 10 ) >= 3 ) {
                        g->m.bash( pt, 999, false, true );
                    }
                }
                break;

            case AEA_HEAL:
                p->add_msg_if_player( m_good, _( "You feel healed." ) );
                p->healall( 2 );
                break;

            case AEA_CONFUSED:
                for( const tripoint &dest : g->m.points_in_radius( p->pos(), 8 ) ) {
                    if( monster *const mon = g->critter_at<monster>( dest, true ) ) {
                        mon->add_effect( effect_stunned, rng( 5_turns, 15_turns ) );
                    }
                }
                break;

            case AEA_ENTRANCE:
                for( const tripoint &dest : g->m.points_in_radius( p->pos(), 8 ) ) {
                    monster *const mon = g->critter_at<monster>( dest, true );
                    if( mon && mon->friendly == 0 && rng( 0, 600 ) > mon->get_hp() ) {
                        mon->make_friendly();
                    }
                }
                break;

            case AEA_BUGS: {
                int roll = rng( 1, 10 );
                mtype_id bug = mtype_id::NULL_ID();
                int num = 0;
                std::vector<tripoint> empty;
                for( const tripoint &dest : g->m.points_in_radius( p->pos(), 1 ) ) {
                    if( g->is_empty( dest ) ) {
                        empty.push_back( dest );
                    }
                }
                if( empty.empty() || roll <= 4 ) {
                    p->add_msg_if_player( m_warning, _( "Flies buzz around you." ) );
                } else if( roll <= 7 ) {
                    p->add_msg_if_player( m_warning, _( "Giant flies appear!" ) );
                    bug = mon_fly;
                    num = rng( 2, 4 );
                } else if( roll <= 9 ) {
                    p->add_msg_if_player( m_warning, _( "Giant bees appear!" ) );
                    bug = mon_bee;
                    num = rng( 1, 3 );
                } else {
                    p->add_msg_if_player( m_warning, _( "Giant wasps appear!" ) );
                    bug = mon_wasp;
                    num = rng( 1, 2 );
                }
                if( bug ) {
                    for( int j = 0; j < num && !empty.empty(); j++ ) {
                        const tripoint spawnp = random_entry_removed( empty );
                        if( monster *const b = g->summon_mon( bug, spawnp ) ) {
                            b->friendly = -1;
                        }
                    }
                }
            }
            break;

            case AEA_TELEPORT:
                g->teleport( p );
                break;

            case AEA_LIGHT:
                p->add_msg_if_player( _( "The %s glows brightly!" ), it->tname().c_str() );
                g->events.add( EVENT_ARTIFACT_LIGHT, calendar::turn + 3_minutes );
                break;

            case AEA_GROWTH: {
                monster tmptriffid( mtype_id::NULL_ID(), p->pos() );
                mattack::growplants( &tmptriffid );
            }
            break;

            case AEA_HURTALL:
                for( monster &critter : g->all_monsters() ) {
                    critter.apply_damage( nullptr, bp_torso, rng( 0, 5 ) );
                }
                break;

            case AEA_RADIATION:
                add_msg( m_warning, _( "Horrible gases are emitted!" ) );
                for( const tripoint &dest : g->m.points_in_radius( p->pos(), 1 ) ) {
                    g->m.add_field( dest, fd_nuke_gas, rng( 2, 3 ) );
                }
                break;

            case AEA_PAIN:
                p->add_msg_if_player( m_bad, _( "You're wracked with pain!" ) );
                // OK, the Lovecraftian thingamajig can bring Deadened
                // masochists & Cenobites the stimulation they've been
                // craving ;)
                p->mod_pain_noresist( rng( 5, 15 ) );
                break;

            case AEA_MUTATE:
                if( !one_in( 3 ) ) {
                    p->mutate();
                }
                break;

            case AEA_PARALYZE:
                p->add_msg_if_player( m_bad, _( "You're paralyzed!" ) );
                p->moves -= rng( 50, 200 );
                break;

            case AEA_FIRESTORM: {
                p->add_msg_if_player( m_bad, _( "Fire rains down around you!" ) );
                std::vector<tripoint> ps = closest_tripoints_first( 3, p->pos() );
                for( auto p_it : ps ) {
                    if( !one_in( 3 ) ) {
                        g->m.add_field( p_it, fd_fire, 1 + rng( 0, 1 ) * rng( 0, 1 ), 3_minutes );
                    }
                }
                break;
            }

            case AEA_ATTENTION:
                p->add_msg_if_player( m_warning, _( "You feel like your action has attracted attention." ) );
                p->add_effect( effect_attention, rng( 1_hours, 3_hours ) );
                break;

            case AEA_TELEGLOW:
                p->add_msg_if_player( m_warning, _( "You feel unhinged." ) );
                p->add_effect( effect_teleglow, rng( 30_minutes, 120_minutes ) );
                break;

            case AEA_NOISE:
                sounds::sound( p->pos(), 100, sounds::sound_t::combat,
                               string_format( _( "a deafening boom from %s %s" ),
                                              p->disp_name( true ), it->tname() ) );
                break;

            case AEA_SCREAM:
                sounds::sound( p->pos(), 40, sounds::sound_t::alert,
                               string_format( _( "a disturbing scream from %s %s" ),
                                              p->disp_name( true ), it->tname() ) );
                if( !p->is_deaf() ) {
                    p->add_morale( MORALE_SCREAM, -10, 0, 30_minutes, 1_minutes );
                }
                break;

            case AEA_DIM:
                p->add_msg_if_player( _( "The sky starts to dim." ) );
                g->events.add( EVENT_DIM, calendar::turn + 5_minutes );
                break;

            case AEA_FLASH:
                p->add_msg_if_player( _( "The %s flashes brightly!" ), it->tname().c_str() );
                g->flashbang( p->pos() );
                break;

            case AEA_VOMIT:
                p->add_msg_if_player( m_bad, _( "A wave of nausea passes through you!" ) );
                p->vomit();
                break;

            case AEA_SHADOWS: {
                int num_shadows = rng( 4, 8 );
                int num_spawned = 0;
                for( int j = 0; j < num_shadows; j++ ) {
                    int tries = 0;
                    tripoint monp = p->pos();
                    do {
                        if( one_in( 2 ) ) {
                            monp.x = rng( p->posx() - 5, p->posx() + 5 );
                            monp.y = ( one_in( 2 ) ? p->posy() - 5 : p->posy() + 5 );
                        } else {
                            monp.x = ( one_in( 2 ) ? p->posx() - 5 : p->posx() + 5 );
                            monp.y = rng( p->posy() - 5, p->posy() + 5 );
                        }
                    } while( tries < 5 && !g->is_empty( monp ) &&
                             !g->m.sees( monp, p->pos(), 10 ) );
                    if( tries < 5 ) { // TODO: tries increment is missing, so this expression is always true
                        if( monster *const  spawned = g->summon_mon( mon_shadow, monp ) ) {
                            num_spawned++;
                            spawned->reset_special_rng( "DISAPPEAR" );
                        }
                    }
                }
                if( num_spawned > 1 ) {
                    p->add_msg_if_player( m_warning, _( "Shadows form around you." ) );
                } else if( num_spawned == 1 ) {
                    p->add_msg_if_player( m_warning, _( "A shadow forms nearby." ) );
                }
            }
            break;

            case AEA_STAMINA_EMPTY:
                p->add_msg_if_player( m_bad, _( "Your body feels like jelly." ) );
                p->stamina = p->stamina * 1 / ( rng( 3, 8 ) );
                break;

            case AEA_FUN:
                p->add_msg_if_player( m_good, _( "You're filled with euphoria!" ) );
                p->add_morale( MORALE_FEELING_GOOD, rng( 20, 50 ), 0, 5_minutes, 5_turns, false );
                break;

            case AEA_SPLIT: // TODO: Add something
                break;

            case AEA_NULL: // BUG
            case NUM_AEAS:
            default:
                debugmsg( "iuse::artifact(): wrong artifact type (%d)", used );
                break;
        }
    }
    return it->type->charges_to_use();
}

int iuse::spray_can( player *p, item *it, bool, const tripoint & )
{
    return handle_ground_graffiti( *p, it, _( "Spray what?" ) );
}

int iuse::handle_ground_graffiti( player &p, item *it, const std::string &prefix )
{
    std::string message = string_input_popup()
                          .title( prefix + " " + _( "(To delete, input one '.')" ) )
                          .identifier( "graffiti" )
                          .query_string();

    if( message.empty() ) {
        return 0;
    } else {
        const auto where = p.pos();
        int move_cost;
        if( message == "." ) {
            if( g->m.has_graffiti_at( where ) ) {
                move_cost = 3 * g->m.graffiti_at( where ).length();
                g->m.delete_graffiti( where );
                add_msg( _( "You manage to get rid of the message on the ground." ) );
            } else {
                add_msg( _( "There isn't anything to erase here." ) );
                return 0;
            }
        } else {
            g->m.set_graffiti( where, message );
            add_msg( _( "You write a message on the ground." ) );
            move_cost = 2 * message.length();
        }
        p.moves -= move_cost;
    }

    return it->type->charges_to_use();
}

/**
 * Heats up a food item.
 * @return 1 if an item was heated, false if nothing was heated.
 */
static bool heat_item( player &p )
{
    auto loc = g->inv_map_splice( []( const item & itm ) {
        return( ( itm.is_food() && !itm.item_tags.count( "HOT" ) ) ||
                ( itm.is_food_container() && !itm.contents.front().item_tags.count( "HOT" ) ) );
    }, _( "Heat up what?" ), 1, _( "You don't have appropriate food to heat up." ) );

    item *heat = loc.get_item();
    if( heat == nullptr ) {
        add_msg( m_info, _( "Never mind." ) );
        return false;
    }
    item &target = heat->is_food_container() ? heat->contents.front() : *heat;
    p.mod_moves( -300 ); //initial preparations
    // simulates heat capacity of food, more weight = longer heating time
    // this is x2 to simulate larger delta temperature of frozen food in relation to
    // heating non-frozen food (x1); no real life physics here, only aproximations
    int move_mod = ( to_gram( target.weight() ) );
    if( target.item_tags.count( "FROZEN" ) ) {
        target.apply_freezerburn();

        if( target.has_flag( "EATEN_COLD" ) &&
            !query_yn( _( "%s is best served cold.  Heat beyond defrosting?" ),
                       colorize( target.tname(), target.color_in_inventory() ) ) ) {

            target.cold_up();
            add_msg( _( "You defrost the food." ) );
        } else {
            add_msg( _( "You defrost and heat up the food." ) );
            target.heat_up();
            // bitshift multiply move_mod because we have to defrost and heat
            move_mod <<= 1;
        }
    } else {
        add_msg( _( "You heat up the food." ) );
        target.heat_up();
    }
    p.mod_moves( -move_mod ); // time needed to actually heat up
    return true;
}

int iuse::heatpack( player *p, item *it, bool, const tripoint & )
{
    if( heat_item( *p ) ) {
        it->convert( "heatpack_used" );
    }
    return 0;
}

int iuse::heat_food( player *p, item *it, bool, const tripoint & )
{
    if( g->m.has_nearby_fire( p->pos() ) ) {
        heat_item( *p );
    } else if( p->has_active_bionic( bionic_id( "bio_tools" ) ) && p->power_level > 10 &&
               query_yn( _( "There is no fire around, use your integrated toolset instead?" ) ) ) {
        if( heat_item( *p ) ) {
            p->charge_power( -10 );
        }
    } else {
        p->add_msg_if_player( m_info, _( "You need to be next to fire to heat something up with the %s." ),
                              it->tname().c_str() );
    }
    return 0;
}

int iuse::hotplate( player *p, item *it, bool, const tripoint & )
{
    if( it->typeId() != "atomic_coffeepot" && ( !it->ammo_sufficient() ) ) {
        p->add_msg_if_player( m_info, _( "The %s's batteries are dead." ), it->tname().c_str() );
        return 0;
    }

    int choice = 0;
    if( ( p->has_effect( effect_bite ) || p->has_effect( effect_bleed ) ||
          p->has_trait( trait_MASOCHIST ) ||
          p->has_trait( trait_MASOCHIST_MED ) || p->has_trait( trait_CENOBITE ) ) && !p->is_underwater() ) {
        //Might want to cauterize
        choice = uilist( _( "Using hotplate:" ), {
            _( "Heat food" ), _( "Cauterize wound" )
        } );
    }

    if( choice == 0 ) {
        if( heat_item( *p ) ) {
            return it->type->charges_to_use();
        }
    } else if( choice == 1 ) {
        return cauterize_elec( *p, *it );
    }
    return 0;
}

int iuse::towel( player *p, item *it, bool t, const tripoint & )
{
    if( t ) {
        // Continuous usage, do nothing as not initiated by the player, this is for
        // wet towels only as they are active items.
        return 0;
    }
    bool slime = p->has_effect( effect_slimed );
    bool boom = p->has_effect( effect_boomered );
    bool glow = p->has_effect( effect_glowing );
    int mult = slime + boom + glow; // cleaning off more than one at once makes it take longer
    bool towelUsed = false;

    // can't use an already wet towel!
    if( it->has_flag( "WET" ) ) {
        p->add_msg_if_player( m_info, _( "That %s is too wet to soak up any more liquid!" ),
                              it->tname().c_str() );
        // clean off the messes first, more important
    } else if( slime || boom || glow ) {
        p->remove_effect( effect_slimed ); // able to clean off all at once
        p->remove_effect( effect_boomered );
        p->remove_effect( effect_glowing );
        p->add_msg_if_player( _( "You use the %s to clean yourself off, saturating it with slime!" ),
                              it->tname().c_str() );

        towelUsed = true;
        if( it->typeId() == "towel" ) {
            it->convert( "towel_soiled" );
        }

        // dry off from being wet
    } else if( abs( p->has_morale( MORALE_WET ) ) ) {
        p->rem_morale( MORALE_WET );
        p->body_wetness.fill( 0 );
        p->add_msg_if_player( _( "You use the %s to dry off, saturating it with water!" ),
                              it->tname().c_str() );

        towelUsed = true;
        it->item_counter = 300;

        // default message
    } else {
        p->add_msg_if_player( _( "You are already dry, the %s does nothing." ), it->tname().c_str() );
    }

    // towel was used
    if( towelUsed ) {
        if( mult == 0 ) {
            mult = 1;
        }
        p->moves -= 50 * mult;
        // change "towel" to a "towel_wet" (different flavor text/color)
        if( it->typeId() == "towel" ) {
            it->convert( "towel_wet" );
        }

        // WET, active items have their timer decremented every turn
        it->item_tags.insert( "WET" );
        it->active = true;
    }
    return it->type->charges_to_use();
}

int iuse::unfold_generic( player *p, item *it, bool, const tripoint & )
{
    if( p->is_underwater() ) {
        p->add_msg_if_player( m_info, _( "You can't do that while underwater." ) );
        return 0;
    }
    vehicle *veh = g->m.add_vehicle( vproto_id( "none" ), p->posx(), p->posy(), 0, 0, 0, false );
    if( veh == nullptr ) {
        p->add_msg_if_player( m_info, _( "There's no room to unfold the %s." ), it->tname() );
        return 0;
    }
    veh->name = it->get_var( "vehicle_name" );
    if( !veh->restore( it->get_var( "folding_bicycle_parts" ) ) ) {
        g->m.destroy_vehicle( veh );
        return 0;
    }
    const bool can_float = size( veh->get_avail_parts( "FLOATS" ) ) > 2;

    const auto invalid_pos = []( const tripoint & pp, bool can_float ) {
        return ( g->m.has_flag_ter( TFLAG_DEEP_WATER, pp ) && !can_float ) ||
               g->m.veh_at( pp ) || g->m.impassable( pp );
    };
    for( const vpart_reference &vp : veh->get_all_parts() ) {
        if( vp.info().location != "STRUCTURE" ) {
            continue;
        }
        const tripoint pp = vp.pos();
        if( invalid_pos( pp, can_float ) ) {
            p->add_msg_if_player( m_info, _( "There's no room to unfold the %s." ), it->tname() );
            g->m.destroy_vehicle( veh );
            return 0;
        }
    }

    g->m.add_vehicle_to_cache( veh );

    std::string unfold_msg = it->get_var( "unfold_msg" );
    if( unfold_msg.empty() ) {
        unfold_msg = _( "You painstakingly unfold the %s and make it ready to ride." );
    } else {
        unfold_msg = _( unfold_msg.c_str() );
    }
    p->add_msg_if_player( unfold_msg.c_str(), veh->name );

    p->moves -= it->get_var( "moves", 500 );
    return 1;
}

int iuse::adrenaline_injector( player *p, item *it, bool, const tripoint & )
{
    if( p->is_npc() && p->get_effect_dur( effect_adrenaline ) >= 30_minutes ) {
        return 0;
    }

    p->moves -= 100;
    p->add_msg_player_or_npc( _( "You inject yourself with adrenaline." ),
                              _( "<npcname> injects themselves with adrenaline." ) );

    item syringe( "syringe", it->birthday() );
    p->i_add( syringe );
    if( p->has_effect( effect_adrenaline ) ) {
        p->add_msg_if_player( m_bad, _( "Your heart spasms!" ) );
        // Note: not the mod, the health
        p->mod_healthy( -20 );
    }

    p->add_effect( effect_adrenaline, 20_minutes );

    return it->type->charges_to_use();
}

int iuse::jet_injector( player *p, item *it, bool, const tripoint & )
{
    if( !it->ammo_sufficient() ) {
        p->add_msg_if_player( m_info, _( "The jet injector is empty." ) );
        return 0;
    } else {
        p->add_msg_if_player( _( "You inject yourself with the jet injector." ) );
        // Intensity is 2 here because intensity = 1 is the comedown
        p->add_effect( effect_jetinjector, 20_minutes, num_bp, false, 2 );
        p->mod_painkiller( 20 );
        p->stim += 10;
        p->healall( 20 );
    }

    if( p->has_effect( effect_jetinjector ) ) {
        if( p->get_effect_dur( effect_jetinjector ) > 20_minutes ) {
            p->add_msg_if_player( m_warning, _( "Your heart is beating alarmingly fast!" ) );
        }
    }
    return it->type->charges_to_use();
}

int iuse::stimpack( player *p, item *it, bool, const tripoint & )
{
    if( p->get_item_position( it ) >= -1 ) {
        p->add_msg_if_player( m_info,
                              _( "You must wear the stimulant delivery system before you can activate it." ) );
        return 0;
    }

    if( !it->ammo_sufficient() ) {
        p->add_msg_if_player( m_info, _( "The stimulant delivery system is empty." ) );
        return 0;
    } else {
        p->add_msg_if_player( _( "You inject yourself with the stimulants." ) );
        // Intensity is 2 here because intensity = 1 is the comedown
        p->add_effect( effect_stimpack, 25_minutes, num_bp, false, 2 );
        p->mod_painkiller( 2 );
        p->stim += 20;
        p->mod_fatigue( -100 );
        p->stamina = p->get_stamina_max();
    }
    return it->type->charges_to_use();
}

int iuse::radglove( player *p, item *it, bool, const tripoint & )
{
    if( p->get_item_position( it ) >= -1 ) {
        p->add_msg_if_player( m_info,
                              _( "You must wear the radiation biomonitor before you can activate it." ) );
        return 0;
    } else if( !it->ammo_sufficient() ) {
        p->add_msg_if_player( m_info, _( "The radiation biomonitor needs batteries to function." ) );
        return 0;
    } else {
        p->add_msg_if_player( _( "You activate your radiation biomonitor." ) );
        if( p->radiation >= 1 ) {
            p->add_msg_if_player( m_warning, _( "You are currently irradiated." ) );
            p->add_msg_player_or_say( m_info,
                                      _( "Your radiation level: %d" ),
                                      _( "It says here that my radiation level is %d" ),
                                      p->radiation );
        } else {
            p->add_msg_player_or_say( m_info,
                                      _( "You are not currently irradiated." ),
                                      _( "It says I'm not irradiated" ) );
        }
        p->add_msg_if_player( _( "Have a nice day!" ) );
    }

    return it->type->charges_to_use();
}

int iuse::contacts( player *p, item *it, bool, const tripoint & )
{
    if( p->is_underwater() ) {
        p->add_msg_if_player( m_info, _( "You can't do that while underwater." ) );
        return 0;
    }
    const time_duration duration = rng( 6_days, 8_days );
    if( p->has_effect( effect_contacts ) ) {
        if( query_yn( _( "Replace your current lenses?" ) ) ) {
            p->moves -= 200;
            p->add_msg_if_player( _( "You replace your current %s." ), it->tname().c_str() );
            p->remove_effect( effect_contacts );
            p->add_effect( effect_contacts, duration );
            return it->type->charges_to_use();
        } else {
            p->add_msg_if_player( _( "You don't do anything with your %s." ), it->tname().c_str() );
            return 0;
        }
    } else if( p->has_trait( trait_HYPEROPIC ) || p->has_trait( trait_MYOPIC ) ||
               p->has_trait( trait_URSINE_EYE ) ) {
        p->moves -= 200;
        p->add_msg_if_player( _( "You put the %s in your eyes." ), it->tname().c_str() );
        p->add_effect( effect_contacts, duration );
        return it->type->charges_to_use();
    } else {
        p->add_msg_if_player( m_info, _( "Your vision is fine already." ) );
        return 0;
    }
}

int iuse::talking_doll( player *p, item *it, bool, const tripoint & )
{
    if( !it->ammo_sufficient() ) {
        p->add_msg_if_player( m_info, _( "The %s's batteries are dead." ), it->tname().c_str() );
        return 0;
    }

    const SpeechBubble speech = get_speech( it->typeId() );

    sounds::ambient_sound( p->pos(), speech.volume, sounds::sound_t::speech, speech.text );

    // Sound code doesn't describe noises at the player position
    if( p->can_hear( p->pos(), speech.volume ) ) {
        p->add_msg_if_player( _( "You hear \"%s\"" ), speech.text );
    }

    return it->type->charges_to_use();
}

int iuse::gun_repair( player *p, item *it, bool, const tripoint & )
{
    if( !it->ammo_sufficient() ) {
        return 0;
    }
    if( p->is_underwater() ) {
        p->add_msg_if_player( m_info, _( "You can't do that while underwater." ) );
        return 0;
    }
    /** @EFFECT_MECHANICS >1 allows gun repair */
    if( p->get_skill_level( skill_mechanics ) < 2 ) {
        p->add_msg_if_player( m_info, _( "You need a mechanics skill of 2 to use this repair kit." ) );
        return 0;
    }
    int inventory_index = g->inv_for_all( _( "Select the firearm to repair" ) );
    item &fix = p->i_at( inventory_index );
    if( fix.is_null() ) {
        p->add_msg_if_player( m_info, _( "You do not have that item!" ) );
        return 0;
    }
    if( !fix.is_firearm() ) {
        p->add_msg_if_player( m_info, _( "That isn't a firearm!" ) );
        return 0;
    }
    if( fix.has_flag( "NO_REPAIR" ) ) {
        p->add_msg_if_player( m_info, _( "You cannot repair your %s." ), fix.tname().c_str() );
        return 0;
    }
    if( fix.damage() <= fix.min_damage() ) {
        p->add_msg_if_player( m_info, _( "You cannot improve your %s any more this way." ),
                              fix.tname().c_str() );
        return 0;
    }
    if( fix.damage() <= 0 && p->get_skill_level( skill_mechanics ) < 8 ) {
        p->add_msg_if_player( m_info, _( "Your %s is already in peak condition." ), fix.tname().c_str() );
        p->add_msg_if_player( m_info,
                              _( "With a higher mechanics skill, you might be able to improve it." ) );
        return 0;
    }
    /** @EFFECT_MECHANICS >=8 allows accurizing ranged weapons */
    if( fix.damage() <= 0 ) {
        sounds::sound( p->pos(), 6, sounds::sound_t::activity, "crunch" );
        p->moves -= 2000 * p->fine_detail_vision_mod();
        p->practice( skill_mechanics, 10 );
        p->add_msg_if_player( m_good, _( "You accurize your %s." ), fix.tname().c_str() );
        fix.mod_damage( -itype::damage_scale );

    } else if( fix.damage() > itype::damage_scale ) {
        sounds::sound( p->pos(), 8, sounds::sound_t::activity, "crunch" );
        p->moves -= 1000 * p->fine_detail_vision_mod();
        p->practice( skill_mechanics, 10 );
        p->add_msg_if_player( m_good, _( "You repair your %s!" ), fix.tname().c_str() );
        fix.mod_damage( -itype::damage_scale );

    } else {
        sounds::sound( p->pos(), 8, sounds::sound_t::activity, "crunch" );
        p->moves -= 500 * p->fine_detail_vision_mod();
        p->practice( skill_mechanics, 10 );
        p->add_msg_if_player( m_good, _( "You repair your %s completely!" ),
                              fix.tname().c_str() );
        fix.set_damage( 0 );
    }
    return it->type->charges_to_use();
}

int iuse::gunmod_attach( player *p, item *it, bool, const tripoint & )
{
    if( !it || !it->is_gunmod() ) {
        debugmsg( "tried to attach non-gunmod" );
        return 0;
    }

    if( !p ) {
        return 0;
    }

    auto loc = game_menus::inv::gun_to_modify( *p, *it );

    if( !loc ) {
        add_msg( m_info, _( "Never mind." ) );
        return 0;
    }

    p->gunmod_add( *loc, *it );

    return 0;
}

int iuse::toolmod_attach( player *p, item *it, bool, const tripoint & )
{
    if( !it || !it->is_toolmod() ) {
        debugmsg( "tried to attach non-toolmod" );
        return 0;
    }

    if( !p ) {
        return 0;
    }

    auto filter = [&it]( const item & e ) {
        // don't allow ups battery mods on a UPS or UPS-powered tools
        if( it->has_flag( "USE_UPS" ) && ( e.typeId() == "UPS_off" || e.typeId() == "adv_UPS_off" ||
                                           e.has_flag( "USE_UPS" ) ) ) {
            return false;
        }

        // can only attach to unmodified tools that use compatible ammo
        return e.is_tool() && e.toolmods().empty() && !e.magazine_current() &&
               it->type->mod->acceptable_ammo.count( e.ammo_type( false ) );
    };

    auto loc = g->inv_map_splice( filter, _( "Select tool to modify" ), 1,
                                  _( "You don't have compatible tools." ) );

    if( !loc ) {
        add_msg( m_info, _( "Never mind." ) );
        return 0;
    }

    if( loc->ammo_remaining() ) {
        if( !g->unload( *loc ) ) {
            p->add_msg_if_player( m_info, _( "You cancel unloading the tool." ) );
            return 0;
        }
    }

    p->toolmod_add( std::move( loc ), item_location( *p, it ) );
    return 0;
}

int iuse::misc_repair( player *p, item *it, bool, const tripoint & )
{
    if( !it->ammo_sufficient() ) {
        return 0;
    }
    if( p->is_underwater() ) {
        p->add_msg_if_player( m_info, _( "You can't do that while underwater." ) );
        return 0;
    }
    if( p->fine_detail_vision_mod() > 4 ) {
        add_msg( m_info, _( "You can't see to repair!" ) );
        return 0;
    }
    /** @EFFECT_FABRICATION >0 allows use of repair kit */
    if( p->get_skill_level( skill_fabrication ) < 1 ) {
        p->add_msg_if_player( m_info, _( "You need a fabrication skill of 1 to use this repair kit." ) );
        return 0;
    }
    static const std::set<material_id> repairable {
        material_id( "wood" ),
        material_id( "paper" ),
        material_id( "bone" ),
        material_id( "chitin" ),
        material_id( "acidchitin" )
    };
    int inventory_index = g->inv_for_filter( _( "Select the item to repair" ), []( const item & itm ) {
        return !itm.is_firearm() && itm.made_of_any( repairable ) && !itm.count_by_charges();
    } );
    item &fix = p->i_at( inventory_index );
    if( fix.is_null() ) {
        p->add_msg_if_player( m_info, _( "You do not have that item!" ) );
        return 0;
    }
    if( fix.damage() <= fix.min_damage() ) {
        p->add_msg_if_player( m_info, _( "You cannot improve your %s any more this way." ),
                              fix.tname().c_str() );
        return 0;
    }
    if( fix.damage() <= 0 && fix.has_flag( "PRIMITIVE_RANGED_WEAPON" ) ) {
        p->add_msg_if_player( m_info, _( "You cannot improve your %s any more this way." ),
                              fix.tname().c_str() );
        return 0;
    }
    if( fix.damage() <= 0 ) {
        p->moves -= 1000 * p->fine_detail_vision_mod();
        p->practice( skill_fabrication, 10 );
        p->add_msg_if_player( m_good, _( "You reinforce your %s." ), fix.tname().c_str() );
        fix.mod_damage( -itype::damage_scale );

    } else if( fix.damage() > itype::damage_scale ) {
        p->moves -= 500 * p->fine_detail_vision_mod();
        p->practice( skill_fabrication, 10 );
        p->add_msg_if_player( m_good, _( "You repair your %s!" ), fix.tname().c_str() );
        fix.mod_damage( -itype::damage_scale );

    } else {
        p->moves -= 250 * p->fine_detail_vision_mod();
        p->practice( skill_fabrication, 10 );
        p->add_msg_if_player( m_good, _( "You repair your %s completely!" ), fix.tname().c_str() );
        fix.set_damage( 0 );
    }
    return it->type->charges_to_use();
}

int iuse::bell( player *p, item *it, bool, const tripoint & )
{
    if( it->typeId() == "cow_bell" ) {
        sounds::sound( p->pos(), 12, sounds::sound_t::music, _( "Clank! Clank!" ) );
        if( !p->is_deaf() ) {
            const int cow_factor = 1 + ( p->mutation_category_level.find( "CATTLE" ) ==
                                         p->mutation_category_level.end() ?
                                         0 :
                                         ( p->mutation_category_level.find( "CATTLE" )->second ) / 8
                                       );
            if( x_in_y( cow_factor, 1 + cow_factor ) ) {
                p->add_morale( MORALE_MUSIC, 1, 15 * ( cow_factor > 10 ? 10 : cow_factor ) );
            }
        }
    } else {
        sounds::sound( p->pos(), 4, sounds::sound_t::music, _( "Ring! Ring!" ) );
    }
    return it->type->charges_to_use();
}

int iuse::seed( player *p, item *it, bool, const tripoint & )
{
    if( p->is_npc() ||
        query_yn( _( "Sure you want to eat the %s? You could plant it in a mound of dirt." ),
                  colorize( it->tname(), it->color_in_inventory() ) ) ) {
        return it->type->charges_to_use(); //This eats the seed object.
    }
    return 0;
}

bool iuse::robotcontrol_can_target( player *p, const monster &m )
{
    return !m.is_dead()
           && m.type->in_species( ROBOT )
           && m.friendly == 0
           && rl_dist( p->pos(), m.pos() ) <= 10;
}

int iuse::robotcontrol( player *p, item *it, bool, const tripoint & )
{
    if( !it->ammo_sufficient() ) {
        p->add_msg_if_player( _( "The %s's batteries are dead." ), it->tname().c_str() );
        return 0;

    }
    if( p->has_trait( trait_ILLITERATE ) ) {
        p->add_msg_if_player( _( "You cannot read a computer screen." ) );
        return 0;
    }

    int choice = uilist( _( "Welcome to hackPRO!:" ), {
        _( "Prepare IFF protocol override" ),
        _( "Set friendly robots to passive mode" ),
        _( "Set friendly robots to combat mode" )
    } );
    switch( choice ) {
        case 0: { // attempt to make a robot friendly
            uilist pick_robot;
            pick_robot.text = _( "Choose an endpoint to hack." );
            // Build a list of all unfriendly robots in range.
            std::vector< std::shared_ptr< monster> > mons; // TODO: change into vector<Creature*>
            std::vector< tripoint > locations;
            int entry_num = 0;
            for( const monster &candidate : g->all_monsters() ) {
                if( robotcontrol_can_target( p, candidate ) ) {
                    mons.push_back( g->shared_from( candidate ) );
                    pick_robot.addentry( entry_num++, true, MENU_AUTOASSIGN, candidate.name() );
                    tripoint seen_loc;
                    // Show locations of seen robots, center on player if robot is not seen
                    if( p->sees( candidate ) ) {
                        seen_loc = candidate.pos();
                    } else {
                        seen_loc = p->pos();
                    }
                    locations.push_back( seen_loc );
                }
            }
            if( mons.empty() ) {
                p->add_msg_if_player( m_info, _( "No enemy robots in range." ) );
                return it->type->charges_to_use();
            }
            pointmenu_cb callback( locations );
            pick_robot.callback = &callback;
            pick_robot.query();
            if( pick_robot.ret < 0 || static_cast<size_t>( pick_robot.ret ) >= mons.size() ) {
                p->add_msg_if_player( m_info, _( "Never mind" ) );
                return it->type->charges_to_use();
            }
            const size_t mondex = pick_robot.ret;
            std::shared_ptr< monster > z = mons[mondex];
            p->add_msg_if_player( _( "You start reprogramming the %s into an ally." ), z->name().c_str() );

            /** @EFFECT_INT speeds up hacking preperation */
            /** @EFFECT_COMPUTER speeds up hacking preperation */
            int move_cost = std::max( 100, 1000 - p->int_cur * 10 - p->get_skill_level( skill_computer ) * 10 );
            player_activity act( activity_id( "ACT_ROBOT_CONTROL" ), move_cost );
            act.monsters.emplace_back( z );

            p->assign_activity( act );

            return it->type->charges_to_use();
        }
        case 1: { //make all friendly robots stop their purposeless extermination of (un)life.
            p->moves -= 100;
            int f = 0; //flag to check if you have robotic allies
            for( monster &critter : g->all_monsters() ) {
                if( critter.friendly != 0 && critter.type->in_species( ROBOT ) ) {
                    p->add_msg_if_player( _( "A following %s goes into passive mode." ),
                                          critter.name().c_str() );
                    critter.add_effect( effect_docile, 1_turns, num_bp, true );
                    f = 1;
                }
            }
            if( f == 0 ) {
                p->add_msg_if_player( _( "You are not commanding any robots." ) );
                return 0;
            }
            return it->type->charges_to_use();
        }
        case 2: { //make all friendly robots terminate (un)life with extreme prejudice
            p->moves -= 100;
            int f = 0; //flag to check if you have robotic allies
            for( monster &critter : g->all_monsters() ) {
                if( critter.friendly != 0 && critter.has_flag( MF_ELECTRONIC ) ) {
                    p->add_msg_if_player( _( "A following %s goes into combat mode." ),
                                          critter.name().c_str() );
                    critter.remove_effect( effect_docile );
                    f = 1;
                }
            }
            if( f == 0 ) {
                p->add_msg_if_player( _( "You are not commanding any robots." ) );
                return 0;
            }
            return it->type->charges_to_use();
        }
    }
    return 0;
}

void init_memory_card_with_random_stuff( item &it )
{
    if( it.has_flag( "MC_MOBILE" ) && ( it.has_flag( "MC_RANDOM_STUFF" ) ||
                                        it.has_flag( "MC_SCIENCE_STUFF" ) ) && !( it.has_flag( "MC_USED" ) ||
                                                it.has_flag( "MC_HAS_DATA" ) ) ) {

        it.item_tags.insert( "MC_HAS_DATA" );

        bool encrypted = false;

        if( it.has_flag( "MC_MAY_BE_ENCRYPTED" ) && one_in( 8 ) ) {
            it.convert( it.typeId() + "_encrypted" );
        }

        //some special cards can contain "MC_ENCRYPTED" flag
        if( it.has_flag( "MC_ENCRYPTED" ) ) {
            encrypted = true;
        }

        int data_chance = 2;

        //encrypted memory cards often contain data
        if( encrypted && !one_in( 3 ) ) {
            data_chance--;
        }

        //just empty memory card
        if( !one_in( data_chance ) ) {
            return;
        }

        //add someone's personal photos
        if( one_in( data_chance ) ) {

            //decrease chance to more data
            data_chance++;

            if( encrypted && one_in( 3 ) ) {
                data_chance--;
            }

            const int duckfaces_count = rng( 5, 30 );
            it.set_var( "MC_PHOTOS", duckfaces_count );
        }
        //decrease chance to music and other useful data
        data_chance++;
        if( encrypted && one_in( 2 ) ) {
            data_chance--;
        }

        if( one_in( data_chance ) ) {
            data_chance++;

            if( encrypted && one_in( 3 ) ) {
                data_chance--;
            }

            const int new_songs_count = rng( 5, 15 );
            it.set_var( "MC_MUSIC", new_songs_count );
        }
        data_chance++;
        if( encrypted && one_in( 2 ) ) {
            data_chance--;
        }

        if( one_in( data_chance ) ) {
            it.set_var( "MC_RECIPE", "SIMPLE" );
        }

        if( it.has_flag( "MC_SCIENCE_STUFF" ) ) {
            it.set_var( "MC_RECIPE", "SCIENCE" );
        }
    }
}

bool einkpc_download_memory_card( player &p, item &eink, item &mc )
{
    bool something_downloaded = false;
    if( mc.get_var( "MC_PHOTOS", 0 ) > 0 ) {
        something_downloaded = true;

        int new_photos = mc.get_var( "MC_PHOTOS", 0 );
        mc.erase_var( "MC_PHOTOS" );

        p.add_msg_if_player( m_good, ngettext( "You download %d new photo into internal memory.",
                                               "You download %d new photos into internal memory.", new_photos ), new_photos );

        const int old_photos = eink.get_var( "EIPC_PHOTOS", 0 );
        eink.set_var( "EIPC_PHOTOS", old_photos + new_photos );
    }

    if( mc.get_var( "MC_MUSIC", 0 ) > 0 ) {
        something_downloaded = true;

        int new_songs = mc.get_var( "MC_MUSIC", 0 );
        mc.erase_var( "MC_MUSIC" );

        p.add_msg_if_player( m_good, ngettext( "You download %d new song into internal memory.",
                                               "You download %d new songs into internal memory.", new_songs ), new_songs );

        const int old_songs = eink.get_var( "EIPC_MUSIC", 0 );
        eink.set_var( "EIPC_MUSIC", old_songs + new_songs );
    }

    if( !mc.get_var( "MC_RECIPE" ).empty() ) {
        const bool science = mc.get_var( "MC_RECIPE" ) == "SCIENCE";

        mc.erase_var( "MC_RECIPE" );

        std::vector<const recipe *> candidates;

        for( const auto &e : recipe_dict ) {
            const auto &r = e.second;

            if( science ) {
                if( r.difficulty >= 3 && one_in( r.difficulty + 1 ) ) {
                    candidates.push_back( &r );
                }
            } else {
                if( r.category == "CC_FOOD" ) {
                    if( r.difficulty <= 3 && one_in( r.difficulty ) ) {
                        candidates.push_back( &r );
                    }
                }

            }

        }

        if( !candidates.empty() ) {

            const recipe *r = random_entry( candidates );
            const recipe_id &rident = r->ident();

            const auto old_recipes = eink.get_var( "EIPC_RECIPES" );
            if( old_recipes.empty() ) {
                something_downloaded = true;
                eink.set_var( "EIPC_RECIPES", "," + rident.str() + "," );

                p.add_msg_if_player( m_good, _( "You download a recipe for %s into the tablet's memory." ),
                                     r->result_name() );
            } else {
                if( old_recipes.find( "," + rident.str() + "," ) == std::string::npos ) {
                    something_downloaded = true;
                    eink.set_var( "EIPC_RECIPES", old_recipes + rident.str() + "," );

                    p.add_msg_if_player( m_good, _( "You download a recipe for %s into the tablet's memory." ),
                                         r->result_name() );
                } else {
                    p.add_msg_if_player( m_good, _( "Your tablet already has a recipe for %s." ),
                                         r->result_name() );
                }
            }
        }
    }

    const auto monster_photos = mc.get_var( "MC_MONSTER_PHOTOS" );
    if( !monster_photos.empty() ) {
        something_downloaded = true;
        p.add_msg_if_player( m_good, _( "You have updated your monster collection." ) );

        auto photos = eink.get_var( "EINK_MONSTER_PHOTOS" );
        if( photos.empty() ) {
            eink.set_var( "EINK_MONSTER_PHOTOS", monster_photos );
        } else {
            std::istringstream f( monster_photos );
            std::string s;
            while( getline( f, s, ',' ) ) {

                if( s.empty() ) {
                    continue;
                }

                const std::string mtype = s;
                getline( f, s, ',' );
                char *chq = &s[0];
                const int quality = atoi( chq );

                const size_t eink_strpos = photos.find( "," + mtype + "," );

                if( eink_strpos == std::string::npos ) {
                    photos += mtype + "," + string_format( "%d", quality ) + ",";
                } else {

                    const size_t strqpos = eink_strpos + mtype.size() + 2;
                    char *chq = &photos[strqpos];
                    const int old_quality = atoi( chq );

                    if( quality > old_quality ) {
                        chq = &string_format( "%d", quality )[0];
                        photos[strqpos] = *chq;
                    }
                }

            }
            eink.set_var( "EINK_MONSTER_PHOTOS", photos );
        }
    }

    if( mc.has_flag( "MC_TURN_USED" ) ) {
        mc.clear_vars();
        mc.unset_flags();
        mc.convert( "mobile_memory_card_used" );
    }

    if( !something_downloaded ) {
        p.add_msg_if_player( m_info, _( "This memory card does not contain any new data." ) );
        return false;
    }

    return true;

}

static std::string photo_quality_name( const int index )
{
    static const std::array<std::string, 6> names {
        {
            //~ photo quality adjective
            { translate_marker( "awful" ) }, { translate_marker( "bad" ) }, { translate_marker( "not bad" ) }, { translate_marker( "good" ) }, { translate_marker( "fine" ) }, { translate_marker( "exceptional" ) }
        }
    };
    return _( names[index].c_str() );
}

int iuse::einktabletpc( player *p, item *it, bool t, const tripoint &pos )
{
    if( t ) {
        if( !it->get_var( "EIPC_MUSIC_ON" ).empty() && ( it->ammo_remaining() > 0 ) ) {
            if( calendar::once_every( 5_minutes ) ) {
                it->ammo_consume( 1, p->pos() );
            }

            //the more varied music, the better max mood.
            const int songs = it->get_var( "EIPC_MUSIC", 0 );
            play_music( *p, pos, 8, std::min( 25, songs ) );
        } else {
            it->active = false;
            it->erase_var( "EIPC_MUSIC_ON" );
            p->add_msg_if_player( m_info, _( "Tablet's batteries are dead." ) );
        }

        return 0;

    } else if( !p->is_npc() ) {

        enum {
            ei_invalid, ei_photo, ei_music, ei_recipe, ei_monsters, ei_download, ei_decrypt
        };

        if( p->is_underwater() ) {
            p->add_msg_if_player( m_info, _( "You can't do that while underwater." ) );
            return 0;
        }
        if( p->has_trait( trait_ILLITERATE ) ) {
            add_msg( m_info, _( "You cannot read a computer screen." ) );
            return 0;
        }
        if( p->has_trait( trait_HYPEROPIC ) && !p->worn_with_flag( "FIX_FARSIGHT" ) &&
            !p->has_effect( effect_contacts ) ) {
            add_msg( m_info, _( "You'll need to put on reading glasses before you can see the screen." ) );
            return 0;
        }

        uilist amenu;

        amenu.text = _( "Choose menu option:" );

        const int photos = it->get_var( "EIPC_PHOTOS", 0 );
        if( photos > 0 ) {
            amenu.addentry( ei_photo, true, 'p', _( "Photos [%d]" ), photos );
        } else {
            amenu.addentry( ei_photo, false, 'p', _( "No photos on device" ) );
        }

        const int songs = it->get_var( "EIPC_MUSIC", 0 );
        if( songs > 0 ) {
            if( it->active ) {
                amenu.addentry( ei_music, true, 'm', _( "Turn music off" ) );
            } else {
                amenu.addentry( ei_music, true, 'm', _( "Turn music on [%d]" ), songs );
            }
        } else {
            amenu.addentry( ei_music, false, 'm', _( "No music on device" ) );
        }

        if( !it->get_var( "EIPC_RECIPES" ).empty() ) {
            amenu.addentry( ei_recipe, true, 'r', _( "View recipes on E-ink screen" ) );
        }

        if( !it->get_var( "EINK_MONSTER_PHOTOS" ).empty() ) {
            amenu.addentry( ei_monsters, true, 'y', _( "Your collection of monsters" ) );
        } else {
            amenu.addentry( ei_monsters, false, 'y', _( "Collection of monsters is empty" ) );
        }

        amenu.addentry( ei_download, true, 'w', _( "Download data from memory card" ) );

        /** @EFFECT_COMPUTER >2 allows decrypting memory cards more easily */
        if( p->get_skill_level( skill_computer ) > 2 ) {
            amenu.addentry( ei_decrypt, true, 'd', _( "Decrypt memory card" ) );
        } else {
            amenu.addentry( ei_decrypt, false, 'd', _( "Decrypt memory card (low skill)" ) );
        }

        amenu.query();

        const int choice = amenu.ret;

        if( ei_photo == choice ) {

            const int photos = it->get_var( "EIPC_PHOTOS", 0 );
            const int viewed = std::min( photos, static_cast<int>( rng( 10, 30 ) ) );
            const int count = photos - viewed;
            if( count == 0 ) {
                it->erase_var( "EIPC_PHOTOS" );
            } else {
                it->set_var( "EIPC_PHOTOS", count );
            }

            p->moves -= rng( 3, 7 ) * 100;

            if( p->has_trait( trait_PSYCHOPATH ) ) {
                p->add_msg_if_player( m_info, _( "Wasted time, these pictures do not provoke your senses." ) );
            } else {
                p->add_morale( MORALE_PHOTOS, rng( 15, 30 ), 100 );

                const int random_photo = rng( 1, 20 );
                switch( random_photo ) {
                    case 1:
                        p->add_msg_if_player( m_good, _( "You used to have a dog like this..." ) );
                        break;
                    case 2:
                        p->add_msg_if_player( m_good, _( "Ha-ha!  An amusing cat photo." ) );
                        break;
                    case 3:
                        p->add_msg_if_player( m_good, _( "Excellent pictures of nature." ) );
                        break;
                    case 4:
                        p->add_msg_if_player( m_good, _( "Food photos... your stomach rumbles!" ) );
                        break;
                    case 5:
                        p->add_msg_if_player( m_good, _( "Some very interesting travel photos." ) );
                        break;
                    case 6:
                        p->add_msg_if_player( m_good, _( "Pictures of a concert of popular band." ) );
                        break;
                    case 7:
                        p->add_msg_if_player( m_good, _( "Photos of someone's luxurious house." ) );
                        break;
                    default:
                        p->add_msg_if_player( m_good, _( "You feel nostalgic as you stare at the photo." ) );
                        break;
                }
            }

            return it->type->charges_to_use();
        }

        if( ei_music == choice ) {

            p->moves -= 30;

            if( it->active ) {
                it->active = false;
                it->erase_var( "EIPC_MUSIC_ON" );

                p->add_msg_if_player( m_info, _( "You turned off music on your %s." ), it->tname().c_str() );
            } else {
                it->active = true;
                it->set_var( "EIPC_MUSIC_ON", "1" );

                p->add_msg_if_player( m_info, _( "You turned on music on your %s." ), it->tname().c_str() );

            }

            return it->type->charges_to_use();
        }

        if( ei_recipe == choice ) {
            p->moves -= 50;

            uilist rmenu;

            rmenu.text = _( "List recipes:" );

            std::vector<recipe_id> candidate_recipes;
            std::istringstream f( it->get_var( "EIPC_RECIPES" ) );
            std::string s;
            int k = 0;
            while( getline( f, s, ',' ) ) {

                if( s.empty() ) {
                    continue;
                }

                candidate_recipes.emplace_back( s );

                const auto &recipe = *candidate_recipes.back();
                if( recipe ) {
                    rmenu.addentry( k++, true, -1, recipe.result_name() );
                }
            }

            rmenu.query();

            return it->type->charges_to_use();
        }

        if( ei_monsters == choice ) {

            uilist pmenu;

            pmenu.text = _( "Your collection of monsters:" );

            std::vector<mtype_id> monster_photos;

            std::istringstream f( it->get_var( "EINK_MONSTER_PHOTOS" ) );
            std::string s;
            int k = 0;
            while( getline( f, s, ',' ) ) {
                if( s.empty() ) {
                    continue;
                }
                monster_photos.push_back( mtype_id( s ) );
                std::string menu_str;
                const monster dummy( monster_photos.back() );
                menu_str = dummy.name();
                getline( f, s, ',' );
                char *chq = &s[0];
                const int quality = atoi( chq );
                menu_str += " [" + photo_quality_name( quality ) + "]";
                pmenu.addentry( k++, true, -1, menu_str.c_str() );
            }

            int choice;
            do {
                pmenu.query();
                choice = pmenu.ret;

                if( choice < 0 ) {
                    break;
                }

                const monster dummy( monster_photos[choice] );
                popup( dummy.type->get_description().c_str() );
            } while( true );
            return it->type->charges_to_use();
        }

        if( ei_download == choice ) {

            p->moves -= 200;

            const int inventory_index = g->inv_for_flag( "MC_MOBILE", _( "Insert memory card" ) );
            item &mc = p->i_at( inventory_index );

            if( mc.is_null() ) {
                p->add_msg_if_player( m_info, _( "You do not have that item!" ) );
                return it->type->charges_to_use();
            }
            if( !mc.has_flag( "MC_MOBILE" ) ) {
                p->add_msg_if_player( m_info, _( "This is not a compatible memory card." ) );
                return it->type->charges_to_use();
            }

            init_memory_card_with_random_stuff( mc );

            if( mc.has_flag( "MC_ENCRYPTED" ) ) {
                p->add_msg_if_player( m_info, _( "This memory card is encrypted." ) );
                return it->type->charges_to_use();
            }
            if( !mc.has_flag( "MC_HAS_DATA" ) ) {
                p->add_msg_if_player( m_info, _( "This memory card does not contain any new data." ) );
                return it->type->charges_to_use();
            }

            einkpc_download_memory_card( *p, *it, mc );

            return it->type->charges_to_use();
        }

        if( ei_decrypt == choice ) {
            p->moves -= 200;
            const int inventory_index = g->inv_for_flag( "MC_MOBILE", _( "Insert memory card" ) );
            item &mc = p->i_at( inventory_index );

            if( mc.is_null() ) {
                p->add_msg_if_player( m_info, _( "You do not have that item!" ) );
                return it->type->charges_to_use();
            }
            if( !mc.has_flag( "MC_MOBILE" ) ) {
                p->add_msg_if_player( m_info, _( "This is not a compatible memory card." ) );
                return it->type->charges_to_use();
            }

            init_memory_card_with_random_stuff( mc );

            if( !mc.has_flag( "MC_ENCRYPTED" ) ) {
                p->add_msg_if_player( m_info, _( "This memory card is not encrypted." ) );
                return it->type->charges_to_use();
            }

            p->practice( skill_computer, rng( 2, 5 ) );

            /** @EFFECT_INT increases chance of safely decrypting memory card */

            /** @EFFECT_COMPUTER increases chance of safely decrypting memory card */
            const int success = p->get_skill_level( skill_computer ) * rng( 1,
                                p->get_skill_level( skill_computer ) ) *
                                rng( 1, p->int_cur ) - rng( 30, 80 );
            if( success > 0 ) {
                p->practice( skill_computer, rng( 5, 10 ) );
                p->add_msg_if_player( m_good, _( "You successfully decrypted content on %s!" ),
                                      mc.tname().c_str() );
                einkpc_download_memory_card( *p, *it, mc );
            } else {
                if( success > -10 || one_in( 5 ) ) {
                    p->add_msg_if_player( m_neutral, _( "You failed to decrypt the %s." ), mc.tname().c_str() );
                } else {
                    p->add_msg_if_player( m_bad,
                                          _( "You tripped the firmware protection, and the card deleted its data!" ) );
                    mc.clear_vars();
                    mc.unset_flags();
                    mc.convert( "mobile_memory_card_used" );
                }
            }
            return it->type->charges_to_use();
        }
    }
    return 0;
}

struct npc_photo_def : public JsonDeserializer, public JsonSerializer {
    int quality;
    std::string name;
    std::string description;

    npc_photo_def() = default;
    void deserialize( JsonIn &jsin ) override {
        JsonObject obj = jsin.get_object();
        quality = obj.get_int( "quality" );
        name = obj.get_string( "name" );
        description = obj.get_string( "description" );
    }

    void serialize( JsonOut &jsout ) const override {
        jsout.start_object();
        jsout.member( "quality", quality );
        jsout.member( "name", name );
        jsout.member( "description", description );
        jsout.end_object();
    }
};

int iuse::camera( player *p, item *it, bool, const tripoint & )
{
    enum {c_shot, c_photos, c_upload};

    uilist amenu;

    amenu.text = _( "What to do with camera?" );
    amenu.addentry( c_shot, true, 'p', _( "Take a photo" ) );
    if( !( it->get_var( "CAMERA_MONSTER_PHOTOS" ).empty() &&
           it->get_var( "CAMERA_NPC_PHOTOS" ).empty() ) ) {
        amenu.addentry( c_photos, true, 'l', _( "List photos" ) );
        amenu.addentry( c_upload, true, 'u', _( "Upload photos to memory card" ) );
    } else {
        amenu.addentry( c_photos, false, 'l', _( "No photos in memory" ) );
    }

    amenu.query();
    const int choice = amenu.ret;

    if( choice < 0 ) {
        return 0;
    }

    if( c_shot == choice ) {

        const cata::optional<tripoint> aim_point_ = g->look_around();

        if( !aim_point_ ) {
            p->add_msg_if_player( _( "Never mind." ) );
            return 0;
        }
        const tripoint aim_point = *aim_point_;
        const monster *const sel_mon = g->critter_at<monster>( aim_point, true );
        const player *const sel_npc = g->critter_at<player>( aim_point );

        if( !g->critter_at( aim_point ) ) {
            p->add_msg_if_player( _( "There's nothing particularly interesting there." ) );
            return 0;
        }

        std::vector<tripoint> trajectory = line_to( p->pos(), aim_point, 0, 0 );
        trajectory.push_back( aim_point );

        p->moves -= 50;
        sounds::sound( p->pos(), 8, sounds::sound_t::activity, _( "Click." ) );

        for( auto &i : trajectory ) {

            monster *const mon = g->critter_at<monster>( i, true );
            player *const guy = g->critter_at<player>( i );
            if( mon || guy ) {
                int dist = rl_dist( p->pos(), i );

                int camera_bonus = it->has_flag( "CAMERA_PRO" ) ? 10 : 0;
                int photo_quality = 20 - rng( dist, dist * 2 ) * 2 + rng( camera_bonus / 2, camera_bonus );
                if( photo_quality > 5 ) {
                    photo_quality = 5;
                }
                if( photo_quality < 0 ) {
                    photo_quality = 0;
                }
                if( p->is_blind() ) {
                    photo_quality /= 2;
                }

                const std::string quality_name = photo_quality_name( photo_quality );

                if( mon ) {
                    monster &z = *mon;

                    if( dist < 4 && one_in( dist + 2 ) && z.has_flag( MF_SEES ) ) {
                        p->add_msg_if_player( _( "%s looks blinded." ), z.name().c_str() );
                        z.add_effect( effect_blind, rng( 5_turns, 10_turns ) );
                    }

                    // shoot past small monsters and hallucinations
                    if( mon != sel_mon && ( z.type->size <= MS_SMALL || z.is_hallucination() ||
                                            z.type->in_species( HALLUCINATION ) ) ) {
                        continue;
                    }

                    // get an empty photo if the target is a hallucination
                    if( mon == sel_mon && ( z.is_hallucination() || z.type->in_species( HALLUCINATION ) ) ) {
                        p->add_msg_if_player( _( "Strange... there's nothing in the picture?" ) );
                        return it->type->charges_to_use();
                    }

                    if( z.mission_id != -1 ) {
                        //quest processing...
                    }

                    if( mon == sel_mon ) {
                        // if the loop makes it to the target, take its photo
                        if( p->is_blind() ) {
                            p->add_msg_if_player( _( "You took a photo of %s." ), z.name().c_str() );
                        } else {
                            p->add_msg_if_player( _( "You took a %1$s photo of %2$s." ), quality_name.c_str(),
                                                  z.name().c_str() );
                        }
                    } else {
                        // or take a photo of the monster that's in the way
                        p->add_msg_if_player( m_warning, _( "A %s got in the way of your photo." ), z.name().c_str() );
                        photo_quality = 0;
                    }

                    const std::string mtype = z.type->id.str();

                    auto monster_photos = it->get_var( "CAMERA_MONSTER_PHOTOS" );
                    if( monster_photos.empty() ) {
                        monster_photos = "," + mtype + "," + string_format( "%d",
                                         photo_quality ) + ",";
                    } else {

                        const size_t strpos = monster_photos.find( "," + mtype + "," );

                        if( strpos == std::string::npos ) {
                            monster_photos += mtype + "," + string_format( "%d", photo_quality ) + ",";
                        } else {

                            const size_t strqpos = strpos + mtype.size() + 2;
                            char *chq = &monster_photos[strqpos];
                            const int old_quality = atoi( chq );

                            if( !p->is_blind() ) {
                                if( photo_quality > old_quality ) {
                                    chq = &string_format( "%d", photo_quality )[0];
                                    monster_photos[strqpos] = *chq;

                                    p->add_msg_if_player( _( "This photo is better than the previous one." ) );

                                }
                            }
                        }
                    }
                    it->set_var( "CAMERA_MONSTER_PHOTOS", monster_photos );

                    return it->type->charges_to_use();

                } else if( guy ) {
                    std::string description_extra;
                    const bool selfie = guy == p;
                    if( !selfie && dist < 4 && one_in( dist + 2 ) ) {
                        p->add_msg_if_player( _( "%s looks blinded." ), guy->name.c_str() );
                        guy->add_effect( effect_blind, rng( 5_turns, 10_turns ) );
                    }

                    if( sel_npc == guy ) {
                        if( selfie ) {
                            p->add_msg_if_player( _( "You took a selfie." ) );
                            // look for big items on top of stacks in the background for the selfie description
                            units::volume min_visible_volume = 490_ml;
                            std::vector<item> visible_items_nearby;
                            for( const tripoint &current : g->m.points_in_radius( p->pos(), 2 ) ) {
                                if( !g->m.has_items( current ) ) {
                                    continue;
                                }
                                map_stack items = g->m.i_at( current );
                                // iterate from topmost item down to ground
                                for( auto it = items.rbegin(); it != items.rend(); ++it ) {
                                    if( it->volume() > min_visible_volume ) {
                                        // add top (or first big enough) item to the list
                                        visible_items_nearby.push_back( *it );
                                        break;
                                    }
                                }
                            }
                            if( !visible_items_nearby.empty() ) {
                                description_extra = random_entry( visible_items_nearby ).display_name();
                            }
                        } else if( p->is_blind() ) {
                            p->add_msg_if_player( _( "You took a photo of %s." ), guy->name.c_str() );
                        } else {
                            //~ 1s - thing being photographed, 2s - photo quality (adjective).
                            p->add_msg_if_player( _( "You took a photo of %1$s. It is %2$s." ), guy->name.c_str(),
                                                  quality_name.c_str() );
                        }
                    } else {
                        p->add_msg_if_player( m_warning, _( "%s got in the way of your photo." ), guy->name.c_str() );
                        photo_quality = 0;
                    }
                    std::vector<npc_photo_def> npc_photos;

                    try {
                        std::istringstream npc_photos_data( it->get_var( "CAMERA_NPC_PHOTOS" ) );
                        JsonIn json( npc_photos_data );
                        json.read( npc_photos );
                    } catch( const JsonError &e ) {
                        debugmsg( "Error loading NPC photos: %s", e.c_str() );
                    }

                    npc_photo_def npc_photo;
                    npc_photo.quality = photo_quality;
                    npc_photo.name = guy->name;
                    std::string timestamp = to_string( time_point( calendar::turn ) );
                    //~ 1s - name of the photographed NPC, 2s - timestamp of the photo, for example Year 1, Spring, day 0 08:01:54.
                    npc_photo.description = string_format( _( "This is a photo of %1$s." ),
                                                           "<color_light_blue>" + npc_photo.name + "</color>" );
                    npc_photo.description += "\n\n" + join( guy->short_description_parts(), "\n\n" );
                    if( !description_extra.empty() ) {
                        npc_photo.description += "\n\n" + string_format( _( "Also in the picture: %1$s." ),
                                                 description_extra );
                    }
                    npc_photo.description += "\n\n" + string_format( _( "The photo was taken on %1$s." ),
                                             "<color_light_blue>" + timestamp + "</color>" );

                    npc_photos.push_back( npc_photo );
                    try {
                        std::ostringstream npc_photos_data;
                        JsonOut json( npc_photos_data );
                        json.write( npc_photos );
                        it->set_var( "CAMERA_NPC_PHOTOS", npc_photos_data.str() );
                    } catch( const JsonError &e ) {
                        debugmsg( "Error storing NPC photos: %s", e.c_str() );
                    }

                    return it->type->charges_to_use();
                }

                return it->type->charges_to_use();
            }

        }

        return it->type->charges_to_use();
    }

    if( c_photos == choice ) {

        if( p->is_blind() ) {
            p->add_msg_if_player( _( "You can't see the camera screen, you're blind." ) );
            return 0;
        }

        uilist pmenu;

        pmenu.text = _( "Critter photos saved on camera:" );

        std::vector<mtype_id> monster_photos;
        std::vector<std::string> descriptions;

        std::istringstream f_mon( it->get_var( "CAMERA_MONSTER_PHOTOS" ) );
        std::string s;
        int k = 0;
        while( getline( f_mon, s, ',' ) ) {

            if( s.empty() ) {
                continue;
            }

            monster_photos.push_back( mtype_id( s ) );

            std::string menu_str;

            const monster dummy( monster_photos.back() );
            menu_str = dummy.name();
            descriptions.push_back( dummy.type->get_description() );

            getline( f_mon, s, ',' );
            char *chq = &s[0];
            const int quality = atoi( chq );

            menu_str += " [" + photo_quality_name( quality ) + "]";

            pmenu.addentry( k++, true, -1, menu_str.c_str() );
        }

        std::vector<npc_photo_def> npc_photos;

        try {
            std::istringstream npc_photos_data( it->get_var( "CAMERA_NPC_PHOTOS" ) );
            JsonIn json( npc_photos_data );
            json.read( npc_photos );
        } catch( const JsonError &e ) {
            debugmsg( "Error NPC photos: %s", e.c_str() );
        }
        for( const auto &npc_photo : npc_photos ) {
            std::string menu_str;
            if( npc_photo.name == p->name ) {
                menu_str = _( "You" );
            } else {
                menu_str = npc_photo.name;
            }
            descriptions.push_back( npc_photo.description );

            menu_str += " [" + photo_quality_name( npc_photo.quality ) + "]";

            pmenu.addentry( k++, true, -1, menu_str.c_str() );
        }

        int choice;
        do {
            pmenu.query();
            choice = pmenu.ret;

            if( choice < 0 ) {
                break;
            }

            popup( descriptions[choice].c_str() );

        } while( true );

        return it->type->charges_to_use();
    }

    if( c_upload == choice ) {

        if( p->is_blind() ) {
            p->add_msg_if_player( _( "You can't see the camera screen, you're blind." ) );
            return 0;
        }

        p->moves -= 200;

        const int inventory_index = g->inv_for_flag( "MC_MOBILE", _( "Insert memory card" ) );
        item &mc = p->i_at( inventory_index );

        if( mc.is_null() ) {
            p->add_msg_if_player( m_info, _( "You do not have that item!" ) );
            return it->type->charges_to_use();
        }
        if( !mc.has_flag( "MC_MOBILE" ) ) {
            p->add_msg_if_player( m_info, _( "This is not a compatible memory card." ) );
            return it->type->charges_to_use();
        }

        init_memory_card_with_random_stuff( mc );

        if( mc.has_flag( "MC_ENCRYPTED" ) ) {
            if( !query_yn( _( "This memory card is encrypted.  Format and clear data?" ) ) ) {
                return it->type->charges_to_use();
            }
        }
        if( mc.has_flag( "MC_HAS_DATA" ) ) {
            if( !query_yn( _( "Are you sure you want to clear the old data on the card?" ) ) ) {
                return it->type->charges_to_use();
            }
        }

        mc.convert( "mobile_memory_card" );
        mc.clear_vars();
        mc.unset_flags();
        mc.item_tags.insert( "MC_HAS_DATA" );

        mc.set_var( "MC_MONSTER_PHOTOS", it->get_var( "CAMERA_MONSTER_PHOTOS" ) );
        p->add_msg_if_player( m_info, _( "You upload monster photos to memory card." ) );

        return it->type->charges_to_use();
    }

    return it->type->charges_to_use();
}

int iuse::ehandcuffs( player *p, item *it, bool t, const tripoint &pos )
{
    if( t ) {

        if( g->m.has_flag( "SWIMMABLE", pos.x, pos.y ) ) {
            it->item_tags.erase( "NO_UNWIELD" );
            it->ammo_unset();
            it->active = false;
            add_msg( m_good, _( "%s automatically turned off!" ), it->tname().c_str() );
            return it->type->charges_to_use();
        }

        if( it->charges == 0 ) {

            sounds::sound( pos, 2, sounds::sound_t::combat, "Click." );
            it->item_tags.erase( "NO_UNWIELD" );
            it->active = false;

            if( p->has_item( *it ) && p->weapon.typeId() == "e_handcuffs" ) {
                add_msg( m_good, _( "%s on your hands opened!" ), it->tname().c_str() );
            }

            return it->type->charges_to_use();
        }

        if( p->has_item( *it ) ) {
            if( p->has_active_bionic( bionic_id( "bio_shock" ) ) && p->power_level >= 2 && one_in( 5 ) ) {
                p->charge_power( -2 );

                it->item_tags.erase( "NO_UNWIELD" );
                it->ammo_unset();
                it->active = false;
                add_msg( m_good, _( "The %s crackle with electricity from your bionic, then come off your hands!" ),
                         it->tname().c_str() );

                return it->type->charges_to_use();
            }
        }

        if( calendar::once_every( 1_minutes ) ) {
            sounds::sound( pos, 10, sounds::sound_t::alarm, _( "a police siren, whoop WHOOP." ) );
        }

        const int x = it->get_var( "HANDCUFFS_X", 0 );
        const int y = it->get_var( "HANDCUFFS_Y", 0 );

        if( ( it->ammo_remaining() > it->type->maximum_charges() - 1000 ) && ( x != pos.x ||
                y != pos.y ) ) {

            if( p->has_item( *it ) && p->weapon.typeId() == "e_handcuffs" ) {

                if( p->is_elec_immune() ) {
                    if( one_in( 10 ) ) {
                        add_msg( m_good, _( "The cuffs try to shock you, but you're protected from electricity." ) );
                    }
                } else {
                    add_msg( m_bad, _( "Ouch, the cuffs shock you!" ) );

                    p->apply_damage( nullptr, bp_arm_l, rng( 0, 2 ) );
                    p->apply_damage( nullptr, bp_arm_r, rng( 0, 2 ) );
                    p->mod_pain( rng( 2, 5 ) );

                }

            } else {
                add_msg( m_bad, _( "The %s spark with electricity!" ), it->tname().c_str() );
            }

            it->charges -= 50;
            if( it->charges < 1 ) {
                it->charges = 1;
            }

            it->set_var( "HANDCUFFS_X", pos.x );
            it->set_var( "HANDCUFFS_Y", pos.y );

            return it->type->charges_to_use();

        }

        return it->type->charges_to_use();

    }

    if( it->active ) {
        add_msg( _( "The %s are clamped tightly on your wrists.  You can't take them off." ),
                 it->tname().c_str() );
    } else {
        add_msg( _( "The %s have discharged and can be taken off." ), it->tname().c_str() );
    }

    return it->type->charges_to_use();
}

int iuse::radiocar( player *p, item *it, bool, const tripoint & )
{
    int choice = -1;
    auto bomb_it = std::find_if( it->contents.begin(), it->contents.end(), []( const item & c ) {
        return c.has_flag( "RADIOCARITEM" );
    } );
    if( bomb_it == it->contents.end() ) {
        choice = uilist( _( "Using RC car:" ), {
            _( "Turn on" ), _( "Put a bomb to car" )
        } );
    } else {
        choice = uilist( _( "Using RC car:" ), {
            _( "Turn on" ), bomb_it->tname().c_str()
        } );
    }
    if( choice < 0 ) {
        return 0;
    }

    if( choice == 0 ) { //Turn car ON
        if( !it->ammo_sufficient() ) {
            p->add_msg_if_player( _( "The RC car's batteries seem to be dead." ) );
            return 0;
        }

        it->convert( "radio_car_on" ).active = true;

        p->add_msg_if_player(
            _( "You turned on your RC car, now place it on ground, and use radio control to play." ) );

        return 0;
    }

    if( choice == 1 ) {

        if( bomb_it == it->contents.end() ) { //arming car with bomb
            int inventory_index = g->inv_for_flag( "RADIOCARITEM", _( "Arm what?" ) );
            item &put = p->i_at( inventory_index );
            if( put.is_null() ) {
                p->add_msg_if_player( m_info, _( "You do not have that item!" ) );
                return 0;
            }

            if( put.has_flag( "RADIOCARITEM" ) && ( put.volume() <= 1250_ml ||
                                                    ( put.weight() <= 2_kilogram ) ) ) {
                p->moves -= 300;
                p->add_msg_if_player( _( "You armed your RC car with %s." ),
                                      put.tname().c_str() );
                it->put_in( p->i_rem( inventory_index ) );
            } else if( !put.has_flag( "RADIOCARITEM" ) ) {
                p->add_msg_if_player( _( "RC car with %s ? How?" ),
                                      put.tname().c_str() );
            } else {
                p->add_msg_if_player( _( "Your %s is too heavy or bulky for this RC car." ),
                                      put.tname().c_str() );
            }
        } else { // Disarm the car
            p->moves -= 150;

            p->inv.assign_empty_invlet( *bomb_it, *p, true ); // force getting an invlet.
            p->i_add( *bomb_it );
            it->contents.erase( bomb_it );

            p->add_msg_if_player( _( "You disarmed your RC car" ) );
        }
    }

    return it->type->charges_to_use();
}

int iuse::radiocaron( player *p, item *it, bool t, const tripoint &pos )
{
    if( t ) {
        //~Sound of a radio controlled car moving around
        sounds::sound( pos, 6, sounds::sound_t::movement, _( "buzzz..." ) );

        return it->type->charges_to_use();
    } else if( !it->ammo_sufficient() ) {
        // Deactivate since other mode has an iuse too.
        it->active = false;
        return 0;
    }

    int choice = uilist( _( "What to do with activated RC car?" ), {
        _( "Turn off" )
    } );

    if( choice < 0 ) {
        return it->type->charges_to_use();
    }

    if( choice == 0 ) {
        it->convert( "radio_car" ).active = false;

        p->add_msg_if_player( _( "You turned off your RC car" ) );
        return it->type->charges_to_use();
    }

    return it->type->charges_to_use();
}

void sendRadioSignal( player &p, const std::string &signal )
{
    for( size_t i = 0; i < p.inv.size(); i++ ) {
        item &it = p.inv.find_item( i );

        if( it.has_flag( "RADIO_ACTIVATION" ) && it.has_flag( signal ) ) {
            sounds::sound( p.pos(), 6, sounds::sound_t::alarm, _( "beep." ) );

            if( it.has_flag( "RADIO_INVOKE_PROC" ) ) {
                // Invoke twice: first to transform, then later to proc
                it.type->invoke( p, it, p.pos() );
                it.ammo_unset();
                // The type changed
            }

            it.type->invoke( p, it, p.pos() );
        }
    }

    g->m.trigger_rc_items( signal );
}

int iuse::radiocontrol( player *p, item *it, bool t, const tripoint & )
{
    if( t ) {
        if( !it->ammo_sufficient() ) {
            it->active = false;
            p->remove_value( "remote_controlling" );
        } else if( p->get_value( "remote_controlling" ).empty() ) {
            it->active = false;
        }

        return it->type->charges_to_use();
    }

    const char *car_action = nullptr;

    if( !it->active ) {
        car_action = _( "Take control of RC car" );
    } else {
        car_action = _( "Stop controlling RC car" );
    }

    int choice = uilist( _( "What to do with radio control?" ), {
        car_action,
        _( "Press red button" ), _( "Press blue button" ), _( "Press green button" )
    } );

    if( choice < 0 ) {
        return 0;
    } else if( choice == 0 ) {
        if( it->active ) {
            it->active = false;
            p->remove_value( "remote_controlling" );
        } else {
            std::list<std::pair<tripoint, item *>> rc_pairs = g->m.get_rc_items();
            tripoint rc_item_location = {999, 999, 999};
            // TODO: grab the closest car or similar?
            for( auto &rc_pairs_rc_pair : rc_pairs ) {
                if( rc_pairs_rc_pair.second->typeId() == "radio_car_on" &&
                    rc_pairs_rc_pair.second->active ) {
                    rc_item_location = rc_pairs_rc_pair.first;
                }
            }
            if( rc_item_location.x == 999 ) {
                p->add_msg_if_player( _( "No active RC cars on ground and in range." ) );
                return it->type->charges_to_use();
            } else {
                std::stringstream car_location_string;
                // Populate with the point and stash it.
                car_location_string << rc_item_location.x << ' ' <<
                                    rc_item_location.y << ' ' << rc_item_location.z;
                p->add_msg_if_player( m_good, _( "You take control of the RC car." ) );

                p->set_value( "remote_controlling", car_location_string.str() );
                it->active = true;
            }
        }
    } else if( choice > 0 ) {
        std::string signal = "RADIOSIGNAL_";
        std::stringstream choice_str;
        choice_str << choice;
        signal += choice_str.str();

        auto item_list = p->get_radio_items();
        for( auto &elem : item_list ) {
            if( ( elem )->has_flag( "BOMB" ) && ( elem )->has_flag( signal ) ) {
                p->add_msg_if_player( m_warning,
                                      _( "The %s in you inventory would explode on this signal.  Place it down before sending the signal." ),
                                      ( elem )->display_name().c_str() );
                return 0;
            }
        }

        p->add_msg_if_player( _( "Click." ) );
        sendRadioSignal( *p, signal );
        p->moves -= 150;
    }

    return it->type->charges_to_use();
}

static bool hackveh( player &p, item &it, vehicle &veh )
{
    if( !veh.is_locked || !veh.has_security_working() ) {
        return true;
    }
    const bool advanced = !empty( veh.get_avail_parts( "REMOTE_CONTROLS" ) );
    if( advanced && veh.is_alarm_on ) {
        p.add_msg_if_player( m_bad, _( "This vehicle's security system has locked you out!" ) );
        return false;
    }

    /** @EFFECT_INT increases chance of bypassing vehicle security system */

    /** @EFFECT_COMPUTER increases chance of bypassing vehicle security system */
    int roll = dice( p.get_skill_level( skill_computer ) + 2, p.int_cur ) - ( advanced ? 50 : 25 );
    int effort = 0;
    bool success = false;
    if( roll < -20 ) { // Really bad rolls will trigger the alarm before you know it exists
        effort = 1;
        p.add_msg_if_player( m_bad, _( "You trigger the alarm!" ) );
        veh.is_alarm_on = true;
    } else if( roll >= 20 ) { // Don't bother the player if it's trivial
        effort = 1;
        p.add_msg_if_player( m_good, _( "You quickly bypass the security system!" ) );
        success = true;
    }

    if( effort == 0 && !query_yn( _( "Try to hack this car's security system?" ) ) ) {
        // Scanning for security systems isn't free
        p.moves -= 100;
        it.charges -= 1;
        return false;
    }

    p.practice( skill_computer, advanced ? 10 : 3 );
    if( roll < -10 ) {
        effort = rng( 4, 8 );
        p.add_msg_if_player( m_bad, _( "You waste some time, but fail to affect the security system." ) );
    } else if( roll < 0 ) {
        effort = 1;
        p.add_msg_if_player( m_bad, _( "You fail to affect the security system." ) );
    } else if( roll < 20 ) {
        effort = rng( 2, 8 );
        p.add_msg_if_player( m_mixed,
                             _( "You take some time, but manage to bypass the security system!" ) );
        success = true;
    }

    p.moves -= effort * 100;
    it.charges -= effort;
    if( success && advanced ) { // Unlock controls, but only if they're drive-by-wire
        veh.is_locked = false;
    }
    return success;
}

vehicle *pickveh( const tripoint &center, bool advanced )
{
    static const std::string ctrl = "CTRL_ELECTRONIC";
    static const std::string advctrl = "REMOTE_CONTROLS";
    uilist pmenu;
    pmenu.title = _( "Select vehicle to access" );
    std::vector< vehicle * > vehs;

    for( auto &veh : g->m.get_vehicles() ) {
        auto &v = veh.v;
        if( rl_dist( center, v->global_pos3() ) < 40 &&
            v->fuel_left( "battery", true ) > 0 &&
            ( !empty( v->get_avail_parts( advctrl ) ) ||
              ( !advanced && !empty( v->get_avail_parts( ctrl ) ) ) ) ) {
            vehs.push_back( v );
        }
    }
    std::vector<tripoint> locations;
    for( int i = 0; i < static_cast<int>( vehs.size() ); i++ ) {
        auto veh = vehs[i];
        locations.push_back( veh->global_pos3() );
        pmenu.addentry( i, true, MENU_AUTOASSIGN, veh->name.c_str() );
    }

    if( vehs.empty() ) {
        add_msg( m_bad, _( "No vehicle available." ) );
        return nullptr;
    }

    pointmenu_cb callback( locations );
    pmenu.callback = &callback;
    pmenu.w_y = 0;
    pmenu.query();

    if( pmenu.ret < 0 || pmenu.ret >= static_cast<int>( vehs.size() ) ) {
        return nullptr;
    } else {
        return vehs[pmenu.ret];
    }
}

int iuse::remoteveh( player *p, item *it, bool t, const tripoint &pos )
{
    vehicle *remote = g->remoteveh();
    if( t ) {
        bool stop = false;
        if( !it->ammo_sufficient() ) {
            p->add_msg_if_player( m_bad, _( "The remote control's battery goes dead." ) );
            stop = true;
        } else if( remote == nullptr ) {
            p->add_msg_if_player( _( "Lost contact with the vehicle." ) );
            stop = true;
        } else if( remote->fuel_left( "battery", true ) == 0 ) {
            p->add_msg_if_player( m_bad, _( "The vehicle's battery died." ) );
            stop = true;
        }
        if( stop ) {
            it->active = false;
            g->setremoteveh( nullptr );
        }

        return it->type->charges_to_use();
    }

    bool controlling = it->active && remote != nullptr;
    int choice = uilist( _( "What to do with remote vehicle control:" ), {
        controlling ? _( "Stop controlling the vehicle." ) : _( "Take control of a vehicle." ),
        _( "Execute one vehicle action" )
    } );

    if( choice < 0 || choice > 1 ) {
        return 0;
    }

    if( choice == 0 && controlling ) {
        it->active = false;
        g->setremoteveh( nullptr );
        return 0;
    }

    int px = g->u.view_offset.x;
    int py = g->u.view_offset.y;

    vehicle *veh = pickveh( pos, choice == 0 );

    if( veh == nullptr ) {
        return 0;
    }

    if( !hackveh( *p, *it, *veh ) ) {
        return 0;
    }

    if( choice == 0 ) {
        it->active = true;
        g->setremoteveh( veh );
        p->add_msg_if_player( m_good, _( "You take control of the vehicle." ) );
        if( !veh->engine_on ) {
            veh->start_engines();
        }
    } else if( choice == 1 ) {
        const auto rctrl_parts = veh->get_avail_parts( "REMOTE_CONTROLS" );
        // Revert to original behaviour if we can't find remote controls.
        if( empty( rctrl_parts ) ) {
            veh->use_controls( pos );
        } else {
            veh->use_controls( rctrl_parts.begin()->pos() );
        }
    }

    g->u.view_offset.x = px;
    g->u.view_offset.y = py;
    return it->type->charges_to_use();
}

bool multicooker_hallu( player &p )
{
    p.moves -= 200;
    const int random_hallu = rng( 1, 7 );
    std::vector<tripoint> points;
    switch( random_hallu ) {

        case 1:
            add_msg( m_info, _( "And when you gaze long into a screen, the screen also gazes into you." ) );
            return true;

        case 2:
            add_msg( m_bad, _( "The multi-cooker boiled your head!" ) );
            return true;

        case 3:
            add_msg( m_info, _( "The characters on the screen display an obscene joke.  Strange humor." ) );
            return true;

        case 4:
            //~ Single-spaced & lowercase are intentional, conveying hurried speech-KA101
            add_msg( m_warning, _( "Are you sure?! the multi-cooker wants to poison your food!" ) );
            return true;

        case 5:
            add_msg( m_info,
                     _( "The multi-cooker argues with you about the taste preferences.  You don't want to deal with it." ) );
            return true;

        case 6:
            for( const tripoint &pt : g->m.points_in_radius( p.pos(), 1 ) ) {
                if( g->is_empty( pt ) ) {
                    points.push_back( pt );
                }
            }

            if( !one_in( 5 ) ) {
                add_msg( m_warning, _( "The multi-cooker runs away!" ) );
                const tripoint random_point = random_entry( points );
                if( monster *const m = g->summon_mon( mon_hallu_multicooker, random_point ) ) {
                    m->hallucination = true;
                    m->add_effect( effect_run, 1_turns, num_bp, true );
                }
            } else {
                add_msg( m_bad, _( "You're surrounded by aggressive multi-cookers!" ) );

                for( auto &point : points ) {
                    if( monster *const m = g->summon_mon( mon_hallu_multicooker, point ) ) {
                        m->hallucination = true;
                    }
                }
            }
            return true;

        default:
            return false;
    }

}

int iuse::multicooker( player *p, item *it, bool t, const tripoint &pos )
{
    static const std::set<std::string> multicooked_subcats = { "CSC_FOOD_MEAT", "CSC_FOOD_VEGGI", "CSC_FOOD_PASTA" };
    static const int charges_to_start = 50;

    if( t ) {
        if( !it->ammo_sufficient() ) {
            it->active = false;
            return 0;
        }

        int cooktime = it->get_var( "COOKTIME", 0 );
        cooktime -= 100;

        if( cooktime >= 300 && cooktime < 400 ) {
            //Smart or good cook or careful
            /** @EFFECT_INT increases chance of checking multi-cooker on time */

            /** @EFFECT_SURVIVAL increases chance of checking multi-cooker on time */
            if( p->int_cur + p->get_skill_level( skill_cooking ) + p->get_skill_level( skill_survival ) > 16 ) {
                add_msg( m_info, _( "The multi-cooker should be finishing shortly..." ) );
            }
        }

        if( cooktime <= 0 ) {
            item &meal = it->emplace_back( it->get_var( "DISH" ) );
            if( meal.has_flag( "EATEN_HOT" ) ) {
                meal.heat_up();
            } else {
                meal.reset_temp_check();
            }

            it->active = false;
            it->erase_var( "DISH" );
            it->erase_var( "COOKTIME" );

            //~ sound of a multi-cooker finishing its cycle!
            sounds::sound( pos, 8, sounds::sound_t::alarm, _( "ding!" ) );

            return 0;
        } else {
            it->set_var( "COOKTIME", cooktime );
            return 0;
        }

    } else {
        enum {
            mc_start, mc_stop, mc_take, mc_upgrade
        };

        if( p->is_underwater() ) {
            p->add_msg_if_player( m_info, _( "You can't do that while underwater." ) );
            return 0;
        }

        if( p->has_trait( trait_ILLITERATE ) ) {
            add_msg( m_info, _( "You cannot read, and don't understand the screen or the buttons!" ) );
            return 0;
        }

        if( p->has_effect( effect_hallu ) || p->has_effect( effect_visuals ) ) {
            if( multicooker_hallu( *p ) ) {
                return 0;
            }
        }

        if( p->has_trait( trait_HYPEROPIC ) && !p->worn_with_flag( "FIX_FARSIGHT" ) &&
            !p->has_effect( effect_contacts ) ) {
            add_msg( m_info, _( "You'll need to put on reading glasses before you can see the screen." ) );
            return 0;
        }

        uilist menu;
        menu.text = _( "Welcome to the RobotChef3000.  Choose option:" );

        // Find actual contents rather than attached mod or battery.
        auto dish_it = std::find_if_not( it->contents.begin(), it->contents.end(), []( const item & c ) {
            return c.is_toolmod() || c.is_magazine();
        } );

        if( it->active ) {
            menu.addentry( mc_stop, true, 's', _( "Stop cooking" ) );
        } else {
            if( dish_it == it->contents.end() ) {
                if( it->ammo_remaining() < charges_to_start ) {
                    p->add_msg_if_player( _( "Batteries are low." ) );
                    return 0;
                }
                menu.addentry( mc_start, true, 's', _( "Start cooking" ) );

                /** @EFFECT_ELECTRONICS >3 allows multicooker upgrade */

                /** @EFFECT_FABRICATION >3 allows multicooker upgrade */
                if( p->get_skill_level( skill_electronics ) > 3 && p->get_skill_level( skill_fabrication ) > 3 ) {
                    const auto upgr = it->get_var( "MULTI_COOK_UPGRADE" );
                    if( upgr.empty() ) {
                        menu.addentry( mc_upgrade, true, 'u', _( "Upgrade multi-cooker" ) );
                    } else {
                        if( upgr == "UPGRADE" ) {
                            menu.addentry( mc_upgrade, false, 'u', _( "Multi-cooker already upgraded" ) );
                        } else {
                            menu.addentry( mc_upgrade, false, 'u', _( "Multi-cooker unable to upgrade" ) );
                        }
                    }
                }
            } else {
                menu.addentry( mc_take, true, 't', _( "Take out dish" ) );
            }
        }

        menu.query();
        int choice = menu.ret;

        if( choice < 0 ) {
            return 0;
        }

        if( mc_stop == choice ) {
            if( query_yn( _( "Really stop cooking?" ) ) ) {
                it->active = false;
                it->erase_var( "DISH" );
                it->erase_var( "COOKTIME" );
            }
            return 0;
        }

        if( mc_take == choice ) {
            item &dish = *dish_it;

            if( dish.has_flag( "HOT" ) ) {
                p->add_msg_if_player( m_good,
                                      _( "You got the dish from the multi-cooker.  The %s smells delicious." ),
                                      dish.tname( dish.charges, false ).c_str() );
            } else {
                p->add_msg_if_player( m_good, _( "You got the %s from the multi-cooker." ),
                                      dish.tname( dish.charges, false ).c_str() );
            }

            p->i_add( dish );
            it->contents.erase( dish_it );

            return 0;
        }

        if( mc_start == choice ) {
            uilist dmenu;
            dmenu.text = _( "Choose desired meal:" );

            std::vector<const recipe *> dishes;

            inventory crafting_inv = g->u.crafting_inventory();
            //add some tools and qualities. we can't add this qualities to json, because multicook must be used only by activating, not as component other crafts.
            crafting_inv.push_back( item( "hotplate", 0 ) ); //hotplate inside
            crafting_inv.push_back( item( "tongs", 0 ) ); //some recipes requires tongs
            crafting_inv.push_back( item( "toolset", 0 ) ); //toolset with CUT and other qualities inside
            crafting_inv.push_back( item( "pot", 0 ) ); //good COOK, BOIL, CONTAIN qualities inside

            int counter = 0;

            for( const auto &r : g->u.get_learned_recipes().in_category( "CC_FOOD" ) ) {
                if( multicooked_subcats.count( r->subcategory ) > 0 ) {
                    dishes.push_back( r );
                    const bool can_make = r->requirements().can_make_with_inventory( crafting_inv );

                    dmenu.addentry( counter++, can_make, -1, r->result_name() );
                }
            }

            dmenu.query();

            int choice = dmenu.ret;

            if( choice < 0 ) {
                return 0;
            } else {
                const recipe *meal = dishes[choice];
                int mealtime;
                if( it->get_var( "MULTI_COOK_UPGRADE" ) == "UPGRADE" ) {
                    mealtime = meal->time;
                } else {
                    mealtime = meal->time * 2 ;
                }

                const int all_charges = charges_to_start + mealtime / ( it->type->tool->turns_per_charge * 100 );

                if( it->ammo_remaining() < all_charges ) {

                    p->add_msg_if_player( m_warning,
                                          _( "The multi-cooker needs %d charges to cook this dish." ),
                                          all_charges );

                    return 0;
                }

                auto reqs = meal->requirements();
                for( auto it : reqs.get_components() ) {
                    p->consume_items( it );
                }

                it->set_var( "DISH", meal->result() );
                it->set_var( "COOKTIME", mealtime );

                p->add_msg_if_player( m_good,
                                      _( "The screen flashes blue symbols and scales as the multi-cooker begins to shake." ) );

                it->active = true;
                it->ammo_consume( charges_to_start, pos );

                p->practice( skill_cooking, meal->difficulty * 3 ); //little bonus

                return 0;
            }
        }

        if( mc_upgrade == choice ) {

            if( !p->has_morale_to_craft() ) {
                add_msg( m_info, _( "Your morale is too low to craft..." ) );
                return 0;
            }

            bool has_tools = true;

            const inventory &cinv = g->u.crafting_inventory();

            if( !cinv.has_amount( "soldering_iron", 1 ) ) {
                p->add_msg_if_player( m_warning, _( "You need a %s." ), item::nname( "soldering_iron" ).c_str() );
                has_tools = false;
            }

            static const quality_id SCREW_FINE( "SCREW_FINE" );
            if( !cinv.has_quality( SCREW_FINE ) ) {
                p->add_msg_if_player( m_warning, _( "You need an item with %s of 1 or more to disassemble this." ),
                                      SCREW_FINE.obj().name.c_str() );
                has_tools = false;
            }

            if( !has_tools ) {
                return 0;
            }

            p->practice( skill_electronics, rng( 5, 10 ) );
            p->practice( skill_fabrication, rng( 5, 10 ) );

            p->moves -= 700;

            /** @EFFECT_INT increases chance to successfully upgrade multi-cooker */

            /** @EFFECT_ELECTRONICS increases chance to successfully upgrade multi-cooker */

            /** @EFFECT_FABRICATION increases chance to successfully upgrade multi-cooker */
            if( p->get_skill_level( skill_electronics ) + p->get_skill_level( skill_fabrication ) + p->int_cur >
                rng( 20, 35 ) ) {

                p->practice( skill_electronics, rng( 5, 20 ) );
                p->practice( skill_fabrication, rng( 5, 20 ) );

                p->add_msg_if_player( m_good,
                                      _( "You've successfully upgraded the multi-cooker, master tinkerer!  Now it cooks faster!" ) );

                it->set_var( "MULTI_COOK_UPGRADE", "UPGRADE" );

                return 0;

            } else {

                if( !one_in( 5 ) ) {
                    p->add_msg_if_player( m_neutral,
                                          _( "You sagely examine and analyze the multi-cooker, but don't manage to accomplish anything." ) );
                } else {
                    p->add_msg_if_player( m_bad,
                                          _( "Your tinkering nearly breaks the multi-cooker!  Fortunately, it still works, but best to stop messing with it." ) );
                    it->set_var( "MULTI_COOK_UPGRADE", "DAMAGED" );
                }

                return 0;

            }

        }

    }

    return 0;
}

int iuse::cable_attach( player *p, item *it, bool, const tripoint & )
{
    std::string initial_state = it->get_var( "state", "attach_first" );
    const bool has_bio_cable = p->has_bionic( bionic_id( "bio_cable" ) );
    const bool has_solar_pack = p->is_wearing( "solarpack" ) || p->is_wearing( "q_solarpack" );
    const bool has_solar_pack_on = p->is_wearing( "solarpack_on" ) || p->is_wearing( "q_solarpack_on" );
    const bool wearing_solar_pack = has_solar_pack || has_solar_pack_on;

    const auto set_cable_active = []( player * p, item * it, const std::string & state ) {
        it->set_var( "state", state );
        it->active = true;
        it->process( p, p->pos(), false );
        p->moves -= 15;
    };
    if( initial_state == "attach_first" ) {
        if( has_bio_cable ) {
            uilist kmenu;
            kmenu.text = _( "Using cable:" );
            kmenu.addentry( 0, true, -1, _( "Attach cable to vehicle" ) );
            kmenu.addentry( 1, true, -1, _( "Attach cable to self" ) );
            if( wearing_solar_pack ) {
                kmenu.addentry( 2, has_solar_pack_on, -1, _( "Attach cable to solar pack" ) );
            }
            kmenu.query();
            int choice = kmenu.ret;

            if( choice < 0 ) {
                return 0; // we did nothing.
            } else if( choice == 1 ) {
                set_cable_active( p, it, "cable_charger" );
                return 0;
            } else if( choice == 2 ) {
                set_cable_active( p, it, "solar_pack" );
                return 0;
            }
            // fall through for attaching to a vehicle
        }
        const cata::optional<tripoint> posp_ = choose_adjacent( _( "Attach cable to vehicle where?" ) );
        if( !posp_ ) {
            return 0;
        }
        const tripoint posp = *posp_;
        const optional_vpart_position vp = g->m.veh_at( posp );
        auto ter = g->m.ter( posp );
        if( !vp && ter != t_chainfence ) {
            p->add_msg_if_player( _( "There's no vehicle there." ) );
            return 0;
        } else {
            const auto abspos = g->m.getabs( posp );
            it->set_var( "source_x", abspos.x );
            it->set_var( "source_y", abspos.y );
            it->set_var( "source_z", g->get_levz() );
            set_cable_active( p, it, "pay_out_cable" );
        }
    } else {
        const auto confirm_source_vehicle = []( player * p, item * it, const bool detach_if_missing ) {
            tripoint source_global( it->get_var( "source_x", 0 ),
                                    it->get_var( "source_y", 0 ),
                                    it->get_var( "source_z", 0 ) );
            tripoint source_local = g->m.getlocal( source_global );
            const optional_vpart_position source_vp = g->m.veh_at( source_local );
            vehicle *const source_veh = veh_pointer_or_null( source_vp );
            if( detach_if_missing && source_veh == nullptr ) {
                if( p != nullptr && p->has_item( *it ) ) {
                    p->add_msg_if_player( m_bad, _( "You notice the cable has come loose!" ) );
                }
                it->reset_cable( p );
            }
            return source_vp;
        };

        const bool paying_out = initial_state == "pay_out_cable";
        const bool cable_cbm = initial_state == "cable_charger";
        const bool solar_pack = initial_state == "solar_pack";
        bool loose_ends = paying_out || cable_cbm || solar_pack;
        uilist kmenu;
        kmenu.text = _( "Using cable:" );
        kmenu.addentry( 0, paying_out || cable_cbm, -1, _( "Attach loose end of the cable" ) );
        kmenu.addentry( 1, true, -1, _( "Detach and re-spool the cable" ) );
        if( has_bio_cable && loose_ends ) {
            kmenu.addentry( 2, !cable_cbm, -1, _( "Attach cable to self" ) );
            // can't attach solar backpacks to cars
            if( wearing_solar_pack && cable_cbm ) {
                kmenu.addentry( 3, has_solar_pack_on, -1, _( "Attach cable to solar pack" ) );
            }
        }
        kmenu.query();
        int choice = kmenu.ret;

        if( choice < 0 ) {
            return 0; // we did nothing.
        } else if( choice == 1 ) {
            it->reset_cable( p );
            return 0;
        } else if( choice == 2 ) {
            // connecting self to backpack or car
            if( solar_pack ) {
                set_cable_active( p, it, "solar_pack_link" );
                return 0;
            }
            const optional_vpart_position source_vp = confirm_source_vehicle( p, it, true );
            if( veh_pointer_or_null( source_vp ) != nullptr ) {
                set_cable_active( p, it, "cable_charger_link" );
            }
            return 0;
        } else if( choice == 3 ) {
            // connecting self to backpack
            set_cable_active( p, it, "solar_pack_link" );
            return 0;
        }

        const optional_vpart_position source_vp = confirm_source_vehicle( p, it, paying_out );
        vehicle *const source_veh = veh_pointer_or_null( source_vp );
        if( source_veh == nullptr && paying_out ) {
            return 0;
        }

        const cata::optional<tripoint> vpos_ = choose_adjacent( _( "Attach cable to vehicle where?" ) );
        if( !vpos_ ) {
            return 0;
        }
        const tripoint vpos = *vpos_;

        const optional_vpart_position target_vp = g->m.veh_at( vpos );
        if( !target_vp ) {
            p->add_msg_if_player( _( "There's no vehicle there." ) );
            return 0;
        } else if( cable_cbm ) {
            const auto abspos = g->m.getabs( vpos );
            it->set_var( "source_x", abspos.x );
            it->set_var( "source_y", abspos.y );
            it->set_var( "source_z", g->get_levz() );
            set_cable_active( p, it, "cable_charger_link" );
            return 0;
        } else {
            vehicle *const target_veh = &target_vp->vehicle();
            if( source_veh == target_veh ) {
                if( p != nullptr && p->has_item( *it ) ) {
                    p->add_msg_if_player( m_warning, _( "The %s already has access to its own electric system!" ),
                                          source_veh->name.c_str() );
                }
                return 0;
            }

            tripoint target_global = g->m.getabs( vpos );
            // TODO: make sure there is always a matching vpart id here. Maybe transform this into
            // a iuse_actor class, or add a check in item_factory.
            const vpart_id vpid( it->typeId() );

            point vcoords = source_vp->mount();
            vehicle_part source_part( vpid, vcoords, item( *it ) );
            source_part.target.first = target_global;
            source_part.target.second = g->m.getabs( target_veh->global_pos3() );
            source_veh->install_part( vcoords, source_part );

            vcoords = target_vp->mount();
            vehicle_part target_part( vpid, vcoords, item( *it ) );
            tripoint source_global( it->get_var( "source_x", 0 ),
                                    it->get_var( "source_y", 0 ),
                                    it->get_var( "source_z", 0 ) );
            target_part.target.first = source_global;
            target_part.target.second = g->m.getabs( source_veh->global_pos3() );
            target_veh->install_part( vcoords, target_part );

            if( p != nullptr && p->has_item( *it ) ) {
                p->add_msg_if_player( m_good, _( "You link up the electric systems of the %1$s and the %2$s." ),
                                      source_veh->name.c_str(), target_veh->name.c_str() );
            }

            return 1; // Let the cable be destroyed.
        }
    }

    return 0;
}

int iuse::shavekit( player *p, item *it, bool, const tripoint & )
{
    if( !it->ammo_sufficient() ) {
        p->add_msg_if_player( _( "You need soap to use this." ) );
    } else {
        p->assign_activity( activity_id( "ACT_SHAVE" ), 3000 );
    }
    return it->type->charges_to_use();
}

int iuse::hairkit( player *p, item *it, bool, const tripoint & )
{
    p->assign_activity( activity_id( "ACT_HAIRCUT" ), 3000 );
    return it->type->charges_to_use();
}

int iuse::weather_tool( player *p, item *it, bool, const tripoint & )
{
    const w_point weatherPoint = *g->weather_precise;

    /* Possibly used twice. Worth spending the time to precalculate. */
    const auto player_local_temp = g->get_temperature( g->u.pos() );

    if( it->typeId() == "weather_reader" ) {
        p->add_msg_if_player( m_neutral, _( "The %s's monitor slowly outputs the data..." ),
                              it->tname().c_str() );
    }
    if( it->has_flag( "THERMOMETER" ) ) {
        if( it->typeId() == "thermometer" ) {
            p->add_msg_if_player( m_neutral, _( "The %1$s reads %2$s." ), it->tname().c_str(),
                                  print_temperature( player_local_temp ).c_str() );
        } else {
            p->add_msg_if_player( m_neutral, _( "Temperature: %s." ),
                                  print_temperature( player_local_temp ).c_str() );
        }
    }
    if( it->has_flag( "HYGROMETER" ) ) {
        if( it->typeId() == "hygrometer" ) {
            p->add_msg_if_player(
                m_neutral, _( "The %1$s reads %2$s." ), it->tname().c_str(),
                print_humidity( get_local_humidity( weatherPoint.humidity, g->weather,
                                                    g->is_sheltered( g->u.pos() ) ) ).c_str() );
        } else {
            p->add_msg_if_player(
                m_neutral, _( "Relative Humidity: %s." ),
                print_humidity( get_local_humidity( weatherPoint.humidity, g->weather,
                                                    g->is_sheltered( g->u.pos() ) ) ).c_str() );
        }
    }
    if( it->has_flag( "BAROMETER" ) ) {
        if( it->typeId() == "barometer" ) {
            p->add_msg_if_player(
                m_neutral, _( "The %1$s reads %2$s." ), it->tname().c_str(),
                print_pressure( static_cast<int>( weatherPoint.pressure ) ).c_str() );
        } else {
            p->add_msg_if_player( m_neutral, _( "Pressure: %s." ),
                                  print_pressure( static_cast<int>( weatherPoint.pressure ) ).c_str() );
        }
    }

    if( it->typeId() == "weather_reader" ) {
        int vehwindspeed = 0;
        if( optional_vpart_position vp = g->m.veh_at( p->pos() ) ) {
            vehwindspeed = abs( vp->vehicle().velocity / 100 ); // For mph
        }
        const oter_id &cur_om_ter = overmap_buffer.ter( p->global_omt_location() );
        /* windpower defined in internal velocity units (=.01 mph) */
        double windpower = static_cast<int>( 100.0f * get_local_windpower( g->windspeed + vehwindspeed,
                                             cur_om_ter, p->pos(), g->winddirection, g->is_sheltered( p->pos() ) ) );

        p->add_msg_if_player( m_neutral, _( "Wind Speed: %.1f %s." ),
                              convert_velocity( windpower, VU_WIND ),
                              velocity_units( VU_WIND ) );
        p->add_msg_if_player(
            m_neutral, _( "Feels Like: %s." ),
            print_temperature(
                get_local_windchill( weatherPoint.temperature, weatherPoint.humidity, windpower / 100 ) +
                player_local_temp ).c_str() );
        std::string dirstring = get_dirstring( g->winddirection );
        p->add_msg_if_player( m_neutral, _( "Wind Direction: From the %s." ), dirstring );
    }

    return 0;
}

int iuse::directional_hologram( player *p, item *it, bool, const tripoint &pos )
{
    if( it->is_armor() &&  !( p->is_worn( *it ) ) ) {
        p->add_msg_if_player( m_neutral, _( "You need to wear the %1$s before activating it." ),
                              it->tname().c_str() );
        return 0;
    }
    const cata::optional<tripoint> posp_ = choose_adjacent( _( "Choose hologram direction." ) );
    if( !posp_ ) {
        return 0;
    }
    const tripoint posp = *posp_;

    if( !g->is_empty( posp ) ) {
        p->add_msg_if_player( m_info, _( "Can't create a hologram there." ) );
        return 0;
    }
    monster *const hologram = g->summon_mon( mon_hologram, posp );
    tripoint target = pos;
    target.x = p->posx() + 2 * SEEX * ( posp.x - p->posx() );
    target.y = p->posy() + 2 * SEEY * ( posp.y - p->posy() );
    hologram->set_dest( target );
    p->mod_moves( -100 );
    return it->type->charges_to_use();
}

int iuse::capture_monster_veh( player *p, item *it, bool, const tripoint &pos )
{
    if( !it->has_flag( "VEHICLE" ) ) {
        p->add_msg_if_player( m_info, _( "The %s must be installed in a vehicle before being loaded." ),
                              it->tname().c_str() );
        return 0;
    }
    capture_monster_act( p, it, false, pos );
    return 0;
}

int item::release_monster( const tripoint &target, bool spawn )
{
    monster new_monster;
    try {
        ::deserialize( new_monster, get_var( "contained_json", "" ) );
    } catch( const std::exception &e ) {
        debugmsg( _( "Error restoring monster: %s" ), e.what() );
        return 0;
    }
    if( spawn ) {
        new_monster.spawn( target );
        g->add_zombie( new_monster );
    }
    erase_var( "contained_name" );
    erase_var( "contained_json" );
    erase_var( "name" );
    erase_var( "weight" );
    return 0;
}

// didn't want to drag the monster:: definition into item.h, so just reacquire the monster
// at target
int item::contain_monster( const tripoint &target )
{
    const monster *const mon_ptr = g->critter_at<monster>( target );
    if( !mon_ptr ) {
        return 0;
    }
    const monster &f = *mon_ptr;

    set_var( "contained_json", ::serialize( f ) );
    set_var( "contained_name", f.type->nname() );
    set_var( "name", string_format( _( "%s holding %s" ), type->nname( 1 ).c_str(),
                                    f.type->nname().c_str() ) );
    m_size mon_size = f.get_size();
    int new_weight = 0;
    switch( mon_size ) {
        case MS_TINY:
            new_weight = 1000;
            break;
        case MS_SMALL:
            new_weight = 40750;
            break;
        case MS_MEDIUM:
            new_weight = 81500;
            break;
        case MS_LARGE:
            new_weight = 120000;
            break;
        case MS_HUGE:
            new_weight = 200000;
            break;
    }
    set_var( "weight", new_weight );
    g->remove_zombie( f );
    return 0;
}

int iuse::capture_monster_act( player *p, item *it, bool, const tripoint &pos )
{
    if( it->has_var( "contained_name" ) ) {
        tripoint target;
        if( g->is_empty( pos ) ) {
            // It's been activated somewhere where there isn't a player or monster, good.
            target = pos;
        } else {
            if( it->has_flag( "PLACE_RANDOMLY" ) ) {
                std::vector<tripoint> valid;
                for( const tripoint &dest : g->m.points_in_radius( p->pos(), 1 ) ) {
                    if( g->is_empty( dest ) ) {
                        valid.push_back( dest );
                    }
                }
                if( valid.empty() ) {
                    p->add_msg_if_player( _( "There is no place to put the %s." ),
                                          it->get_var( "contained_name", "" ).c_str() );
                    return 0;
                }
                target = random_entry( valid );
            } else {
                const std::string query = string_format( _( "Place the %s where?" ),
                                          it->get_var( "contained_name", "" ).c_str() );
                if( const cata::optional<tripoint> pos_ = choose_adjacent( query ) ) {
                    target = *pos_;
                } else {
                    return 0;
                }
                if( !g->is_empty( target ) ) {
                    p->add_msg_if_player( m_info, _( "You cannot place the %s there!" ),
                                          it->get_var( "contained_name", "" ).c_str() );
                    return 0;
                }
            }
        }
        return it->release_monster( target );
    } else {
        const std::string query = string_format( _( "Capture what with the %s?" ), it->tname().c_str() );
        const cata::optional<tripoint> target_ = choose_adjacent( query );
        if( !target_ ) {
            p->add_msg_if_player( m_info, _( "You cannot use a %s there." ), it->tname().c_str() );
            return 0;
        }
        const tripoint target = *target_;

        // Capture the thing, if it's on the same square.
        if( const monster *const mon_ptr = g->critter_at<monster>( target ) ) {
            const monster &f = *mon_ptr;

            if( !it->has_property( "monster_size_capacity" ) ) {
                debugmsg( "%s has no monster_size_capacity.", it->tname().c_str() );
                return 0;
            }
            const std::string capacity = it->get_property_string( "monster_size_capacity" );
            if( Creature::size_map.count( capacity ) == 0 ) {
                debugmsg( "%s has invalid monster_size_capacity %s.",
                          it->tname().c_str(), capacity.c_str() );
                return 0;
            }
            if( f.get_size() > Creature::size_map.find( capacity )->second ) {
                p->add_msg_if_player( m_info, _( "The %1$s is too big to put in your %2$s." ),
                                      f.type->nname().c_str(), it->tname().c_str() );
                return 0;
            }
            // TODO: replace this with some kind of melee check.
            int chance = f.hp_percentage() / 10;
            // A weaker monster is easier to capture.
            // If the monster is friendly, then put it in the item
            // without checking if it rolled a success.
            if( f.friendly != 0 || one_in( chance ) ) {
                return it->contain_monster( target );
            } else {
                p->add_msg_if_player( m_bad, _( "The %1$s avoids your attempts to put it in the %2$s." ),
                                      f.type->nname().c_str(), it->type->nname( 1 ).c_str() );
            }
            p->moves -= 100;
        } else {
            add_msg( _( "The %s can't capture nothing" ), it->tname().c_str() );
            return 0;
        }
    }
    return 0;
}

int iuse::ladder( player *p, item *, bool, const tripoint & )
{
    if( !g->m.has_zlevels() ) {
        debugmsg( "Ladder can't be used in non-z-level mode" );
        return 0;
    }

    const cata::optional<tripoint> pnt_ = choose_adjacent( _( "Put the ladder where?" ) );
    if( !pnt_ ) {
        return 0;
    }
    const tripoint pnt = *pnt_;

    if( !g->is_empty( pnt ) || g->m.has_furn( pnt ) ) {
        p->add_msg_if_player( m_bad, _( "Can't place it there." ) );
        return 0;
    }

    p->add_msg_if_player( _( "You set down the ladder." ) );
    p->moves -= 500;
    g->m.furn_set( pnt, furn_str_id( "f_ladder" ) );
    return 1;
}

washing_requirements washing_requirements_for_volume( units::volume vol )
{
    int water = divide_round_up( vol, 125_ml );
    int cleanser = divide_round_up( vol, 1000_ml );
    int time = 1000 * vol / 250_ml;
    return { water, cleanser, time };
}

int iuse::washclothes( player *p, item *, bool, const tripoint & )
{
    if( p->fine_detail_vision_mod() > 4 ) {
        p->add_msg_if_player( _( "You can't see to do that!" ) );
        return 0;
    }

    // Check that player isn't over volume limit as this might cause it to break... this is a hack.
    // TODO: find a better solution.
    if( p->volume_capacity() < p->volume_carried() ) {
        p->add_msg_if_player( _( "You're carrying too much to clean anything." ) );
        return 0;
    }

    if( p->fine_detail_vision_mod() > 4 ) {
        p->add_msg_if_player( _( "You can't see to do that!" ) );
        return 0;
    }

    p->inv.restack( *p );
    const inventory &crafting_inv = p->crafting_inventory();

    auto is_liquid = []( const item & it ) {
        return it.made_of( LIQUID ) || it.contents_made_of( LIQUID );
    };
    long available_water = std::max(
                               crafting_inv.charges_of( "water", std::numeric_limits<long>::max(), is_liquid ),
                               crafting_inv.charges_of( "clean_water", std::numeric_limits<long>::max(), is_liquid )
                           );
    available_water = std::min<long>( available_water, INT_MAX );
    long available_cleanser = std::max( crafting_inv.charges_of( "soap" ),
                                        crafting_inv.charges_of( "detergent" ) );

    const inventory_filter_preset preset( []( const item_location & location ) {
        return location->item_tags.find( "FILTHY" ) != location->item_tags.end();
    } );
    auto make_raw_stats = [available_water, available_cleanser](
                              const std::map<const item *, int> &items
    ) {
        units::volume total_volume = 0_ml;
        for( const auto &p : items ) {
            total_volume += p.first->volume() * p.second;
        }
        washing_requirements required = washing_requirements_for_volume( total_volume );
        auto to_string = []( int val ) -> std::string {
            if( val == INT_MAX )
            {
                return "inf";
            }
            return string_format( "%3d", val );
        };
        using stats = inventory_selector::stats;
        return stats{{
                display_stat( _( "Water" ), required.water, available_water, to_string ),
                display_stat( _( "Cleanser" ), required.cleanser, available_cleanser, to_string )
            }};
    };
    // TODO: this should also search surrounding area, not just player inventory.
    inventory_iuse_selector inv_s( *p, _( "ITEMS TO CLEAN" ), preset, make_raw_stats );
    inv_s.add_character_items( *p );
    inv_s.set_title( _( "Multiclean" ) );
    inv_s.set_hint( _( "To clean x items, type a number before selecting." ) );
    if( inv_s.empty() ) {
        popup( std::string( _( "You have nothing to clean." ) ), PF_GET_KEY );
        return 0;
    }
    std::list<std::pair<int, int>> to_clean = inv_s.execute();
    if( to_clean.empty() ) {
        return 0;
    }

    // Determine if we have enough water and cleanser for all the items.
    units::volume total_volume = 0_ml;
    for( std::pair<int, int> pair : to_clean ) {
        item i = p->i_at( pair.first );
        if( pair.first == INT_MIN ) {
            p->add_msg_if_player( m_info, _( "Never mind." ) );
            return 0;
        }
        total_volume += i.volume() * pair.second;
    }

    washing_requirements required = washing_requirements_for_volume( total_volume );

    if( !crafting_inv.has_charges( "water", required.water, is_liquid ) &&
        !crafting_inv.has_charges( "water_clean", required.water, is_liquid ) ) {
        p->add_msg_if_player( _( "You need %1$i charges of water or clean water to wash these items." ),
                              required.water );
        return 0;
    } else if( !crafting_inv.has_charges( "soap", required.cleanser ) &&
               !crafting_inv.has_charges( "detergent", required.cleanser ) ) {
        p->add_msg_if_player( _( "You need %1$i charges of cleansing agent to wash these items." ),
                              required.cleanser );
        return 0;
    }
    const std::vector<npc *> helpers = g->u.get_crafting_helpers();
    const int helpersize = g->u.get_num_crafting_helpers( 3 );
    required.time = required.time * ( 1 - ( helpersize / 10 ) );
    for( const npc *np : helpers ) {
        add_msg( m_info, _( "%s helps with this task..." ), np->name.c_str() );
        break;
    }
    // Assign the activity values.
    p->assign_activity( activity_id( "ACT_WASH" ), required.time );

    for( std::pair<int, int> pair : to_clean ) {
        p->activity.values.push_back( pair.first );
        p->activity.values.push_back( pair.second );
    }

    return 0;
}
int iuse::break_stick( player *p, item *it, bool, const tripoint & )
{
    p->moves -= 200;
    p->mod_stat( "stamina", -50.0f * p->stamina / p->get_stamina_max() );

    if( p->get_str() < 5 ) {
        p->add_msg_if_player( _( "You are too weak to even try." ) );
        return 0;
    } else if( p->get_str() <= rng( 5, 11 ) ) {
        p->add_msg_if_player(
            _( "You use all your strength, but the stick won't break.  Perhaps try again?" ) );
        return 0;
    }
    std::vector<item_comp> comps;
    comps.push_back( item_comp( it->typeId(), 1 ) );
    p->consume_items( comps );
    int chance = rng( 0, 100 );
    if( chance <= 20 ) {
        p->add_msg_if_player( _( "You try to break the stick in two, but it shatters into splinters." ) );
        g->m.spawn_item( p->pos(), "splinter", 2 );
        return 1;
    } else if( chance <= 40 ) {
        p->add_msg_if_player( _( "The stick breaks clean into two parts." ) );
        g->m.spawn_item( p->pos(), "stick", 2 );
        return 1;
    } else if( chance <= 100 ) {
        p->add_msg_if_player( _( "You break the stick, but one half shatters into splinters." ) );
        g->m.spawn_item( p->pos(), "stick", 1 );
        g->m.spawn_item( p->pos(), "splinter", 1 );
        return 1;
    }
    return 0;
}

int iuse::weak_antibiotic( player *p, item *it, bool, const tripoint & )
{
    p->add_msg_if_player( _( "You take some %s." ), it->tname().c_str() );
    if( p->has_effect( effect_infected ) && !p->has_effect( effect_weak_antibiotic ) ) {
        p->add_msg_if_player( m_good, _( "The throbbing of the infection diminishes. Slightly." ) );
    }
    p->add_effect( effect_weak_antibiotic, 12_hours );
    p->add_effect( effect_weak_antibiotic_visible, rng( 9_hours, 15_hours ) );
    return it->type->charges_to_use();
}

int iuse::strong_antibiotic( player *p, item *it, bool, const tripoint & )
{
    p->add_msg_if_player( _( "You take some %s." ), it->tname().c_str() );
    if( p->has_effect( effect_infected ) && !p->has_effect( effect_strong_antibiotic ) ) {
        p->add_msg_if_player( m_good, _( "You feel much better - almost entirely." ) );
    }
    p->add_effect( effect_strong_antibiotic, 12_hours );
    p->add_effect( effect_strong_antibiotic_visible, rng( 9_hours, 15_hours ) );
    return it->type->charges_to_use();
}

int iuse::panacea( player *p, item *it, bool, const tripoint & )
{
    p->add_msg_if_player( _( "You take some %s." ), it->tname().c_str() );
    if( !p->has_effect( effect_panacea ) ) {
        p->add_msg_if_player( m_good, _( "You feel AMAZING!" ) );
    }
    p->add_effect( effect_panacea, 1_minutes );
    return it->type->charges_to_use();
}

int iuse::disassemble( player *p, item *it, bool, const tripoint & )
{
    int pos = p->get_item_position( it );

    // Giving player::disassemble INT_MIN is actually a special case to
    // disassemble all, but get_item_position returns INT_MIN if it's not
    // actually in our inventory/worn/wielded. Skip this nonsensical case.
    if( pos != INT_MIN ) {
        p->disassemble( *it, pos, false, false );
    }
    return 0;
}

int iuse::magnesium_tablet( player *p, item *it, bool, const tripoint & )
{
    p->add_msg_if_player( _( "You pop a %s." ), it->tname().c_str() );
    if( p->has_effect( effect_magnesium_supplements ) ) {
        p->add_msg_if_player( m_warning,
                              _( "Simply taking more magnesium won't help. You have to go to sleep for it to work." ) );
    }
    p->add_effect( effect_magnesium_supplements, 16_hours );
    return it->type->charges_to_use();
}

int iuse::coin_flip( player *p, item *it, bool, const tripoint & )
{
    p->add_msg_if_player( m_info, _( "You flip a %s." ), it->tname().c_str() );
    p->add_msg_if_player( m_info, one_in( 2 ) ? _( "Heads!" ) : _( "Tails!" ) );
    return 0;
}

int iuse::magic_8_ball( player *p, item *it, bool, const tripoint & )
{
    enum {
        BALL8_GOOD,
        BALL8_UNK = 10,
        BALL8_BAD = 15
    };
    static const std::array<const char *, 20> tab = {{
            translate_marker( "It is certain." ),
            translate_marker( "It is decidedly so." ),
            translate_marker( "Without a doubt." ),
            translate_marker( "Yes - definitely." ),
            translate_marker( "You may rely on it." ),
            translate_marker( "As I see it, yes." ),
            translate_marker( "Most likely." ),
            translate_marker( "Outlook good." ),
            translate_marker( "Yes." ),
            translate_marker( "Signs point to yes." ),
            translate_marker( "Reply hazy, try again." ),
            translate_marker( "Ask again later." ),
            translate_marker( "Better not tell you now." ),
            translate_marker( "Cannot predict now." ),
            translate_marker( "Concentrate and ask again." ),
            translate_marker( "Don't count on it." ),
            translate_marker( "My reply is no." ),
            translate_marker( "My sources say no." ),
            translate_marker( "Outlook not so good." ),
            translate_marker( "Very doubtful." )
        }
    };

    p->add_msg_if_player( m_info, _( "You ask the %s, then flip it." ), it->tname().c_str() );
    int rn = rng( 0, tab.size() - 1 );
    auto color = ( rn >= BALL8_BAD ? m_bad : rn >= BALL8_UNK ? m_info : m_good );
    p->add_msg_if_player( color, _( "The %s says: %s" ), it->tname().c_str(), _( tab[rn] ) );
    return 0;
}

use_function::use_function( const use_function &other )
    : actor( other.actor ? other.actor->clone() : nullptr )
{
}

use_function &use_function::operator=( iuse_actor *const f )
{
    return operator=( use_function( f ) );
}

use_function &use_function::operator=( const use_function &other )
{
    actor.reset( other.actor ? other.actor->clone() : nullptr );
    return *this;
}

void use_function::dump_info( const item &it, std::vector<iteminfo> &dump ) const
{
    if( actor != nullptr ) {
        actor->info( it, dump );
    }
}

ret_val<bool> use_function::can_call( const player &p, const item &it, bool t,
                                      const tripoint &pos ) const
{
    if( actor == nullptr ) {
        return ret_val<bool>::make_failure( _( "You can't do anything interesting with your %s." ),
                                            it.tname().c_str() );
    }

    return actor->can_use( p, it, t, pos );
}

long use_function::call( player &p, item &it, bool active, const tripoint &pos ) const
{
    return actor->use( p, it, active, pos );
}<|MERGE_RESOLUTION|>--- conflicted
+++ resolved
@@ -2638,18 +2638,18 @@
             _( "You can't dig a pit in this location.  Ensure it is clear diggable ground with no items or obstacles." ) );
         return 0;
     }
-
     const bool can_deepen = g->m.has_flag( "DIGGABLE_CAN_DEEPEN", dig_point );
-
-    if( can_deepen && !p->crafting_inventory().has_quality( DIG, 2 ) ) {
-        p->add_msg_if_player( _( "You can't deepen this pit without a proper shovel." ) );
-        return 0;
-    }
-
-<<<<<<< HEAD
-    const bool diggable = g->m.has_flag( "DIGGABLE", pnt );
-    const bool deepen = g->m.has_flag( "DIGGABLE_CAN_DEEPEN", pnt );
-    const bool grave = g->m.ter( pnt ) == t_grave;
+    const bool grave = g->m.ter( dig_point ) == t_grave;
+
+    if( !p->crafting_inventory().has_quality( DIG, 2 ) ) {
+        if( can_deepen ) {
+            p->add_msg_if_player( _( "You can't deepen this pit without a proper shovel." ) );
+            return 0;
+        } else if( grave ) {
+            p->add_msg_if_player( _( "You can't exhume a grave without a proper shovel." ) );
+            return 0;
+        }
+    }
 
     if( grave ) {
         if( g->u.has_trait_flag( "SPIRITUAL" ) && !g->u.has_trait_flag( "PSYCHOPATH" ) &&
@@ -2671,11 +2671,10 @@
             }
         }
     }
-=======
+
     const std::function<bool( tripoint )> f = []( tripoint p ) {
         return g->m.passable( p );
     };
->>>>>>> 239712a7
 
     const cata::optional<tripoint> pnt_ = choose_adjacent_highlight(
             _( "Deposit excavated materials where?" ), f, false );
@@ -2696,17 +2695,9 @@
         break;
     }
 
-<<<<<<< HEAD
-    const int moves = dig_pit_moves( p, it, grave ? true : deepen );
-
-    activity_id digging_activity( "ACT_DIG" );
-    if( deepen ) {
-        digging_activity = activity_id( "ACT_DIG_DEEPEN" );
-    }
-=======
-    digging_moves_and_byproducts moves_and_byproducts = dig_pit_moves_and_byproducts( p, it, can_deepen,
+    digging_moves_and_byproducts moves_and_byproducts = dig_pit_moves_and_byproducts( p, it,
+            can_deepen || grave,
             false );
->>>>>>> 239712a7
 
     player_activity act( activity_id( "ACT_DIG" ), moves_and_byproducts.moves, -1,
                          p->get_item_position( it ) );
