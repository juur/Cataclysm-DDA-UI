#include "iuse.h"
#include "game.h"
#include "mapdata.h"
#include "keypress.h"
#include "output.h"
#include "options.h"
#include "rng.h"
#include "line.h"
#include "mutation.h"
#include "player.h"
#include "vehicle.h"
#include "uistate.h"
#include "action.h"
#include "monstergenerator.h"
#include "speech.h"
#include <sstream>
#include <algorithm>

#define RADIO_PER_TURN 25 // how many characters per turn of radio

// mfb(n) converts a flag to its appropriate position in covers's bitfield
#ifndef mfb
#define mfb(n) static_cast <unsigned long> (1 << (n))
#endif

#include "iuse_software.h"

 // Return false if we weren't able to use the item.
static bool use_fire(player *p, item *it)
{
    (void)it; //unused
    if (!p->use_charges_if_avail("fire", 1))
    {
        g->add_msg_if_player(p, _("You need a source of flame!"));
        return false;
    }
    return true;
}

static bool item_inscription( player *p, item *cut, std::string verb, std::string gerund,
                              bool carveable)
{
    (void)p; //unused
    if (!cut->made_of(SOLID)) {
        std::string lower_verb = verb;
        std::transform(lower_verb.begin(), lower_verb.end(), lower_verb.begin(), ::tolower);
        g->add_msg(_("You can't %s an item that's not solid!"), lower_verb.c_str());
        return false;
    }
    if(carveable && !(cut->made_of("wood") || cut->made_of("plastic") || cut->made_of("glass") ||
                      cut->made_of("chitin") || cut->made_of("iron") || cut->made_of("steel") ||
                      cut->made_of("silver"))) {
        std::string lower_verb = verb;
        std::transform(lower_verb.begin(), lower_verb.end(), lower_verb.begin(), ::tolower);
        std::string mat = cut->get_material(1);
        material_type *mt = material_type::find_material(mat);
        std::string mtname = "null";
        if(mt != NULL) {
            mtname = mt->name();
        }
        std::transform(mtname.begin(), mtname.end(), mtname.begin(), ::tolower);
        g->add_msg(_("You can't %1$s an item made of %2$s!"),
                   lower_verb.c_str(), mtname.c_str());
        return false;
    }

    std::map<std::string, std::string>::const_iterator ent = cut->item_vars.find("item_note");

    bool hasnote = (ent != cut->item_vars.end());
    std::string message = "";
    std::string messageprefix = string_format( hasnote ? _("(To delete, input one '.')\n") : "" ) +
                                string_format(_("%1$s on this %2$s is a note saying: "),
                                              gerund.c_str(), cut->type->name.c_str() );
    message = string_input_popup(string_format(_("%s what?"), verb.c_str()), 64,
                                 (hasnote ? cut->item_vars["item_note"] : message ),
                                 messageprefix, "inscribe_item", 128 );

    if( message.size() > 0 ) {
        if ( hasnote && message == "." ) {
            cut->item_vars.erase("item_note");
            cut->item_vars.erase("item_note_type");
            cut->item_vars.erase("item_note_typez");
        } else {
            cut->item_vars["item_note"] = message;
            cut->item_vars["item_note_type"] = gerund;
        }
    }
    return true;
}

// Returns false if the inscription failed or if the player canceled the action. Otherwise, returns true.

static bool inscribe_item( player *p, std::string verb, std::string gerund, bool carveable )
{
    //Note: this part still strongly relies on English grammar.
    //Although it can be easily worked around in language like Chinese,
    //but might need to be reworked for some European languages that have more verb forms
    char ch = g->inv(string_format(_("%s on what?"), verb.c_str()));
    item* cut = &(p->i_at(ch));
    if (cut->type->id == "null") {
        g->add_msg(_("You do not have that item!"));
        return false;
    }
    return item_inscription( p, cut, verb, gerund, carveable );
}

int iuse::none(player *p, item *it, bool t)
{
  g->add_msg(_("You can't do anything interesting with your %s."),
             it->tname(g).c_str());
  return it->type->charges_to_use();
}

/* iuse methods return the number of charges expended, which is usually it->charges_to_use().
 * Some items that don't normally use charges return 1 to indicate they're used up.
 * Regardless, returning 0 indicates the item has not been used up,
 * though it may have been successfully activated.
 */
int iuse::sewage(player *p, item *it, bool t)
{
  if(!p->is_npc()) {
    p->add_memorial_log(_("Ate a sewage sample."));
  }
  p->vomit(g);
  if (one_in(4)) {
    p->mutate(g);
  }
  return it->type->charges_to_use();
}

int iuse::honeycomb(player *p, item *it, bool t)
{
  g->m.spawn_item(p->posx, p->posy, "wax", 2);
  return it->type->charges_to_use();
}

int iuse::royal_jelly(player *p, item *it, bool t)
{
// TODO: Add other diseases here; royal jelly is a cure-all!
 p->pkill += 5;
 std::string message;
 if (p->has_disease("fungus")) {
  message = _("You feel cleansed inside!");
  p->rem_disease("fungus");
 }
 if (p->has_disease("dermatik")) {
  message = _("You feel cleansed inside!");
  p->rem_disease("dermatik");
 }
 if (p->has_disease("blind")) {
  message = _("Your sight returns!");
  p->rem_disease("blind");
 }
 if (p->has_disease("poison") || p->has_disease("foodpoison") ||
     p->has_disease("badpoison") || p->has_disease("paralyzepoison")) {
  message = _("You feel much better!");
  p->rem_disease("poison");
  p->rem_disease("badpoison");
  p->rem_disease("foodpoison");
  p->rem_disease("paralyzepoison");
 }
 if (p->has_disease("asthma")) {
  message = _("Your breathing clears up!");
  p->rem_disease("asthma");
 }
 if (p->has_disease("common_cold") || p->has_disease("flu")) {
  message = _("You feel healthier!");
  p->rem_disease("common_cold");
  p->rem_disease("flu");
 }
 g->add_msg_if_player(p,message.c_str());
 return it->type->charges_to_use();
}

static hp_part body_window(player *p, item *it, std::string item_name, int normal_bonus,
                           int head_bonus, int torso_bonus, int bleed,
                           int bite, int infect, bool force)
{
    WINDOW* hp_window = newwin(10, 31, (TERMY-10)/2, (TERMX-31)/2);
    wborder(hp_window, LINE_XOXO, LINE_XOXO, LINE_OXOX, LINE_OXOX,
                       LINE_OXXO, LINE_OOXX, LINE_XXOO, LINE_XOOX );

    mvwprintz(hp_window, 1, 1, c_ltred, _("Use %s:"), item_name.c_str());
    nc_color color = c_ltgray;
    if(p->hp_cur[hp_head] < p->hp_max[hp_head] || force) {
        color = g->limb_color(p, bp_head, -1, bleed, bite, infect);
        if (color != c_ltgray || head_bonus != 0 ) {
            mvwprintz(hp_window, 2, 1, color, _("1: Head"));
        }
    }
    if(p->hp_cur[hp_torso] < p->hp_max[hp_torso] || force) {
        color = g->limb_color(p, bp_torso, -1, bleed, bite, infect);
        if (color != c_ltgray || torso_bonus != 0) {
            mvwprintz(hp_window, 3, 1, color, _("2: Torso"));
        }
    }
    if(p->hp_cur[hp_arm_l] < p->hp_max[hp_arm_l] || force) {
        color = g->limb_color(p, bp_arms, 0, bleed, bite, infect);
        if (color != c_ltgray || normal_bonus != 0) {
            mvwprintz(hp_window, 4, 1, color, _("3: Left Arm"));
        }
    }
    if(p->hp_cur[hp_arm_r] < p->hp_max[hp_arm_r] || force) {
        color = g->limb_color(p, bp_arms, 1, bleed, bite, infect);
        if (color != c_ltgray || normal_bonus != 0) {
            mvwprintz(hp_window, 5, 1, color, _("4: Right Arm"));
        }
    }
    if(p->hp_cur[hp_leg_l] < p->hp_max[hp_leg_l] || force) {
        color = g->limb_color(p, bp_legs, 0, bleed, bite, infect);
        if (color != c_ltgray || normal_bonus != 0) {
            mvwprintz(hp_window, 6, 1, color, _("5: Left Leg"));
        }
    }
    if(p->hp_cur[hp_leg_r] < p->hp_max[hp_leg_r] || force) {
        color = g->limb_color(p, bp_legs, 1, bleed, bite, infect);
        if (color != c_ltgray || normal_bonus != 0) {
            mvwprintz(hp_window, 7, 1, color, _("6: Right Leg"));
        }
    }
    mvwprintz(hp_window, 8, 1, c_ltgray, _("7: Exit"));
    std::string health_bar = "";
    for (int i = 0; i < num_hp_parts; i++) {
        if (p->hp_cur[i] < p->hp_max[i] || force ||
            (head_bonus < 0 || torso_bonus < 0 || normal_bonus < 0)) {
            int current_hp = p->hp_cur[i];
            if (current_hp != 0) {
                if (current_hp == p->hp_max[i]){
                  color = c_green;
                  health_bar = "|||||";
                } else if (current_hp > p->hp_max[i] * .9) {
                  color = c_green;
                  health_bar = "||||\\";
                } else if (current_hp > p->hp_max[i] * .8) {
                  color = c_ltgreen;
                  health_bar = "|||| ";
                } else if (current_hp > p->hp_max[i] * .7) {
                  color = c_ltgreen;
                  health_bar = "|||\\";
                } else if (current_hp > p->hp_max[i] * .6) {
                  color = c_yellow;
                  health_bar = "|||  ";
                } else if (current_hp > p->hp_max[i] * .5) {
                  color = c_yellow;
                  health_bar = "||\\ ";
                } else if (current_hp > p->hp_max[i] * .4) {
                  color = c_ltred;
                  health_bar = "||   ";
                } else if (current_hp > p->hp_max[i] * .3) {
                  color = c_ltred;
                  health_bar = "|\\  ";
                } else if (current_hp > p->hp_max[i] * .2) {
                  color = c_red;
                  health_bar = "|    ";
                } else if (current_hp > p->hp_max[i] * .1) {
                  color = c_red;
                  health_bar = "\\   ";
                } else {
                  color = c_red;
                  health_bar = ":    ";
                }
                if (p->has_trait("SELFAWARE")) {
                    mvwprintz(hp_window, i + 2, 15, color, "%5d", current_hp);
                } else {
                    mvwprintz(hp_window, i + 2, 15, color, health_bar.c_str());
                }
            } else {
                // curhp is 0; requires surgical attention
                mvwprintz(hp_window, i + 2, 15, c_dkgray, "-----");
            }
            mvwprintz(hp_window, i + 2, 20, c_dkgray, " -> ");
            if (current_hp != 0) {
                switch (hp_part(i)) {
                    case hp_head:
                        current_hp += head_bonus;
                        break;
                    case hp_torso:
                        current_hp += torso_bonus;
                        break;
                    default:
                        current_hp += normal_bonus;
                        break;
                }
                if (current_hp > p->hp_max[i]) {
                    current_hp = p->hp_max[i];
                } else if (current_hp < 0) {
                    current_hp = 0;
                }

                if (current_hp == p->hp_max[i]){
                  color = c_green;
                  health_bar = "|||||";
                } else if (current_hp > p->hp_max[i] * .9) {
                  color = c_green;
                  health_bar = "||||\\";
                } else if (current_hp > p->hp_max[i] * .8) {
                  color = c_ltgreen;
                  health_bar = "|||| ";
                } else if (current_hp > p->hp_max[i] * .7) {
                  color = c_ltgreen;
                  health_bar = "|||\\";
                } else if (current_hp > p->hp_max[i] * .6) {
                  color = c_yellow;
                  health_bar = "|||  ";
                } else if (current_hp > p->hp_max[i] * .5) {
                  color = c_yellow;
                  health_bar = "||\\ ";
                } else if (current_hp > p->hp_max[i] * .4) {
                  color = c_ltred;
                  health_bar = "||   ";
                } else if (current_hp > p->hp_max[i] * .3) {
                  color = c_ltred;
                  health_bar = "|\\  ";
                } else if (current_hp > p->hp_max[i] * .2) {
                  color = c_red;
                  health_bar = "|    ";
                } else if (current_hp > p->hp_max[i] * .1) {
                  color = c_red;
                  health_bar = "\\   ";
                } else {
                  color = c_red;
                  health_bar = ":    ";
                }
                if (p->has_trait("SELFAWARE")) {
                    mvwprintz(hp_window, i + 2, 24, color, "%5d", current_hp);
                } else {
                    mvwprintz(hp_window, i + 2, 24, color, health_bar.c_str());
                }
            } else {
                // curhp is 0; requires surgical attention
                mvwprintz(hp_window, i + 2, 24, c_dkgray, "-----");
            }
        }
    }
    wrefresh(hp_window);
    char ch;
    hp_part healed_part = num_hp_parts;
    do {
        ch = getch();
        if (ch == '1'){
            healed_part = hp_head;
        } else if (ch == '2'){
            healed_part = hp_torso;
        } else if (ch == '3') {
            if (p->hp_cur[hp_arm_l] == 0) {
                g->add_msg_if_player(p,_("That arm is broken.  It needs surgical attention."));
                return num_hp_parts;
            } else {
                healed_part = hp_arm_l;
            }
        } else if (ch == '4') {
            if (p->hp_cur[hp_arm_r] == 0) {
                g->add_msg_if_player(p,_("That arm is broken.  It needs surgical attention."));
                return num_hp_parts;
            } else {
                healed_part = hp_arm_r;
            }
        } else if (ch == '5') {
            if (p->hp_cur[hp_leg_l] == 0) {
                g->add_msg_if_player(p,_("That leg is broken.  It needs surgical attention."));
                return num_hp_parts;
            } else {
                healed_part = hp_leg_l;
            }
        } else if (ch == '6') {
            if (p->hp_cur[hp_leg_r] == 0) {
                g->add_msg_if_player(p,_("That leg is broken.  It needs surgical attention."));
                return num_hp_parts;
            } else {
                healed_part = hp_leg_r;
            }
        } else if (ch == '7' || ch == KEY_ESCAPE) {
            g->add_msg_if_player(p,_("Never mind."));
            return num_hp_parts;
        }
    } while (ch < '1' || ch > '7');
    werase(hp_window);
    wrefresh(hp_window);
    delwin(hp_window);
    refresh();

    return healed_part;
}

// returns true if we want to use the special action
static hp_part use_healing_item(player *p, item *it, int normal_power, int head_power,
                                int torso_power, std::string item_name, int bleed,
                                int bite, int infect, bool force)
{
    hp_part healed = num_hp_parts;
    int bonus = p->skillLevel("firstaid");
    int head_bonus = 0;
    int normal_bonus = 0;
    int torso_bonus = 0;
    if (head_power > 0) {
        head_bonus = bonus * .8 + head_power;
    } else {
        head_bonus = head_power;
    }
    if (normal_power > 0) {
        normal_bonus = bonus + normal_power;
    } else {
        normal_bonus = normal_power;
    }
    if (torso_power > 0) {
        torso_bonus = bonus * 1.5 + torso_power;
    } else {
        torso_bonus = torso_power;
    }

    if (p->is_npc()) { // NPCs heal whichever has sustained the most damage
        int highest_damage = 0;
        for (int i = 0; i < num_hp_parts; i++) {
            int damage = p->hp_max[i] - p->hp_cur[i];
            if (i == hp_head)
                damage *= 1.5;
            if (i == hp_torso)
                damage *= 1.2;
            if (damage > highest_damage) {
                highest_damage = damage;
                healed = hp_part(i);
            }
        }
    } else { // Player--present a menu
      if(p->activity.type != ACT_FIRSTAID) {
        healed = body_window(p, it, item_name, normal_bonus, head_bonus,
                             torso_bonus, bleed, bite, infect, force);
        if (healed == num_hp_parts) {
            return num_hp_parts; // canceled
        }
      }
      // Brick healing if using a first aid kit for the first time.
      // TODO: Base check on something other than the name.
      if (item_name == "first aid kit" && p->activity.type != ACT_FIRSTAID) {
          // Cancel and wait for activity completion.
          return healed;
      }
      else if (p->activity.type == ACT_FIRSTAID) {
        // Completed activity, extract body part from it.
        healed = (hp_part)p->activity.values[0];
      }
    }
    p->practice(g->turn, "firstaid", 8);
    int dam = 0;
    if (healed == hp_head){
        dam = head_bonus;
    } else if (healed == hp_torso){
        dam = torso_bonus;
    } else {
        dam = normal_bonus;
    }
    if (dam > 0) {
        p->heal(healed, dam);
    } else if (dam < 0) {
        p->hurt(healed, -dam); //hurt takes + damage
    }

    body_part bp_healed = bp_torso;
    int side = -1;
    p->hp_convert(healed, bp_healed, side);

    if (p->has_disease("bleed", bp_healed, side)) {
        if (x_in_y(bleed, 100)) {
            p->rem_disease("bleed", bp_healed, side);
            g->add_msg_if_player(p,_("You stop the bleeding."));
        } else {
            g->add_msg_if_player(p,_("You fail to stop the bleeding."));
        }
    }
    if (p->has_disease("bite", bp_healed, side)) {
        if (x_in_y(bite, 100)) {
            int bite_dur = p->disease_duration("bite", false, bp_healed, side);
            p->rem_disease("bite", bp_healed, side);
            p->add_disease("recover", 2 * (3601 - bite_dur) - 4800);
            g->add_msg_if_player(p,_("You clean the wound."));
        } else {
            g->add_msg_if_player(p,_("Your wound still aches."));
        }
    }
    if (p->has_disease("infected", bp_healed, side)) {
        if (x_in_y(infect, 100)) {
            int infected_dur = p->disease_duration("infected", false, bp_healed, side);
            p->rem_disease("infected", bp_healed, side);
            if (infected_dur > 8401) {
                p->add_disease("recover", 3 * (14401 - infected_dur + 3600) - 4800);
            } else {
                p->add_disease("recover", 4 * (14401 - infected_dur + 3600) - 4800);
            }
            g->add_msg_if_player(p,_("You disinfect the wound."));
        } else {
            g->add_msg_if_player(p,_("Your wound still hurts."));
        }
    }
    return healed;
}

int iuse::bandage(player *p, item *it, bool t)
{
    if( num_hp_parts != use_healing_item(p, it, 3, 1, 4, it->name, 90, 0, 0, false) ) {
        if (it->type->id != "quikclot") {
          // Make bandages and rags take arbitrarily longer than hemostatic powder.
          p->moves -= 100;
        }
        return it->type->charges_to_use();
    }
    return 0;
}

int iuse::firstaid(player *p, item *it, bool t)
{
    // Assign first aid long action.
    int healed = use_healing_item(p, it, 14, 10, 18, it->name, 95, 99, 95, false);
    if (healed != num_hp_parts) {
      p->assign_activity(g, ACT_FIRSTAID, 6000 / (p->skillLevel("first aid") + 1), 0, it->invlet, it->name);
      p->activity.values.push_back(healed);
      p->moves = 0;
    }

    return 0;
}

// Used when finishing the first aid long action.
int iuse::completefirstaid(player *p, item *it, bool t)
{
    if( num_hp_parts != use_healing_item(p, it, 14, 10, 18, it->name, 95, 99, 95, false) ) {
        g->add_msg_if_player(p,_("You finish using the %s."), it->tname().c_str());
        p->add_disease("pkill1", 120);
    }
    return 0;
}

int iuse::disinfectant(player *p, item *it, bool t)
{
    if( num_hp_parts != use_healing_item(p, it, 6, 5, 9, it->name, 0, 95, 0, false) ) {
        return it->type->charges_to_use();
    }
    return 0;
}

int iuse::pkill(player *p, item *it, bool t)
{
    // Aspirin
    if (it->has_flag("PKILL_1")) {
        g->add_msg_if_player(p,_("You take some %s."), it->tname().c_str());
        p->add_disease("pkill1", 120);
    // Codeine
    } else if (it->has_flag("PKILL_2")) {
        g->add_msg_if_player(p,_("You take some %s."), it->tname().c_str());
        p->add_disease("pkill2", 180);

    } else if (it->has_flag("PKILL_3")) {
        g->add_msg_if_player(p,_("You take some %s."), it->tname().c_str());
        p->add_disease("pkill3", 20);
        p->add_disease("pkill2", 200);

    } else if (it->has_flag("PKILL_4")) {
        g->add_msg_if_player(p,_("You shoot up."));
        p->add_disease("pkill3", 80);
        p->add_disease("pkill2", 200);

    } else if (it->has_flag("PKILL_L")) {
        g->add_msg_if_player(p,_("You take some %s."), it->tname().c_str());
        p->add_disease("pkill_l", rng(12, 18) * 300);
    }
    return it->type->charges_to_use();
}

int iuse::xanax(player *p, item *it, bool t)
{
    g->add_msg_if_player(p,_("You take some %s."), it->tname().c_str());

    if (!p->has_disease("took_xanax")) {
        p->add_disease("took_xanax", 900);
    } else {
        p->add_disease("took_xanax", 200);
    }
    return it->type->charges_to_use();
}

int iuse::caff(player *p, item *it, bool t)
{
    it_comest *food = dynamic_cast<it_comest*> (it->type);
    p->fatigue -= food->stim * 3;
    return it->type->charges_to_use();
}

int iuse::atomic_caff(player *p, item *it, bool t)
{
    g->add_msg_if_player(p,_("Wow! This %s has a kick."), it->tname().c_str());
    it_comest *food = dynamic_cast<it_comest*> (it->type);
    p->fatigue -= food->stim * 12;
    p->radiation += 8;
    return it->type->charges_to_use();
}

int iuse::alcohol(player *p, item *it, bool t)
{
    int duration = 680 - (10 * p->str_max); // Weaker characters are cheap drunks
    if (p->has_trait("LIGHTWEIGHT")) {
        duration += 300;
    }
    p->pkill += 8;
    p->add_disease("drunk", duration);
    return it->type->charges_to_use();
}

int iuse::alcohol_weak(player *p, item *it, bool t)
{
    int duration = 340 - (6 * p->str_max);
    if (p->has_trait("LIGHTWEIGHT")) {
        duration += 120;
    }
    p->pkill += 4;
    p->add_disease("drunk", duration);
    return it->type->charges_to_use();
}

int iuse::cig(player *p, item *it, bool t) {
    if (!use_fire(p, it)) return 0;
    if (it->type->id == "cig") {
        g->add_msg_if_player(p,_("You light a cigarette and smoke it."));
    } else {  // cigar
        g->add_msg_if_player(p,_("You take a few puffs from your cigar."));
    }
    p->thirst += 2;
    p->hunger -= 3;
    p->add_disease("cig", 200);
    if (p->disease_duration("cig") > 600) {
        g->add_msg_if_player(p,_("Ugh, too much smoke... you feel nasty."));
    }
    return it->type->charges_to_use();
}

int iuse::antibiotic(player *p, item *it, bool t) {
    g->add_msg_if_player(p,_("You take some antibiotics."));
    if (p->has_disease("infected")) {
        // cheap model of antibiotic resistance, but it's something.
        if (x_in_y(95, 100)) {
            int infected_dur = p->disease_duration("infected", true);
            p->rem_disease("infected");
            p->add_disease("recover", std::max((14401 - infected_dur + 3600) - 4800, 0) );
        }
    }
    return it->type->charges_to_use();
}

int iuse::fungicide(player *p, item *it, bool t) {
    g->add_msg_if_player(p,_("You take some fungicide."));
    if (p->has_disease("fungus")) {
        p->rem_disease("fungus");
        g->add_msg_if_player(p,_("You feel a burning sensation under your skin that quickly fades away."));
    }
    if (p->has_disease("spores")) {
        if (!p->has_disease("fungus")) {
            g->add_msg_if_player(p,_("Your skin grows warm for a moment."));
        }
        int fungus_int = p->disease_intensity("spores", true);
        p->rem_disease("spores");
        int spore_count = rng(fungus_int / 5, fungus_int);
        if (spore_count > 0) {
            monster spore(GetMType("mon_spore"));
            for (int i = p->posx - 1; i <= p->posx + 1; i++) {
                for (int j = p->posy - 1; j <= p->posy + 1; j++) {
                    if (spore_count == 0) {
                        break;
                    }
                    if (i == p->posx && j == p->posy) {
                        continue;
                    }
                    if (g->m.move_cost(i, j) > 0 && x_in_y(spore_count, 8)) {
                        const int zid = g->mon_at(i, j);
                        if (zid >= 0) {  // Spores hit a monster
                            if (g->u_see(i, j) &&
                                  !g->zombie(zid).type->in_species("FUNGUS")) {
                                g->add_msg(_("The %s is covered in tiny spores!"),
                                           g->zombie(zid).name().c_str());
                            }
                            if (!g->zombie(zid).make_fungus()) {
                                g->kill_mon(zid);
                            }
                        } else {
                            spore.spawn(i, j);
                            g->add_zombie(spore);
                        }
                        spore_count--;
                    }
                }
                if (spore_count == 0) {
                    break;
                }
            }
        }
    }
    return it->type->charges_to_use();
}

int iuse::weed(player *p, item *it, bool t) {
    // Requires flame and something to smoke with.
    bool alreadyHigh = (p->has_disease("weed_high"));
    bool hasPipe = (p->has_amount("apparatus", 1));
    bool canSmoke = (hasPipe || p->has_charges("rolling_paper", 1));
    if (!canSmoke) {
        g->add_msg_if_player(p,_("You haven't got anything to smoke out of."));
        return 0;
    } else if (!hasPipe && p->has_charges("fire", 1)) {
        p->use_charges_if_avail("rolling_paper", 1);
    }
    if (p->use_charges_if_avail("fire", 1)) {
        p->hunger += 4;
        p->thirst += 6;
        if (p->pkill < 5) {
            p->pkill += 3;
            p->pkill *= 2;
        }
        if (!alreadyHigh) {
            g->add_msg_if_player(p,_("You smoke some weed.  Good stuff, man!"));
        } else {
            g->add_msg_if_player(p,_("You smoke some more weed."));
        }
        int duration = (p->has_trait("LIGHTWEIGHT") ? 120 : 90);
        p->add_disease("weed_high", duration);
    } else {
        g->add_msg_if_player(p,_("You need something to light it."));
        return 0;
    }
    return it->type->charges_to_use();
}

int iuse::coke(player *p, item *it, bool t) {
    g->add_msg_if_player(p,_("You snort a bump of coke."));
    int duration = 21 - p->str_cur + rng(0,10);
    if (p->has_trait("LIGHTWEIGHT")) {
        duration += 20;
    }
    p->hunger -= 8;
    p->add_disease("high", duration);
    return it->type->charges_to_use();
}

int iuse::crack(player *p, item *it, bool t) {
    // Crack requires a fire source and a pipe.
    if (p->has_amount("apparatus", 1) && p->use_charges_if_avail("fire", 1)) {
        int duration = 15;
        if (p->has_trait("LIGHTWEIGHT")) {
            duration += 20;
        }
        g->add_msg_if_player(p,_("You smoke your crack rocks.  Mother would be proud."));
        p->hunger -= 10;
        p->add_disease("high", duration);
        return it->type->charges_to_use();
    }
    return 0;
}

int iuse::grack(player *p, item *it, bool t) {
    // Grack requires a fire source AND a pipe.
    if (p->has_amount("apparatus", 1) && p->use_charges_if_avail("fire", 1)) {
        g->add_msg_if_player(p,_("You smoke some Grack Cocaine. Time seems to stop."));
        int duration = 1000;
        if (p->has_trait("LIGHTWEIGHT")) {
            duration += 10;
        }
        p->hunger -= 10;
        p->add_disease("grack", duration);
        return it->type->charges_to_use();
    }
    return 0;
}

int iuse::meth(player *p, item *it, bool t) {
    int duration = 10 * (40 - p->str_cur);
    if (p->has_amount("apparatus", 1) && p->use_charges_if_avail("fire", 1)) {
        g->add_msg_if_player(p,_("You smoke your meth.  The world seems to sharpen."));
        duration *= (p->has_trait("LIGHTWEIGHT") ? 1.8 : 1.5);
    } else {
        g->add_msg_if_player(p,_("You snort some crystal meth."));
    }
    if (!p->has_disease("meth")) {
        duration += 600;
    }
    if (duration > 0) {
        int hungerpen = (p->str_cur < 10 ? 20 : 30 - p->str_cur);
        p->hunger -= hungerpen;
        p->add_disease("meth", duration);
    }
    return it->type->charges_to_use();
}

int iuse::vitamins(player *p, item *it, bool t) {
    g->add_msg_if_player(p,_("You take some vitamins."));
    if (p->health >= 10) {
        return it->type->charges_to_use();
    } else if (p->health >= 0) {
        p->health = 10;
    } else {
        p->health += 10;
    }
    return it->type->charges_to_use();
}

int iuse::vaccine(player *p, item *it, bool t) {
    g->add_msg_if_player(p, _("You inject the vaccine."));
    g->add_msg_if_player(p, _("You feel tough."));
    if (p->health >= 100) {
        return it->type->charges_to_use();
    } else if (p->health >= 0) {
        p->health = 100;
    } else {
        p->health += 100;
    }
    p->pain += 3;
    return it->type->charges_to_use();
}

int iuse::poison(player *p, item *it, bool t) {
    p->add_disease("poison", 600);
    p->add_disease("foodpoison", 1800);
    return it->type->charges_to_use();
}

int iuse::hallu(player *p, item *it, bool t) {
    if (!p->has_disease("hallu")) {
        p->add_disease("hallu", 3600);
    }
    return it->type->charges_to_use();
}

int iuse::thorazine(player *p, item *it, bool t) {
    p->fatigue += 5;
    p->rem_disease("hallu");
    p->rem_disease("visuals");
    p->rem_disease("high");
    if (!p->has_disease("dermatik")) {
        p->rem_disease("formication");
    }
    if (one_in(50)) {  // adverse reaction
        g->add_msg_if_player(p,_("You feel completely exhausted."));
        p->fatigue += 15;
    } else {
        g->add_msg_if_player(p,_("You feel a bit wobbly."));
    }
    return it->type->charges_to_use();
}

int iuse::prozac(player *p, item *it, bool t) {
    if (!p->has_disease("took_prozac") && p->morale_level() < 0) {
        p->add_disease("took_prozac", 7200);
    } else {
        p->stim += 3;
    }
    if (one_in(150)) {  // adverse reaction
        g->add_msg_if_player(p,_("You suddenly feel hollow inside."));
    }
    return it->type->charges_to_use();
}

int iuse::sleep(player *p, item *it, bool t) {
    p->fatigue += 40;
    g->add_msg_if_player(p,_("You feel very sleepy..."));
    return it->type->charges_to_use();
}

int iuse::iodine(player *p, item *it, bool t) {
    p->add_disease("iodine", 1200);
    g->add_msg_if_player(p,_("You take an iodine tablet."));
    return it->type->charges_to_use();
}

int iuse::flumed(player *p, item *it, bool t) {
    p->add_disease("took_flumed", 6000);
    g->add_msg_if_player(p,_("You take some %s"), it->tname().c_str());
    return it->type->charges_to_use();
}

int iuse::flusleep(player *p, item *it, bool t) {
    p->add_disease("took_flumed", 7200);
    p->fatigue += 30;
    g->add_msg_if_player(p,_("You take some %s"), it->tname().c_str());
    g->add_msg_if_player(p,_("You feel very sleepy..."));
    return it->type->charges_to_use();
}

int iuse::inhaler(player *p, item *it, bool t) {
    p->rem_disease("asthma");
    g->add_msg_if_player(p,_("You take a puff from your inhaler."));
    if (one_in(50)) {  // adverse reaction
        g->add_msg_if_player(p,_("Your heart begins to race."));
        p->fatigue -= 10;
    }
    return it->type->charges_to_use();
}

int iuse::blech(player *p, item *it, bool t) {
    // TODO: Add more effects?
    g->add_msg_if_player(p,_("Blech, that burns your throat!"));
    p->vomit(g);
    return it->type->charges_to_use();
}

int iuse::chew(player *p, item *it, bool t) {
    // TODO: Add more effects?
    g->add_msg_if_player(p,_("You chew your %s."), it->tname().c_str());
    return it->type->charges_to_use();
}

int iuse::mutagen(player *p, item *it, bool t) {
    if(!p->is_npc()) {
      p->add_memorial_log(_("Consumed mutagen."));
    }
    if( it->has_flag("MUTAGEN_STRONG") ) {
         p->mutate(g);
         if (!one_in(3)) {
             p->mutate(g);
         }
         if (one_in(2)) {
             p->mutate(g);
         }
    } else if( it->has_flag("MUTAGEN_PLANT") ) {
        g->add_msg_if_player(p, _("You feel much closer to nature."));
        p->mutate_category(g, "MUTCAT_PLANT");
    } else if( it->has_flag("MUTAGEN_INSECT") ) {
        g->add_msg_if_player(p, _("You hear buzzing, and feel your body harden."));
        p->mutate_category(g, "MUTCAT_INSECT");
    } else if( it->has_flag("MUTAGEN_SPIDER") ) {
        g->add_msg_if_player(p, _("You feel insidious."));
        p->mutate_category(g, "MUTCAT_SPIDER");
    } else if( it->has_flag("MUTAGEN_SLIME") ) {
        g->add_msg_if_player(p, _("Your body loses all rigidity for a moment."));
        p->mutate_category(g, "MUTCAT_SLIME");
    } else if( it->has_flag("MUTAGEN_FISH") ) {
        g->add_msg_if_player(p, _("You are overcome by an overwhelming longing for the ocean."));
        p->mutate_category(g, "MUTCAT_FISH");
    } else if( it->has_flag("MUTAGEN_RAT") ) {
        g->add_msg_if_player(p, _("You feel a momentary nausea."));
        p->mutate_category(g, "MUTCAT_RAT");
    } else if( it->has_flag("MUTAGEN_BEAST") ) {
        g->add_msg_if_player(p, _("Your heart races and you see blood for a moment."));
        p->mutate_category(g, "MUTCAT_BEAST");
    } else if( it->has_flag("MUTAGEN_CATTLE") ) {
        g->add_msg_if_player(p, _("Your mind and body slow down. You feel peaceful."));
        p->mutate_category(g, "MUTCAT_CATTLE");
    } else if( it->has_flag("MUTAGEN_CEPHALOPOD") ) {
        g->add_msg_if_player(p, _("Your mind is overcome by images of eldritch horrors...and then they pass."));
        p->mutate_category(g, "MUTCAT_CEPHALOPOD");
    } else if( it->has_flag("MUTAGEN_BIRD") ) {
        g->add_msg_if_player(p, _("Your body lightens and you long for the sky."));
        p->mutate_category(g, "MUTCAT_BIRD");
    } else if( it->has_flag("MUTAGEN_LIZARD") ) {
        g->add_msg_if_player(p, _("For a heartbeat, your body cools down."));
        p->mutate_category(g, "MUTCAT_LIZARD");
    } else if( it->has_flag("MUTAGEN_TROGLOBITE") ) {
        g->add_msg_if_player(p, _("You yearn for a cool, dark place to hide."));
        p->mutate_category(g, "MUTCAT_TROGLO");
    } else if( it->has_flag("MUTAGEN_ALPHA") ) {
        g->add_msg_if_player(p, _("You feel...better. Somehow."));
        p->mutate_category(g, "MUTCAT_ALPHA");
    } else if( it->has_flag("MUTAGEN_MEDICAL") ) {
        g->add_msg_if_player(p, _("You can feel the blood rushing through your veins and a strange, medicated feeling washes over your senses."));
        p->mutate_category(g, "MUTCAT_MEDICAL");
    } else if( it->has_flag("MUTAGEN_CHIMERA") ) {
        g->add_msg_if_player(p, _("You need to roar, bask, bite, and flap.  NOW."));
        p->mutate_category(g, "MUTCAT_CHIMERA");
    } else if( it->has_flag("MUTAGEN_ELFA") ) {
        g->add_msg_if_player(p, _("Nature is becoming one with you..."));
        p->mutate_category(g, "MUTCAT_ELFA");
    } else if( it->has_flag("MUTAGEN_RAPTOR") ) {
        g->add_msg_if_player(p, _("Mmm...sweet, bloody flavor...tastes like victory."));
        p->mutate_category(g, "MUTCAT_RAPTOR");
    } else {
        if (!one_in(3)) {
            p->mutate(g);
        }
    }
    return it->type->charges_to_use();
}

int iuse::purifier(player *p, item *it, bool t)
{
    if(!p->is_npc()) {
        p->add_memorial_log(_("Consumed purifier."));
    }
    std::vector<std::string> valid; // Which flags the player has
    for (std::map<std::string, trait>::iterator iter = traits.begin(); iter != traits.end(); ++iter) {
        if (p->has_trait(iter->first) && !p->has_base_trait(iter->first)) {
            //Looks for active mutation
            valid.push_back(iter->first);
        }
    }
    if (valid.size() == 0) {
        g->add_msg_if_player(p,_("You feel cleansed."));
        return it->type->charges_to_use();
    }
    int num_cured = rng(1, valid.size());
    if (num_cured > 4) {
        num_cured = 4;
    }
    for (int i = 0; i < num_cured && valid.size() > 0; i++) {
        int index = rng(0, valid.size() - 1);
        p->remove_mutation(g, valid[index] );
        valid.erase(valid.begin() + index);
    }
    return it->type->charges_to_use();
}

int iuse::marloss(player *p, item *it, bool t)
{
    if (p->is_npc()) {
        return it->type->charges_to_use();
    }
    // If we have the marloss in our veins, we are a "breeder" and will spread
    // the fungus.
    p->add_memorial_log("Ate a marloss berry.");

    if (p->has_trait("MARLOSS")) {
        g->add_msg_if_player(p,_("As you eat the berry, you have a near-religious experience, feeling at one with your surroundings..."));
        p->add_morale(MORALE_MARLOSS, 100, 1000);
        p->hunger = -100;
        monster spore(GetMType("mon_spore"));
        spore.friendly = -1;
        int spore_spawned = 0;
        for (int x = p->posx - 4; x <= p->posx + 4; x++) {
            for (int y = p->posy - 4; y <= p->posy + 4; y++) {
                if (rng(0, 10) > trig_dist(x, y, p->posx, p->posy) &&
                      rng(0, 10) > trig_dist(x, y, p->posx, p->posy)) {
                    g->m.marlossify(x, y);
                }
                bool moveOK = (g->m.move_cost(x, y) > 0);
                bool monOK = g->mon_at(x, y) == -1;
                bool posOK = (g->u.posx != x || g->u.posy != y);
                if (moveOK && monOK && posOK &&
                     one_in(10 + 5 * trig_dist(x, y, p->posx, p->posy)) &&
                     (spore_spawned == 0 || one_in(spore_spawned * 2))) {
                    spore.spawn(x, y);
                    g->add_zombie(spore);
                    spore_spawned++;
                }
            }
        }
        return it->type->charges_to_use();
    }

/* If we're not already carriers of Marloss, roll for a random effect:
 * 1 - Mutate
 * 2 - Mutate
 * 3 - Mutate
 * 4 - Purify
 * 5 - Purify
 * 6 - Cleanse radiation + Purify
 * 7 - Fully satiate
 * 8 - Vomit
 * 9 - Give Marloss mutation
 */
    int effect = rng(1, 9);
    if (effect <= 3) {
        g->add_msg_if_player(p,_("This berry tastes extremely strange!"));
        p->mutate(g);
    } else if (effect <= 6) { // Radiation cleanse is below
        g->add_msg_if_player(p,_("This berry makes you feel better all over."));
        p->pkill += 30;
        this->purifier(p, it, t);
        if (effect == 6) {
            p->radiation = 0;
        }
    } else if (effect == 7) {
        g->add_msg_if_player(p,_("This berry is delicious, and very filling!"));
        p->hunger = -100;
    } else if (effect == 8) {
        g->add_msg_if_player(p,_("You take one bite, and immediately vomit!"));
        p->vomit(g);
    } else if (!p->has_trait("MARLOSS")) {
        g->add_msg_if_player(p,_("You feel a strange warmth spreading throughout your body..."));
        p->toggle_mutation("MARLOSS");
    }
    return it->type->charges_to_use();
}

// TOOLS below this point!

int iuse::dogfood(player *p, item *it, bool t)
{
    int dirx, diry;
    if(!g->choose_adjacent(_("Put the dog food where?"),dirx,diry)) {
        return 0;
    }
    p->moves -= 15;
    int mon_dex = g->mon_at(dirx,diry);
    if (mon_dex != -1) {
        if (g->zombie(mon_dex).type->id == "mon_dog") {
            g->add_msg_if_player(p, _("The dog seems to like you!"));
            g->zombie(mon_dex).friendly = -1;
        } else {
            g->add_msg_if_player(p, _("The %s seems quite unimpressed!"),
                                 g->zombie(mon_dex).type->name.c_str());
        }
    } else {
        g->add_msg_if_player(p,_("You spill the dogfood all over the ground."));
    }
    return 1;
}

int iuse::catfood(player *p, item *it, bool t)
{
    int dirx, diry;
    if(!g->choose_adjacent(_("Put the cat food where?"),dirx,diry)) {
        return 0;
    }
    p->moves -= 15;
    int mon_dex = g->mon_at(dirx,diry);
    if (mon_dex != -1) {
        if (g->zombie(mon_dex).type->id == "mon_cat") {
            g->add_msg_if_player(p, _("The cat seems to like you! Or maybe it just tolerates your presence better. It's hard to tell with cats."));
            g->zombie(mon_dex).friendly = -1;
        } else {
            g->add_msg_if_player(p, _("The %s seems quite unimpressed!"),
                                 g->zombie(mon_dex).type->name.c_str());
        }
    } else {
        g->add_msg_if_player(p,_("You spill the cat food all over the ground."));
    }
    return 1;
}

bool prep_firestarter_use(player *p, item *it, int &posx, int &posy)
{
    if (!g->choose_adjacent(_("Light where?"),posx,posy)) {
        return false;
    }
    if (posx == p->posx && posy == p->posy) {
        g->add_msg_if_player(p, _("You would set yourself on fire."));
        g->add_msg_if_player(p, _("But you're already smokin' hot."));
        return false;
    }
    if(g->m.get_field(point(posx, posy), fd_fire)) {
        // check if there's already a fire
        g->add_msg_if_player(p, _("There is already a fire."));
        return false;
    }
    if (!(g->m.flammable_items_at(posx, posy) ||
          g->m.has_flag("FLAMMABLE", posx, posy) || g->m.has_flag("FLAMMABLE_ASH", posx, posy))) {
        g->add_msg_if_player(p,_("There's nothing to light there."));
        return false;
    } else {
        return true;
    }
}

void resolve_firestarter_use(player *p, item *it, int posx, int posy)
{
    if (g->m.add_field(g, point(posx, posy), fd_fire, 1, 100)) {
        g->add_msg_if_player(p, _("You successfully light a fire."));
    }
}

int iuse::lighter(player *p, item *it, bool t)
{
    int dirx, diry;
    if (prep_firestarter_use(p, it, dirx, diry))
    {
        p->moves -= 15;
        resolve_firestarter_use(p, it, dirx, diry);
        return it->type->charges_to_use();
    }
    return 0;
}

int iuse::primitive_fire(player *p, item *it, bool t)
{
    int posx, posy;
    if (prep_firestarter_use(p, it, posx, posy)) {
        p->moves -= 500;
        const int skillLevel = p->skillLevel("survival");
        const int sides = 10;
        const int base_dice = 3;
        // aiming for ~50% success at skill level 3, and possible but unheard of at level 0
        const int difficulty = (base_dice + 3) * sides / 2;
        if (dice(skillLevel+base_dice, 10) >= difficulty) {
            resolve_firestarter_use(p, it, posx, posy);
        } else {
            g->add_msg_if_player(p, _("You try to light a fire, but fail."));
        }
        p->practice(g->turn, "survival", 10);
        return it->type->charges_to_use();
    }
    return 0;
}

int iuse::sew(player *p, item *it, bool t)
{
    if (p->fine_detail_vision_mod(g) > 2.5) {
        g->add_msg(_("You can't see to sew!"));
        return 0;
    }
    int thread_used = 1;
    char ch = g->inv_type(_("Repair what?"), IC_ARMOR);
    item* fix = &(p->i_at(ch));
    if (fix == NULL || fix->is_null()) {
        g->add_msg_if_player(p,_("You do not have that item!"));
        return 0;
    }
    if (!fix->is_armor()) {
        g->add_msg_if_player(p,_("That isn't clothing!"));
        return 0;
    }
    //some items are made from more than one material. we should try to use both items if one type of repair item is missing
    itype_id repair_item = "none";
    std::vector<std::string> plurals;
    std::vector<itype_id> repair_items;
    std::string plural = "";
    //translation note: add <plural> tag to keep them unique
    if (fix->made_of("cotton") || fix->made_of("wool")) {
        repair_items.push_back("rag");
        plurals.push_back(rm_prefix(_("<plural>rags")));
    }
    if (fix->made_of("leather")) {
        repair_items.push_back("leather");
        plurals.push_back(rm_prefix(_("<plural>leather")));
    }
    if (fix->made_of("fur")) {
        repair_items.push_back("fur");
        plurals.push_back(rm_prefix(_("<plural>fur")));
    }
    if(repair_items.empty()) {
        g->add_msg_if_player(p,_("Your %s is not made of cotton, wool, leather or fur."),
                             fix->tname().c_str());
        return 0;
    }

    int items_needed = (fix->damage > 2 || fix->damage == 0) ? 1 : 0;

    // this will cause issues if/when NPCs start being able to sew.
    // but, then again, it'll cause issues when they start crafting, too.
    inventory crafting_inv = g->crafting_inventory(p);
    bool bFound = false;
    //go through all discovered repair items and see if we have any of them available
    for(unsigned int i = 0; i< repair_items.size(); i++) {
        if (crafting_inv.has_amount(repair_items[i], items_needed)) {
           //we've found enough of a material, use this one
           repair_item = repair_items[i];
           bFound = true;
        }
    }
    if (!bFound) {
        for(unsigned int i = 0; i< repair_items.size(); i++) {
            g->add_msg_if_player(p,_("You don't have enough %s to do that."), plurals[i].c_str());
        }
        return 0;
    }
    if (fix->damage < 0) {
        g->add_msg_if_player(p,_("Your %s is already enhanced."), fix->tname().c_str());
        return 0;
    }

    std::vector<component> comps;
    comps.push_back(component(repair_item, items_needed));
    comps.back().available = true;


    if (fix->damage == 0) {
        p->moves -= 500 * p->fine_detail_vision_mod(g);
        p->practice(g->turn, "tailor", 10);
        int rn = dice(4, 2 + p->skillLevel("tailor"));
        if (p->dex_cur < 8 && one_in(p->dex_cur)) {
            rn -= rng(2, 6);
        }
        if (p->dex_cur >= 16 || (p->dex_cur > 8 && one_in(16 - p->dex_cur))) {
            rn += rng(2, 6);
        }
        if (p->dex_cur > 16) {
            rn += rng(0, p->dex_cur - 16);
        }
        if (rn <= 4) {
            g->add_msg_if_player(p,_("You damage your %s!"), fix->tname().c_str());
            fix->damage++;
        } else if (rn >= 12 && p->i_at(ch).has_flag("VARSIZE") && !p->i_at(ch).has_flag("FIT")) {
            g->add_msg_if_player(p,_("You take your %s in, improving the fit."), fix->tname().c_str());
            (p->i_at(ch).item_tags.insert("FIT"));
        } else if (rn >= 12 && (p->i_at(ch).has_flag("FIT") || !p->i_at(ch).has_flag("VARSIZE"))) {
            g->add_msg_if_player(p, _("You make your %s extra sturdy."), fix->tname().c_str());
            fix->damage--;
            g->consume_items(p, comps);
        } else {
            g->add_msg_if_player(p,_("You practice your sewing."));
        }
    } else {
        p->moves -= 500 * p->fine_detail_vision_mod(g);
        p->practice(g->turn, "tailor", 8);
        int rn = dice(4, 2 + p->skillLevel("tailor"));
        rn -= rng(fix->damage, fix->damage * 2);
        if (p->dex_cur < 8 && one_in(p->dex_cur)) {
            rn -= rng(2, 6);
        }
        if (p->dex_cur >= 8 && (p->dex_cur >= 16 || one_in(16 - p->dex_cur))) {
            rn += rng(2, 6);
        }
        if (p->dex_cur > 16) {
            rn += rng(0, p->dex_cur - 16);
        }
        if (rn <= 4) {
            g->add_msg_if_player(p,_("You damage your %s further!"), fix->tname().c_str());
            fix->damage++;
            if (fix->damage >= 5) {
                g->add_msg_if_player(p,_("You destroy it!"));
                p->i_rem(ch);
            }
        } else if (rn <= 6) {
            g->add_msg_if_player(p,_("You don't repair your %s, but you waste lots of thread."),
                                 fix->tname().c_str());
            thread_used = rng(1, 8);
        } else if (rn <= 8) {
            g->add_msg_if_player(p,_("You repair your %s, but waste lots of thread."),
                                 fix->tname().c_str());
            if (fix->damage >= 3) {
                g->consume_items(p, comps);
            }
            fix->damage--;
            thread_used = rng(1, 8);
        } else if (rn <= 16) {
            g->add_msg_if_player(p,_("You repair your %s!"), fix->tname().c_str());
            if (fix->damage>=3) {g->consume_items(p, comps);}
            fix->damage--;
        } else {
            g->add_msg_if_player(p,_("You repair your %s completely!"), fix->tname().c_str());
            if (fix->damage>=3) {g->consume_items(p, comps);}
            fix->damage = 0;
        }
    }

    return thread_used;
}

int iuse::extra_battery(player *p, item *it, bool t)
{
    char ch = g->inv_type(_("Modify what?"), IC_TOOL);
    item* modded = &(p->i_at(ch));

    if (modded == NULL || modded->is_null())
    {
        g->add_msg_if_player(p,_("You do not have that item!"));
        return 0;
    }
    if (!modded->is_tool())
    {
        g->add_msg_if_player(p,_("You can only mod tools with this battery mod."));
        return 0;
    }

    it_tool *tool = dynamic_cast<it_tool*>(modded->type);
    if (tool->ammo != "battery")
    {
        g->add_msg_if_player(p,_("That item does not use batteries!"));
        return 0;
    }

    if (modded->has_flag("DOUBLE_AMMO"))
    {
        g->add_msg_if_player(p,_("That item has already had its battery capacity doubled."));
        return 0;
    }

    modded->item_tags.insert("DOUBLE_AMMO");
    g->add_msg_if_player(p,_("You double the battery capacity of your %s!"), tool->name.c_str());
    return 1;
}

static bool valid_fabric(player *p, item *it, bool t)
{
    if (it->type->id == "null") {
        g->add_msg_if_player(p, _("You do not have that item!"));
        return false;
    }
    if (it->type->id == "string_6" || it->type->id == "string_36" || it->type->id == "rope_30" ||
        it->type->id == "rope_6") {
        g->add_msg(_("You cannot cut that, you must disassemble it using the disassemble key"));
        return false;
    }
    if (it->type->id == "rag" || it->type->id == "rag_bloody" || it->type->id == "leather") {
        g->add_msg_if_player(p, _("There's no point in cutting a %s."), it->type->name.c_str());
        return false;
    }
    if (!it->made_of("cotton") && !it->made_of("leather")) {
        g->add_msg(_("You can only slice items made of cotton or leather."));
        return false;
    }

    return true;
}

int iuse::cut_up(player *p, item *it, item *cut, bool t)
{
    p->moves -= 25 * cut->volume();
    int count = cut->volume();
    if (p->skillLevel("tailor") == 0) {
        count = rng(0, count);
    } else if (p->skillLevel("tailor") == 1 && count >= 2) {
        count -= rng(0, 2);
    }

    if (dice(3, 3) > p->dex_cur) {
        count -= rng(1, 3);
    }

    if (cut->damage > 2 || cut->damage < 0) {
        count -= cut->damage;
    }

    //scrap_text is result string of worthless scraps
    //sliced_text is result on a success
    std::string scrap_text, sliced_text, type;
    if (cut->made_of("cotton")) {
        scrap_text = _("You clumsily cut the %s into useless ribbons.");
        sliced_text = ngettext("You slice the %s into a rag.", "You slice the %1$s into %2$d rags.",
                               count);
        type = "rag";
    } else {
        scrap_text = _("You clumsily cut the %s into useless scraps.");
        sliced_text = ngettext("You slice the %s into a piece of leather.",
                               "You slice the %1$s into %2$d pieces of leather.", count);
        type = "leather";
    }

    char ch = cut->invlet;

    if (count <= 0) {
        g->add_msg_if_player(p, scrap_text.c_str(), cut->tname().c_str());
        p->i_rem(ch);
        return it->type->charges_to_use();
    }
    g->add_msg_if_player(p, sliced_text.c_str(), cut->tname().c_str(), count);
    item result(itypes[type], int(g->turn), g->nextinv);
    p->i_rem(ch);
    bool drop = false;
    for (int i = 0; i < count; i++) {
        int iter = 0;
        while (p->has_item(result.invlet) && iter < inv_chars.size()) {
            result.invlet = g->nextinv;
            g->advance_nextinv();
            iter++;
        }
        if (!drop && (iter == inv_chars.size() || p->volume_carried() >= p->volume_capacity())) {
            drop = true;
        }
        if (drop) {
            g->m.add_item_or_charges(p->posx, p->posy, result);
        } else {
            p->i_add(result, g);
        }
    }
    return it->type->charges_to_use();
}

int iuse::scissors(player *p, item *it, bool t)
{
    char ch = g->inv(_("Chop up what?"));
    item *cut = &(p->i_at(ch));

    if (!valid_fabric(p, cut, t)) {
        return 0;
    }

    return cut_up(p, it, cut, t);
}

int iuse::extinguisher(player *p, item *it, bool t)
{
 g->draw();
 int x, y;
 // If anyone other than the player wants to use one of these,
 // they're going to need to figure out how to aim it.
 if (!g->choose_adjacent(_("Spray where?"), x, y)) {
  return 0;
 }

 p->moves -= 140;

 // Reduce the strength of fire (if any) in the target tile.
 g->m.adjust_field_strength(g, point(x,y), fd_fire, 0 - rng(2, 3) );

 // Also spray monsters in that tile.
 int mondex = g->mon_at(x, y);
 if (mondex != -1) {
  g->zombie(mondex).moves -= 150;
  if (g->u_see(&(g->zombie(mondex))))
   g->add_msg_if_player(p,_("The %s is sprayed!"), g->zombie(mondex).name().c_str());
  if (g->zombie(mondex).made_of(LIQUID)) {
   if (g->u_see(&(g->zombie(mondex))))
    g->add_msg_if_player(p,_("The %s is frozen!"), g->zombie(mondex).name().c_str());
   if (g->zombie(mondex).hurt(rng(20, 60)))
    g->kill_mon(mondex, (p == &(g->u)));
   else
    g->zombie(mondex).speed /= 2;
  }
 }

 // Slightly reduce the strength of fire immediately behind the target tile.
 if (g->m.move_cost(x, y) != 0) {
  x += (x - p->posx);
  y += (y - p->posy);

  g->m.adjust_field_strength(g, point(x,y), fd_fire, std::min(0 - rng(0, 1) + rng(0, 1), 0L));
 }

 return it->type->charges_to_use();
}

int iuse::hammer(player *p, item *it, bool t)
{
    g->draw();
    int x, y;
    // If anyone other than the player wants to use one of these,
    // they're going to need to figure out how to aim it.
    if (!g->choose_adjacent(_("Pry where?"), x, y)) {
        return 0;
    }

    if (x == p->posx && y == p->posy) {
        g->add_msg_if_player(p, _("You try to hit yourself with the hammer."));
        g->add_msg_if_player(p, _("But you can't touch this."));
        return 0;
    }

    int nails = 0, boards = 0;
    ter_id newter;
    switch (g->m.oldter(x, y)) {
        case old_t_fence_h:
        case old_t_fence_v:
        nails = 6;
        boards = 3;
        newter = t_fence_post;
        break;

        case old_t_window_boarded:
        nails =  8;
        boards = 4;
        newter = t_window_empty;
        break;

        case old_t_door_boarded:
        nails = 12;
        boards = 4;
        newter = t_door_b;
        break;

        default:
        g->add_msg_if_player(p,_("Hammers can only remove boards from windows, doors and fences."));
        g->add_msg_if_player(p,_("To board up a window or door, press *"));
        return 0;
    }
    p->moves -= 500;
    g->m.spawn_item(p->posx, p->posy, "nail", 0, nails);
    g->m.spawn_item(p->posx, p->posy, "2x4", boards);
    g->m.ter_set(x, y, newter);
    return it->type->charges_to_use();
}

int iuse::gasoline_lantern_off(player *p, item *it, bool t)
{
    if (it->charges == 0)
    {
        g->add_msg_if_player(p,_("The lantern is empty."));
        return 0;
    }
    else if(!p->use_charges_if_avail("fire", 1))
    {
        g->add_msg_if_player(p,_("You need a lighter!"));
        return 0;
    }
    else
    {
        g->add_msg_if_player(p,_("You turn the lantern on."));
        it->make(itypes["gasoline_lantern_on"]);
        it->active = true;
        return it->type->charges_to_use();
    }
}

int iuse::gasoline_lantern_on(player *p, item *it, bool t)
{
    if (t)  // Normal use
    {
// Do nothing... player::active_light and the lightmap::generate deal with this
    }
    else  // Turning it off
    {
        g->add_msg_if_player(p,_("The lantern is extinguished."));
        it->make(itypes["gasoline_lantern"]);
        it->active = false;
    }
    return it->type->charges_to_use();
}

int iuse::light_off(player *p, item *it, bool t)
{
    if (it->charges == 0) {
        g->add_msg_if_player(p,_("The flashlight's batteries are dead."));
        return 0;
    } else {
        g->add_msg_if_player(p,_("You turn the flashlight on."));
        it->make(itypes["flashlight_on"]);
        it->active = true;
        return it->type->charges_to_use();
    }
}

int iuse::light_on(player *p, item *it, bool t)
{
 if (t) { // Normal use
// Do nothing... player::active_light and the lightmap::generate deal with this
 } else { // Turning it off
  g->add_msg_if_player(p,_("The flashlight flicks off."));
  it->make(itypes["flashlight"]);
  it->active = false;
 }
 return it->type->charges_to_use();
}

// this function only exists because we need to set it->active = true
// otherwise crafting would just give you the active version directly
int iuse::lightstrip(player *p, item *it, bool t)
{
    g->add_msg_if_player(p,_("You irreversibly activate the lightstrip."));
    it->make(itypes["lightstrip"]);
    it->active = true;
    return it->type->charges_to_use();
}

int iuse::lightstrip_active(player *p, item *it, bool t)
{
    if (t) { // Normal use
        // Do nothing... player::active_light and the lightmap::generate deal with this
    } else { // Turning it off
        g->add_msg_if_player(p,_("The lightstrip dies."));
        it->make(itypes["lightstrip_dead"]);
        it->active = false;
    }
    return it->type->charges_to_use();
}

int iuse::glowstick(player *p, item *it, bool t)
{
    g->add_msg_if_player(p,_("You activate the glowstick."));
    it->make(itypes["glowstick_lit"]);
    it->active = true;
    return it->type->charges_to_use();
}

int iuse::glowstick_active(player *p, item *it, bool t)
{
    if (t) { // Normal use
        // Do nothing... player::active_light and the lightmap::generate deal with this
    } else {
        if (it->charges > 0) {
            g->add_msg_if_player(p,_("You can't turn off a glowstick."));
            return 0;
        } else {
            g->add_msg_if_player(p,_("The glowstick fades out."));
            it->active = false;
        }
    }
    return it->type->charges_to_use();
}

int iuse::handflare(player *p, item *it, bool t)
{
    g->add_msg_if_player(p,_("You strike your flare and light it."));
    it->make(itypes["handflare_lit"]);
    it->active = true;
    return it->type->charges_to_use();
}

int iuse::handflare_lit(player *p, item *it, bool t)
{
    if (t) { // Normal use
        // Do nothing... player::active_light and the lightmap::generate deal with this
    } else {
        if (it->charges > 0) {
            g->add_msg_if_player(p,_("You can't turn off a flare."));
            return 0;
        } else {
            g->add_msg_if_player(p,_("The flare sputters out."));
            it->active = false;
        }
    }
    return it->type->charges_to_use();
}

static int cauterize_effect(player *p, item *it, bool force = true)
{
    hp_part hpart = use_healing_item(p, it, -2, -2, -2, it->name, 100, 50, 0, force);
    if (hpart != num_hp_parts) {
        p->pain += 15;
        g->add_msg_if_player(p, _("You cauterize yourself. It hurts like hell!"));
        body_part bp = num_bp;
        int side = -1;
        p->hp_convert(hpart, bp, side);
        if (p->has_disease("bite", bp, side)) {
            g->u.add_disease("bite", 2600, false, 1, 1, 0, -1, bp, side, true);
        }
        return it->type->charges_to_use();
    }
    return 0;
}

static int cauterize_elec(player *p, item *it)
{
    if (it->charges == 0) {
        g->add_msg_if_player(p,_("You need batteries to cauterize wounds."));
        return 0;
    } else if (!p->has_disease("bite") && !p->has_disease("bleed")) {
        if (p->has_trait("MASOCHIST") && query_yn(_("Cauterize yourself for fun?"))) {
            cauterize_effect(p, it, true);
            return it->type->charges_to_use();
        }
        else {
            g->add_msg_if_player(p,_("You are not bleeding or bitten, there is no need to cauterize yourself."));
            return 0;
        }
    }
    else if (p->is_npc() || query_yn(_("Cauterize any open wounds?")))
    {
        cauterize_effect(p, it);
        return it->type->charges_to_use();
    }
    return it->type->charges_to_use();
}

int iuse::solder_weld(player *p, item *it, bool t)
{
    int choice = 2;
    int charges_used = (dynamic_cast<it_tool*>(it->type))->charges_to_use();

    // Option for cauterization only if player has the incentive to do so
    // One does not check for open wounds with a soldering iron.
    if (p->has_disease("bite") || p->has_disease("bleed")) {
        choice = menu(true, ("Using soldering item:"), _("Cauterize wound"),
                      _("Repair plastic/metal/kevlar item"), _("Cancel"), NULL);
    } else if (p->has_trait("MASOCHIST")) {
        // Masochists might be wounded too, let's not ask twice.
        choice = menu(true, ("Using soldering item:"), _("Cauterize yourself for fun"),
                      _("Repair plastic/metal/kevlar item"), _("Cancel"), NULL);
    }

    switch (choice)
    {
        case 1:
            return cauterize_elec(p, it);
            break;
        case 2:
        {
            if(it->charges <= 0) {
                g->add_msg_if_player(p,_("Your repair tool does not have enough charges to do that."));
                return 0;
            }

            char ch = g->inv_type(_("Repair what?"), IC_ARMOR);
            item* fix = &(p->i_at(ch));
            if (fix == NULL || fix->is_null()) {
                g->add_msg_if_player(p,_("You do not have that item!"));
                return 0 ;
            }
            if (!fix->is_armor()) {
                g->add_msg_if_player(p,_("That isn't clothing!"));
                return 0;
            }
            itype_id repair_item = "none";
            std::vector<std::string> repairitem_names;
            std::vector<itype_id> repair_items;
            if (fix->made_of("kevlar")) {
                repair_items.push_back("kevlar_plate");
                repairitem_names.push_back(_("kevlar plates"));
            }
            if (fix->made_of("plastic")) {
                repair_items.push_back("plastic_chunk");
                repairitem_names.push_back(_("plastic chunks"));
            }
            if (fix->made_of("iron") || fix->made_of("steel")) {
                repair_items.push_back("scrap");
                repairitem_names.push_back(_("scrap metal"));
            }
            if(repair_items.empty()) {
                g->add_msg_if_player(p,_("Your %s is not made of kevlar, plastic or metal."),
                                     fix->tname().c_str());
                return 0;
            }

            //repairing or modifying items requires at least 1 repair item,
            // otherwise number is related to size of item
            int items_needed = ceil( fix->volume() * 0.25);

            // this will cause issues if/when NPCs start being able to sew.
            // but, then again, it'll cause issues when they start crafting, too.
            inventory crafting_inv = g->crafting_inventory(p);

             bool bFound = false;
            //go through all discovered repair items and see if we have any of them available
            for(unsigned int i = 0; i< repair_items.size(); i++) {
                if (crafting_inv.has_amount(repair_items[i], items_needed)) {
                   //we've found enough of a material, use this one
                   repair_item = repair_items[i];
                   bFound = true;
                }
            }
            if (!bFound) {
                for(unsigned int i = 0; i< repair_items.size(); i++) {
                    g->add_msg_if_player(p,_("You don't have enough %s to do that."),
                                         repairitem_names[i].c_str());
                }
                return 0;
            }
            if (fix->damage < 0) {
                g->add_msg_if_player(p,_("Your %s is already enhanced."), fix->tname().c_str());
                return 0;
            }

            std::vector<component> comps;
            comps.push_back(component(repair_item, items_needed));
            comps.back().available = true;

            if (fix->damage == 0) {
                p->moves -= 500 * p->fine_detail_vision_mod(g);
                p->practice(g->turn, "mechanics", 10);
                int rn = dice(4, 2 + p->skillLevel("mechanics"));
                if (p->dex_cur < 8 && one_in(p->dex_cur))
                    {rn -= rng(2, 6);}
                if (p->dex_cur >= 16 || (p->dex_cur > 8 && one_in(16 - p->dex_cur)))
                    {rn += rng(2, 6);}
                if (p->dex_cur > 16)
                    {rn += rng(0, p->dex_cur - 16);}
                if (rn <= 4)
                {
                    g->add_msg_if_player(p,_("You damage your %s!"), fix->tname().c_str());
                    fix->damage++;
                }
                else if (rn >= 12 && p->i_at(ch).has_flag("VARSIZE") && !p->i_at(ch).has_flag("FIT"))
                {
                    g->add_msg_if_player(p,_("You take your %s in, improving the fit."),
                                         fix->tname().c_str());
                    p->i_at(ch).item_tags.insert("FIT");
                }
                else if (rn >= 12 && (p->i_at(ch).has_flag("FIT") || !p->i_at(ch).has_flag("VARSIZE")))
                {
                    g->add_msg_if_player(p, _("You make your %s extra sturdy."), fix->tname().c_str());
                    fix->damage--;
                    g->consume_items(p, comps);
                }
                else
                {
                    g->add_msg_if_player(p,_("You practice your soldering."));
                }
            }
            else
            {
                p->moves -= 500 * p->fine_detail_vision_mod(g);
                p->practice(g->turn, "mechanics", 8);
                int rn = dice(4, 2 + p->skillLevel("mechanics"));
                rn -= rng(fix->damage, fix->damage * 2);
                if (p->dex_cur < 8 && one_in(p->dex_cur))
                    {rn -= rng(2, 6);}
                if (p->dex_cur >= 8 && (p->dex_cur >= 16 || one_in(16 - p->dex_cur)))
                    {rn += rng(2, 6);}
                if (p->dex_cur > 16)
                    {rn += rng(0, p->dex_cur - 16);}
                if (rn <= 4)
                {
                    g->add_msg_if_player(p,_("You damage your %s further!"), fix->tname().c_str());
                    fix->damage++;
                    if (fix->damage >= 5)
                    {
                        g->add_msg_if_player(p,_("You destroy it!"));
                        p->i_rem(ch);
                    }
                }
                else if (rn <= 6)
                {
                    g->add_msg_if_player(p, _("You don't repair your %s, and you waste lots of charge."),
                                         fix->tname().c_str());
                    charges_used += rng(1, 8);
                }
                else if (rn <= 8)
                {
                    g->add_msg_if_player(p,_("You repair your %s, but you waste lots of charge."),
                                         fix->tname().c_str());
                    if (fix->damage>=3) {g->consume_items(p, comps);}
                    fix->damage--;
                    charges_used += rng(1, 8);
                }
                else if (rn <= 16)
                {
                    g->add_msg_if_player(p,_("You repair your %s!"), fix->tname().c_str());
                    if (fix->damage>=3) {g->consume_items(p, comps);}
                    fix->damage--;
                }
                else
                {
                    g->add_msg_if_player(p,_("You repair your %s completely!"), fix->tname().c_str());
                    if (fix->damage>=3) {g->consume_items(p, comps);}
                    fix->damage = 0;
                }
            }
            return it->type->charges_to_use();
        }
        break;
        case 3:
        break;
        default:
            break;
    };
    return 0;
}


int iuse::water_purifier(player *p, item *it, bool t)
{
 char ch = g->inv_type(_("Purify what?"), IC_COMESTIBLE);
 if (!p->has_item(ch)) {
  g->add_msg_if_player(p,_("You do not have that item!"));
  return 0;
 }
 if (p->i_at(ch).contents.size() == 0) {
  g->add_msg_if_player(p,_("You can only purify water."));
  return 0;
 }
 item *pure = &(p->i_at(ch).contents[0]);
 if (pure->type->id != "water" && pure->type->id != "salt_water") {
  g->add_msg_if_player(p,_("You can only purify water."));
  return 0;
 }
 if (pure->charges > it->charges) {
     g->add_msg_if_player(p,_("You don't have enough charges in your purifier to purify all of the water."));
     return 0;
 }
 p->moves -= 150;
 pure->make(itypes["water_clean"]);
 pure->poison = 0;
 return pure->charges;
}

int iuse::two_way_radio(player *p, item *it, bool t)
{
 WINDOW* w = newwin(6, 36, (TERMY-6)/2, (TERMX-36)/2);
 wborder(w, LINE_XOXO, LINE_XOXO, LINE_OXOX, LINE_OXOX,
            LINE_OXXO, LINE_OOXX, LINE_XXOO, LINE_XOOX );
// TODO: More options here.  Thoughts...
//       > Respond to the SOS of an NPC
//       > Report something to a faction
//       > Call another player
 fold_and_print(w, 1, 1, 999, c_white,
_(
"1: Radio a faction for help...\n"
"2: Call Acquaintance...\n"
"3: General S.O.S.\n"
"0: Cancel"));
 wrefresh(w);
 char ch = getch();
 if (ch == '1') {
  p->moves -= 300;
  faction* fac = g->list_factions(_("Call for help..."));
  if (fac == NULL) {
   return 0;
  }
  int bonus = 0;
  if (fac->goal == FACGOAL_CIVILIZATION)
   bonus += 2;
  if (fac->has_job(FACJOB_MERCENARIES))
   bonus += 4;
  if (fac->has_job(FACJOB_DOCTORS))
   bonus += 2;
  if (fac->has_value(FACVAL_CHARITABLE))
   bonus += 3;
  if (fac->has_value(FACVAL_LONERS))
   bonus -= 3;
  if (fac->has_value(FACVAL_TREACHERY))
   bonus -= rng(0, 8);
  bonus += fac->respects_u + 3 * fac->likes_u;
  if (bonus >= 25) {
   popup(_("They reply, \"Help is on the way!\""));
   g->u.add_memorial_log(_("Called for help from %s."), fac->name.c_str());
   g->add_event(EVENT_HELP, int(g->turn) + fac->response_time(g), fac->id, -1, -1);
   fac->respects_u -= rng(0, 8);
   fac->likes_u -= rng(3, 5);
  } else if (bonus >= -5) {
   popup(_("They reply, \"Sorry, you're on your own!\""));
   fac->respects_u -= rng(0, 5);
  } else {
   popup(_("They reply, \"Hah!  We hope you die!\""));
   fac->respects_u -= rng(1, 8);
  }

 } else if (ch == '2') { // Call Acquaintance
// TODO: Implement me!
 } else if (ch == '3') { // General S.O.S.
  p->moves -= 150;
  std::vector<npc*> in_range;
  for (int i = 0; i < g->cur_om->npcs.size(); i++) {
   if (g->cur_om->npcs[i]->op_of_u.value >= 4 &&
       rl_dist(g->levx, g->levy, g->cur_om->npcs[i]->mapx,
                                   g->cur_om->npcs[i]->mapy) <= 30)
    in_range.push_back((g->cur_om->npcs[i]));
  }
  if (in_range.size() > 0) {
   npc* coming = in_range[rng(0, in_range.size() - 1)];
   popup(_("A reply!  %s says, \"I'm on my way; give me %d minutes!\""),
         coming->name.c_str(), coming->minutes_to_u(g));
   g->u.add_memorial_log(_("Called for help from %s."), coming->name.c_str());
   coming->mission = NPC_MISSION_RESCUE_U;
  } else
   popup(_("No-one seems to reply..."));
 } else {
   return 0;
 }
 werase(w);
 wrefresh(w);
 delwin(w);
 refresh();
 return it->type->charges_to_use();
}

int iuse::radio_off(player *p, item *it, bool t)
{
    if (it->charges == 0) {
        g->add_msg_if_player(p,_("It's dead."));
    } else {
        g->add_msg_if_player(p,_("You turn the radio on."));
        it->make(itypes["radio_on"]);
        it->active = true;
    }
    return it->type->charges_to_use();
}

static radio_tower *find_radio_station( int frequency )
{
    radio_tower *tower = NULL;
    for (int k = 0; k < g->cur_om->radios.size(); k++)
    {
        tower = &g->cur_om->radios[k];
        if( 0 < tower->strength - rl_dist(tower->x, tower->y, g->levx, g->levy) &&
            tower->frequency == frequency )
        {
            return tower;
        }
    }
    return NULL;
}

int iuse::directional_antenna(player *p, item *it, bool t)
{
    // Find out if we have an active radio
    item radio = p->i_of_type("radio_on");
    if( radio.typeId() != "radio_on" )
    {
        g->add_msg( _("Must have an active radio to check for signal direction.") );
        return 0;
    }
    // Find the radio station its tuned to (if any)
    radio_tower *tower = find_radio_station( radio.frequency );
    if( tower == NULL )
    {
        g->add_msg( _("You can't find the direction if your radio isn't tuned.") );
        return 0;
    }
    // Report direction.
    direction angle = direction_from( g->levx, g->levy, tower->x, tower->y );
    g->add_msg( _("The signal seems strongest to the %s."), direction_name(angle).c_str());
    return it->type->charges_to_use();
}

int iuse::radio_on(player *p, item *it, bool t)
{
    if (t)
    { // Normal use
        std::string message = _("Radio: Kssssssssssssh.");
        radio_tower *selected_tower = find_radio_station( it->frequency );
        if( selected_tower != NULL )
        {
            if( selected_tower->type == MESSAGE_BROADCAST )
            {
                message = selected_tower->message;
            }
            else if (selected_tower->type == WEATHER_RADIO)
            {
                message = weather_forecast(g, *selected_tower);
            }

            int signal_strength = selected_tower->strength -
                rl_dist(selected_tower->x, selected_tower->y, g->levx, g->levy);

            for (int j = 0; j < message.length(); j++)
            {
                if (dice(10, 100) > dice(10, signal_strength * 3))
                {
                    if (!one_in(10))
                    {
                        message[j] = '#';
                    }
                    else
                    {
                        message[j] = char(rng('a', 'z'));
                    }
                }
            }

            std::vector<std::string> segments = foldstring(message, RADIO_PER_TURN);
            int index = g->turn % (segments.size());
            std::stringstream messtream;
            messtream << _("radio: ") << segments[index];
            message = messtream.str();
        }
        point pos = g->find_item(it);
        g->sound(pos.x, pos.y, 6, message.c_str());
    } else { // Activated
        int ch = 2;
        if (it->charges > 0) {
             ch = menu( true, _("Radio:"), _("Scan"), _("Turn off"), NULL );
        }

        switch (ch)
        {
        case 1:
        {
            int old_frequency = it->frequency;
            radio_tower *tower = NULL;
            radio_tower *lowest_tower = NULL;
            radio_tower *lowest_larger_tower = NULL;

            for (int k = 0; k < g->cur_om->radios.size(); k++)
            {
                tower = &g->cur_om->radios[k];

                if(tower->strength - rl_dist(tower->x, tower->y, g->levx, g->levy) > 0 &&
                    tower->frequency != old_frequency )
                {
                    if( tower->frequency > old_frequency &&
                        (lowest_larger_tower == NULL ||
                         tower->frequency < lowest_larger_tower->frequency) )
                    {
                        lowest_larger_tower = tower;
                    }
                    else if( lowest_tower == NULL ||
                             tower->frequency < lowest_tower->frequency )
                    {
                        lowest_tower = tower;
                    }
                }
            }
            if( lowest_larger_tower != NULL )
            {
                it->frequency = lowest_larger_tower->frequency;
            }
            else if( lowest_tower != NULL )
            {
                it->frequency = lowest_tower->frequency;
            }
        }
        break;
        case 2:
            g->add_msg_if_player(p,_("The radio dies."));
            it->make(itypes["radio"]);
            it->active = false;
            break;
        case 3: break;
        }
    }
    return it->type->charges_to_use();
}

int iuse::noise_emitter_off(player *p, item *it, bool t)
{
    if (it->charges == 0)
    {
        g->add_msg_if_player(p,_("It's dead."));
    }
    else
    {
        g->add_msg_if_player(p,_("You turn the noise emitter on."));
        it->make(itypes["noise_emitter_on"]);
        it->active = true;
    }
    return it->type->charges_to_use();
}

int iuse::airhorn(player *p, item *it, bool t)
{
    if (it->charges == 0)
    {
        g->add_msg_if_player(p,_("You depress the button but no sound comes out."));
    }
    else
    {
        g->add_msg_if_player(p,_("You honk your airhorn."));
        point pos = g->find_item(it);
        g->sound(pos.x, pos.y, 50, _("HOOOOONK!"));
    }
    return it->type->charges_to_use();
}

int iuse::horn_bicycle(player *p, item *it, bool t)
{
    point pos = g->find_item(it);
    g->sound(pos.x, pos.y, 15, _("honk."));
    g->add_msg_if_player(p,_("You honk the bicycle horn."));
    return it->type->charges_to_use();
}

int iuse::noise_emitter_on(player *p, item *it, bool t)
{
    if (t) // Normal use
    {
        point pos = g->find_item(it);
        //~ the sound of a noise emitter when turned on
        g->sound(pos.x, pos.y, 30, _("KXSHHHHRRCRKLKKK!"));
    }
    else // Turning it off
    {
        g->add_msg_if_player(p,_("The infernal racket dies as you turn off the noise emitter."));
        it->make(itypes["noise_emitter"]);
        it->active = false;
    }
    return it->type->charges_to_use();
}

static void roadmap_targets(player *p, item *it, bool t,
                            const std::string &target, int distance,
                            int reveal_distance)
{
    point place;
    point origin = g->om_location();
    std::vector<point> places = g->cur_om->find_all(tripoint(origin.x, origin.y, g->levz),
                                                    target, distance, false);

    for (std::vector<point>::iterator iter = places.begin(); iter != places.end(); ++iter) {
        place = *iter;
        if (place.x >= 0 && place.y >= 0) {
            if (reveal_distance == 0) {
                g->cur_om->seen(place.x,place.y,g->levz) = true;
            } else {
                for (int x = place.x - reveal_distance; x <= place.x + reveal_distance; x++) {
                    for (int y = place.y - reveal_distance; y <= place.y + reveal_distance; y++) {
                        g->cur_om->seen(x, y,g->levz) = true;
                    }
                }
            }
        }
    }
}

int iuse::roadmap(player *p, item *it, bool t)
{
 if (it->charges < 1) {
  g->add_msg_if_player(p, _("There isn't anything new on the map."));
  return 0;
 }
  // Show roads
 roadmap_targets(p, it, t, "hiway", 0, 0);
 roadmap_targets(p, it, t, "road", 0, 0);
 roadmap_targets(p, it, t, "bridge", 0, 0);

  // Show evac shelters
 roadmap_targets(p, it, t, "shelter", 0, 0);
  // Show hospital(s)
 roadmap_targets(p, it, t, "hospital", 0, 0);
  // Show schools
 roadmap_targets(p, it, t, "school", 0, 0);
  // Show police stations
 roadmap_targets(p, it, t, "police", 0, 0);
  // Show subway entrances
 roadmap_targets(p, it, t, "sub_station", 0, 0);
  // Show banks
 roadmap_targets(p, it, t, "bank", 0, 0);

 g->add_msg_if_player(p, _("You add roads and points of interest to your map."));

 return 1;
}

int iuse::survivormap(player *p, item *it, bool t)
{
 if (it->charges < 1) {
  g->add_msg_if_player(p, _("There isn't anything new on the map."));
  return 0;
 }
  // Show roads
 roadmap_targets(p, it, t, "hiway", 0, 0);
 roadmap_targets(p, it, t, "road", 0, 0);
 roadmap_targets(p, it, t, "bridge", 0, 0);

  // Show pharmacies
 roadmap_targets(p, it, t, "s_pharm", 0, 0);
  // Show gun stores
 roadmap_targets(p, it, t, "s_gun", 0, 0);
  // Show grocery stores
 roadmap_targets(p, it, t, "s_grocery", 0, 0);
  // Show military surplus stores
 roadmap_targets(p, it, t, "mil_surplus", 0, 0);
  // Show gas stations
 roadmap_targets(p, it, t, "s_gas", 0, 0);

 g->add_msg_if_player(p, _("You add roads and possible supply points to your map."));

 return 1;
}

int iuse::militarymap(player *p, item *it, bool t)
{
 if (it->charges < 1) {
  g->add_msg_if_player(p, _("There isn't anything new on the map."));
  return 0;
 }
  // Show roads
 roadmap_targets(p, it, t, "hiway", 0, 0);
 roadmap_targets(p, it, t, "road", 0, 0);
 roadmap_targets(p, it, t, "bridge", 0, 0);

  // Show FEMA camps
 roadmap_targets(p, it, t, "fema_entrance", 0, 0);
  // Show bunkers
 roadmap_targets(p, it, t, "bunker", 0, 0);
  // Show outposts
 roadmap_targets(p, it, t, "outpost", 0, 0);
  // Show nuclear silos
 roadmap_targets(p, it, t, "silo", 0, 0);
  // Show evac shelters
 roadmap_targets(p, it, t, "shelter", 0, 0);
  // Show police stations
 roadmap_targets(p, it, t, "police", 0, 0);

 g->add_msg_if_player(p, _("You add roads and facilities to your map."));

 return 1;
}

int iuse::restaurantmap(player *p, item *it, bool t)
{
 if (it->charges < 1) {
  g->add_msg_if_player(p, _("There isn't anything new on the map."));
  return 0;
 }
  // Show roads
 roadmap_targets(p, it, t, "hiway", 0, 0);
 roadmap_targets(p, it, t, "road", 0, 0);
 roadmap_targets(p, it, t, "bridge", 0, 0);

  // Show coffee shops
 roadmap_targets(p, it, t, "s_restaurant_coffee", 0, 0);
  // Show restaurants
 roadmap_targets(p, it, t, "s_restaurant", 0, 0);
  // Show bars
 roadmap_targets(p, it, t, "bar", 0, 0);
  // Show fast food joints
 roadmap_targets(p, it, t, "s_restaurant_fast", 0, 0);

 g->add_msg_if_player(p, _("You add roads and restaurants to your map."));

 return 1;
}

int iuse::touristmap(player *p, item *it, bool t)
{
 if (it->charges < 1) {
  g->add_msg_if_player(p, _("There isn't anything new on the map."));
  return 0;
 }
  // Show roads
 roadmap_targets(p, it, t, "hiway", 0, 0);
 roadmap_targets(p, it, t, "road", 0, 0);
 roadmap_targets(p, it, t, "bridge", 0, 0);

  // Show hotels
 roadmap_targets(p, it, t, "hotel_tower", 0, 0);
  // Show restaurants
 roadmap_targets(p, it, t, "s_restaurant", 0, 0);
  // Show cathedrals
 roadmap_targets(p, it, t, "cathedral", 0, 0);
  // Show fast food joints
 roadmap_targets(p, it, t, "s_restaurant_fast", 0, 0);
  // Show fast megastores
 roadmap_targets(p, it, t, "megastore", 0, 0);

 g->add_msg_if_player(p, _("You add roads and tourist attractions to your map."));

 return 1;
}

int iuse::picklock(player *p, item *it, bool t)
{
 int dirx, diry;
 if(!g->choose_adjacent(_("Use your pick lock where?"), dirx, diry)) {
  return 0;
 }
 if (dirx == p->posx && diry == p->posy) {
  g->add_msg_if_player(p, _("You pick your nose and your sinuses swing open."));
  return 0;
 }
 ter_id type = g->m.ter(dirx, diry);
 int npcdex = g->npc_at(dirx, diry);
 if (npcdex != -1) {
  g->add_msg_if_player(p, _("You can pick your friends, and you can\npick your nose, but you can't pick\nyour friend's nose"));
  return 0;
 }

 int pick_quality = 1;
 if( it->typeId() == "picklocks" ) {
     pick_quality = 5;
 }
 else if( it->typeId() == "crude_picklock" ) {
     pick_quality = 3;
 }

 std::string door_name;
 ter_id new_type;
 std::string open_message = _("With a satisfying click, the lock on the %s opens.");
 if (type == t_chaingate_l) {
   door_name = rm_prefix(_("<door_name>gate"));
   new_type = t_chaingate_c;
 } else if (type == t_door_locked || type == t_door_locked_alarm || type == t_door_locked_interior) {
   door_name = rm_prefix(_("<door_name>door"));
   new_type = t_door_c;
 } else if (type == t_door_bar_locked) {
   door_name = rm_prefix(_("<door_name>door"));
   new_type = t_door_bar_o;
   //Bar doors auto-open (and lock if closed again) so show a different message)
   open_message = _("The %s swings open...");
 } else if (type == t_door_c) {
   g->add_msg(_("That door isn't locked."));
   return 0;
 } else {
  g->add_msg(_("That cannot be picked."));
  return 0;
 }

 p->practice(g->turn, "mechanics", 1);
 p->moves -= (1000 - (pick_quality * 100)) - (p->dex_cur + p->skillLevel("mechanics")) * 5;
 int pick_roll = (dice(2, p->skillLevel("mechanics")) + dice(2, p->dex_cur) - it->damage / 2) * pick_quality;
 int door_roll = dice(4, 30);
 if (pick_roll >= door_roll) {
  p->practice(g->turn, "mechanics", 1);
  g->add_msg_if_player(p, open_message.c_str(), door_name.c_str());
  g->m.ter_set(dirx, diry, new_type);
 } else if (door_roll > (1.5 * pick_roll) && it->damage < 100) {
  it->damage++;

  std::string sStatus = rm_prefix(_("<door_status>damage"));
  if (it->damage >= 5) {
      sStatus = rm_prefix(_("<door_status>destroy"));
  }
  g->add_msg_if_player(p,"The lock stumps your efforts to pick it, and you %s your tool.", sStatus.c_str());
 } else {
  g->add_msg_if_player(p,_("The lock stumps your efforts to pick it."));
 }
 if ( type == t_door_locked_alarm && (door_roll + dice(1, 30)) > pick_roll &&
      it->damage < 100) {
  g->sound(p->posx, p->posy, 40, _("An alarm sounds!"));
  if (!g->event_queued(EVENT_WANTED)) {
   g->add_event(EVENT_WANTED, int(g->turn) + 300, 0, g->levx, g->levy);
  }
 }
 // Special handling, normally the item isn't used up, but it is if broken.
 if (it->damage >= 5) {
     return 1;
 }

 return it->type->charges_to_use();
}

int iuse::crowbar(player *p, item *it, bool t)
{
 int dirx, diry;
 if(!g->choose_adjacent(_("Pry where?"), dirx,diry)) {
     return 0;
 }

 if (dirx == p->posx && diry == p->posy) {
    g->add_msg_if_player(p, _("You attempt to pry open your wallet"));
    g->add_msg_if_player(p, _("but alas. You are just too miserly."));
    return 0;
  }
  ter_id type = g->m.ter(dirx, diry);
  const char *succ_action;
  const char *fail_action;
  ter_id new_type = t_null;
  bool noisy;
  int difficulty;

  if (type == t_door_c || type == t_door_locked || type == t_door_locked_alarm ||
      type == t_door_locked_interior) {
    succ_action = _("You pry open the door.");
    fail_action = _("You pry, but cannot pry open the door.");
    new_type = t_door_o;
    noisy = true;
    difficulty = 6;
  } else if (type == t_door_bar_locked) {
    succ_action = _("You pry open the door.");
    fail_action = _("You pry, but cannot pry open the door.");
    new_type = t_door_bar_o;
    noisy = false;
    difficulty = 10;
  } else if (type == t_manhole_cover) {
    succ_action = _("You lift the manhole cover.");
    fail_action = _("You pry, but cannot lift the manhole cover.");
    new_type = t_manhole;
    noisy = false;
    difficulty = 12;
  } else if (g->m.furn(dirx, diry) == f_crate_c) {
    succ_action = _("You pop open the crate.");
    fail_action = _("You pry, but cannot pop open the crate.");
    noisy = true;
    difficulty = 6;
  } else if (type == t_window_domestic || type == t_curtains) {
    succ_action = _("You pry open the window.");
    fail_action = _("You pry, but cannot pry open the window.");
    new_type = t_window_open;
    noisy = true;
    difficulty = 6;
  } else {
   int nails = 0, boards = 0;
   ter_id newter;
   switch (g->m.oldter(dirx, diry)) {
   case old_t_window_boarded:
    nails =  8;
    boards = 4;
    newter = t_window_empty;
    break;
   case old_t_door_boarded:
    nails = 12;
    boards = 4;
    newter = t_door_b;
    break;
   case old_t_fence_h:
    nails = 6;
    boards = 3;
    newter = t_fence_post;
    break;
   case old_t_fence_v:
    nails = 6;
    boards = 3;
    newter = t_fence_post;
    break;
   default:
    g->add_msg_if_player(p,_("There's nothing to pry there."));
    return 0;
   }
   if(p->skillLevel("carpentry") < 1) {
    p->practice(g->turn, "carpentry", 1);
   }
   p->moves -= 500;
   g->m.spawn_item(p->posx, p->posy, "nail", 0, nails);
   g->m.spawn_item(p->posx, p->posy, "2x4", boards);
   g->m.ter_set(dirx, diry, newter);
   return it->type->charges_to_use();
  }

  p->practice(g->turn, "mechanics", 1);
  p->moves -= (difficulty * 25) - ((p->str_cur + p->skillLevel("mechanics")) * 5);
  if (dice(4, difficulty) < dice(2, p->skillLevel("mechanics")) + dice(2, p->str_cur)) {
   p->practice(g->turn, "mechanics", 1);
   g->add_msg_if_player(p, succ_action);
   if (g->m.furn(dirx, diry) == f_crate_c) {
    g->m.furn_set(dirx, diry, f_crate_o);
   } else {
    g->m.ter_set(dirx, diry, new_type);
   }
   if (noisy) {
    g->sound(dirx, diry, 12, _("crunch!"));
   }
   if ( type == t_manhole_cover ) {
     g->m.spawn_item(dirx, diry, "manhole_cover");
   }
   if ( type == t_door_locked_alarm ) {
     g->u.add_memorial_log(_("Set off an alarm."));
    g->sound(p->posx, p->posy, 40, _("An alarm sounds!"));
    if (!g->event_queued(EVENT_WANTED)) {
     g->add_event(EVENT_WANTED, int(g->turn) + 300, 0, g->levx, g->levy);
    }
   }
  } else {
   if (type == t_window_domestic || type == t_curtains) {
    //chance of breaking the glass if pry attempt fails
    if (dice(4, difficulty) > dice(2, p->skillLevel("mechanics")) + dice(2, p->str_cur)) {
     g->add_msg_if_player(p,_("You break the glass."));
     g->sound(dirx, diry, 24, _("glass breaking!"));
     g->m.ter_set(dirx, diry, t_window_frame);
     g->m.spawn_item(dirx, diry, "sheet", 2);
     g->m.spawn_item(dirx, diry, "stick");
     g->m.spawn_item(dirx, diry, "string_36");
     return it->type->charges_to_use();
    }
   }
   g->add_msg_if_player(p, fail_action);
  }
  return it->type->charges_to_use();
}

int iuse::makemound(player *p, item *it, bool t)
{
 if (g->m.has_flag("DIGGABLE", p->posx, p->posy) && !g->m.has_flag("PLANT", p->posx, p->posy)) {
  g->add_msg_if_player(p,_("You churn up the earth here."));
  p->moves = -300;
  g->m.ter_set(p->posx, p->posy, t_dirtmound);
  return it->type->charges_to_use();
 } else {
  g->add_msg_if_player(p,_("You can't churn up this ground."));
  return 0;
 }
}

//TODO remove this?
int iuse::dig(player *p, item *it, bool t)
{
    g->add_msg_if_player(p,_("You can dig a pit via the construction menu--hit *"));
    return it->type->charges_to_use();
}

int iuse::siphon(player *p, item *it, bool t)
{
    int posx = 0;
    int posy = 0;
    if(!g->choose_adjacent(_("Siphon from where?"), posx, posy)) {
      return 0;
    }

    vehicle* veh = g->m.veh_at(posx, posy);
    if (veh == NULL) {
        g->add_msg_if_player(p,_("There's no vehicle there."));
        return 0;
    }
    if (veh->fuel_left("gasoline") == 0) {
        g->add_msg_if_player(p, _("That vehicle has no fuel to siphon."));
        return 0;
    }
    std::map<point, vehicle*> foundv;
    vehicle * fillv = NULL;
    for (int x = p->posx-1; x < p->posx+2; x++) {
      for (int y = p->posy-1; y < p->posy+2; y++) {
        fillv = g->m.veh_at(x, y);
        if ( fillv != NULL &&
          fillv != veh &&
          foundv.find( point(fillv->posx, fillv->posy) ) == foundv.end() &&
          fillv->fuel_capacity("gasoline") > 0 ) {
            foundv[point(fillv->posx, fillv->posy)] = fillv;
        }
      }
    }
    fillv=NULL;
    if ( ! foundv.empty() ) {
        uimenu fmenu;
        fmenu.text = _("Fill what?");
        fmenu.addentry("Nearby vehicle (%d)",foundv.size());
        fmenu.addentry("Container");
        fmenu.addentry("Nevermind");
        fmenu.query();
        if ( fmenu.ret == 0 ) {
            if ( foundv.size() > 1 ) {
                if(g->choose_adjacent(_("Fill which vehicle?"), posx, posy)) {
                    fillv = g->m.veh_at(posx, posy);
                } else {
                    return 0;
                }
            } else {
                fillv = foundv.begin()->second;

            }
        } else if ( fmenu.ret != 1 ) {
            return 0;
        }
    }
    if ( fillv != NULL ) {
        int want = fillv->fuel_capacity("gasoline")-fillv->fuel_left("gasoline");
        int got = veh->drain("gasoline", want);
        int amt=fillv->refill("gasoline",got);
        g->add_msg(_("Siphoned %d units of %s from the %s into the %s%s"), got,
           "gasoline", veh->name.c_str(), fillv->name.c_str(),
           (amt > 0 ? "." : ", draining the tank completely.") );
        p->moves -= 200;
    } else {
        if (p->siphon(g, veh, "gasoline")) {
            p->moves -= 200;
        }
    }
    return it->type->charges_to_use();
}

int iuse::chainsaw_off(player *p, item *it, bool t)
{
 p->moves -= 80;
 if (rng(0, 10) - it->damage > 5 && it->charges > 0) {
  g->sound(p->posx, p->posy, 20,
           _("With a roar, the chainsaw leaps to life!"));
  it->make(itypes["chainsaw_on"]);
  it->active = true;
 } else {
  g->add_msg_if_player(p,_("You yank the cord, but nothing happens."));
 }
 return it->type->charges_to_use();
}

int iuse::chainsaw_on(player *p, item *it, bool t)
{
 if (t) { // Effects while simply on
  if (one_in(15)) {
   g->sound(p->posx, p->posy, 12, _("Your chainsaw rumbles."));
  }
 } else { // Toggling
  g->add_msg_if_player(p,_("Your chainsaw dies."));
  it->make(itypes["chainsaw_off"]);
  it->active = false;
 }
 return it->type->charges_to_use();
}

int iuse::carver_off(player *p, item *it, bool t)
{
 p->moves -= 80;
 if (it->charges > 0) {
  g->sound(p->posx, p->posy, 20,
           _("The electric carver's serrated blades start buzzing!"));
  it->make(itypes["carver_on"]);
  it->active = true;
 } else {
  g->add_msg_if_player(p,_("You pull the trigger but nothing happens."));
 }
 return it->type->charges_to_use();
}

int iuse::carver_on(player *p, item *it, bool t)
{
 if (t) { // Effects while simply on
  if (one_in(10)) {
   g->sound(p->posx, p->posy, 8, _("Your electric carver buzzes."));
  }
 } else { // Toggling
  g->add_msg_if_player(p,_("Your electric carver dies."));
  it->make(itypes["carver_off"]);
  it->active = false;
 }
 return it->type->charges_to_use();
}

int iuse::shishkebab_off(player *p, item *it, bool t)
{
    int choice = menu(true, _("What's the plan?"), _("Bring the heat!"),
                      _("Cut 'em up!"), _("I'm good."), NULL);
    switch (choice) {
    case 1:
    {
        p->moves -= 10;
        if (rng(0, 10) - it->damage > 5 && it->charges > 0) {
            g->sound(p->posx, p->posy, 10,
                     _("Let's dance Zeds!"));
            it->make(itypes["shishkebab_on"]);
            it->active = true;
        } else {
            g->add_msg_if_player(p,_("Aw, dangit."));
        }
        return it->type->charges_to_use();
    }
    break;
    case 2:
    {
        return iuse::knife(p, it, t);
    }
    default:
        return 0;
    }
}

int iuse::shishkebab_on(player *p, item *it, bool t)
{
    if (t)    // Effects while simply on
    {
        if (one_in(25)) {
            g->sound(p->posx, p->posy, 10, _("Your shishkebab crackles!"));
        }

        if (one_in(75))
        {
            g->add_msg_if_player(p,_("Bummer man, wipeout!")),
              it->make(itypes["shishkebab_off"]),
              it->active = false;
        }
    }
    else if (it->charges == 0)
    {
        g->add_msg_if_player(p,_("Uncool, outta gas."));
        it->make(itypes["shishkebab_off"]);
        it->active = false;
    }
    else
    {
        int choice = menu(true, _("What's the plan?"), _("Chill out"),
                          _("Torch something!"), _("Keep groovin'"), NULL);
        switch (choice)
        {
        case 1:
        {
            g->add_msg_if_player(p,_("Peace out."));
            it->make(itypes["shishkebab_off"]);
            it->active = false;
        }
        break;
        case 2:
        {
            int dirx, diry;
            if (prep_firestarter_use(p, it, dirx, diry))
            {
                p->moves -= 5;
                resolve_firestarter_use(p, it, dirx, diry);
            }
        }
        default:
            return 0;
        }
    }
    return it->type->charges_to_use();
}

int iuse::firemachete_off(player *p, item *it, bool t)
{
    int choice = menu(true,
                      _("No. 9"), _("Turn on"), _("Use as a knife"), _("Cancel"), NULL);
    switch (choice)
    {
    case 1:
    {
        p->moves -= 10;
        if (rng(0, 10) - it->damage > 2 && it->charges > 0)
        {
            g->sound(p->posx, p->posy, 10, _("Your No. 9 glows!"));
            it->make(itypes["firemachete_on"]);
            it->active = true;
        } else {
            g->add_msg_if_player(p,_("Click."));
        }
    }
    break;
    case 2:
    {
        iuse::knife(p, it, t);
    }
    default:
        return 0;
    }
    return it->type->charges_to_use();
}

int iuse::firemachete_on(player *p, item *it, bool t)
{
    if (t)    // Effects while simply on
    {
        if (one_in(25))
            g->sound(p->posx, p->posy, 5, _("Your No. 9 hisses."));
        if (one_in(100))
        {
            g->add_msg_if_player(p,_("Your No. 9 cuts out!")),
              it->make(itypes["firemachete_off"]),
              it->active = false;
        }
    }
    else if (it->charges == 0)
    {
        g->add_msg_if_player(p,_("Out of ammo!"));
        it->make(itypes["firemachete_off"]);
        it->active = false;
    }
    else
    {
        int choice = menu(true, _("No. 9"), _("Turn off"), _("Light something"), _("Cancel"), NULL);
        switch (choice)
        {
        case 1:
        {
            g->add_msg_if_player(p,_("Your No. 9 goes dark."));
            it->make(itypes["firemachete_off"]);
            it->active = false;
        }
        break;
        case 2:
        {
            int dirx, diry;
            if (prep_firestarter_use(p, it, dirx, diry))
            {
                p->moves -= 5;
                resolve_firestarter_use(p, it, dirx, diry);
            }
        }
        default:
            return 0;
        }
    }
    return it->type->charges_to_use();
}

int iuse::broadfire_off(player *p, item *it, bool t)
{
    int choice = menu(true, _("What will thou do?"), _("Ready for battle!"),
                      _("Perform peasant work?"), _("Reconsider thy strategy"), NULL);
    switch (choice)
    {
    case 1:
    {
        p->moves -= 10;
        if (it->charges > 0)
        {
            g->sound(p->posx, p->posy, 10,
                     _("Charge!!"));
            it->make(itypes["broadfire_on"]);
            it->active = true;
        } else {
            g->add_msg_if_player(p,_("No strength to fight!"));
        }
    }
    break;
    case 2:
    {
        return iuse::knife(p, it, t);
    }
    }
    return it->type->charges_to_use();
}

int iuse::broadfire_on(player *p, item *it, bool t)
{
    if (t)    // Effects while simply on
    {
        if (one_in(35)) {
            g->add_msg_if_player(p,_("Your blade burns for combat!"));
        }
    }
    else if (it->charges == 0)
    {
        g->add_msg_if_player(p,_("Thy strength fades!"));
        it->make(itypes["broadfire_off"]);
        it->active = false;
    }
    else
    {
        int choice = menu(true, _("What will thou do?"), _("Retreat!"),
                          _("Burn and Pillage!"), _("Keep Fighting!"), NULL);
        switch (choice)
        {
        case 1:
        {
            g->add_msg_if_player(p,_("Run away!"));
            it->make(itypes["broadfire_off"]);
            it->active = false;
        }
        break;
        case 2:
        {
            int dirx, diry;
            if (prep_firestarter_use(p, it, dirx, diry))
            {
                p->moves -= 5;
                resolve_firestarter_use(p, it, dirx, diry);
            }
        }
        }
    }
    return it->type->charges_to_use();
}

int iuse::firekatana_off(player *p, item *it, bool t)
{
    int choice = menu(true, _("The Dark of Night."), _("Daybreak"),
                      _("The Moonlight's Edge"), _("Eternal Night"), NULL);
    switch (choice)
    {
    case 1:
    {
        p->moves -= 10;
        if (it->charges > 0)
        {
            g->sound(p->posx, p->posy, 10,
                     _("The Sun rises."));
            it->make(itypes["firekatana_on"]);
            it->active = true;
        }
        else {
            g->add_msg_if_player(p,_("Time stands still."));
        }
    }
    break;
    case 2:
    {
        return iuse::knife(p, it, t);
    }
    }
    return it->type->charges_to_use();
}

int iuse::firekatana_on(player *p, item *it, bool t)
{
    if (t)    // Effects while simply on
    {
        if (one_in(35)) {
            g->add_msg_if_player(p,_("The Sun shines brightly."));
        }
    }
    else if (it->charges == 0)
    {
        g->add_msg_if_player(p,_("The Light Fades."));
        it->make(itypes["firekatana_off"]);
        it->active = false;
    }
    else
    {
        int choice = menu(true, _("The Light of Day."), _("Nightfall"),
                          _("Blazing Heat"), _("Endless Day"), NULL);
        switch (choice)
        {
        case 1:
        {
            g->add_msg_if_player(p,_("The Sun sets."));
            it->make(itypes["firekatana_off"]);
            it->active = false;
        }
        break;
        case 2:
        {
            int dirx, diry;
            if (prep_firestarter_use(p, it, dirx, diry))
            {
                p->moves -= 5;
                resolve_firestarter_use(p, it, dirx, diry);
                return it->type->charges_to_use();
            }
        }
        }
    }
    return it->type->charges_to_use();
}

int iuse::zweifire_off(player *p, item *it, bool t)
{
    int choice = menu(true, _("Was willst du tun?"), _("Die Flamme entfachen."),
                      _("Als Messer verwenden."), _("Nichts tun."), NULL);
    switch (choice) {
    case 1:
    {
        p->moves -= 10;
        if (it->charges > 0)
        {
            g->sound(p->posx, p->posy, 10,
                     _("Die Klinge deines Schwertes brennt!"));
            it->make(itypes["zweifire_on"]);
            it->active = true;
        }
        else {
            g->add_msg_if_player(p,_("Dein Flammenschwert hat keinen Brennstoff mehr."));
        }
    }
    break;
    case 2:
    {
        return iuse::knife(p, it, t);
    }
    default:
        return 0;
    }
    return it->type->charges_to_use();
}

int iuse::zweifire_on(player *p, item *it, bool t)
{
    if (t)    // Effects while simply on
    {
        if (one_in(35)) {
            //~ (Flammenschwert) "The fire on your blade burns brightly!"
            g->add_msg_if_player(p,_("Das Feuer um deine Schwertklinge leuchtet hell!"));
        }
    }
    else if (it->charges == 0)
    {
        //~ (Flammenschwert) "Your Flammenscwhert (firesword) is out of fuel!"
        g->add_msg_if_player(p,_("Deinem Flammenschwert ist der Brennstoff ausgegangen!"));
        it->make(itypes["zweifire_off"]);
        it->active = false;
    }
    else
    {
        int choice = menu(true,
                          //~ (Flammenschwert) "What will you do?"
                          _("Was willst du tun?"),
                          //~ (Flammenschwert) "Extinguish the flame."
                          _("Die Flamme erloschen."),
                          //~ (Flammenschwert) "Start a fire."
                          _("Ein Feuer entfachen."),
                          //~ (Flammenschwert) "Do nothing."
                          _("Nichts tun."), NULL);
        switch (choice)
        {
        case 1:
        {
            //~ (Flammenschwert) "The flames on your sword die out."
            g->add_msg_if_player(p,_("Die Flamme deines Schwertes erlischt."));
            it->make(itypes["zweifire_off"]);
            it->active = false;
        }
        break;
        case 2:
        {
            int dirx, diry;
            if (prep_firestarter_use(p, it, dirx, diry))
            {
                p->moves -= 5;
                resolve_firestarter_use(p, it, dirx, diry);
                return it->type->charges_to_use();
            }
        }
        default:
            return 0;
        }
    }
    return it->type->charges_to_use();
}

int iuse::jackhammer(player *p, item *it, bool t)
{
 int dirx, diry;
 if(!g->choose_adjacent(_("Drill where?"),dirx,diry)) {
  return 0;
 }

 if (dirx == p->posx && diry == p->posy) {
  g->add_msg_if_player(p,_("My god! Let's talk it over OK?"));
  g->add_msg_if_player(p,_("Don't do anything rash.."));
  return 0;
 }
 if (g->m.is_destructable(dirx, diry) && g->m.has_flag("SUPPORTS_ROOF", dirx, diry) &&
     g->m.ter(dirx, diry) != t_tree) {
  g->m.destroy(g, dirx, diry, false);
  p->moves -= 500;
  //~ the sound of a jackhammer
  g->sound(dirx, diry, 45, _("TATATATATATATAT!"));
 } else if (g->m.move_cost(dirx, diry) == 2 && g->levz != -1 &&
            g->m.ter(dirx, diry) != t_dirt && g->m.ter(dirx, diry) != t_grass) {
  g->m.destroy(g, dirx, diry, false);
  p->moves -= 500;
  g->sound(dirx, diry, 45, _("TATATATATATATAT!"));
 } else {
  g->add_msg_if_player(p,_("You can't drill there."));
  return 0;
 }
 return it->type->charges_to_use();
}

int iuse::jacqueshammer(player *p, item *it, bool t)
{
 // translator comments for everything to reduce confusion
 int dirx, diry;
 g->draw();
 //~ (jacqueshammer) "Drill where?"
 mvprintw(0, 0, _("Percer dans quelle direction?"));
 get_direction(dirx, diry, input());
 if (dirx == -2) {
  //~ (jacqueshammer) "Invalid direction"
  g->add_msg_if_player(p,_("Direction invalide"));
  return 0;
 }
 if (dirx == 0 && diry == 0) {
  //~ (jacqueshammer) "My god! Let's talk it over, OK?"
  g->add_msg_if_player(p,_("Mon dieu! Nous allons en parler OK?"));
  //~ (jacqueshammer) "Don't do anything rash."
  g->add_msg_if_player(p,_("Ne pas faire eruption rien.."));
  return 0;
 }
 dirx += p->posx;
 diry += p->posy;
 if (g->m.is_destructable(dirx, diry) && g->m.has_flag("SUPPORTS_ROOF", dirx, diry) &&
     g->m.ter(dirx, diry) != t_tree) {
  g->m.destroy(g, dirx, diry, false);
  p->moves -= 500;
  //~ the sound of a "jacqueshammer"
  g->sound(dirx, diry, 45, _("OHOHOHOHOHOHOHOHO!"));
 } else if (g->m.move_cost(dirx, diry) == 2 && g->levz != -1 &&
            g->m.ter(dirx, diry) != t_dirt && g->m.ter(dirx, diry) != t_grass) {
  g->m.destroy(g, dirx, diry, false);
  p->moves -= 500;
  g->sound(dirx, diry, 45, _("OHOHOHOHOHOHOHOHO!"));
 } else {
  //~ (jacqueshammer) "You can't drill there."
  g->add_msg_if_player(p,_("Vous ne pouvez pas percer la-bas.."));
  return 0;
 }
 return it->type->charges_to_use();
}

int iuse::pickaxe(player *p, item *it, bool t)
{
  g->add_msg_if_player(p,_("Whoa buddy! You can't go cheating in items and"));
  g->add_msg_if_player(p,_("just expect them to work! Now put the pickaxe"));
  g->add_msg_if_player(p,_("down and go play the game."));
  return 0;
}
int iuse::set_trap(player *p, item *it, bool t)
{
 int dirx, diry;
 if(!g->choose_adjacent(_("Place trap where?"),dirx,diry)) {
  return 0;
 }

 if (dirx == p->posx && diry == p->posy) {
  g->add_msg_if_player(p,_("Yeah. Place the %s at your feet."), it->tname().c_str());
  g->add_msg_if_player(p,_("Real damn smart move."));
  return 0;
 }
 int posx = dirx;
 int posy = diry;
 if (g->m.move_cost(posx, posy) != 2) {
  g->add_msg_if_player(p,_("You can't place a %s there."), it->tname().c_str());
  return 0;
 }
  if (g->m.tr_at(posx, posy) != tr_null) {
  g->add_msg_if_player(p, _("You can't place a %s there. It contains a trap already."),
                       it->tname().c_str());
  return 0;
 }

 trap_id type = tr_null;
 ter_id ter;
 bool buried = false;
 bool set = false;
 std::stringstream message;
 int practice = 0;

if(it->type->id == "cot"){
  message << _("You unfold the cot and place it on the ground.");
  type = tr_cot;
  practice = 0;
 } else if(it->type->id == "rollmat"){
  message << _("You unroll the mat and lay it on the ground.");
  type = tr_rollmat;
  practice = 0;
 } else if(it->type->id == "fur_rollmat"){
  message << _("You unroll the fur mat and lay it on the ground.");
  type = tr_fur_rollmat;
  practice = 0;
 } else if(it->type->id == "brazier"){
  message << _("You place the brazier securely.");
  type = tr_brazier;
  practice = 0;
 } else if(it->type->id == "boobytrap"){
  message << _("You set the booby trap up and activate the grenade.");
  type = tr_boobytrap;
  practice = 4;
 } else if(it->type->id == "bubblewrap"){
  message << _("You set the bubble wrap on the ground, ready to be popped.");
  type = tr_bubblewrap;
  practice = 2;
 } else if(it->type->id == "beartrap"){
  buried = ((p->has_amount("shovel", 1) || p->has_amount("e_tool", 1)) &&
            g->m.has_flag("DIGGABLE", posx, posy) &&
            query_yn(_("Bury the beartrap?")));
  type = (buried ? tr_beartrap_buried : tr_beartrap);
  message << (buried ? _("You bury the beartrap.") : _("You set the beartrap.")) ;
  practice = (buried ? 7 : 4);
 } else if(it->type->id == "board_trap"){
  message << string_format("You set the board trap on the %s, nails facing up.",
                           g->m.tername(posx, posy).c_str());
  type = tr_nailboard;
  practice = 2;
 } else if(it->type->id == "caltrops"){
  message << string_format("You scatter the caltrops on the %s.",
                           g->m.tername(posx, posy).c_str());
  type = tr_caltrops;
  practice = 2;
  } else if(it->type->id == "funnel"){
  message << _("You place the funnel, waiting to collect rain.");
  type = tr_funnel;
  practice = 0;
  } else if(it->type->id == "makeshift_funnel"){
  message << _("You place the makeshift funnel, waiting to collect rain.");
  type = tr_makeshift_funnel;
  practice = 0;
 } else if(it->type->id == "tripwire"){
// Must have a connection between solid squares.
  if ((g->m.move_cost(posx    , posy - 1) != 2 &&
       g->m.move_cost(posx    , posy + 1) != 2   ) ||
      (g->m.move_cost(posx + 1, posy    ) != 2 &&
       g->m.move_cost(posx - 1, posy    ) != 2   ) ||
      (g->m.move_cost(posx - 1, posy - 1) != 2 &&
       g->m.move_cost(posx + 1, posy + 1) != 2   ) ||
      (g->m.move_cost(posx + 1, posy - 1) != 2 &&
       g->m.move_cost(posx - 1, posy + 1) != 2   )) {
   message << _("You string up the tripwire.");
   type= tr_tripwire;
   practice = 3;
  } else {
   g->add_msg_if_player(p,_("You must place the tripwire between two solid tiles."));
   return 0;
  }
 } else if(it->type->id == "crossbow_trap"){
  message << _("You set the crossbow trap.");
  type = tr_crossbow;
  practice = 4;
 } else if(it->type->id == "shotgun_trap"){
  message << _("You set the shotgun trap.");
  type = tr_shotgun_2;
  practice = 5;
 } else if(it->type->id == "blade_trap"){
  posx = (dirx - p->posx)*2 + p->posx; //math correction for blade trap
  posy = (diry - p->posy)*2 + p->posy;
  for (int i = -1; i <= 1; i++) {
   for (int j = -1; j <= 1; j++) {
    if (g->m.move_cost(posx + i, posy + j) != 2) {
     g->add_msg_if_player(p,_("That trap needs a 3x3 space to be clear, centered two tiles from you."));
     return 0;
    }
   }
  }
  message << _("You set the blade trap two squares away.");
  type = tr_engine;
  practice = 12;
 } else if(it->type->id == "light_snare_kit"){
  for(int i = -1; i <= 1; i++) {
    for(int j = -1; j <= 1; j++){
      ter = g->m.ter(posx+j, posy+i);
      if(ter == t_tree_young && !set) {
        message << _("You set the snare trap.");
        type = tr_light_snare;
        practice = 2;
        set = true;
      }
    }
  }
  if(!set) {
    g->add_msg_if_player(p, _("Invalid Placement."));
    return 0;
  }
 } else if(it->type->id == "heavy_snare_kit"){
  for(int i = -1; i <= 1; i++) {
    for(int j = -1; j <= 1; j++){
      ter = g->m.ter(posx+j, posy+i);
      if(ter == t_tree && !set) {
        message << _("You set the snare trap.");
        type = tr_heavy_snare;
        practice = 4;
        set = true;
      }
    }
  }
  if(!set) {
    g->add_msg_if_player(p, _("Invalid Placement."));
    return 0;
  }
 } else if(it->type->id == "landmine"){
  buried = ((p->has_amount("shovel", 1) || p->has_amount("e_tool", 1)) &&
            g->m.has_flag("DIGGABLE", posx, posy) &&
            query_yn(_("Bury the land mine?")));
  type = (buried ? tr_landmine_buried : tr_landmine);
  message << (buried ? _("You bury the land mine.") : _("You set the land mine."));
  practice = (buried ? 7 : 4);
 } else {
  g->add_msg_if_player(p,_("Tried to set a trap.  But got confused! %s"), it->tname().c_str());
 }

 if (buried) {
  if (!p->has_amount("shovel", 1) && !p->has_amount("e_tool", 1)) {
   g->add_msg_if_player(p,_("You need a shovel."));
   return 0;
  } else if (!g->m.has_flag("DIGGABLE", posx, posy)) {
   g->add_msg_if_player(p,_("You can't dig in that %s"), g->m.tername(posx, posy).c_str());
   return 0;
  }
 }

 g->add_msg_if_player(p,message.str().c_str());
 p->practice(g->turn, "traps", practice);
 g->m.add_trap(posx, posy, type);
 p->moves -= 100 + practice * 25;
 if (type == tr_engine) {
  for (int i = -1; i <= 1; i++) {
   for (int j = -1; j <= 1; j++) {
    if (i != 0 || j != 0)
     g->m.add_trap(posx + i, posy + j, tr_blade);
   }
  }
 }
 return 1;
}

int iuse::geiger(player *p, item *it, bool t)
{
    if (t) { // Every-turn use when it's on
        int rads = g->m.radiation(p->posx, p->posy);
        if (rads == 0) {
            return it->type->charges_to_use();
        }
        g->sound(p->posx, p->posy, 6, "");
        if (rads > 50) {
            g->add_msg(_("The geiger counter buzzes intensely."));
        } else if (rads > 35) {
            g->add_msg(_("The geiger counter clicks wildly."));
        } else if (rads > 25) {
            g->add_msg(_("The geiger counter clicks rapidly."));
        } else if (rads > 15) {
            g->add_msg(_("The geiger counter clicks steadily."));
        } else if (rads > 8) {
            g->add_msg(_("The geiger counter clicks slowly."));
        } else if (rads > 4) {
            g->add_msg(_("The geiger counter clicks intermittently."));
        } else {
            g->add_msg(_("The geiger counter clicks once."));
        }
        return it->type->charges_to_use();;
    }
    // Otherwise, we're activating the geiger counter
    it_tool *type = dynamic_cast<it_tool*>(it->type);
    bool is_on = (type->id == "geiger_on");
    if (is_on) {
        g->add_msg(_("The geiger counter's SCANNING LED flicks off."));
        it->make(itypes["geiger_off"]);
        it->active = false;
        return 0;
    }
    std::string toggle_text = is_on ? _("Turn continuous scan off") : _("Turn continuous scan on");
    int ch = menu(true, _("Geiger counter:"), _("Scan yourself"), _("Scan the ground"),
                  toggle_text.c_str(), _("Cancel"), NULL);
    switch (ch) {
    case 1: g->add_msg_if_player(p,_("Your radiation level: %d"), p->radiation); break;
    case 2: g->add_msg_if_player(p,_("The ground's radiation level: %d"),
                                 g->m.radiation(p->posx, p->posy)); break;
    case 3:
        g->add_msg_if_player(p,_("The geiger counter's scan LED flicks on."));
        it->make(itypes["geiger_on"]);
        it->active = true;
        break;
    case 4:
        return 0;
    }
    return it->type->charges_to_use();
}

int iuse::teleport(player *p, item *it, bool t)
{
    p->moves -= 100;
    g->teleport(p);
    return it->type->charges_to_use();
}

int iuse::can_goo(player *p, item *it, bool t)
{
 it->make(itypes["canister_empty"]);
 int tries = 0, goox, gooy;
 do {
  goox = p->posx + rng(-2, 2);
  gooy = p->posy + rng(-2, 2);
  tries++;
 } while (g->m.move_cost(goox, gooy) == 0 && tries < 10);
 if (tries == 10) {
  return 0;
 }
 int mondex = g->mon_at(goox, gooy);
 if (mondex != -1) {
  if (g->u_see(goox, gooy)) {
      g->add_msg(_("Black goo emerges from the canister and envelopes a %s!"),
                 g->zombie(mondex).name().c_str());
  }
  g->zombie(mondex).poly(GetMType("mon_blob"));
  g->zombie(mondex).speed -= rng(5, 25);
  g->zombie(mondex).hp = g->zombie(mondex).speed;
 } else {
  if (g->u_see(goox, gooy)) {
   g->add_msg(_("Living black goo emerges from the canister!"));
  }
  monster goo(GetMType("mon_blob"));
  goo.friendly = -1;
  goo.spawn(goox, gooy);
  g->add_zombie(goo);
 }
 tries = 0;
 while (!one_in(4) && tries < 10) {
  tries = 0;
  do {
   goox = p->posx + rng(-2, 2);
   gooy = p->posy + rng(-2, 2);
   tries++;
  } while (g->m.move_cost(goox, gooy) == 0 &&
           g->m.tr_at(goox, gooy) == tr_null && tries < 10);
  if (tries < 10) {
   if (g->u_see(goox, gooy)) {
    g->add_msg(_("A nearby splatter of goo forms into a goo pit."));
   }
   g->m.add_trap(goox, gooy, tr_goo);
  } else {
   return 0;
  }
 }
 return it->type->charges_to_use();
}


int iuse::pipebomb(player *p, item *it, bool t)
{
    if (!p->use_charges_if_avail("fire", 1)) {
        g->add_msg_if_player(p,_("You need a lighter!"));
        return 0;
    }
    g->add_msg_if_player(p,_("You light the fuse on the pipe bomb."));
    it->make(itypes["pipebomb_act"]);
    it->charges = 3;
    it->active = true;
    return it->type->charges_to_use();
}

int iuse::pipebomb_act(player *p, item *it, bool t)
{
 point pos = g->find_item(it);
 if (pos.x == -999 || pos.y == -999) {
  return 0;
 }
 if (t) { // Simple timer effects
  //~ the sound of a lit fuse
  g->sound(pos.x, pos.y, 0, _("ssss...")); // Vol 0 = only heard if you hold it
 } else { // The timer has run down
  if (one_in(10) && g->u_see(pos.x, pos.y)) {
   g->add_msg(_("The pipe bomb fizzles out."));
  } else {
   g->explosion(pos.x, pos.y, rng(6, 14), rng(0, 4), false);
  }
 }
 return 0;
}

int iuse::grenade(player *p, item *it, bool t)
{
    g->add_msg_if_player(p,_("You pull the pin on the grenade."));
    it->make(itypes["grenade_act"]);
    it->charges = 5;
    it->active = true;
    return it->type->charges_to_use();
}

int iuse::grenade_act(player *p, item *it, bool t)
{
    point pos = g->find_item(it);
    if (pos.x == -999 || pos.y == -999) {
        return 0;
    }
    if (t) { // Simple timer effects
        g->sound(pos.x, pos.y, 0, _("Tick.")); // Vol 0 = only heard if you hold it
    } else { // When that timer runs down...
        g->explosion(pos.x, pos.y, 12, 28, false);
    }
    return 0;
}

int iuse::granade(player *p, item *it, bool t)
{
    g->add_msg_if_player(p,_("You pull the pin on the Granade."));
    it->make(itypes["granade_act"]);
    it->charges = 5;
    it->active = true;
    return it->type->charges_to_use();
}

int iuse::granade_act(player *p, item *it, bool t)
{
    point pos = g->find_item(it);
    if (pos.x == -999 || pos.y == -999) {
        return 0;
    }
    if (t) { // Simple timer effects
        g->sound(pos.x, pos.y, 0, _("Merged!"));  // Vol 0 = only heard if you hold it
    } else {  // When that timer runs down...
        int effect_roll = rng(1,4);
        switch (effect_roll)
        {
            case 1:
                g->sound(pos.x, pos.y, 100, _("BUGFIXES!!"));
                g->draw_explosion(pos.x, pos.y, 10, c_ltcyan);
                for (int i = -10; i <= 10; i++) {
                    for (int j = -10; j <= 10; j++) {
                        const int zid = g->mon_at(pos.x + i, pos.y + j);
                        if (zid != -1 &&
                              (g->zombie(zid).type->in_species("INSECT") ||
                               g->zombie(zid).is_hallucination()) ) {
                            g->explode_mon(zid);
                        }
                    }
                }
                break;

            case 2:
                g->sound(pos.x, pos.y, 100, _("BUFFS!!"));
                g->draw_explosion(pos.x, pos.y, 10, c_green);
                for (int i = -10; i <= 10; i++) {
                    for (int j = -10; j <= 10; j++) {
                        const int mon_hit = g->mon_at(pos.x + i, pos.y + j);
                        if (mon_hit != -1) {
                            g->zombie(mon_hit).speed *= 1 + rng(0, 20) * .1;
                            g->zombie(mon_hit).hp *= 1 + rng(0, 20) * .1;
                        } else if (g->npc_at(pos.x + i, pos.y + j) != -1) {
                            int npc_hit = g->npc_at(pos.x + i, pos.y + j);
                            g->active_npc[npc_hit]->str_max += rng(0, g->active_npc[npc_hit]->str_max/2);
                            g->active_npc[npc_hit]->dex_max += rng(0, g->active_npc[npc_hit]->dex_max/2);
                            g->active_npc[npc_hit]->int_max += rng(0, g->active_npc[npc_hit]->int_max/2);
                            g->active_npc[npc_hit]->per_max += rng(0, g->active_npc[npc_hit]->per_max/2);
                        } else if (g->u.posx == pos.x + i && g->u.posy == pos.y + j) {
                            g->u.str_max += rng(0, g->u.str_max/2);
                            g->u.dex_max += rng(0, g->u.dex_max/2);
                            g->u.int_max += rng(0, g->u.int_max/2);
                            g->u.per_max += rng(0, g->u.per_max/2);
                            g->u.recalc_hp();
                            for (int part = 0; part < num_hp_parts; part++) {
                                g->u.hp_cur[part] *= 1 + rng(0, 20) * .1;
                                if (g->u.hp_cur[part] > g->u.hp_max[part]) {
                                    g->u.hp_cur[part] = g->u.hp_max[part];
                                }
                            }
                        }
                    }
                }
                break;

            case 3:
                g->sound(pos.x, pos.y, 100, _("NERFS!!"));
                g->draw_explosion(pos.x, pos.y, 10, c_red);
                for (int i = -10; i <= 10; i++) {
                    for (int j = -10; j <= 10; j++) {
                        const int mon_hit = g->mon_at(pos.x + i, pos.y + j);
                        if (mon_hit != -1) {
                            g->zombie(mon_hit).speed = rng(1, g->zombie(mon_hit).speed);
                            g->zombie(mon_hit).hp = rng(1, g->zombie(mon_hit).hp);
                        } else if (g->npc_at(pos.x + i, pos.y + j) != -1) {
                            int npc_hit = g->npc_at(pos.x + i, pos.y + j);
                            g->active_npc[npc_hit]->str_max -= rng(0, g->active_npc[npc_hit]->str_max/2);
                            g->active_npc[npc_hit]->dex_max -= rng(0, g->active_npc[npc_hit]->dex_max/2);
                            g->active_npc[npc_hit]->int_max -= rng(0, g->active_npc[npc_hit]->int_max/2);
                            g->active_npc[npc_hit]->per_max -= rng(0, g->active_npc[npc_hit]->per_max/2);
                        } else if (g->u.posx == pos.x + i && g->u.posy == pos.y + j) {
                            g->u.str_max -= rng(0, g->u.str_max/2);
                            g->u.dex_max -= rng(0, g->u.dex_max/2);
                            g->u.int_max -= rng(0, g->u.int_max/2);
                            g->u.per_max -= rng(0, g->u.per_max/2);
                            g->u.recalc_hp();
                            for (int part = 0; part < num_hp_parts; part++) {
                                if (g->u.hp_cur[part] > 0) {
                                    g->u.hp_cur[part] = rng(1, g->u.hp_cur[part]);
                                }
                            }
                        }
                    }
                }
                break;

            case 4:
                g->sound(pos.x, pos.y, 100, _("REVERTS!!"));
                g->draw_explosion(pos.x, pos.y, 10, c_pink);
                for (int i = -10; i <= 10; i++) {
                    for (int j = -10; j <= 10; j++) {
                        const int mon_hit = g->mon_at(pos.x + i, pos.y + j);
                        if (mon_hit != -1) {
                            g->zombie(mon_hit).speed = g->zombie(mon_hit).type->speed;
                            g->zombie(mon_hit).hp = g->zombie(mon_hit).type->hp;
                            for (int i = 0; i < g->zombie(mon_hit).effects.size(); i++) {
                                g->zombie(mon_hit).effects.erase(g->zombie(mon_hit).effects.begin() + i);
                                i--;
                            }
                        } else if (g->npc_at(pos.x + i, pos.y + j) != -1) {
                            int npc_hit = g->npc_at(pos.x + i, pos.y + j);
                            g->active_npc[npc_hit]->environmental_revert_effect();
                        } else if (g->u.posx == pos.x + i && g->u.posy == pos.y + j) {
                            g->u.environmental_revert_effect();
                        }
                    }
                }
                break;
        }
    }
    return it->type->charges_to_use();
}

int iuse::flashbang(player *p, item *it, bool t)
{
    g->add_msg_if_player(p,_("You pull the pin on the flashbang."));
    it->make(itypes["flashbang_act"]);
    it->charges = 5;
    it->active = true;
    return it->type->charges_to_use();
}

int iuse::flashbang_act(player *p, item *it, bool t)
{
    point pos = g->find_item(it);
    if (pos.x == -999 || pos.y == -999) {
        return 0;
    }
    if (t) { // Simple timer effects
        g->sound(pos.x, pos.y, 0, _("Tick.")); // Vol 0 = only heard if you hold it
    } else { // When that timer runs down...
        g->flashbang(pos.x, pos.y);
    }
    return it->type->charges_to_use();
}

int iuse::c4(player *p, item *it, bool t)
{
 int time = query_int(_("Set the timer to (0 to cancel)?"));
 if (time <= 0) {
  g->add_msg_if_player(p,_("Never mind."));
  return 0;
 }
 g->add_msg_if_player(p,_("You set the timer to %d."), time);
 it->make(itypes["c4armed"]);
 it->charges = time;
 it->active = true;
 return it->type->charges_to_use();
}

int iuse::c4armed(player *p, item *it, bool t)
{
 point pos = g->find_item(it);
 if (pos.x == -999 || pos.y == -999) {
  return 0;
 }
 if (t) { // Simple timer effects
  g->sound(pos.x, pos.y, 0, _("Tick.")); // Vol 0 = only heard if you hold it
 } else { // When that timer runs down...
  g->explosion(pos.x, pos.y, 40, 3, false);
 }
 return 0;
}

int iuse::EMPbomb(player *p, item *it, bool t)
{
 g->add_msg_if_player(p,_("You pull the pin on the EMP grenade."));
 it->make(itypes["EMPbomb_act"]);
 it->charges = 3;
 it->active = true;
 return it->type->charges_to_use();
}

int iuse::EMPbomb_act(player *p, item *it, bool t)
{
 point pos = g->find_item(it);
 if (pos.x == -999 || pos.y == -999) {
  return 0;
 }
 if (t) { // Simple timer effects
  g->sound(pos.x, pos.y, 0, _("Tick.")); // Vol 0 = only heard if you hold it
 } else { // When that timer runs down...
  g->draw_explosion(pos.x, pos.y, 4, c_ltblue);
  for (int x = pos.x - 4; x <= pos.x + 4; x++) {
   for (int y = pos.y - 4; y <= pos.y + 4; y++)
    g->emp_blast(x, y);
  }
 }
 return 0;
}

int iuse::scrambler(player *p, item *it, bool t)
{
    g->add_msg_if_player(p,_("You pull the pin on the scrambler grenade."));
    it->make(itypes["scrambler_act"]);
    it->charges = 3;
    it->active = true;
    return it->type->charges_to_use();
}

int iuse::scrambler_act(player *p, item *it, bool t)
{
 point pos = g->find_item(it);
 if (pos.x == -999 || pos.y == -999) {
  return 0;
 }
 if (t) { // Simple timer effects
  g->sound(pos.x, pos.y, 0, _("Tick.")); // Vol 0 = only heard if you hold it
 } else { // When that timer runs down...
  g->draw_explosion(pos.x, pos.y, 4, c_cyan);
  for (int x = pos.x - 4; x <= pos.x + 4; x++) {
   for (int y = pos.y - 4; y <= pos.y + 4; y++)
    g->scrambler_blast(x, y);
  }
 }
 return 0;
}

int iuse::gasbomb(player *p, item *it, bool t)
{
    g->add_msg_if_player(p,_("You pull the pin on the teargas canister."));
    it->make(itypes["gasbomb_act"]);
    it->charges = 20;
    it->active = true;
    return it->type->charges_to_use();
}

int iuse::gasbomb_act(player *p, item *it, bool t)
{
 point pos = g->find_item(it);
 if (pos.x == -999 || pos.y == -999) {
     return 0;
 }
 if (t) {
  if (it->charges > 15) {
   g->sound(pos.x, pos.y, 0, _("Tick.")); // Vol 0 = only heard if you hold it
  } else {
   int junk;
   for (int i = -2; i <= 2; i++) {
    for (int j = -2; j <= 2; j++) {
     if (g->m.sees(pos.x, pos.y, pos.x + i, pos.y + j, 3, junk) &&
         g->m.move_cost(pos.x + i, pos.y + j) > 0)
      g->m.add_field(g, pos.x + i, pos.y + j, fd_tear_gas, 3);
    }
   }
  }
 } else {
  it->make(itypes["canister_empty"]);
 }
 return 0;
}

int iuse::smokebomb(player *p, item *it, bool t)
{
    g->add_msg_if_player(p,_("You pull the pin on the smoke bomb."));
    it->make(itypes["smokebomb_act"]);
    it->charges = 20;
    it->active = true;
    return it->type->charges_to_use();
}

int iuse::smokebomb_act(player *p, item *it, bool t)
{
 point pos = g->find_item(it);
 if (pos.x == -999 || pos.y == -999) {
  return 0;
 }
 if (t) {
  if (it->charges > 17)
   g->sound(pos.x, pos.y, 0, _("Tick.")); // Vol 0 = only heard if you hold it
  else {
   int junk;
   for (int i = -2; i <= 2; i++) {
    for (int j = -2; j <= 2; j++) {
     if (g->m.sees(pos.x, pos.y, pos.x + i, pos.y + j, 3, junk) &&
         g->m.move_cost(pos.x + i, pos.y + j) > 0)
      g->m.add_field(g, pos.x + i, pos.y + j, fd_smoke, rng(1, 2) + rng(0, 1));
    }
   }
  }
 } else {
  it->make(itypes["canister_empty"]);
 }
 return 0;
}

int iuse::acidbomb(player *p, item *it, bool t)
{
 g->add_msg_if_player(p,_("You remove the divider, and the chemicals mix."));
 p->moves -= 150;
 it->make(itypes["acidbomb_act"]);
 it->charges = 1;
 it->bday = int(g->turn);
 it->active = true;
 return it->type->charges_to_use();
}

int iuse::acidbomb_act(player *p, item *it, bool t)
{
 if (!p->has_item(it)) {
  point pos = g->find_item(it);
  if (pos.x == -999)
   pos = point(p->posx, p->posy);
  it->charges = 0;
  for (int x = pos.x - 1; x <= pos.x + 1; x++) {
   for (int y = pos.y - 1; y <= pos.y + 1; y++)
    g->m.add_field(g, x, y, fd_acid, 3);
  }
 }
 return 0;
}

int iuse::arrow_flamable(player *p, item *it, bool t)
{
 if (!p->use_charges_if_avail("fire", 1)) {
  g->add_msg_if_player(p,_("You need a lighter!"));
  return 0;
 }
 g->add_msg_if_player(p,_("You light the arrow!."));
 p->moves -= 150;
 it->make(itypes["arrow_flamming"]);
 return it->type->charges_to_use();
}

int iuse::molotov(player *p, item *it, bool t)
{
 if (!p->use_charges_if_avail("fire", 1)) {
  g->add_msg_if_player(p,_("You need a lighter!"));
  return 0;
 }
 g->add_msg_if_player(p,_("You light the molotov cocktail."));
 p->moves -= 150;
 it->make(itypes["molotov_lit"]);
 it->bday = int(g->turn);
 it->active = true;
 return it->type->charges_to_use();
}

int iuse::molotov_lit(player *p, item *it, bool t)
{
    int age = int(g->turn) - it->bday;
    if (p->has_item(it)) {
        it->charges += 1;
        if (age >= 5) { // More than 5 turns old = chance of going out
            if (rng(1, 50) < age) {
                g->add_msg_if_player(p,_("Your lit molotov goes out."));
                it->make(itypes["molotov"]);
                it->active = false;
            }
        }
    } else {
        point pos = g->find_item(it);
        if (!t) {
            g->explosion(pos.x, pos.y, 8, 0, true);
        }
    }
    return 0;
}

int iuse::dynamite(player *p, item *it, bool t)
{
 if (!p->use_charges_if_avail("fire", 1)) {
  g->add_msg_if_player(p,_("You need a lighter!"));
  return 0;
 }
 g->add_msg_if_player(p,_("You light the dynamite."));
 it->make(itypes["dynamite_act"]);
 it->charges = 20;
 it->active = true;
 return it->type->charges_to_use();
}

int iuse::dynamite_act(player *p, item *it, bool t)
{
    point pos = g->find_item(it);
    if (pos.x == -999 || pos.y == -999) { return 0; }
    // Simple timer effects
    if (t) {
        g->sound(pos.x, pos.y, 0, _("ssss..."));
        // When that timer runs down...
    } else {
        g->explosion(pos.x, pos.y, 60, 0, false);
    }
    return 0;
}

int iuse::matchbomb(player *p, item *it, bool t) {
    if( !p->use_charges_if_avail("fire", 1) ) {
        it->charges++;
        g->add_msg_if_player(p,_("You need a lighter!"));
        return 0;
    }
    g->add_msg_if_player(p,_("You light the match head bomb."));
    it->make( itypes["matchbomb_act"] );
    it->charges = 3;
    it->active = true;
    return it->type->charges_to_use();
}

int iuse::matchbomb_act(player *p, item *it, bool t) {
    point pos = g->find_item(it);
    if (pos.x == -999 || pos.y == -999) { return 0; }
    // Simple timer effects
    if (t) { g->sound(pos.x, pos.y, 0, _("ssss..."));
     // When that timer runs down...
    } else { g->explosion(pos.x, pos.y, 24, 0, false); }
    return 0;
}

int iuse::firecracker_pack(player *p, item *it, bool t)
{
 if (!p->has_charges("fire", 1)) {
  g->add_msg_if_player(p,_("You need a lighter!"));
  return 0;
 }
 WINDOW* w = newwin(5, 41, (TERMY-5)/2, (TERMX-41)/2);
 wborder(w, LINE_XOXO, LINE_XOXO, LINE_OXOX, LINE_OXOX,
              LINE_OXXO, LINE_OOXX, LINE_XXOO, LINE_XOOX );
 int mid_x = getmaxx(w) / 2;
 int tmpx = 5;
 mvwprintz(w, 1, 2, c_white,  _("How many do you want to light? (1-%d)"), it->charges);
 mvwprintz(w, 2, mid_x, c_white, "1");
 tmpx += shortcut_print(w, 3, tmpx, c_white, c_ltred, _("<I>ncrease"))+1;
 tmpx += shortcut_print(w, 3, tmpx, c_white, c_ltred, _("<D>ecrease"))+1;
 tmpx += shortcut_print(w, 3, tmpx, c_white, c_ltred, _("<A>ccept"))+1;
 tmpx += shortcut_print(w, 3, tmpx, c_white, c_ltred, _("<C>ancel"))+1;
 wrefresh(w);
 bool close = false;
 int charges = 1;
 char ch = getch();
 while(!close) {
  if(ch == 'I') {
   charges++;
   if(charges > it->charges) {
    charges = it->charges;
   }
   mvwprintz(w, 2, mid_x, c_white, "%d", charges);
   wrefresh(w);
  } else if(ch == 'D') {
   charges--;
   if(charges < 1) {
    charges = 1;
   }
   mvwprintz(w, 2, mid_x, c_white, "%d ", charges); //Trailing space clears the second digit when decreasing from 10 to 9
   wrefresh(w);
  } else if(ch == 'A') {
   p->use_charges("fire", 1);
   if(charges == it->charges) {
    g->add_msg_if_player(p,_("You light the pack of firecrackers."));
    it->make(itypes["firecracker_pack_act"]);
    it->charges = charges;
    it->bday = g->turn;
    it->active = true;
    return 0; // don't use any charges at all. it has became a new item
   } else {
    if(charges == 1) {
     g->add_msg_if_player(p,_("You light one firecracker."));
     item new_it = item(itypes["firecracker_act"], int(g->turn));
     new_it.charges = 2;
     new_it.active = true;
     p->i_add(new_it, g);
    } else {
     g->add_msg_if_player(p,_("You light a string of %d firecrackers."), charges);
     item new_it = item(itypes["firecracker_pack_act"], int(g->turn));
     new_it.charges = charges;
     new_it.active = true;
     p->i_add(new_it, g);
    }
    if(it->charges == 1) {
     it->make(itypes["firecracker"]);
    }
   }
   close = true;
  } else if(ch == 'C') {
   return 0; // don't use any charges at all
  }
  if(!close) {
   ch = getch();
  }
 }
 return charges;
}

int iuse::firecracker_pack_act(player *p, item *it, bool t)
{
 point pos = g->find_item(it);
 int current_turn = g->turn;
 int timer = current_turn - it->bday;
 if(timer < 2) {
  g->sound(pos.x, pos.y, 0, _("ssss..."));
  it->damage += 1;
 } else if(it->charges > 0) {
  int ex = rng(3,5);
  int i = 0;
  if(ex > it->charges) {
    ex = it->charges;
  }
  for(i = 0; i < ex; i++) {
   g->sound(pos.x, pos.y, 20, _("Bang!"));
  }
  it->charges -= ex;
 }
 return 0;
}

int iuse::firecracker(player *p, item *it, bool t)
{
 if (!p->use_charges_if_avail("fire", 1))
 {
  g->add_msg_if_player(p,_("You need a lighter!"));
  return 0;
 }
 g->add_msg_if_player(p,_("You light the firecracker."));
 it->make(itypes["firecracker_act"]);
 it->charges = 2;
 it->active = true;
 return it->type->charges_to_use();
}

int iuse::firecracker_act(player *p, item *it, bool t)
{
 point pos = g->find_item(it);
 if (pos.x == -999 || pos.y == -999) {
  return 0;
 }
 if (t) {// Simple timer effects
  g->sound(pos.x, pos.y, 0, _("ssss..."));
 } else {  // When that timer runs down...
  g->sound(pos.x, pos.y, 20, _("Bang!"));
 }
 return 0;
}

int iuse::mininuke(player *p, item *it, bool t)
{
 int time = query_int(_("Set the timer to (0 to cancel)?"));
 if (time <= 0) {
  g->add_msg_if_player(p,"Never mind.");
  return 0;
 }
 g->add_msg_if_player(p,_("You set the timer to %d."), time);
 if(!p->is_npc()) {
   p->add_memorial_log(_("Activated a mininuke."));
 }
 it->make(itypes["mininuke_act"]);
 it->charges = time;
 it->active = true;
 return it->type->charges_to_use();
}

int iuse::mininuke_act(player *p, item *it, bool t)
{
 point pos = g->find_item(it);
 if (pos.x == -999 || pos.y == -999) {
  return 0;
 }
 if (t) { // Simple timer effects
  g->sound(pos.x, pos.y, 2, _("Tick."));
 } else { // When that timer runs down...
  g->explosion(pos.x, pos.y, 200, 0, false);
  int junk;
  for (int i = -4; i <= 4; i++) {
   for (int j = -4; j <= 4; j++) {
    if (g->m.sees(pos.x, pos.y, pos.x + i, pos.y + j, 3, junk) &&
        g->m.move_cost(pos.x + i, pos.y + j) > 0)
     g->m.add_field(g, pos.x + i, pos.y + j, fd_nuke_gas, 3);
   }
  }
 }
 return 0;
}

int iuse::pheromone(player *p, item *it, bool t)
{
 point pos(p->posx, p->posy);

 if (pos.x == -999 || pos.y == -999) {
  return 0;
 }

 g->add_msg_player_or_npc( p, _("You squeeze the pheremone ball.."),
                           _("<npcname> squeezes the pheremone ball...") );

 p->moves -= 15;

 int converts = 0;
 for (int x = pos.x - 4; x <= pos.x + 4; x++) {
  for (int y = pos.y - 4; y <= pos.y + 4; y++) {
   int mondex = g->mon_at(x, y);
   if (mondex != -1 && g->zombie(mondex).symbol() == 'Z' &&
       g->zombie(mondex).friendly == 0 && rng(0, 500) > g->zombie(mondex).hp) {
    converts++;
    g->zombie(mondex).make_friendly();
   }
  }
 }

 if (g->u_see(p)) {
  if (converts == 0) {
   g->add_msg(_("...but nothing happens."));
  } else if (converts == 1) {
   g->add_msg(_("...and a nearby zombie turns friendly!"));
  } else{
   g->add_msg(_("...and several nearby zombies turn friendly!"));
  }
 }
 return it->type->charges_to_use();
}


int iuse::portal(player *p, item *it, bool t)
{
 g->m.add_trap(p->posx + rng(-2, 2), p->posy + rng(-2, 2), tr_portal);
 return it->type->charges_to_use();
}

int iuse::manhack(player *p, item *it, bool t)
{
 std::vector<point> valid; // Valid spawn locations
 for (int x = p->posx - 1; x <= p->posx + 1; x++) {
  for (int y = p->posy - 1; y <= p->posy + 1; y++) {
   if (g->is_empty(x, y)) {
    valid.push_back(point(x, y));
   }
  }
 }
 if (valid.size() == 0) { // No valid points!
  g->add_msg_if_player(p,_("There is no adjacent square to release the manhack in!"));
  return 0;
 }
 int index = rng(0, valid.size() - 1);
 p->moves -= 60;
 monster m_manhack(GetMType("mon_manhack"), valid[index].x, valid[index].y);
 if (rng(0, p->int_cur / 2) + p->skillLevel("electronics") / 2 +
     p->skillLevel("computer") < rng(0, 4)) {
  g->add_msg_if_player(p,_("You misprogram the manhack; it's hostile!"));
 } else {
   g->add_msg_if_player(p,_("The manhack flies from your hand and surveys the area!"));
   m_manhack.friendly = -1;
 }
 g->add_zombie(m_manhack);
 return 1;
}

int iuse::turret(player *p, item *it, bool t)
{
 int dirx, diry;
 if(!g->choose_adjacent(_("Place the turret where?"), dirx, diry)) {
  return 0;
 }
 if (!g->is_empty(dirx, diry)) {
  g->add_msg_if_player(p,_("You cannot place a turret there."));
  return 0;
 }

 p->moves -= 100;
 monster mturret(GetMType("mon_turret"), dirx, diry);
 if (rng(0, p->int_cur / 2) + p->skillLevel("electronics") / 2 +
     p->skillLevel("computer") < rng(0, 6)) {
  g->add_msg_if_player(p,_("You misprogram the turret; it's hostile!"));
 } else {
  mturret.friendly = -1;
 }
 g->add_zombie(mturret);
 return 1;
}

int iuse::UPS_off(player *p, item *it, bool t)
{
 if (it->charges == 0) {
  g->add_msg_if_player(p,_("The power supply's batteries are dead."));
  return 0;
 } else {
  g->add_msg_if_player(p,_("You turn the power supply on."));
  if (p->is_wearing("goggles_nv"))
   g->add_msg_if_player(p,_("Your light amp goggles power on."));
  if (p->is_wearing("optical_cloak"))
   g->add_msg_if_player(p,_("Your optical cloak flickers as it becomes transparent."));
  if (p->worn.size() && p->worn[0].type->is_power_armor())
    g->add_msg_if_player(p, _("Your power armor engages."));
  it->make(itypes["UPS_on"]);
  it->active = true;
 }
 return it->type->charges_to_use();
}

int iuse::UPS_on(player *p, item *it, bool t)
{
 if (t) { // Normal use
   if (p->worn.size() && p->worn[0].type->is_power_armor() &&
       !p->has_active_bionic("bio_power_armor_interface") &&
       !p->has_active_bionic("bio_power_armor_interface_mkII") &&
       !p->has_active_item("adv_UPS_on")) { // Use better power sources first
       it->charges -= 4;

       if (it->charges < 0) {
           it->charges = 0;
       }
   }
 } else { // Turning it off
  g->add_msg_if_player(p,_("The UPS powers off with a soft hum."));
  if (p->worn.size() && p->worn[0].type->is_power_armor())
    g->add_msg_if_player(p, _("Your power armor disengages."));
  if (p->is_wearing("optical_cloak"))
   g->add_msg_if_player(p,_("Your optical cloak flickers for a moment as it becomes opaque."));
  it->make(itypes["UPS_off"]);
  it->active = false;
  return 0;
 }
 return it->type->charges_to_use();
}

int iuse::adv_UPS_off(player *p, item *it, bool t)
{
 if (it->charges == 0) {
  g->add_msg_if_player(p,_("The power supply has depleted the plutonium."));
 } else {
  g->add_msg_if_player(p,_("You turn the power supply on."));
  if (p->is_wearing("goggles_nv")) {
   g->add_msg_if_player(p,_("Your light amp goggles power on."));
  }
  if (p->is_wearing("optical_cloak")) {
   g->add_msg_if_player(p,_("Your optical cloak becomes transparent."));
  }
  if (p->worn.size() && p->worn[0].type->is_power_armor()) {
    g->add_msg_if_player(p, _("Your power armor engages."));
  }
  it->make(itypes["adv_UPS_on"]);
  it->active = true;
 }
 return it->type->charges_to_use();
}

int iuse::adv_UPS_on(player *p, item *it, bool t)
{
 if (t) { // Normal use
   if (p->worn.size() && p->worn[0].type->is_power_armor() &&
       !p->has_active_bionic("bio_power_armor_interface") &&
       !p->has_active_bionic("bio_power_armor_interface_mkII")) {
     it->charges -= 2; // Use better power sources first

     if (it->charges < 0) {
       it->charges = 0;
     }
   }
 } else { // Turning it off
  g->add_msg_if_player(p,_("The advanced UPS powers off with a soft hum."));
  if (p->worn.size() && p->worn[0].type->is_power_armor())
    g->add_msg_if_player(p, _("Your power armor disengages."));
  if (p->is_wearing("optical_cloak"))
   g->add_msg_if_player(p,_("Your optical cloak becomes opaque."));
  it->make(itypes["adv_UPS_off"]);
  it->active = false;
 }
 return it->type->charges_to_use();
}

int iuse::tazer(player *p, item *it, bool t)
{
 int dirx, diry;
 if(!g->choose_adjacent(_("Shock where?"),dirx,diry)){
  return 0;
 }

 if (dirx == p->posx && diry == p->posy) {
  g->add_msg_if_player(p,_("Umm. No."));
  return 0;
 }
 int mondex = g->mon_at(dirx, diry);
 int npcdex = g->npc_at(dirx, diry);
 if (mondex == -1 && npcdex == -1) {
  g->add_msg_if_player(p,_("Electricity crackles in the air."));
  return it->type->charges_to_use();
 }

 int numdice = 3 + (p->dex_cur / 2.5) + p->skillLevel("melee") * 2;
 p->moves -= 100;

 if (mondex != -1) {
  monster *z = &(g->zombie(mondex));
  switch (z->type->size) {
   case MS_TINY:  numdice -= 2; break;
   case MS_SMALL: numdice -= 1; break;
   case MS_LARGE: numdice += 2; break;
   case MS_HUGE:  numdice += 4; break;
  }
  int mondice = z->dodge();
  if (dice(numdice, 10) < dice(mondice, 10)) { // A miss!
   g->add_msg_if_player(p,_("You attempt to shock the %s, but miss."), z->name().c_str());
   return it->type->charges_to_use();
  }
  g->add_msg_if_player(p,_("You shock the %s!"), z->name().c_str());
  int shock = rng(5, 25);
  z->moves -= shock * 100;
  if (z->hurt(shock))
   g->kill_mon(mondex, (p == &(g->u)));
  return it->type->charges_to_use();
 }

 if (npcdex != -1) {
  npc *foe = g->active_npc[npcdex];
  if (foe->attitude != NPCATT_FLEE)
   foe->attitude = NPCATT_KILL;
  if (foe->str_max >= 17)
    numdice++; // Minor bonus against huge people
  else if (foe->str_max <= 5)
   numdice--; // Minor penalty against tiny people
  if (dice(numdice, 10) <= dice(foe->dodge(g), 6)) {
   g->add_msg_if_player(p,_("You attempt to shock %s, but miss."), foe->name.c_str());
   return it->type->charges_to_use();
  }
  g->add_msg_if_player(p,_("You shock %s!"), foe->name.c_str());
  int shock = rng(5, 20);
  foe->moves -= shock * 100;
  foe->hurtall(shock);
  if (foe->hp_cur[hp_head]  <= 0 || foe->hp_cur[hp_torso] <= 0) {
   foe->die(g, true);
   g->active_npc.erase(g->active_npc.begin() + npcdex);
  }
 }
 return it->type->charges_to_use();
}

int iuse::tazer2(player *p, item *it, bool t)
{
    if (it->charges >= 100) {

        int dirx, diry;

        if(!g->choose_adjacent(_("Shock"), dirx, diry)) {
            return 0;
        }

        if (dirx == p->posx && diry == p->posy) {
            g->add_msg_if_player(p, _("Umm. No."));
            return 0;
        }

        int mondex = g->mon_at(dirx, diry);
        int npcdex = g->npc_at(dirx, diry);

        if (mondex == -1 && npcdex == -1) {
            g->add_msg_if_player(p, _("Electricity crackles in the air."));
            return 100;
        }

        int numdice = 3 + (p->dex_cur / 2.5) + p->skillLevel("melee") * 2;
        p->moves -= 100;

        if (mondex != -1) {
            monster *z = &(g->zombie(mondex));

            switch (z->type->size) {
                case MS_TINY:
                    numdice -= 2;
                    break;

                case MS_SMALL:
                    numdice -= 1;
                    break;

                case MS_LARGE:
                    numdice += 2;
                    break;

                case MS_HUGE:
                    numdice += 4;
                    break;
            }

            int mondice = z->dodge();

            if (dice(numdice, 10) < dice(mondice, 10)) { // A miss!
                g->add_msg_if_player(p, _("You attempt to shock the %s, but miss."),
                                     z->name().c_str());
                return 100;
            }

            g->add_msg_if_player(p, _("You shock the %s!"), z->name().c_str());
            int shock = rng(5, 25);
            z->moves -= shock * 100;

            if (z->hurt(shock)) {
                g->kill_mon(mondex, (p == &(g->u)));
            }

            return 100;
        }

        if (npcdex != -1) {
            npc *foe = g->active_npc[npcdex];

            if (foe->attitude != NPCATT_FLEE) {
                foe->attitude = NPCATT_KILL;
            }

            if (foe->str_max >= 17) {
                numdice++;    // Minor bonus against huge people
            } else
                if (foe->str_max <= 5) {
                    numdice--;    // Minor penalty against tiny people
                }

            if (dice(numdice, 10) <= dice(foe->dodge(g), 6)) {
                g->add_msg_if_player(p, _("You attempt to shock %s, but miss."), foe->name.c_str());
                return it->charges -= 100;
            }

            g->add_msg_if_player(p, _("You shock %s!"), foe->name.c_str());
            int shock = rng(5, 20);
            foe->moves -= shock * 100;
            foe->hurtall(shock);

            if (foe->hp_cur[hp_head]  <= 0 || foe->hp_cur[hp_torso] <= 0) {
                foe->die(g, true);
                g->active_npc.erase(g->active_npc.begin() + npcdex);
            }
        }

        return 100;
    } else {
        g->add_msg_if_player(p, _("Insufficient power"));
    }

    return 0;
}

int iuse::shocktonfa_off(player *p, item *it, bool t)
{
    int choice = menu(true, _("tactical tonfa"), _("Zap something"),
                      _("Turn on light"), _("Cancel"), NULL);

    switch (choice) {
        case 1: {
            return iuse::tazer2(p, it, t);
        }
        break;

        case 2: {
            if (it->charges == 0) {
                g->add_msg_if_player(p, _("The batteries are dead."));
                return 0;
            } else {
                g->add_msg_if_player(p, _("You turn the light on."));
                it->make(itypes["shocktonfa_on"]);
                it->active = true;
                return it->type->charges_to_use();
            }
        }
    }
    return 0;
}

int iuse::shocktonfa_on(player *p, item *it, bool t)
{
    if (t) {  // Effects while simply on

    } else
        if (it->charges == 0) {
            g->add_msg_if_player(p, _("Your tactical tonfa is out of power"));
            it->make(itypes["shocktonfa_off"]);
            it->active = false;
        } else {
            int choice = menu(true, _("tactical tonfa"), _("Zap something"),
                              _("Turn off light"), _("cancel"), NULL);

            switch (choice) {
                case 1: {
                    return iuse::tazer2(p, it, t);
                }
                break;

                case 2: {
                    g->add_msg_if_player(p, _("You turn off the light"));
                    it->make(itypes["shocktonfa_off"]);
                    it->active = false;
                }
            }
        }
    return 0;
}

int iuse::mp3(player *p, item *it, bool t)
{
 if (it->charges == 0)
  g->add_msg_if_player(p,_("The mp3 player's batteries are dead."));
 else if (p->has_active_item("mp3_on"))
  g->add_msg_if_player(p,_("You are already listening to an mp3 player!"));
 else {
  g->add_msg_if_player(p,_("You put in the earbuds and start listening to music."));
  it->make(itypes["mp3_on"]);
  it->active = true;
 }
 return it->type->charges_to_use();
}

int iuse::mp3_on(player *p, item *it, bool t)
{
 if (t) { // Normal use
  if (!p->has_item(it) || p->has_disease("deaf") ) {
   return it->type->charges_to_use(); // We're not carrying it, or we're deaf.
  }
  p->add_morale(MORALE_MUSIC, 1, 50);

  if (int(g->turn) % 10 == 0) { // Every 10 turns, describe the music
   std::string sound = "";
   if (one_in(50))
     sound = _("some bass-heavy post-glam speed polka");
   switch (rng(1, 10)) {
    case 1: sound = _("a sweet guitar solo!"); p->stim++; break;
    case 2: sound = _("a funky bassline."); break;
    case 3: sound = _("some amazing vocals."); break;
    case 4: sound = _("some pumping bass."); break;
    case 5: sound = _("dramatic classical music.");
        if (p->int_cur >= 10) {
            p->add_morale(MORALE_MUSIC, 1, 100); break;
        }
   }
   if (sound.length() > 0) {
       g->add_msg_if_player(p,_("You listen to %s"), sound.c_str());
   }
  }
 } else { // Turning it off
  g->add_msg_if_player(p,_("The mp3 player turns off."));
  it->make(itypes["mp3"]);
  it->active = false;
 }
 return it->type->charges_to_use();
}

int iuse::portable_game(player *p, item *it, bool t)
{
    if(p->has_trait("ILLITERATE")) {
        g->add_msg(_("You're illiterate!"));
        return 0;
    } else if(it->charges == 0) {
        g->add_msg_if_player(p, _("The %s's batteries are dead."), it->name.c_str());
        return 0;
    } else {
        std::string loaded_software = "robot_finds_kitten";

        uimenu as_m;
        as_m.text = _("What do you want to play?");
        as_m.entries.push_back(uimenu_entry(1, true, '1',_("Robot finds Kitten") ));
        as_m.entries.push_back(uimenu_entry(2, true, '2', _("S N A K E") ));
        as_m.entries.push_back(uimenu_entry(3, true, '3', _("Sokoban") ));
        as_m.query();

        switch (as_m.ret) {
            case 1:
                loaded_software = "robot_finds_kitten";
                break;
            case 2:
                loaded_software = "snake_game";
                break;
            case 3:
                loaded_software = "sokoban_game";
                break;
        }

        //Play in 15-minute chunks
        int time = 15000;

        g->add_msg_if_player(p, _("You play on your %s for a while."), it->name.c_str());
        p->assign_activity(g, ACT_GAME, time, -1, it->invlet, "gaming");
        p->moves = 0;

        std::map<std::string, std::string> game_data;
        game_data.clear();
        int game_score = 0;

        play_videogame(loaded_software, game_data, game_score);

        if ( game_data.find("end_message") != game_data.end() ) {
            g->add_msg_if_player(p, "%s", game_data["end_message"].c_str() );
        }

        if ( game_score != 0 ) {
            if ( game_data.find("moraletype") != game_data.end() ) {
                std::string moraletype = game_data.find("moraletype")->second;
                if(moraletype == "MORALE_GAME_FOUND_KITTEN") {
                    p->add_morale(MORALE_GAME_FOUND_KITTEN, game_score, 110);
                } /*else if ( ...*/
            } else {
                p->add_morale(MORALE_GAME, game_score, 110);
            }
        }

    }
    return it->type->charges_to_use();
}

int iuse::vortex(player *p, item *it, bool t)
{
 std::vector<point> spawn;
 for (int i = -3; i <= 3; i++) {
  if (g->is_empty(p->posx - 3, p->posy + i))
   spawn.push_back( point(p->posx - 3, p->posy + i) );
  if (g->is_empty(p->posx + 3, p->posy + i))
   spawn.push_back( point(p->posx + 3, p->posy + i) );
  if (g->is_empty(p->posx + i, p->posy - 3))
   spawn.push_back( point(p->posx + i, p->posy - 3) );
  if (g->is_empty(p->posx + i, p->posy + 3))
   spawn.push_back( point(p->posx + i, p->posy + 3) );
 }
 if (spawn.empty()) {
  g->add_msg_if_player(p,_("Air swirls around you for a moment."));
  it->make(itypes["spiral_stone"]);
  return it->type->charges_to_use();
 }

 g->add_msg_if_player(p,_("Air swirls all over..."));
 int index = rng(0, spawn.size() - 1);
 p->moves -= 100;
 it->make(itypes["spiral_stone"]);
 monster mvortex(GetMType("mon_vortex"), spawn[index].x, spawn[index].y);
 mvortex.friendly = -1;
 g->add_zombie(mvortex);
 return it->type->charges_to_use();
}

int iuse::dog_whistle(player *p, item *it, bool t)
{
 g->add_msg_if_player(p,_("You blow your dog whistle."));
 for (int i = 0; i < g->num_zombies(); i++) {
  if (g->zombie(i).friendly != 0 && g->zombie(i).type->id == "mon_dog") {
   bool u_see = g->u_see(&(g->zombie(i)));
   if (g->zombie(i).has_effect(ME_DOCILE)) {
    if (u_see)
     g->add_msg_if_player(p,_("Your %s looks ready to attack."), g->zombie(i).name().c_str());
    g->zombie(i).rem_effect(ME_DOCILE);
   } else {
    if (u_see)
     g->add_msg_if_player(p,_("Your %s goes docile."), g->zombie(i).name().c_str());
    g->zombie(i).add_effect(ME_DOCILE, -1);
   }
  }
 }
 return it->type->charges_to_use();
}

int iuse::vacutainer(player *p, item *it, bool t)
{
 if (p->is_npc())
  return 0; // No NPCs for now!

 if (!it->contents.empty()) {
  g->add_msg_if_player(p,_("That %s is full!"), it->tname().c_str());
  return 0;
 }

 item blood(itypes["blood"], g->turn);
 bool drew_blood = false;
 for (int i = 0; i < g->m.i_at(p->posx, p->posy).size() && !drew_blood; i++) {
  item *map_it = &(g->m.i_at(p->posx, p->posy)[i]);
  if (map_it->corpse !=NULL && map_it->type->id == "corpse" &&
      query_yn(_("Draw blood from %s?"), map_it->tname().c_str())) {
   blood.corpse = map_it->corpse;
   drew_blood = true;
  }
 }

 if (!drew_blood && query_yn(_("Draw your own blood?")))
  drew_blood = true;

 if (!drew_blood) {
  return it->type->charges_to_use();
 }

 it->put_in(blood);
 return it->type->charges_to_use();
}

int iuse::knife(player *p, item *it, bool t)
{
    int choice = -1;
    const int cut_fabric = 0;
    const int carve_writing = 1;
    const int cauterize = 2;
    const int cancel = 4;
    char ch;

    uimenu kmenu;
    kmenu.selected = uistate.iuse_knife_selected;
    kmenu.text = _("Using knife:");
    kmenu.addentry( cut_fabric, true, -1, _("Cut up fabric/plastic/kevlar/wood") );
    kmenu.addentry( carve_writing, true, -1, _("Carve writing on item") );
    if (p->has_disease("bite") || p->has_disease("bleed") || p->has_trait("MASOCHIST") ) {
        if ( !p->use_charges_if_avail("fire", 4) ) {
            kmenu.addentry( cauterize, false, -1,
                            _("You need a lighter with 4 charges before you can cauterize yourself.") );
        } else {
            kmenu.addentry( cauterize, true, -1, (p->has_disease("bite") || p->has_disease("bleed")) ?
                            _("Cauterize") : _("Cauterize...for FUN!") );
        }
    }
    kmenu.addentry( cancel, true, 'q', _("Cancel") );
    kmenu.query();
    choice = kmenu.ret;
    if ( choice < cauterize ) {
        uistate.iuse_knife_selected = choice;
    }

    if ( choice == cauterize) {
        if (!(p->has_disease("bite") || p->has_disease("bleed"))) {
            cauterize_effect(p, it, true);
        } else {
            cauterize_effect(p, it);
        }
        return it->type->charges_to_use();
    } else if (choice == cut_fabric) {
        ch = g->inv(_("Chop up what?"));
    } else if (choice == carve_writing) {
        ch = g->inv(_("Carve writing on what?"));
    } else {
        return 0;
    }

    item *cut = &(p->i_at(ch));

    if (cut->type->id == "null") {
        g->add_msg(_("You do not have that item!"));
        return 0;
    } else if ( p->has_weapon_or_armor(cut->invlet) &&
                menu(true, _("You're wearing that, are you sure?"), _("Yes"), _("No"), NULL ) != 1 ) {
        return 0;
    }

    if (choice == carve_writing) {
        item_inscription( p, cut, _("Carve"), _("Carved"), true );
        return 0;
    }

    // let's handle the rest
    int amount = cut->volume();
    if(amount == 0) {
        g->add_msg(_("This object is too small to salvage a meaningful quantity of anything from!"));
        return 0;
    }

    std::string action = "cut";
    std::string found_mat = "plastic";

    item *result = NULL;
    int count = amount;

    if ((cut->made_of("cotton") || cut->made_of("leather")) ) {
        if (valid_fabric(p, cut, t)) {
            cut_up(p, it, cut, t);
        }
        return it->type->charges_to_use();
    } else if( cut->made_of(found_mat.c_str()) ||
               cut->made_of((found_mat = "kevlar").c_str())) { // TODO : extract a function
        //if we're going to cut up a bottle, make sure it isn't full of liquid
        //applies also to all of them kevlar bottles.

        if(cut->is_container()) {
            if(cut->is_food_container()) {
                g->add_msg(_("That container has liquid in it!"));
                return 0;
            }
        }

        if ( found_mat == "plastic" ) {
            result = new item(itypes["plastic_chunk"], int(g->turn), g->nextinv);
        } else {
            result = new item(itypes["kevlar_plate"], int(g->turn), g->nextinv);
        }

    } else if (cut->made_of("wood")) {
        action = "carve";
        count = 2 * amount; // twice the volume, i.e. 12 skewers from 2x4 and heavy stick just as before.
        result = new item(itypes["skewer"], int(g->turn), g->nextinv);
    } else { // TODO: add the rest of the materials, gold and what not.
        g->add_msg(_("Material of this item is not applicable for cutting up."));
        return 0;
    }
    // check again
    if ( result == NULL ) {
        return 0;
    }
    if ( cut->typeId() == result->typeId() ) {
        g->add_msg(_("There's no point in cutting a %s."), cut->tname().c_str());
        return 0;
    }

    if (action == "carve") {
        g->add_msg(ngettext("You carve the %1$s into %2$i %3$s.",
                            "You carve the %1$s into %2$i %3$ss.", count),
                   cut->tname().c_str(), count, result->tname().c_str());
    } else {
        g->add_msg(ngettext("You cut the %1$s into %2$i %3$s.",
                            "You cut the %1$s into %2$i %3$ss.", count),
                   cut->tname().c_str(), count, result->tname().c_str());
    }

    // otherwise layout the goodies.
    p->i_rem(ch);
    bool drop = false;
    for (int i = 0; i < count; i++) {
        int iter = 0;
        while (p->has_item(result->invlet) && iter < inv_chars.size()) {
            result->invlet = g->nextinv;
            g->advance_nextinv();
            iter++;
        }
        if (!drop && (iter == inv_chars.size() || p->volume_carried() >= p->volume_capacity())) {
            drop = true;
        }
        if (drop) {
            g->m.add_item_or_charges(p->posx, p->posy, *result);
        } else {
            p->i_add(*result);
        }
    }

    // hear this helps with objects in dynamically allocated memory and
    // their abandonment issues.
    delete result;
    return it->type->charges_to_use();
}

int iuse::cut_log_into_planks(player *p, item *it)
{
    p->moves -= 300;
    g->add_msg(_("You cut the log into planks."));
    item plank(itypes["2x4"], int(g->turn), g->nextinv);
    item scrap(itypes["splinter"], int(g->turn), g->nextinv);
    bool drop = false;
    int planks = (rng(1, 3) + (p->skillLevel("carpentry") * 2));
    int scraps = 12 - planks;
    if (planks >= 12) {
        planks = 12;
    }
    if (scraps >= planks) {
        g->add_msg(_("You waste a lot of the wood."));
    }
    for (int i = 0; i < planks; i++) {
        int iter = 0;
        while (p->has_item(plank.invlet) && iter < inv_chars.size()) {
            plank.invlet = g->nextinv;
            g->advance_nextinv();
            iter++;
        }
        if (!drop && (iter == inv_chars.size() || p->volume_carried() >= p->volume_capacity())) {
            drop = true;
        }
        if (drop) {
            g->m.add_item_or_charges(p->posx, p->posy, plank);
        } else {
            p->i_add(plank);
        }
    }
    for (int i = 0; i < scraps; i++) {
        int iter = 0;
        while (p->has_item(scrap.invlet) && iter < inv_chars.size()) {
            scrap.invlet = g->nextinv;
            g->advance_nextinv();
            iter++;
        }
        if (!drop && (iter == inv_chars.size() || p->volume_carried() >= p->volume_capacity()))
            drop = true;
        if (drop)
            g->m.add_item_or_charges(p->posx, p->posy, scrap);
        else
            p->i_add(scrap);
    }
    return it->type->charges_to_use();
}

int iuse::lumber(player *p, item *it, bool t)
{
 char ch = g->inv(_("Cut up what?"));
 item* cut = &(p->i_at(ch));
 if (cut->type->id == "null") {
  g->add_msg(_("You do not have that item!"));
  return 0;
 }
 if (cut->type->id == "log") {
     p->i_rem(ch);
     cut_log_into_planks(p, it);
     return it->type->charges_to_use();
 } else {
     g->add_msg(_("You can't cut that up!"));
     return it->type->charges_to_use();
 }
}


int iuse::hacksaw(player *p, item *it, bool t)
{
    int dirx, diry;
    if(!g->choose_adjacent(_("Cut up metal where?"), dirx, diry))
        return 0;

    if (dirx == p->posx && diry == p->posy) {
        g->add_msg(_("Why would you do that?"));
        g->add_msg(_("You're not even chained to a boiler."));
        return 0;
    }


    if (g->m.furn(dirx, diry) == f_rack){
        p->moves -= 500;
        g->m.furn_set(dirx, diry, f_null);
        g->sound(dirx, diry, 15,_("grnd grnd grnd"));
        g->m.spawn_item(p->posx, p->posy, "pipe", rng(1, 3));
        g->m.spawn_item(p->posx, p->posy, "steel_chunk");
        return it->type->charges_to_use();
    }

    switch (g->m.oldter(dirx, diry))
    {
    case old_t_chainfence_v:
    case old_t_chainfence_h:
    case old_t_chaingate_c:
        p->moves -= 500;
        g->m.ter_set(dirx, diry, t_dirt);
        g->sound(dirx, diry, 15,_("grnd grnd grnd"));
        g->m.spawn_item(dirx, diry, "pipe", 6);
        g->m.spawn_item(dirx, diry, "wire", 20);
        break;

    case old_t_chainfence_posts:
        p->moves -= 500;
        g->m.ter_set(dirx, diry, t_dirt);
        g->sound(dirx, diry, 15,_("grnd grnd grnd"));
        g->m.spawn_item(dirx, diry, "pipe", 6);
        break;

    case old_t_bars:
        if (g->m.ter(dirx + 1, diry) == t_sewage || g->m.ter(dirx, diry + 1) == t_sewage ||
            g->m.ter(dirx - 1, diry) == t_sewage || g->m.ter(dirx, diry - 1) == t_sewage)
        {
            g->m.ter_set(dirx, diry, t_sewage);
            p->moves -= 1000;
            g->sound(dirx, diry, 15,_("grnd grnd grnd"));
            g->m.spawn_item(p->posx, p->posy, "pipe", 3);
        } else if (g->m.ter(p->posx, p->posy)){
            g->m.ter_set(dirx, diry, t_floor);
            p->moves -= 500;
            g->sound(dirx, diry, 15,_("grnd grnd grnd"));
            g->m.spawn_item(p->posx, p->posy, "pipe", 3);
        }
        break;

    default:
        g->add_msg(_("You can't cut that."));
        return 0;
    }
    return it->type->charges_to_use();
}

int iuse::tent(player *p, item *it, bool t)
{
 int dirx, diry;
 if(!g->choose_adjacent(_("Pitch the tent where?"), dirx, diry)) {
  return 0;
 }

 //must place the center of the tent two spaces away from player
 //dirx and diry will be integratined with the player's position
 int posx = dirx - p->posx;
 int posy = diry - p->posy;
 if(posx == 0 && posy == 0) {
  g->add_msg_if_player(p,_("Invalid Direction"));
  return 0;
 }
 posx = posx * 2 + p->posx;
 posy = posy * 2 + p->posy;
 for (int i = -1; i <= 1; i++) {
     for (int j = -1; j <= 1; j++) {
         if (!g->m.has_flag("FLAT", posx + i, posy + j) ||
             g->m.has_furn(posx + i, posy + j)) {
             g->add_msg(_("You need a 3x3 flat space to place a tent"));
             return 0;
         }
     }
 }
 for (int i = -1; i <= 1; i++) {
     for (int j = -1; j <= 1; j++) {
         g->m.furn_set(posx + i, posy + j, f_canvas_wall);
     }
 }
 g->m.furn_set(posx, posy, f_groundsheet);
 g->m.furn_set(posx - (dirx - p->posx), posy - (diry - p->posy), f_canvas_door);
 return 1;
}

int iuse::shelter(player *p, item *it, bool t)
{
 int dirx, diry;
 if(!g->choose_adjacent(_("Put up the shelter where?"), dirx, diry)) {
  return 0;
 }

 //must place the center of the tent two spaces away from player
 //dirx and diry will be integratined with the player's position
 int posx = dirx - p->posx;
 int posy = diry - p->posy;
 if(posx == 0 && posy == 0) {
  g->add_msg_if_player(p,_("Invalid Direction"));
  return 0;
 }
 posx = posx*2 + p->posx;
 posy = posy*2 + p->posy;
 for (int i = -1; i <= 1; i++) {
     for (int j = -1; j <= 1; j++) {
         if (!g->m.has_flag("FLAT", posx + i, posy + j) ||
             g->m.has_furn(posx + i, posy + j)) {
             g->add_msg(_("You need a 3x3 flat space to place a shelter"));
             return 0;
         }
     }
 }
 for (int i = -1; i <= 1; i++) {
     for (int j = -1; j <= 1; j++) {
         g->m.furn_set(posx + i, posy + j, f_skin_wall);
     }
 }
 g->m.furn_set(posx, posy, f_skin_groundsheet);
 g->m.furn_set(posx - (dirx - p->posx), posy - (diry - p->posy), f_skin_door);
 return 1;
}

int iuse::torch(player *p, item *it, bool t)
{
    if (!p->use_charges_if_avail("fire", 1)) {
        g->add_msg_if_player(p,_("You need a lighter or fire to light this."));
        return 0;
    } else {
        g->add_msg_if_player(p,_("You light the torch."));
        it->make(itypes["torch_lit"]);
        it->active = true;
        return it->type->charges_to_use();
    }
}


int iuse::torch_lit(player *p, item *it, bool t)
{
    if (t)
    {
        if (it->charges == 0)
        {
            g->add_msg_if_player(p,_("The torch burns out."));
            it->make(itypes["torch_done"]);
            it->active = false;
        }
    }
    else   // Turning it off
    {
        int choice = menu(true,
                          _("torch (lit)"), _("extinguish"), _("light something"), _("cancel"), NULL);
        switch (choice)
        {
            if (choice == 2)
                break;
        case 1:
        {
            g->add_msg_if_player(p,_("The torch is extinguished"));
            it->charges -= 1;
            it->make(itypes["torch"]);
            it->active = false;
        }
        break;
        case 2:
        {
            int dirx, diry;
            if (prep_firestarter_use(p, it, dirx, diry))
            {
                p->moves -= 5;
                resolve_firestarter_use(p, it, dirx, diry);
            }
        }
        }
    }
    return it->type->charges_to_use();
}


int iuse::battletorch(player *p, item *it, bool t)
{
    if (!p->use_charges_if_avail("fire", 1)) {
        g->add_msg_if_player(p,_("You need a lighter or fire to light this."));
        return 0;
    } else {
        g->add_msg_if_player(p,_("You light the Louisville Slaughterer."));
        it->make(itypes["battletorch_lit"]);
        it->active = true;
        return it->type->charges_to_use();
    }
}


int iuse::battletorch_lit(player *p, item *it, bool t)
{
    if (t)
    {
        if (it->charges == 0)
        {
            g->add_msg_if_player(p,_("The Louisville Slaughterer burns out."));
            it->make(itypes["bat"]);
            it->active = false;
        }
    }
    else   // Turning it off
    {
        int choice = menu(true,
                          _("Louisville Slaughterer (lit)"), _("extinguish"), _("light something"), _("cancel"), NULL);
        switch (choice)
        {
            if (choice == 2)
                break;
        case 1:
        {
            g->add_msg_if_player(p,_("The Louisville Slaughterer is extinguished"));
            it->charges -= 1;
            it->make(itypes["battletorch"]);
            it->active = false;
        }
        break;
        case 2:
        {
            int dirx, diry;
            if (prep_firestarter_use(p, it, dirx, diry))
            {
                p->moves -= 5;
                resolve_firestarter_use(p, it, dirx, diry);
            }
        }
        }
    }
    return it->type->charges_to_use();
}


int iuse::candle(player *p, item *it, bool t)
{
    if (!p->use_charges_if_avail("fire", 1)) {
        g->add_msg_if_player(p, _("You need a lighter to light this."));
        return 0;
    } else {
        g->add_msg_if_player(p, _("You light the candle."));
        it->make(itypes["candle_lit"]);
        it->active = true;
        return it->type->charges_to_use();
    }
}

int iuse::candle_lit(player *p, item *it, bool t)
{
 if (t) { // Normal use
// Do nothing... player::active_light and the lightmap::generate deal with this
 } else { // Turning it off
  g->add_msg_if_player(p,_("The candle winks out"));
  it->make(itypes["candle"]);
  it->active = false;
 }
 return it->type->charges_to_use();
}


int iuse::bullet_puller(player *p, item *it, bool t)
{
 char ch = g->inv(_("Disassemble what?"));
 item* pull = &(p->i_at(ch));
 if (pull->type->id == "null") {
  g->add_msg(_("You do not have that item!"));
  return 0;
 }
 if (p->skillLevel("gun") < 2) {
  g->add_msg(_("You need to be at least level 2 in the firearms skill before you\
  can disassemble ammunition."));
  return 0;
 }
 int multiply = pull->charges;
 if (multiply > 20) {
     multiply = 20;
 }
 item casing;
 item primer;
 item gunpowder;
 item lead;
 if (pull->type->id == "556_incendiary" || pull->type->id == "3006_incendiary" ||
     pull->type->id == "762_51_incendiary") {
     lead.make(itypes["incendiary"]);
 } else {
     lead.make(itypes["lead"]);
 }
 if (pull->type->id == "shot_bird") {
     casing.make(itypes["shot_hull"]);
     primer.make(itypes["shotgun_primer"]);
     gunpowder.make(itypes["gunpowder"]);
     gunpowder.charges = 12*multiply;
     lead.charges = 16*multiply;
 } else if (pull->type->id == "shot_00" || pull->type->id == "shot_slug") {
     casing.make(itypes["shot_hull"]);
     primer.make(itypes["shotgun_primer"]);
     gunpowder.make(itypes["gunpowder"]);
     gunpowder.charges = 20*multiply;
     lead.charges = 16*multiply;
 } else if (pull->type->id == "22_lr" || pull->type->id == "22_ratshot") {
     casing.make(itypes["22_casing"]);
     primer.make(itypes["smrifle_primer"]);
     gunpowder.make(itypes["gunpowder"]);
     gunpowder.charges = 2*multiply;
     lead.charges = 2*multiply;
 } else if (pull->type->id == "22_cb") {
     casing.make(itypes["22_casing"]);
     primer.make(itypes["smrifle_primer"]);
     gunpowder.make(itypes["gunpowder"]);
     gunpowder.charges = 1*multiply;
     lead.charges = 2*multiply;
 } else if (pull->type->id == "9mm") {
     casing.make(itypes["9mm_casing"]);
     primer.make(itypes["smpistol_primer"]);
     gunpowder.make(itypes["gunpowder"]);
     gunpowder.charges = 4*multiply;
     lead.charges = 4*multiply;
 } else if (pull->type->id == "9mmP") {
     casing.make(itypes["9mm_casing"]);
     primer.make(itypes["smpistol_primer"]);
     gunpowder.make(itypes["gunpowder"]);
     gunpowder.charges = 5*multiply;
     lead.charges = 4*multiply;
 } else if (pull->type->id == "9mmP2") {
     casing.make(itypes["9mm_casing"]);
     primer.make(itypes["smpistol_primer"]);
     gunpowder.make(itypes["gunpowder"]);
     gunpowder.charges = 6*multiply;
     lead.charges = 4*multiply;
 } else if (pull->type->id == "38_special") {
     casing.make(itypes["38_casing"]);
     primer.make(itypes["smpistol_primer"]);
     gunpowder.make(itypes["gunpowder"]);
     gunpowder.charges = 5*multiply;
     lead.charges = 5*multiply;
 } else if (pull->type->id == "38_super") {
     casing.make(itypes["38_casing"]);
     primer.make(itypes["smpistol_primer"]);
     gunpowder.make(itypes["gunpowder"]);
     gunpowder.charges = 7*multiply;
     lead.charges = 5*multiply;
 } else if (pull->type->id == "10mm") {
     casing.make(itypes["40_casing"]);
     primer.make(itypes["lgpistol_primer"]);
     gunpowder.make(itypes["gunpowder"]);
     gunpowder.charges = 8*multiply;
     lead.charges = 8*multiply;
 } else if (pull->type->id == "40sw") {
     casing.make(itypes["40_casing"]);
     primer.make(itypes["smpistol_primer"]);
     gunpowder.make(itypes["gunpowder"]);
     gunpowder.charges = 6*multiply;
     lead.charges = 6*multiply;
 } else if (pull->type->id == "44magnum") {
     casing.make(itypes["44_casing"]);
     primer.make(itypes["lgpistol_primer"]);
     gunpowder.make(itypes["gunpowder"]);
     gunpowder.charges = 10*multiply;
     lead.charges = 10*multiply;
 } else if (pull->type->id == "45_acp" ||
            pull->type->id == "45_jhp") {
     casing.make(itypes["45_casing"]);
     primer.make(itypes["lgpistol_primer"]);
     gunpowder.make(itypes["gunpowder"]);
     gunpowder.charges = 10*multiply;
     lead.charges = 8*multiply;
 } else if (pull->type->id == "45_super") {
     casing.make(itypes["45_casing"]);
     primer.make(itypes["lgpistol_primer"]);
     gunpowder.make(itypes["gunpowder"]);
     gunpowder.charges = 12*multiply;
     lead.charges = 10*multiply;
 } else if (pull->type->id == "454_Casull") {
     casing.make(itypes["454_casing"]);
     primer.make(itypes["smrifle_primer"]);
     gunpowder.make(itypes["gunpowder"]);
     gunpowder.charges = 20*multiply;
     lead.charges = 20*multiply;
 } else if (pull->type->id == "500_Magnum") {
     casing.make(itypes["500_casing"]);
     primer.make(itypes["lgpistol_primer"]);
     gunpowder.make(itypes["gunpowder"]);
     gunpowder.charges = 24*multiply;
     lead.charges = 24*multiply;
 } else if (pull->type->id == "57mm") {
     casing.make(itypes["57mm_casing"]);
     primer.make(itypes["smrifle_primer"]);
     gunpowder.make(itypes["gunpowder"]);
     gunpowder.charges = 4*multiply;
     lead.charges = 2*multiply;
 } else if (pull->type->id == "46mm") {
     casing.make(itypes["46mm_casing"]);
     primer.make(itypes["smpistol_primer"]);
     gunpowder.make(itypes["gunpowder"]);
     gunpowder.charges = 4*multiply;
     lead.charges = 2*multiply;
 } else if (pull->type->id == "762_m43") {
     casing.make(itypes["762_casing"]);
     primer.make(itypes["lgrifle_primer"]);
     gunpowder.make(itypes["gunpowder"]);
     gunpowder.charges = 7*multiply;
     lead.charges = 5*multiply;
 } else if (pull->type->id == "762_m87") {
     casing.make(itypes["762_casing"]);
     primer.make(itypes["lgrifle_primer"]);
     gunpowder.make(itypes["gunpowder"]);
     gunpowder.charges = 8*multiply;
     lead.charges = 5*multiply;
 } else if (pull->type->id == "223") {
     casing.make(itypes["223_casing"]);
     primer.make(itypes["smrifle_primer"]);
     gunpowder.make(itypes["gunpowder"]);
     gunpowder.charges = 4*multiply;
     lead.charges = 2*multiply;
 } else if (pull->type->id == "556" || pull->type->id == "556_incendiary") {
     casing.make(itypes["223_casing"]);
     primer.make(itypes["smrifle_primer"]);
     gunpowder.make(itypes["gunpowder"]);
     gunpowder.charges = 6*multiply;
     lead.charges = 2*multiply;
 } else if (pull->type->id == "270") {
     casing.make(itypes["3006_casing"]);
     primer.make(itypes["lgrifle_primer"]);
     gunpowder.make(itypes["gunpowder"]);
     gunpowder.charges = 10*multiply;
     lead.charges = 5*multiply;
 } else if (pull->type->id == "3006" || pull->type->id == "3006_incendiary") {
     casing.make(itypes["3006_casing"]);
     primer.make(itypes["lgrifle_primer"]);
     gunpowder.make(itypes["gunpowder"]);
     gunpowder.charges = 8*multiply;
     lead.charges = 6*multiply;
 } else if (pull->type->id == "308") {
     casing.make(itypes["308_casing"]);
     primer.make(itypes["lgrifle_primer"]);
     gunpowder.make(itypes["gunpowder"]);
     gunpowder.charges = 10*multiply;
     lead.charges = 6*multiply;
 } else if (pull->type->id == "762_51" || pull->type->id == "762_51_incendiary") {
     casing.make(itypes["308_casing"]);
     primer.make(itypes["lgrifle_primer"]);
     gunpowder.make(itypes["gunpowder"]);
     gunpowder.charges = 10*multiply;
     lead.charges = 6*multiply;
 } else if (pull->type->id == "5x50" || pull->type->id == "5x50dart") {
     casing.make(itypes["5x50_hull"]);
     primer.make(itypes["smrifle_primer"]);
     gunpowder.make(itypes["gunpowder"]);
     gunpowder.charges = 3*multiply;
     lead.charges = 2*multiply;
} else if (pull->type->id == "50") {
     casing.make(itypes["50_casing"]);
     primer.make(itypes["lgrifle_primer"]);
     gunpowder.make(itypes["gunpowder"]);
     gunpowder.charges = 45*multiply;
     lead.charges = 21*multiply;
 } else {
     g->add_msg(_("You cannot disassemble that."));
     return 0;
 }
 pull->charges = pull->charges - multiply;
 if (pull->charges == 0) {
     p->i_rem(ch);
 }
 g->add_msg(_("You take apart the ammunition."));
 p->moves -= 500;
 if (casing.type->id != "null"){
     casing.charges = multiply;
     int iter = 0;
     while ((casing.invlet == 0 || p->has_item(casing.invlet)) && iter < inv_chars.size()) {
         casing.invlet = g->nextinv;
         g->advance_nextinv();
         iter++;}
     if (p->can_pickWeight(casing.weight(), !OPTIONS["DANGEROUS_PICKUPS"]) &&
         p->can_pickVolume(casing.volume()) && iter < inv_chars.size()) {
         p->i_add(casing);
     } else {
         g->m.add_item_or_charges(p->posx, p->posy, casing);
     }
 }
 if (primer.type->id != "null"){
     primer.charges = multiply;
     int iter = 0;
     while ((primer.invlet == 0 || p->has_item(primer.invlet)) && iter < inv_chars.size()) {
         primer.invlet = g->nextinv;
         g->advance_nextinv();
         iter++;
     }
     if (p->can_pickWeight(primer.weight(), !OPTIONS["DANGEROUS_PICKUPS"]) &&
         p->can_pickVolume(primer.volume()) && iter < inv_chars.size()) {
         p->i_add(primer);
     } else {
         g->m.add_item_or_charges(p->posx, p->posy, primer);
     }
 }
 int iter = 0;
 while ((gunpowder.invlet == 0 || p->has_item(gunpowder.invlet)) && iter < inv_chars.size()) {
     gunpowder.invlet = g->nextinv;
     g->advance_nextinv();
     iter++;
 }
 if (p->can_pickWeight(gunpowder.weight(), !OPTIONS["DANGEROUS_PICKUPS"]) &&
     p->can_pickVolume(gunpowder.volume()) && iter < inv_chars.size()) {
     p->i_add(gunpowder);
 } else {
   g->m.add_item_or_charges(p->posx, p->posy, gunpowder);
 }
 iter = 0;
 while ((lead.invlet == 0 || p->has_item(lead.invlet)) && iter < inv_chars.size()) {
     lead.invlet = g->nextinv;
     g->advance_nextinv();
     iter++;
 }
 if (p->can_pickWeight(lead.weight(), !OPTIONS["DANGEROUS_PICKUPS"]) &&
     p->can_pickVolume(lead.volume()) && iter < inv_chars.size()) {
     p->i_add(lead);
 } else {
   g->m.add_item_or_charges(p->posx, p->posy, lead);
 }

 p->practice(g->turn, "fabrication", rng(1, multiply / 5 + 1));
 return it->type->charges_to_use();
}

int iuse::boltcutters(player *p, item *it, bool t)
{
 int dirx, diry;
 if(!g->choose_adjacent(_("Cut up metal where?"),dirx,diry)) {
  return 0;
 }

if (dirx == p->posx && diry == p->posy) {
  g->add_msg_if_player(p, _("You neatly sever all of the veins and arteries in your body. Oh wait, Never mind."));
  return 0;
}
 if (g->m.ter(dirx, diry) == t_chaingate_l) {
  p->moves -= 100;
  g->m.ter_set(dirx, diry, t_chaingate_c);
  g->sound(dirx, diry, 5, _("Gachunk!"));
  g->m.spawn_item(p->posx, p->posy, "scrap", 3);
 } else if (g->m.ter(dirx, diry) == t_chainfence_v || g->m.ter(dirx, diry) == t_chainfence_h) {
  p->moves -= 500;
  g->m.ter_set(dirx, diry, t_chainfence_posts);
  g->sound(dirx, diry, 5,_("Snick, snick, gachunk!"));
  g->m.spawn_item(dirx, diry, "wire", 20);
 } else {
  g->add_msg(_("You can't cut that."));
  return 0;
 }
 return it->type->charges_to_use();
}

int iuse::mop(player *p, item *it, bool t)
{
 int dirx, diry;
 if(!g->choose_adjacent(_("Mop where?"),dirx,diry)) {
  return 0;
 }

 if (dirx == p->posx && diry == p->posy) {
   g->add_msg_if_player(p,_("You mop yourself up."));
   g->add_msg_if_player(p,_("The universe implodes and reforms around you."));
   return 0;
 }
 if (g->m.moppable_items_at(dirx, diry)) {
   g->m.mop_spills(dirx, diry);
   g->add_msg(_("You mop up the spill"));
   p->moves -= 15;
 } else {
  g->add_msg_if_player(p,_("There's nothing to mop there."));
  return 0;
 }
 return it->type->charges_to_use();
}

int iuse::rag(player *p, item *it, bool t)
{
    if (p->has_disease("bleed")){
        if (use_healing_item(p, it, 0, 0, 0, it->name, 50, 0, 0, false) != num_hp_parts) {
            p->use_charges("rag", 1);
            it->make(itypes["rag_bloody"]);
        }
        return 0;
    } else {
        g->add_msg_if_player(p,_("You're not bleeding enough to need your %s."),
                             it->type->name.c_str());
        return 0;
    }
}

int iuse::pda(player *p, item *it, bool t)
{
    if (it->charges == 0) {
        g->add_msg_if_player(p,_("The PDA's batteries are dead."));
        return 0;
    } else {
        g->add_msg_if_player(p,_("You activate the flashlight app."));
        it->make(itypes["pda_flashlight"]);
        it->active = true;
        return it->type->charges_to_use();
    }
}

int iuse::pda_flashlight(player *p, item *it, bool t)
{
 if (t) { // Normal use
// Do nothing... player::active_light and the lightmap::generate deal with this
 } else { // Turning it off
  g->add_msg_if_player(p,_("The PDA screen goes blank."));
  it->make(itypes["pda"]);
  it->active = false;
 }
 return it->type->charges_to_use();
}

int iuse::LAW(player *p, item *it, bool t)
{
 g->add_msg_if_player(p,_("You pull the activating lever, readying the LAW to fire."));
 it->make(itypes["LAW"]);
 it->charges++;
 // When converting a tool to a gun, you need to set the current ammo type, this is usually done when a gun is reloaded.
 it->curammo = dynamic_cast<it_ammo*>(itypes["66mm_HEAT"]);
 return it->type->charges_to_use();
}

/* MACGUFFIN FUNCTIONS
 * These functions should refer to it->associated_mission for the particulars
 */
int iuse::mcg_note(player *p, item *it, bool t)
{
 std::stringstream message;
 message << "Dear " << it->name << ":\n";
/*
 faction* fac = NULL;
 direction dir = NORTH;
// Pick an associated faction
 switch (it->associated_mission) {
 case MISSION_FIND_FAMILY_FACTION:
  fac = &(g->factions[rng(0, g->factions.size() - 1)]);
  break;
 case MISSION_FIND_FAMILY_KIDNAPPER:
  fac = g->random_evil_faction();
  break;
 }
// Calculate where that faction is
 if (fac != NULL) {
  int omx = g->cur_om->posx, omy = g->cur_om->posy;
  if (fac->omx != g->cur_om->posx || fac->omx != g->cur_om->posy)
   dir = direction_from(omx, omy, fac->omx, fac->omy);
  else
   dir = direction_from(g->levx, g->levy, fac->mapx, fac->mapy);
 }
// Produce the note and generate the next mission
 switch (it->associated_mission) {
 case MISSION_FIND_FAMILY_FACTION:
  if (fac->name == "The army")
   message << "\
I've been rescued by an army patrol.  They're taking me\n\
to their outpost to the " << direction_name(dir) << ".\n\
Please meet me there.  I need to know you're alright.";
  else
   message << "\
This group came through, looking for survivors.  They\n\
said they were members of this group calling itself\n" << fac->name << ".\n\
They've got a settlement to the " << direction_name(dir) << ", so\n\
I guess I'm heading there.  Meet me there as soon as\n\
you can, I need to know you're alright.";
  break;


  popup(message.str().c_str());
*/
 return 0;
}

int iuse::artifact(player *p, item *it, bool t)
{
 if (!it->is_artifact()) {
  debugmsg("iuse::artifact called on a non-artifact item! %s",
           it->tname().c_str());
  return 0;
 } else if (!it->is_tool()) {
  debugmsg("iuse::artifact called on a non-tool artifact! %s",
           it->tname().c_str());
  return 0;
 }
 if(!p->is_npc()) {
   p->add_memorial_log(_("Activated the %s."), it->name.c_str());
 }
 it_artifact_tool *art = dynamic_cast<it_artifact_tool*>(it->type);
 int num_used = rng(1, art->effects_activated.size());
 if (num_used < art->effects_activated.size())
  num_used += rng(1, art->effects_activated.size() - num_used);

 std::vector<art_effect_active> effects = art->effects_activated;
 for (int i = 0; i < num_used; i++) {
  int index = rng(0, effects.size() - 1);
  art_effect_active used = effects[index];
  effects.erase(effects.begin() + index);

  switch (used) {
  case AEA_STORM: {
   g->sound(p->posx, p->posy, 10, _("Ka-BOOM!"));
   int num_bolts = rng(2, 4);
   for (int j = 0; j < num_bolts; j++) {
    int xdir = 0, ydir = 0;
    while (xdir == 0 && ydir == 0) {
     xdir = rng(-1, 1);
     ydir = rng(-1, 1);
    }
    int dist = rng(4, 12);
    int boltx = p->posx, bolty = p->posy;
    for (int n = 0; n < dist; n++) {
     boltx += xdir;
     bolty += ydir;
     g->m.add_field(g, boltx, bolty, fd_electricity, rng(2, 3));
     if (one_in(4)) {
      if (xdir == 0)
       xdir = rng(0, 1) * 2 - 1;
      else
       xdir = 0;
     }
     if (one_in(4)) {
      if (ydir == 0)
       ydir = rng(0, 1) * 2 - 1;
      else
       ydir = 0;
     }
    }
   }
  } break;

  case AEA_FIREBALL: {
   point fireball = g->look_around();
   if (fireball.x != -1 && fireball.y != -1)
    g->explosion(fireball.x, fireball.y, 8, 0, true);
  } break;

  case AEA_ADRENALINE:
   g->add_msg_if_player(p,_("You're filled with a roaring energy!"));
   p->add_disease("adrenaline", rng(200, 250));
   break;

  case AEA_MAP: {
   bool new_map = false;
   for (int x = int(g->levx / 2) - 20; x <= int(g->levx / 2) + 20; x++) {
    for (int y = int(g->levy / 2) - 20; y <= int(g->levy / 2) + 20; y++) {
     if (!g->cur_om->seen(x, y, g->levz)) {
      new_map = true;
      g->cur_om->seen(x, y, g->levz) = true;
     }
    }
   }
   if (new_map) {
    g->add_msg_if_player(p,_("You have a vision of the surrounding area..."));
    p->moves -= 100;
   }
  } break;

  case AEA_BLOOD: {
   bool blood = false;
   for (int x = p->posx - 4; x <= p->posx + 4; x++) {
    for (int y = p->posy - 4; y <= p->posy + 4; y++) {
     if (!one_in(4) && g->m.add_field(g, x, y, fd_blood, 3) &&
         (blood || g->u_see(x, y)))
      blood = true;
    }
   }
   if (blood)
    g->add_msg_if_player(p,_("Blood soaks out of the ground and walls."));
  } break;

  case AEA_FATIGUE: {
   g->add_msg_if_player(p,_("The fabric of space seems to decay."));
   int x = rng(p->posx - 3, p->posx + 3), y = rng(p->posy - 3, p->posy + 3);
    g->m.add_field(g, x, y, fd_fatigue, rng(1, 2));
  } break;

  case AEA_ACIDBALL: {
   point acidball = g->look_around();
   if (acidball.x != -1 && acidball.y != -1) {
    for (int x = acidball.x - 1; x <= acidball.x + 1; x++) {
     for (int y = acidball.y - 1; y <= acidball.y + 1; y++) {
       g->m.add_field(g, x, y, fd_acid, rng(2, 3));
     }
    }
   }
  } break;

  case AEA_PULSE:
   g->sound(p->posx, p->posy, 30, _("The earth shakes!"));
   for (int x = p->posx - 2; x <= p->posx + 2; x++) {
    for (int y = p->posy - 2; y <= p->posy + 2; y++) {
     std::string junk;
     g->m.bash(x, y, 40, junk);
     g->m.bash(x, y, 40, junk);  // Multibash effect, so that doors &c will fall
     g->m.bash(x, y, 40, junk);
     if (g->m.is_destructable(x, y) && rng(1, 10) >= 3)
      g->m.ter_set(x, y, t_rubble);
    }
   }
   break;

  case AEA_HEAL:
   g->add_msg_if_player(p,_("You feel healed."));
   p->healall(2);
   break;

  case AEA_CONFUSED:
   for (int x = p->posx - 8; x <= p->posx + 8; x++) {
    for (int y = p->posy - 8; y <= p->posy + 8; y++) {
     int mondex = g->mon_at(x, y);
     if (mondex != -1)
      g->zombie(mondex).add_effect(ME_STUNNED, rng(5, 15));
    }
   }

  case AEA_ENTRANCE:
   for (int x = p->posx - 8; x <= p->posx + 8; x++) {
    for (int y = p->posy - 8; y <= p->posy + 8; y++) {
     int mondex = g->mon_at(x, y);
     if (mondex != -1 &&  g->zombie(mondex).friendly == 0 &&
         rng(0, 600) > g->zombie(mondex).hp)
      g->zombie(mondex).make_friendly();
    }
   }
   break;

  case AEA_BUGS: {
   int roll = rng(1, 10);
   std::string bug = "mon_null";
   int num = 0;
   std::vector<point> empty;
   for (int x = p->posx - 1; x <= p->posx + 1; x++) {
    for (int y = p->posy - 1; y <= p->posy + 1; y++) {
     if (g->is_empty(x, y))
      empty.push_back( point(x, y) );
    }
   }
   if (empty.empty() || roll <= 4)
    g->add_msg_if_player(p,_("Flies buzz around you."));
   else if (roll <= 7) {
    g->add_msg_if_player(p,_("Giant flies appear!"));
    bug = "mon_fly";
    num = rng(2, 4);
   } else if (roll <= 9) {
    g->add_msg_if_player(p,_("Giant bees appear!"));
    bug = "mon_bee";
    num = rng(1, 3);
   } else {
    g->add_msg_if_player(p,_("Giant wasps appear!"));
    bug = "mon_wasp";
    num = rng(1, 2);
   }
   if (bug != "mon_null") {
    monster spawned(GetMType(bug));
    spawned.friendly = -1;
    for (int j = 0; j < num && !empty.empty(); j++) {
     int index_inner = rng(0, empty.size() - 1);
     point spawnp = empty[index_inner];
     empty.erase(empty.begin() + index_inner);
     spawned.spawn(spawnp.x, spawnp.y);
     g->add_zombie(spawned);
    }
   }
  } break;

  case AEA_TELEPORT:
   g->teleport(p);
   break;

  case AEA_LIGHT:
   g->add_msg_if_player(p,_("The %s glows brightly!"), it->tname().c_str());
   g->add_event(EVENT_ARTIFACT_LIGHT, int(g->turn) + 30);
   break;

  case AEA_GROWTH: {
   monster tmptriffid(GetMType("mon_null"), p->posx, p->posy);
   mattack tmpattack;
   tmpattack.growplants(&tmptriffid);
  } break;

  case AEA_HURTALL:
   for (int j = 0; j < g->num_zombies(); j++)
    g->zombie(j).hurt(rng(0, 5));
   break;

  case AEA_RADIATION:
   g->add_msg(_("Horrible gasses are emitted!"));
   for (int x = p->posx - 1; x <= p->posx + 1; x++) {
    for (int y = p->posy - 1; y <= p->posy + 1; y++)
     g->m.add_field(g, x, y, fd_nuke_gas, rng(2, 3));
   }
   break;

  case AEA_PAIN:
   g->add_msg_if_player(p,_("You're wracked with pain!"));
   p->pain += rng(5, 15);
   break;

  case AEA_MUTATE:
   if (!one_in(3))
    p->mutate(g);
   break;

  case AEA_PARALYZE:
   g->add_msg_if_player(p,_("You're paralyzed!"));
   p->moves -= rng(50, 200);
   break;

        case AEA_FIRESTORM: {
            g->add_msg_if_player(p,_("Fire rains down around you!"));
            std::vector<point> ps = closest_points_first(3, p->posx, p->posy);
            for(std::vector<point>::iterator p_it = ps.begin(); p_it != ps.end(); p_it++) {
                if (!one_in(3)) {
                    g->m.add_field(g, *p_it, fd_fire, 1 + rng(0, 1) * rng(0, 1), 30);
                }
            }
            break;
        }

  case AEA_ATTENTION:
   g->add_msg_if_player(p,_("You feel like your action has attracted attention."));
   p->add_disease("attention", 600 * rng(1, 3));
   break;

  case AEA_TELEGLOW:
   g->add_msg_if_player(p,_("You feel unhinged."));
   p->add_disease("teleglow", 100 * rng(3, 12));
   break;

  case AEA_NOISE:
   g->add_msg_if_player(p,_("Your %s emits a deafening boom!"), it->tname().c_str());
   g->sound(p->posx, p->posy, 100, "");
   break;

  case AEA_SCREAM:
   g->add_msg_if_player(p,_("Your %s screams disturbingly."), it->tname().c_str());
   g->sound(p->posx, p->posy, 40, "");
   p->add_morale(MORALE_SCREAM, -10, 0, 300, 5);
   break;

  case AEA_DIM:
   g->add_msg_if_player(p,_("The sky starts to dim."));
   g->add_event(EVENT_DIM, int(g->turn) + 50);
   break;

  case AEA_FLASH:
   g->add_msg_if_player(p,_("The %s flashes brightly!"), it->tname().c_str());
   g->flashbang(p->posx, p->posy);
   break;

  case AEA_VOMIT:
   g->add_msg_if_player(p,_("A wave of nausea passes through you!"));
   p->vomit(g);
   break;

  case AEA_SHADOWS: {
   int num_shadows = rng(4, 8);
   monster spawned(GetMType("mon_shadow"));
   int num_spawned = 0;
   for (int j = 0; j < num_shadows; j++) {
    int tries = 0, monx, mony, junk;
    do {
     if (one_in(2)) {
      monx = rng(p->posx - 5, p->posx + 5);
      mony = (one_in(2) ? p->posy - 5 : p->posy + 5);
     } else {
      monx = (one_in(2) ? p->posx - 5 : p->posx + 5);
      mony = rng(p->posy - 5, p->posy + 5);
     }
    } while (tries < 5 && !g->is_empty(monx, mony) &&
             !g->m.sees(monx, mony, p->posx, p->posy, 10, junk));
    if (tries < 5) {
     num_spawned++;
     spawned.sp_timeout = rng(8, 20);
     spawned.spawn(monx, mony);
     g->add_zombie(spawned);
    }
   }
   if (num_spawned > 1)
    g->add_msg_if_player(p,_("Shadows form around you."));
   else if (num_spawned == 1)
    g->add_msg_if_player(p,_("A shadow forms nearby."));
  } break;

  }
 }
 return it->type->charges_to_use();
}

int iuse::spray_can(player *p, item *it, bool t)
{
    if ( it->type->id ==  _("permanent_marker")  )
    {
        int ret=menu(true, _("Write on what?"), _("The ground"), _("An item"), _("Cancel"), NULL );

        if (ret == 2 )
        {
            // inscribe_item returns false if the action fails or is canceled somehow.
            bool canceled_inscription = !inscribe_item( p, _("Write"), _("Written"), false );
            if( canceled_inscription )
            {
                return 0;
            }
            return it->type->charges_to_use();
        }
        else if ( ret != 1) // User chose cancel or some other undefined key.
        {
            return 0;
        }
    }

    bool ismarker = (it->type->id=="permanent_marker");

    std::string message = string_input_popup(ismarker?_("Write what?"):_("Spray what?"),
                                             0, "", "", "graffiti");

    if(message.empty()) {
        return 0;
    }
    else
    {
        if(g->m.add_graffiti(p->posx, p->posy, message))
        {
            g->add_msg(
                ismarker?
                _("You write a message on the ground.") :
                _("You spray a message on the ground.")
            );
        }
        else
        {
            g->add_msg(
                ismarker?
                _("You fail to write a message here.") :
                _("You fail to spray a message here.")
            );

            return 0;
        }
    }
    return it->type->charges_to_use();
}

/**
 * Heats up a food item.
 * @return 1 if an item was heated, false if nothing was heated.
 */
static bool heat_item(player *p)
{
    char ch = g->inv(_("Heat up what?"));
    item* heat = &(p->i_at(ch));
    if (heat->type->id == "null") {
        g->add_msg(_("You do not have that item!"));
        return false;
    }
    item *target = heat->is_food_container() ? &(heat->contents[0]) : heat;
    if (target->type->is_food()) {
        p->moves -= 300;
        g->add_msg(_("You heat up the food."));
        target->item_tags.insert("HOT");
        target->active = true;
        target->item_counter = 600; // sets the hot food flag for 60 minutes
        return true;
    }
    g->add_msg(_("You can't heat that up!"));
    return false;
}

int iuse::heatpack(player *p, item *it, bool t)
{
  if(heat_item(p)) {
    it->make(itypes["heatpack_used"]);
  }
  return 0;
}

int iuse::hotplate(player *p, item *it, bool t)
{
  if(it->charges == 0) {
    g->add_msg_if_player(p, _("The %s's batteries are dead."), it->name.c_str());
    return 0;
  }

  int choice = 1;
  if (p->has_disease("bite") || p->has_disease("bleed") || p->has_trait("MASOCHIST") ) {
    //Might want to cauterize
    choice = menu(true, ("Using hotplate:"), _("Heat food"), _("Cauterize wound"), _("Cancel"), NULL);
  }

  if(choice == 1) {
    if(heat_item(p)) {
        return it->type->charges_to_use();
    }
  } else if(choice == 2) {
    return cauterize_elec(p, it);
  }
  return 0;
}

int iuse::dejar(player *p, item *it, bool t)
{
    if( (it->type->id).substr(0,4) == "jar_" ) {
        g->add_msg_if_player(p,_("You open the jar, exposing it to the atmosphere."));
    } else if( (it->type->id).substr(0,4) == "bag_" ) {
        g->add_msg_if_player(p,_("You open the vacuum pack, exposing it to the atmosphere."));
    } else {
        // No matching substring, bail out.
        return 0;
    }

    // Strips off "jar_" or "bag_" from the id to get the content type.
    itype_id ujfood = (it->type->id).substr(4);
    // temp create item to discover container
    item ujitem( itypes[ujfood], 0 );
    //discovering container
    itype_id ujcont = (dynamic_cast<it_comest*>(ujitem.type))->container;
    //turning "sealed jar of xxx" into container for "xxx"
    it->make( itypes[ujcont] );
    //shoving the "xxx" into the container
    it->contents.push_back( item( itypes[ujfood], 0 ) );
    it->contents[0].bday = g->turn + 3600 - (g->turn % 3600);
    return it->type->charges_to_use();
}

int iuse::rad_badge(player *p, item *it, bool t)
{
    g->add_msg_if_player(p,_("You remove the badge from its wrapper, exposing it to ambient radiation."));
    it->make(itypes["rad_badge"]);
    return 0;
}

int iuse::boots(player *p, item *it, bool t)
{
 int choice = -1;
 if (it->contents.size() == 0)
  choice = menu(true, _("Using boots:"), _("Put a knife in the boot"), _("Cancel"), NULL);
 else if (it->contents.size() == 1)
  choice = menu(true, _("Take what:"), it->contents[0].tname().c_str(), _("Put a knife in the boot"), _("Cancel"), NULL);
 else
  choice = menu(true, _("Take what:"), it->contents[0].tname().c_str(), it->contents[1].tname().c_str(), _("Cancel"), NULL);

 if ((it->contents.size() > 0 && choice == 1) || // Pull 1st
     (it->contents.size() > 1 && choice == 2)) {  // Pull 2nd
  p->moves -= 15;
  item knife = it->contents[choice - 1];
  if (!p->is_armed() || p->wield(g, -3)) {
   p->i_add(knife);
   p->wield(g, knife.invlet);
   it->contents.erase(it->contents.begin() + choice - 1);
  }
 } else if ((it->contents.size() == 0 && choice == 1) || // Put 1st
            (it->contents.size() == 1 && choice == 2)) { // Put 2st
  char ch = g->inv_type(_("Put what?"), IC_TOOL);
  item* put = &(p->i_at(ch));
  if (put == NULL || put->is_null()) {
   g->add_msg_if_player(p, _("You do not have that item!"));
   return 0;
  }
  if (put->type->use != &iuse::knife) {
   g->add_msg_if_player(p, _("That isn't a knife!"));
   return 0;
  }
  if (put->type->volume > 5) {
   g->add_msg_if_player(p, _("That item does not fit in your boot!"));
   return 0;
  }
  p->moves -= 30;
  g->add_msg_if_player(p, _("You put the %s in your boot."), put->tname().c_str());
  it->put_in(p->i_rem(ch));
 }
 return it->type->charges_to_use();
}

int iuse::towel(player *p, item *it, bool t)
{
    // check if player is wet
    if( abs(p->has_morale(MORALE_WET)) )
    {
        p->rem_morale(MORALE_WET);
        g->add_msg_if_player(p,_("You use the %s to dry off!"), it->name.c_str());
    }
    else
    {
        g->add_msg_if_player(p,_("You are already dry, %s has no effect"), it->name.c_str());
    }
    return it->type->charges_to_use();
}

int iuse::unfold_bicycle(player *p, item *it, bool t)
{
    vehicle *bicycle = g->m.add_vehicle( g, "bicycle", p->posx, p->posy, 0, 0, 0, false);
    if( bicycle ) {
        // Mark the vehicle as foldable.
        bicycle->tags.insert("convertible");
        // Restore HP of parts if we stashed them previously.
        if( it->item_vars.count("folding_bicycle_parts") ) {
            std::istringstream part_hps;
            part_hps.str(it->item_vars["folding_bicycle_parts"]);
            for (int p = 0; p < bicycle->parts.size(); p++)
            {
                part_hps >> bicycle->parts[p].hp;
            }
        }
        g->add_msg_if_player(p, _("You painstakingly unfold the bicycle and make it ready to ride."));
        p->moves -= 500;
    } else {
        g->add_msg_if_player(p, _("There's no room to unfold the bicycle."));
        return 0;
    }
    return 1;
}

int iuse::adrenaline_injector(player *p, item *it, bool t)
{
  p->moves -= 100;
  g->add_msg_if_player(p, "You inject yourself with adrenaline.");

  p->inv.add_item_by_type(itypes["syringe"]->id);
  if(p->has_disease("adrenaline")) {
    //Increase current surge by 3 minutes (if not on comedown)
    p->add_disease("adrenaline", 30);
    //Also massively boost stimulant level, risking death on an extended chain
    p->stim += 80;
  } else {
    //No current adrenaline surge: Give the full duration
    p->add_disease("adrenaline", 200);
  }

  if(p->has_disease("asthma")) {
    p->rem_disease("asthma");
    g->add_msg_if_player(p,_("The adrenaline causes your asthma to clear."));
  }
  return it->type->charges_to_use();
}

<<<<<<< HEAD
int iuse::jet_injector(player *p, item *it, bool t)
{
  if(it->charges == 0) {
    g->add_msg_if_player(p, _("The jet injector is empty."), it->name.c_str());
    return 0;
} else {
    g->add_msg_if_player(p,_("You inject yourself with the jet injector."));
    p->add_disease("jetinjector", 200);
    p->pkill += 20;
    p->stim += 10;
    p->rem_disease("infected");
    p->rem_disease("bleed");
    p->radiation += 4;
    p->healall(10);
  }

  if(p->has_disease("jetinjector") &&
            p->disease_duration("jetinjector") > 200) {
    g->add_msg_if_player(p,_("Your heart is beating alarmingly fast!"));
  }
  return it->type->charges_to_use();
=======
int iuse::contacts(player *p, item *it, bool t)
{
  int duration = rng(80640, 120960); // Around 7 days.
  if(p->has_disease("contacts") ) {
    if ( query_yn(_("Replace your current lenses?")) ) {
      p->moves -= 200;
      g->add_msg_if_player(p, _("You replace your current %s."), it->name.c_str());
      p->rem_disease("contacts");
      p->add_disease("contacts", duration);
      return it->type->charges_to_use();
    }
    else {
      g->add_msg_if_player(p, _("You don't do anything with your %s."), it->name.c_str());
      return 0;
    }
  }
  else if(p->has_trait("HYPEROPIC") || p->has_trait("MYOPIC")) {
    p->moves -= 200;
    g->add_msg_if_player(p, _("You put the %s in your eyes."), it->name.c_str());
    p->add_disease("contacts", duration);
    return it->type->charges_to_use();
  }
  else {
    g->add_msg_if_player(p, _("Your vision is fine already."));
    return 0;
  }
>>>>>>> 0a44d1ee
}

int iuse::talking_doll(player *p, item *it, bool t)
{
    if(it->charges == 0) {
        g->add_msg_if_player(p, _("The %s's batteries are dead."), it->name.c_str());
        return 0;
    }

    std::string label;

    if( it->type->id == "talking_doll" ) {
        label = "doll";
    } else {
        label = "creepy_doll";
    }

    const SpeechBubble speech = get_speech( label );

    g->sound( p->posx, p->posy, speech.volume, speech.text );

    return it->type->charges_to_use();
}<|MERGE_RESOLUTION|>--- conflicted
+++ resolved
@@ -6195,7 +6195,6 @@
   return it->type->charges_to_use();
 }
 
-<<<<<<< HEAD
 int iuse::jet_injector(player *p, item *it, bool t)
 {
   if(it->charges == 0) {
@@ -6217,7 +6216,8 @@
     g->add_msg_if_player(p,_("Your heart is beating alarmingly fast!"));
   }
   return it->type->charges_to_use();
-=======
+}
+
 int iuse::contacts(player *p, item *it, bool t)
 {
   int duration = rng(80640, 120960); // Around 7 days.
@@ -6244,7 +6244,6 @@
     g->add_msg_if_player(p, _("Your vision is fine already."));
     return 0;
   }
->>>>>>> 0a44d1ee
 }
 
 int iuse::talking_doll(player *p, item *it, bool t)
