--- conflicted
+++ resolved
@@ -4623,16 +4623,12 @@
                       colorize( map_it.tname(), map_it.color_in_inventory() ) ) ) {
             p->add_msg_if_player( m_info, _( "You drew blood from the %s…" ), map_it.tname() );
             drew_blood = true;
-<<<<<<< HEAD
             blood_temp = map_it.temperature;
-=======
-            blood_temp = map_it.temperature * 0.00001;
 
             if( map_it.get_mtype()->in_species( species_ZOMBIE ) ) {
                 blood.convert( itype_blood_tainted );
             }
 
->>>>>>> 0ac14788
             auto bloodtype( map_it.get_mtype()->bloodType() );
             if( bloodtype.obj().has_acid ) {
                 acid_blood = true;
