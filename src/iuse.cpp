--- conflicted
+++ resolved
@@ -2349,20 +2349,12 @@
 
     const matype_id style_to_learn = martial_art_learned_from( *it->type );
 
-<<<<<<< HEAD
-=======
     const martialart &ma = style_to_learn.obj();
     if( !style_to_learn.is_valid() ) {
         // debugmsg will already have been sent by .obj call
         return 0;
     }
 
-    if( p->has_martialart( style_to_learn ) ) {
-        p->add_msg_if_player( m_info, _( "You already know all this book has to teach." ) );
-        return 0;
-    }
-
->>>>>>> bbe235aa
     p->ma_styles.push_back( style_to_learn );
 
     p->add_msg_if_player( m_good, _( "You learn the essential elements of %s." ),
