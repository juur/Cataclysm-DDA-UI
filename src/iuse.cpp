#include "iuse.h"

#include <algorithm>
#include <array>
#include <climits>
#include <cmath>
#include <cstdlib>
#include <exception>
#include <functional>
#include <iterator>
#include <list>
#include <map>
#include <new>
#include <set>
#include <sstream>
#include <string>
#include <unordered_map>
#include <unordered_set>
#include <utility>
#include <vector>

#include "action.h"
#include "activity_actor_definitions.h"
#include "activity_type.h"
#include "avatar.h"
#include "avatar_action.h"
#include "bionics.h"
#include "bodypart.h"
#include "calendar.h"
#include "cata_utility.h"
#include "character.h"
#include "character_martial_arts.h"
#include "colony.h"
#include "color.h"
#include "coordinate_conversions.h"
#include "coordinates.h"
#include "creature.h"
#include "creature_tracker.h"
#include "cuboid_rectangle.h"
#include "damage.h"
#include "debug.h"
#include "effect.h" // for weed_msg
#include "enums.h"
#include "event.h"
#include "event_bus.h"
#include "explosion.h"
#include "field.h"
#include "field_type.h"
#include "flag.h"
#include "fungal_effects.h"
#include "game.h"
#include "game_constants.h"
#include "game_inventory.h"
#include "handle_liquid.h"
#include "iexamine.h"
#include "inventory.h"
#include "inventory_ui.h"
#include "item.h"
#include "item_location.h"
#include "item_pocket.h"
#include "iteminfo_query.h"
#include "itype.h"
#include "iuse_actor.h" // For firestarter
#include "json.h"
#include "line.h"
#include "make_static.h"
#include "map.h"
#include "map_iterator.h"
#include "mapdata.h"
#include "martialarts.h"
#include "memorial_logger.h"
#include "memory_fast.h"
#include "messages.h"
#include "mongroup.h"
#include "monster.h"
#include "morale_types.h"
#include "mtype.h"
#include "music.h"
#include "mutation.h"
#include "npc.h"
#include "omdata.h"
#include "optional.h"
#include "options.h"
#include "output.h"
#include "overmap.h"
#include "overmapbuffer.h"
#include "pimpl.h"
#include "player_activity.h"
#include "point.h"
#include "popup.h" // For play_game
#include "recipe.h"
#include "recipe_dictionary.h"
#include "requirements.h"
#include "ret_val.h"
#include "rng.h"
#include "sounds.h"
#include "speech.h"
#include "stomach.h"
#include "string_formatter.h"
#include "string_input_popup.h"
#include "teleport.h"
#include "text_snippets.h"
#include "timed_event.h"
#include "translations.h"
#include "trap.h"
#include "try_parse_integer.h"
#include "type_id.h"
#include "ui.h"
#include "ui_manager.h"
#include "units.h"
#include "units_utility.h"
#include "value_ptr.h"
#include "veh_interact.h"
#include "veh_type.h"
#include "vehicle.h"
#include "viewer.h"
#include "vitamin.h"
#include "vpart_position.h"
#include "vpart_range.h"
#include "weather.h"
#include "weather_gen.h"
#include "weather_type.h"

static const activity_id ACT_FISH( "ACT_FISH" );
static const activity_id ACT_GAME( "ACT_GAME" );
static const activity_id ACT_GENERIC_GAME( "ACT_GENERIC_GAME" );
static const activity_id ACT_HAND_CRANK( "ACT_HAND_CRANK" );
static const activity_id ACT_HEATING( "ACT_HEATING" );
static const activity_id ACT_JACKHAMMER( "ACT_JACKHAMMER" );
static const activity_id ACT_PICKAXE( "ACT_PICKAXE" );
static const activity_id ACT_ROBOT_CONTROL( "ACT_ROBOT_CONTROL" );
static const activity_id ACT_VIBE( "ACT_VIBE" );
static const activity_id ACT_WASH( "ACT_WASH" );

static const addiction_id addiction_marloss_b( "marloss_b" );
static const addiction_id addiction_marloss_r( "marloss_r" );
static const addiction_id addiction_marloss_y( "marloss_y" );
static const addiction_id addiction_nicotine( "nicotine" );

static const ammotype ammo_battery( "battery" );

static const bionic_id bio_shock( "bio_shock" );
static const bionic_id bio_tools( "bio_tools" );

static const construction_str_id construction_constr_fill_pit( "constr_fill_pit" );
static const construction_str_id construction_constr_pit( "constr_pit" );
static const construction_str_id construction_constr_pit_shallow( "constr_pit_shallow" );
static const construction_str_id construction_constr_water_channel( "constr_water_channel" );

static const efftype_id effect_adrenaline( "adrenaline" );
static const efftype_id effect_antibiotic( "antibiotic" );
static const efftype_id effect_antibiotic_visible( "antibiotic_visible" );
static const efftype_id effect_antifungal( "antifungal" );
static const efftype_id effect_asthma( "asthma" );
static const efftype_id effect_beartrap( "beartrap" );
static const efftype_id effect_bite( "bite" );
static const efftype_id effect_bleed( "bleed" );
static const efftype_id effect_blind( "blind" );
static const efftype_id effect_blood_spiders( "blood_spiders" );
static const efftype_id effect_bloodworms( "bloodworms" );
static const efftype_id effect_boomered( "boomered" );
static const efftype_id effect_bouldering( "bouldering" );
static const efftype_id effect_brainworms( "brainworms" );
static const efftype_id effect_cig( "cig" );
static const efftype_id effect_contacts( "contacts" );
static const efftype_id effect_corroding( "corroding" );
static const efftype_id effect_crushed( "crushed" );
static const efftype_id effect_datura( "datura" );
static const efftype_id effect_dazed( "dazed" );
static const efftype_id effect_dermatik( "dermatik" );
static const efftype_id effect_docile( "docile" );
static const efftype_id effect_downed( "downed" );
static const efftype_id effect_drunk( "drunk" );
static const efftype_id effect_earphones( "earphones" );
static const efftype_id effect_flushot( "flushot" );
static const efftype_id effect_foodpoison( "foodpoison" );
static const efftype_id effect_formication( "formication" );
static const efftype_id effect_fungus( "fungus" );
static const efftype_id effect_glowing( "glowing" );
static const efftype_id effect_glowy_led( "glowy_led" );
static const efftype_id effect_hallu( "hallu" );
static const efftype_id effect_happy( "happy" );
static const efftype_id effect_harnessed( "harnessed" );
static const efftype_id effect_has_bag( "has_bag" );
static const efftype_id effect_haslight( "haslight" );
static const efftype_id effect_high( "high" );
static const efftype_id effect_in_pit( "in_pit" );
static const efftype_id effect_infected( "infected" );
static const efftype_id effect_jetinjector( "jetinjector" );
static const efftype_id effect_lack_sleep( "lack_sleep" );
static const efftype_id effect_laserlocked( "laserlocked" );
static const efftype_id effect_lying_down( "lying_down" );
static const efftype_id effect_melatonin( "melatonin" );
static const efftype_id effect_meth( "meth" );
static const efftype_id effect_monster_armor( "monster_armor" );
static const efftype_id effect_monster_saddled( "monster_saddled" );
static const efftype_id effect_music( "music" );
static const efftype_id effect_nausea( "nausea" );
static const efftype_id effect_onfire( "onfire" );
static const efftype_id effect_paincysts( "paincysts" );
static const efftype_id effect_pet( "pet" );
static const efftype_id effect_poison( "poison" );
static const efftype_id effect_ridden( "ridden" );
static const efftype_id effect_riding( "riding" );
static const efftype_id effect_run( "run" );
static const efftype_id effect_sad( "sad" );
static const efftype_id effect_sap( "sap" );
static const efftype_id effect_shakes( "shakes" );
static const efftype_id effect_sleep( "sleep" );
static const efftype_id effect_slimed( "slimed" );
static const efftype_id effect_smoke( "smoke" );
static const efftype_id effect_spores( "spores" );
static const efftype_id effect_stimpack( "stimpack" );
static const efftype_id effect_strong_antibiotic( "strong_antibiotic" );
static const efftype_id effect_strong_antibiotic_visible( "strong_antibiotic_visible" );
static const efftype_id effect_stunned( "stunned" );
static const efftype_id effect_tapeworm( "tapeworm" );
static const efftype_id effect_teargas( "teargas" );
static const efftype_id effect_tetanus( "tetanus" );
static const efftype_id effect_tied( "tied" );
static const efftype_id effect_took_antiasthmatic( "took_antiasthmatic" );
static const efftype_id effect_took_anticonvulsant_visible( "took_anticonvulsant_visible" );
static const efftype_id effect_took_flumed( "took_flumed" );
static const efftype_id effect_took_prozac( "took_prozac" );
static const efftype_id effect_took_prozac_bad( "took_prozac_bad" );
static const efftype_id effect_took_prozac_visible( "took_prozac_visible" );
static const efftype_id effect_took_thorazine( "took_thorazine" );
static const efftype_id effect_took_thorazine_bad( "took_thorazine_bad" );
static const efftype_id effect_took_thorazine_visible( "took_thorazine_visible" );
static const efftype_id effect_took_xanax( "took_xanax" );
static const efftype_id effect_took_xanax_visible( "took_xanax_visible" );
static const efftype_id effect_valium( "valium" );
static const efftype_id effect_visuals( "visuals" );
static const efftype_id effect_weak_antibiotic( "weak_antibiotic" );
static const efftype_id effect_weak_antibiotic_visible( "weak_antibiotic_visible" );
static const efftype_id effect_webbed( "webbed" );
static const efftype_id effect_weed_high( "weed_high" );

static const flag_id json_flag_POWER_CORD( "POWER_CORD" );

static const furn_str_id furn_f_aluminum_stepladder( "f_aluminum_stepladder" );
static const furn_str_id furn_f_ladder( "f_ladder" );

static const itype_id itype_advanced_ecig( "advanced_ecig" );
static const itype_id itype_afs_atomic_smartphone( "afs_atomic_smartphone" );
static const itype_id itype_afs_atomic_smartphone_music( "afs_atomic_smartphone_music" );
static const itype_id itype_afs_atomic_wraitheon_music( "afs_atomic_wraitheon_music" );
static const itype_id itype_afs_wraitheon_smartphone( "afs_wraitheon_smartphone" );
static const itype_id itype_aluminum_stepladder( "aluminum_stepladder" );
static const itype_id itype_apparatus( "apparatus" );
static const itype_id itype_arcade_machine( "arcade_machine" );
static const itype_id itype_atomic_coffeepot( "atomic_coffeepot" );
static const itype_id itype_barometer( "barometer" );
static const itype_id itype_battery( "battery" );
static const itype_id itype_blood_tainted( "blood_tainted" );
static const itype_id itype_c4armed( "c4armed" );
static const itype_id itype_canister_empty( "canister_empty" );
static const itype_id itype_chainsaw_off( "chainsaw_off" );
static const itype_id itype_chainsaw_on( "chainsaw_on" );
static const itype_id itype_cig( "cig" );
static const itype_id itype_cigar( "cigar" );
static const itype_id itype_cow_bell( "cow_bell" );
static const itype_id itype_detergent( "detergent" );
static const itype_id itype_e_handcuffs( "e_handcuffs" );
static const itype_id itype_ecig( "ecig" );
static const itype_id itype_emf_detector( "emf_detector" );
static const itype_id itype_emf_detector_on( "emf_detector_on" );
static const itype_id itype_fire( "fire" );
static const itype_id itype_firecracker_act( "firecracker_act" );
static const itype_id itype_firecracker_pack_act( "firecracker_pack_act" );
static const itype_id itype_geiger_off( "geiger_off" );
static const itype_id itype_geiger_on( "geiger_on" );
static const itype_id itype_granade_act( "granade_act" );
static const itype_id itype_handrolled_cig( "handrolled_cig" );
static const itype_id itype_heatpack_used( "heatpack_used" );
static const itype_id itype_hygrometer( "hygrometer" );
static const itype_id itype_joint( "joint" );
static const itype_id itype_liquid_soap( "liquid_soap" );
static const itype_id itype_log( "log" );
static const itype_id itype_mask_h20survivor_on( "mask_h20survivor_on" );
static const itype_id itype_mininuke_act( "mininuke_act" );
static const itype_id itype_mobile_memory_card( "mobile_memory_card" );
static const itype_id itype_mobile_memory_card_used( "mobile_memory_card_used" );
static const itype_id itype_molotov( "molotov" );
static const itype_id itype_mp3( "mp3" );
static const itype_id itype_mp3_on( "mp3_on" );
static const itype_id itype_multi_cooker( "multi_cooker" );
static const itype_id itype_multi_cooker_filled( "multi_cooker_filled" );
static const itype_id itype_nicotine_liquid( "nicotine_liquid" );
static const itype_id itype_noise_emitter( "noise_emitter" );
static const itype_id itype_noise_emitter_on( "noise_emitter_on" );
static const itype_id itype_paper( "paper" );
static const itype_id itype_radio( "radio" );
static const itype_id itype_radio_car( "radio_car" );
static const itype_id itype_radio_car_on( "radio_car_on" );
static const itype_id itype_radio_on( "radio_on" );
static const itype_id itype_rebreather_on( "rebreather_on" );
static const itype_id itype_rebreather_xl_on( "rebreather_xl_on" );
static const itype_id itype_shocktonfa_off( "shocktonfa_off" );
static const itype_id itype_shocktonfa_on( "shocktonfa_on" );
static const itype_id itype_smart_phone( "smart_phone" );
static const itype_id itype_smartphone_music( "smartphone_music" );
static const itype_id itype_soap( "soap" );
static const itype_id itype_soldering_iron( "soldering_iron" );
static const itype_id itype_spiral_stone( "spiral_stone" );
<<<<<<< HEAD
=======
static const itype_id itype_stepladder( "stepladder" );
static const itype_id itype_thermometer( "thermometer" );
>>>>>>> f0d7703b
static const itype_id itype_towel( "towel" );
static const itype_id itype_towel_wet( "towel_wet" );
static const itype_id itype_water( "water" );
static const itype_id itype_water_clean( "water_clean" );
static const itype_id itype_wax( "wax" );
static const itype_id itype_weather_reader( "weather_reader" );

static const json_character_flag json_flag_ENHANCED_VISION( "ENHANCED_VISION" );
static const json_character_flag json_flag_HYPEROPIC( "HYPEROPIC" );
static const json_character_flag json_flag_MYOPIC( "MYOPIC" );
static const json_character_flag json_flag_MYOPIC_IN_LIGHT( "MYOPIC_IN_LIGHT" );

static const mongroup_id GROUP_FISH( "GROUP_FISH" );

static const mtype_id mon_blob( "mon_blob" );
static const mtype_id mon_dog_thing( "mon_dog_thing" );
static const mtype_id mon_hallu_multicooker( "mon_hallu_multicooker" );
static const mtype_id mon_hologram( "mon_hologram" );
static const mtype_id mon_spore( "mon_spore" );
static const mtype_id mon_vortex( "mon_vortex" );

static const mutation_category_id mutation_category_CATTLE( "CATTLE" );
static const mutation_category_id mutation_category_MYCUS( "MYCUS" );

static const proficiency_id proficiency_prof_lockpicking( "prof_lockpicking" );
static const proficiency_id proficiency_prof_lockpicking_expert( "prof_lockpicking_expert" );

static const quality_id qual_AXE( "AXE" );
static const quality_id qual_DIG( "DIG" );
static const quality_id qual_GLARE( "GLARE" );
static const quality_id qual_LOCKPICK( "LOCKPICK" );
static const quality_id qual_PRY( "PRY" );
static const quality_id qual_SCREW_FINE( "SCREW_FINE" );

static const skill_id skill_computer( "computer" );
static const skill_id skill_cooking( "cooking" );
static const skill_id skill_electronics( "electronics" );
static const skill_id skill_fabrication( "fabrication" );
static const skill_id skill_firstaid( "firstaid" );
static const skill_id skill_mechanics( "mechanics" );
static const skill_id skill_melee( "melee" );
static const skill_id skill_survival( "survival" );
static const skill_id skill_traps( "traps" );

static const species_id species_FUNGUS( "FUNGUS" );
static const species_id species_HALLUCINATION( "HALLUCINATION" );
static const species_id species_INSECT( "INSECT" );
static const species_id species_ROBOT( "ROBOT" );
static const species_id species_ZOMBIE( "ZOMBIE" );

static const ter_str_id ter_t_grave( "t_grave" );
static const ter_str_id ter_t_grave_new( "t_grave_new" );
static const ter_str_id ter_t_pit( "t_pit" );
static const ter_str_id ter_t_pit_corpsed( "t_pit_corpsed" );
static const ter_str_id ter_t_pit_covered( "t_pit_covered" );
static const ter_str_id ter_t_pit_glass( "t_pit_glass" );
static const ter_str_id ter_t_pit_shallow( "t_pit_shallow" );
static const ter_str_id ter_t_pit_spiked( "t_pit_spiked" );
static const ter_str_id ter_t_pit_spiked_covered( "t_pit_spiked_covered" );
static const ter_str_id ter_t_utility_light( "t_utility_light" );

static const trait_id trait_ACIDBLOOD( "ACIDBLOOD" );
static const trait_id trait_ACIDPROOF( "ACIDPROOF" );
static const trait_id trait_ALCMET( "ALCMET" );
static const trait_id trait_CENOBITE( "CENOBITE" );
static const trait_id trait_CHLOROMORPH( "CHLOROMORPH" );
static const trait_id trait_EATDEAD( "EATDEAD" );
static const trait_id trait_EATPOISON( "EATPOISON" );
static const trait_id trait_GILLS( "GILLS" );
static const trait_id trait_ILLITERATE( "ILLITERATE" );
static const trait_id trait_LIGHTWEIGHT( "LIGHTWEIGHT" );
static const trait_id trait_MARLOSS( "MARLOSS" );
static const trait_id trait_MARLOSS_AVOID( "MARLOSS_AVOID" );
static const trait_id trait_MARLOSS_BLUE( "MARLOSS_BLUE" );
static const trait_id trait_MARLOSS_YELLOW( "MARLOSS_YELLOW" );
static const trait_id trait_MASOCHIST( "MASOCHIST" );
static const trait_id trait_MASOCHIST_MED( "MASOCHIST_MED" );
static const trait_id trait_M_DEPENDENT( "M_DEPENDENT" );
static const trait_id trait_NOPAIN( "NOPAIN" );
static const trait_id trait_PSYCHOPATH( "PSYCHOPATH" );
static const trait_id trait_PYROMANIA( "PYROMANIA" );
static const trait_id trait_SPIRITUAL( "SPIRITUAL" );
static const trait_id trait_THRESH_MARLOSS( "THRESH_MARLOSS" );
static const trait_id trait_THRESH_MYCUS( "THRESH_MYCUS" );
static const trait_id trait_THRESH_PLANT( "THRESH_PLANT" );
static const trait_id trait_TOLERANCE( "TOLERANCE" );
static const trait_id trait_WAYFARER( "WAYFARER" );

static const vitamin_id vitamin_blood( "blood" );
static const vitamin_id vitamin_redcells( "redcells" );

static const vproto_id vehicle_prototype_none( "none" );

static const weather_type_id weather_portal_storm( "portal_storm" );

// how many characters per turn of radio
static constexpr int RADIO_PER_TURN = 25;

#include "iuse_software.h"

struct extended_photo_def;
struct object_names_collection;

static void item_save_monsters( Character &p, item &it, const std::vector<monster *> &monster_vec,
                                int photo_quality );
static bool show_photo_selection( Character &p, item &it, const std::string &var_name );

static bool item_read_extended_photos( item &, std::vector<extended_photo_def> &,
                                       const std::string &,
                                       bool = false );
static void item_write_extended_photos( item &, const std::vector<extended_photo_def> &,
                                        const std::string & );

static std::string format_object_pair( const std::pair<std::string, int> &pair,
                                       const std::string &article );
static std::string format_object_pair_article( const std::pair<std::string, int> &pair );
static std::string format_object_pair_no_article( const std::pair<std::string, int> &pair );

static std::string colorized_field_description_at( const tripoint &point );
static std::string colorized_trap_name_at( const tripoint &point );
static std::string colorized_ter_name_flags_at( const tripoint &point,
        const std::vector<std::string> &flags = {}, const std::vector<ter_str_id> &ter_whitelist = {} );
static std::string colorized_feature_description_at( const tripoint &center_point, bool &item_found,
        const units::volume &min_visible_volume );

static std::string colorized_item_name( const item &item );
static std::string colorized_item_description( const item &item );
static item get_top_item_at_point( const tripoint &point,
                                   const units::volume &min_visible_volume );

static std::string effects_description_for_creature( Creature *creature, std::string &pose,
        const std::string &pronoun_gender );

static object_names_collection enumerate_objects_around_point( const tripoint &point,
        int radius, const tripoint &bounds_center_point, int bounds_radius,
        const tripoint &camera_pos, const units::volume &min_visible_volume, bool create_figure_desc,
        std::unordered_set<tripoint> &ignored_points,
        std::unordered_set<const vehicle *> &vehicles_recorded );
static extended_photo_def photo_def_for_camera_point( const tripoint &aim_point,
        const tripoint &camera_pos,
        std::vector<monster *> &monster_vec, std::vector<Character *> &character_vec );

static const std::vector<std::string> camera_ter_whitelist_flags = {
    "HIDE_PLACE", "FUNGUS", "TREE", "PERMEABLE", "SHRUB",
    "PLACE_ITEM", "GROWTH_HARVEST", "GROWTH_MATURE", "GOES_UP",
    "GOES_DOWN", "RAMP", "SHARP", "SIGN", "CLIMBABLE"
};
static const std::vector<ter_str_id> camera_ter_whitelist_types = {
    ter_t_pit_covered, ter_t_grave_new, ter_t_grave, ter_t_pit,
    ter_t_pit_shallow, ter_t_pit_corpsed, ter_t_pit_spiked,
    ter_t_pit_spiked_covered, ter_t_pit_glass, ter_t_pit_glass, ter_t_utility_light
};

void remove_radio_mod( item &it, Character &p )
{
    if( !it.has_flag( flag_RADIO_MOD ) ) {
        return;
    }
    p.add_msg_if_player( _( "You remove the radio modification from your %s." ), it.tname() );
    item mod( "radio_mod" );
    p.i_add_or_drop( mod, 1 );
    it.unset_flag( flag_RADIO_ACTIVATION );
    it.unset_flag( flag_RADIO_MOD );
    it.unset_flag( flag_RADIOSIGNAL_1 );
    it.unset_flag( flag_RADIOSIGNAL_2 );
    it.unset_flag( flag_RADIOSIGNAL_3 );
    it.unset_flag( flag_RADIOCARITEM );
}

// Checks that the player can smoke
cata::optional<std::string> iuse::can_smoke( const Character &you )
{
    auto cigs = you.items_with( []( const item & it ) {
        return it.active && it.has_flag( flag_LITCIG );
    } );

    if( !cigs.empty() ) {
        return string_format( _( "You're already smoking a %s!" ), cigs[0]->tname() );
    }

    if( !you.has_charges( itype_fire, 1 ) ) {
        return _( "You don't have anything to light it with!" );
    }
    return cata::nullopt;
}

/* iuse methods return the number of charges expended or no value, which is usually it->charges_to_use().
 * Some items that don't normally use charges return 1 to indicate they're used up.
 * Regardless, returning 0 indicates the item has not been used up,
 * though it may have been successfully activated.  A return of no value means it was not used.
 */
cata::optional<int> iuse::sewage( Character *p, item *it, bool, const tripoint & )
{
    if( !p->query_yn( _( "Are you sure you want to drink… this?" ) ) ) {
        return cata::nullopt;
    }

    get_event_bus().send<event_type::eats_sewage>();
    p->vomit();
    return it->type->charges_to_use();
}

cata::optional<int> iuse::honeycomb( Character *p, item *it, bool, const tripoint & )
{
    get_map().spawn_item( p->pos(), itype_wax, 2 );
    return it->type->charges_to_use();
}

cata::optional<int> iuse::xanax( Character *p, item *it, bool, const tripoint & )
{
    p->add_msg_if_player( _( "You take some %s." ), it->tname() );
    p->add_effect( effect_took_xanax, 90_minutes );
    p->add_effect( effect_took_xanax_visible, rng( 70_minutes, 110_minutes ) );
    return it->type->charges_to_use();
}

static constexpr time_duration alc_strength( const int strength, const time_duration &weak,
        const time_duration &medium, const time_duration &strong )
{
    return strength == 0 ? weak : strength == 1 ? medium : strong;
}

static int alcohol( Character &p, const item &it, const int strength )
{
    // Weaker characters are cheap drunks
    /** @EFFECT_STR_MAX reduces drunkenness duration */
    time_duration duration = alc_strength( strength, 22_minutes, 34_minutes,
                                           45_minutes ) - ( alc_strength( strength, 36_seconds, 1_minutes, 72_seconds ) * p.str_max );
    if( p.has_trait( trait_ALCMET ) ) {
        duration = alc_strength( strength, 6_minutes, 14_minutes, 18_minutes ) - ( alc_strength( strength,
                   36_seconds, 1_minutes, 1_minutes ) * p.str_max );
        // Metabolizing the booze improves the nutritional value;
        // might not be healthy, and still causes Thirst problems, though
        p.stomach.mod_nutr( -std::abs( it.get_comestible() ? it.type->comestible->stim : 0 ) );
        // Metabolizing it cancels out the depressant
        p.mod_stim( std::abs( it.get_comestible() ? it.get_comestible()->stim : 0 ) );
    } else if( p.has_trait( trait_TOLERANCE ) ) {
        duration -= alc_strength( strength, 9_minutes, 16_minutes, 24_minutes );
    } else if( p.has_trait( trait_LIGHTWEIGHT ) ) {
        duration += alc_strength( strength, 9_minutes, 16_minutes, 24_minutes );
    }
    p.add_effect( effect_drunk, duration );
    return it.type->charges_to_use();
}

cata::optional<int> iuse::alcohol_weak( Character *p, item *it, bool, const tripoint & )
{
    return alcohol( *p, *it, 0 );
}

cata::optional<int> iuse::alcohol_medium( Character *p, item *it, bool, const tripoint & )
{
    return alcohol( *p, *it, 1 );
}

cata::optional<int> iuse::alcohol_strong( Character *p, item *it, bool, const tripoint & )
{
    return alcohol( *p, *it, 2 );
}

/**
 * Entry point for intentional bodily intake of smoke via paper wrapped one
 * time use items: cigars, cigarettes, etc.
 *
 * @param p Player doing the smoking
 * @param it the item to be smoked.
 * @return Charges used in item smoked
 */
cata::optional<int> iuse::smoking( Character *p, item *it, bool, const tripoint & )
{
    cata::optional<std::string> litcig = can_smoke( *p );
    if( litcig.has_value() ) {
        p->add_msg_if_player( m_info, _( litcig.value_or( "" ) ) );
        return cata::nullopt;
    }

    item cig;
    if( it->typeId() == itype_cig || it->typeId() == itype_handrolled_cig ) {
        cig = item( "cig_lit", calendar::turn );
        cig.item_counter = to_turns<int>( 4_minutes );
        p->mod_hunger( -3 );
        p->mod_thirst( 2 );
    } else if( it->typeId() == itype_cigar ) {
        cig = item( "cigar_lit", calendar::turn );
        cig.item_counter = to_turns<int>( 12_minutes );
        p->mod_thirst( 3 );
        p->mod_hunger( -4 );
    } else if( it->typeId() == itype_joint ) {
        cig = item( "joint_lit", calendar::turn );
        cig.item_counter = to_turns<int>( 4_minutes );
        p->mod_hunger( 4 );
        p->mod_thirst( 6 );
        if( p->get_painkiller() < 5 ) {
            p->set_painkiller( ( p->get_painkiller() + 3 ) * 2 );
        }
    } else {
        p->add_msg_if_player( m_bad,
                              _( "Please let the devs know you should be able to smoke a %s, but the smoking code does not know how." ),
                              it->tname() );
        return cata::nullopt;
    }
    // If we're here, we better have a cig to light.
    p->use_charges_if_avail( itype_fire, 1 );
    cig.active = true;
    p->inv->add_item( cig, false, true );
    p->add_msg_if_player( m_neutral, _( "You light a %s." ), cig.tname() );

    // Parting messages
    if( it->typeId() == itype_joint ) {
        // Would group with the joint, but awkward to mutter before lighting up.
        if( one_in( 5 ) ) {
            weed_msg( *p );
        }
    }
    if( p->get_effect_dur( effect_cig ) > 10_minutes * ( p->addiction_level(
                addiction_nicotine ) + 1 ) ) {
        p->add_msg_if_player( m_bad, _( "Ugh, too much smoke… you feel nasty." ) );
    }

    return it->type->charges_to_use();
}

cata::optional<int> iuse::ecig( Character *p, item *it, bool, const tripoint & )
{
    if( it->typeId() == itype_ecig ) {
        p->add_msg_if_player( m_neutral, _( "You take a puff from your electronic cigarette." ) );
    } else if( it->typeId() == itype_advanced_ecig ) {
        if( p->has_charges( itype_nicotine_liquid, 1 ) ) {
            p->add_msg_if_player( m_neutral,
                                  _( "You inhale some vapor from your advanced electronic cigarette." ) );
            p->use_charges( itype_nicotine_liquid, 1 );
            item dummy_ecig = item( "ecig", calendar::turn );
            p->consume_effects( dummy_ecig );
        } else {
            p->add_msg_if_player( m_info, _( "You don't have any nicotine liquid!" ) );
            return cata::nullopt;
        }
    }

    p->mod_thirst( 1 );
    p->mod_hunger( -1 );
    p->add_effect( effect_cig, 10_minutes );
    if( p->get_effect_dur( effect_cig ) > 10_minutes * ( p->addiction_level(
                addiction_nicotine ) + 1 ) ) {
        p->add_msg_if_player( m_bad, _( "Ugh, too much nicotine… you feel nasty." ) );
    }
    return it->type->charges_to_use();
}

cata::optional<int> iuse::antibiotic( Character *p, item *it, bool, const tripoint & )
{
    p->add_msg_player_or_npc( m_neutral,
                              _( "You take some antibiotics." ),
                              _( "<npcname> takes some antibiotics." ) );
    if( p->has_effect( effect_tetanus ) ) {
        if( one_in( 3 ) ) {
            p->remove_effect( effect_tetanus );
            p->add_msg_if_player( m_good, _( "The muscle spasms start to go away." ) );
        } else {
            p->add_msg_if_player( m_warning, _( "The medication does nothing to help the spasms." ) );
        }
    }
    if( p->has_effect( effect_infected ) && !p->has_effect( effect_antibiotic ) ) {
        p->add_msg_if_player( m_good,
                              _( "Maybe this is just the placebo effect, but you feel a little better as the dose settles in." ) );
    }
    p->add_effect( effect_antibiotic, 12_hours );
    p->add_effect( effect_antibiotic_visible, rng( 9_hours, 15_hours ) );
    return it->type->charges_to_use();
}

cata::optional<int> iuse::eyedrops( Character *p, item *it, bool, const tripoint & )
{
    if( p->is_underwater() ) {
        p->add_msg_if_player( m_info, _( "You can't do that while underwater." ) );
        return cata::nullopt;
    }
    if( it->charges < it->type->charges_to_use() ) {
        p->add_msg_if_player( _( "You're out of %s." ), it->tname() );
        return cata::nullopt;
    }
    p->add_msg_if_player( _( "You use your %s." ), it->tname() );
    p->moves -= to_moves<int>( 10_seconds );
    if( p->has_effect( effect_boomered ) ) {
        p->remove_effect( effect_boomered );
        p->add_msg_if_player( m_good, _( "You wash the slime from your eyes." ) );
    }
    return it->type->charges_to_use();
}

cata::optional<int> iuse::fungicide( Character *p, item *it, bool, const tripoint & )
{
    if( p->is_underwater() ) {
        p->add_msg_if_player( m_info, _( "You can't do that while underwater." ) );
        return cata::nullopt;
    }

    const bool has_fungus = p->has_effect( effect_fungus );
    const bool has_spores = p->has_effect( effect_spores );

    if( p->is_npc() && !has_fungus && !has_spores ) {
        return cata::nullopt;
    }

    p->add_msg_player_or_npc( _( "You use your fungicide." ), _( "<npcname> uses some fungicide." ) );
    if( has_fungus && one_in( 3 ) ) {
        // this is not a medicine, the effect is shorter
        p->add_effect( effect_antifungal, 1_hours );
        if( p->has_effect( effect_fungus ) ) {
            p->add_msg_if_player( m_warning,
                                  _( "You feel a burning sensation slowly radiating throughout your skin." ) );
        }
    }
    creature_tracker &creatures = get_creature_tracker();
    if( has_spores && one_in( 2 ) ) {
        if( !p->has_effect( effect_fungus ) ) {
            p->add_msg_if_player( m_warning, _( "Your skin grows warm for a moment." ) );
        }
        p->remove_effect( effect_spores );
        int spore_count = rng( 1, 6 );
        map &here = get_map();
        for( const tripoint &dest : here.points_in_radius( p->pos(), 1 ) ) {
            if( spore_count == 0 ) {
                break;
            }
            if( dest == p->pos() ) {
                continue;
            }
            if( here.passable( dest ) && x_in_y( spore_count, 8 ) ) {
                if( monster *const mon_ptr = creatures.creature_at<monster>( dest ) ) {
                    monster &critter = *mon_ptr;
                    if( !critter.type->in_species( species_FUNGUS ) ) {
                        add_msg_if_player_sees( dest, m_warning, _( "The %s is covered in tiny spores!" ),
                                                critter.name() );
                    }
                    if( !critter.make_fungus() ) {
                        critter.die( p ); // counts as kill by player
                    }
                } else {
                    g->place_critter_at( mon_spore, dest );
                }
                spore_count--;
            }
        }
    }
    return it->type->charges_to_use();
}

cata::optional<int> iuse::antifungal( Character *p, item *it, bool, const tripoint & )
{
    if( p->is_underwater() ) {
        p->add_msg_if_player( m_info, _( "You can't do that while underwater." ) );
        return cata::nullopt;
    }
    p->add_effect( effect_antifungal, 4_hours );
    if( p->has_effect( effect_fungus ) ) {
        p->add_msg_if_player( m_warning,
                              _( "You feel a burning sensation slowly radiating throughout your skin." ) );
    }
    if( p->has_effect( effect_spores ) ) {
        if( !p->has_effect( effect_fungus ) ) {
            p->add_msg_if_player( m_warning, _( "Your skin grows warm for a moment." ) );
        }
    }
    return it->type->charges_to_use();
}

cata::optional<int> iuse::antiparasitic( Character *p, item *it, bool, const tripoint & )
{
    if( p->is_underwater() ) {
        p->add_msg_if_player( m_info, _( "You can't do that while underwater." ) );
        return cata::nullopt;
    }
    p->add_msg_if_player( _( "You take some antiparasitic medication." ) );
    if( p->has_effect( effect_dermatik ) ) {
        p->remove_effect( effect_dermatik );
        p->add_msg_if_player( m_good, _( "The itching sensation under your skin fades away." ) );
    }
    if( p->has_effect( effect_tapeworm ) ) {
        p->remove_effect( effect_tapeworm );
        p->guts.mod_nutr( -1 ); // You just digested the tapeworm.
        if( p->has_trait( trait_NOPAIN ) ) {
            p->add_msg_if_player( m_good, _( "Your bowels clench as something inside them dies." ) );
        } else {
            p->add_msg_if_player( m_mixed, _( "Your bowels spasm painfully as something inside them dies." ) );
            p->mod_pain( rng( 8, 24 ) );
        }
    }
    if( p->has_effect( effect_bloodworms ) ) {
        p->remove_effect( effect_bloodworms );
        p->add_msg_if_player( _( "Your skin prickles and your veins itch for a few moments." ) );
    }
    if( p->has_effect( effect_blood_spiders ) ) {
        p->remove_effect( effect_blood_spiders );
        p->add_msg_if_player( _( "Your veins relax in a soothing wave through your body." ) );
    }
    if( p->has_effect( effect_brainworms ) ) {
        p->remove_effect( effect_brainworms );
        if( p->has_trait( trait_NOPAIN ) ) {
            p->add_msg_if_player( m_good, _( "The pressure inside your head feels better already." ) );
        } else {
            p->add_msg_if_player( m_mixed,
                                  _( "Your head pounds like a sore tooth as something inside of it dies." ) );
            p->mod_pain( rng( 8, 24 ) );
        }
    }
    if( p->has_effect( effect_paincysts ) ) {
        p->remove_effect( effect_paincysts );
        if( p->has_trait( trait_NOPAIN ) ) {
            p->add_msg_if_player( m_good, _( "The stiffness in your joints goes away." ) );
        } else {
            p->add_msg_if_player( m_good, _( "The pain in your joints goes away." ) );
        }
    }
    return it->type->charges_to_use();
}

cata::optional<int> iuse::anticonvulsant( Character *p, item *it, bool, const tripoint & )
{
    p->add_msg_if_player( _( "You take some anticonvulsant medication." ) );
    /** @EFFECT_STR reduces duration of anticonvulsant medication */
    time_duration duration = 8_hours - p->str_cur * rng( 0_turns, 10_minutes );
    if( p->has_trait( trait_TOLERANCE ) ) {
        duration -= 1_hours;
    }
    if( p->has_trait( trait_LIGHTWEIGHT ) ) {
        duration += 2_hours;
    }
    p->add_effect( effect_valium, duration );
    p->add_effect( effect_took_anticonvulsant_visible, duration );
    p->add_effect( effect_high, duration );
    if( p->has_effect( effect_shakes ) ) {
        p->remove_effect( effect_shakes );
        p->add_msg_if_player( m_good, _( "You stop shaking." ) );
    }
    return it->type->charges_to_use();
}

cata::optional<int> iuse::weed_cake( Character *p, item *it, bool, const tripoint & )
{
    p->add_msg_if_player(
        _( "You start scarfing down the delicious cake.  It tastes a little funny, though…" ) );
    time_duration duration = 12_minutes;
    if( p->has_trait( trait_TOLERANCE ) ) {
        duration = 9_minutes;
    }
    if( p->has_trait( trait_LIGHTWEIGHT ) ) {
        duration = 15_minutes;
    }
    p->mod_hunger( 2 );
    p->mod_thirst( 6 );
    if( p->get_painkiller() < 5 ) {
        p->set_painkiller( ( p->get_painkiller() + 3 ) * 2 );
    }
    p->add_effect( effect_weed_high, duration );
    p->moves -= 100;
    if( one_in( 5 ) ) {
        weed_msg( *p );
    }
    return it->type->charges_to_use();
}

cata::optional<int> iuse::coke( Character *p, item *it, bool, const tripoint & )
{
    p->add_msg_if_player( _( "You snort a bump of coke." ) );
    /** @EFFECT_STR reduces duration of coke */
    time_duration duration = 20_minutes - 1_seconds * p->str_cur + rng( 0_minutes, 1_minutes );
    if( p->has_trait( trait_TOLERANCE ) ) {
        duration -= 1_minutes; // Symmetry would cause problems :-/
    }
    if( p->has_trait( trait_LIGHTWEIGHT ) ) {
        duration += 2_minutes;
    }
    p->mod_hunger( -8 );
    p->add_effect( effect_high, duration );
    return it->type->charges_to_use();
}

cata::optional<int> iuse::meth( Character *p, item *it, bool, const tripoint & )
{
    /** @EFFECT_STR reduces duration of meth */
    time_duration duration = 1_minutes * ( 60 - p->str_cur );
    if( p->has_amount( itype_apparatus, 1 ) && p->use_charges_if_avail( itype_fire, 1 ) ) {
        p->add_msg_if_player( m_neutral, _( "You smoke your meth." ) );
        p->add_msg_if_player( m_good, _( "The world seems to sharpen." ) );
        p->mod_fatigue( -375 );
        if( p->has_trait( trait_TOLERANCE ) ) {
            duration *= 1.2;
        } else {
            duration *= ( p->has_trait( trait_LIGHTWEIGHT ) ? 1.8 : 1.5 );
        }
        map &here = get_map();
        // breathe out some smoke
        for( int i = 0; i < 3; i++ ) {
            point offset( rng( -2, 2 ), rng( -2, 2 ) );
            here.add_field( p->pos_bub() + offset, field_type_id( "fd_methsmoke" ), 2 );
        }
    } else {
        p->add_msg_if_player( _( "You snort some crystal meth." ) );
        p->mod_fatigue( -300 );
    }
    if( !p->has_effect( effect_meth ) ) {
        duration += 1_hours;
    }
    if( duration > 0_turns ) {
        // meth actually inhibits hunger, weaker characters benefit more
        /** @EFFECT_STR_MAX >4 experiences less hunger benefit from meth */
        int hungerpen = p->str_max < 5 ? 35 : 40 - ( 2 * p->str_max );
        if( hungerpen > 0 ) {
            p->mod_hunger( -hungerpen );
        }
        p->add_effect( effect_meth, duration );
    }
    return it->type->charges_to_use();
}

cata::optional<int> iuse::vaccine( Character *p, item *it, bool, const tripoint & )
{
    p->add_msg_if_player( _( "You inject the vaccine." ) );
    p->add_msg_if_player( m_good, _( "You feel tough." ) );
    p->mod_daily_health( 200, 200 );
    p->mod_pain( 3 );
    item syringe( "syringe", it->birthday() );
    p->i_add_or_drop( syringe );
    return it->type->charges_to_use();
}

cata::optional<int> iuse::flu_vaccine( Character *p, item *it, bool, const tripoint & )
{
    p->add_msg_if_player( _( "You inject the vaccine." ) );
    time_point expiration_date = it->birthday() + 24_weeks;
    time_duration remaining_time = expiration_date - calendar::turn;
    // FIXME Removing feedback and visible status would be more realistic
    if( remaining_time > 0_turns ) {
        p->add_msg_if_player( m_good, _( "You no longer need to fear the flu, at least for some time." ) );
        p->add_effect( effect_flushot, remaining_time, false );
    } else {
        p->add_msg_if_player( m_bad,
                              _( "You notice the date on the packaging is pretty old.  It may no longer be effective." ) );
    }
    p->mod_pain( 3 );
    item syringe( "syringe", it->birthday() );
    p->i_add_or_drop( syringe );
    return it->type->charges_to_use();
}

cata::optional<int> iuse::poison( Character *p, item *it, bool, const tripoint & )
{
    if( p->has_trait( trait_EATDEAD ) ) {
        return it->type->charges_to_use();
    }

    // NPCs have a magical sense of what is inedible
    // Players can abuse the crafting menu instead...
    if( !it->has_flag( flag_HIDDEN_POISON ) &&
        ( p->is_npc() ||
          !p->query_yn( _( "Are you sure you want to eat this?  It looks poisonous…" ) ) ) ) {
        return cata::nullopt;
    }
    /** @EFFECT_STR increases EATPOISON trait effectiveness (50-90%) */
    if( p->has_trait( trait_EATPOISON ) && ( !one_in( p->str_cur / 2 ) ) ) {
        return it->type->charges_to_use();
    }
    p->add_effect( effect_poison, 1_hours );
    p->add_effect( effect_foodpoison, 3_hours );
    return it->type->charges_to_use();
}

cata::optional<int> iuse::meditate( Character *p, item *it, bool t, const tripoint & )
{
    if( !p || t ) {
        return cata::nullopt;
    }
    if( p->is_mounted() ) {
        p->add_msg_if_player( m_info, _( "You can't do that while mounted." ) );
        return cata::nullopt;
    }
    if( p->has_trait( trait_SPIRITUAL ) ) {
        p->assign_activity( player_activity( meditate_activity_actor() ) );
    } else {
        p->add_msg_if_player( _( "This %s probably meant a lot to someone at one time." ),
                              it->tname() );
    }
    return it->type->charges_to_use();
}

cata::optional<int> iuse::thorazine( Character *p, item *it, bool, const tripoint & )
{
    if( p->has_effect( effect_took_thorazine ) ) {
        p->remove_effect( effect_took_thorazine );
        p->mod_fatigue( 15 );
    }
    p->add_effect( effect_took_thorazine, 12_hours );
    p->mod_fatigue( 5 );
    p->remove_effect( effect_hallu );
    p->remove_effect( effect_visuals );
    p->remove_effect( effect_high );
    if( !p->has_effect( effect_dermatik ) ) {
        p->remove_effect( effect_formication );
    }
    if( one_in( 50 ) ) { // adverse reaction
        p->add_msg_if_player( m_bad, _( "You feel completely exhausted." ) );
        p->mod_fatigue( 15 );
        p->add_effect( effect_took_thorazine_bad, p->get_effect_dur( effect_took_thorazine ) );
    } else {
        p->add_msg_if_player( m_warning, _( "You feel a bit wobbly." ) );
    }
    p->add_effect( effect_took_thorazine_visible, rng( 9_hours, 15_hours ) );
    return it->type->charges_to_use();
}

cata::optional<int> iuse::prozac( Character *p, item *it, bool, const tripoint & )
{
    if( !p->has_effect( effect_took_prozac ) ) {
        p->add_effect( effect_took_prozac, 12_hours );
    } else {
        p->mod_stim( 3 );
    }
    if( one_in( 50 ) ) { // adverse reaction, same duration as prozac effect.
        p->add_msg_if_player( m_warning, _( "You suddenly feel hollow inside." ) );
        p->add_effect( effect_took_prozac_bad, p->get_effect_dur( effect_took_prozac ) );
    }
    p->add_effect( effect_took_prozac_visible, rng( 9_hours, 15_hours ) );
    return it->type->charges_to_use();
}

cata::optional<int> iuse::datura( Character *p, item *it, bool, const tripoint & )
{
    if( p->is_npc() ) {
        return cata::nullopt;
    }

    p->add_effect( effect_datura, rng( 3_hours, 13_hours ) );
    p->add_msg_if_player( _( "You eat the datura seed." ) );
    if( p->has_trait( trait_SPIRITUAL ) ) {
        p->add_morale( MORALE_FOOD_GOOD, 36, 72, 2_hours, 1_hours, false, it->type );
    }
    return it->type->charges_to_use();
}

cata::optional<int> iuse::flumed( Character *p, item *it, bool, const tripoint & )
{
    p->add_effect( effect_took_flumed, 10_hours );
    p->add_msg_if_player( _( "You take some %s." ), it->tname() );
    return it->type->charges_to_use();
}

cata::optional<int> iuse::flusleep( Character *p, item *it, bool, const tripoint & )
{
    p->add_effect( effect_took_flumed, 12_hours );
    p->mod_fatigue( 30 );
    p->add_msg_if_player( _( "You take some %s." ), it->tname() );
    p->add_msg_if_player( m_warning, _( "You feel very sleepy…" ) );
    return it->type->charges_to_use();
}

cata::optional<int> iuse::inhaler( Character *p, item *it, bool, const tripoint & )
{
    p->add_msg_player_or_npc( m_neutral, _( "You take a puff from your inhaler." ),
                              _( "<npcname> takes a puff from their inhaler." ) );
    if( !p->remove_effect( effect_asthma ) ) {
        p->mod_fatigue( -3 ); // if we don't have asthma can be used as stimulant
        if( one_in( 20 ) ) {   // with a small but significant risk of adverse reaction
            p->add_effect( effect_shakes, rng( 2_minutes, 5_minutes ) );
        }
    }
    p->add_effect( effect_took_antiasthmatic, rng( 6_hours, 12_hours ) );
    p->remove_effect( effect_smoke );
    return it->type->charges_to_use();
}

cata::optional<int> iuse::oxygen_bottle( Character *p, item *it, bool, const tripoint & )
{
    p->moves -= to_moves<int>( 10_seconds );
    p->add_msg_player_or_npc( m_neutral, string_format( _( "You breathe deeply from the %s." ),
                              it->tname() ),
                              string_format( _( "<npcname> breathes from the %s." ),
                                      it->tname() ) );
    if( p->has_effect( effect_smoke ) ) {
        p->remove_effect( effect_smoke );
    } else if( p->has_effect( effect_teargas ) ) {
        p->remove_effect( effect_teargas );
    } else if( p->has_effect( effect_asthma ) ) {
        p->remove_effect( effect_asthma );
    } else if( p->get_stim() < 16 ) {
        p->mod_stim( 8 );
        p->mod_painkiller( 2 );
    }
    p->mod_painkiller( 2 );
    return it->type->charges_to_use();
}

cata::optional<int> iuse::blech( Character *p, item *it, bool, const tripoint & )
{
    // TODO: Add more effects?
    if( it->made_of( phase_id::LIQUID ) ) {
        if( !p->query_yn( _( "This looks unhealthy, sure you want to drink it?" ) ) ) {
            return cata::nullopt;
        }
    } else { //Assume that if a blech consumable isn't a drink, it will be eaten.
        if( !p->query_yn( _( "This looks unhealthy, sure you want to eat it?" ) ) ) {
            return cata::nullopt;
        }
    }

    if( it->has_flag( flag_ACID ) && ( p->has_trait( trait_ACIDPROOF ) ||
                                       p->has_trait( trait_ACIDBLOOD ) ) ) {
        p->add_msg_if_player( m_bad, _( "Blech, that tastes gross!" ) );
        //reverse the harmful values of drinking this acid.
        double multiplier = -1;
        p->stomach.mod_nutr( -p->nutrition_for( *it ) * multiplier );
        p->mod_thirst( -it->get_comestible()->quench * multiplier );
        p->stomach.mod_quench( 20 ); //acidproof people can drink acids like diluted water.
        p->mod_daily_health( it->get_comestible()->healthy * multiplier,
                             it->get_comestible()->healthy * multiplier );
        p->add_morale( MORALE_FOOD_BAD, it->get_comestible_fun() * multiplier, 60, 1_hours, 30_minutes,
                       false, it->type );
    } else if( it->has_flag( flag_ACID ) || it->has_flag( flag_CORROSIVE ) ) {
        p->add_msg_if_player( m_bad, _( "Blech, that burns your throat!" ) );
        p->mod_pain( rng( 32, 64 ) );
        p->add_effect( effect_poison, 1_hours );
        p->apply_damage( nullptr, bodypart_id( "torso" ), rng( 4, 12 ) );
        p->vomit();
    } else {
        p->add_msg_if_player( m_bad, _( "Blech, you don't feel you can stomach much of that." ) );
        p->add_effect( effect_nausea, 3_minutes );
    }
    return it->type->charges_to_use();
}

cata::optional<int> iuse::blech_because_unclean( Character *p, item *it, bool, const tripoint & )
{
    if( !p->is_npc() ) {
        if( it->made_of( phase_id::LIQUID ) ) {
            if( !p->query_yn( _( "This looks unclean; are you sure you want to drink it?" ) ) ) {
                return cata::nullopt;
            }
        } else { //Assume that if a blech consumable isn't a drink, it will be eaten.
            if( !p->query_yn( _( "This looks unclean; are you sure you want to eat it?" ) ) ) {
                return cata::nullopt;
            }
        }
    }
    return it->type->charges_to_use();
}

cata::optional<int> iuse::plantblech( Character *p, item *it, bool, const tripoint &pos )
{
    if( p->has_trait( trait_THRESH_PLANT ) ) {
        double multiplier = -1;
        if( p->has_trait( trait_CHLOROMORPH ) ) {
            multiplier = -3;
            p->add_msg_if_player( m_good, _( "The meal is revitalizing." ) );
        } else {
            p->add_msg_if_player( m_good, _( "Oddly enough, this doesn't taste so bad." ) );
        }

        //reverses the harmful values of drinking fertilizer
        p->stomach.mod_nutr( p->nutrition_for( *it ) * multiplier );
        p->mod_thirst( -it->get_comestible()->quench * multiplier );
        p->mod_daily_health( it->get_comestible()->healthy * multiplier,
                             it->get_comestible()->healthy * multiplier );
        p->add_morale( MORALE_FOOD_GOOD, -10 * multiplier, 60, 1_hours, 30_minutes, false, it->type );
        return it->type->charges_to_use();
    } else {
        return blech( p, it, true, pos );
    }
}

cata::optional<int> iuse::chew( Character *p, item *it, bool, const tripoint & )
{
    // TODO: Add more effects?
    p->add_msg_if_player( _( "You chew your %s." ), it->tname() );
    return it->type->charges_to_use();
}

// Helper to handle the logic of removing some random mutations.
static void do_purify( Character &p )
{
    std::vector<trait_id> valid; // Which flags the player has
    for( const mutation_branch &traits_iter : mutation_branch::get_all() ) {
        if( p.has_trait( traits_iter.id ) && !p.has_base_trait( traits_iter.id ) ) {
            //Looks for active mutation
            valid.push_back( traits_iter.id );
        }
    }
    if( valid.empty() ) {
        p.add_msg_if_player( _( "You feel cleansed." ) );
        return;
    }
    int num_cured = rng( 1, valid.size() );
    num_cured = std::min( 4, num_cured );
    for( int i = 0; i < num_cured && !valid.empty(); i++ ) {
        const trait_id id = random_entry_removed( valid );
        if( p.purifiable( id ) ) {
            p.remove_mutation( id );
        } else {
            p.add_msg_if_player( m_warning, _( "You feel a slight itching inside, but it passes." ) );
        }
    }
}

cata::optional<int> iuse::purify_smart( Character *p, item *it, bool, const tripoint & )
{
    std::vector<trait_id> valid; // Which flags the player has
    std::vector<std::string> valid_names; // Which flags the player has
    for( const mutation_branch &traits_iter : mutation_branch::get_all() ) {
        if( p->has_trait( traits_iter.id ) &&
            !p->has_base_trait( traits_iter.id ) &&
            p->purifiable( traits_iter.id ) ) {
            //Looks for active mutation
            valid.push_back( traits_iter.id );
            valid_names.push_back( p->mutation_name( traits_iter.id ) );
        }
    }
    if( valid.empty() ) {
        p->add_msg_if_player( _( "You don't have any mutations to purify." ) );
        return cata::nullopt;
    }

    int mutation_index = uilist( _( "Choose a mutation to purify: " ), valid_names );
    // Because valid_names doesn't start with a space,
    // include one here to prettify the output
    if( mutation_index < 0 ) {
        return cata::nullopt;
    }

    p->add_msg_if_player(
        _( "You inject the purifier.  The liquid thrashes inside the tube and goes down reluctantly." ) );

    p->remove_mutation( valid[mutation_index] );
    valid.erase( valid.begin() + mutation_index );

    // and one or two more untargeted purifications.
    if( !valid.empty() ) {
        p->remove_mutation( random_entry_removed( valid ) );
    }
    if( !valid.empty() && one_in( 2 ) ) {
        p->remove_mutation( random_entry_removed( valid ) );
    }

    p->mod_pain( 3 );

    item syringe( "syringe", it->birthday() );
    p->i_add( syringe );
    p->vitamins_mod( it->get_comestible()->default_nutrition.vitamins );
    get_event_bus().send<event_type::administers_mutagen>( p->getID(),
            mutagen_technique::injected_smart_purifier );
    return it->type->charges_to_use();
}

static void spawn_spores( const Character &p )
{
    int spores_spawned = 0;
    map &here = get_map();
    fungal_effects fe;
    creature_tracker &creatures = get_creature_tracker();
    for( const tripoint &dest : closest_points_first( p.pos(), 4 ) ) {
        if( here.impassable( dest ) ) {
            continue;
        }
        float dist = rl_dist( dest, p.pos() );
        if( x_in_y( 1, dist ) ) {
            fe.marlossify( dest );
        }
        if( creatures.creature_at( dest ) != nullptr ) {
            continue;
        }
        if( one_in( 10 + 5 * dist ) && one_in( spores_spawned * 2 ) ) {
            if( monster *const spore = g->place_critter_at( mon_spore, dest ) ) {
                spore->friendly = -1;
                spores_spawned++;
            }
        }
    }
}

static void marloss_common( Character &p, item &it, const trait_id &current_color )
{
    static const std::map<trait_id, addiction_id> mycus_colors = {{
            { trait_MARLOSS_BLUE, addiction_marloss_b }, { trait_MARLOSS_YELLOW, addiction_marloss_y }, { trait_MARLOSS, addiction_marloss_r }
        }
    };

    if( p.has_trait( current_color ) || p.has_trait( trait_THRESH_MARLOSS ) ) {
        p.add_msg_if_player( m_good,
                             _( "As you eat the %s, you have a near-religious experience, feeling at one with your surroundings…" ),
                             it.tname() );
        p.add_morale( MORALE_MARLOSS, 100, 1000 );
        for( const std::pair<const trait_id, addiction_id> &pr : mycus_colors ) {
            if( pr.first != current_color ) {
                p.add_addiction( pr.second, 50 );
            }
        }

        p.set_hunger( -10 );
        spawn_spores( p );
        return;
    }

    int marloss_count = std::count_if( mycus_colors.begin(), mycus_colors.end(),
    [&p]( const std::pair<trait_id, addiction_id> &pr ) {
        return p.has_trait( pr.first );
    } );

    /* If we're not already carriers of current type of Marloss, roll for a random effect:
     * 1 - Mutate
     * 2 - Mutate
     * 3 - Mutate
     * 4 - Painkiller
     * 5 - Painkiller
     * 6 - Cleanse radiation + Painkiller
     * 7 - Fully satiate
     * 8 - Vomit
     * 9-12 - Give Marloss mutation
     */
    int effect = rng( 1, 12 );
    if( effect <= 3 ) {
        p.add_msg_if_player( _( "It tastes extremely strange!" ) );
        p.mutate();
        // Gruss dich, mutation drain, missed you!
        p.mod_pain( 2 * rng( 1, 5 ) );
        p.mod_stored_kcal( -87 );
        p.mod_thirst( 10 );
        p.mod_fatigue( 5 );
    } else if( effect <= 6 ) { // Radiation cleanse is below
        p.add_msg_if_player( m_good, _( "You feel better all over." ) );
        p.mod_painkiller( 30 );
        p.mod_pain( -40 );
        if( effect == 6 ) {
            p.set_rad( 0 );
        }
    } else if( effect == 7 ) {

        // previously used to set hunger to -10. with the new system, needs to do something
        // else that actually makes sense, so it is a little bit more involved.
        units::volume fulfill_vol = std::max( p.stomach.capacity( p ) / 8 - p.stomach.contains(), 0_ml );
        if( fulfill_vol != 0_ml ) {
            p.add_msg_if_player( m_good, _( "It is delicious, and very filling!" ) );
            int fulfill_cal = units::to_milliliter( fulfill_vol * 6 );
            p.stomach.mod_calories( fulfill_cal );
            p.stomach.mod_contents( fulfill_vol );
        } else {
            p.add_msg_if_player( m_bad, _( "It is delicious, but you can't eat any more." ) );
        }
    } else if( effect == 8 ) {
        p.add_msg_if_player( m_bad, _( "You take one bite, and immediately vomit!" ) );
        p.vomit();
    } else if( p.crossed_threshold() ) {
        // Mycus Rejection.  Goo already present fights off the fungus.
        p.add_msg_if_player( m_bad,
                             _( "You feel a familiar warmth, but suddenly it surges into an excruciating burn as you convulse, vomiting, and black out…" ) );
        if( p.is_avatar() ) {
            get_memorial().add(
                pgettext( "memorial_male", "Suffered Marloss Rejection." ),
                pgettext( "memorial_female", "Suffered Marloss Rejection." ) );
        }
        p.vomit();
        p.mod_pain( 90 );
        p.hurtall( rng( 40, 65 ), nullptr ); // No good way to say "lose half your current HP"
        /** @EFFECT_INT slightly reduces sleep duration when eating Mycus+goo */
        p.fall_asleep( 10_hours - p.int_cur *
                       1_minutes ); // Hope you were eating someplace safe.  Mycus v. goo in your guts is no joke.
        for( const std::pair<const trait_id, addiction_id> &pr : mycus_colors ) {
            p.unset_mutation( pr.first );
            p.rem_addiction( pr.second );
        }
        p.set_mutation(
            trait_MARLOSS_AVOID ); // And if you survive it's etched in your RNA, so you're unlikely to repeat the experiment.
    } else if( marloss_count >= 2 ) {
        p.add_msg_if_player( m_bad,
                             _( "You feel a familiar warmth, but suddenly it surges into painful burning as you convulse and collapse to the ground…" ) );
        /** @EFFECT_INT reduces sleep duration when eating wrong color Marloss */
        p.fall_asleep( 40_minutes - 1_minutes * p.int_cur / 2 );
        for( const std::pair<const trait_id, addiction_id> &pr : mycus_colors ) {
            p.unset_mutation( pr.first );
            p.rem_addiction( pr.second );
        }

        p.set_mutation( trait_THRESH_MARLOSS );
        get_map().ter_set( p.pos(), t_marloss );
        get_event_bus().send<event_type::crosses_marloss_threshold>( p.getID() );
        p.add_msg_if_player( m_good,
                             _( "You wake up in a Marloss bush.  Almost *cradled* in it, actually, as though it grew there for you." ) );
        p.add_msg_if_player( m_good,
                             //~ Beginning to hear the Mycus while conscious: that's it speaking
                             _( "unity.  together we have reached the door.  we provide the final key.  now to pass through…" ) );
    } else {
        p.add_msg_if_player( _( "You feel a strange warmth spreading throughout your body…" ) );
        p.set_mutation( current_color );
        // Give us addictions to the other two colors, but cure one for current color
        for( const std::pair<const trait_id, addiction_id> &pr : mycus_colors ) {
            if( pr.first == current_color ) {
                p.rem_addiction( pr.second );
            } else {
                p.add_addiction( pr.second, 60 );
            }
        }
    }
}

static bool marloss_prevented( const Character &p )
{
    if( p.is_npc() ) {
        return true;
    }
    if( p.has_trait( trait_MARLOSS_AVOID ) ) {
        p.add_msg_if_player( m_warning,
                             //~ "Nuh-uh" is a sound used for "nope", "no", etc.
                             _( "After what happened that last time?  Nuh-uh.  You're not eating that alien poison." ) );
        return true;
    }
    if( p.has_trait( trait_THRESH_MYCUS ) ) {
        p.add_msg_if_player( m_info,
                             _( "we no longer require this scaffolding.  we reserve it for other uses." ) );
        return true;
    }

    return false;
}

cata::optional<int> iuse::marloss( Character *p, item *it, bool, const tripoint & )
{
    if( marloss_prevented( *p ) ) {
        return cata::nullopt;
    }

    get_event_bus().send<event_type::consumes_marloss_item>( p->getID(), it->typeId() );

    marloss_common( *p, *it, trait_MARLOSS );
    return it->type->charges_to_use();
}

cata::optional<int> iuse::marloss_seed( Character *p, item *it, bool, const tripoint & )
{
    if( !query_yn( _( "Are you sure you want to eat the %s?  You could plant it in a mound of dirt." ),
                   colorize( it->tname(), it->color_in_inventory() ) ) ) {
        return cata::nullopt; // Save the seed for later!
    }

    if( marloss_prevented( *p ) ) {
        return cata::nullopt;
    }

    get_event_bus().send<event_type::consumes_marloss_item>( p->getID(), it->typeId() );

    marloss_common( *p, *it, trait_MARLOSS_BLUE );
    return it->type->charges_to_use();
}

cata::optional<int> iuse::marloss_gel( Character *p, item *it, bool, const tripoint & )
{
    if( marloss_prevented( *p ) ) {
        return cata::nullopt;
    }

    get_event_bus().send<event_type::consumes_marloss_item>( p->getID(), it->typeId() );

    marloss_common( *p, *it, trait_MARLOSS_YELLOW );
    return it->type->charges_to_use();
}

cata::optional<int> iuse::mycus( Character *p, item *it, bool, const tripoint & )
{
    if( p->is_npc() ) {
        return it->type->charges_to_use();
    }
    // Welcome our guide.  Welcome.  To. The Mycus.

    // From an end-user perspective, dialogue should be presented uniformly:
    // initial caps, as in human writing, or all lowercase letters.
    // I think that all lowercase, because it contrasts with normal convention, reinforces the Mycus' alien nature

    if( p->has_trait( trait_THRESH_MARLOSS ) ) {
        get_event_bus().send<event_type::crosses_mycus_threshold>( p->getID() );
        p->add_msg_if_player( m_neutral,
                              _( "It tastes amazing, and you finish it quickly." ) );
        p->add_msg_if_player( m_good, _( "You feel better all over." ) );
        p->mod_painkiller( 30 );
        p->set_rad( 0 );
        p->healall( 4 ); // Can't make you a whole new person, but not for lack of trying
        p->add_msg_if_player( m_good,
                              _( "As it settles in, you feel ecstasy radiating through every part of your body…" ) );
        p->add_morale( MORALE_MARLOSS, 1000, 1000 ); // Last time you'll ever have it this good.  So enjoy.
        p->add_msg_if_player( m_good,
                              _( "Your eyes roll back in your head.  Everything dissolves into a blissful haze…" ) );
        /** @EFFECT_INT slightly reduces sleep duration when eating Mycus */
        p->fall_asleep( 5_hours - p->int_cur * 1_minutes );
        p->unset_mutation( trait_THRESH_MARLOSS );
        p->set_mutation( trait_THRESH_MYCUS );
        g->invalidate_main_ui_adaptor();
        //~ The Mycus does not use the term (or encourage the concept of) "you".  The PC is a local/native organism, but is now the Mycus.
        //~ It still understands the concept, but uninitelligent fungaloids and mind-bent symbiotes should not need it.
        //~ We are the Mycus.
        popup( _( "we welcome into us.  we have endured long in this forbidding world." ) );
        p->add_msg_if_player( " " );
        p->add_msg_if_player( m_good,
                              _( "A sea of white caps, waving gently.  A haze of spores wafting silently over a forest." ) );
        g->invalidate_main_ui_adaptor();
        popup( _( "the natives have a saying: \"e pluribus unum.\"  out of many, one." ) );
        p->add_msg_if_player( " " );
        p->add_msg_if_player( m_good,
                              _( "The blazing pink redness of the berry.  The juices spreading across our tongue, the warmth draping over us like a lover's embrace." ) );
        g->invalidate_main_ui_adaptor();
        popup( _( "we welcome the union of our lines in our local guide.  we will prosper, and unite this world.  even now, our fruits adapt to better serve local physiology." ) );
        p->add_msg_if_player( " " );
        p->add_msg_if_player( m_good,
                              _( "The sky-blue of the seed.  The nutty, creamy flavors intermingling with the berry, a memory that will never leave us." ) );
        g->invalidate_main_ui_adaptor();
        popup( _( "as, in time, shall we adapt to better welcome those who have not received us." ) );
        p->add_msg_if_player( " " );
        p->add_msg_if_player( m_good,
                              _( "The amber-yellow of the sap.  Feel it flowing through our veins, taking the place of the strange, thin red gruel called \"blood.\"" ) );
        g->invalidate_main_ui_adaptor();
        popup( _( "we are the Mycus." ) );
        /*p->add_msg_if_player( m_good,
                              _( "We welcome into us.  We have endured long in this forbidding world." ) );
        p->add_msg_if_player( m_good,
                              _( "The natives have a saying: \"E Pluribus Unum\"  Out of many, one." ) );
        p->add_msg_if_player( m_good,
                              _( "We welcome the union of our lines in our local guide.  We will prosper, and unite this world." ) );
        p->add_msg_if_player( m_good, _( "Even now, our fruits adapt to better serve local physiology." ) );
        p->add_msg_if_player( m_good,
                              _( "As, in time, shall we adapt to better welcome those who have not received us." ) );*/
        map &here = get_map();
        fungal_effects fe;
        for( const tripoint &nearby_pos : here.points_in_radius( p->pos(), 3 ) ) {
            if( here.move_cost( nearby_pos ) != 0 && !here.has_furn( nearby_pos ) &&
                !here.has_flag( ter_furn_flag::TFLAG_DEEP_WATER, nearby_pos ) &&
                !here.has_flag( ter_furn_flag::TFLAG_NO_FLOOR, nearby_pos ) ) {
                fe.marlossify( nearby_pos );
            }
        }
        p->rem_addiction( addiction_marloss_r );
        p->rem_addiction( addiction_marloss_b );
        p->rem_addiction( addiction_marloss_y );
    } else if( p->has_trait( trait_THRESH_MYCUS ) &&
               !p->has_trait( trait_M_DEPENDENT ) ) { // OK, now set the hook.
        if( !one_in( 3 ) ) {
            p->mutate_category( mutation_category_MYCUS );
            p->mod_stored_kcal( -87 );
            p->mod_thirst( 10 );
            p->mod_fatigue( 5 );
            p->add_morale( MORALE_MARLOSS, 25, 200 ); // still covers up mutation pain
        }
    } else if( p->has_trait( trait_THRESH_MYCUS ) ) {
        p->mod_painkiller( 5 );
        p->mod_stim( 5 );
    } else { // In case someone gets one without having been adapted first.
        // Marloss is the Mycus' method of co-opting humans.  Mycus fruit is for symbiotes' maintenance and development.
        p->add_msg_if_player(
            _( "This tastes really weird!  You're not sure it's good for you…" ) );
        p->mutate();
        p->mod_pain( 2 * rng( 1, 5 ) );
        p->mod_stored_kcal( -87 );
        p->mod_thirst( 10 );
        p->mod_fatigue( 5 );
        p->vomit(); // no hunger/quench benefit for you
        p->mod_daily_health( -8, -50 );
    }
    return it->type->charges_to_use();
}

cata::optional<int> iuse::petfood( Character *p, item *it, bool, const tripoint & )
{
    if( !it->is_comestible() ) {
        p->add_msg_if_player( _( "You doubt someone would want to eat %1$s." ), it->tname() );
        return cata::nullopt;
    }

    const cata::optional<tripoint> pnt = choose_adjacent( string_format( _( "Put the %s where?" ),
                                         it->tname() ) );
    if( !pnt ) {
        return cata::nullopt;
    }

    creature_tracker &creatures = get_creature_tracker();
    // First a check to see if we are trying to feed a NPC dog food.
    if( npc *const who = creatures.creature_at<npc>( *pnt ) ) {
        if( query_yn( _( "Are you sure you want to feed a person %1$s?" ), it->tname() ) ) {
            p->mod_moves( -to_moves<int>( 1_seconds ) );
            p->add_msg_if_player( _( "You put your %1$s into %2$s mouth!" ),
                                  it->tname(), who->disp_name( true ) );
            if( x_in_y( 9, 10 ) || who->is_ally( *p ) ) {
                who->say(
                    _( "Okay, but please, don't give me this again.  I don't want to eat pet food in the Cataclysm all day." ) );
            } else {
                p->add_msg_if_player( _( "%s knocks it from your hand!" ), who->disp_name() );
                who->make_angry();
            }
            p->consume_charges( *it, 1 );
            return cata::nullopt;
        } else {
            p->add_msg_if_player( _( "Never mind." ) );
            return cata::nullopt;
        }
        // Then monsters.
    } else if( monster *const mon = creatures.creature_at<monster>( *pnt, true ) ) {
        p->mod_moves( -to_moves<int>( 1_seconds ) );

        if( mon->is_hallucination() ) {
            p->add_msg_if_player( _( "You try to feed the %1$s some %2$s, but it vanishes!" ),
                                  mon->type->nname(), it->tname() );
            mon->die( nullptr );
            return cata::nullopt;
        }


        bool can_feed = false;
        const pet_food_data &petfood = mon->type->petfood;
        const std::set<std::string> &itemfood = it->get_comestible()->petfood;
        for( const std::string &food : petfood.food ) {
            if( itemfood.find( food ) != itemfood.end() ) {
                can_feed = true;
                break;
            }
        }

        if( !can_feed ) {
            p->add_msg_if_player( _( "The %s doesn't want that kind of food." ), mon->get_name() );
            return cata::nullopt;
        }

        if( mon->type->id == mon_dog_thing ) {
            p->deal_damage( mon, bodypart_id( "hand_r" ), damage_instance( damage_type::CUT, rng( 1, 10 ) ) );
            p->add_msg_if_player( m_bad, _( "You want to feed it the dog food, but it bites your fingers!" ) );
            if( one_in( 5 ) ) {
                p->add_msg_if_player(
                    _( "Apparently, it's more interested in your flesh than the dog food in your hand!" ) );
                p->consume_charges( *it, 1 );
            }
            return cata::nullopt;
        }

        p->add_msg_if_player( _( "You feed your %1$s to the %2$s." ), it->tname(), mon->get_name() );

        if( petfood.feed.empty() ) {
            p->add_msg_if_player( m_good, _( "The %1$s is your pet now!" ), mon->get_name() );
        } else {
            p->add_msg_if_player( m_good, petfood.feed, mon->get_name() );
        }

        mon->friendly = -1;
        mon->add_effect( effect_pet, 1_turns, true );
        p->consume_charges( *it, 1 );
        return cata::nullopt;
    }
    p->add_msg_if_player( _( "There is nothing to be fed here." ) );
    return cata::nullopt;
}

cata::optional<int> iuse::radio_mod( Character *p, item *, bool, const tripoint & )
{
    if( p->is_npc() ) {
        // Now THAT would be kinda cruel
        return cata::nullopt;
    }

    auto filter = []( const item & itm ) {
        return itm.has_flag( flag_RADIO_MODABLE );
    };

    // note: if !p->is_npc() then p is avatar
    item_location loc = game_menus::inv::titled_filter_menu(
                            filter, *p->as_avatar(), _( "Modify what?" ) );

    if( !loc ) {
        p->add_msg_if_player( _( "You don't have that item!" ) );
        return cata::nullopt;
    }
    item &modded = *loc;

    int choice = uilist( _( "Which signal should activate the item?" ), {
        _( "\"Red\"" ), _( "\"Blue\"" ), _( "\"Green\"" )
    } );

    flag_id newtag;
    std::string colorname;
    switch( choice ) {
        case 0:
            newtag = flag_RADIOSIGNAL_1;
            colorname = _( "\"Red\"" );
            break;
        case 1:
            newtag = flag_RADIOSIGNAL_2;
            colorname = _( "\"Blue\"" );
            break;
        case 2:
            newtag = flag_RADIOSIGNAL_3;
            colorname = _( "\"Green\"" );
            break;
        default:
            return cata::nullopt;
    }

    if( modded.has_flag( flag_RADIO_MOD ) && modded.has_flag( newtag ) ) {
        p->add_msg_if_player( _( "This item has been modified this way already." ) );
        return cata::nullopt;
    }

    remove_radio_mod( modded, *p );

    p->add_msg_if_player(
        _( "You modify your %1$s to listen for the %2$s activation signal on the radio." ),
        modded.tname(), colorname );
    modded.set_flag( flag_RADIO_ACTIVATION )
    .set_flag( flag_RADIOCARITEM )
    .set_flag( flag_RADIO_MOD )
    .set_flag( newtag );
    return 1;
}

cata::optional<int> iuse::remove_all_mods( Character *p, item *, bool, const tripoint & )
{
    if( !p ) {
        return cata::nullopt;
    }

    item_location loc = g->inv_map_splice( []( const item & e ) {
        for( const item *it : e.toolmods() ) {
            if( !it->is_irremovable() ) {
                return true;
            }
        }
        return false;
    },
    _( "Remove mods from tool?" ), 1,
    _( "You don't have any modified tools." ) );

    if( !loc ) {
        add_msg( m_info, _( "Never mind." ) );
        return cata::nullopt;
    }

    if( !loc->ammo_remaining() || p->unload( loc ) ) {
        item *mod = loc->get_item_with(
        []( const item & e ) {
            return e.is_toolmod() && !e.is_irremovable();
        } );
        add_msg( m_info, _( "You remove the %s from the tool." ), mod->tname() );
        p->i_add_or_drop( *mod );
        loc->remove_item( *mod );

        remove_radio_mod( *loc, *p );
    }
    return 0;
}

static bool good_fishing_spot( const tripoint &pos, Character *p )
{
    std::unordered_set<tripoint> fishable_locations = g->get_fishable_locations( 60, pos );
    std::vector<monster *> fishables = g->get_fishable_monsters( fishable_locations );
    map &here = get_map();
    // isolated little body of water with no definite fish population
    // TODO: fix point types
    const oter_id &cur_omt =
        overmap_buffer.ter( tripoint_abs_omt( ms_to_omt_copy( here.getabs( pos ) ) ) );
    std::string om_id = cur_omt.id().c_str();
    if( fishables.empty() && !here.has_flag( ter_furn_flag::TFLAG_CURRENT, pos ) &&
        om_id.find( "river_" ) == std::string::npos && !cur_omt->is_lake() && !cur_omt->is_lake_shore() ) {
        p->add_msg_if_player( m_info, _( "You doubt you will have much luck catching fish here." ) );
        return false;
    }
    return true;
}

cata::optional<int> iuse::fishing_rod( Character *p, item *it, bool, const tripoint & )
{
    if( p->is_npc() ) {
        // Long actions - NPCs don't like those yet.
        return cata::nullopt;
    }
    if( p->is_mounted() ) {
        p->add_msg_if_player( m_info, _( "You can't do that while mounted." ) );
        return cata::nullopt;
    }
    map &here = get_map();
    cata::optional<tripoint> found;
    for( const tripoint &pnt : here.points_in_radius( p->pos(), 1 ) ) {
        if( here.has_flag( ter_furn_flag::TFLAG_FISHABLE, pnt ) && good_fishing_spot( pnt, p ) ) {
            found = pnt;
            break;
        }
    }
    if( !found ) {
        p->add_msg_if_player( m_info, _( "You can't fish there!" ) );
        return cata::nullopt;
    }
    p->add_msg_if_player( _( "You cast your line and wait to hook something…" ) );
    p->assign_activity( ACT_FISH, to_moves<int>( 5_hours ), 0, 0, it->tname() );
    p->activity.targets.emplace_back( *p, it );
    p->activity.coord_set = g->get_fishable_locations( 60, *found );
    return 0;
}

cata::optional<int> iuse::fish_trap( Character *p, item *it, bool t, const tripoint &pos )
{
    map &here = get_map();
    if( !t ) {
        // Handle deploying fish trap.
        if( it->active ) {
            it->active = false;
            return 0;
        }

        if( p->is_mounted() ) {
            p->add_msg_if_player( m_info, _( "You can't do that while mounted." ) );
            return cata::nullopt;
        }
        if( p->is_underwater() ) {
            p->add_msg_if_player( m_info, _( "You can't do that while underwater." ) );
            return cata::nullopt;
        }

        if( it->ammo_remaining() == 0 ) {
            p->add_msg_if_player( _( "Fish aren't foolish enough to go in here without bait." ) );
            return cata::nullopt;
        }

        const cata::optional<tripoint> pnt_ = choose_adjacent( _( "Put fish trap where?" ) );
        if( !pnt_ ) {
            return cata::nullopt;
        }
        const tripoint pnt = *pnt_;

        if( !here.has_flag( ter_furn_flag::TFLAG_FISHABLE, pnt ) ) {
            p->add_msg_if_player( m_info, _( "You can't fish there!" ) );
            return cata::nullopt;
        }
        if( !good_fishing_spot( pnt, p ) ) {
            return cata::nullopt;
        }
        it->active = true;
        it->set_age( 0_turns );
        here.add_item_or_charges( pnt, *it );
        p->i_rem( it );
        p->add_msg_if_player( m_info,
                              _( "You place the fish trap; in three hours or so, you may catch some fish." ) );

        return 0;

    } else {
        // Handle processing fish trap over time.
        if( it->ammo_remaining() == 0 ) {
            it->active = false;
            return 0;
        }
        if( it->age() > 3_hours ) {
            it->active = false;

            if( !here.has_flag( ter_furn_flag::TFLAG_FISHABLE, pos ) ) {
                return 0;
            }

            int success = -50;
            const int surv = p->get_skill_level( skill_survival );
            const int attempts = rng( it->ammo_remaining(), it->ammo_remaining() * it->ammo_remaining() );
            for( int i = 0; i < attempts; i++ ) {
                /** @EFFECT_SURVIVAL randomly increases number of fish caught in fishing trap */
                success += rng( surv, surv * surv );
            }

            int bait_consumed = rng( 0, it->ammo_remaining() + 1 );
            if( bait_consumed > it->ammo_remaining() ) {
                bait_consumed = it->ammo_remaining();
            }

            int fishes = 0;

            if( success < 0 ) {
                fishes = 0;
            } else if( success < 300 ) {
                fishes = 1;
            } else if( success < 1500 ) {
                fishes = 2;
            } else {
                fishes = rng( 3, 5 );
            }

            if( fishes == 0 ) {
                it->ammo_consume( it->ammo_remaining(), pos, p );
                p->practice( skill_survival, rng( 5, 15 ) );

                return 0;
            }

            //get the fishables around the trap's spot
            std::unordered_set<tripoint> fishable_locations = g->get_fishable_locations( 60, pos );
            std::vector<monster *> fishables = g->get_fishable_monsters( fishable_locations );
            for( int i = 0; i < fishes; i++ ) {
                p->practice( skill_survival, rng( 3, 10 ) );
                if( !fishables.empty() ) {
                    monster *chosen_fish = random_entry( fishables );
                    // reduce the abstract fish_population marker of that fish
                    chosen_fish->fish_population -= 1;
                    if( chosen_fish->fish_population <= 0 ) {
                        g->catch_a_monster( chosen_fish, pos, p, 300_hours ); //catch the fish!
                    } else {
                        here.add_item_or_charges( pos, item::make_corpse( chosen_fish->type->id,
                                                  calendar::turn + rng( 0_turns,
                                                          3_hours ) ) );
                    }
                } else {
                    //there will always be a chance that the player will get lucky and catch a fish
                    //not existing in the fishables vector. (maybe it was in range, but wandered off)
                    //lets say it is a 5% chance per fish to catch
                    if( one_in( 20 ) ) {
                        const std::vector<mtype_id> fish_group = MonsterGroupManager::GetMonstersFromGroup(
                                    GROUP_FISH, true );
                        const mtype_id &fish_mon = random_entry_ref( fish_group );
                        //Yes, we can put fishes in the trap like knives in the boot,
                        //and then get fishes via activation of the item,
                        //but it's not as comfortable as if you just put fishes in the same tile with the trap.
                        //Also: corpses and comestibles do not rot in containers like this, but on the ground they will rot.
                        //we don't know when it was caught so use a random turn
                        here.add_item_or_charges( pos, item::make_corpse( fish_mon, it->birthday() + rng( 0_turns,
                                                  3_hours ) ) );
                        break; //this can happen only once
                    }
                }
            }
            it->ammo_consume( bait_consumed, pos, p );
        }
        return 0;
    }
}

cata::optional<int> iuse::extinguisher( Character *p, item *it, bool, const tripoint & )
{
    if( !it->ammo_sufficient( p ) ) {
        return cata::nullopt;
    }
    // If anyone other than the player wants to use one of these,
    // they're going to need to figure out how to aim it.
    const cata::optional<tripoint> dest_ = choose_adjacent( _( "Spray where?" ) );
    if( !dest_ ) {
        return cata::nullopt;
    }
    tripoint dest = *dest_;

    p->moves -= to_moves<int>( 2_seconds );

    map &here = get_map();
    // Reduce the strength of fire (if any) in the target tile.
    here.add_field( dest, fd_extinguisher, 3, 10_turns );

    // Also spray monsters in that tile.
    if( monster *const mon_ptr = get_creature_tracker().creature_at<monster>( dest, true ) ) {
        monster &critter = *mon_ptr;
        critter.moves -= to_moves<int>( 2_seconds );
        bool blind = false;
        if( one_in( 2 ) && critter.has_flag( MF_SEES ) ) {
            blind = true;
            critter.add_effect( effect_blind, rng( 1_minutes, 2_minutes ) );
        }
        viewer &player_view = get_player_view();
        if( player_view.sees( critter ) ) {
            p->add_msg_if_player( _( "The %s is sprayed!" ), critter.name() );
            if( blind ) {
                p->add_msg_if_player( _( "The %s looks blinded." ), critter.name() );
            }
        }
        if( critter.made_of( phase_id::LIQUID ) ) {
            if( player_view.sees( critter ) ) {
                p->add_msg_if_player( _( "The %s is frozen!" ), critter.name() );
            }
            critter.apply_damage( p, bodypart_id( "torso" ), rng( 20, 60 ) );
            critter.set_speed_base( critter.get_speed_base() / 2 );
        }
    }

    // Slightly reduce the strength of fire immediately behind the target tile.
    if( here.passable( dest ) ) {
        dest.x += ( dest.x - p->posx() );
        dest.y += ( dest.y - p->posy() );

        here.mod_field_intensity( dest, fd_fire, std::min( 0 - rng( 0, 1 ) + rng( 0, 1 ), 0 ) );
    }

    return it->type->charges_to_use();
}

class exosuit_interact
{
    public:
        static int run( item *it ) {
            exosuit_interact menu( it );
            menu.interact_loop();
            return menu.moves;
        }

    private:
        explicit exosuit_interact( item *it ) : suit( it ), ctxt( "", keyboard_mode::keycode ) {
            ctxt.register_directions();
            ctxt.register_action( "SCROLL_INFOBOX_UP" );
            ctxt.register_action( "SCROLL_INFOBOX_DOWN" );
            ctxt.register_action( "CONFIRM" );
            ctxt.register_action( "QUIT" );
            // mouse selection
            ctxt.register_action( "SELECT" );
            ctxt.register_action( "SEC_SELECT" );
            ctxt.register_action( "MOUSE_MOVE" );
            ctxt.register_action( "SCROLL_UP" );
            ctxt.register_action( "SCROLL_DOWN" );
            pocket_count = it->get_all_contained_pockets().size();
            height = std::max( pocket_count, height_default ) + 2;
            width_menu = 30;
            for( const item_pocket *pkt : it->get_all_contained_pockets() ) {
                int tmp = utf8_width( get_pocket_name( pkt ) );
                if( tmp > width_menu ) {
                    width_menu = tmp;
                }
            }
            width_menu = std::min( width_menu, 50 );
            width_info = 80 - width_menu;
            moves = 0;
        }
        ~exosuit_interact() = default;

        item *suit;
        weak_ptr_fast<ui_adaptor> ui;
        input_context ctxt;
        catacurses::window w_border;
        catacurses::window w_info;
        catacurses::window w_menu;
        std::map<int, inclusive_rectangle<point>> pkt_map;
        int moves = 0;
        int pocket_count = 0;
        int cur_pocket = 0;
        int scroll_pos = 0;
        int height = 0;
        const int height_default = 20;
        int width_info = 30;
        int width_menu = 30;
        int sel_frame = 0;

        static std::string get_pocket_name( const item_pocket *pkt ) {
            if( !pkt->get_pocket_data()->pocket_name.empty() ) {
                return pkt->get_pocket_data()->pocket_name.translated();
            }
            const std::set<flag_id> flags = pkt->get_pocket_data()->get_flag_restrictions();
            return enumerate_as_string( flags, []( const flag_id & fid ) {
                if( fid->name().empty() ) {
                    return fid.str();
                }
                return fid->name();
            } );
        }

        void init_windows() {
            const point topleft( TERMX / 2 - ( width_info + width_menu + 3 ) / 2, TERMY / 2 - height / 2 );
            //NOLINTNEXTLINE(cata-use-named-point-constants)
            w_menu = catacurses::newwin( height - 2, width_menu, topleft + point( 1, 1 ) );
            w_info = catacurses::newwin( height - 2, width_info, topleft + point( 2 + width_menu, 1 ) );
            w_border = catacurses::newwin( height, width_info + width_menu + 3, topleft );
        }

        void draw_menu() {
            pkt_map.clear();
            // info box
            pkt_map.emplace( -1, inclusive_rectangle<point>( point( 2 + width_menu, 1 ),
                             point( 2 + width_menu + width_info, height - 2 ) ) );
            werase( w_menu );
            int row = 0;
            for( const item_pocket *pkt : suit->get_all_contained_pockets() ) {
                nc_color colr = row == cur_pocket ? h_white : c_white;
                std::string txt = get_pocket_name( pkt );
                int remaining = width_menu - utf8_width( txt, true );
                if( remaining > 0 ) {
                    txt.append( remaining, ' ' );
                }
                trim_and_print( w_menu, point( 0, row ), width_menu, colr, txt );
                pkt_map.emplace( row, inclusive_rectangle<point>( point( 0, row ), point( width_menu, row ) ) );
                row++;
            }
            wnoutrefresh( w_menu );
        }

        void draw_iteminfo() {
            std::vector<iteminfo> dummy;
            std::vector<iteminfo> suitinfo;
            item_pocket *pkt = suit->get_all_contained_pockets()[cur_pocket];
            pkt->general_info( suitinfo, cur_pocket, true );
            pkt->contents_info( suitinfo, cur_pocket, true );
            item_info_data data( suit->tname(), suit->type_name(), suitinfo, dummy, scroll_pos );
            data.without_getch = true;
            data.without_border = true;
            data.scrollbar_left = false;
            data.use_full_win = true;
            data.padding = 0;
            draw_item_info( w_info, data );
        }

        shared_ptr_fast<ui_adaptor> create_or_get_ui_adaptor() {
            shared_ptr_fast<ui_adaptor> current_ui = ui.lock();
            if( !current_ui ) {
                ui = current_ui = make_shared_fast<ui_adaptor>();
                current_ui->on_screen_resize( [this]( ui_adaptor & cui ) {
                    init_windows();
                    cui.position_from_window( w_border );
                } );
                current_ui->mark_resize();
                current_ui->on_redraw( [this]( const ui_adaptor & ) {
                    draw_border( w_border, c_white, suit->tname(), c_light_green );
                    for( int i = 1; i < height - 1; i++ ) {
                        mvwputch( w_border, point( width_menu + 1, i ), c_white, LINE_XOXO );
                    }
                    mvwputch( w_border, point( width_menu + 1, height - 1 ), c_white, LINE_XXOX );
                    wnoutrefresh( w_border );
                    draw_menu();
                    draw_iteminfo();
                } );
            }
            return current_ui;
        }

        void interact_loop() {
            bool done = false;
            shared_ptr_fast<ui_adaptor> current_ui = create_or_get_ui_adaptor();
            while( !done ) {
                ui_manager::redraw();
                std::string action = ctxt.handle_input();
                if( action == "MOUSE_MOVE" || action == "SELECT" ) {
                    cata::optional<point> coord = ctxt.get_coordinates_text( w_border );
                    if( !!coord ) {
                        int tmp_frame = 0;
                        run_for_point_in<int, point>( pkt_map, *coord,
                        [&tmp_frame]( const std::pair<int, inclusive_rectangle<point>> &p ) {
                            if( p.first == -1 ) {
                                tmp_frame = 1;
                            }
                        } );
                        sel_frame = tmp_frame;
                    }
                    coord = ctxt.get_coordinates_text( w_menu );
                    if( !!coord ) {
                        int tmp_pocket = cur_pocket;
                        run_for_point_in<int, point>( pkt_map, *coord,
                        [&tmp_pocket, &action]( const std::pair<int, inclusive_rectangle<point>> &p ) {
                            if( p.first >= 0 ) {
                                tmp_pocket = p.first;
                                if( action == "SELECT" ) {
                                    action = "CONFIRM";
                                }
                            }
                        } );
                        cur_pocket = tmp_pocket;
                    }
                } else if( action == "SCROLL_UP" || action == "SCROLL_DOWN" ) {
                    if( sel_frame == 0 ) {
                        action = action == "SCROLL_UP" ? "UP" : "DOWN";
                    } else {
                        action = action == "SCROLL_UP" ? "SCROLL_INFOBOX_UP" : "SCROLL_INFOBOX_DOWN";
                    }
                }
                if( action == "QUIT" || action == "SEC_SELECT" ) {
                    scroll_pos = 0;
                    done = true;
                } else if( action == "CONFIRM" ) {
                    scroll_pos = 0;
                    int nmoves = insert_replace_activate_mod(
                                     suit->get_all_contained_pockets()[cur_pocket], suit );
                    moves = moves > nmoves ? moves : nmoves;
                    if( !get_player_character().activity.is_null() ) {
                        done = true;
                    }
                } else if( action == "UP" ) {
                    cur_pocket--;
                    if( cur_pocket < 0 ) {
                        cur_pocket = pocket_count - 1;
                    }
                    scroll_pos = 0;
                    sel_frame = 0;
                } else if( action == "DOWN" ) {
                    cur_pocket++;
                    if( cur_pocket >= pocket_count ) {
                        cur_pocket = 0;
                    }
                    scroll_pos = 0;
                    sel_frame = 0;
                } else if( action == "SCROLL_INFOBOX_UP" ) {
                    scroll_pos--;
                    sel_frame = 1;
                } else if( action == "SCROLL_INFOBOX_DOWN" ) {
                    scroll_pos++;
                    sel_frame = 1;
                }
            }
        }

        int insert_replace_activate_mod( item_pocket *pkt, item *it ) {
            Character &c = get_player_character();
            map &here = get_map();
            const std::set<flag_id> flags = pkt->get_pocket_data()->get_flag_restrictions();
            if( flags.empty() ) {
                //~ Modular exoskeletons require pocket restrictions to insert modules. %s = pocket name.
                popup( _( "%s doesn't define any restrictions for modules!" ), get_pocket_name( pkt ) );
                return 0;
            }

            // If pocket already contains a module, ask to unload or replace
            const bool not_empty = !pkt->empty();
            if( not_empty ) {
                item *mod_it = pkt->all_items_top().front();
                std::string mod_name = mod_it->tname();
                uilist amenu;
                //~ Prompt the player to handle the module inside the modular exoskeleton
                amenu.text = _( "What to do with the existing module?" );
                amenu.addentry( -1, true, MENU_AUTOASSIGN, _( "Unload everything from this %s" ),
                                get_pocket_name( pkt ) );
                amenu.addentry( -1, true, MENU_AUTOASSIGN, _( "Replace the %s" ), mod_name );
                amenu.addentry( -1, mod_it->has_relic_activation() || mod_it->type->has_use(), MENU_AUTOASSIGN,
                                mod_it->active ? _( "Deactivate the %s" ) : _( "Activate the %s" ), mod_name );
                amenu.addentry( -1, mod_it->is_reloadable() && c.can_reload( *mod_it ), MENU_AUTOASSIGN,
                                _( "Reload the %s" ), mod_name );
                amenu.addentry( -1, !mod_it->is_container_empty(), MENU_AUTOASSIGN, _( "Unload the %s" ),
                                mod_name );
                amenu.query();
                int ret = amenu.ret;
                item_location loc_it;
                item_location held = c.get_wielded_item();
                if( !!held && held->has_item( *mod_it ) ) {
                    loc_it = item_location( held, mod_it );
                } else {
                    for( const item_location &loc : c.top_items_loc() ) {
                        if( loc->has_item( *mod_it ) ) {
                            loc_it = item_location( loc, mod_it );
                            break;
                        }
                    }
                }
                if( ret < 0 || ret > 4 ) {
                    return 0;
                } else if( ret == 0 ) {
                    // Unload existing module
                    pkt->remove_items_if( [&c, &here]( const item & i ) {
                        here.add_item_or_charges( c.pos(), i );
                        return true;
                    } );
                    return to_moves<int>( 5_seconds );
                } else if( ret == 2 ) {
                    if( !!loc_it ) {
                        avatar_action::use_item( get_avatar(), loc_it );
                    }
                    return 0;
                } else if( ret == 3 ) {
                    if( !!loc_it ) {
                        g->reload( loc_it );
                    }
                    return 0;
                } else if( ret == 4 ) {
                    if( !!loc_it ) {
                        c.unload( loc_it );
                    }
                    return 0;
                }
            }

            const item_filter filter = [&flags, pkt, it]( const item & i ) {
                return i.has_any_flag( flags ) && ( pkt->empty() || !it->has_item( i ) ) &&
                       pkt->can_contain( i ).success();
            };

            std::vector<item_location> candidates;
            for( item *i : c.items_with( filter ) ) {
                candidates.emplace_back( c, i );
            }
            for( const tripoint &p : here.points_in_radius( c.pos(), PICKUP_RANGE ) ) {
                for( item &i : here.i_at( p ) ) {
                    if( filter( i ) ) {
                        candidates.emplace_back( map_cursor( p ), &i );
                    }
                }
            }
            if( candidates.empty() ) {
                //~ The player has nothing that fits in the modular exoskeleton's pocket
                popup( _( "You don't have anything compatible with this module!" ) );
                return 0;
            }

            //~ Prompt the player to select an item to attach to the modular exoskeleton's pocket (%s)
            uilist imenu( string_format( _( "Which module to attach to the %s?" ), get_pocket_name( pkt ) ), {} );
            for( const item_location &i : candidates ) {
                imenu.addentry( -1, true, MENU_AUTOASSIGN, i->tname() );
            }
            imenu.query();
            int ret = imenu.ret;
            if( ret < 0 || static_cast<size_t>( ret ) >= candidates.size() ) {
                // Cancelled
                return 0;
            }

            int moves = 0;

            // Unload existing module
            if( not_empty ) {
                pkt->remove_items_if( [&c, &here]( const item & i ) {
                    here.add_item_or_charges( c.pos(), i );
                    return true;
                } );
                moves += to_moves<int>( 5_seconds );
            }
            ret_val<item_pocket::contain_code> rval = pkt->insert_item( *candidates[ret] );
            if( rval.success() ) {
                candidates[ret].remove_item();
                moves += to_moves<int>( 5_seconds );
                return moves;
            }
            debugmsg( "Could not insert item \"%s\" into pocket \"%s\": %s",
                      candidates[ret]->type_name(), get_pocket_name( pkt ), rval.str() );
            return moves;
        }
};

cata::optional<int> iuse::manage_exosuit( Character *p, item *it, bool, const tripoint & )
{
    if( !p->is_avatar() ) {
        return cata::nullopt;
    }
    if( it->get_all_contained_pockets().empty() ) {
        add_msg( m_warning, _( "Your %s does not have any pockets to contain modules." ), it->tname() );
        return cata::nullopt;
    }
    p->moves -= exosuit_interact::run( it );
    return 0;
}

cata::optional<int> iuse::rm13armor_off( Character *p, item *it, bool, const tripoint & )
{
    // This allows it to turn on for a turn, because ammo_sufficient assumes non-tool non-weapons need zero ammo, for some reason.
    if( !it->ammo_sufficient( p ) ) {
        p->add_msg_if_player( m_info, _( "The RM13 combat armor's fuel cells are dead." ) );
        return cata::nullopt;
    } else {
        std::string oname = it->typeId().str() + "_on";
        p->add_msg_if_player( _( "You activate your RM13 combat armor." ) );
        p->add_msg_if_player( _( "Rivtech Model 13 RivOS v2.19:   ONLINE." ) );
        p->add_msg_if_player( _( "CBRN defense system:            ONLINE." ) );
        p->add_msg_if_player( _( "Acoustic dampening system:      ONLINE." ) );
        p->add_msg_if_player( _( "Thermal regulation system:      ONLINE." ) );
        p->add_msg_if_player( _( "Vision enhancement system:      ONLINE." ) );
        p->add_msg_if_player( _( "Electro-reactive armor system:  ONLINE." ) );
        p->add_msg_if_player( _( "All systems nominal." ) );
        it->convert( itype_id( oname ) ).active = true;
        p->calc_encumbrance();
        return it->type->charges_to_use();
    }
}

cata::optional<int> iuse::rm13armor_on( Character *p, item *it, bool t, const tripoint & )
{
    if( t ) { // Normal use
    } else { // Turning it off
        std::string oname = it->typeId().str();
        if( string_ends_with( oname, "_on" ) ) {
            oname.erase( oname.length() - 3, 3 );
        } else {
            debugmsg( "no item type to turn it into (%s)!", oname );
            return 0;
        }
        p->add_msg_if_player( _( "RivOS v2.19 shutdown sequence initiated." ) );
        p->add_msg_if_player( _( "Shutting down." ) );
        p->add_msg_if_player( _( "Your RM13 combat armor turns off." ) );
        it->convert( itype_id( oname ) ).active = false;
        p->calc_encumbrance();
    }
    return it->type->charges_to_use();
}

cata::optional<int> iuse::unpack_item( Character *p, item *it, bool, const tripoint & )
{
    if( p->is_underwater() ) {
        p->add_msg_if_player( m_info, _( "You can't do that while underwater." ) );
        return cata::nullopt;
    }
    std::string oname = it->typeId().str() + "_on";
    p->moves -= to_moves<int>( 10_seconds );
    p->add_msg_if_player( _( "You unpack your %s for use." ), it->tname() );
    it->convert( itype_id( oname ) ).active = false;
    // Check if unpacking led to invalid container state
    p->invalidate_inventory_validity_cache();
    return 0;
}

cata::optional<int> iuse::pack_cbm( Character *p, item *it, bool, const tripoint & )
{
    item_location bionic = g->inv_map_splice( []( const item & e ) {
        return e.is_bionic() && e.has_flag( flag_NO_PACKED );
    }, _( "Choose CBM to pack" ), PICKUP_RANGE, _( "You don't have any CBMs." ) );

    if( !bionic ) {
        return cata::nullopt;
    }
    if( !bionic.get_item()->faults.empty() ) {
        if( p->query_yn( _( "This CBM is faulty.  You should mend it first.  Do you want to try?" ) ) ) {
            p->mend_item( std::move( bionic ) );
        }
        return 0;
    }

    const int success = p->get_skill_level( skill_firstaid ) - rng( 0, 6 );
    if( success > 0 ) {
        p->add_msg_if_player( m_good, _( "You carefully prepare the CBM for sterilization." ) );
        bionic.get_item()->unset_flag( flag_NO_PACKED );
    } else {
        p->add_msg_if_player( m_bad, _( "You fail to properly prepare the CBM." ) );
    }

    std::vector<item_comp> comps;
    comps.emplace_back( it->typeId(), 1 );
    p->consume_items( comps, 1, is_crafting_component );

    return 0;
}

cata::optional<int> iuse::pack_item( Character *p, item *it, bool t, const tripoint & )
{
    if( p->is_underwater() ) {
        p->add_msg_if_player( m_info, _( "You can't do that while underwater." ) );
        return cata::nullopt;
    }
    if( t ) { // Normal use
    } else if( p->is_worn( *it ) ) {
        p->add_msg_if_player( m_info, _( "You can't pack your %s until you take it off." ),
                              it->tname() );
        return cata::nullopt;
    } else { // Turning it off
        std::string oname = it->typeId().str();
        if( string_ends_with( oname, "_on" ) ) {
            oname.erase( oname.length() - 3, 3 );
        } else {
            debugmsg( "no item type to turn it into (%s)!", oname );
            return cata::nullopt;
        }
        p->moves -= to_moves<int>( 10_seconds );
        p->add_msg_if_player( _( "You pack your %s for storage." ), it->tname() );
        it->convert( itype_id( oname ) ).active = false;
    }
    return 0;
}

static cata::optional<int> cauterize_elec( Character &p, item &it )
{
    if( it.ammo_remaining() == 0 ) {
        p.add_msg_if_player( m_info, _( "You need batteries to cauterize wounds." ) );
        return cata::nullopt;
    } else if( !p.has_effect( effect_bite ) && !p.has_effect( effect_bleed ) && !p.is_underwater() ) {
        if( ( p.has_trait( trait_MASOCHIST ) || p.has_trait( trait_MASOCHIST_MED ) ||
              p.has_trait( trait_CENOBITE ) ) &&
            p.query_yn( _( "Cauterize yourself for fun?" ) ) ) {
            return cauterize_actor::cauterize_effect( p, it, true ) ? it.type->charges_to_use() : 0;
        } else {
            p.add_msg_if_player( m_info,
                                 _( "You aren't bleeding or bitten; there is no need to cauterize yourself." ) );
            return cata::nullopt;
        }
    } else if( p.is_npc() || query_yn( _( "Cauterize any open wounds?" ) ) ) {
        return cauterize_actor::cauterize_effect( p, it, true ) ? it.type->charges_to_use() : 0;
    }
    return cata::nullopt;
}

cata::optional<int> iuse::water_purifier( Character *p, item *it, bool, const tripoint & )
{
    if( p->is_mounted() ) {
        p->add_msg_if_player( m_info, _( "You can't do that while mounted." ) );
        return cata::nullopt;
    }
    item_location obj = g->inv_map_splice( []( const item & e ) {
        return !e.empty() && e.has_item_with( []( const item & it ) {
            return it.typeId() == itype_water;
        } );
    }, _( "Purify what?" ), 1, _( "You don't have water to purify." ) );

    if( !obj ) {
        p->add_msg_if_player( m_info, _( "You don't have that item!" ) );
        return cata::nullopt;
    }

    const std::vector<item *> liquids = obj->items_with( []( const item & it ) {
        return it.typeId() == itype_water;
    } );
    int charges_of_water = 0;
    for( const item *water : liquids ) {
        charges_of_water += water->charges;
    }
    if( !it->ammo_sufficient( p, charges_of_water ) ) {
        p->add_msg_if_player( m_info, _( "That volume of water is too large to purify." ) );
        return cata::nullopt;
    }

    p->moves -= to_moves<int>( 2_seconds );

    for( item *water : liquids ) {
        water->convert( itype_water_clean ).poison = 0;
    }
    return charges_of_water;
}

cata::optional<int> iuse::radio_off( Character *p, item *it, bool, const tripoint & )
{
    if( !it->ammo_sufficient( p ) ) {
        p->add_msg_if_player( _( "It's dead." ) );
    } else {
        p->add_msg_if_player( _( "You turn the radio on." ) );
        it->convert( itype_radio_on ).active = true;
    }
    return it->type->charges_to_use();
}

cata::optional<int> iuse::directional_antenna( Character *p, item *it, bool, const tripoint & )
{
    // Find out if we have an active radio
    auto radios = p->items_with( []( const item & it ) {
        return it.typeId() == itype_radio_on;
    } );
    // If we don't wield the radio, also check on the ground
    if( radios.empty() ) {
        map_stack items = get_map().i_at( p->pos() );
        for( item &an_item : items ) {
            if( an_item.typeId() == itype_radio_on ) {
                radios.push_back( &an_item );
            }
        }
    }
    if( radios.empty() ) {
        add_msg( m_info, _( "You must have an active radio to check for signal direction." ) );
        return cata::nullopt;
    }
    const item radio = *radios.front();
    // Find the radio station it's tuned to (if any)
    const radio_tower_reference tref = overmap_buffer.find_radio_station( radio.frequency );
    if( !tref ) {
        p->add_msg_if_player( m_info, _( "You can't find the direction if your radio isn't tuned." ) );
        return cata::nullopt;
    }
    // Report direction.
    const tripoint_abs_sm player_pos = p->global_sm_location();
    direction angle = direction_from( player_pos.xy(), tref.abs_sm_pos );
    add_msg( _( "The signal seems strongest to the %s." ), direction_name( angle ) );
    return it->type->charges_to_use();
}

// 0-100 percent chance of a character in a radio signal being obscured by static
static int radio_static_chance( const radio_tower_reference &tref )
{
    constexpr int HALF_RADIO_MIN = RADIO_MIN_STRENGTH / 2;
    const int signal_strength = tref.signal_strength;
    const int max_strength = tref.tower->strength;
    int dist = max_strength - signal_strength;
    // For towers whose strength is quite close to the min, make them act as though they are farther away
    if( RADIO_MIN_STRENGTH * 1.25 > max_strength ) {
        dist += 25;
    }
    // When we're close enough, there's no noise
    if( dist < HALF_RADIO_MIN ) {
        return 0;
    }
    // There's minimal, but increasing noise when quite close to the signal
    if( dist < RADIO_MIN_STRENGTH ) {
        return lerp( 1, 20, static_cast<float>( dist - HALF_RADIO_MIN ) / HALF_RADIO_MIN );
    }
    // Otherwise, just a rapid increase until the signal stops
    return lerp( 20, 100, static_cast<float>( dist - RADIO_MIN_STRENGTH ) /
                 ( max_strength - RADIO_MIN_STRENGTH ) );
}

cata::optional<int> iuse::radio_on( Character *p, item *it, bool t, const tripoint &pos )
{
    if( t ) {
        // Normal use
        std::string message = _( "Radio: Kssssssssssssh." );
        const radio_tower_reference tref = overmap_buffer.find_radio_station( it->frequency );
        add_msg_debug( debugmode::DF_RADIO, "Set freq: %d", it->frequency );
        if( tref ) {
            point_abs_omt dbgpos = project_to<coords::omt>( tref.abs_sm_pos );
            add_msg_debug( debugmode::DF_RADIO, "found broadcast (str %d) at (%d %d)",
                           tref.signal_strength, dbgpos.x(), dbgpos.y() );
            const radio_tower *selected_tower = tref.tower;
            if( selected_tower->type == radio_type::MESSAGE_BROADCAST ) {
                message = selected_tower->message;
            } else if( selected_tower->type == radio_type::WEATHER_RADIO ) {
                message = weather_forecast( tref.abs_sm_pos );
            }

            const city *c = overmap_buffer.closest_city( tripoint_abs_sm( tref.abs_sm_pos, 0 ) ).city;
            //~ radio noise
            const std::string cityname = c == nullptr ? _( "ksssh" ) : c->name;

            replace_city_tag( message, cityname );
            int static_chance = radio_static_chance( tref );
            add_msg_debug( debugmode::DF_RADIO, "Message: '%s' at %d%% noise", message, static_chance );
            message = obscure_message( message, [&static_chance]()->int {
                if( x_in_y( static_chance, 100 ) )
                {
                    // Gradually replace random characters with noise as distance increases
                    if( one_in( 3 ) && static_chance - rng( 0, 25 ) < 50 ) {
                        // Replace with random character
                        return 0;
                    }
                    // Replace with '#'
                    return '#';
                }
                // Leave unchanged
                return -1;
            } );

            std::vector<std::string> segments = foldstring( message, RADIO_PER_TURN );
            int index = to_turn<int>( calendar::turn ) % segments.size();
            message = string_format( _( "radio: %s" ), segments[index] );
        }
        sounds::ambient_sound( pos, 6, sounds::sound_t::electronic_speech, message );
        if( !sfx::is_channel_playing( sfx::channel::radio ) ) {
            if( one_in( 10 ) ) {
                sfx::play_ambient_variant_sound( "radio", "static", 100, sfx::channel::radio, 300, -1, 0 );
            } else if( one_in( 10 ) ) {
                sfx::play_ambient_variant_sound( "radio", "inaudible_chatter", 100, sfx::channel::radio, 300, -1,
                                                 0 );
            }
        }
    } else { // Activated
        int ch = 1;
        if( it->ammo_sufficient( p ) ) {
            ch = uilist( _( "Radio:" ), {
                _( "Scan" ), _( "Turn off" )
            } );
        }

        const auto tower_desc = []( const int noise ) {
            if( noise == 0 ) {
                return SNIPPET.random_from_category( "radio_station_desc_noise_0" )->translated();
            } else if( noise <= 20 ) {
                return SNIPPET.random_from_category( "radio_station_desc_noise_20" )->translated();
            } else if( noise <= 40 ) {
                return SNIPPET.random_from_category( "radio_station_desc_noise_40" )->translated();
            } else if( noise <= 60 ) {
                return SNIPPET.random_from_category( "radio_station_desc_noise_60" )->translated();
            } else if( noise <= 80 ) {
                return SNIPPET.random_from_category( "radio_station_desc_noise_80" )->translated();
            }
            return SNIPPET.random_from_category( "radio_station_desc_noise_max" )->translated();
        };

        switch( ch ) {
            case 0: {
                std::vector<radio_tower_reference> options = overmap_buffer.find_all_radio_stations();
                if( options.empty() ) {
                    popup( SNIPPET.random_from_category( "radio_scan_no_stations" )->translated() );
                }
                uilist scanlist;
                scanlist.title = _( "Select a station" );
                scanlist.desc_enabled = true;
                add_msg_debug( debugmode::DF_RADIO, "Radio scan:" );
                for( size_t i = 0; i < options.size(); ++i ) {
                    std::string selected_text;
                    const radio_tower_reference &tref = options[i];
                    if( it->frequency == tref.tower->frequency ) {
                        selected_text = pgettext( "radio station", " (selected)" );
                    }
                    //~ Selected radio station, %d is a number in sequence (1,2,3...),
                    //~ %s is ' (selected)' if this is the radio station playing, else nothing
                    const std::string station_name = string_format( _( "Station %d%s" ), i + 1, selected_text );
                    const int noise_chance = radio_static_chance( tref );
                    scanlist.addentry_desc( i, true, MENU_AUTOASSIGN, station_name, tower_desc( noise_chance ) );
                    const point_abs_omt dbgpos = project_to<coords::omt>( tref.abs_sm_pos );
                    add_msg_debug( debugmode::DF_RADIO, "  %d: %d at (%d %d) str [%d/%d]", i + 1, tref.tower->frequency,
                                   dbgpos.x(), dbgpos.y(), tref.signal_strength, tref.tower->strength );
                }
                scanlist.query();
                const int sel = scanlist.ret;
                if( sel >= 0 && static_cast<size_t>( sel ) < options.size() ) {
                    it->frequency = options[sel].tower->frequency;
                    break;
                }
            }
            break;
            case 1:
                p->add_msg_if_player( _( "The radio dies." ) );
                it->convert( itype_radio ).active = false;
                sfx::fade_audio_channel( sfx::channel::radio, 300 );
                break;
            default:
                break;
        }
    }
    return it->type->charges_to_use();
}

cata::optional<int> iuse::noise_emitter_off( Character *p, item *it, bool, const tripoint & )
{
    if( !it->ammo_sufficient( p ) ) {
        p->add_msg_if_player( _( "It's dead." ) );
        return cata::nullopt;
    } else {
        p->add_msg_if_player( _( "You turn the noise emitter on." ) );
        it->convert( itype_noise_emitter_on ).active = true;
    }
    return it->type->charges_to_use();
}

cata::optional<int> iuse::noise_emitter_on( Character *p, item *it, bool t, const tripoint &pos )
{
    if( t ) { // Normal use
        //~ the sound of a noise emitter when turned on
        sounds::sound( pos, 30, sounds::sound_t::alarm, _( "KXSHHHHRRCRKLKKK!" ), true, "tool",
                       "noise_emitter" );
    } else { // Turning it off
        p->add_msg_if_player( _( "The infernal racket dies as the noise emitter turns off." ) );
        it->convert( itype_noise_emitter ).active = false;
    }
    return it->type->charges_to_use();
}

cata::optional<int> iuse::emf_passive_off( Character *p, item *it, bool, const tripoint & )
{
    if( !it->ammo_sufficient( p ) ) {
        p->add_msg_if_player( _( "It's dead." ) );
        return cata::nullopt;
    } else {
        p->add_msg_if_player( _( "You turn the EMF detector on." ) );
        it->convert( itype_emf_detector_on ).active = true;
    }
    return it->type->charges_to_use();
}

cata::optional<int> iuse::emf_passive_on( Character *p, item *it, bool t, const tripoint &pos )
{
    if( t ) { // Normal use
        // need to calculate distance to closest electrical thing

        // set distance as farther than the radius
        const int max = 10;
        int distance = max + 1;

        creature_tracker &creatures = get_creature_tracker();
        map &here = get_map();
        // can't get a reading during a portal storm
        if( get_weather().weather_id == weather_portal_storm ) {
            sounds::sound( pos, 6, sounds::sound_t::alarm, _( "BEEEEE-CHHHHHHH-eeEEEEEEE-CHHHHHHHHHHHH" ), true,
                           "tool", "emf_detector" );
            // skip continuing to check for locations
            return it->type->charges_to_use();
        }

        for( const tripoint &loc : closest_points_first( pos, max ) ) {
            const Creature *critter = creatures.creature_at( loc );

            // if the creature exists and is either a robot or electric
            bool found = critter != nullptr && critter->is_electrical();

            // check for an electrical field
            if( !found ) {
                for( const auto &fd : here.field_at( loc ) ) {
                    if( fd.first->has_elec ) {
                        found = true;
                        break;
                    }
                }
            }

            // if an electrical field or creature is nearby
            if( found ) {
                distance = rl_dist( pos, loc );
                if( distance <= 3 ) {
                    sounds::sound( pos, 4, sounds::sound_t::alarm, _( "BEEEEEEP BEEEEEEP" ), true, "tool",
                                   "emf_detector" );
                } else if( distance <= 7 ) {
                    sounds::sound( pos, 3, sounds::sound_t::alarm, _( "BEEP BEEP" ), true, "tool",
                                   "emf_detector" );
                } else if( distance <= 10 ) {
                    sounds::sound( pos, 2, sounds::sound_t::alarm, _( "beep… beep" ), true, "tool",
                                   "emf_detector" );
                }
                // skip continuing to check for locations
                return it->type->charges_to_use();
            }
        }
    } else { // Turning it off
        p->add_msg_if_player( _( "The noise of your EMF detector slows to a halt." ) );
        it->convert( itype_emf_detector ).active = false;
    }
    return it->type->charges_to_use();
}

cata::optional<int> iuse::ma_manual( Character *p, item *it, bool, const tripoint & )
{
    // [CR] - should NPCs just be allowed to learn this stuff? Just like that?

    const matype_id style_to_learn = martial_art_learned_from( *it->type );

    if( !style_to_learn.is_valid() ) {
        debugmsg( "ERROR: Invalid martial art" );
        return cata::nullopt;
    }

    p->martial_arts_data->learn_style( style_to_learn, p->is_avatar() );

    return 1;
}

// Remove after 0.G
cata::optional<int> iuse::hammer( Character *p, item *it, bool, const tripoint &pos )
{
    return iuse::crowbar( p, it, false, pos );
}

cata::optional<int> iuse::crowbar_weak( Character *p, item *it, bool, const tripoint &pos )
{
    return iuse::crowbar( p, it, false, pos );
}

cata::optional<int> iuse::crowbar( Character *p, item *it, bool, const tripoint &pos )
{
    if( p->is_mounted() ) {
        p->add_msg_if_player( m_info, _( "You can't do that while mounted." ) );
        return cata::nullopt;
    }

    map &here = get_map();
    const std::function<bool( const tripoint & )> f =
    [&here, p]( const tripoint & pnt ) {
        if( pnt == p->pos() ) {
            return false;
        } else if( here.has_furn( pnt ) ) {
            return here.furn( pnt )->prying->valid();
        } else if( !here.ter( pnt )->is_null() ) {
            return here.ter( pnt )->prying->valid();
        }
        return false;
    };

    const cata::optional<tripoint> pnt_ = ( pos != p->pos() ) ? pos : choose_adjacent_highlight(
            _( "Pry where?" ), _( "There is nothing to pry nearby." ), f, false );
    if( !pnt_ ) {
        return cata::nullopt;
    }

    const tripoint &pnt = *pnt_;

    const pry_data *prying;
    if( here.has_furn( pnt ) ) {
        prying = &here.furn( pnt )->prying->prying_data();
    } else {
        prying = &here.ter( pnt )->prying->prying_data();
    }

    if( !f( pnt ) ) {
        if( pnt == p->pos() ) {
            if( it->typeId() == STATIC( itype_id( "hammer" ) ) ) {
                p->add_msg_if_player( m_info, _( "You try to hit yourself with the hammer." ) );
                p->add_msg_if_player( m_info, _( "But you can't touch this." ) );
            } else {
                p->add_msg_if_player( m_info, _( "You attempt to pry open your wallet, "
                                                 "but alas.  You are just too miserly." ) );
            }
        } else {
            p->add_msg_if_player( m_info, _( "You can't pry that." ) );
        }
        return cata::nullopt;
    }

    // previously iuse::hammer
    if( prying->prying_nails ) {
        p->assign_activity(
            player_activity( prying_activity_actor( pnt, item_location{*p, it} ) ) );
        return cata::nullopt;
    }

    // Doors need PRY 2 which is on a crowbar, crates need PRY 1 which is on a crowbar
    // & a claw hammer.
    // The iexamine function for crate supplies a hammer object.
    // So this stops the player (A)ctivating a Hammer with a Crowbar in their backpack
    // then managing to open a door.
    const int pry_level = it->get_quality( qual_PRY );

    if( pry_level < prying->prying_level ) {
        // This doesn't really make it clear to the player
        // why their attempt is failing.
        p->add_msg_if_player( _( "You can't get sufficient leverage to open that with your %1$s." ),
                              it->tname() );
        p->mod_moves( -50 ); // spend a few moves trying it.
        return cata::nullopt;
    }

    p->assign_activity(
        player_activity( prying_activity_actor( pnt, item_location{*p, it} ) ) );

    return cata::nullopt;
}

cata::optional<int> iuse::makemound( Character *p, item *it, bool t, const tripoint & )
{
    if( !p || t ) {
        return cata::nullopt;
    }
    if( p->is_mounted() ) {
        p->add_msg_if_player( m_info, _( "You can't do that while mounted." ) );
        return cata::nullopt;
    }
    const cata::optional<tripoint> pnt_ = choose_adjacent( _( "Till soil where?" ) );
    if( !pnt_ ) {
        return cata::nullopt;
    }
    const tripoint pnt = *pnt_;

    if( pnt == p->pos() ) {
        p->add_msg_if_player( m_info,
                              _( "You think about jumping on a shovel, but then change your mind." ) );
        return cata::nullopt;
    }

    map &here = get_map();
    if( here.has_flag( ter_furn_flag::TFLAG_PLOWABLE, pnt ) &&
        !here.has_flag( ter_furn_flag::TFLAG_PLANT, pnt ) ) {
        p->add_msg_if_player( _( "You start churning up the earth here." ) );
        p->assign_activity( player_activity( churn_activity_actor( 18000, item_location( *p, it ) ) ) );
        p->activity.placement = here.getglobal( pnt );
        return it->type->charges_to_use();
    } else {
        p->add_msg_if_player( _( "You can't churn up this ground." ) );
        return cata::nullopt;
    }
}

cata::optional<int> iuse::dig( Character *p, item * /* it */, bool t, const tripoint & )
{
    if( !p || t ) {
        return cata::nullopt;
    }
    if( p->is_mounted() ) {
        p->add_msg_if_player( m_info, _( "You can't do that while mounted." ) );
        return cata::nullopt;
    }

    std::vector<construction> const &cnstr = get_constructions();
    auto build = std::find_if( cnstr.begin(), cnstr.end(), []( const construction & it ) {
        return it.str_id == construction_constr_pit;
    } );
    bool const can_dig_pit = !points_in_radius_where( p->pos_bub(),
    1, [&build]( tripoint_bub_ms const & pt ) {
        return can_construct( *build, pt );
    } ).empty();
    if( !can_dig_pit ) {
        build = std::find_if( cnstr.begin(), cnstr.end(), []( const construction & it ) {
            return it.str_id == construction_constr_pit_shallow;
        } );
    }

    place_construction( build->group );

    return 0;
}

cata::optional<int> iuse::dig_channel( Character *p, item */* it */, bool t, const tripoint & )
{
    if( !p || t ) {
        return cata::nullopt;
    }
    if( p->is_mounted() ) {
        p->add_msg_if_player( m_info, _( "You can't do that while mounted." ) );
        return cata::nullopt;
    }

    std::vector<construction> const &cnstr = get_constructions();
    auto const build = std::find_if( cnstr.begin(), cnstr.end(), []( const construction & it ) {
        return it.str_id == construction_constr_water_channel;
    } );

    place_construction( build->group );
    return 0;
}

cata::optional<int> iuse::fill_pit( Character *p, item */* it */, bool t, const tripoint & )
{
    if( !p || t ) {
        return cata::nullopt;
    }
    if( p->is_mounted() ) {
        p->add_msg_if_player( m_info, _( "You can't do that while mounted." ) );
        return cata::nullopt;
    }

    std::vector<construction> const &cnstr = get_constructions();
    auto const build = std::find_if( cnstr.begin(), cnstr.end(), []( const construction & it ) {
        return it.str_id == construction_constr_fill_pit;
    } );

    place_construction( build->group );
    return 0;
}

/**
 * Explanation of ACT_CLEAR_RUBBLE activity values:
 *
 * coords[0]: Where the rubble is.
 * index: The bonus, for calculating hunger and thirst penalties.
 */

cata::optional<int> iuse::clear_rubble( Character *p, item *it, bool, const tripoint & )
{
    if( p->is_mounted() ) {
        p->add_msg_if_player( m_info, _( "You can't do that while mounted." ) );
        return cata::nullopt;
    }
    const std::function<bool( const tripoint & )> f = []( const tripoint & pnt ) {
        return get_map().has_flag( ter_furn_flag::TFLAG_RUBBLE, pnt );
    };

    const cata::optional<tripoint> pnt_ = choose_adjacent_highlight(
            _( "Clear rubble where?" ), _( "There is no rubble to clear nearby." ), f, false );
    if( !pnt_ ) {
        return cata::nullopt;
    }
    const tripoint &pnt = *pnt_;
    if( !f( pnt ) ) {
        p->add_msg_if_player( m_bad, _( "There's no rubble to clear." ) );
        return cata::nullopt;
    }

    int bonus = std::max( it->get_quality( qual_DIG ) - 1, 1 );
    const std::vector<npc *> helpers = p->get_crafting_helpers();
    const std::size_t helpersize = p->get_num_crafting_helpers( 3 );
    const int moves = to_moves<int>( 30_seconds ) * ( 1.0f - ( helpersize / 10.0f ) );
    for( std::size_t i = 0; i < helpersize; i++ ) {
        add_msg( m_info, _( "%s helps with this task…" ), helpers[i]->get_name() );
    }
    p->assign_activity( player_activity( clear_rubble_activity_actor( moves / bonus ) ) );
    p->activity.placement = get_map().getglobal( pnt );
    return it->type->charges_to_use();
}

cata::optional<int> iuse::siphon( Character *p, item *it, bool, const tripoint & )
{
    if( p->is_mounted() ) {
        p->add_msg_if_player( m_info, _( "You can't do that while mounted." ) );
        return cata::nullopt;
    }
    map &here = get_map();
    const std::function<bool( const tripoint & )> f = [&here]( const tripoint & pnt ) {
        const optional_vpart_position vp = here.veh_at( pnt );
        return !!vp;
    };

    vehicle *v = nullptr;
    bool found_more_than_one = false;
    for( const tripoint &pos : here.points_in_radius( p->pos(), 1 ) ) {
        const optional_vpart_position vp = here.veh_at( pos );
        if( !vp ) {
            continue;
        }
        vehicle *vfound = &vp->vehicle();
        if( v == nullptr ) {
            v = vfound;
        } else {
            //found more than one vehicle?
            if( v != vfound ) {
                v = nullptr;
                found_more_than_one = true;
                break;
            }
        }
    }
    if( found_more_than_one ) {
        cata::optional<tripoint> pnt_ = choose_adjacent_highlight(
                                            _( "Siphon from where?" ), _( "There is nothing to siphon from nearby." ), f, false );
        if( !pnt_ ) {
            return cata::nullopt;
        }
        const optional_vpart_position vp = here.veh_at( *pnt_ );
        if( vp ) {
            v = &vp->vehicle();
        }
    }

    if( v == nullptr ) {
        p->add_msg_if_player( m_info, _( "There's no vehicle there." ) );
        return cata::nullopt;
    }
    act_vehicle_siphon( v );
    return it->type->charges_to_use();
}

static int toolweapon_off( Character &p, item &it, const bool fast_startup,
                           const bool condition, const int volume,
                           const std::string &msg_success, const std::string &msg_failure )
{
    p.moves -= fast_startup ? 60 : 80;
    if( condition && it.ammo_sufficient( &p ) ) {
        if( it.typeId() == itype_chainsaw_off ) {
            sfx::play_variant_sound( "chainsaw_cord", "chainsaw_on", sfx::get_heard_volume( p.pos() ) );
            sfx::play_variant_sound( "chainsaw_start", "chainsaw_on", sfx::get_heard_volume( p.pos() ) );
            sfx::play_ambient_variant_sound( "chainsaw_idle", "chainsaw_on", sfx::get_heard_volume( p.pos() ),
                                             sfx::channel::idle_chainsaw, 1000 );
            sfx::play_ambient_variant_sound( "weapon_theme", "chainsaw", sfx::get_heard_volume( p.pos() ),
                                             sfx::channel::chainsaw_theme,
                                             3000 );
        }
        sounds::sound( p.pos(), volume, sounds::sound_t::combat, msg_success );
        // 4 is the length of "_off".
        it.convert( itype_id( it.typeId().str().substr( 0, it.typeId().str().size() - 4 ) + "_on" ) );
        it.active = true;
        return it.type->charges_to_use();
    } else {
        if( it.typeId() == itype_chainsaw_off ) {
            sfx::play_variant_sound( "chainsaw_cord", "chainsaw_on", sfx::get_heard_volume( p.pos() ) );
        }
        p.add_msg_if_player( msg_failure );
        return 0; // No charges consumed on failure.
    }
}

cata::optional<int> iuse::combatsaw_off( Character *p, item *it, bool, const tripoint & )
{
    return toolweapon_off( *p, *it,
                           true,
                           !p->is_underwater(),
                           30, _( "With a snarl, the combat chainsaw screams to life!" ),
                           _( "You yank the cord, but nothing happens." ) );
}

cata::optional<int> iuse::e_combatsaw_off( Character *p, item *it, bool, const tripoint & )
{
    return toolweapon_off( *p, *it,
                           true,
                           !p->is_underwater(),
                           30, _( "With a snarl, the electric combat chainsaw screams to life!" ),
                           _( "You flip the switch, but nothing happens." ) );
}

cata::optional<int> iuse::chainsaw_off( Character *p, item *it, bool, const tripoint & )
{
    return toolweapon_off( *p, *it,
                           false,
                           rng( 0, 10 ) - it->damage_level() > 5 && !p->is_underwater(),
                           20, _( "With a roar, the chainsaw screams to life!" ),
                           _( "You yank the cord, but nothing happens." ) );
}

cata::optional<int> iuse::elec_chainsaw_off( Character *p, item *it, bool, const tripoint & )
{
    return toolweapon_off( *p, *it,
                           false,
                           rng( 0, 10 ) - it->damage_level() > 5 && !p->is_underwater(),
                           20, _( "With a roar, the electric chainsaw screams to life!" ),
                           _( "You flip the switch, but nothing happens." ) );
}

cata::optional<int> iuse::carver_off( Character *p, item *it, bool, const tripoint & )
{
    return toolweapon_off( *p, *it,
                           false,
                           true,
                           20, _( "The electric carver's serrated blades start buzzing!" ),
                           _( "You pull the trigger, but nothing happens." ) );
}

cata::optional<int> iuse::trimmer_off( Character *p, item *it, bool, const tripoint & )
{
    return toolweapon_off( *p, *it,
                           false,
                           rng( 0, 10 ) - it->damage_level() > 3,
                           15, _( "With a roar, the hedge trimmer leaps to life!" ),
                           _( "You yank the cord, but nothing happens." ) );
}

static int toolweapon_on( Character &p, item &it, const bool t,
                          const std::string &tname, const bool works_underwater,
                          const int sound_chance, const int volume,
                          const std::string &sound, const bool double_charge_cost = false )
{
    std::string off_type =
        it.typeId().str().substr( 0, it.typeId().str().size() - 3 ) +
        // 3 is the length of "_on".
        "_off";
    if( t ) { // Effects while simply on
        if( double_charge_cost && it.ammo_sufficient( &p ) ) {
            it.ammo_consume( 1, p.pos(), &p );
        }
        if( !works_underwater && p.is_underwater() ) {
            p.add_msg_if_player( _( "Your %s gurgles in the water and stops." ), tname );
            it.convert( itype_id( off_type ) ).active = false;
        } else if( one_in( sound_chance ) ) {
            sounds::ambient_sound( p.pos(), volume, sounds::sound_t::activity, sound );
        }
    } else { // Toggling
        if( it.typeId() == itype_chainsaw_on ) {
            sfx::play_variant_sound( "chainsaw_stop", "chainsaw_on", sfx::get_heard_volume( p.pos() ) );
            sfx::fade_audio_channel( sfx::channel::idle_chainsaw, 100 );
            sfx::fade_audio_channel( sfx::channel::chainsaw_theme, 3000 );
        }
        p.add_msg_if_player( _( "Your %s goes quiet." ), tname );
        it.convert( itype_id( off_type ) ).active = false;
        return 0; // Don't consume charges when turning off.
    }
    return it.type->charges_to_use();
}

cata::optional<int> iuse::combatsaw_on( Character *p, item *it, bool t, const tripoint & )
{
    return toolweapon_on( *p, *it, t, _( "combat chainsaw" ),
                          false,
                          12, 18, _( "Your combat chainsaw growls." ) );
}

cata::optional<int> iuse::e_combatsaw_on( Character *p, item *it, bool t, const tripoint & )
{
    return toolweapon_on( *p, *it, t, _( "electric combat chainsaw" ),
                          false,
                          12, 18, _( "Your electric combat chainsaw growls." ) );
}

cata::optional<int> iuse::chainsaw_on( Character *p, item *it, bool t, const tripoint & )
{
    return toolweapon_on( *p, *it, t, _( "chainsaw" ),
                          false,
                          15, 12, _( "Your chainsaw rumbles." ) );
}

cata::optional<int> iuse::elec_chainsaw_on( Character *p, item *it, bool t, const tripoint & )
{
    return toolweapon_on( *p, *it, t, _( "electric chainsaw" ),
                          false,
                          15, 12, _( "Your electric chainsaw rumbles." ) );
}

cata::optional<int> iuse::carver_on( Character *p, item *it, bool t, const tripoint & )
{
    return toolweapon_on( *p, *it, t, _( "electric carver" ),
                          true,
                          10, 8, _( "Your electric carver buzzes." ) );
}

cata::optional<int> iuse::trimmer_on( Character *p, item *it, bool t, const tripoint & )
{
    return toolweapon_on( *p, *it, t, _( "hedge trimmer" ),
                          true,
                          15, 10, _( "Your hedge trimmer rumbles." ) );
}

cata::optional<int> iuse::circsaw_on( Character *p, item *it, bool t, const tripoint & )
{
    return toolweapon_on( *p, *it, t, _( "circular saw" ),
                          true,
                          15, 7, _( "Your circular saw buzzes." ) );
}

cata::optional<int> iuse::change_eyes( Character *p, item *, bool, const tripoint & )
{
    if( p->is_avatar() ) {
        p->customize_appearance( customize_appearance_choice::EYES );
    }
    return cata::nullopt;
}

cata::optional<int> iuse::change_skin( Character *p, item *, bool, const tripoint & )
{
    if( p->is_avatar() ) {
        p->customize_appearance( customize_appearance_choice::SKIN );
    }
    return cata::nullopt;
}

cata::optional<int> iuse::jackhammer( Character *p, item *it, bool, const tripoint &pos )
{
    // use has_enough_charges to check for UPS availability
    // p is assumed to exist for iuse cases
    if( !it->ammo_sufficient( p ) ) {
        return cata::nullopt;
    }
    if( p->is_mounted() ) {
        p->add_msg_if_player( m_info, _( "You can't do that while mounted." ) );
        return cata::nullopt;
    }
    if( p->is_underwater() ) {
        p->add_msg_if_player( m_info, _( "You can't do that while underwater." ) );
        return cata::nullopt;
    }

    tripoint pnt = pos;
    if( pos == p->pos() ) {
        const cata::optional<tripoint> pnt_ = choose_adjacent( _( "Drill where?" ) );
        if( !pnt_ ) {
            return cata::nullopt;
        }
        pnt = *pnt_;
    }

    map &here = get_map();
    const bool mineable_furn = here.has_flag_furn( ter_furn_flag::TFLAG_MINEABLE, pnt );
    const bool mineable_ter = here.has_flag_ter( ter_furn_flag::TFLAG_MINEABLE, pnt );
    const int max_mining_ability = 70;
    if( !mineable_furn && !mineable_ter ) {
        p->add_msg_if_player( m_info, _( "You can't drill there." ) );
        if( here.bash_resistance( pnt ) > max_mining_ability ) {
            p->add_msg_if_player( m_info,
                                  _( "The material is too hard for you to even make a dent." ) );
        }
        return cata::nullopt;
    }
    if( here.veh_at( pnt ) ) {
        p->add_msg_if_player( _( "There's a vehicle in the way!" ) );
        return cata::nullopt;
    }

    int moves = to_moves<int>( 30_minutes );
    if( here.move_cost( pnt ) == 2 ) {
        // We're breaking up some flat surface like pavement, which is much easier
        moves /= 2;
    }

    const std::vector<npc *> helpers = p->get_crafting_helpers();
    const std::size_t helpersize = p->get_num_crafting_helpers( 3 );
    moves *= ( 1.0f - ( helpersize / 10.0f ) );
    for( std::size_t i = 0; i < helpersize; i++ ) {
        add_msg( m_info, _( "%s helps with this task…" ), helpers[i]->get_name() );
    }

    p->assign_activity( ACT_JACKHAMMER, moves );
    p->activity.targets.emplace_back( *p, it );
    p->activity.placement = here.getglobal( pnt );

    // You can mine either furniture or terrain, and furniture goes first,
    // according to @ref map::bash_ter_furn()
    std::string mining_what = mineable_furn ? here.furnname( pnt ) : here.tername( pnt );
    p->add_msg_if_player( _( "You start drilling into the %1$s with your %2$s." ),
                          mining_what, it->tname() );

    return 0; // handled when the activity finishes
}

cata::optional<int> iuse::pick_lock( Character *p, item *it, bool, const tripoint &pos )
{
    if( p->is_npc() ) {
        return cata::nullopt;
    }
    avatar &you = dynamic_cast<avatar &>( *p );

    cata::optional<tripoint> target;
    // Prompt for a target lock to pick, or use the given tripoint
    if( pos == you.pos() ) {
        target = lockpick_activity_actor::select_location( you );
    } else {
        target = pos;
    }
    if( !target.has_value() ) {
        return cata::nullopt;
    }

    int qual = it->get_quality( qual_LOCKPICK );
    if( qual < 1 ) {
        debugmsg( "Item %s with 'PICK_LOCK' use action requires LOCKPICK quality of at least 1.",
                  it->typeId().c_str() );
        qual = 1;
    }

    /** @EFFECT_DEX speeds up door lock picking */
    /** @EFFECT_LOCKPICK speeds up door lock picking */
    int duration_proficiency_factor = 10;

    if( you.has_proficiency( proficiency_prof_lockpicking ) ) {
        duration_proficiency_factor = 5;
    }
    if( you.has_proficiency( proficiency_prof_lockpicking_expert ) ) {
        duration_proficiency_factor = 1;
    }
    time_duration duration = 5_seconds;
    if( !it->has_flag( flag_PERFECT_LOCKPICK ) ) {
        duration = std::max( 30_seconds,
                             ( 10_minutes - time_duration::from_minutes( qual + you.dex_cur / 4 +
                                     you.get_skill_level( skill_traps ) ) ) * duration_proficiency_factor );
    }

    you.assign_activity(
        player_activity( lockpick_activity_actor::use_item( to_moves<int>( duration ),
                         item_location( you, it ),
                         get_map().getabs( *target ) ) ) );
    return it->type->charges_to_use();
}

cata::optional<int> iuse::pickaxe( Character *p, item *it, bool, const tripoint &pos )
{
    if( p->is_npc() ) {
        // Long action
        return cata::nullopt;
    }
    if( p->is_mounted() ) {
        p->add_msg_if_player( m_info, _( "You can't do that while mounted." ) );
        return cata::nullopt;
    }
    if( p->is_underwater() ) {
        p->add_msg_if_player( m_info, _( "You can't do that while underwater." ) );
        return cata::nullopt;
    }

    tripoint pnt = pos;
    if( pos == p->pos() ) {
        const cata::optional<tripoint> pnt_ = choose_adjacent( _( "Mine where?" ) );
        if( !pnt_ ) {
            return cata::nullopt;
        }
        pnt = *pnt_;
    }

    map &here = get_map();
    const bool mineable_furn = here.has_flag_furn( ter_furn_flag::TFLAG_MINEABLE, pnt );
    const bool mineable_ter = here.has_flag_ter( ter_furn_flag::TFLAG_MINEABLE, pnt );
    const int max_mining_ability = 70;
    if( !mineable_furn && !mineable_ter ) {
        p->add_msg_if_player( m_info, _( "You can't mine there." ) );
        if( here.bash_resistance( pnt ) > max_mining_ability ) {
            p->add_msg_if_player( m_info,
                                  _( "The material is too hard for you to even make a dent." ) );
        }
        return cata::nullopt;
    }
    if( here.veh_at( pnt ) ) {
        p->add_msg_if_player( _( "There's a vehicle in the way!" ) );
        return cata::nullopt;
    }

    int moves = to_moves<int>( 20_minutes );
    moves += ( ( MAX_STAT + 4 ) - std::min( p->get_arm_str(), MAX_STAT ) ) * to_moves<int>( 5_minutes );
    if( here.move_cost( pnt ) == 2 ) {
        // We're breaking up some flat surface like pavement, which is much easier
        moves /= 2;
    }

    const std::vector<npc *> helpers = p->get_crafting_helpers();
    const std::size_t helpersize = p->get_num_crafting_helpers( 3 );
    moves *= ( 1.0f - ( helpersize / 10.0f ) );
    for( std::size_t i = 0; i < helpersize; i++ ) {
        add_msg( m_info, _( "%s helps with this task…" ), helpers[i]->get_name() );
    }

    p->assign_activity( ACT_PICKAXE, moves, -1 );
    p->activity.targets.emplace_back( *p, it );
    p->activity.placement = here.getglobal( pnt );

    // You can mine either furniture or terrain, and furniture goes first,
    // according to @ref map::bash_ter_furn()
    std::string mining_what = mineable_furn ? here.furnname( pnt ) : here.tername( pnt );
    p->add_msg_if_player( _( "You strike the %1$s with your %2$s." ),
                          mining_what, it->tname() );

    return 0; // handled when the activity finishes
}

cata::optional<int> iuse::geiger( Character *p, item *it, bool t, const tripoint &pos )
{
    map &here = get_map();
    if( t ) { // Every-turn use when it's on
        const int rads = here.get_radiation( pos );
        if( rads == 0 ) {
            return it->type->charges_to_use();
        }
        std::string description = rads > 50 ? _( "buzzing" ) :
                                  rads > 25 ? _( "rapid clicking" ) : _( "clicking" );
        std::string sound_var = rads > 50 ? _( "geiger_high" ) :
                                rads > 25 ? _( "geiger_medium" ) : _( "geiger_low" );

        sounds::sound( pos, 6, sounds::sound_t::alarm, description, true, "tool", sound_var );
        if( !p->can_hear( pos, 6 ) ) {
            // can not hear it, but may have alarmed other creatures
            return it->type->charges_to_use();
        }
        if( rads > 50 ) {
            add_msg( m_warning, _( "The geiger counter buzzes intensely." ) );
        } else if( rads > 35 ) {
            add_msg( m_warning, _( "The geiger counter clicks wildly." ) );
        } else if( rads > 25 ) {
            add_msg( m_warning, _( "The geiger counter clicks rapidly." ) );
        } else if( rads > 15 ) {
            add_msg( m_warning, _( "The geiger counter clicks steadily." ) );
        } else if( rads > 8 ) {
            add_msg( m_warning, _( "The geiger counter clicks slowly." ) );
        } else if( rads > 4 ) {
            add_msg( _( "The geiger counter clicks intermittently." ) );
        } else {
            add_msg( _( "The geiger counter clicks once." ) );
        }
        return it->type->charges_to_use();
    }
    // Otherwise, we're activating the geiger counter
    if( it->typeId() == itype_geiger_on ) {
        add_msg( _( "The geiger counter's SCANNING LED turns off." ) );
        it->convert( itype_geiger_off ).active = false;
        return 0;
    }

    int ch = uilist( _( "Geiger counter:" ), {
        _( "Scan yourself or other person" ), _( "Scan the ground" ), _( "Turn continuous scan on" )
    } );
    creature_tracker &creatures = get_creature_tracker();
    switch( ch ) {
        case 0: {
            const std::function<bool( const tripoint & )> f = [&]( const tripoint & pnt ) {
                return creatures.creature_at<Character>( pnt ) != nullptr;
            };

            const cata::optional<tripoint> pnt_ = choose_adjacent_highlight( _( "Scan whom?" ),
                                                  _( "There is no one to scan nearby." ), f, false );
            if( !pnt_ ) {
                return cata::nullopt;
            }
            const tripoint &pnt = *pnt_;
            if( pnt == p->pos() ) {
                p->add_msg_if_player( m_info, _( "Your radiation level: %d mSv (%d mSv from items)" ), p->get_rad(),
                                      static_cast<int>( p->leak_level() ) );
                break;
            }
            if( npc *const person_ = creatures.creature_at<npc>( pnt ) ) {
                npc &person = *person_;
                p->add_msg_if_player( m_info, _( "%s's radiation level: %d mSv (%d mSv from items)" ),
                                      person.get_name(), person.get_rad(),
                                      static_cast<int>( person.leak_level() ) );
            }
            break;
        }
        case 1:
            p->add_msg_if_player( m_info, _( "The ground's radiation level: %d mSv/h" ),
                                  here.get_radiation( p->pos() ) );
            break;
        case 2:
            p->add_msg_if_player( _( "The geiger counter's scan LED turns on." ) );
            it->convert( itype_geiger_on ).active = true;
            break;
        default:
            return cata::nullopt;
    }
    p->mod_moves( -100 );

    return it->type->charges_to_use();
}

cata::optional<int> iuse::teleport( Character *p, item *it, bool, const tripoint & )
{
    if( p->is_npc() ) {
        // That would be evil
        return cata::nullopt;
    }
    if( p->is_mounted() ) {
        p->add_msg_if_player( m_info, _( "You can't do that while mounted." ) );
        return cata::nullopt;
    }
    if( !it->ammo_sufficient( p ) ) {
        return cata::nullopt;
    }
    p->moves -= to_moves<int>( 1_seconds );
    teleport::teleport( *p );
    return it->type->charges_to_use();
}

cata::optional<int> iuse::can_goo( Character *p, item *it, bool, const tripoint & )
{
    it->convert( itype_canister_empty );
    int tries = 0;
    tripoint goop;
    goop.z = p->posz();
    map &here = get_map();
    do {
        goop.x = p->posx() + rng( -2, 2 );
        goop.y = p->posy() + rng( -2, 2 );
        tries++;
    } while( here.impassable( goop ) && tries < 10 );
    if( tries == 10 ) {
        return cata::nullopt;
    }
    creature_tracker &creatures = get_creature_tracker();
    if( monster *const mon_ptr = creatures.creature_at<monster>( goop ) ) {
        monster &critter = *mon_ptr;
        add_msg_if_player_sees( goop, _( "Black goo emerges from the canister and envelopes the %s!" ),
                                critter.name() );
        critter.poly( mon_blob );

        critter.set_speed_base( critter.get_speed_base() - rng( 5, 25 ) );
        critter.set_hp( critter.get_speed() );
    } else {
        add_msg_if_player_sees( goop, _( "Living black goo emerges from the canister!" ) );
        if( monster *const goo = g->place_critter_at( mon_blob, goop ) ) {
            goo->friendly = -1;
        }
    }
    if( x_in_y( 3.0, 4.0 ) ) {
        tries = 0;
        bool found = false;
        do {
            goop.x = p->posx() + rng( -2, 2 );
            goop.y = p->posy() + rng( -2, 2 );
            tries++;
            found = here.passable( goop ) && here.tr_at( goop ).is_null();
        } while( !found && tries < 10 );
        if( found ) {
            add_msg_if_player_sees( goop, m_warning, _( "A nearby splatter of goo forms into a goo pit." ) );
            here.trap_set( goop, tr_goo );
        } else {
            return 0;
        }
    }
    return it->type->charges_to_use();
}

cata::optional<int> iuse::granade( Character *p, item *it, bool, const tripoint & )
{
    p->add_msg_if_player( _( "You pull the pin on the Granade." ) );
    it->convert( itype_granade_act );
    it->charges = 5;
    it->active = true;
    return it->type->charges_to_use();
}

cata::optional<int> iuse::granade_act( Character *p, item *it, bool t, const tripoint &pos )
{
    if( pos.x == -999 || pos.y == -999 ) {
        return cata::nullopt;
    }
    map &here = get_map();
    creature_tracker &creatures = get_creature_tracker();
    if( t ) { // Simple timer effects
        // Vol 0 = only heard if you hold it
        sounds::sound( pos, 0, sounds::sound_t::electronic_speech, _( "Merged!" ),
                       true, "speech", it->typeId().str() );
    } else if( it->charges > 0 ) {
        p->add_msg_if_player( m_info, _( "You've already pulled the %s's pin, try throwing it instead." ),
                              it->tname() );
        return cata::nullopt;
    } else { // When that timer runs down...
        int explosion_radius = 3;
        int effect_roll = rng( 1, 5 );
        auto buff_stat = [&]( int &current_stat, int modify_by ) {
            int modified_stat = current_stat + modify_by;
            current_stat = std::max( current_stat, std::min( 15, modified_stat ) );
        };
        avatar &player_character = get_avatar();
        switch( effect_roll ) {
            case 1:
                sounds::sound( pos, 100, sounds::sound_t::electronic_speech, _( "BUGFIXES!" ),
                               true, "speech", it->typeId().str() );
                explosion_handler::draw_explosion( pos, explosion_radius, c_light_cyan );
                for( const tripoint &dest : here.points_in_radius( pos, explosion_radius ) ) {
                    monster *const mon = creatures.creature_at<monster>( dest, true );
                    if( mon && ( mon->type->in_species( species_INSECT ) || mon->is_hallucination() ) ) {
                        mon->die_in_explosion( nullptr );
                    }
                }
                break;

            case 2:
                sounds::sound( pos, 100, sounds::sound_t::electronic_speech, _( "BUFFS!" ),
                               true, "speech", it->typeId().str() );
                explosion_handler::draw_explosion( pos, explosion_radius, c_green );
                for( const tripoint &dest : here.points_in_radius( pos, explosion_radius ) ) {
                    if( monster *const mon_ptr = creatures.creature_at<monster>( dest ) ) {
                        monster &critter = *mon_ptr;
                        critter.set_speed_base(
                            critter.get_speed_base() * rng_float( 1.1, 2.0 ) );
                        critter.set_hp( critter.get_hp() * rng_float( 1.1, 2.0 ) );
                    } else if( npc *const person = creatures.creature_at<npc>( dest ) ) {
                        /** @EFFECT_STR_MAX increases possible granade str buff for NPCs */
                        buff_stat( person->str_max, rng( 0, person->str_max / 2 ) );
                        /** @EFFECT_DEX_MAX increases possible granade dex buff for NPCs */
                        buff_stat( person->dex_max, rng( 0, person->dex_max / 2 ) );
                        /** @EFFECT_INT_MAX increases possible granade int buff for NPCs */
                        buff_stat( person->int_max, rng( 0, person->int_max / 2 ) );
                        /** @EFFECT_PER_MAX increases possible granade per buff for NPCs */
                        buff_stat( person->per_max, rng( 0, person->per_max / 2 ) );
                    } else if( player_character.pos() == dest ) {
                        /** @EFFECT_STR_MAX increases possible granade str buff */
                        buff_stat( player_character.str_max, rng( 0, player_character.str_max / 2 ) );
                        /** @EFFECT_DEX_MAX increases possible granade dex buff */
                        buff_stat( player_character.dex_max, rng( 0, player_character.dex_max / 2 ) );
                        /** @EFFECT_INT_MAX increases possible granade int buff */
                        buff_stat( player_character.int_max, rng( 0, player_character.int_max / 2 ) );
                        /** @EFFECT_PER_MAX increases possible granade per buff */
                        buff_stat( player_character.per_max, rng( 0, player_character.per_max / 2 ) );
                        player_character.recalc_hp();
                        for( const bodypart_id &bp : player_character.get_all_body_parts(
                                 get_body_part_flags::only_main ) ) {
                            player_character.set_part_hp_cur( bp, player_character.get_part_hp_cur( bp ) * rng_float( 1,
                                                              1.2 ) );
                            const int hp_max = player_character.get_part_hp_max( bp );
                            if( player_character.get_part_hp_cur( bp ) > hp_max ) {
                                player_character.set_part_hp_cur( bp, hp_max );
                            }
                        }
                    }
                }
                break;

            case 3:
                sounds::sound( pos, 100, sounds::sound_t::electronic_speech, _( "NERFS!" ),
                               true, "speech", it->typeId().str() );
                explosion_handler::draw_explosion( pos, explosion_radius, c_red );
                for( const tripoint &dest : here.points_in_radius( pos, explosion_radius ) ) {
                    if( monster *const mon_ptr = creatures.creature_at<monster>( dest ) ) {
                        monster &critter = *mon_ptr;
                        critter.set_speed_base(
                            rng( 0, critter.get_speed_base() ) );
                        critter.set_hp( rng( 1, critter.get_hp() ) );
                    } else if( npc *const person = creatures.creature_at<npc>( dest ) ) {
                        /** @EFFECT_STR_MAX increases possible granade str debuff for NPCs (NEGATIVE) */
                        person->str_max -= rng( 0, person->str_max / 2 );
                        /** @EFFECT_DEX_MAX increases possible granade dex debuff for NPCs (NEGATIVE) */
                        person->dex_max -= rng( 0, person->dex_max / 2 );
                        /** @EFFECT_INT_MAX increases possible granade int debuff for NPCs (NEGATIVE) */
                        person->int_max -= rng( 0, person->int_max / 2 );
                        /** @EFFECT_PER_MAX increases possible granade per debuff for NPCs (NEGATIVE) */
                        person->per_max -= rng( 0, person->per_max / 2 );
                    } else if( player_character.pos() == dest ) {
                        /** @EFFECT_STR_MAX increases possible granade str debuff (NEGATIVE) */
                        player_character.str_max -= rng( 0, player_character.str_max / 2 );
                        /** @EFFECT_DEX_MAX increases possible granade dex debuff (NEGATIVE) */
                        player_character.dex_max -= rng( 0, player_character.dex_max / 2 );
                        /** @EFFECT_INT_MAX increases possible granade int debuff (NEGATIVE) */
                        player_character.int_max -= rng( 0, player_character.int_max / 2 );
                        /** @EFFECT_PER_MAX increases possible granade per debuff (NEGATIVE) */
                        player_character.per_max -= rng( 0, player_character.per_max / 2 );
                        player_character.recalc_hp();
                        for( const bodypart_id &bp : player_character.get_all_body_parts(
                                 get_body_part_flags::only_main ) ) {
                            const int hp_cur = player_character.get_part_hp_cur( bp );
                            if( hp_cur > 0 ) {
                                player_character.set_part_hp_cur( bp, rng( 1, hp_cur ) );
                            }
                        }
                    }
                }
                break;

            case 4:
                sounds::sound( pos, 100, sounds::sound_t::electronic_speech, _( "REVERTS!" ),
                               true, "speech", it->typeId().str() );
                explosion_handler::draw_explosion( pos, explosion_radius, c_pink );
                for( const tripoint &dest : here.points_in_radius( pos, explosion_radius ) ) {
                    if( monster *const mon_ptr = creatures.creature_at<monster>( dest ) ) {
                        monster &critter = *mon_ptr;
                        critter.set_speed_base( critter.type->speed );
                        critter.set_hp( critter.get_hp_max() );
                        critter.clear_effects();
                    } else if( npc *const person = creatures.creature_at<npc>( dest ) ) {
                        person->environmental_revert_effect();
                    } else if( player_character.pos() == dest ) {
                        player_character.environmental_revert_effect();
                        do_purify( player_character );
                    }
                }
                break;
            case 5:
                sounds::sound( pos, 100, sounds::sound_t::electronic_speech, _( "BEES!" ),
                               true, "speech", it->typeId().str() );
                explosion_handler::draw_explosion( pos, explosion_radius, c_yellow );
                for( const tripoint &dest : here.points_in_radius( pos, explosion_radius ) ) {
                    if( one_in( 5 ) && !creatures.creature_at( dest ) ) {
                        here.add_field( dest, fd_bees, rng( 1, 3 ) );
                    }
                }
                break;
        }
    }
    return it->type->charges_to_use();
}

cata::optional<int> iuse::c4( Character *p, item *it, bool, const tripoint & )
{
    int time;
    bool got_value = query_int( time, _( "Set the timer to how many seconds (0 to cancel)?" ) );
    if( !got_value || time <= 0 ) {
        p->add_msg_if_player( _( "Never mind." ) );
        return cata::nullopt;
    }
    p->add_msg_if_player( n_gettext( "You set the timer to %d second.",
                                     "You set the timer to %d seconds.", time ), time );
    it->convert( itype_c4armed );
    it->charges = time;
    it->active = true;
    return it->type->charges_to_use();
}

cata::optional<int> iuse::acidbomb_act( Character *p, item *it, bool, const tripoint &pos )
{
    if( !p->has_item( *it ) ) {
        it->charges = -1;
        map &here = get_map();
        for( const tripoint &tmp : here.points_in_radius( pos.x == -999 ? p->pos() : pos, 1 ) ) {
            here.add_field( tmp, fd_acid, 3 );
        }
        return 1;
    }
    return cata::nullopt;
}

cata::optional<int> iuse::grenade_inc_act( Character *p, item *it, bool t, const tripoint &pos )
{
    if( pos.x == -999 || pos.y == -999 ) {
        return cata::nullopt;
    }

    if( t ) { // Simple timer effects
        // Vol 0 = only heard if you hold it
        sounds::sound( pos, 0, sounds::sound_t::alarm, _( "Tick!" ), true, "misc", "bomb_ticking" );
    } else if( it->charges > 0 ) {
        p->add_msg_if_player( m_info, _( "You've already released the handle, try throwing it instead." ) );
        return cata::nullopt;
    } else {  // blow up
        map &here = get_map();
        int num_flames = rng( 3, 5 );
        for( int current_flame = 0; current_flame < num_flames; current_flame++ ) {
            tripoint dest( pos + point( rng( -5, 5 ), rng( -5, 5 ) ) );
            std::vector<tripoint> flames = line_to( pos, dest, 0, 0 );
            for( tripoint &flame : flames ) {
                here.add_field( flame, fd_fire, rng( 0, 2 ) );
            }
        }
        explosion_handler::explosion( pos, 8, 0.8, true );
        for( const tripoint &dest : here.points_in_radius( pos, 2 ) ) {
            here.add_field( dest, fd_incendiary, 3 );
        }

        if( p->has_trait( trait_PYROMANIA ) ) {
            p->add_morale( MORALE_PYROMANIA_STARTFIRE, 15, 15, 8_hours, 6_hours );
            p->rem_morale( MORALE_PYROMANIA_NOFIRE );
            p->add_msg_if_player( m_good, _( "Fire…  Good…" ) );
        }
    }
    return 0;
}

cata::optional<int> iuse::molotov_lit( Character *p, item *it, bool t, const tripoint &pos )
{
    if( pos.x == -999 || pos.y == -999 ) {
        return cata::nullopt;
    } else if( !t ) {
        map &here = get_map();
        for( const tripoint &pt : here.points_in_radius( pos, 1, 0 ) ) {
            const int intensity = 1 + one_in( 3 ) + one_in( 5 );
            here.add_field( pt, fd_fire, intensity );
        }
        if( p->has_trait( trait_PYROMANIA ) ) {
            p->add_morale( MORALE_PYROMANIA_STARTFIRE, 15, 15, 8_hours, 6_hours );
            p->rem_morale( MORALE_PYROMANIA_NOFIRE );
            p->add_msg_if_player( m_good, _( "Fire…  Good…" ) );
        }
        return 1;
    } else if( it->charges > 0 ) {
        p->add_msg_if_player( m_info, _( "You've already lit the %s, try throwing it instead." ),
                              it->tname() );
        return cata::nullopt;
    } else if( p->has_item( *it ) && it->charges == 0 ) {
        it->charges += 1;
        if( one_in( 5 ) ) {
            p->add_msg_if_player( _( "Your lit Molotov goes out." ) );
            it->convert( itype_molotov ).active = false;
        }
        return 0;
    }
    return 0;
}

cata::optional<int> iuse::firecracker_pack( Character *p, item *it, bool, const tripoint & )
{
    if( p->is_underwater() ) {
        p->add_msg_if_player( m_info, _( "You can't do that while underwater." ) );
        return cata::nullopt;
    }
    if( !p->has_charges( itype_fire, 1 ) ) {
        p->add_msg_if_player( m_info, _( "You need a source of fire!" ) );
        return cata::nullopt;
    }
    p->add_msg_if_player( _( "You light the pack of firecrackers." ) );
    it->convert( itype_firecracker_pack_act );
    it->charges = 26;
    it->set_age( 0_turns );
    it->active = true;
    return 0; // don't use any charges at all. it has became a new item
}

cata::optional<int> iuse::firecracker_pack_act( Character *, item *it, bool, const tripoint &pos )
{
    time_duration timer = it->age();
    if( timer < 2_turns ) {
        sounds::sound( pos, 0, sounds::sound_t::alarm, _( "ssss…" ), true, "misc", "lit_fuse" );
        it->inc_damage();
    } else if( it->charges > 0 ) {
        int ex = rng( 4, 6 );
        int i = 0;
        if( ex > it->charges ) {
            ex = it->charges;
        }
        for( i = 0; i < ex; i++ ) {
            sounds::sound( pos, 20, sounds::sound_t::combat, _( "Bang!" ), false, "explosion", "small" );
        }
        it->charges -= ex;
    }
    if( it->charges == 0 ) {
        it->charges = -1;
    }
    return 0;
}

cata::optional<int> iuse::firecracker( Character *p, item *it, bool, const tripoint & )
{
    if( p->is_underwater() ) {
        p->add_msg_if_player( m_info, _( "You can't do that while underwater." ) );
        return cata::nullopt;
    }
    if( !p->use_charges_if_avail( itype_fire, 1 ) ) {
        p->add_msg_if_player( m_info, _( "You need a source of fire!" ) );
        return cata::nullopt;
    }
    p->add_msg_if_player( _( "You light the firecracker." ) );
    it->convert( itype_firecracker_act );
    it->charges = 2;
    it->active = true;
    return it->type->charges_to_use();
}

cata::optional<int> iuse::firecracker_act( Character *p, item *it, bool t, const tripoint &pos )
{
    if( pos.x == -999 || pos.y == -999 ) {
        return cata::nullopt;
    }
    if( t ) { // Simple timer effects
        sounds::sound( pos, 0,  sounds::sound_t::alarm, _( "ssss…" ), true, "misc", "lit_fuse" );
    } else if( it->charges > 0 ) {
        p->add_msg_if_player( m_info, _( "You've already lit the %s, try throwing it instead." ),
                              it->tname() );
        return cata::nullopt;
    } else { // When that timer runs down...
        sounds::sound( pos, 20, sounds::sound_t::combat, _( "Bang!" ), true, "explosion", "small" );
    }
    return 0;
}

cata::optional<int> iuse::mininuke( Character *p, item *it, bool, const tripoint & )
{
    int time;
    bool got_value = query_int( time, _( "Set the timer to ___ turns (0 to cancel)?" ) );
    if( !got_value || time <= 0 ) {
        p->add_msg_if_player( _( "Never mind." ) );
        return cata::nullopt;
    }
    p->add_msg_if_player( _( "You set the timer to %s." ),
                          to_string( time_duration::from_turns( time ) ) );
    get_event_bus().send<event_type::activates_mininuke>( p->getID() );
    it->convert( itype_mininuke_act );
    it->charges = time;
    it->active = true;
    return it->type->charges_to_use();
}

cata::optional<int> iuse::portal( Character *p, item *it, bool, const tripoint & )
{
    if( !it->ammo_sufficient( p ) ) {
        return cata::nullopt;
    }
    if( p->is_mounted() ) {
        p->add_msg_if_player( m_info, _( "You can't do that while mounted." ) );
        return cata::nullopt;
    }
    tripoint t( p->posx() + rng( -2, 2 ), p->posy() + rng( -2, 2 ), p->posz() );
    get_map().trap_set( t, tr_portal );
    return it->type->charges_to_use();
}

cata::optional<int> iuse::tazer( Character *p, item *it, bool, const tripoint &pos )
{
    if( !it->ammo_sufficient( p ) ) {
        return cata::nullopt;
    }

    tripoint pnt = pos;
    if( pos == p->pos() ) {
        const cata::optional<tripoint> pnt_ = choose_adjacent( _( "Shock where?" ) );
        if( !pnt_ ) {
            return cata::nullopt;
        }
        pnt = *pnt_;
    }

    if( pnt == p->pos() ) {
        p->add_msg_if_player( m_info, _( "Umm.  No." ) );
        return cata::nullopt;
    }

    Creature *target = get_creature_tracker().creature_at( pnt, true );
    if( target == nullptr ) {
        p->add_msg_if_player( _( "There's nothing to zap there!" ) );
        return cata::nullopt;
    }

    npc *foe = dynamic_cast<npc *>( target );
    if( foe != nullptr &&
        !foe->is_enemy() &&
        !p->query_yn( _( "Do you really want to shock %s?" ), target->disp_name() ) ) {
        return cata::nullopt;
    }

    /** @EFFECT_DEX slightly increases chance of successfully using tazer */
    /** @EFFECT_MELEE increases chance of successfully using a tazer */
    int numdice = 3 + ( p->dex_cur / 2.5 ) + p->get_skill_level( skill_melee ) * 2;
    p->moves -= to_moves<int>( 1_seconds );

    /** @EFFECT_DODGE increases chance of dodging a tazer attack */
    const bool tazer_was_dodged = dice( numdice, 10 ) < dice( target->get_dodge(), 10 );
    const int tazer_resistance = target->get_armor_bash( bodypart_id( "torso" ) );
    const bool tazer_was_armored = dice( numdice, 10 ) < dice( tazer_resistance, 10 );
    if( tazer_was_dodged ) {
        p->add_msg_player_or_npc( _( "You attempt to shock %s, but miss." ),
                                  _( "<npcname> attempts to shock %s, but misses." ),
                                  target->disp_name() );
    } else if( tazer_was_armored ) {
        p->add_msg_player_or_npc( _( "You attempt to shock %s, but are blocked by armor." ),
                                  _( "<npcname> attempts to shock %s, but is blocked by armor." ),
                                  target->disp_name() );
    } else {
        // Stun duration scales harshly inversely with big creatures
        if( target->get_size() == creature_size::tiny ) {
            target->moves -= rng( 150, 250 );
        } else if( target->get_size() == creature_size::small ) {
            target->moves -= rng( 125, 200 );
        } else if( target->get_size() == creature_size::large ) {
            target->moves -= rng( 95, 115 );
        } else if( target->get_size() == creature_size::huge ) {
            target->moves -= rng( 50, 80 );
        } else {
            target->moves -= rng( 110, 150 );
        }
        p->add_msg_player_or_npc( m_good,
                                  _( "You shock %s!" ),
                                  _( "<npcname> shocks %s!" ),
                                  target->disp_name() );
    }

    if( foe != nullptr ) {
        foe->on_attacked( *p );
    }

    return it->type->charges_to_use();
}

cata::optional<int> iuse::tazer2( Character *p, item *it, bool b, const tripoint &pos )
{
    if( it->ammo_remaining( p ) >= 2 ) {
        // Instead of having a ctrl+c+v of the function above, spawn a fake tazer and use it
        // Ugly, but less so than copied blocks
        item fake( "tazer", calendar::turn_zero );
        fake.charges = 2;
        return tazer( p, &fake, b, pos );
    } else {
        p->add_msg_if_player( m_info, _( "Insufficient power" ) );
    }

    return cata::nullopt;
}

cata::optional<int> iuse::shocktonfa_off( Character *p, item *it, bool t, const tripoint &pos )
{
    int choice = uilist( _( "tactical tonfa" ), {
        _( "Zap something" ), _( "Turn on light" )
    } );

    switch( choice ) {
        case 0: {
            return iuse::tazer2( p, it, t, pos );
        }
        case 1: {
            if( !it->ammo_sufficient( p ) ) {
                p->add_msg_if_player( m_info, _( "The batteries are dead." ) );
                return cata::nullopt;
            } else {
                p->add_msg_if_player( _( "You turn the light on." ) );
                it->convert( itype_shocktonfa_on ).active = true;
                return it->type->charges_to_use();
            }
        }
    }
    return 0;
}

cata::optional<int> iuse::shocktonfa_on( Character *p, item *it, bool t, const tripoint &pos )
{
    if( t ) { // Effects while simply on

    } else {
        if( !it->ammo_sufficient( p ) ) {
            p->add_msg_if_player( m_info, _( "Your tactical tonfa is out of power." ) );
            it->convert( itype_shocktonfa_off ).active = false;
        } else {
            int choice = uilist( _( "tactical tonfa" ), {
                _( "Zap something" ), _( "Turn off light" )
            } );

            switch( choice ) {
                case 0: {
                    return iuse::tazer2( p, it, t, pos );
                }
                case 1: {
                    p->add_msg_if_player( _( "You turn off the light." ) );
                    it->convert( itype_shocktonfa_off ).active = false;
                }
            }
        }
    }
    return 0;
}

cata::optional<int> iuse::mp3( Character *p, item *it, bool, const tripoint & )
{
    // TODO: avoid item id hardcoding to make this function usable for pure json-defined devices.
    if( !it->ammo_sufficient( p ) ) {
        p->add_msg_if_player( m_info, _( "The device's batteries are dead." ) );
    } else if( p->has_active_item( itype_mp3_on ) || p->has_active_item( itype_smartphone_music ) ||
               p->has_active_item( itype_afs_atomic_smartphone_music ) ||
               p->has_active_item( itype_afs_atomic_wraitheon_music ) ) {
        p->add_msg_if_player( m_info, _( "You are already listening to music!" ) );
    } else {
        p->add_msg_if_player( m_info, _( "You put in the earbuds and start listening to music." ) );
        if( it->typeId() == itype_mp3 ) {
            it->convert( itype_mp3_on ).active = true;
        } else if( it->typeId() == itype_smart_phone ) {
            it->convert( itype_smartphone_music ).active = true;
        } else if( it->typeId() == itype_afs_atomic_smartphone ) {
            it->convert( itype_afs_atomic_smartphone_music ).active = true;
        } else if( it->typeId() == itype_afs_wraitheon_smartphone ) {
            it->convert( itype_afs_atomic_wraitheon_music ).active = true;
        }
        p->mod_moves( -200 );
    }
    return it->type->charges_to_use();
}

static std::string get_music_description()
{
    const std::array<std::string, 5> descriptions = {{
            translate_marker( "a sweet guitar solo!" ),
            translate_marker( "a funky bassline." ),
            translate_marker( "some amazing vocals." ),
            translate_marker( "some pumping bass." ),
            translate_marker( "dramatic classical music." )
        }
    };

    if( one_in( 50 ) ) {
        return _( "some bass-heavy post-glam speed polka." );
    }

    size_t i = static_cast<size_t>( rng( 0, descriptions.size() * 2 ) );
    if( i < descriptions.size() ) {
        return _( descriptions[i] );
    }
    // Not one of the hard-coded versions, let's apply a random string made up
    // of snippets {a, b, c}, but only a 50% chance
    // Actual chance = 24.5% of being selected
    if( one_in( 2 ) ) {
        return SNIPPET.expand( SNIPPET.random_from_category( "<music_description>" ).value_or(
                                   translation() ).translated() );
    }

    return _( "a sweet guitar solo!" );
}

void iuse::play_music( Character &p, const tripoint &source, const int volume,
                       const int max_morale )
{
    // TODO: what about other "player", e.g. when a NPC is listening or when the PC is listening,
    // the other characters around should be able to profit as well.
    const bool do_effects = p.can_hear( source, volume ) && !p.in_sleep_state();
    std::string sound = "music";
    if( calendar::once_every( time_duration::from_minutes(
                                  get_option<int>( "DESCRIBE_MUSIC_FREQUENCY" ) ) ) ) {
        // Every X minutes, describe the music
        const std::string music = get_music_description();
        if( !music.empty() ) {
            sound = music;
            // descriptions aren't printed for sounds at our position
            if( p.pos() == source && do_effects ) {
                p.add_msg_if_player( _( "You listen to %s" ), music );
            }
        }
    }
    // do not process mp3 player
    if( volume != 0 ) {
        sounds::ambient_sound( source, volume, sounds::sound_t::music, sound );
    }
    if( do_effects ) {
        p.add_effect( effect_music, 1_turns );
        p.add_morale( MORALE_MUSIC, 1, max_morale, 5_minutes, 2_minutes, true );
        // mp3 player reduces hearing
        if( volume == 0 ) {
            p.add_effect( effect_earphones, 1_turns );
        }
    }
}

cata::optional<int> iuse::mp3_on( Character *p, item *it, bool t, const tripoint &pos )
{
    if( t ) { // Normal use
        if( p->has_item( *it ) ) {
            // mp3 player in inventory, we can listen
            play_music( *p, pos, 0, 20 );
            music::activate_music_id( music::music_id::mp3 );
        }
    } else { // Turning it off
        if( it->typeId() == itype_mp3_on ) {
            p->add_msg_if_player( _( "The mp3 player turns off." ) );
            it->convert( itype_mp3 ).active = false;
        } else if( it->typeId() == itype_smartphone_music ) {
            p->add_msg_if_player( _( "The phone turns off." ) );
            it->convert( itype_smart_phone ).active = false;
        } else if( it->typeId() == itype_afs_atomic_smartphone_music ) {
            p->add_msg_if_player( _( "The phone turns off." ) );
            it->convert( itype_afs_atomic_smartphone ).active = false;
        } else if( it->typeId() == itype_afs_atomic_wraitheon_music ) {
            p->add_msg_if_player( _( "The phone turns off." ) );
            it->convert( itype_afs_wraitheon_smartphone ).active = false;
        }
        p->mod_moves( -200 );
        music::deactivate_music_id( music::music_id::mp3 );

        return 0;
    }
    return it->type->charges_to_use();
}

cata::optional<int> iuse::rpgdie( Character *you, item *die, bool, const tripoint & )
{
    if( you->is_mounted() ) {
        you->add_msg_if_player( m_info, _( "You can't do that while mounted." ) );
        return cata::nullopt;
    }
    int num_sides = die->get_var( "die_num_sides", 0 );
    if( num_sides == 0 ) {
        const std::vector<int> sides_options = { 4, 6, 8, 10, 12, 20, 50 };
        const int sides = sides_options[ rng( 0, sides_options.size() - 1 ) ];
        num_sides = sides;
        die->set_var( "die_num_sides", sides );
    }
    const int roll = rng( 1, num_sides );
    //~ %1$d: roll number, %2$d: side number of a die, %3$s: die item name
    you->add_msg_if_player( pgettext( "dice", "You roll a %1$d on your %2$d sided %3$s" ), roll,
                            num_sides, die->tname() );
    if( roll == num_sides ) {
        add_msg( m_good, _( "Critical!" ) );
    }
    return roll;
}

cata::optional<int> iuse::dive_tank( Character *p, item *it, bool t, const tripoint & )
{
    if( t ) { // Normal use
        if( p->is_worn( *it ) ) {
            if( p->is_underwater() && p->oxygen < 10 ) {
                p->oxygen += 20;
            }
            if( one_in( 15 ) ) {
                p->add_msg_if_player( m_bad, _( "You take a deep breath from your %s." ), it->tname() );
            }
            if( it->ammo_remaining() == 0 ) {
                p->add_msg_if_player( m_bad, _( "Air in your %s runs out." ), it->tname() );
                it->set_var( "overwrite_env_resist", 0 );
                it->convert( itype_id( it->typeId().str().substr( 0,
                                       it->typeId().str().size() - 3 ) ) ).active = false; // 3 = "_on"
            }
        } else { // not worn = off thanks to on-demand regulator
            it->set_var( "overwrite_env_resist", 0 );
            it->convert( itype_id( it->typeId().str().substr( 0,
                                   it->typeId().str().size() - 3 ) ) ).active = false; // 3 = "_on"
        }

    } else { // Turning it on/off
        if( it->ammo_remaining() == 0 ) {
            p->add_msg_if_player( _( "Your %s is empty." ), it->tname() );
        } else if( it->active ) { //off
            p->add_msg_if_player( _( "You turn off the regulator and close the air valve." ) );
            it->set_var( "overwrite_env_resist", 0 );
            it->convert( itype_id( it->typeId().str().substr( 0,
                                   it->typeId().str().size() - 3 ) ) ).active = false; // 3 = "_on"
        } else { //on
            if( !p->is_worn( *it ) ) {
                p->add_msg_if_player( _( "You should wear it first." ) );
            } else {
                p->add_msg_if_player( _( "You turn on the regulator and open the air valve." ) );
                it->set_var( "overwrite_env_resist", it->get_base_env_resist_w_filter() );
                it->convert( itype_id( it->typeId().str() + "_on" ) ).active = true;
            }
        }
    }
    return it->type->charges_to_use();
}

cata::optional<int> iuse::solarpack( Character *p, item *it, bool, const tripoint & )
{
    const bionic_id rem_bid = p->get_remote_fueled_bionic();
    if( rem_bid.is_empty() ) {  // Cable CBM required
        p->add_msg_if_player(
            _( "You have no cable charging system to plug it into, so you leave it alone." ) );
        return cata::nullopt;
    } else if( !p->has_active_bionic( rem_bid ) ) {  // when OFF it takes no effect
        p->add_msg_if_player( _( "Activate your cable charging system to take advantage of it." ) );
    }

    if( it->is_armor() && !p->is_worn( *it ) ) {
        p->add_msg_if_player( m_neutral, _( "You need to wear the %1$s before you can unfold it." ),
                              it->tname() );
        return cata::nullopt;
    }
    // no doubled sources of power
    if( p->worn_with_flag( flag_SOLARPACK_ON ) ) {
        p->add_msg_if_player( m_neutral, _( "You can't use the %1$s with another of its kind." ),
                              it->tname() );
        return cata::nullopt;
    }
    p->add_msg_if_player(
        _( "You unfold the solar array from the pack.  You still need to connect it with a cable." ) );

    it->convert( itype_id( it->typeId().str() + "_on" ) );
    return 0;
}

cata::optional<int> iuse::solarpack_off( Character *p, item *it, bool, const tripoint & )
{
    if( !p->is_worn( *it ) ) {  // folding when not worn
        p->add_msg_if_player( _( "You fold your portable solar array into the pack." ) );
    } else {
        p->add_msg_if_player( _( "You unplug your portable solar array, and fold it into the pack." ) );
    }

    // 3 = "_on"
    it->convert( itype_id( it->typeId().str().substr( 0,
                           it->typeId().str().size() - 3 ) ) ).active = false;
    return 0;
}

cata::optional<int> iuse::gasmask( Character *p, item *it, bool t, const tripoint &pos )
{
    if( t ) { // Normal use
        if( p->is_worn( *it ) ) {
            // calculate amount of absorbed gas per filter charge
            const field &gasfield = get_map().field_at( pos );
            for( const auto &dfield : gasfield ) {
                const field_entry &entry = dfield.second;
                const int gas_abs_factor = entry.get_field_type()->gas_absorption_factor;
                if( gas_abs_factor > 0 ) {
                    it->set_var( "gas_absorbed", it->get_var( "gas_absorbed", 0 ) + gas_abs_factor );
                }
            }
            if( it->get_var( "gas_absorbed", 0 ) >= 100 ) {
                it->ammo_consume( 1, p->pos(), p );
                it->set_var( "gas_absorbed", 0 );
            }
            if( it->ammo_remaining() == 0 ) {
                p->add_msg_player_or_npc(
                    m_bad,
                    _( "Your %s requires new filters!" ),
                    _( "<npcname> needs new gas mask filters!" )
                    , it->tname() );
            }
        }
    } else { // activate
        if( it->ammo_remaining() == 0 ) {
            p->add_msg_if_player( _( "Your %s doesn't have a filter." ), it->tname() );
        } else {
            p->add_msg_if_player( _( "You prepare your %s." ), it->tname() );
            it->active = true;
            it->set_var( "overwrite_env_resist", it->get_base_env_resist_w_filter() );
        }
    }
    if( it->ammo_remaining() == 0 ) {
        it->set_var( "overwrite_env_resist", 0 );
        it->active = false;
    }
    return it->type->charges_to_use();
}

cata::optional<int> iuse::portable_game( Character *p, item *it, bool active, const tripoint & )
{
    if( active ) {
        // Multi-turn usage of portable games is implemented via ACT_GAME and ACT_GENERIC_GAME.
        // Complex devices (e.g. laptops) may use 'active' for other iuse functions
        // (e.g. playing music), so we bail here to avoid conflicts.
        return 0;
    }
    if( p->is_npc() ) {
        // Long action
        return cata::nullopt;
    }
    if( p->is_mounted() ) {
        p->add_msg_if_player( m_info, _( "You can't do that while mounted." ) );
        return cata::nullopt;
    }
    if( p->is_underwater() ) {
        p->add_msg_if_player( m_info, _( "You can't do that while underwater." ) );
        return cata::nullopt;
    }
    if( p->has_trait( trait_ILLITERATE ) ) {
        p->add_msg_if_player( m_info, _( "You're illiterate!" ) );
        return cata::nullopt;
    } else if( it->typeId() != itype_arcade_machine && !it->ammo_sufficient( p ) ) {
        p->add_msg_if_player( m_info, _( "The %s's batteries are dead." ), it->tname() );
        return cata::nullopt;
    } else {
        std::string loaded_software = "robot_finds_kitten";
        // number of nearby friends with gaming devices
        std::vector<npc *> friends_w_game = g->get_npcs_if( [&it, p]( const npc & n ) {
            return n.is_player_ally() && p->sees( n ) &&
                   n.can_hear( p->pos(), p->get_shout_volume() ) &&
            n.has_item_with( [&it]( const item & i ) {
                return i.typeId() == it->typeId() && i.ammo_sufficient( nullptr );
            } );
        } );

        uilist as_m;
        as_m.text = _( "What do you want to play?" );
        as_m.entries.emplace_back( 1, true, '1', _( "robotfindskitten" ) );
        as_m.entries.emplace_back( 2, true, '2', _( "S N A K E" ) );
        as_m.entries.emplace_back( 3, true, '3', _( "Sokoban" ) );
        as_m.entries.emplace_back( 4, true, '4', _( "Minesweeper" ) );
        as_m.entries.emplace_back( 5, true, '5', _( "Lights on!" ) );
        if( friends_w_game.empty() ) {
            as_m.entries.emplace_back( 6, true, '6', _( "Play anything for a while" ) );
        } else {
            as_m.entries.emplace_back( 6, true, '6', _( "Play something with friends" ) );
            as_m.entries.emplace_back( 7, true, '7', _( "Play something alone" ) );
        }
        as_m.query();

        bool w_friends = false;
        switch( as_m.ret ) {
            case 1:
                loaded_software = "robot_finds_kitten";
                break;
            case 2:
                loaded_software = "snake_game";
                break;
            case 3:
                loaded_software = "sokoban_game";
                break;
            case 4:
                loaded_software = "minesweeper_game";
                break;
            case 5:
                loaded_software = "lightson_game";
                break;
            case 6:
                loaded_software = "null";
                w_friends = !friends_w_game.empty();
                break;
            case 7: {
                if( friends_w_game.empty() ) {
                    return cata::nullopt;
                }
                loaded_software = "null";
            }
            break;
            default:
                //Cancel
                return cata::nullopt;
        }

        //Play in 15-minute chunks
        const int moves = to_moves<int>( 15_minutes );
        size_t num_friends = w_friends ? friends_w_game.size() : 0;
        int winner = rng( 0, num_friends );
        if( winner == 0 ) {
            winner = get_player_character().getID().get_value();
        } else {
            winner = friends_w_game[winner - 1]->getID().get_value();
        }
        player_activity game_act( ACT_GENERIC_GAME, to_moves<int>( 1_hours ), num_friends,
                                  p->get_item_position( it ), w_friends ? "gaming with friends" : "gaming" );
        game_act.values.emplace_back( winner );

        if( w_friends ) {
            std::string it_name = it->type_name( num_friends + 1 );
            if( num_friends > 1 ) {
                p->add_msg_if_player( _( "You and your %1$u friends play on your %2$s for a while." ), num_friends,
                                      it_name );
            } else {
                p->add_msg_if_player( _( "You and your friend play on your %s for a while." ), it_name );
            }
            for( npc *n : friends_w_game ) {
                std::vector<item *> nit = n->items_with( [&it]( const item & i ) {
                    return i.typeId() == it->typeId() && i.ammo_sufficient( nullptr );
                } );
                n->assign_activity( game_act );
                n->activity.targets.emplace_back( *n, nit.front() );
                n->activity.position = n->get_item_position( nit.front() );
            }
        } else {
            p->add_msg_if_player( _( "You play on your %s for a while." ), it->tname() );
        }
        if( loaded_software == "null" ) {
            p->assign_activity( game_act );
            p->activity.targets.emplace_back( *p, it );
            return 0;
        }
        p->assign_activity( ACT_GAME, moves, -1, 0, "gaming" );
        p->activity.targets.emplace_back( *p, it );
        std::map<std::string, std::string> game_data;
        game_data.clear();
        int game_score = 0;

        play_videogame( loaded_software, game_data, game_score );

        if( game_data.find( "end_message" ) != game_data.end() ) {
            p->add_msg_if_player( game_data["end_message"] );
        }

        if( game_score != 0 ) {
            if( game_data.find( "moraletype" ) != game_data.end() ) {
                std::string moraletype = game_data.find( "moraletype" )->second;
                if( moraletype == "MORALE_GAME_FOUND_KITTEN" ) {
                    p->add_morale( MORALE_GAME_FOUND_KITTEN, game_score, 110 );
                } /*else if ( ...*/
            } else {
                p->add_morale( MORALE_GAME, game_score, 110 );
            }
        }

    }
    return 0;
}

cata::optional<int> iuse::fitness_check( Character *p, item *it, bool, const tripoint & )
{
    if( p->has_trait( trait_ILLITERATE ) ) {
        p->add_msg_if_player( m_info, _( "You don't know what you're looking at." ) );
        return cata::nullopt;
    } else {
        //What else should block using f-band?
        std::string msg;
        msg.append( "***  " );
        msg.append( string_format( _( "You check your health metrics on your %s." ), it->tname( 1,
                                   false ) ) );
        msg.append( "  ***\n\n" );
        const int bpm = p->heartrate_bpm();
        msg.append( "-> " );
        msg.append( string_format( _( "Your heart rate is %i bpm." ), bpm ) );
        if( bpm > 179 ) {
            msg.append( "\n" );
            msg.append( "-> " );
            msg.append( _( "WARNING!  Slow down!  Your pulse is getting too high, champion!" ) );
        }
        const std::string exercise = p->activity_level_str();
        msg.append( "\n" );
        msg.append( "-> " );
        if( exercise == "NO_EXERCISE" ) {
            msg.append( _( "You haven't really been active today.  Try going for a walk!" ) );
        } else if( exercise == "LIGHT_EXERCISE" ) {
            msg.append( _( "Good start!  Keep it up and move more." ) );
        } else if( exercise == "MODERATE_EXERCISE" ) {
            msg.append( _( "Doing good!  Don't stop, push the limit!" ) );
        } else if( exercise == "ACTIVE_EXERCISE" ) {
            msg.append( _( "Great job!  Take a break and don't forget about hydration!" ) );
        } else {
            msg.append( _( "You are too active!  Avoid overexertion for your safety and health." ) );
        }
        msg.append( "\n" );
        msg.append( "-> " );
        msg.append( string_format( _( "You consumed %d kcal today and %d kcal yesterday." ),
                                   p->as_avatar()->get_daily_ingested_kcal( false ),
                                   p->as_avatar()->get_daily_ingested_kcal( true ) ) );
        msg.append( "\n" );
        msg.append( "-> " );
        msg.append( string_format( _( "You burned %d kcal today and %d kcal yesterday." ),
                                   p->as_avatar()->get_daily_spent_kcal( false ),
                                   p->as_avatar()->get_daily_spent_kcal( true ) ) );
        //TODO add whatever else makes sense (steps, sleep quality, health level approximation?)
        p->add_msg_if_player( m_neutral, msg );
        popup( msg );
    }
    return it->type->charges_to_use();
}

cata::optional<int> iuse::hand_crank( Character *p, item *it, bool, const tripoint & )
{
    if( p->is_npc() ) {
        // Long action
        return cata::nullopt;
    }
    if( p->is_underwater() ) {
        p->add_msg_if_player( m_info, _( "It's not waterproof enough to work underwater." ) );
        return cata::nullopt;
    }
    if( p->get_fatigue() >= fatigue_levels::DEAD_TIRED ) {
        p->add_msg_if_player( m_info, _( "You're too exhausted to keep cranking." ) );
        return cata::nullopt;
    }
    item *magazine = it->magazine_current();
    if( magazine && magazine->has_flag( flag_RECHARGE ) ) {
        // 1600 minutes. It shouldn't ever run this long, but it's an upper bound.
        // expectation is it runs until the player is too tired.
        int moves = to_moves<int>( 1600_minutes );
        if( it->ammo_capacity( ammo_battery ) > it->ammo_remaining() ) {
            p->add_msg_if_player( _( "You start cranking the %s to charge its %s." ), it->tname(),
                                  it->magazine_current()->tname() );
            p->assign_activity( ACT_HAND_CRANK, moves, -1, 0, "hand-cranking" );
            p->activity.targets.emplace_back( *p, it );
        } else {
            p->add_msg_if_player( _( "You could use the %s to charge its %s, but it's already charged." ),
                                  it->tname(), magazine->tname() );
        }
    } else {
        p->add_msg_if_player( m_info, _( "You need a rechargeable battery cell to charge." ) );
    }
    return 0;
}

cata::optional<int> iuse::vibe( Character *p, item *it, bool, const tripoint & )
{
    if( p->is_npc() ) {
        // Long action
        // Also, that would be creepy as fuck, seriously
        return cata::nullopt;
    }
    if( p->is_mounted() ) {
        p->add_msg_if_player( m_info, _( "You can't do… that while mounted." ) );
        return cata::nullopt;
    }
    if( p->is_underwater() && ( !( p->has_trait( trait_GILLS ) ||
                                   p->is_wearing( itype_rebreather_on ) ||
                                   p->is_wearing( itype_rebreather_xl_on ) ||
                                   p->is_wearing( itype_mask_h20survivor_on ) ) ) ) {
        p->add_msg_if_player( m_info, _( "It might be waterproof, but your lungs aren't." ) );
        return cata::nullopt;
    }
    if( !it->ammo_sufficient( p ) ) {
        p->add_msg_if_player( m_info, _( "The %s's batteries are dead." ), it->tname() );
        return cata::nullopt;
    }
    if( p->get_fatigue() >= fatigue_levels::DEAD_TIRED ) {
        p->add_msg_if_player( m_info, _( "*Your* batteries are dead." ) );
        return cata::nullopt;
    } else {
        int moves = to_moves<int>( 20_minutes );
        if( it->ammo_remaining() > 0 ) {
            p->add_msg_if_player( _( "You fire up your %s and start getting the tension out." ),
                                  it->tname() );
        } else {
            p->add_msg_if_player( _( "You whip out your %s and start getting the tension out." ),
                                  it->tname() );
        }
        p->assign_activity( ACT_VIBE, moves, -1, 0, "de-stressing" );
        p->activity.targets.emplace_back( *p, it );
    }
    return it->type->charges_to_use();
}

cata::optional<int> iuse::vortex( Character *p, item *it, bool, const tripoint & )
{
    std::vector<point> spawn;
    for( int i = -3; i <= 3; i++ ) {
        spawn.emplace_back( -3, i );
        spawn.emplace_back( +3, i );
        spawn.emplace_back( i, -3 );
        spawn.emplace_back( i, +3 );
    }

    while( !spawn.empty() ) {
        const tripoint offset( random_entry_removed( spawn ), 0 );
        monster *const mon = g->place_critter_at( mon_vortex, offset + p->pos() );
        if( !mon ) {
            continue;
        }
        p->add_msg_if_player( m_warning, _( "Air swirls all over…" ) );
        p->moves -= to_moves<int>( 1_seconds );
        it->convert( itype_spiral_stone );
        mon->friendly = -1;
        return it->type->charges_to_use();
    }

    // Only reachable when no monster has been spawned.
    p->add_msg_if_player( m_warning, _( "Air swirls around you for a moment." ) );
    return it->convert( itype_spiral_stone ).type->charges_to_use();
}

cata::optional<int> iuse::dog_whistle( Character *p, item *it, bool, const tripoint & )
{
    if( !p->is_avatar() ) {
        return cata::nullopt;
    }
    if( p->is_underwater() ) {
        p->add_msg_if_player( m_info, _( "You can't do that while underwater." ) );
        return cata::nullopt;
    }
    p->add_msg_if_player( _( "You blow your dog whistle." ) );

    // Can the Character hear the dog whistle?
    auto hearing_check = [p]( const Character & who ) -> bool {
        return !who.is_deaf() && p->sees( who ) &&
        who.has_trait( STATIC( trait_id( "THRESH_LUPINE" ) ) );
    };

    for( const npc &subject : g->all_npcs() ) {
        if( !( one_in( 3 ) && hearing_check( subject ) ) ) {
            continue;
        }

        cata::optional<translation> npc_message;

        if( p->attitude_to( subject ) == Creature::Attitude::HOSTILE ) {
            npc_message = SNIPPET.random_from_category( "dogwhistle_message_npc_hostile" );
        } else {
            npc_message = SNIPPET.random_from_category( "dogwhistle_message_npc_not_hostile" );
        }

        if( npc_message ) {
            subject.say( npc_message.value().translated() );
        }
    }

    if( hearing_check( *p ) && one_in( 3 ) ) {
        cata::optional<translation> your_message = SNIPPET.random_from_category( "dogwhistle_message_you" );
        if( your_message ) {
            p->add_msg_if_player( m_info, your_message.value().translated() );
        }
    }

    for( monster &critter : g->all_monsters() ) {
        if( critter.friendly != 0 && critter.has_flag( MF_DOGFOOD ) ) {
            bool u_see = get_player_view().sees( critter );
            if( critter.has_effect( effect_docile ) ) {
                if( u_see ) {
                    p->add_msg_if_player( _( "Your %s looks ready to attack." ), critter.name() );
                }
                critter.remove_effect( effect_docile );
            } else {
                if( u_see ) {
                    p->add_msg_if_player( _( "Your %s goes docile." ), critter.name() );
                }
                critter.add_effect( effect_docile, 1_turns, true );
            }
        }
    }
    return it->type->charges_to_use();
}

cata::optional<int> iuse::call_of_tindalos( Character *p, item *it, bool, const tripoint & )
{
    map &here = get_map();
    for( const tripoint &dest : here.points_in_radius( p->pos(), 12 ) ) {
        if( here.is_cornerfloor( dest ) ) {
            here.add_field( dest, fd_tindalos_rift, 3 );
            add_msg( m_info, _( "You hear a low-pitched echoing howl." ) );
        }
    }
    return it->type->charges_to_use();
}

cata::optional<int> iuse::blood_draw( Character *p, item *it, bool, const tripoint & )
{
    if( p->is_npc() ) {
        return cata::nullopt;    // No NPCs for now!
    }
    if( p->is_mounted() ) {
        p->add_msg_if_player( m_info, _( "You can't do that while mounted." ) );
        return cata::nullopt;
    }
    if( !it->empty() ) {
        p->add_msg_if_player( m_info, _( "That %s is full!" ), it->tname() );
        return cata::nullopt;
    }

    item blood( "blood", calendar::turn );
    bool drew_blood = false;
    bool acid_blood = false;
    units::temperature blood_temp = units::from_kelvin( -1.0f ); //kelvins
    for( item &map_it : get_map().i_at( point( p->posx(), p->posy() ) ) ) {
        if( map_it.is_corpse() &&
            query_yn( _( "Draw blood from %s?" ),
                      colorize( map_it.tname(), map_it.color_in_inventory() ) ) ) {
            p->add_msg_if_player( m_info, _( "You drew blood from the %s…" ), map_it.tname() );
            drew_blood = true;
            blood_temp = map_it.temperature ;

            if( map_it.get_mtype()->in_species( species_ZOMBIE ) ) {
                blood.convert( itype_blood_tainted );
            }

            auto bloodtype( map_it.get_mtype()->bloodType() );
            if( bloodtype.obj().has_acid ) {
                acid_blood = true;
            } else {
                blood.set_mtype( map_it.get_mtype() );
            }
        }
    }

    if( !drew_blood && query_yn( _( "Draw your own blood?" ) ) ) {
        p->add_msg_if_player( m_info, _( "You drew your own blood…" ) );
        drew_blood = true;
        blood_temp = units::from_celcius( 37 );
        if( p->has_trait( trait_ACIDBLOOD ) ) {
            acid_blood = true;
        }
        // From wikipedia,
        // "To compare, this (volume of blood loss that causes death) is five to eight times
        // as much blood as people usually give in a blood donation.[2]"
        // This is half a TU, hence I'm setting it to 1/10th of a lethal exsanguination.
        p->vitamin_mod( vitamin_redcells, vitamin_redcells->min() / 10 );
        p->vitamin_mod( vitamin_blood, vitamin_blood->min() / 10 );
        p->mod_pain( 3 );
    }

    if( acid_blood ) {
        item acid( "chem_sulphuric_acid", calendar::turn );
        acid.set_item_temperature( blood_temp );
        it->put_in( acid, item_pocket::pocket_type::CONTAINER );
        if( one_in( 3 ) ) {
            if( it->inc_damage( damage_type::ACID ) ) {
                p->add_msg_if_player( m_info, _( "…but acidic blood melts the %s, destroying it!" ),
                                      it->tname() );
                p->i_rem( it );
                return 0;
            }
            p->add_msg_if_player( m_info, _( "…but acidic blood damages the %s!" ), it->tname() );
        }
        return it->type->charges_to_use();
    }

    if( !drew_blood ) {
        return it->type->charges_to_use();
    }

    blood.set_item_temperature( blood_temp );
    it->put_in( blood, item_pocket::pocket_type::CONTAINER );
    p->mod_moves( -to_moves<int>( 5_seconds ) );
    return it->type->charges_to_use();
}

void iuse::cut_log_into_planks( Character &p )
{
    if( p.is_mounted() ) {
        p.add_msg_if_player( m_info, _( "You can't do that while mounted." ) );
        return;
    }
    const int moves = to_moves<int>( 20_minutes );
    p.add_msg_if_player( _( "You cut the log into planks." ) );

    p.assign_activity( player_activity( chop_planks_activity_actor( moves ) ) );
    p.activity.placement = get_map().getglobal( p.pos() );
}

cata::optional<int> iuse::lumber( Character *p, item *it, bool t, const tripoint & )
{
    if( t ) {
        return cata::nullopt;
    }
    if( p->is_mounted() ) {
        p->add_msg_if_player( m_info, _( "You can't do that while mounted." ) );
        return cata::nullopt;
    }
    map &here = get_map();
    // Check if player is standing on any lumber
    for( item &i : here.i_at( p->pos() ) ) {
        if( i.typeId() == itype_log ) {
            here.i_rem( p->pos(), &i );
            cut_log_into_planks( *p );
            return it->type->charges_to_use();
        }
    }

    // If the player is not standing on a log, check inventory
    avatar *you = p->as_avatar();
    item_location loc;
    auto filter = []( const item & it ) {
        return it.typeId() == itype_log;
    };
    if( you != nullptr ) {
        loc = game_menus::inv::titled_filter_menu( filter, *you, _( "Cut up what?" ) );
    }

    if( !loc ) {
        p->add_msg_if_player( m_info, _( "You don't have that item!" ) );
        return cata::nullopt;
    }
    p->i_rem( &*loc );
    cut_log_into_planks( *p );
    return it->type->charges_to_use();
}

static int chop_moves( Character *p, item *it )
{
    // quality of tool
    const int quality = it->get_quality( qual_AXE );

    // attribute; regular tools - based on STR, powered tools - based on DEX
    const int attr = it->has_flag( flag_POWERED ) ? p->dex_cur : p->get_arm_str();

    int moves = to_moves<int>( time_duration::from_minutes( 60 - attr ) / std::pow( 2, quality - 1 ) );
    const int helpersize = p->get_num_crafting_helpers( 3 );
    moves *= ( 1.0f - ( helpersize / 10.0f ) );
    return moves;
}

cata::optional<int> iuse::chop_tree( Character *p, item *it, bool t, const tripoint & )
{
    if( !p || t ) {
        return cata::nullopt;
    }
    if( p->is_mounted() ) {
        p->add_msg_if_player( m_info, _( "You can't do that while mounted." ) );
        return cata::nullopt;
    }
    map &here = get_map();
    const std::function<bool( const tripoint & )> f = [&here, p]( const tripoint & pnt ) {
        if( pnt == p->pos() ) {
            return false;
        }
        return here.has_flag( ter_furn_flag::TFLAG_TREE, pnt );
    };

    const cata::optional<tripoint> pnt_ = choose_adjacent_highlight(
            _( "Chop down which tree?" ), _( "There is no tree to chop down nearby." ), f, false );
    if( !pnt_ ) {
        return cata::nullopt;
    }
    const tripoint &pnt = *pnt_;
    if( !f( pnt ) ) {
        if( pnt == p->pos() ) {
            p->add_msg_if_player( m_info, _( "You're not stern enough to shave yourself with THIS." ) );
        } else {
            p->add_msg_if_player( m_info, _( "You can't chop down that." ) );
        }
        return cata::nullopt;
    }
    int moves = chop_moves( p, it );
    const std::vector<npc *> helpers = p->get_crafting_helpers();
    for( std::size_t i = 0; i < helpers.size() && i < 3; i++ ) {
        add_msg( m_info, _( "%s helps with this task…" ), helpers[i]->get_name() );
    }
    p->assign_activity( player_activity( chop_tree_activity_actor( moves, item_location( *p, it ) ) ) );
    p->activity.placement = here.getglobal( pnt );

    return it->type->charges_to_use();
}

cata::optional<int> iuse::chop_logs( Character *p, item *it, bool t, const tripoint & )
{
    if( !p || t ) {
        return cata::nullopt;
    }
    if( p->is_mounted() ) {
        p->add_msg_if_player( m_info, _( "You can't do that while mounted." ) );
        return cata::nullopt;
    }

    const std::set<ter_id> allowed_ter_id {
        t_trunk,
        t_stump
    };
    map &here = get_map();
    const std::function<bool( const tripoint & )> f = [&allowed_ter_id, &here]( const tripoint & pnt ) {
        const ter_id type = here.ter( pnt );
        const bool is_allowed_terrain = allowed_ter_id.find( type ) != allowed_ter_id.end();
        return is_allowed_terrain;
    };

    const cata::optional<tripoint> pnt_ = choose_adjacent_highlight(
            _( "Chop which tree trunk?" ), _( "There is no tree trunk to chop nearby." ), f, false );
    if( !pnt_ ) {
        return cata::nullopt;
    }
    const tripoint &pnt = *pnt_;
    if( !f( pnt ) ) {
        p->add_msg_if_player( m_info, _( "You can't chop that." ) );
        return cata::nullopt;
    }

    int moves = chop_moves( p, it );
    const std::vector<npc *> helpers = p->get_crafting_helpers();
    for( std::size_t i = 0; i < helpers.size() && i < 3; i++ ) {
        add_msg( m_info, _( "%s helps with this task…" ), helpers[i]->get_name() );
    }
    p->assign_activity( player_activity( chop_logs_activity_actor( moves, item_location( *p, it ) ) ) );
    p->activity.placement = here.getglobal( pnt );

    return it->type->charges_to_use();
}

cata::optional<int> iuse::oxytorch( Character *p, item *it, bool, const tripoint & )
{
    if( p->is_npc() ) {
        // Long action
        return cata::nullopt;
    }
    if( p->is_mounted() ) {
        p->add_msg_if_player( m_info, _( "You can't do that while mounted." ) );
        return cata::nullopt;
    }
    if( !p->has_quality( qual_GLARE, 1 ) ) {
        p->add_msg_if_player( m_info, _( "You need welding goggles to do that." ) );
        return cata::nullopt;
    }

    map &here = get_map();
    const std::function<bool( const tripoint & )> f =
    [&here, p]( const tripoint & pnt ) {
        if( pnt == p->pos() ) {
            return false;
        } else if( here.has_furn( pnt ) ) {
            return here.furn( pnt )->oxytorch->valid();
        } else if( !here.ter( pnt )->is_null() ) {
            return here.ter( pnt )->oxytorch->valid();
        }
        return false;
    };

    const cata::optional<tripoint> pnt_ = choose_adjacent_highlight(
            _( "Cut up metal where?" ), _( "There is no metal to cut up nearby." ), f, false );
    if( !pnt_ ) {
        return cata::nullopt;
    }
    const tripoint &pnt = *pnt_;
    if( !f( pnt ) ) {
        if( pnt == p->pos() ) {
            p->add_msg_if_player( m_info, _( "Yuck.  Acetylene gas smells weird." ) );
        } else {
            p->add_msg_if_player( m_info, _( "You can't cut that." ) );
        }
        return cata::nullopt;
    }

    p->assign_activity(
        player_activity( oxytorch_activity_actor( pnt, item_location{*p, it} ) ) );

    return cata::nullopt;
}

cata::optional<int> iuse::hacksaw( Character *p, item *it, bool t, const tripoint & )
{
    if( !p || t ) {
        return cata::nullopt;
    }
    if( p->is_mounted() ) {
        p->add_msg_if_player( m_info, _( "You can't do that while mounted." ) );
        return cata::nullopt;
    }

    map &here = get_map();
    const std::function<bool( const tripoint & )> f =
    [&here, p]( const tripoint & pnt ) {
        if( pnt == p->pos() ) {
            return false;
        } else if( here.has_furn( pnt ) ) {
            return here.furn( pnt )->hacksaw->valid();
        } else if( !here.ter( pnt )->is_null() ) {
            return here.ter( pnt )->hacksaw->valid();
        }
        return false;
    };

    const cata::optional<tripoint> pnt_ = choose_adjacent_highlight(
            _( "Cut up metal where?" ), _( "There is no metal to cut up nearby." ), f, false );
    if( !pnt_ ) {
        return cata::nullopt;
    }
    const tripoint &pnt = *pnt_;
    if( !f( pnt ) ) {
        if( pnt == p->pos() ) {
            p->add_msg_if_player( m_info, _( "Why would you do that?" ) );
            p->add_msg_if_player( m_info, _( "You're not even chained to a boiler." ) );
        } else {
            p->add_msg_if_player( m_info, _( "You can't cut that." ) );
        }
        return cata::nullopt;
    }

    p->assign_activity(
        player_activity( hacksaw_activity_actor( pnt, item_location{*p, it} ) ) );

    return cata::nullopt;
}

cata::optional<int> iuse::boltcutters( Character *p, item *it, bool, const tripoint & )
{
    if( p->is_mounted() ) {
        p->add_msg_if_player( m_info, _( "You can't do that while mounted." ) );
        return cata::nullopt;
    }

    map &here = get_map();
    const std::function<bool( const tripoint & )> f =
    [&here, p]( const tripoint & pnt ) {
        if( pnt == p->pos() ) {
            return false;
        } else if( here.has_furn( pnt ) ) {
            return here.furn( pnt )->boltcut->valid();
        } else if( !here.ter( pnt )->is_null() ) {
            return here.ter( pnt )->boltcut->valid();
        }
        return false;
    };

    const cata::optional<tripoint> pnt_ = choose_adjacent_highlight(
            _( "Cut up metal where?" ), _( "There is no metal to cut up nearby." ), f, false );
    if( !pnt_ ) {
        return cata::nullopt;
    }
    const tripoint &pnt = *pnt_;
    if( !f( pnt ) ) {
        if( pnt == p->pos() ) {
            p->add_msg_if_player( m_info,
                                  _( "You neatly sever all of the veins and arteries in your body.  Oh, wait; never mind." ) );
        } else {
            p->add_msg_if_player( m_info, _( "You can't cut that." ) );
        }
        return cata::nullopt;
    }

    p->assign_activity( player_activity( boltcutting_activity_actor( pnt, item_location{*p, it} ) ) );
    return cata::nullopt;
}

cata::optional<int> iuse::mop( Character *p, item *it, bool, const tripoint & )
{
    if( p->is_mounted() ) {
        p->add_msg_if_player( m_info, _( "You can't do that while mounted." ) );
        return cata::nullopt;
    }
    map &here = get_map();
    const std::function<bool( const tripoint & )> f = [&here]( const tripoint & pnt ) {
        // TODO: fix point types
        return here.terrain_moppable( tripoint_bub_ms( pnt ) );
    };

    const cata::optional<tripoint> pnt_ = choose_adjacent_highlight(
            _( "Mop where?" ), _( "There is nothing to mop nearby." ), f, false );
    if( !pnt_ ) {
        return cata::nullopt;
    }
    // TODO: fix point types
    const tripoint_bub_ms pnt( *pnt_ );
    // TODO: fix point types
    if( !f( pnt.raw() ) ) {
        if( pnt == p->pos_bub() ) {
            p->add_msg_if_player( m_info, _( "You mop yourself up." ) );
            p->add_msg_if_player( m_info, _( "The universe implodes and reforms around you." ) );
        } else {
            p->add_msg_if_player( m_bad, _( "There's nothing to mop there." ) );
        }
        return cata::nullopt;
    }
    if( p->is_blind() ) {
        p->add_msg_if_player( m_info, _( "You move the mop around, unsure whether it's doing any good." ) );
        p->moves -= 15;
        if( one_in( 3 ) ) {
            here.mop_spills( pnt );
        }
    } else if( here.mop_spills( pnt ) ) {
        p->add_msg_if_player( m_info, _( "You mop up the spill." ) );
        p->moves -= 15;
    } else {
        return cata::nullopt;
    }
    return it->type->charges_to_use();
}

cata::optional<int> iuse::spray_can( Character *p, item *it, bool, const tripoint & )
{
    const cata::optional<tripoint> dest_ = choose_adjacent( _( "Spray where?" ) );
    if( !dest_ ) {
        return cata::nullopt;
    }
    return handle_ground_graffiti( *p, it, _( "Spray what?" ), dest_.value() );
}

cata::optional<int> iuse::handle_ground_graffiti( Character &p, item *it, const std::string &prefix,
        const tripoint &where )
{
    map &here = get_map();
    string_input_popup popup;
    std::string message = popup
                          .title( prefix + " " + _( "(To delete, clear the text and confirm)" ) )
                          .text( here.has_graffiti_at( where ) ? here.graffiti_at( where ) : std::string() )
                          .identifier( "graffiti" )
                          .query_string();
    if( popup.canceled() ) {
        return cata::nullopt;
    }

    bool grave = here.ter( where ) == t_grave_new;
    int move_cost;
    if( message.empty() ) {
        if( here.has_graffiti_at( where ) ) {
            move_cost = 3 * here.graffiti_at( where ).length();
            here.delete_graffiti( where );
            if( grave ) {
                p.add_msg_if_player( m_info, _( "You blur the inscription on the grave." ) );
            } else {
                p.add_msg_if_player( m_info, _( "You manage to get rid of the message on the surface." ) );
            }
        } else {
            return cata::nullopt;
        }
    } else {
        here.set_graffiti( where, message );
        if( grave ) {
            p.add_msg_if_player( m_info, _( "You carve an inscription on the grave." ) );
        } else {
            p.add_msg_if_player( m_info, _( "You write a message on the surface." ) );
        }
        move_cost = 2 * message.length();
    }
    p.moves -= move_cost;
    if( it != nullptr ) {
        return it->type->charges_to_use();
    } else {
        return 0;
    }
}

/**
 * Heats up a food item.
 * @return 1 if an item was heated, false if nothing was heated.
 */
static bool heat_item( Character &p )
{
    item_location loc = g->inv_map_splice( []( const item_location & itm ) {
        return itm->has_temperature() && !itm->has_own_flag( flag_HOT ) &&
               ( !itm->made_of_from_type( phase_id::LIQUID ) ||
                 itm.where() == item_location::type::container ||
                 get_map().has_flag_furn( ter_furn_flag::TFLAG_LIQUIDCONT, itm.position() ) );
    }, _( "Heat up what?" ), 1, _( "You don't have any appropriate food to heat up." ) );

    item *heat = loc.get_item();
    if( heat == nullptr ) {
        add_msg( m_info, _( "Never mind." ) );
        return false;
    }
    // simulates heat capacity of food, more weight = longer heating time
    // this is x2 to simulate larger delta temperature of frozen food in relation to
    // heating non-frozen food (x1); no real life physics here, only approximations
    int duration = to_turns<int>( time_duration::from_seconds( to_gram( heat->weight() ) ) ) * 10;
    if( heat->has_own_flag( flag_FROZEN ) && !heat->has_flag( flag_EATEN_COLD ) ) {
        duration *= 2;
    }
    p.add_msg_if_player( m_info, _( "You start heating up the food." ) );
    p.assign_activity( ACT_HEATING, duration );
    p.activity.targets.emplace_back( p, heat );
    return true;
}

cata::optional<int> iuse::heatpack( Character *p, item *it, bool, const tripoint & )
{
    if( heat_item( *p ) ) {
        it->convert( itype_heatpack_used );
    }
    return 0;
}

cata::optional<int> iuse::heat_food( Character *p, item *it, bool, const tripoint & )
{
    if( get_map().has_nearby_fire( p->pos() ) ) {
        heat_item( *p );
        return 0;
    } else if( p->has_active_bionic( bio_tools ) && p->get_power_level() > 10_kJ &&
               query_yn( _( "There is no fire around; use your integrated toolset instead?" ) ) ) {
        if( heat_item( *p ) ) {
            p->mod_power_level( -10_kJ );
            return 0;
        }
    } else {
        p->add_msg_if_player( m_info,
                              _( "You need to be next to a fire to heat something up with the %s." ),
                              it->tname() );
    }
    return cata::nullopt;
}

cata::optional<int> iuse::hotplate( Character *p, item *it, bool, const tripoint & )
{
    if( p->is_mounted() ) {
        p->add_msg_if_player( m_info, _( "You can't do that while mounted." ) );
        return cata::nullopt;
    }
    if( !it->ammo_sufficient( p ) ) {
        p->add_msg_if_player( m_info, _( "The %s's batteries are dead." ), it->tname() );
        return cata::nullopt;
    }

    int choice = 0;
    if( ( p->has_effect( effect_bite ) || p->has_effect( effect_bleed ) ||
          p->has_trait( trait_MASOCHIST ) ||
          p->has_trait( trait_MASOCHIST_MED ) || p->has_trait( trait_CENOBITE ) ) && !p->is_underwater() ) {
        //Might want to cauterize
        choice = uilist( _( "Using hotplate:" ), {
            _( "Heat food" ), _( "Cauterize wound" )
        } );
    }

    if( choice == 0 ) {
        if( heat_item( *p ) ) {
            return it->type->charges_to_use();
        }
    } else if( choice == 1 ) {
        return cauterize_elec( *p, *it );
    }
    return cata::nullopt;
}

cata::optional<int> iuse::hotplate_atomic( Character *p, item *it, bool, const tripoint & )
{
    if( p->is_mounted() ) {
        p->add_msg_if_player( m_info, _( "You can't do that while mounted." ) );
        return cata::nullopt;
    }
    if( it->typeId() == itype_atomic_coffeepot ) {
        heat_item( *p );
    }

    return cata::nullopt;
}

cata::optional<int> iuse::towel( Character *p, item *it, bool t, const tripoint & )
{
    return towel_common( p, it, t );
}

int iuse::towel_common( Character *p, item *it, bool t )
{
    if( t ) {
        // Continuous usage, do nothing as not initiated by the player, this is for
        // wet towels only as they are active items.
        return 0;
    }
    bool slime = p->has_effect( effect_slimed );
    bool boom = p->has_effect( effect_boomered );
    bool glow = p->has_effect( effect_glowing );
    int mult = slime + boom + glow; // cleaning off more than one at once makes it take longer
    bool towelUsed = false;
    const std::string name = it ? it->tname() : _( "towel" );

    // can't use an already wet towel!
    if( it && it->is_filthy() ) {
        p->add_msg_if_player( m_info, _( "That %s is too filthy to clean anything!" ),
                              it->tname() );
    } else if( it && it->has_flag( flag_WET ) ) {
        p->add_msg_if_player( m_info, _( "That %s is too wet to soak up any more liquid!" ),
                              it->tname() );
        // clean off the messes first, more important
    } else if( slime || boom || glow ) {
        p->remove_effect( effect_slimed ); // able to clean off all at once
        p->remove_effect( effect_boomered );
        p->remove_effect( effect_glowing );
        p->add_msg_if_player( _( "You use the %s to clean yourself off, saturating it with slime!" ),
                              name );

        towelUsed = true;
        if( it && it->typeId() == itype_towel ) {
            it->set_flag( flag_FILTHY );
        }

        // dry off from being wet
    } else if( p->has_atleast_one_wet_part() ) {
        p->rem_morale( MORALE_WET );
        p->set_all_parts_wetness( 0 );
        p->add_msg_if_player( _( "You use the %s to dry off, saturating it with water!" ),
                              name );

        towelUsed = true;
        if( it && it->typeId() == itype_towel ) {
            it->item_counter = to_turns<int>( 30_minutes );
            // change "towel" to a "towel_wet" (different flavor text/color)
            it->convert( itype_towel_wet );
        }

        // default message
    } else {
        p->add_msg_if_player( _( "You are already dry; the %s does nothing." ), name );
    }

    // towel was used
    if( towelUsed ) {
        if( mult == 0 ) {
            mult = 1;
        }
        p->moves -= 50 * mult;
        if( it ) {
            // WET, active items have their timer decremented every turn
            it->set_flag( flag_WET );
            it->active = true;
        }
    }
    return it ? it->type->charges_to_use() : 0;
}

cata::optional<int> iuse::unfold_generic( Character *p, item *it, bool, const tripoint & )
{
    if( p->is_underwater() ) {
        p->add_msg_if_player( m_info, _( "You can't do that while underwater." ) );
        return cata::nullopt;
    }
    if( p->is_mounted() ) {
        p->add_msg_if_player( m_info, _( "You can't do that while mounted." ) );
        return cata::nullopt;
    }
    map &here = get_map();
    vehicle *veh = here.add_vehicle( vehicle_prototype_none, p->pos(), 0_degrees, 0, 0, false );
    if( veh == nullptr ) {
        p->add_msg_if_player( m_info, _( "There's no room to unfold the %s." ), it->tname() );
        return cata::nullopt;
    }
    veh->suspend_refresh();
    veh->name = it->get_var( "vehicle_name" );

    // TODO: Remove folding_bicycle_parts after savegames migrate
    std::string folded_parts = it->has_var( "folding_bicycle_parts" )
                               ? it->get_var( "folding_bicycle_parts" )
                               : it->get_var( "folded_parts" );

    if( !veh->restore( folded_parts ) ) {
        here.destroy_vehicle( veh );
        return 0;
    }
    const bool can_float = size( veh->get_avail_parts( "FLOATS" ) ) > 2;

    const auto invalid_pos = [&here]( const tripoint & pp, bool can_float ) {
        return ( here.has_flag_ter( ter_furn_flag::TFLAG_DEEP_WATER, pp ) && !can_float ) ||
               here.veh_at( pp ) || here.impassable( pp );
    };
    for( const vpart_reference &vp : veh->get_all_parts() ) {
        if( vp.info().location != "structure" ) {
            continue;
        }
        const tripoint pp = vp.pos();
        if( invalid_pos( pp, can_float ) ) {
            p->add_msg_if_player( m_info, _( "There's no room to unfold the %s." ), it->tname() );
            here.destroy_vehicle( veh );
            return 0;
        }
    }
    veh->set_owner( *p );
    veh->enable_refresh();
    here.add_vehicle_to_cache( veh );
    if( here.veh_at( p->pos() ).part_with_feature( VPFLAG_BOARDABLE, true ) ) {
        here.board_vehicle( p->pos(), p ); // if boardable unbroken part is present -> get on it
    }

    std::string unfold_msg = it->get_var( "unfold_msg" );
    if( unfold_msg.empty() ) {
        unfold_msg = _( "You painstakingly unfold the %s and make it ready to ride." );
    } else {
        unfold_msg = _( unfold_msg );
    }
    p->add_msg_if_player( m_neutral, unfold_msg, veh->name );

    if( p->is_avatar() && it->get_var( "tracking", 0 ) == 1 ) {
        veh->toggle_tracking(); // restore position tracking state
    }

    p->moves -= it->get_var( "moves", to_turns<int>( 5_seconds ) );
    return 1;
}

cata::optional<int> iuse::adrenaline_injector( Character *p, item *it, bool, const tripoint & )
{
    if( p->is_npc() && p->get_effect_dur( effect_adrenaline ) >= 30_minutes ) {
        return cata::nullopt;
    }

    p->moves -= to_moves<int>( 1_seconds );
    p->add_msg_player_or_npc( _( "You inject yourself with adrenaline." ),
                              _( "<npcname> injects themselves with adrenaline." ) );

    item syringe( "syringe", it->birthday() );
    p->i_add( syringe );
    if( p->has_effect( effect_adrenaline ) ) {
        p->add_msg_if_player( m_bad, _( "Your heart spasms!" ) );
        // Note: not the mod, the health
        p->mod_livestyle( -20 );
    }

    p->add_effect( effect_adrenaline, 20_minutes );

    return it->type->charges_to_use();
}

cata::optional<int> iuse::jet_injector( Character *p, item *it, bool, const tripoint & )
{
    if( !it->ammo_sufficient( p ) ) {
        p->add_msg_if_player( m_info, _( "The jet injector is empty." ) );
        return cata::nullopt;
    } else {
        p->add_msg_if_player( _( "You inject yourself with the jet injector." ) );
        // Intensity is 2 here because intensity = 1 is the comedown
        p->add_effect( effect_jetinjector, 20_minutes, false, 2 );
        p->mod_painkiller( 20 );
        p->mod_stim( 10 );
        p->healall( 20 );
    }

    if( p->has_effect( effect_jetinjector ) ) {
        if( p->get_effect_dur( effect_jetinjector ) > 20_minutes ) {
            p->add_msg_if_player( m_warning, _( "Your heart is beating alarmingly fast!" ) );
        }
    }
    return it->type->charges_to_use();
}

cata::optional<int> iuse::stimpack( Character *p, item *it, bool, const tripoint & )
{
    if( p->get_item_position( it ) >= -1 ) {
        p->add_msg_if_player( m_info,
                              _( "You must wear the stimulant delivery system before you can activate it." ) );
        return cata::nullopt;
    }

    if( !it->ammo_sufficient( p ) ) {
        p->add_msg_if_player( m_info, _( "The stimulant delivery system is empty." ) );
        return cata::nullopt;
    } else {
        p->add_msg_if_player( _( "You inject yourself with the stimulants." ) );
        // Intensity is 2 here because intensity = 1 is the comedown
        p->add_effect( effect_stimpack, 25_minutes, false, 2 );
        p->mod_painkiller( 2 );
        p->mod_stim( 20 );
        p->mod_fatigue( -100 );
        p->set_stamina( p->get_stamina_max() );
    }
    return it->type->charges_to_use();
}

cata::optional<int> iuse::radglove( Character *p, item *it, bool, const tripoint & )
{
    if( p->get_item_position( it ) >= -1 ) {
        p->add_msg_if_player( m_info,
                              _( "You must wear the radiation biomonitor before you can activate it." ) );
        return cata::nullopt;
    } else if( !it->ammo_sufficient( p ) ) {
        p->add_msg_if_player( m_info, _( "The radiation biomonitor needs batteries to function." ) );
        return cata::nullopt;
    } else {
        p->add_msg_if_player( _( "You activate your radiation biomonitor." ) );
        if( p->get_rad() >= 1 ) {
            p->add_msg_if_player( m_warning, _( "You are currently irradiated." ) );
            p->add_msg_player_or_say( m_info,
                                      _( "Your radiation level: %d mSv." ),
                                      _( "It says here that my radiation level is %d mSv." ),
                                      p->get_rad() );
        } else {
            p->add_msg_player_or_say( m_info,
                                      _( "You aren't currently irradiated." ),
                                      _( "It says I'm not irradiated." ) );
        }
        p->add_msg_if_player( _( "Have a nice day!" ) );
    }

    return it->type->charges_to_use();
}

cata::optional<int> iuse::contacts( Character *p, item *it, bool, const tripoint & )
{
    if( p->is_underwater() ) {
        p->add_msg_if_player( m_info, _( "You can't do that while underwater." ) );
        return cata::nullopt;
    }
    const time_duration duration = rng( 6_days, 8_days );
    if( p->has_effect( effect_contacts ) ) {
        if( query_yn( _( "Replace your current lenses?" ) ) ) {
            p->moves -= to_moves<int>( 20_seconds );
            p->add_msg_if_player( _( "You replace your current %s." ), it->tname() );
            p->remove_effect( effect_contacts );
            p->add_effect( effect_contacts, duration );
            return it->type->charges_to_use();
        } else {
            p->add_msg_if_player( _( "You don't do anything with your %s." ), it->tname() );
            return cata::nullopt;
        }
    } else if( p->has_flag( json_flag_HYPEROPIC ) || p->has_flag( json_flag_MYOPIC ) ||
               p->has_flag( json_flag_MYOPIC_IN_LIGHT ) ) {
        p->moves -= to_moves<int>( 20_seconds );
        p->add_msg_if_player( _( "You put the %s in your eyes." ), it->tname() );
        p->add_effect( effect_contacts, duration );
        return it->type->charges_to_use();
    } else {
        p->add_msg_if_player( m_info, _( "Your vision is fine already." ) );
        return cata::nullopt;
    }
}

cata::optional<int> iuse::talking_doll( Character *p, item *it, bool, const tripoint & )
{
    if( !it->ammo_sufficient( p ) ) {
        p->add_msg_if_player( m_info, _( "The %s's batteries are dead." ), it->tname() );
        return cata::nullopt;
    }
    p->add_msg_if_player( m_neutral, _( "You press a button on the doll to make it talk." ) );
    const SpeechBubble speech = get_speech( it->typeId().str() );

    sounds::sound( p->pos(), speech.volume, sounds::sound_t::electronic_speech,
                   speech.text.translated(), true, "speech", it->typeId().str() );

    return it->type->charges_to_use();
}

cata::optional<int> iuse::gun_repair( Character *p, item *it, bool, const tripoint & )
{
    if( !it->ammo_sufficient( p ) ) {
        return cata::nullopt;
    }
    if( p->is_underwater() ) {
        p->add_msg_if_player( m_info, _( "You can't do that while underwater." ) );
        return cata::nullopt;
    }
    if( p->is_mounted() ) {
        p->add_msg_if_player( m_info, _( "You can't do that while mounted." ) );
        return cata::nullopt;
    }
    /** @EFFECT_MECHANICS >1 allows gun repair */
    if( p->get_skill_level( skill_mechanics ) < 2 ) {
        p->add_msg_if_player( m_info, _( "You need a mechanics skill of 2 to use this repair kit." ) );
        return cata::nullopt;
    }
    item_location loc = game_menus::inv::titled_menu( get_avatar(),
                        "Select the firearm to repair:" );
    if( !loc ) {
        p->add_msg_if_player( m_info, _( "You don't have that item!" ) );
        return cata::nullopt;
    }
    return ::gun_repair( p, it, loc );
}

cata::optional<int> gun_repair( Character *p, item *it, item_location &loc )
{
    item &fix = *loc;
    if( !fix.is_firearm() ) {
        p->add_msg_if_player( m_info, _( "That isn't a firearm!" ) );
        return cata::nullopt;
    }
    if( fix.has_flag( flag_NO_REPAIR ) ) {
        p->add_msg_if_player( m_info, _( "You can't repair your %s." ), fix.tname() );
        return cata::nullopt;
    }
    if( fix.damage() <= fix.damage_floor( true ) ) {
        const char *msg = fix.damage_level() > 0 ?
                          _( "You can't improve your %s any more, considering the degradation." ) :
                          _( "You can't improve your %s any more this way." );
        p->add_msg_if_player( m_info, msg, fix.tname() );
        return cata::nullopt;
    }
    if( fix.damage() <= fix.damage_floor( false ) && fix.damage_floor( true ) < 0 &&
        p->get_skill_level( skill_mechanics ) < 8 ) {
        const char *msg = fix.damage_level() > 0 ?
                          _( "Your %s is in its best condition, considering the degradation." ) :
                          _( "Your %s is already in peak condition." );
        p->add_msg_if_player( m_info, msg, fix.tname() );
        p->add_msg_if_player( m_info,
                              _( "With a higher mechanics skill, you might be able to improve it." ) );
        return cata::nullopt;
    }
    /** @EFFECT_MECHANICS >=8 allows accurizing ranged weapons */
    const std::string startdurability = fix.durability_indicator( true );
    std::string resultdurability;
    if( fix.damage() <= 0 ) {
        sounds::sound( p->pos(), 6, sounds::sound_t::activity, "crunch", true, "tool", "repair_kit" );
        p->moves -= to_moves<int>( 20_seconds * p->fine_detail_vision_mod() );
        p->practice( skill_mechanics, 10 );
        fix.mod_damage( -itype::damage_scale );
        p->add_msg_if_player( m_good, _( "You accurize your %s." ), fix.tname( 1, false ) );

    } else if( fix.damage() > itype::damage_scale ) {
        sounds::sound( p->pos(), 8, sounds::sound_t::activity, "crunch", true, "tool", "repair_kit" );
        p->moves -= to_moves<int>( 10_seconds * p->fine_detail_vision_mod() );
        p->practice( skill_mechanics, 10 );
        fix.mod_damage( -itype::damage_scale );
        resultdurability = fix.durability_indicator( true );
        p->add_msg_if_player( m_good, _( "You repair your %s!  ( %s-> %s)" ), fix.tname( 1, false ),
                              startdurability, resultdurability );

    } else {
        sounds::sound( p->pos(), 8, sounds::sound_t::activity, "crunch", true, "tool", "repair_kit" );
        p->moves -= to_moves<int>( 5_seconds * p->fine_detail_vision_mod() );
        p->practice( skill_mechanics, 10 );
        fix.set_damage( fix.damage_floor( false ) );
        resultdurability = fix.durability_indicator( true );
        p->add_msg_if_player( m_good, _( "You repair your %s completely!  ( %s-> %s)" ),
                              fix.tname( 1, false ), startdurability, resultdurability );
        // Do these need to use the %1$s syntax used elsewhere?
    }
    return it->type->charges_to_use();
}

cata::optional<int> iuse::gunmod_attach( Character *p, item *it, bool, const tripoint & )
{
    if( !it || !it->is_gunmod() ) {
        debugmsg( "tried to attach non-gunmod" );
        return cata::nullopt;
    }

    if( !p ) {
        return cata::nullopt;
    }

    do {
        item_location loc = game_menus::inv::gun_to_modify( *p->as_character(), *it );

        if( !loc ) {
            add_msg( m_info, _( "Never mind." ) );
            return cata::nullopt;
        }

        if( !loc->is_gunmod_compatible( *it ).success() ) {
            return cata::nullopt;
        }

        const item mod_copy( *it );
        item modded_gun( *loc );

        modded_gun.put_in( mod_copy, item_pocket::pocket_type::MOD );

        if( !game_menus::inv::compare_items( *loc, modded_gun, _( "Attach modification?" ) ) ) {
            continue;
        }

        p->gunmod_add( *loc, *it );
        return 0;
    } while( true );
}

cata::optional<int> iuse::toolmod_attach( Character *p, item *it, bool, const tripoint & )
{
    if( !it || !it->is_toolmod() ) {
        debugmsg( "tried to attach non-toolmod" );
        return cata::nullopt;
    }

    if( !p ) {
        return cata::nullopt;
    }

    auto filter = [&it]( const item & e ) {
        // don't allow ups battery mods on a UPS or UPS-powered tools
        if( it->has_flag( flag_USE_UPS ) &&
            ( e.has_flag( flag_IS_UPS ) || e.has_flag( flag_USE_UPS ) ) ) {
            return false;
        }

        // can't mod non-tool, or a tool with existing mods, or a battery currently installed
        if( !e.is_tool() || !e.toolmods().empty() || e.magazine_current() ) {
            return false;
        }

        // can only attach to unmodified tools that use compatible ammo
        return std::any_of( it->type->mod->acceptable_ammo.begin(),
        it->type->mod->acceptable_ammo.end(), [&]( const ammotype & at ) {
            return e.type->tool->ammo_id.count( at );
        } );
    };

    item_location loc = g->inv_map_splice( filter, _( "Select tool to modify:" ), 1,
                                           _( "You don't have compatible tools." ) );

    if( !loc ) {
        add_msg( m_info, _( "Never mind." ) );
        return cata::nullopt;
    }

    if( loc->ammo_remaining() ) {
        if( !p->unload( loc ) ) {
            p->add_msg_if_player( m_info, _( "You cancel unloading the tool." ) );
            return cata::nullopt;
        }
    }

    p->toolmod_add( std::move( loc ), item_location( *p, it ) );
    return 0;
}

cata::optional<int> iuse::bell( Character *p, item *it, bool, const tripoint & )
{
    if( it->typeId() == itype_cow_bell ) {
        sounds::sound( p->pos(), 12, sounds::sound_t::music, _( "Clank!  Clank!" ), true, "misc",
                       "cow_bell" );
        if( !p->is_deaf() ) {
            auto cattle_level =
                p->mutation_category_level.find( mutation_category_CATTLE );
            const int cow_factor = 1 + ( cattle_level == p->mutation_category_level.end() ?
                                         0 : cattle_level->second );
            if( x_in_y( cow_factor, 1 + cow_factor ) ) {
                p->add_morale( MORALE_MUSIC, 1, std::min( cow_factor, 100 ) );
            }
        }
    } else {
        sounds::sound( p->pos(), 4, sounds::sound_t::music, _( "Ring!  Ring!" ), true, "misc", "bell" );
    }
    return it->type->charges_to_use();
}

cata::optional<int> iuse::seed( Character *p, item *it, bool, const tripoint & )
{
    if( p->is_npc() ||
        query_yn( _( "Are you sure you want to eat the %s?  You could plant it in a mound of dirt." ),
                  colorize( it->tname(), it->color_in_inventory() ) ) ) {
        return it->type->charges_to_use(); //This eats the seed object.
    }
    return cata::nullopt;
}

bool iuse::robotcontrol_can_target( Character *p, const monster &m )
{
    return !m.is_dead()
           && m.type->in_species( species_ROBOT )
           && m.friendly == 0
           && rl_dist( p->pos(), m.pos() ) <= 10;
}

cata::optional<int> iuse::robotcontrol( Character *p, item *it, bool active, const tripoint & )
{
    if( active ) {
        // To avoid multi-usage conflicts.
        return 0;
    }
    if( !it->ammo_sufficient( p ) ) {
        p->add_msg_if_player( _( "The %s's batteries are dead." ), it->tname() );
        return cata::nullopt;

    }
    if( p->has_trait( trait_ILLITERATE ) ) {
        p->add_msg_if_player( _( "You can't read a computer screen." ) );
        return cata::nullopt;
    }

    if( p->has_flag( json_flag_HYPEROPIC ) && !p->worn_with_flag( flag_FIX_FARSIGHT ) &&
        !p->has_effect( effect_contacts ) && !p->has_flag( json_flag_ENHANCED_VISION ) ) {
        p->add_msg_if_player( m_info,
                              _( "You'll need to put on reading glasses before you can see the screen." ) );
        return cata::nullopt;
    }

    int choice = uilist( _( "Welcome to hackPRO!" ), {
        _( "Prepare IFF protocol override" ),
        _( "Set friendly robots to passive mode" ),
        _( "Set friendly robots to combat mode" )
    } );
    switch( choice ) {
        case 0: { // attempt to make a robot friendly
            uilist pick_robot;
            pick_robot.text = _( "Choose an endpoint to hack." );
            // Build a list of all unfriendly robots in range.
            // TODO: change into vector<Creature*>
            std::vector< shared_ptr_fast< monster> > mons;
            std::vector< tripoint > locations;
            int entry_num = 0;
            for( const monster &candidate : g->all_monsters() ) {
                if( robotcontrol_can_target( p, candidate ) ) {
                    mons.push_back( g->shared_from( candidate ) );
                    pick_robot.addentry( entry_num++, true, MENU_AUTOASSIGN, candidate.name() );
                    tripoint seen_loc;
                    // Show locations of seen robots, center on player if robot is not seen
                    if( p->sees( candidate ) ) {
                        seen_loc = candidate.pos();
                    } else {
                        seen_loc = p->pos();
                    }
                    locations.push_back( seen_loc );
                }
            }
            if( mons.empty() ) {
                p->add_msg_if_player( m_info, _( "No enemy robots in range." ) );
                return it->type->charges_to_use();
            }
            pointmenu_cb callback( locations );
            pick_robot.callback = &callback;
            pick_robot.query();
            if( pick_robot.ret < 0 || static_cast<size_t>( pick_robot.ret ) >= mons.size() ) {
                p->add_msg_if_player( m_info, _( "Never mind" ) );
                return it->type->charges_to_use();
            }
            const size_t mondex = pick_robot.ret;
            shared_ptr_fast< monster > z = mons[mondex];
            p->add_msg_if_player( _( "You start reprogramming the %s into an ally." ), z->name() );

            /** @EFFECT_INT speeds up hacking preparation */
            /** @EFFECT_COMPUTER speeds up hacking preparation */
            int move_cost = std::max( 100, 1000 - p->int_cur * 10 - p->get_skill_level( skill_computer ) * 10 );
            player_activity act( ACT_ROBOT_CONTROL, move_cost );
            act.monsters.emplace_back( z );

            p->assign_activity( act );

            return it->type->charges_to_use();
        }
        case 1: { //make all friendly robots stop their purposeless extermination of (un)life.
            p->moves -= to_moves<int>( 1_seconds );
            int f = 0; //flag to check if you have robotic allies
            for( monster &critter : g->all_monsters() ) {
                if( critter.friendly != 0 && critter.type->in_species( species_ROBOT ) ) {
                    p->add_msg_if_player( _( "A following %s goes into passive mode." ),
                                          critter.name() );
                    critter.add_effect( effect_docile, 1_turns, true );
                    f = 1;
                }
            }
            if( f == 0 ) {
                p->add_msg_if_player( _( "You aren't commanding any robots." ) );
                return cata::nullopt;
            }
            return it->type->charges_to_use();
        }
        case 2: { //make all friendly robots terminate (un)life with extreme prejudice
            p->moves -= to_moves<int>( 1_seconds );
            int f = 0; //flag to check if you have robotic allies
            for( monster &critter : g->all_monsters() ) {
                if( critter.friendly != 0 && critter.has_flag( MF_ELECTRONIC ) ) {
                    p->add_msg_if_player( _( "A following %s goes into combat mode." ),
                                          critter.name() );
                    critter.remove_effect( effect_docile );
                    f = 1;
                }
            }
            if( f == 0 ) {
                p->add_msg_if_player( _( "You aren't commanding any robots." ) );
                return cata::nullopt;
            }
            return it->type->charges_to_use();
        }
    }
    return 0;
}

static void init_memory_card_with_random_stuff( item &it )
{
    if( it.has_flag( flag_MC_MOBILE ) && ( it.has_flag( flag_MC_RANDOM_STUFF ) ||
                                           it.has_flag( flag_MC_SCIENCE_STUFF ) ) && !( it.has_flag( flag_MC_USED ) ||
                                                   it.has_flag( flag_MC_HAS_DATA ) ) ) {

        it.set_flag( flag_MC_HAS_DATA );

        bool encrypted = false;

        //encrypted memory cards have a second chance to contain data
        if( it.has_flag( flag_MC_MAY_BE_ENCRYPTED ) && one_in( 8 ) ) {
            it.convert( itype_id( it.typeId().str() + "_encrypted" ) );
            encrypted = true;
        }

        //some special cards can contain "MC_ENCRYPTED" flag
        if( it.has_flag( flag_MC_ENCRYPTED ) ) {
            encrypted = true;
        }

        //chance for data
        const int photo_chance = 5;
        const int music_chance = 5;
        const int recipe_chance = 5;

        //encryption allows for a retry for data
        const int photo_retry = 5;
        const int music_retry = 5;
        const int recipe_retry = 5;

        //add someone's personal photos
        if( one_in( photo_chance ) || ( encrypted && one_in( photo_retry ) ) ) {
            const int duckfaces_count = rng( 5, 30 );
            it.set_var( "MC_PHOTOS", duckfaces_count );
        }

        //add some songs
        if( one_in( music_chance ) || ( encrypted && one_in( music_retry ) ) ) {
            const int new_songs_count = rng( 5, 15 );
            it.set_var( "MC_MUSIC", new_songs_count );
        }

        //add random recipes
        if( one_in( recipe_chance ) || ( encrypted && one_in( recipe_retry ) ) ) {
            const std::string recipe_category[6] = { "CC_AMMO", "CC_ARMOR", "CC_CHEM", "CC_ELECTRONIC", "CC_FOOD", "CC_WEAPON" };
            int cc_random = rng( 0, 5 );
            it.set_var( "MC_RECIPE", recipe_category[cc_random] );
        }

        if( it.has_flag( flag_MC_SCIENCE_STUFF ) ) {
            it.set_var( "MC_RECIPE", "SCIENCE" );
        }
    }
}

static int get_quality_from_string( const std::string &s )
{
    const ret_val<int> try_quality = try_parse_integer<int>( s, false );
    if( try_quality.success() ) {
        return try_quality.value();
    } else {
        debugmsg( "Error parsing photo quality: %s", try_quality.str() );
        return 0;
    }
}

static bool einkpc_download_memory_card( Character &p, item &eink, item &mc )
{
    bool something_downloaded = false;
    if( mc.get_var( "MC_PHOTOS", 0 ) > 0 ) {
        something_downloaded = true;

        int new_photos = mc.get_var( "MC_PHOTOS", 0 );
        mc.erase_var( "MC_PHOTOS" );

        p.add_msg_if_player( m_good, n_gettext( "You download %d new photo into the internal memory.",
                                                "You download %d new photos into the internal memory.", new_photos ), new_photos );

        const int old_photos = eink.get_var( "EIPC_PHOTOS", 0 );
        eink.set_var( "EIPC_PHOTOS", old_photos + new_photos );
    }

    if( mc.get_var( "MC_MUSIC", 0 ) > 0 ) {
        something_downloaded = true;

        int new_songs = mc.get_var( "MC_MUSIC", 0 );
        mc.erase_var( "MC_MUSIC" );

        p.add_msg_if_player( m_good, n_gettext( "You download %d new song into the internal memory.",
                                                "You download %d new songs into the internal memory.", new_songs ), new_songs );

        const int old_songs = eink.get_var( "EIPC_MUSIC", 0 );
        eink.set_var( "EIPC_MUSIC", old_songs + new_songs );
    }

    if( !mc.get_var( "MC_RECIPE" ).empty() ) {
        std::string category = mc.get_var( "MC_RECIPE" );
        const bool science = category == "SCIENCE";
        int recipe_num = rng( 1, 3 );

        if( category == "SIMPLE" ) {
            category = "CC_FOOD";
        }

        mc.erase_var( "MC_RECIPE" );

        std::vector<const recipe *> candidates;

        for( const auto &e : recipe_dict ) {
            const recipe &r = e.second;
            if( r.never_learn || r.obsolete ) {
                continue;
            }
            if( science ) {
                if( r.difficulty >= 6 && r.category == "CC_CHEM" ) {
                    candidates.push_back( &r );
                }
            } else {
                if( r.difficulty <= 5 && ( r.category == category ) ) {
                    candidates.push_back( &r );
                }
            }
        }

        if( !candidates.empty() ) {
            std::vector<const recipe *> new_recipes;

            for( int i = 0; i < recipe_num; i++ ) {
                const recipe *r = random_entry( candidates );
                if( std::find( new_recipes.begin(), new_recipes.end(), r ) != new_recipes.end() ) {
                    // Avoid duplicate. Try again.
                    i--;
                } else {
                    new_recipes.push_back( r );
                }
            }

            for( const recipe *r : new_recipes ) {
                const recipe_id &rident = r->ident();

                const auto old_recipes = eink.get_var( "EIPC_RECIPES" );
                if( old_recipes.empty() ) {
                    something_downloaded = true;
                    eink.set_var( "EIPC_RECIPES", "," + rident.str() + "," );

                    p.add_msg_if_player( m_good, _( "You download a recipe for %s into the tablet's memory." ),
                                         r->result_name() );
                } else {
                    if( old_recipes.find( "," + rident.str() + "," ) == std::string::npos ) {
                        something_downloaded = true;
                        eink.set_var( "EIPC_RECIPES", old_recipes + rident.str() + "," );

                        p.add_msg_if_player( m_good, _( "You download a recipe for %s into the tablet's memory." ),
                                             r->result_name() );
                    } else {
                        p.add_msg_if_player( m_good, _( "The recipe for %s is already stored in the tablet's memory." ),
                                             r->result_name() );
                    }
                }
            }
        }
    }

    if( mc.has_var( "MC_EXTENDED_PHOTOS" ) ) {
        std::vector<extended_photo_def> extended_photos;
        try {
            item_read_extended_photos( mc, extended_photos, "MC_EXTENDED_PHOTOS" );
            item_read_extended_photos( eink, extended_photos, "EIPC_EXTENDED_PHOTOS", true );
            item_write_extended_photos( eink, extended_photos, "EIPC_EXTENDED_PHOTOS" );
            something_downloaded = true;
            p.add_msg_if_player( m_good, _( "You have downloaded your photos." ) );
        } catch( const JsonError &e ) {
            debugmsg( "Error card reading photos (loaded photos = %i) : %s", extended_photos.size(),
                      e.c_str() );
        }
    }

    const auto monster_photos = mc.get_var( "MC_MONSTER_PHOTOS" );
    if( !monster_photos.empty() ) {
        something_downloaded = true;
        p.add_msg_if_player( m_good, _( "You have updated your monster collection." ) );

        auto photos = eink.get_var( "EINK_MONSTER_PHOTOS" );
        if( photos.empty() ) {
            eink.set_var( "EINK_MONSTER_PHOTOS", monster_photos );
        } else {
            std::istringstream f( monster_photos );
            std::string s;
            while( getline( f, s, ',' ) ) {

                if( s.empty() ) {
                    continue;
                }

                const std::string mtype = s;
                getline( f, s, ',' );
                const int quality = get_quality_from_string( s );

                const size_t eink_strpos = photos.find( "," + mtype + "," );

                if( eink_strpos == std::string::npos ) {
                    photos += mtype + "," + string_format( "%d", quality ) + ",";
                } else {
                    const size_t strqpos = eink_strpos + mtype.size() + 2;
                    const size_t next_comma = photos.find( ',', strqpos );
                    const int old_quality =
                        get_quality_from_string( photos.substr( strqpos, next_comma ) );

                    if( quality > old_quality ) {
                        const std::string quality_s = string_format( "%d", quality );
                        cata_assert( quality_s.size() == 1 );
                        photos[strqpos] = quality_s.front();
                    }
                }

            }
            eink.set_var( "EINK_MONSTER_PHOTOS", photos );
        }
    }

    if( mc.has_flag( flag_MC_TURN_USED ) ) {
        mc.clear_vars();
        mc.unset_flags();
        mc.convert( itype_mobile_memory_card_used );
    }

    if( !something_downloaded ) {
        p.add_msg_if_player( m_info, _( "This memory card does not contain any new data." ) );
        return false;
    }

    return true;

}

static std::string photo_quality_name( const int index )
{
    static const std::array<std::string, 6> names {
        {
            //~ photo quality adjective
            { translate_marker( "awful" ) }, { translate_marker( "bad" ) }, { translate_marker( "not bad" ) }, { translate_marker( "good" ) }, { translate_marker( "fine" ) }, { translate_marker( "exceptional" ) }
        }
    };
    return _( names[index] );
}

cata::optional<int> iuse::einktabletpc( Character *p, item *it, bool t, const tripoint &pos )
{
    if( t ) {
        if( !it->get_var( "EIPC_MUSIC_ON" ).empty() &&
            it->ammo_sufficient( p ) ) {
            if( calendar::once_every( 5_minutes ) ) {
                it->ammo_consume( 1, p->pos(), p );
            }

            //the more varied music, the better max mood.
            const int songs = it->get_var( "EIPC_MUSIC", 0 );
            play_music( *p, pos, 8, std::min( 25, songs ) );
        }
        return cata::nullopt;
    } else if( p->is_mounted() ) {
        p->add_msg_if_player( m_info, _( "You can't do that while mounted." ) );
        return cata::nullopt;
    } else if( !p->is_npc() ) {

        enum {
            ei_invalid, ei_photo, ei_music, ei_recipe, ei_uploaded_photos, ei_monsters, ei_download, ei_decrypt
        };

        if( p->is_underwater() ) {
            p->add_msg_if_player( m_info, _( "You can't do that while underwater." ) );
            return cata::nullopt;
        }
        if( p->has_trait( trait_ILLITERATE ) ) {
            p->add_msg_if_player( m_info, _( "You can't read a computer screen." ) );
            return cata::nullopt;
        }
        if( p->has_flag( json_flag_HYPEROPIC ) && !p->worn_with_flag( flag_FIX_FARSIGHT ) &&
            !p->has_effect( effect_contacts ) && !p->has_flag( json_flag_ENHANCED_VISION ) ) {
            p->add_msg_if_player( m_info,
                                  _( "You'll need to put on reading glasses before you can see the screen." ) );
            return cata::nullopt;
        }

        if( !it->active ) {
            it->erase_var( "EIPC_MUSIC_ON" );
        }
        uilist amenu;

        amenu.text = _( "Choose menu option:" );

        const int photos = it->get_var( "EIPC_PHOTOS", 0 );
        if( photos > 0 ) {
            amenu.addentry( ei_photo, true, 'p', _( "Unsorted photos [%d]" ), photos );
        } else {
            amenu.addentry( ei_photo, false, 'p', _( "No photos on device" ) );
        }

        const int songs = it->get_var( "EIPC_MUSIC", 0 );
        if( songs > 0 ) {
            if( it->has_var( "EIPC_MUSIC_ON" ) ) {
                amenu.addentry( ei_music, true, 'm', _( "Turn music off" ) );
            } else {
                amenu.addentry( ei_music, true, 'm', _( "Turn music on [%d]" ), songs );
            }
        } else {
            amenu.addentry( ei_music, false, 'm', _( "No music on device" ) );
        }

        if( !it->get_var( "EIPC_RECIPES" ).empty() ) {
            amenu.addentry( ei_recipe, true, 'r', _( "List stored recipes" ) );
        }

        if( !it->get_var( "EIPC_EXTENDED_PHOTOS" ).empty() ) {
            amenu.addentry( ei_uploaded_photos, true, 'l', _( "Your photos" ) );
        }

        if( !it->get_var( "EINK_MONSTER_PHOTOS" ).empty() ) {
            amenu.addentry( ei_monsters, true, 'y', _( "Your collection of monsters" ) );
        } else {
            amenu.addentry( ei_monsters, false, 'y', _( "Collection of monsters is empty" ) );
        }

        amenu.addentry( ei_download, true, 'w', _( "Download data from memory card" ) );

        /** @EFFECT_COMPUTER >2 allows decrypting memory cards more easily */
        if( p->get_skill_level( skill_computer ) > 2 ) {
            amenu.addentry( ei_decrypt, true, 'd', _( "Decrypt memory card" ) );
        } else {
            amenu.addentry( ei_decrypt, false, 'd', _( "Decrypt memory card (low skill)" ) );
        }

        amenu.query();

        const int choice = amenu.ret;

        if( ei_photo == choice ) {

            const int photos = it->get_var( "EIPC_PHOTOS", 0 );
            const int viewed = std::min( photos, static_cast<int>( rng( 10, 30 ) ) );
            const int count = photos - viewed;
            if( count == 0 ) {
                it->erase_var( "EIPC_PHOTOS" );
            } else {
                it->set_var( "EIPC_PHOTOS", count );
            }

            p->moves -= to_moves<int>( rng( 3_seconds, 7_seconds ) );

            if( p->has_trait( trait_PSYCHOPATH ) ) {
                p->add_msg_if_player( m_info, _( "Wasted time.  These pictures do not provoke your senses." ) );
            } else {
                p->add_morale( MORALE_PHOTOS, rng( 15, 30 ), 100 );
                p->add_msg_if_player( m_good, "%s",
                                      SNIPPET.random_from_category( "examine_photo_msg" ).value_or( translation() ) );
            }

            return it->type->charges_to_use();
        }

        if( ei_music == choice ) {

            p->moves -= 30;
            // Turn on the screen before playing musics
            if( !it->active ) {
                if( it->is_transformable() ) {
                    const use_function *readinglight = it->type->get_use( "transform" );
                    if( readinglight ) {
                        readinglight->call( *p, *it, it->active, p->pos() );
                    }
                }
                it->activate();
            }
            // If transformable we use transform action to turn off the device
            else if( !it->is_transformable() ) {
                it->deactivate();
            }

            if( it->has_var( "EIPC_MUSIC_ON" ) ) {
                it->erase_var( "EIPC_MUSIC_ON" );

                p->add_msg_if_player( m_info, _( "You turned off the music on your %s." ), it->tname() );
            } else {
                it->set_var( "EIPC_MUSIC_ON", "1" );
                p->add_msg_if_player( m_info, _( "You turned on the music on your %s." ), it->tname() );
            }

            return it->type->charges_to_use();
        }

        if( ei_recipe == choice ) {
            p->moves -= 50;

            uilist rmenu;

            rmenu.text = _( "List recipes:" );

            std::vector<recipe_id> candidate_recipes;
            std::istringstream f( it->get_var( "EIPC_RECIPES" ) );
            std::string s;
            int k = 0;
            while( getline( f, s, ',' ) ) {

                if( s.empty() ) {
                    continue;
                }

                candidate_recipes.emplace_back( s );

                const recipe &recipe = *candidate_recipes.back();
                if( recipe ) {
                    rmenu.addentry( k++, true, -1, recipe.result_name( /*decorated=*/true ) );
                }
            }

            rmenu.query();

            return it->type->charges_to_use();
        }

        if( ei_uploaded_photos == choice ) {
            show_photo_selection( *p, *it, "EIPC_EXTENDED_PHOTOS" );
            return it->type->charges_to_use();
        }

        if( ei_monsters == choice ) {

            uilist pmenu;

            pmenu.text = _( "Your collection of monsters:" );

            std::vector<mtype_id> monster_photos;

            std::istringstream f( it->get_var( "EINK_MONSTER_PHOTOS" ) );
            std::string s;
            int k = 0;
            while( getline( f, s, ',' ) ) {
                if( s.empty() ) {
                    continue;
                }
                monster_photos.emplace_back( s );
                std::string menu_str;
                const monster dummy( monster_photos.back() );
                menu_str = dummy.name();
                getline( f, s, ',' );
                const int quality = get_quality_from_string( s );
                menu_str += " [" + photo_quality_name( quality ) + "]";
                pmenu.addentry( k++, true, -1, menu_str.c_str() );
            }

            int choice;
            do {
                pmenu.query();
                choice = pmenu.ret;

                if( choice < 0 ) {
                    break;
                }

                const monster dummy( monster_photos[choice] );
                popup( dummy.type->get_description() );
            } while( true );
            return it->type->charges_to_use();
        }

        avatar *you = p->as_avatar();
        item_location loc;
        auto filter = []( const item & it ) {
            return it.has_flag( flag_MC_MOBILE );
        };
        const std::string title = _( "Insert memory card:" );

        if( ei_download == choice ) {

            p->moves -= to_moves<int>( 2_seconds );

            if( you != nullptr ) {
                loc = game_menus::inv::titled_filter_menu( filter, *you, title );
            }
            if( !loc ) {
                p->add_msg_if_player( m_info, _( "You don't have that item!" ) );
                return it->type->charges_to_use();
            }
            item &mc = *loc;

            if( !mc.has_flag( flag_MC_MOBILE ) ) {
                p->add_msg_if_player( m_info, _( "This is not a compatible memory card." ) );
                return it->type->charges_to_use();
            }

            init_memory_card_with_random_stuff( mc );

            if( mc.has_flag( flag_MC_ENCRYPTED ) ) {
                p->add_msg_if_player( m_info, _( "This memory card is encrypted." ) );
                return it->type->charges_to_use();
            }
            if( !mc.has_flag( flag_MC_HAS_DATA ) ) {
                p->add_msg_if_player( m_info, _( "This memory card does not contain any new data." ) );
                return it->type->charges_to_use();
            }

            einkpc_download_memory_card( *p, *it, mc );

            return it->type->charges_to_use();
        }

        if( ei_decrypt == choice ) {
            p->moves -= to_moves<int>( 2_seconds );
            if( you != nullptr ) {
                loc = game_menus::inv::titled_filter_menu( filter, *you, title );
            }
            if( !loc ) {
                p->add_msg_if_player( m_info, _( "You don't have that item!" ) );
                return it->type->charges_to_use();
            }
            item &mc = *loc;

            if( !mc.has_flag( flag_MC_MOBILE ) ) {
                p->add_msg_if_player( m_info, _( "This is not a compatible memory card." ) );
                return it->type->charges_to_use();
            }

            init_memory_card_with_random_stuff( mc );

            if( !mc.has_flag( flag_MC_ENCRYPTED ) ) {
                p->add_msg_if_player( m_info, _( "This memory card is not encrypted." ) );
                return it->type->charges_to_use();
            }

            p->practice( skill_computer, rng( 2, 5 ) );

            /** @EFFECT_INT increases chance of safely decrypting memory card */

            /** @EFFECT_COMPUTER increases chance of safely decrypting memory card */
            const int success = p->get_skill_level( skill_computer ) * rng( 1,
                                p->get_skill_level( skill_computer ) ) *
                                rng( 1, p->int_cur ) - rng( 30, 80 );
            if( success > 0 ) {
                p->practice( skill_computer, rng( 5, 10 ) );
                p->add_msg_if_player( m_good, _( "You successfully decrypted content on %s!" ),
                                      mc.tname() );
                einkpc_download_memory_card( *p, *it, mc );
            } else {
                if( success > -10 || one_in( 5 ) ) {
                    p->add_msg_if_player( m_neutral, _( "You failed to decrypt the %s." ), mc.tname() );
                } else {
                    p->add_msg_if_player( m_bad,
                                          _( "You tripped the firmware protection, and the card deleted its data!" ) );
                    mc.clear_vars();
                    mc.unset_flags();
                    mc.convert( itype_mobile_memory_card_used );
                }
            }
            return it->type->charges_to_use();
        }
    }
    return 0;
}

struct extended_photo_def {
    int quality = 0;
    std::string name;
    std::string description;

    extended_photo_def() = default;

    void deserialize( const JsonObject &obj ) {
        quality = obj.get_int( "quality" );
        name = obj.get_string( "name" );
        description = obj.get_string( "description" );
    }

    void serialize( JsonOut &jsout ) const {
        jsout.start_object();
        jsout.member( "quality", quality );
        jsout.member( "name", name );
        jsout.member( "description", description );
        jsout.end_object();
    }
};

static std::string colorized_trap_name_at( const tripoint &point )
{
    const trap &trap = get_map().tr_at( point );
    std::string name;
    if( trap.can_see( point, get_player_character() ) ) {
        name = colorize( trap.name(), trap.color ) + _( " on " );
    }
    return name;
}

static const std::unordered_map<description_affix, std::string> description_affixes = {
    { description_affix::DESCRIPTION_AFFIX_IN, translate_marker( " in %s" ) },
    { description_affix::DESCRIPTION_AFFIX_COVERED_IN, translate_marker( " covered in %s" ) },
    { description_affix::DESCRIPTION_AFFIX_ON, translate_marker( " on %s" ) },
    { description_affix::DESCRIPTION_AFFIX_UNDER, translate_marker( " under %s" ) },
    { description_affix::DESCRIPTION_AFFIX_ILLUMINATED_BY, translate_marker( " in %s" ) },
};

static std::string colorized_field_description_at( const tripoint &point )
{
    std::string field_text;
    const field &field = get_map().field_at( point );
    const field_entry *entry = field.find_field( field.displayed_field_type() );
    if( entry ) {
        field_text = string_format( _( description_affixes.at( field.displayed_description_affix() ) ),
                                    colorize( entry->name(), entry->color() ) );
    }
    return field_text;
}

static std::string colorized_item_name( const item &item )
{
    nc_color color = item.color_in_inventory();
    std::string damtext = item.damage() != 0 ? item.durability_indicator() : "";
    return damtext + colorize( item.tname( 1, false ), color );
}

static std::string colorized_item_description( const item &item )
{
    std::vector<iteminfo> dummy;
    iteminfo_query query = iteminfo_query(
    std::vector<iteminfo_parts> {
        iteminfo_parts::DESCRIPTION,
        iteminfo_parts::DESCRIPTION_NOTES,
        iteminfo_parts::DESCRIPTION_CONTENTS
    } );
    return item.info( dummy, &query, 1 );
}

static item get_top_item_at_point( const tripoint &point,
                                   const units::volume &min_visible_volume )
{
    map_stack items = get_map().i_at( point );
    // iterate from topmost item down to ground
    for( const item &it : items ) {
        if( it.volume() > min_visible_volume ) {
            // return top (or first big enough) item to the list
            return it;
        }
    }
    return item();
}

static std::string colorized_ter_name_flags_at( const tripoint &point,
        const std::vector<std::string> &flags, const std::vector<ter_str_id> &ter_whitelist )
{
    map &here = get_map();
    const ter_id ter = here.ter( point );
    std::string name = colorize( ter->name(), ter->color() );
    const std::string &graffiti_message = here.graffiti_at( point );

    if( !graffiti_message.empty() ) {
        name += string_format( _( " with graffiti \"%s\"" ), graffiti_message );
        return name;
    }
    if( ter_whitelist.empty() && flags.empty() ) {
        return name;
    }
    if( !ter->open.is_null() || ( ter->has_examine( iexamine::none ) &&
                                  ter->has_examine( iexamine::fungus ) &&
                                  ter->has_examine( iexamine::water_source ) &&
                                  ter->has_examine( iexamine::dirtmound ) ) ) {
        return name;
    }
    for( const ter_str_id &ter_good : ter_whitelist ) {
        if( ter->id == ter_good ) {
            return name;
        }
    }
    for( const std::string &flag : flags ) {
        if( ter->has_flag( flag ) ) {
            return name;
        }
    }

    return std::string();
}

static std::string colorized_feature_description_at( const tripoint &center_point, bool &item_found,
        const units::volume &min_visible_volume )
{
    item_found = false;
    map &here = get_map();
    const furn_id furn = here.furn( center_point );
    if( furn != f_null && furn.is_valid() ) {
        std::string furn_str = colorize( furn->name(), c_yellow );
        std::string sign_message = here.get_signage( center_point );
        if( !sign_message.empty() ) {
            furn_str += string_format( _( " with message \"%s\"" ), sign_message );
        }
        if( !furn->has_flag( ter_furn_flag::TFLAG_CONTAINER ) &&
            !furn->has_flag( ter_furn_flag::TFLAG_SEALED ) ) {
            const item item = get_top_item_at_point( center_point, min_visible_volume );
            if( !item.is_null() ) {
                furn_str += string_format( _( " with %s on it" ), colorized_item_name( item ) );
                item_found = true;
            }
        }
        return furn_str;
    }
    return std::string();
}

static std::string format_object_pair( const std::pair<std::string, int> &pair,
                                       const std::string &article )
{
    if( pair.second == 1 ) {
        return article + pair.first;
    } else if( pair.second > 1 ) {
        return string_format( "%i %s", pair.second, pair.first );
    }
    return std::string();
}
static std::string format_object_pair_article( const std::pair<std::string, int> &pair )
{
    return format_object_pair( pair, pgettext( "Article 'a', replace it with empty "
                               "string if it is not used in language", "a " ) );
}
static std::string format_object_pair_no_article( const std::pair<std::string, int> &pair )
{
    return format_object_pair( pair, "" );
}

static std::string effects_description_for_creature( Creature *const creature, std::string &pose,
        const std::string &pronoun_gender )
{
    struct ef_con { // effect constraint
        translation status;
        translation pose;
        int intensity_lower_limit;
        ef_con( const translation &status, const translation &pose, int intensity_lower_limit ) :
            status( status ), pose( pose ), intensity_lower_limit( intensity_lower_limit ) {}
        ef_con( const translation &status, const translation &pose ) :
            status( status ), pose( pose ), intensity_lower_limit( 0 ) {}
        ef_con( const translation &status, int intensity_lower_limit ) :
            status( status ), intensity_lower_limit( intensity_lower_limit ) {}
        explicit ef_con( const translation &status ) :
            status( status ), intensity_lower_limit( 0 ) {}
    };
    static const std::unordered_map<efftype_id, ef_con> vec_effect_status = {
        { effect_onfire, ef_con( to_translation( " is on <color_red>fire</color>.  " ) ) },
        { effect_bleed, ef_con( to_translation( " is <color_red>bleeding</color>.  " ), 1 ) },
        { effect_happy, ef_con( to_translation( " looks <color_green>happy</color>.  " ), 13 ) },
        { effect_downed, ef_con( translation(), to_translation( "downed" ) ) },
        { effect_in_pit, ef_con( translation(), to_translation( "stuck" ) ) },
        { effect_stunned, ef_con( to_translation( " is <color_blue>stunned</color>.  " ) ) },
        { effect_dazed, ef_con( to_translation( " is <color_blue>dazed</color>.  " ) ) },
        // NOLINTNEXTLINE(cata-text-style): spaces required for concatenation
        { effect_beartrap, ef_con( to_translation( " is stuck in beartrap.  " ) ) },
        // NOLINTNEXTLINE(cata-text-style): spaces required for concatenation
        { effect_laserlocked, ef_con( to_translation( " have tiny <color_red>red dot</color> on body.  " ) ) },
        { effect_boomered, ef_con( to_translation( " is covered in <color_magenta>bile</color>.  " ) ) },
        { effect_glowing, ef_con( to_translation( " is covered in <color_yellow>glowing goo</color>.  " ) ) },
        { effect_slimed, ef_con( to_translation( " is covered in <color_green>thick goo</color>.  " ) ) },
        { effect_corroding, ef_con( to_translation( " is covered in <color_light_green>acid</color>.  " ) ) },
        { effect_sap, ef_con( to_translation( " is coated in <color_brown>sap</color>.  " ) ) },
        { effect_webbed, ef_con( to_translation( " is covered in <color_dark_gray>webs</color>.  " ) ) },
        { effect_spores, ef_con( to_translation( " is covered in <color_green>spores</color>.  " ), 1 ) },
        { effect_crushed, ef_con( to_translation( " lies under <color_dark_gray>collapsed debris</color>.  " ), to_translation( "lies" ) ) },
        { effect_lack_sleep, ef_con( to_translation( " looks <color_dark_gray>very tired</color>.  " ) ) },
        { effect_lying_down, ef_con( to_translation( " is <color_dark_blue>sleeping</color>.  " ), to_translation( "lies" ) ) },
        { effect_sleep, ef_con( to_translation( " is <color_dark_blue>sleeping</color>.  " ), to_translation( "lies" ) ) },
        { effect_haslight, ef_con( to_translation( " is <color_yellow>lit</color>.  " ) ) },
        { effect_monster_saddled, ef_con( to_translation( " is <color_dark_gray>saddled</color>.  " ) ) },
        // NOLINTNEXTLINE(cata-text-style): spaces required for concatenation
        { effect_harnessed, ef_con( to_translation( " is being <color_dark_gray>harnessed</color> by a vehicle.  " ) ) },
        { effect_monster_armor, ef_con( to_translation( " is <color_dark_gray>wearing armor</color>.  " ) ) },
        // NOLINTNEXTLINE(cata-text-style): spaces required for concatenation
        { effect_has_bag, ef_con( to_translation( " have <color_dark_gray>bag</color> attached.  " ) ) },
        { effect_tied, ef_con( to_translation( " is <color_dark_gray>tied</color>.  " ) ) },
        { effect_bouldering, ef_con( translation(), to_translation( "balancing" ) ) }
    };

    std::string figure_effects;
    if( creature ) {
        for( const auto &pair : vec_effect_status ) {
            if( creature->get_effect_int( pair.first ) > pair.second.intensity_lower_limit ) {
                if( !pair.second.status.empty() ) {
                    figure_effects += pronoun_gender + pair.second.status;
                }
                if( !pair.second.pose.empty() ) {
                    pose = pair.second.pose.translated();
                }
            }
        }
        if( creature->has_effect( effect_sad ) ) {
            int intensity = creature->get_effect_int( effect_sad );
            if( intensity > 500 && intensity <= 950 ) {
                figure_effects += pronoun_gender + pgettext( "Someone", " looks <color_blue>sad</color>.  " );
            } else if( intensity > 950 ) {
                figure_effects += pronoun_gender + pgettext( "Someone", " looks <color_blue>depressed</color>.  " );
            }
        }
        float pain = creature->get_pain() / 10.f;
        if( pain > 3 ) {
            figure_effects += pronoun_gender + pgettext( "Someone",
                              " is writhing in <color_red>pain</color>.  " );
        }
        if( creature->has_effect( effect_riding ) ) {
            pose = _( "rides" );
            monster *const mon = get_creature_tracker().creature_at<monster>( creature->pos(), false );
            figure_effects += pronoun_gender + string_format( _( " is riding %s.  " ),
                              colorize( mon->name(), c_light_blue ) );
        }
        if( creature->has_effect( effect_glowy_led ) ) {
            figure_effects += _( "A bionic LED is <color_yellow>glowing</color> softly.  " );
        }
    }
    while( !figure_effects.empty() && figure_effects.back() == ' ' ) { // remove last spaces
        figure_effects.erase( figure_effects.end() - 1 );
    }
    return figure_effects;
}

struct object_names_collection {
    std::unordered_map<std::string, int>
    furniture,
    vehicles,
    items,
    terrain;

    std::string figure_text;
    std::string obj_nearby_text;
};

static object_names_collection enumerate_objects_around_point( const tripoint &point,
        const int radius, const tripoint &bounds_center_point, const int bounds_radius,
        const tripoint &camera_pos, const units::volume &min_visible_volume, bool create_figure_desc,
        std::unordered_set<tripoint> &ignored_points,
        std::unordered_set<const vehicle *> &vehicles_recorded )
{
    map &here = get_map();
    const tripoint_range<tripoint> bounds =
        here.points_in_radius( bounds_center_point, bounds_radius );
    const tripoint_range<tripoint> points_in_radius = here.points_in_radius( point, radius );
    int dist = rl_dist( camera_pos, point );

    bool item_found = false;
    std::unordered_set<const vehicle *> local_vehicles_recorded( vehicles_recorded );
    object_names_collection ret_obj;

    std::string description_part_on_figure;
    std::string description_furniture_on_figure;
    std::string description_terrain_on_figure;

    // store objects in radius
    for( const tripoint &point_around_figure : points_in_radius ) {
        if( !bounds.is_point_inside( point_around_figure ) ||
            !here.sees( camera_pos, point_around_figure, dist + radius ) ||
            ( ignored_points.find( point_around_figure ) != ignored_points.end() &&
              !( point_around_figure == point && create_figure_desc ) ) ) {
            continue; // disallow photos with not visible objects
        }
        units::volume volume_to_search = point_around_figure == bounds_center_point ? 0_ml :
                                         min_visible_volume;

        std::string furn_desc = colorized_feature_description_at( point_around_figure, item_found,
                                volume_to_search );

        const item item = get_top_item_at_point( point_around_figure, volume_to_search );

        const optional_vpart_position veh_part_pos = here.veh_at( point_around_figure );
        std::string unusual_ter_desc = colorized_ter_name_flags_at( point_around_figure,
                                       camera_ter_whitelist_flags,
                                       camera_ter_whitelist_types );
        std::string ter_desc = colorized_ter_name_flags_at( point_around_figure );

        const std::string trap_name = colorized_trap_name_at( point_around_figure );
        const std::string field_desc = colorized_field_description_at( point_around_figure );

        auto augment_description = [&]( std::string & desc ) {
            desc = str_cat( trap_name, desc, field_desc );
        };

        if( !furn_desc.empty() ) {
            augment_description( furn_desc );
            if( point == point_around_figure && create_figure_desc ) {
                description_furniture_on_figure = furn_desc;
            } else {
                ret_obj.furniture[ furn_desc ] ++;
            }
        } else if( veh_part_pos.has_value() ) {
            const vehicle &veh = veh_part_pos->vehicle();
            const std::string veh_name = colorize( veh.disp_name(), c_light_blue );
            const vehicle *veh_hash = &veh_part_pos->vehicle();

            if( local_vehicles_recorded.find( veh_hash ) == local_vehicles_recorded.end() &&
                point != point_around_figure ) {
                // new vehicle, point is not center
                ret_obj.vehicles[ veh_name ] ++;
            } else if( point == point_around_figure ) {
                // point is center
                //~ %1$s: vehicle part name, %2$s: vehicle name
                description_part_on_figure = string_format( pgettext( "vehicle part", "%1$s from %2$s" ),
                                             veh_part_pos.part_displayed()->part().name(), veh_name );
                if( ret_obj.vehicles.find( veh_name ) != ret_obj.vehicles.end() &&
                    local_vehicles_recorded.find( veh_hash ) != local_vehicles_recorded.end() ) {
                    // remove vehicle name only if we previously added THIS vehicle name (in case of same name)
                    ret_obj.vehicles[ veh_name ] --;
                    if( ret_obj.vehicles[ veh_name ] <= 0 ) {
                        ret_obj.vehicles.erase( veh_name );
                    }
                }
            }
            vehicles_recorded.insert( veh_hash );
            local_vehicles_recorded.insert( veh_hash );
        } else if( !item.is_null() ) {
            std::string item_name = colorized_item_name( item );
            augment_description( item_name );
            if( point == point_around_figure && create_figure_desc ) {
                //~ %1$s: terrain description, %2$s: item name
                description_terrain_on_figure = string_format( pgettext( "terrain and item", "%1$s with a %2$s" ),
                                                ter_desc, item_name );
            } else {
                ret_obj.items[ item_name ] ++;
            }
        } else if( !unusual_ter_desc.empty() ) {
            augment_description( unusual_ter_desc );
            if( point == point_around_figure && create_figure_desc ) {
                description_furniture_on_figure = unusual_ter_desc;
            } else {
                ret_obj.furniture[ unusual_ter_desc ] ++;
            }
        } else if( !ter_desc.empty() && ( !field_desc.empty() || !trap_name.empty() ) ) {
            augment_description( ter_desc );
            if( point == point_around_figure && create_figure_desc ) {
                description_terrain_on_figure = ter_desc;
            } else {
                ret_obj.terrain[ ter_desc ] ++;
            }
        } else {
            augment_description( ter_desc );
            if( point == point_around_figure && create_figure_desc ) {
                description_terrain_on_figure = ter_desc;
            }
        }
        ignored_points.insert( point_around_figure );
    }

    if( create_figure_desc ) {
        std::vector<std::string> objects_combined_desc;
        int objects_combined_num = 0;
        std::unordered_map<std::string, int> vecs_to_retrieve[4] = {
            ret_obj.furniture, ret_obj.vehicles, ret_obj.items, ret_obj.terrain
        };

        for( int i = 0; i < 4; i++ ) {
            for( const auto &p : vecs_to_retrieve[ i ] ) {
                objects_combined_desc.push_back( i == 1 ?  // vehicle name already includes "the"
                                                 format_object_pair_no_article( p ) : format_object_pair_article( p ) );
                objects_combined_num += p.second;
            }
        }

        const char *transl_str = pgettext( "someone stands/sits *on* something", " on a %s." );
        if( !description_part_on_figure.empty() ) {
            ret_obj.figure_text = string_format( transl_str, description_part_on_figure );
        } else {
            if( !description_furniture_on_figure.empty() ) {
                ret_obj.figure_text = string_format( transl_str, description_furniture_on_figure );
            } else {
                ret_obj.figure_text = string_format( transl_str, description_terrain_on_figure );
            }
        }
        if( !objects_combined_desc.empty() ) {
            // store objects to description_figures_status
            std::string objects_text = enumerate_as_string( objects_combined_desc );
            ret_obj.obj_nearby_text = string_format( n_gettext( "Nearby is %s.", "Nearby are %s.",
                                      objects_combined_num ), objects_text );
        }
    }
    return ret_obj;
}

static extended_photo_def photo_def_for_camera_point( const tripoint &aim_point,
        const tripoint &camera_pos,
        std::vector<monster *> &monster_vec, std::vector<Character *> &character_vec )
{
    // look for big items on top of stacks in the background for the selfie description
    const units::volume min_visible_volume = 490_ml;

    std::unordered_set<tripoint> ignored_points;
    std::unordered_set<const vehicle *> vehicles_recorded;

    std::unordered_map<std::string, std::string> description_figures_appearance;
    std::vector<std::pair<std::string, std::string>> description_figures_status;

    std::string timestamp = to_string( time_point( calendar::turn ) );
    int dist = rl_dist( camera_pos, aim_point );
    map &here = get_map();
    const tripoint_range<tripoint> bounds = here.points_in_radius( aim_point, 2 );
    extended_photo_def photo;
    bool need_store_weather = false;
    int outside_tiles_num = 0;
    int total_tiles_num = 0;

    const auto map_deincrement_or_erase = []( std::unordered_map<std::string, int> &obj_map,
    const std::string & key ) {
        if( obj_map.find( key ) != obj_map.end() ) {
            obj_map[ key ] --;
            if( obj_map[ key ] <= 0 ) {
                obj_map.erase( key );
            }
        }
    };

    creature_tracker &creatures = get_creature_tracker();
    // first scan for critters and mark nearby furniture, vehicles and items
    for( const tripoint &current : bounds ) {
        if( !here.sees( camera_pos, current, dist + 3 ) ) {
            continue; // disallow photos with non-visible objects
        }
        monster *const mon = creatures.creature_at<monster>( current, false );
        Character *guy = creatures.creature_at<Character>( current );

        total_tiles_num++;
        if( here.is_outside( current ) ) {
            need_store_weather = true;
            outside_tiles_num++;
        }

        if( guy || mon ) {
            std::string figure_appearance;
            std::string figure_name;
            std::string pose;
            std::string pronoun_gender;
            std::string figure_effects;
            Creature *creature;
            if( mon && mon->has_effect( effect_ridden ) ) {
                // only player can ride, see monexamine::mount_pet
                guy = &get_avatar();
                description_figures_appearance[ mon->name() ] = "\"" + mon->type->get_description() + "\"";
            }

            if( guy ) {
                if( guy->is_hallucination() ) {
                    continue; // do not include hallucinations
                }
                if( guy->is_crouching() ) {
                    pose = _( "sits" );
                } else {
                    pose = _( "stands" );
                }
                const std::vector<std::string> vec = guy->short_description_parts();
                figure_appearance = join( vec, "\n\n" );
                figure_name = guy->get_name();
                pronoun_gender = guy->male ? _( "He" ) : _( "She" );
                creature = guy;
                character_vec.push_back( guy );
            } else {
                if( mon->is_hallucination() || mon->type->in_species( species_HALLUCINATION ) ) {
                    continue; // do not include hallucinations
                }
                pose = _( "stands" );
                figure_appearance = "\"" + mon->type->get_description() + "\"";
                figure_name = mon->name();
                pronoun_gender = pgettext( "Pronoun", "It" );
                creature = mon;
                monster_vec.push_back( mon );
            }

            figure_effects = effects_description_for_creature( creature, pose, pronoun_gender );
            description_figures_appearance[ figure_name ] = figure_appearance;

            object_names_collection obj_collection = enumerate_objects_around_point( current, 1, aim_point, 2,
                    camera_pos, min_visible_volume, true,
                    ignored_points, vehicles_recorded );
            std::string figure_text = pose + obj_collection.figure_text;

            if( !figure_effects.empty() ) {
                figure_text += " " + figure_effects;
            }
            if( !obj_collection.obj_nearby_text.empty() ) {
                figure_text += " " + obj_collection.obj_nearby_text;
            }
            auto name_text_pair = std::pair<std::string, std::string>( figure_name, figure_text );
            if( current == aim_point ) {
                description_figures_status.insert( description_figures_status.begin(), name_text_pair );
            } else {
                description_figures_status.push_back( name_text_pair );
            }
        }
    }

    // scan for everything NOT near critters
    object_names_collection obj_coll = enumerate_objects_around_point( aim_point, 2, aim_point, 2,
                                       camera_pos, min_visible_volume, false,
                                       ignored_points, vehicles_recorded );

    std::string photo_text = _( "This is a photo of " );

    bool found_item_aim_point;
    std::string furn_desc = colorized_feature_description_at( aim_point, found_item_aim_point,
                            0_ml );
    const item item = get_top_item_at_point( aim_point, 0_ml );
    const std::string trap_name = colorized_trap_name_at( aim_point );
    std::string ter_name = colorized_ter_name_flags_at( aim_point, {}, {} );
    const std::string field_desc = colorized_field_description_at( aim_point );

    bool found_vehicle_aim_point = here.veh_at( aim_point ).has_value();
    bool found_furniture_aim_point = !furn_desc.empty();
    // colorized_feature_description_at do not update flag if no furniture found, so need to check again
    if( !found_furniture_aim_point ) {
        found_item_aim_point = !item.is_null();
    }

    const ter_id ter_aim = here.ter( aim_point );
    const furn_id furn_aim = here.furn( aim_point );

    if( !description_figures_status.empty() ) {
        std::string names = enumerate_as_string( description_figures_status.begin(),
                            description_figures_status.end(),
        []( const std::pair<std::string, std::string> &it ) {
            return colorize( it.first, c_light_blue );
        } );

        photo.name = names;
        photo_text += names + ".";

        for( const auto &figure_status : description_figures_status ) {
            photo_text += "\n\n" + colorize( figure_status.first, c_light_blue )
                          + " " + figure_status.second;
        }
    } else if( found_vehicle_aim_point ) {
        const optional_vpart_position veh_part_pos = here.veh_at( aim_point );
        const std::string veh_name = colorize( veh_part_pos->vehicle().disp_name(), c_light_blue );
        photo.name = veh_name;
        photo_text += veh_name + ".";
        map_deincrement_or_erase( obj_coll.vehicles, veh_name );
    } else if( found_furniture_aim_point || found_item_aim_point )  {
        std::string item_name = colorized_item_name( item );
        if( found_furniture_aim_point ) {
            furn_desc = trap_name + furn_desc + field_desc;
            photo.name = furn_desc;
            photo_text += photo.name + ".";
            map_deincrement_or_erase( obj_coll.furniture, furn_desc );
        } else if( found_item_aim_point ) {
            item_name = trap_name + item_name + field_desc;
            photo.name = item_name;
            photo_text += item_name + ". " + string_format( _( "It lies on the %s." ),
                          ter_name );
            map_deincrement_or_erase( obj_coll.items, item_name );
        }
        if( found_furniture_aim_point && !furn_aim->description.empty() ) {
            photo_text += "\n\n" + colorize( furn_aim->name(), c_yellow ) + ":\n" + furn_aim->description;
        }
        if( found_item_aim_point ) {
            photo_text += "\n\n" + item_name + ":\n" + colorized_item_description( item );
        }
    } else {
        ter_name = trap_name + ter_name + field_desc;
        photo.name = ter_name;
        photo_text += photo.name + ".";
        map_deincrement_or_erase( obj_coll.terrain, ter_name );
        map_deincrement_or_erase( obj_coll.furniture, ter_name );

        if( !ter_aim->description.empty() ) {
            photo_text += "\n\n" + photo.name + ":\n" + ter_aim->description;
        }
    }

    auto num_of = []( const std::unordered_map<std::string, int> &m ) -> int {
        int ret = 0;
        for( const auto &it : m )
        {
            ret += it.second;
        }
        return ret;
    };

    if( !obj_coll.items.empty() ) {
        std::string obj_list = enumerate_as_string( obj_coll.items.begin(), obj_coll.items.end(),
                               format_object_pair_article );
        photo_text += "\n\n" + string_format( n_gettext( "There is something lying on the ground: %s.",
                                              "There are some things lying on the ground: %s.", num_of( obj_coll.items ) ),
                                              obj_list );
    }
    if( !obj_coll.furniture.empty() ) {
        std::string obj_list = enumerate_as_string( obj_coll.furniture.begin(), obj_coll.furniture.end(),
                               format_object_pair_article );
        photo_text += "\n\n" + string_format( n_gettext( "Something is visible in the background: %s.",
                                              "Some objects are visible in the background: %s.", num_of( obj_coll.furniture ) ),
                                              obj_list );
    }
    if( !obj_coll.vehicles.empty() ) {
        std::string obj_list = enumerate_as_string( obj_coll.vehicles.begin(), obj_coll.vehicles.end(),
                               format_object_pair_no_article );
        photo_text += "\n\n" + string_format( n_gettext( "There is %s parked in the background.",
                                              "There are %s parked in the background.", num_of( obj_coll.vehicles ) ),
                                              obj_list );
    }
    if( !obj_coll.terrain.empty() ) {
        std::string obj_list = enumerate_as_string( obj_coll.terrain.begin(), obj_coll.terrain.end(),
                               format_object_pair_article );
        photo_text += "\n\n" + string_format( n_gettext( "There is %s in the background.",
                                              "There are %s in the background.", num_of( obj_coll.terrain ) ),
                                              obj_list );
    }

    // TODO: fix point types
    const oter_id &cur_ter =
        overmap_buffer.ter( tripoint_abs_omt( ms_to_omt_copy( here.getabs( aim_point ) ) ) );
    std::string overmap_desc = string_format( _( "In the background you can see a %s." ),
                               colorize( cur_ter->get_name(), cur_ter->get_color() ) );
    if( outside_tiles_num == total_tiles_num ) {
        photo_text += _( "\n\nThis photo was taken <color_dark_gray>outside</color>." );
    } else if( outside_tiles_num == 0 ) {
        photo_text += _( "\n\nThis photo was taken <color_dark_gray>inside</color>." );
        overmap_desc += _( " interior" );
    } else if( outside_tiles_num < total_tiles_num / 2.0 ) {
        photo_text += _( "\n\nThis photo was taken mostly <color_dark_gray>inside</color>,"
                         " but <color_dark_gray>outside</color> can be seen." );
        overmap_desc += _( " interior" );
    } else if( outside_tiles_num >= total_tiles_num / 2.0 ) {
        photo_text += _( "\n\nThis photo was taken mostly <color_dark_gray>outside</color>,"
                         " but <color_dark_gray>inside</color> can be seen." );
    }
    photo_text += "\n" + overmap_desc + ".";

    if( get_map().get_abs_sub().z() >= 0 && need_store_weather ) {
        photo_text += "\n\n";
        if( is_dawn( calendar::turn ) ) {
            photo_text += _( "It is <color_yellow>sunrise</color>. " );
        } else if( is_dusk( calendar::turn ) ) {
            photo_text += _( "It is <color_light_red>sunset</color>. " );
        } else if( is_night( calendar::turn ) ) {
            photo_text += _( "It is <color_dark_gray>night</color>. " );
        } else {
            photo_text += _( "It is day. " );
        }
        photo_text += string_format( _( "The weather is %s." ), colorize( get_weather().weather_id->name,
                                     get_weather().weather_id->color ) );
    }

    for( const auto &figure : description_figures_appearance ) {
        photo_text += "\n\n" + string_format( _( "%s appearance:" ),
                                              colorize( figure.first, c_light_blue ) ) + "\n" + figure.second;
    }

    photo_text += "\n\n" + string_format( pgettext( "Date", "The photo was taken on %s." ),
                                          colorize( timestamp, c_light_blue ) );

    photo.description = photo_text;

    return photo;
}

static void item_save_monsters( Character &p, item &it, const std::vector<monster *> &monster_vec,
                                const int photo_quality )
{
    std::string monster_photos = it.get_var( "CAMERA_MONSTER_PHOTOS" );
    if( monster_photos.empty() ) {
        monster_photos = ",";
    }

    for( monster * const &monster_p : monster_vec ) {
        const std::string mtype = monster_p->type->id.str();
        const std::string name = monster_p->name();

        // position of <monster type string>
        const size_t mon_str_pos = monster_photos.find( "," + mtype + "," );

        // monster gets recorded by the character, add to known types
        p.set_knows_creature_type( monster_p->type->id );

        if( mon_str_pos == std::string::npos ) { // new monster
            monster_photos += string_format( "%s,%d,", mtype, photo_quality );
        } else { // replace quality character, if new photo is better
            const size_t quality_num_pos = mon_str_pos + mtype.size() + 2;
            const size_t next_comma = monster_photos.find( ',', quality_num_pos );
            const int old_quality =
                get_quality_from_string( monster_photos.substr( quality_num_pos, next_comma - quality_num_pos ) );

            if( photo_quality > old_quality ) {
                const std::string quality_s = string_format( "%d", photo_quality );
                cata_assert( quality_s.size() == 1 );
                monster_photos[quality_num_pos] = quality_s.front();
            }
            if( !p.is_blind() ) {
                if( photo_quality > old_quality ) {
                    p.add_msg_if_player( m_good, _( "The quality of %s image is better than the previous one." ),
                                         colorize( name, c_light_blue ) );
                } else if( old_quality == 5 ) {
                    p.add_msg_if_player( _( "The quality of the stored %s image is already maximally detailed." ),
                                         colorize( name, c_light_blue ) );
                } else {
                    p.add_msg_if_player( m_bad, _( "But the quality of %s image is worse than the previous one." ),
                                         colorize( name, c_light_blue ) );
                }
            }
        }
    }
    it.set_var( "CAMERA_MONSTER_PHOTOS", monster_photos );
}

// throws exception
static bool item_read_extended_photos( item &it, std::vector<extended_photo_def> &extended_photos,
                                       const std::string &var_name, bool insert_at_begin )
{
    bool result = false;
    std::istringstream extended_photos_data( it.get_var( var_name ) );
    JsonIn json( extended_photos_data );
    if( insert_at_begin ) {
        std::vector<extended_photo_def> temp_vec;
        result = json.read( temp_vec );
        extended_photos.insert( std::begin( extended_photos ), std::begin( temp_vec ),
                                std::end( temp_vec ) );
    } else {
        result = json.read( extended_photos );
    }
    return result;
}

// throws exception
static void item_write_extended_photos( item &it,
                                        const std::vector<extended_photo_def> &extended_photos,
                                        const std::string &var_name )
{
    std::ostringstream extended_photos_data;
    JsonOut json( extended_photos_data );
    json.write( extended_photos );
    it.set_var( var_name, extended_photos_data.str() );
}

static bool show_photo_selection( Character &p, item &it, const std::string &var_name )
{
    if( p.is_blind() ) {
        p.add_msg_if_player( _( "You can't see the camera screen, you're blind." ) );
        return false;
    }

    uilist pmenu;
    pmenu.text = _( "Photos saved on camera:" );

    std::vector<std::string> descriptions;
    std::vector<extended_photo_def> extended_photos;

    try {
        item_read_extended_photos( it, extended_photos, var_name );
    } catch( const JsonError &e ) {
        debugmsg( "Error reading photos: %s", e.c_str() );
    }
    try { // if there is old photos format, append them; delete old and save new
        if( item_read_extended_photos( it, extended_photos, "CAMERA_NPC_PHOTOS", true ) ) {
            it.erase_var( "CAMERA_NPC_PHOTOS" );
            item_write_extended_photos( it, extended_photos, var_name );
        }
    } catch( const JsonError &e ) {
        debugmsg( "Error migrating old photo format: %s", e.c_str() );
    }

    int k = 0;
    for( const extended_photo_def &extended_photo : extended_photos ) {
        std::string menu_str = extended_photo.name;

        size_t index = menu_str.find( p.name );
        if( index != std::string::npos ) {
            menu_str.replace( index, p.name.length(), _( "You" ) );
        }

        descriptions.push_back( extended_photo.description );
        menu_str += " [" + photo_quality_name( extended_photo.quality ) + "]";

        pmenu.addentry( k++, true, -1, menu_str.c_str() );
    }

    int choice;
    do {
        pmenu.query();
        choice = pmenu.ret;

        if( choice < 0 ) {
            break;
        }
        popup( "%s", descriptions[choice].c_str() );

    } while( true );
    return true;
}

cata::optional<int> iuse::camera( Character *p, item *it, bool, const tripoint & )
{
    enum {c_shot, c_photos, c_monsters, c_upload};

    // CAMERA_NPC_PHOTOS is old save variable
    bool found_extended_photos = !it->get_var( "CAMERA_NPC_PHOTOS" ).empty() ||
                                 !it->get_var( "CAMERA_EXTENDED_PHOTOS" ).empty();
    bool found_monster_photos = !it->get_var( "CAMERA_MONSTER_PHOTOS" ).empty();

    uilist amenu;
    amenu.text = _( "What to do with camera?" );
    amenu.addentry( c_shot, true, 't', _( "Take a photo" ) );
    if( !found_extended_photos && !found_monster_photos ) {
        amenu.addentry( c_photos, false, 'l', _( "No photos in memory" ) );
    } else {
        if( found_extended_photos ) {
            amenu.addentry( c_photos, true, 'l', _( "List photos" ) );
        }
        if( found_monster_photos ) {
            amenu.addentry( c_monsters, true, 'm', _( "Your collection of monsters" ) );
        }
        amenu.addentry( c_upload, true, 'u', _( "Upload photos to memory card" ) );
    }

    amenu.query();
    const int choice = amenu.ret;

    if( choice < 0 ) {
        return cata::nullopt;
    }

    map &here = get_map();
    creature_tracker &creatures = get_creature_tracker();
    if( c_shot == choice ) {
        const cata::optional<tripoint> aim_point_ = g->look_around();

        if( !aim_point_ ) {
            p->add_msg_if_player( _( "Never mind." ) );
            return cata::nullopt;
        }
        tripoint aim_point = *aim_point_;
        bool incorrect_focus = false;
        tripoint_range<tripoint> aim_bounds = here.points_in_radius( aim_point, 2 );

        std::vector<tripoint> trajectory = line_to( p->pos(), aim_point, 0, 0 );
        trajectory.push_back( aim_point );

        p->moves -= 50;
        sounds::sound( p->pos(), 8, sounds::sound_t::activity, _( "Click." ), true, "tool",
                       "camera_shutter" );

        for( std::vector<tripoint>::iterator point_it = trajectory.begin();
             point_it != trajectory.end();
             ++point_it ) {
            const tripoint trajectory_point = *point_it;
            if( point_it != trajectory.end() ) {
                const tripoint next_point = *( point_it + 1 ); // Trajectory ends on last visible tile
                if( !here.sees( p->pos(), next_point, rl_dist( p->pos(), next_point ) + 3 ) ) {
                    p->add_msg_if_player( _( "You have the wrong camera focus." ) );
                    incorrect_focus = true;
                    // recalculate target point
                    aim_point = trajectory_point;
                    aim_bounds = here.points_in_radius( trajectory_point, 2 );
                }
            }

            monster *const mon = creatures.creature_at<monster>( trajectory_point, true );
            Character *const guy = creatures.creature_at<Character>( trajectory_point );
            if( mon || guy || trajectory_point == aim_point ) {
                int dist = rl_dist( p->pos(), trajectory_point );

                int camera_bonus = it->has_flag( flag_CAMERA_PRO ) ? 10 : 0;
                int photo_quality = 20 - rng( dist, dist * 2 ) * 2 + rng( camera_bonus / 2, camera_bonus );
                if( photo_quality > 5 ) {
                    photo_quality = 5;
                }
                if( photo_quality < 0 ) {
                    photo_quality = 0;
                }
                if( p->is_blind() ) {
                    photo_quality /= 2;
                }

                if( mon ) {
                    monster &z = *mon;

                    // shoot past small monsters and hallucinations
                    if( trajectory_point != aim_point && ( z.type->size <= creature_size::small ||
                                                           z.is_hallucination() ||
                                                           z.type->in_species( species_HALLUCINATION ) ) ) {
                        continue;
                    }
                    if( !aim_bounds.is_point_inside( trajectory_point ) ) {
                        // take a photo of the monster that's in the way
                        p->add_msg_if_player( m_warning, _( "A %s got in the way of your photo." ), z.name() );
                        incorrect_focus = true;
                    } else if( trajectory_point != aim_point ) { // shoot past mon that will be in photo anyway
                        continue;
                    }
                    // get a special message if the target is a hallucination
                    if( trajectory_point == aim_point && ( z.is_hallucination() ||
                                                           z.type->in_species( species_HALLUCINATION ) ) ) {
                        p->add_msg_if_player( _( "Strange… there's nothing in the center of this picture?" ) );
                    }
                } else if( guy ) {
                    if( trajectory_point == aim_point && guy->is_hallucination() ) {
                        p->add_msg_if_player( _( "Strange… %s isn't visible on the picture?" ), guy->get_name() );
                    } else if( !aim_bounds.is_point_inside( trajectory_point ) ) {
                        // take a photo of the monster that's in the way
                        p->add_msg_if_player( m_warning, _( "%s got in the way of your photo." ), guy->get_name() );
                        incorrect_focus = true;
                    } else if( trajectory_point != aim_point ) {  // shoot past guy that will be in photo anyway
                        continue;
                    }
                }
                if( incorrect_focus ) {
                    photo_quality = photo_quality == 0 ? 0 : photo_quality - 1;
                }

                std::vector<extended_photo_def> extended_photos;
                std::vector<monster *> monster_vec;
                std::vector<Character *> character_vec;
                extended_photo_def photo = photo_def_for_camera_point( trajectory_point, p->pos(), monster_vec,
                                           character_vec );
                photo.quality = photo_quality;

                try {
                    item_read_extended_photos( *it, extended_photos, "CAMERA_EXTENDED_PHOTOS" );
                    extended_photos.push_back( photo );
                    item_write_extended_photos( *it, extended_photos, "CAMERA_EXTENDED_PHOTOS" );
                } catch( const JsonError &e ) {
                    debugmsg( "Error when adding new photo (loaded photos = %i): %s", extended_photos.size(),
                              e.c_str() );
                }

                const bool selfie = std::find( character_vec.begin(), character_vec.end(),
                                               p ) != character_vec.end();

                if( selfie ) {
                    p->add_msg_if_player( _( "You took a selfie." ) );
                } else {
                    if( p->is_blind() ) {
                        p->add_msg_if_player( _( "You took a photo of %s." ), photo.name );
                    } else {
                        p->add_msg_if_player( _( "You took a photo of %1$s. It is %2$s." ), photo.name,
                                              photo_quality_name( photo_quality ) );
                    }
                    std::vector<std::string> blinded_names;
                    for( monster * const &monster_p : monster_vec ) {
                        if( dist < 4 && one_in( dist + 2 ) && monster_p->has_flag( MF_SEES ) ) {
                            monster_p->add_effect( effect_blind, rng( 5_turns, 10_turns ) );
                            blinded_names.push_back( monster_p->name() );
                        }
                    }
                    for( Character * const &character_p : character_vec ) {
                        if( dist < 4 && one_in( dist + 2 ) && !character_p->is_blind() ) {
                            character_p->add_effect( effect_blind, rng( 5_turns, 10_turns ) );
                            blinded_names.push_back( character_p->get_name() );
                        }
                    }
                    if( !blinded_names.empty() ) {
                        p->add_msg_if_player( _( "%s looks blinded." ), enumerate_as_string( blinded_names.begin(),
                        blinded_names.end(), []( const std::string & it ) {
                            return colorize( it, c_light_blue );
                        } ) );
                    }
                }
                if( !monster_vec.empty() ) {
                    item_save_monsters( *p, *it, monster_vec, photo_quality );
                }
                return it->type->charges_to_use();
            }
        }
        return it->type->charges_to_use();
    }

    if( c_photos == choice ) {
        show_photo_selection( *p, *it, "CAMERA_EXTENDED_PHOTOS" );
        return it->type->charges_to_use();
    }

    if( c_monsters == choice ) {
        if( p->is_blind() ) {
            p->add_msg_if_player( _( "You can't see the camera screen, you're blind." ) );
            return 0;
        }
        uilist pmenu;

        pmenu.text = _( "Your collection of monsters:" );

        std::vector<mtype_id> monster_photos;
        std::vector<std::string> descriptions;

        std::istringstream f_mon( it->get_var( "CAMERA_MONSTER_PHOTOS" ) );
        std::string s;
        int k = 0;
        while( getline( f_mon, s, ',' ) ) {

            if( s.empty() ) {
                continue;
            }

            monster_photos.emplace_back( s );

            std::string menu_str;

            const monster dummy( monster_photos.back() );
            menu_str = dummy.name();
            descriptions.push_back( dummy.type->get_description() );

            getline( f_mon, s, ',' );
            const int quality = get_quality_from_string( s );

            menu_str += " [" + photo_quality_name( quality ) + "]";

            pmenu.addentry( k++, true, -1, menu_str.c_str() );
        }

        int choice;
        do {
            pmenu.query();
            choice = pmenu.ret;

            if( choice < 0 ) {
                break;
            }

            popup( "%s", descriptions[choice].c_str() );

        } while( true );

        return it->type->charges_to_use();
    }

    if( c_upload == choice ) {

        if( p->is_blind() ) {
            p->add_msg_if_player( _( "You can't see the camera screen, you're blind." ) );
            return cata::nullopt;
        }

        p->moves -= to_moves<int>( 2_seconds );

        avatar *you = p->as_avatar();
        item_location loc;
        if( you != nullptr ) {
            loc = game_menus::inv::titled_filter_menu( []( const item & it ) {
                return it.has_flag( flag_MC_MOBILE );
            }, *you, _( "Insert memory card" ) );
        }
        if( !loc ) {
            p->add_msg_if_player( m_info, _( "You don't have that item!" ) );
            return it->type->charges_to_use();
        }
        item &mc = *loc;

        if( !mc.has_flag( flag_MC_MOBILE ) ) {
            p->add_msg_if_player( m_info, _( "This is not a compatible memory card." ) );
            return it->type->charges_to_use();
        }

        init_memory_card_with_random_stuff( mc );

        if( mc.has_flag( flag_MC_ENCRYPTED ) ) {
            if( !query_yn( _( "This memory card is encrypted.  Format and clear data?" ) ) ) {
                return it->type->charges_to_use();
            }
        }
        if( mc.has_flag( flag_MC_HAS_DATA ) ) {
            if( !query_yn( _( "Are you sure you want to clear the old data on the card?" ) ) ) {
                return it->type->charges_to_use();
            }
        }

        mc.convert( itype_mobile_memory_card );
        mc.clear_vars();
        mc.unset_flags();
        mc.set_flag( flag_MC_HAS_DATA );

        mc.set_var( "MC_MONSTER_PHOTOS", it->get_var( "CAMERA_MONSTER_PHOTOS" ) );
        mc.set_var( "MC_EXTENDED_PHOTOS", it->get_var( "CAMERA_EXTENDED_PHOTOS" ) );
        p->add_msg_if_player( m_info,
                              _( "You upload your photos and monster collection to the memory card." ) );

        return it->type->charges_to_use();
    }

    return it->type->charges_to_use();
}

cata::optional<int> iuse::ehandcuffs( Character *p, item *it, bool t, const tripoint &pos )
{

    if( t ) {

        if( get_map().has_flag( ter_furn_flag::TFLAG_SWIMMABLE, pos.xy() ) ) {
            it->unset_flag( flag_NO_UNWIELD );
            it->ammo_unset();
            it->active = false;
            add_msg( m_good, _( "%s automatically turned off!" ), it->tname() );
            return it->type->charges_to_use();
        }

        if( it->charges == 0 ) {

            sounds::sound( pos, 2, sounds::sound_t::combat, "Click.", true, "tools", "handcuffs" );
            it->unset_flag( flag_NO_UNWIELD );
            it->active = false;

            if( p->has_item( *it ) && p->get_wielded_item() &&
                p->get_wielded_item()->typeId() == itype_e_handcuffs ) {
                add_msg( m_good, _( "%s on your wrists opened!" ), it->tname() );
            }

            return it->type->charges_to_use();
        }

        if( p->has_item( *it ) ) {
            if( p->has_active_bionic( bio_shock ) && p->get_power_level() >= bio_shock->power_trigger &&
                one_in( 5 ) ) {
                p->mod_power_level( -bio_shock->power_trigger );

                it->unset_flag( flag_NO_UNWIELD );
                it->ammo_unset();
                it->active = false;
                add_msg( m_good, _( "The %s crackle with electricity from your bionic, then come off your hands!" ),
                         it->tname() );

                return it->type->charges_to_use();
            }
        }

        if( calendar::once_every( 1_minutes ) ) {
            sounds::sound( pos, 10, sounds::sound_t::alarm, _( "a police siren, whoop WHOOP." ), true,
                           "environment", "police_siren" );
        }

        const point p2( it->get_var( "HANDCUFFS_X", 0 ), it->get_var( "HANDCUFFS_Y", 0 ) );

        if( ( it->ammo_remaining() > it->type->maximum_charges() - 1000 ) && ( p2.x != pos.x ||
                p2.y != pos.y ) ) {

            if( p->has_item( *it ) && p->get_wielded_item() &&
                p->get_wielded_item()->typeId() == itype_e_handcuffs ) {

                if( p->is_elec_immune() ) {
                    if( one_in( 10 ) ) {
                        add_msg( m_good, _( "The cuffs try to shock you, but you're protected from electricity." ) );
                    }
                } else {
                    add_msg( m_bad, _( "Ouch, the cuffs shock you!" ) );

                    p->apply_damage( nullptr, bodypart_id( "arm_l" ), rng( 0, 2 ) );
                    p->apply_damage( nullptr, bodypart_id( "arm_r" ), rng( 0, 2 ) );
                    p->mod_pain( rng( 2, 5 ) );

                }

            } else {
                add_msg( m_bad, _( "The %s spark with electricity!" ), it->tname() );
            }

            it->charges -= 50;
            if( it->charges < 1 ) {
                it->charges = 1;
            }

            it->set_var( "HANDCUFFS_X", pos.x );
            it->set_var( "HANDCUFFS_Y", pos.y );

            return it->type->charges_to_use();

        }

        return it->type->charges_to_use();

    }

    if( it->active ) {
        add_msg( _( "The %s are clamped tightly on your wrists.  You can't take them off." ),
                 it->tname() );
    } else {
        add_msg( _( "The %s have discharged and can be taken off." ), it->tname() );
    }

    return it->type->charges_to_use();
}

cata::optional<int> iuse::foodperson( Character *p, item *it, bool t, const tripoint &pos )
{
    // Prevent crash if battery was somehow removed.
    if( !it->magazine_current() ) {
        return cata::nullopt;
    }

    if( t ) {
        if( calendar::once_every( 1_minutes ) ) {
            const SpeechBubble &speech = get_speech( "foodperson_mask" );
            sounds::sound( pos, speech.volume, sounds::sound_t::alarm, speech.text.translated(), true, "speech",
                           "foodperson_mask" );
        }
        return it->type->charges_to_use();
    }

    time_duration shift = time_duration::from_turns( it->magazine_current()->ammo_remaining() *
                          it->type->tool->turns_per_charge );

    p->add_msg_if_player( m_info, _( "Your HUD lights-up: \"Your shift ends in %s\"." ),
                          to_string( shift ) );
    return 0;
}

cata::optional<int> iuse::radiocar( Character *p, item *it, bool, const tripoint & )
{
    int choice = -1;
    item *bomb_it = it->get_item_with( []( const item & c ) {
        return c.has_flag( flag_RADIOCARITEM );
    } );
    if( bomb_it == nullptr ) {
        choice = uilist( _( "Using RC car:" ), {
            _( "Turn on" ), _( "Put a bomb to car" )
        } );
    } else {
        choice = uilist( _( "Using RC car:" ), {
            _( "Turn on" ), bomb_it->tname()
        } );
    }
    if( choice < 0 ) {
        return cata::nullopt;
    }

    if( choice == 0 ) { //Turn car ON
        if( !it->ammo_sufficient( p ) ) {
            p->add_msg_if_player( _( "The RC car's batteries seem to be dead." ) );
            return cata::nullopt;
        }

        it->convert( itype_radio_car_on ).active = true;

        p->add_msg_if_player(
            _( "You turned on your RC car; now place it on the ground, and use your radio control to play." ) );

        return 0;
    }

    if( choice == 1 ) {

        if( bomb_it == nullptr ) { //arming car with bomb

            avatar *you = p->as_avatar();
            item_location loc;
            if( you != nullptr ) {
                loc = game_menus::inv::titled_filter_menu( []( const item & it ) {
                    return it.has_flag( flag_RADIOCARITEM );
                }, *you, _( "Arm what?" ) );
            }
            if( !loc ) {
                p->add_msg_if_player( m_info, _( "You don't have that item!" ) );
                return 0;
            }
            item &put = *loc;

            if( put.has_flag( flag_RADIOCARITEM ) && ( put.volume() <= 1250_ml ||
                    ( put.weight() <= 2_kilogram ) ) ) {
                p->moves -= to_moves<int>( 3_seconds );
                p->add_msg_if_player( _( "You armed your RC car with %s." ),
                                      put.tname() );
                it->put_in( p->i_rem( &put ), item_pocket::pocket_type::CONTAINER );
            } else if( !put.has_flag( flag_RADIOCARITEM ) ) {
                p->add_msg_if_player( _( "You want to arm your RC car with %s?  But how?" ),
                                      put.tname() );
            } else {
                p->add_msg_if_player( _( "Your %s is too heavy or bulky for this RC car." ),
                                      put.tname() );
            }
        } else { // Disarm the car
            p->moves -= to_moves<int>( 2_seconds );

            p->inv->assign_empty_invlet( *bomb_it, *p, true ); // force getting an invlet.
            p->i_add( *bomb_it );
            it->remove_item( *bomb_it );

            p->add_msg_if_player( _( "You disarmed your RC car." ) );
        }
    }

    return it->type->charges_to_use();
}

cata::optional<int> iuse::radiocaron( Character *p, item *it, bool t, const tripoint &pos )
{
    if( t ) {
        //~Sound of a radio controlled car moving around
        sounds::sound( pos, 6, sounds::sound_t::movement, _( "buzzz…" ), true, "misc", "rc_car_drives" );

        return it->type->charges_to_use();
    } else if( !it->ammo_sufficient( p ) ) {
        // Deactivate since other mode has an iuse too.
        it->active = false;
        return 0;
    }

    int choice = uilist( _( "What to do with your activated RC car?" ), {
        _( "Turn off" )
    } );

    if( choice < 0 ) {
        return it->type->charges_to_use();
    }

    if( choice == 0 ) {
        it->convert( itype_radio_car ).active = false;

        p->add_msg_if_player( _( "You turned off your RC car." ) );
        return it->type->charges_to_use();
    }

    return it->type->charges_to_use();
}

static void sendRadioSignal( Character &p, const flag_id &signal )
{
    map &here = get_map();
    for( const tripoint &loc : here.points_in_radius( p.pos(), 60 ) ) {
        for( item &it : here.i_at( loc ) ) {
            if( it.has_flag( flag_RADIO_ACTIVATION ) && it.has_flag( signal ) ) {
                sounds::sound( p.pos(), 6, sounds::sound_t::alarm, _( "beep" ), true, "misc", "beep" );
                if( it.has_flag( flag_RADIO_INVOKE_PROC ) ) {
                    // Invoke to transform a radio-modded explosive into its active form
                    it.type->invoke( p, it, loc );
                }
            } else if( !it.empty_container() ) {
                item *itm = it.get_item_with( [&signal]( const item & c ) {
                    return c.has_flag( signal );
                } );

                if( itm != nullptr ) {
                    sounds::sound( p.pos(), 6, sounds::sound_t::alarm, _( "beep" ), true, "misc", "beep" );
                    // Invoke to transform a radio-modded explosive into its active form
                    if( itm->has_flag( flag_RADIO_INVOKE_PROC ) ) {
                        itm->type->invoke( p, *itm, loc );
                    }
                }
            }
        }
    }
}

cata::optional<int> iuse::radiocontrol( Character *p, item *it, bool t, const tripoint & )
{
    if( t ) {
        if( !it->ammo_sufficient( p ) ) {
            it->active = false;
            p->remove_value( "remote_controlling" );
        } else if( p->get_value( "remote_controlling" ).empty() ) {
            it->active = false;
        }

        return it->type->charges_to_use();
    }

    const char *car_action = nullptr;

    if( !it->active ) {
        car_action = _( "Take control of RC car" );
    } else {
        car_action = _( "Stop controlling RC car" );
    }

    int choice = uilist( _( "What to do with the radio control?" ), {
        car_action,
        _( "Press red button" ), _( "Press blue button" ), _( "Press green button" )
    } );

    map &here = get_map();
    if( choice < 0 ) {
        return 0;
    } else if( choice == 0 ) {
        if( it->active ) {
            it->active = false;
            p->remove_value( "remote_controlling" );
        } else {
            std::list<std::pair<tripoint, item *>> rc_pairs = here.get_rc_items();
            tripoint rc_item_location = {999, 999, 999};
            // TODO: grab the closest car or similar?
            for( auto &rc_pairs_rc_pair : rc_pairs ) {
                if( rc_pairs_rc_pair.second->has_flag( flag_RADIOCAR ) &&
                    rc_pairs_rc_pair.second->active ) {
                    rc_item_location = rc_pairs_rc_pair.first;
                }
            }
            if( rc_item_location.x == 999 ) {
                p->add_msg_if_player( _( "No active RC cars on ground and in range." ) );
                return it->type->charges_to_use();
            } else {
                std::stringstream car_location_string;
                // Populate with the point and stash it.
                car_location_string << rc_item_location.x << ' ' <<
                                    rc_item_location.y << ' ' << rc_item_location.z;
                p->add_msg_if_player( m_good, _( "You take control of the RC car." ) );

                p->set_value( "remote_controlling", car_location_string.str() );
                it->active = true;
            }
        }
    } else if( choice > 0 ) {
        const flag_id signal( "RADIOSIGNAL_" + std::to_string( choice ) );

        auto item_list = p->get_radio_items();
        for( item *&elem : item_list ) {
            if( elem->has_flag( flag_BOMB ) && elem->has_flag( signal ) ) {
                p->add_msg_if_player( m_warning,
                                      _( "The %s in your inventory would explode on this signal.  Place it down before sending the signal." ),
                                      elem->display_name() );
                return cata::nullopt;
            }
        }

        std::vector<item *> radio_containers = p->items_with( []( const item & itm ) {
            return itm.has_flag( flag_RADIO_CONTAINER );
        } );

        for( item *items : radio_containers ) {
            item *itm = items->get_item_with( [&]( const item & c ) {
                return c.has_flag( flag_BOMB ) && c.has_flag( signal );
            } );

            if( itm != nullptr ) {
                p->add_msg_if_player( m_warning,
                                      _( "The %1$s in your %2$s would explode on this signal.  Place it down before sending the signal." ),
                                      itm->display_name(), items->display_name() );
                return cata::nullopt;
            }
        }

        p->add_msg_if_player( _( "Click." ) );
        sendRadioSignal( *p, signal );
        p->moves -= to_moves<int>( 2_seconds );
    }

    return it->type->charges_to_use();
}

static bool hackveh( Character &p, item &it, vehicle &veh )
{
    if( !veh.is_locked || !veh.has_security_working() ) {
        return true;
    }
    const bool advanced = !empty( veh.get_avail_parts( "REMOTE_CONTROLS" ) );
    if( advanced && veh.is_alarm_on ) {
        p.add_msg_if_player( m_bad, _( "This vehicle's security system has locked you out!" ) );
        return false;
    }

    /** @EFFECT_INT increases chance of bypassing vehicle security system */

    /** @EFFECT_COMPUTER increases chance of bypassing vehicle security system */
    int roll = dice( p.get_skill_level( skill_computer ) + 2, p.int_cur ) - ( advanced ? 50 : 25 );
    int effort = 0;
    bool success = false;
    if( roll < -20 ) { // Really bad rolls will trigger the alarm before you know it exists
        effort = 1;
        p.add_msg_if_player( m_bad, _( "You trigger the alarm!" ) );
        veh.is_alarm_on = true;
    } else if( roll >= 20 ) { // Don't bother the player if it's trivial
        effort = 1;
        p.add_msg_if_player( m_good, _( "You quickly bypass the security system!" ) );
        success = true;
    }

    if( effort == 0 && !query_yn( _( "Try to hack this car's security system?" ) ) ) {
        // Scanning for security systems isn't free
        p.moves -= to_moves<int>( 1_seconds );
        it.charges -= 1;
        return false;
    }

    p.practice( skill_computer, advanced ? 10 : 3 );
    if( roll < -10 ) {
        effort = rng( 4, 8 );
        p.add_msg_if_player( m_bad, _( "You waste some time, but fail to affect the security system." ) );
    } else if( roll < 0 ) {
        effort = 1;
        p.add_msg_if_player( m_bad, _( "You fail to affect the security system." ) );
    } else if( roll < 20 ) {
        effort = rng( 2, 8 );
        p.add_msg_if_player( m_mixed,
                             _( "You take some time, but manage to bypass the security system!" ) );
        success = true;
    }

    p.moves -= to_moves<int>( time_duration::from_seconds( effort ) );
    it.charges -= effort;
    if( success && advanced ) { // Unlock controls, but only if they're drive-by-wire
        veh.is_locked = false;
    }
    return success;
}

static vehicle *pickveh( const tripoint &center, bool advanced )
{
    static const std::string ctrl = "CTRL_ELECTRONIC";
    static const std::string advctrl = "REMOTE_CONTROLS";
    uilist pmenu;
    pmenu.title = _( "Select vehicle to access" );
    std::vector< vehicle * > vehs;

    for( wrapped_vehicle &veh : get_map().get_vehicles() ) {
        vehicle *&v = veh.v;
        if( rl_dist( center, v->global_pos3() ) < 40 &&
            v->fuel_left( itype_battery, true ) > 0 &&
            ( !empty( v->get_avail_parts( advctrl ) ) ||
              ( !advanced && !empty( v->get_avail_parts( ctrl ) ) ) ) ) {
            vehs.push_back( v );
        }
    }
    std::vector<tripoint> locations;
    for( int i = 0; i < static_cast<int>( vehs.size() ); i++ ) {
        vehicle *veh = vehs[i];
        locations.push_back( veh->global_pos3() );
        pmenu.addentry( i, true, MENU_AUTOASSIGN, veh->name );
    }

    if( vehs.empty() ) {
        add_msg( m_bad, _( "No vehicle available." ) );
        return nullptr;
    }

    pointmenu_cb callback( locations );
    pmenu.callback = &callback;
    pmenu.w_y_setup = 0;
    pmenu.query();

    if( pmenu.ret < 0 || pmenu.ret >= static_cast<int>( vehs.size() ) ) {
        return nullptr;
    } else {
        return vehs[pmenu.ret];
    }
}

cata::optional<int> iuse::remoteveh( Character *p, item *it, bool t, const tripoint &pos )
{
    vehicle *remote = g->remoteveh();
    if( t ) {
        bool stop = false;
        if( !it->ammo_sufficient( p ) ) {
            p->add_msg_if_player( m_bad, _( "The remote control's battery goes dead." ) );
            stop = true;
        } else if( remote == nullptr ) {
            p->add_msg_if_player( _( "Lost contact with the vehicle." ) );
            stop = true;
        } else if( remote->fuel_left( itype_battery, true ) == 0 ) {
            p->add_msg_if_player( m_bad, _( "The vehicle's battery died." ) );
            stop = true;
        }
        if( stop ) {
            it->active = false;
            g->setremoteveh( nullptr );
        }

        return it->type->charges_to_use();
    }

    bool controlling = it->active && remote != nullptr;
    int choice = uilist( _( "What to do with the remote vehicle control:" ), {
        controlling ? _( "Stop controlling the vehicle." ) : _( "Take control of a vehicle." ),
        _( "Execute one vehicle action" )
    } );

    if( choice < 0 || choice > 1 ) {
        return cata::nullopt;
    }

    if( choice == 0 && controlling ) {
        it->active = false;
        g->setremoteveh( nullptr );
        return 0;
    }

    avatar &player_character = get_avatar();
    point p2( player_character.view_offset.xy() );

    vehicle *veh = pickveh( pos, choice == 0 );

    if( veh == nullptr ) {
        return cata::nullopt;
    }

    if( !hackveh( *p, *it, *veh ) ) {
        return 0;
    }

    if( choice == 0 ) {
        if( p->has_trait( trait_WAYFARER ) ) {
            add_msg( m_info,
                     _( "Despite using a controller, you still refuse to take control of this vehicle." ) );
        } else {
            it->active = true;
            g->setremoteveh( veh );
            p->add_msg_if_player( m_good, _( "You take control of the vehicle." ) );
            if( !veh->engine_on ) {
                veh->start_engines();
            }
        }
    } else if( choice == 1 ) {
        const auto rctrl_parts = veh->get_avail_parts( "REMOTE_CONTROLS" );
        // Revert to original behavior if we can't find remote controls.
        if( empty( rctrl_parts ) ) {
            veh->use_controls( pos );
        } else {
            veh->use_controls( rctrl_parts.begin()->pos() );
        }
    }

    player_character.view_offset.x = p2.x;
    player_character.view_offset.y = p2.y;
    return it->type->charges_to_use();
}

static bool multicooker_hallu( Character &p )
{
    p.moves -= to_moves<int>( 2_seconds );
    const int random_hallu = rng( 1, 7 );
    switch( random_hallu ) {

        case 1:
            add_msg( m_info, _( "And when you gaze long into a screen, the screen also gazes into you." ) );
            return true;

        case 2:
            add_msg( m_bad, _( "The multi-cooker boiled your head!" ) );
            return true;

        case 3:
            add_msg( m_info, _( "The characters on the screen display an obscene joke.  Strange humor." ) );
            return true;

        case 4:
            //~ Single-spaced & lowercase are intentional, conveying hurried speech-KA101
            add_msg( m_warning, _( "Are you sure?!  the multi-cooker wants to poison your food!" ) );
            return true;

        case 5:
            add_msg( m_info,
                     _( "The multi-cooker argues with you about the taste preferences.  You don't want to deal with it." ) );
            return true;

        case 6:
            if( !one_in( 5 ) ) {
                add_msg( m_warning, _( "The multi-cooker runs away!" ) );
                if( monster *const m = g->place_critter_around( mon_hallu_multicooker, p.pos(), 1 ) ) {
                    m->hallucination = true;
                    m->add_effect( effect_run, 1_turns, true );
                }
            } else {
                p.add_msg_if_player( m_info, _( "You're surrounded by aggressive multi-cookers!" ) );

                for( const tripoint &pn : get_map().points_in_radius( p.pos(), 1 ) ) {
                    if( monster *const m = g->place_critter_at( mon_hallu_multicooker, pn ) ) {
                        m->hallucination = true;
                    }
                }
            }
            return true;

        default:
            return false;
    }

}

cata::optional<int> iuse::multicooker( Character *p, item *it, bool t, const tripoint &pos )
{
    static const std::set<std::string> multicooked_subcats = { "CSC_FOOD_MEAT", "CSC_FOOD_VEGGI", "CSC_FOOD_PASTA" };
    static const int charges_to_start = 50;
    const int charge_buffer = 2;

    if( t ) {
        //stop action before power runs out and iuse deletes the cooker
        if( it->ammo_remaining( p ) < charge_buffer ) {
            it->active = false;
            it->erase_var( "RECIPE" );
            it->convert( itype_multi_cooker );
            //drain the buffer amount given at activation
            it->ammo_consume( charge_buffer, pos, p );
            p->add_msg_if_player( m_info,
                                  _( "Batteries low, entering standby mode.  With a low buzzing sound the multi-cooker shuts down." ) );
            return 0;
        }

        int cooktime = it->get_var( "COOKTIME", 0 );
        cooktime -= 100;

        if( cooktime >= 300 && cooktime < 400 ) {
            //Smart or good cook or careful
            /** @EFFECT_INT increases chance of checking multi-cooker on time */

            /** @EFFECT_SURVIVAL increases chance of checking multi-cooker on time */
            if( p->int_cur + p->get_skill_level( skill_cooking ) + p->get_skill_level( skill_survival ) > 16 ) {
                add_msg( m_info, _( "The multi-cooker should be finishing shortly…" ) );
            }
        }

        if( cooktime <= 0 ) {
            item meal( it->get_var( "DISH" ), time_point( calendar::turn ), 1 );
            if( ( *recipe_id( it->get_var( "RECIPE" ) ) ).hot_result() ) {
                meal.heat_up();
            } else {
                meal.set_item_temperature( std::max( temperatures::cold,
                                                     get_weather().get_temperature( pos ) ) );
            }

            it->active = false;
            it->erase_var( "COOKTIME" );
            it->convert( itype_multi_cooker );
            if( it->can_contain( meal ).success() ) {
                it->put_in( meal, item_pocket::pocket_type::CONTAINER );
            } else {
                add_msg( m_info,
                         _( "Obstruction detected.  Please remove any items lodged in the multi-cooker." ) );
                return 0;
            }

            //~ sound of a multi-cooker finishing its cycle!
            sounds::sound( pos, 8, sounds::sound_t::alarm, _( "ding!" ), true, "misc", "ding" );

            return 0;
        } else {
            it->set_var( "COOKTIME", cooktime );
            return 0;
        }

    } else {
        enum {
            mc_start, mc_stop, mc_take, mc_upgrade, mc_empty
        };

        if( p->is_underwater() ) {
            p->add_msg_if_player( m_info, _( "You can't do that while underwater." ) );
            return cata::nullopt;
        }

        if( p->has_trait( trait_ILLITERATE ) ) {
            p->add_msg_if_player( m_info,
                                  _( "You can't read, and don't understand the screen or the buttons!" ) );
            return cata::nullopt;
        }

        if( p->has_effect( effect_hallu ) || p->has_effect( effect_visuals ) ) {
            if( multicooker_hallu( *p ) ) {
                return 0;
            }
        }

        if( p->has_flag( json_flag_HYPEROPIC ) && !p->worn_with_flag( flag_FIX_FARSIGHT ) &&
            !p->has_effect( effect_contacts ) ) {
            p->add_msg_if_player( m_info,
                                  _( "You'll need to put on reading glasses before you can see the screen." ) );
            return cata::nullopt;
        }

        uilist menu;
        menu.text = _( "Welcome to the RobotChef3000.  Choose option:" );

        item *dish_it = it->get_item_with(
        []( const item & it ) {
            return !( it.is_toolmod() || it.is_magazine() );
        } );

        if( it->active ) {
            menu.addentry( mc_stop, true, 's', _( "Stop cooking" ) );
        } else {
            if( dish_it == nullptr ) {
                if( it->ammo_remaining( p ) < charges_to_start ) {
                    p->add_msg_if_player( _( "Batteries are low." ) );
                    return 0;
                }
                menu.addentry( mc_start, true, 's', _( "Start cooking" ) );

                /** @EFFECT_ELECTRONICS >3 allows multicooker upgrade */

                /** @EFFECT_FABRICATION >3 allows multicooker upgrade */
                if( p->get_skill_level( skill_electronics ) > 3 && p->get_skill_level( skill_fabrication ) > 3 ) {
                    const auto upgr = it->get_var( "MULTI_COOK_UPGRADE" );
                    if( upgr.empty() ) {
                        menu.addentry( mc_upgrade, true, 'u', _( "Upgrade multi-cooker" ) );
                    } else {
                        if( upgr == "UPGRADE" ) {
                            menu.addentry( mc_upgrade, false, 'u', _( "Multi-cooker already upgraded" ) );
                        } else {
                            menu.addentry( mc_upgrade, false, 'u', _( "Multi-cooker unable to upgrade" ) );
                        }
                    }
                }
            } else {
                // Something other than a recipe item might be stored in the pocket.
                if( dish_it->typeId().str() == it->get_var( "DISH" ) ) {
                    menu.addentry( mc_take, true, 't', _( "Take out dish" ) );
                } else {
                    menu.addentry( mc_empty, true, 't',
                                   _( "Obstruction detected.  Please remove any items lodged in the multi-cooker." ) );
                }
            }
        }

        menu.query();
        int choice = menu.ret;

        if( choice < 0 ) {
            return cata::nullopt;
        }

        if( mc_stop == choice ) {
            if( query_yn( _( "Really stop cooking?" ) ) ) {
                it->active = false;
                it->erase_var( "DISH" );
                it->erase_var( "COOKTIME" );
                it->erase_var( "RECIPE" );
                it->convert( itype_multi_cooker );
            }
            return 0;
        }

        if( mc_take == choice ) {
            item &dish = *dish_it;
            if( dish.has_flag( flag_FROZEN ) ) {
                dish.cold_up();  //don't know how to check if the dish is frozen liquid and prevent extraction of it into inventory...
            }
            const std::string dish_name = dish.tname( dish.charges, false );
            const bool is_delicious = dish.has_flag( flag_HOT ) && dish.has_flag( flag_EATEN_HOT );
            if( dish.made_of( phase_id::LIQUID ) ) {
                if( !p->check_eligible_containers_for_crafting( *recipe_id( it->get_var( "RECIPE" ) ), 1 ) ) {
                    p->add_msg_if_player( m_info, _( "You don't have a suitable container to store your %s." ),
                                          dish_name );

                    return 0;
                }
                liquid_handler::handle_all_liquid( dish, PICKUP_RANGE );
            } else {
                p->i_add( dish );
            }

            it->remove_item( *dish_it );
            it->erase_var( "RECIPE" );
            if( is_delicious ) {
                p->add_msg_if_player( m_good,
                                      _( "You got the dish from the multi-cooker.  The %s smells delicious." ),
                                      dish_name );
            } else {
                p->add_msg_if_player( m_good, _( "You got the %s from the multi-cooker." ),
                                      dish_name );
            }

            return 0;
        }

        // Empty the cooker before it can be activated.
        if( mc_empty == choice ) {
            it->handle_liquid_or_spill( *p );
        }

        if( mc_start == choice ) {
            uilist dmenu;
            dmenu.text = _( "Choose desired meal:" );

            std::vector<const recipe *> dishes;

            inventory crafting_inv = p->crafting_inventory();
            // add some tools and qualities. we can't add this qualities to
            // json, because multicook must be used only by activating, not as
            // component other crafts.
            crafting_inv.push_back( item( "hotplate", calendar::turn_zero ) ); //hotplate inside
            // some recipes requires tongs
            crafting_inv.push_back( item( "tongs", calendar::turn_zero ) );
            // toolset with CUT and other qualities inside
            crafting_inv.push_back( item( "toolset", calendar::turn_zero ) );
            // good COOK, BOIL, CONTAIN qualities inside
            crafting_inv.push_back( item( "pot", calendar::turn_zero ) );

            int counter = 0;

            for( const recipe * const &r : get_avatar().get_learned_recipes().in_category( "CC_FOOD" ) ) {
                if( multicooked_subcats.count( r->subcategory ) > 0 ) {
                    dishes.push_back( r );
                    const bool can_make = r->deduped_requirements().can_make_with_inventory(
                                              crafting_inv, r->get_component_filter() );

                    dmenu.addentry( counter++, can_make, -1, r->result_name( /*decorated=*/true ) );
                }
            }

            dmenu.query();

            int choice = dmenu.ret;

            if( choice < 0 ) {
                return cata::nullopt;
            } else {
                const recipe *meal = dishes[choice];
                int mealtime;
                if( it->get_var( "MULTI_COOK_UPGRADE" ) == "UPGRADE" ) {
                    mealtime = meal->time_to_craft_moves( *p );
                } else {
                    mealtime = meal->time_to_craft_moves( *p ) * 2;
                }

                const int all_charges = charges_to_start + ( ( mealtime / 100 ) * ( it->type->tool->power_draw /
                                        1000 ) ) / 1000;

                if( it->ammo_remaining( p ) < all_charges ) {

                    p->add_msg_if_player( m_warning,
                                          _( "The multi-cooker needs %d charges to cook this dish." ),
                                          all_charges );

                    return cata::nullopt;
                }

                const auto filter = is_crafting_component;
                const requirement_data *reqs =
                    meal->deduped_requirements().select_alternative( *p, crafting_inv, filter );
                if( !reqs ) {
                    return cata::nullopt;
                }

                for( const auto &component : reqs->get_components() ) {
                    p->consume_items( component, 1, filter );
                }

                it->set_var( "RECIPE", meal->ident().str() );
                it->set_var( "DISH", meal->result().str() );
                it->set_var( "COOKTIME", mealtime );

                p->add_msg_if_player( m_good,
                                      _( "The screen flashes blue symbols and scales as the multi-cooker begins to shake." ) );

                it->convert( itype_multi_cooker_filled ).active = true;
                it->ammo_consume( charges_to_start - charge_buffer, pos, p );

                p->practice( skill_cooking, meal->difficulty * 3 ); //little bonus

                return 0;
            }
        }

        if( mc_upgrade == choice ) {

            if( !p->has_morale_to_craft() ) {
                p->add_msg_if_player( m_info, _( "Your morale is too low to craft…" ) );
                return cata::nullopt;
            }

            bool has_tools = true;

            const inventory &cinv = p->crafting_inventory();

            if( !cinv.has_amount( itype_soldering_iron, 1 ) ) {
                p->add_msg_if_player( m_warning, _( "You need a %s." ),
                                      item::nname( itype_soldering_iron ) );
                has_tools = false;
            }

            if( !cinv.has_quality( qual_SCREW_FINE ) ) {
                p->add_msg_if_player( m_warning, _( "You need an item with %s of 1 or more to disassemble this." ),
                                      qual_SCREW_FINE.obj().name );
                has_tools = false;
            }

            if( !has_tools ) {
                return cata::nullopt;
            }

            p->practice( skill_electronics, rng( 5, 10 ) );
            p->practice( skill_fabrication, rng( 5, 10 ) );

            p->moves -= to_moves<int>( 7_seconds );

            /** @EFFECT_INT increases chance to successfully upgrade multi-cooker */

            /** @EFFECT_ELECTRONICS increases chance to successfully upgrade multi-cooker */

            /** @EFFECT_FABRICATION increases chance to successfully upgrade multi-cooker */
            if( p->get_skill_level( skill_electronics ) + p->get_skill_level( skill_fabrication ) + p->int_cur >
                rng( 20, 35 ) ) {

                p->practice( skill_electronics, rng( 5, 20 ) );
                p->practice( skill_fabrication, rng( 5, 20 ) );

                p->add_msg_if_player( m_good,
                                      _( "You've successfully upgraded the multi-cooker, master tinkerer!  Now it cooks faster!" ) );

                it->set_var( "MULTI_COOK_UPGRADE", "UPGRADE" );

                return 0;

            } else {

                if( !one_in( 5 ) ) {
                    p->add_msg_if_player( m_neutral,
                                          _( "You sagely examine and analyze the multi-cooker, but don't manage to accomplish anything." ) );
                } else {
                    p->add_msg_if_player( m_bad,
                                          _( "Your tinkering nearly breaks the multi-cooker!  Fortunately, it still works, but best to stop messing with it." ) );
                    it->set_var( "MULTI_COOK_UPGRADE", "DAMAGED" );
                }

                return 0;

            }

        }

    }

    return 0;
}

cata::optional<int> iuse::tow_attach( Character *p, item *it, bool, const tripoint & )
{
    std::string initial_state = it->get_var( "state", "attach_first" );
    if( !p ) {
        return cata::nullopt;
    }
    const auto set_cable_active = []( Character * p, item * it, const std::string & state ) {
        it->set_var( "state", state );
        it->active = true;
        it->process( get_map(), p, p->pos() );
        p->moves -= 15;
    };
    map &here = get_map();
    if( initial_state == "attach_first" ) {
        const cata::optional<tripoint> posp_ = choose_adjacent(
                _( "Attach cable to the vehicle that will do the towing." ) );
        if( !posp_ ) {
            return cata::nullopt;
        }
        const tripoint posp = *posp_;
        const optional_vpart_position vp = here.veh_at( posp );
        if( !vp ) {
            p->add_msg_if_player( _( "There's no vehicle there." ) );
            return cata::nullopt;
        } else {
            vehicle *const source_veh = veh_pointer_or_null( vp );
            if( source_veh ) {
                if( source_veh->has_tow_attached() || source_veh->is_towed() ||
                    source_veh->is_towing() ) {
                    p->add_msg_if_player( _( "That vehicle already has a tow-line attached." ) );
                    return cata::nullopt;
                }
                if( !source_veh->is_external_part( posp ) ) {
                    p->add_msg_if_player( _( "You can't attach the tow-line to an internal part." ) );
                    return cata::nullopt;
                }
            }
            const tripoint abspos = here.getabs( posp );
            it->set_var( "source_x", abspos.x );
            it->set_var( "source_y", abspos.y );
            it->set_var( "source_z", here.get_abs_sub().z() );
            set_cable_active( p, it, "pay_out_cable" );
        }
    } else {
        const auto confirm_source_vehicle = [&here]( Character * p, item * it,
        const bool detach_if_missing ) {
            tripoint source_global( it->get_var( "source_x", 0 ),
                                    it->get_var( "source_y", 0 ),
                                    it->get_var( "source_z", 0 ) );
            tripoint source_local = here.getlocal( source_global );
            optional_vpart_position source_vp = here.veh_at( source_local );
            vehicle *const source_veh = veh_pointer_or_null( source_vp );
            if( detach_if_missing && source_veh == nullptr ) {
                if( p->has_item( *it ) ) {
                    p->add_msg_if_player( m_bad, _( "You notice the cable has come loose!" ) );
                }
                it->reset_cable( p );
            }
            return source_vp;
        };

        const bool paying_out = initial_state == "pay_out_cable";
        uilist kmenu;
        kmenu.text = _( "Using cable:" );
        kmenu.addentry( 0, true, -1, _( "Detach and re-spool the cable" ) );
        kmenu.addentry( 1, paying_out, -1, _( "Attach loose end to vehicle" ) );

        kmenu.query();
        int choice = kmenu.ret;

        if( choice < 0 ) {
            return cata::nullopt; // we did nothing.
        } else if( choice == 0 ) { // unconnect & respool
            it->reset_cable( p );
            return 0;
        }
        const optional_vpart_position source_vp = confirm_source_vehicle( p, it, paying_out );
        vehicle *const source_veh = veh_pointer_or_null( source_vp );
        if( source_veh == nullptr && paying_out ) {
            return cata::nullopt;
        }
        const cata::optional<tripoint> vpos_ = choose_adjacent(
                _( "Attach cable to vehicle that will be towed." ) );
        if( !vpos_ ) {
            return cata::nullopt;
        }
        const tripoint vpos = *vpos_;

        const optional_vpart_position target_vp = here.veh_at( vpos );
        if( !target_vp ) {
            p->add_msg_if_player( _( "There's no vehicle there." ) );
            return cata::nullopt;
        } else {
            vehicle *const target_veh = &target_vp->vehicle();
            if( target_veh && ( target_veh->has_tow_attached() || target_veh->is_towed() ||
                                target_veh->is_towing() ) ) {
                p->add_msg_if_player( _( "That vehicle already has a tow-line attached." ) );
                return cata::nullopt;
            }
            if( source_veh == target_veh ) {
                if( p->has_item( *it ) ) {
                    p->add_msg_if_player( m_warning, _( "You can't set a vehicle to tow itself!" ) );
                }
                return cata::nullopt;
            }
            if( !target_veh->is_external_part( vpos ) ) {
                p->add_msg_if_player( _( "You can't attach the tow-line to an internal part." ) );
                return cata::nullopt;
            }
            const vpart_id vpid( it->typeId().str() );
            point vcoords = source_vp->mount();
            vehicle_part source_part( vpid, "", vcoords, item( *it ) );
            source_veh->install_part( vcoords, source_part );
            vcoords = target_vp->mount();
            vehicle_part target_part( vpid, "", vcoords, item( *it ) );
            target_veh->install_part( vcoords, target_part );

            if( p->has_item( *it ) ) {
                p->add_msg_if_player( m_good, _( "You link up the %1$s and the %2$s." ),
                                      source_veh->name, target_veh->name );
            }
            source_veh->tow_data.set_towing( source_veh, target_veh );
            return 1; // Let the cable be destroyed.
        }
    }

    return 0;
}

cata::optional<int> iuse::cable_attach( Character *p, item *it, bool, const tripoint & )
{
    std::string initial_state = it->get_var( "state", "attach_first" );
    const bool has_bio_cable = !p->get_remote_fueled_bionic().is_empty();
    const bool has_solar_pack = p->worn_with_flag( flag_SOLARPACK );
    const bool has_solar_pack_on = p->worn_with_flag( flag_SOLARPACK_ON );
    const bool wearing_solar_pack = has_solar_pack || has_solar_pack_on;
    const bool has_ups = !( p->all_items_with_flag( flag_IS_UPS ) ).empty();

    item_location loc;
    avatar *you = p->as_avatar();

    auto filter = [&]( const item & itm ) {
        return itm.has_flag( flag_IS_UPS );
    };

    const std::string choose_ups = _( "Choose UPS:" );
    const std::string dont_have_ups = _( "You don't have any UPS." );

    const auto set_cable_active = []( Character * p, item * it, const std::string & state ) {
        const std::string prev_state = it->get_var( "state" );
        it->set_var( "state", state );
        it->active = true;
        it->process( get_map(), p, p->pos() );
        p->moves -= 15;

        if( !prev_state.empty() && ( prev_state == "cable_charger" || ( prev_state != "attach_first" &&
                                     ( state == "cable_charger_link" || state == "cable_charger" ) ) ) ) {
            p->find_remote_fuel();
        }
    };
    map &here = get_map();
    if( initial_state == "attach_first" ) {
        if( has_bio_cable ) {
            uilist kmenu;
            kmenu.text = _( "Using cable:" );
            kmenu.addentry( 0, true, -1, _( "Attach cable to vehicle" ) );
            kmenu.addentry( 1, true, -1, _( "Attach cable to self" ) );
            if( wearing_solar_pack ) {
                kmenu.addentry( 2, has_solar_pack_on, -1, _( "Attach cable to solar pack" ) );
            }
            if( has_ups ) {
                kmenu.addentry( 3, true, -1, _( "Attach cable to UPS" ) );
            }
            kmenu.query();
            int choice = kmenu.ret;

            if( choice < 0 ) {
                return 0; // we did nothing.
            } else if( choice == 1 ) {
                set_cable_active( p, it, "cable_charger" );
                p->add_msg_if_player( m_info, _( "You attach the cable to your Cable Charger System." ) );
                return 0;
            } else if( choice == 2 ) {
                set_cable_active( p, it, "solar_pack" );
                p->add_msg_if_player( m_info, _( "You attach the cable to the solar pack." ) );
                return 0;
            } else if( choice == 3 ) {
                if( you != nullptr )                     {
                    loc = game_menus::inv::titled_filter_menu( filter, *you, choose_ups, dont_have_ups );
                }
                if( !loc ) {
                    add_msg( _( "Never mind" ) );
                    return cata::nullopt;
                }
                item &chosen = *loc;
                chosen.set_var( "cable", "plugged_in" );
                chosen.activate();
                set_cable_active( p, it, "UPS" );
                p->add_msg_if_player( m_info, _( "You attach the cable to the UPS." ) );
                return 0;
            }
            // fall through for attaching to a vehicle
        }
        const cata::optional<tripoint> posp_ = choose_adjacent( _( "Attach cable to vehicle where?" ) );
        if( !posp_ ) {
            return cata::nullopt;
        }
        const tripoint posp = *posp_;
        const optional_vpart_position vp = here.veh_at( posp );
        auto ter = here.ter( posp );
        if( !vp && ter != t_chainfence ) {
            p->add_msg_if_player( _( "There's no vehicle there." ) );
            return cata::nullopt;
        } else {
            const tripoint abspos = here.getabs( posp );
            it->set_var( "source_x", abspos.x );
            it->set_var( "source_y", abspos.y );
            it->set_var( "source_z", here.get_abs_sub().z() );
            set_cable_active( p, it, "pay_out_cable" );
        }
    } else {
        const auto confirm_source_vehicle = [&here]( Character * p, item * it,
        const bool detach_if_missing ) {
            tripoint source_global( it->get_var( "source_x", 0 ),
                                    it->get_var( "source_y", 0 ),
                                    it->get_var( "source_z", 0 ) );
            tripoint source_local = here.getlocal( source_global );
            optional_vpart_position source_vp = here.veh_at( source_local );
            vehicle *const source_veh = veh_pointer_or_null( source_vp );
            if( detach_if_missing && source_veh == nullptr ) {
                if( p != nullptr && p->has_item( *it ) ) {
                    p->add_msg_if_player( m_bad, _( "You notice the cable has come loose!" ) );
                }
                it->reset_cable( p );
            }
            return source_vp;
        };

        const bool paying_out = initial_state == "pay_out_cable";
        const bool cable_cbm = initial_state == "cable_charger";
        const bool solar_pack = initial_state == "solar_pack";
        const bool UPS = initial_state == "UPS";
        bool loose_ends = paying_out || cable_cbm || solar_pack || UPS;
        bool is_power_cord = it->has_flag( json_flag_POWER_CORD );
        uilist kmenu;
        kmenu.text = _( "Using cable:" );
        if( !is_power_cord ) {
            kmenu.addentry( 0, true, -1, _( "Detach and re-spool the cable" ) );
        }
        kmenu.addentry( 1, ( paying_out || cable_cbm ) && !solar_pack &&
                        !UPS, -1, _( "Attach loose end to vehicle" ) );

        if( has_bio_cable && loose_ends && !is_power_cord ) {
            kmenu.addentry( 2, !cable_cbm, -1, _( "Attach loose end to self" ) );
            if( wearing_solar_pack ) {
                kmenu.addentry( 3, !solar_pack && !paying_out && !UPS, -1, _( "Attach loose end to solar pack" ) );
            }
            if( has_ups ) {
                kmenu.addentry( 4, !UPS && !solar_pack && !paying_out, -1, _( "Attach loose end to UPS" ) );
            }
        }
        kmenu.query();
        int choice = kmenu.ret;

        if( choice < 0 ) {
            return cata::nullopt; // we did nothing.
        } else if( choice == 0 ) { // unconnect & respool
            p->reset_remote_fuel();
            it->reset_cable( p );
            return 0;
        } else if( choice == 2 ) { // connect self while other end already connected
            p->add_msg_if_player( m_info, _( "You attach the cable to the Cable Charger System." ) );
            // connecting self, solar backpack connected
            if( solar_pack ) {
                set_cable_active( p, it, "solar_pack_link" );
                p->add_msg_if_player( m_good, _( "You are now plugged to the solar backpack." ) );
                return 0;
            }
            // connecting self, UPS connected
            if( UPS ) {
                set_cable_active( p, it, "UPS_link" );
                p->add_msg_if_player( m_good, _( "You are now plugged to the UPS." ) );
                return 0;
            }
            // connecting self, vehicle connected
            const optional_vpart_position source_vp = confirm_source_vehicle( p, it, true );
            if( veh_pointer_or_null( source_vp ) != nullptr ) {
                set_cable_active( p, it, "cable_charger_link" );
                p->add_msg_if_player( m_good, _( "You are now plugged to the vehicle." ) );
            }
            return 0;
        } else if( choice == 3 ) {
            // connecting self to solar backpack
            set_cable_active( p, it, "solar_pack_link" );
            p->add_msg_if_player( m_good, _( "You are now plugged to the solar backpack." ) );
            return 0;
        } else if( choice == 4 ) {
            loc = game_menus::inv::titled_filter_menu( filter, *you, choose_ups, dont_have_ups );
            // connecting self to UPS
            if( !loc ) {
                add_msg( _( "Never mind" ) );
                return cata::nullopt;
            }
            item &chosen = *loc;
            chosen.set_var( "cable", "plugged_in" );
            chosen.activate();
            set_cable_active( p, it, "UPS_link" );
            p->add_msg_if_player( m_good, _( "You are now plugged to the UPS." ) );
            return 0;
        }
        // connecting self to vehicle
        const optional_vpart_position source_vp = confirm_source_vehicle( p, it, paying_out );
        vehicle *const source_veh = veh_pointer_or_null( source_vp );
        if( source_veh == nullptr && paying_out ) {
            return 0;
        }

        const cata::optional<tripoint> vpos_ = choose_adjacent( _( "Attach cable to vehicle where?" ) );
        if( !vpos_ ) {
            return cata::nullopt;
        }
        const tripoint vpos = *vpos_;

        const optional_vpart_position target_vp = here.veh_at( vpos );
        if( !target_vp ) {
            p->add_msg_if_player( _( "There's no vehicle there." ) );
            return cata::nullopt;
        } else if( cable_cbm ) {
            const tripoint abspos = here.getabs( vpos );
            it->set_var( "source_x", abspos.x );
            it->set_var( "source_y", abspos.y );
            it->set_var( "source_z", here.get_abs_sub().z() );
            set_cable_active( p, it, "cable_charger_link" );
            p->add_msg_if_player( m_good, _( "You are now plugged into the vehicle." ) );
            return 0;
        } else {
            vehicle *const target_veh = &target_vp->vehicle();
            if( source_veh == target_veh ) {
                if( p != nullptr && p->has_item( *it ) ) {
                    p->add_msg_if_player( m_warning, _( "There is no need to connect the %s to itself." ),
                                          source_veh->name );
                }
                return 0;
            }

            tripoint target_global = here.getabs( vpos );
            // TODO: make sure there is always a matching vpart id here. Maybe transform this into
            // a iuse_actor class, or add a check in item_factory.
            const vpart_id vpid( it->typeId().str() );

            point vcoords = source_vp->mount();
            vehicle_part source_part( vpid, "", vcoords, item( *it ) );
            source_part.target.first = target_global;
            source_part.target.second = target_veh->global_square_location().raw();
            source_veh->install_part( vcoords, source_part );

            vcoords = target_vp->mount();
            vehicle_part target_part( vpid, "", vcoords, item( *it ) );
            tripoint source_global( it->get_var( "source_x", 0 ),
                                    it->get_var( "source_y", 0 ),
                                    it->get_var( "source_z", 0 ) );
            target_part.target.first = source_global;
            target_part.target.second = source_veh->global_square_location().raw();
            target_veh->install_part( vcoords, target_part );

            if( p != nullptr && p->has_item( *it ) ) {
                p->add_msg_if_player( m_good, _( "You link up the electric systems of the %1$s and the %2$s." ),
                                      source_veh->name, target_veh->name );
            }

            return 1; // Let the cable be destroyed.
        }
    }

    return 0;
}

cata::optional<int> iuse::cord_attach( Character *p, item *it, bool, const tripoint & )
{
    std::string initial_state = it->get_var( "state", "attach_first" );

    item_location loc;

    const auto set_cable_active = []( Character * p, item * it, const std::string & state ) {
        const std::string prev_state = it->get_var( "state" );
        it->set_var( "state", state );
        it->active = true;
        it->process( get_map(), p, p->pos() );
        p->moves -= 15;

        if( !prev_state.empty() && ( prev_state == "cable_charger" || ( prev_state != "attach_first" &&
                                     ( state == "cable_charger_link" || state == "cable_charger" ) ) ) ) {
            p->find_remote_fuel();
        }
    };
    map &here = get_map();
    if( initial_state == "attach_first" ) {
        const cata::optional<tripoint> posp_ = choose_adjacent( _( "Attach cable to appliance where?" ) );
        if( !posp_ ) {
            return cata::nullopt;
        }
        const tripoint posp = *posp_;
        const optional_vpart_position vp = here.veh_at( posp );
        if( !vp || !vp->vehicle().has_tag( "APPLIANCE" ) ) {
            p->add_msg_if_player( _( "There's no appliance here." ) );
            return cata::nullopt;
        } else {
            const tripoint abspos = here.getabs( posp );
            it->set_var( "source_x", abspos.x );
            it->set_var( "source_y", abspos.y );
            it->set_var( "source_z", here.get_abs_sub().z() );
            set_cable_active( p, it, "pay_out_cable" );
        }
    } else {
        const auto confirm_source_vehicle = [&here]( Character * p, item * it,
        const bool detach_if_missing ) {
            tripoint source_global( it->get_var( "source_x", 0 ),
                                    it->get_var( "source_y", 0 ),
                                    it->get_var( "source_z", 0 ) );
            tripoint source_local = here.getlocal( source_global );
            optional_vpart_position source_vp = here.veh_at( source_local );
            vehicle *const source_veh = veh_pointer_or_null( source_vp );
            if( detach_if_missing && source_veh == nullptr ) {
                if( p != nullptr && p->has_item( *it ) ) {
                    p->add_msg_if_player( m_bad, _( "You notice the cable has come loose!" ) );
                }
                it->reset_cable( p );
            }
            return source_vp;
        };

        const bool paying_out = initial_state == "pay_out_cable";
        bool is_power_cord = it->has_flag( json_flag_POWER_CORD );
        uilist kmenu;
        kmenu.text = _( "Using cable:" );
        if( !is_power_cord ) {
            kmenu.addentry( 0, true, -1, _( "Detach and re-spool the cable" ) );
        }
        kmenu.addentry( 1, true, -1, _( "Attach loose end to appliance" ) );

        kmenu.query();
        int choice = kmenu.ret;

        if( choice < 0 ) {
            return cata::nullopt; // we did nothing.
        } else if( choice == 0 ) { // unconnect & respool
            p->reset_remote_fuel();
            it->reset_cable( p );
            return 0;
        }
        // connecting self to vehicle
        const optional_vpart_position source_vp = confirm_source_vehicle( p, it, paying_out );
        vehicle *const source_veh = veh_pointer_or_null( source_vp );
        if( source_veh == nullptr && paying_out ) {
            return 0;
        }

        const cata::optional<tripoint> vpos_ = choose_adjacent( _( "Attach cable to appliance where?" ) );
        if( !vpos_ ) {
            return cata::nullopt;
        }
        const tripoint vpos = *vpos_;

        const optional_vpart_position target_vp = here.veh_at( vpos );
        if( !target_vp || !target_vp->vehicle().has_tag( "APPLIANCE" ) ) {
            p->add_msg_if_player( _( "There's no appliance there." ) );
            return cata::nullopt;
        } else {
            vehicle *const target_veh = &target_vp->vehicle();
            if( source_veh == target_veh ) {
                if( p != nullptr && p->has_item( *it ) ) {
                    p->add_msg_if_player( m_warning, _( "There is no need to connect the %s to itself." ),
                                          source_veh->name );
                }
                return 0;
            }

            tripoint target_global = here.getabs( vpos );
            // TODO: make sure there is always a matching vpart id here. Maybe transform this into
            // a iuse_actor class, or add a check in item_factory.
            const vpart_id vpid( it->typeId().str() );

            point vcoords = source_vp->mount();
            vehicle_part source_part( vpid, "", vcoords, item( *it ) );
            source_part.target.first = target_global;
            source_part.target.second = target_veh->global_square_location().raw();
            source_veh->install_part( vcoords, source_part );

            vcoords = target_vp->mount();
            vehicle_part target_part( vpid, "", vcoords, item( *it ) );
            tripoint source_global( it->get_var( "source_x", 0 ),
                                    it->get_var( "source_y", 0 ),
                                    it->get_var( "source_z", 0 ) );
            target_part.target.first = source_global;
            target_part.target.second = source_veh->global_square_location().raw();
            target_veh->install_part( vcoords, target_part );

            if( p != nullptr && p->has_item( *it ) ) {
                p->add_msg_if_player( m_good, _( "You link up the electric systems of the %1$s and the %2$s." ),
                                      source_veh->name, target_veh->name );
            }

            return 1; // Let the cable be destroyed.
        }
    }

    return 0;
}

cata::optional<int> iuse::shavekit( Character *p, item *it, bool, const tripoint & )
{
    if( p->is_mounted() ) {
        p->add_msg_if_player( m_info, _( "You can't do that while mounted." ) );
        return cata::nullopt;
    }
    if( !it->ammo_sufficient( p ) ) {
        p->add_msg_if_player( _( "You need soap to use this." ) );
    } else {
        p->assign_activity( player_activity( shave_activity_actor() ) );
    }
    return it->type->charges_to_use();
}

cata::optional<int> iuse::hairkit( Character *p, item *it, bool, const tripoint & )
{
    if( p->is_mounted() ) {
        p->add_msg_if_player( m_info, _( "You can't do that while mounted." ) );
        return cata::nullopt;
    }
    p->assign_activity( player_activity( haircut_activity_actor() ) );
    return it->type->charges_to_use();
}

cata::optional<int> iuse::weather_tool( Character *p, item *it, bool, const tripoint & )
{
    weather_manager &weather = get_weather();
    const w_point weatherPoint = *weather.weather_precise;

    /* Possibly used twice. Worth spending the time to precalculate. */
    const units::temperature player_local_temp = weather.get_temperature( p->pos() );

    if( it->typeId() == itype_weather_reader ) {
        p->add_msg_if_player( m_neutral, _( "The %s's monitor slowly outputs the data…" ),
                              it->tname() );
    }
    if( it->has_flag( flag_THERMOMETER ) ) {
        std::string temperature_str;
        if( get_map().has_flag_ter( ter_furn_flag::TFLAG_DEEP_WATER, p->pos() ) ||
            get_map().has_flag_ter( ter_furn_flag::TFLAG_SHALLOW_WATER, p->pos() ) ) {
            temperature_str = print_temperature( get_weather().get_cur_weather_gen().get_water_temperature() );
        } else {
            temperature_str = print_temperature( player_local_temp );
        }
        p->add_msg_if_player( m_neutral, _( "The %1$s reads %2$s." ), it->tname(),
                              temperature_str );
    }
    if( it->has_flag( flag_HYGROMETER ) ) {
        if( it->typeId() == itype_hygrometer ) {
            p->add_msg_if_player(
                m_neutral, _( "The %1$s reads %2$s." ), it->tname(),
                print_humidity( get_local_humidity( weatherPoint.humidity, get_weather().weather_id,
                                                    g->is_sheltered( p->pos() ) ) ) );
        } else {
            p->add_msg_if_player(
                m_neutral, _( "Relative Humidity: %s." ),
                print_humidity( get_local_humidity( weatherPoint.humidity, get_weather().weather_id,
                                                    g->is_sheltered( p->pos() ) ) ) );
        }
    }
    if( it->has_flag( flag_BAROMETER ) ) {
        if( it->typeId() == itype_barometer ) {
            p->add_msg_if_player(
                m_neutral, _( "The %1$s reads %2$s." ), it->tname(),
                print_pressure( static_cast<int>( weatherPoint.pressure ) ) );
        } else {
            p->add_msg_if_player( m_neutral, _( "Pressure: %s." ),
                                  print_pressure( static_cast<int>( weatherPoint.pressure ) ) );
        }
    }

    if( it->typeId() == itype_weather_reader ) {
        int vehwindspeed = 0;
        if( optional_vpart_position vp = get_map().veh_at( p->pos() ) ) {
            vehwindspeed = std::abs( vp->vehicle().velocity / 100 ); // For mph
        }
        const oter_id &cur_om_ter = overmap_buffer.ter( p->global_omt_location() );
        const int windpower = get_local_windpower( weather.windspeed + vehwindspeed, cur_om_ter,
                              p->pos(), weather.winddirection, g->is_sheltered( p->pos() ) );

        p->add_msg_if_player( m_neutral, _( "Wind Speed: %.1f %s." ),
                              convert_velocity( windpower * 100, VU_WIND ),
                              velocity_units( VU_WIND ) );
        p->add_msg_if_player(
            m_neutral, _( "Feels Like: %s." ),
            print_temperature( player_local_temp + get_local_windchill( weatherPoint.temperature,
                               weatherPoint.humidity, windpower ) ) );
        std::string dirstring = get_dirstring( weather.winddirection );
        p->add_msg_if_player( m_neutral, _( "Wind Direction: From the %s." ), dirstring );
    }

    return 0;
}

cata::optional<int> iuse::sextant( Character *p, item *, bool, const tripoint &pos )
{
    const std::pair<units::angle, units::angle> sun_position = sun_azimuth_altitude( calendar::turn );
    const float altitude = to_degrees( sun_position.second );
    if( debug_mode ) {
        // Debug mode always shows all sun angles
        const float azimuth = to_degrees( sun_position.first );
        p->add_msg_if_player( m_neutral, "Sun altitude %.1f°, azimuth %.1f°", altitude, azimuth );
    } else if( g->is_sheltered( pos ) ) {
        p->add_msg_if_player( m_neutral, _( "You can't see the Sun from here." ) );
    } else if( altitude > 0 ) {
        p->add_msg_if_player( m_neutral, _( "The Sun is at an altitude of %.1f°." ), altitude );
    } else {
        p->add_msg_if_player( m_neutral, _( "The Sun is below the horizon." ) );
    }

    return 0;
}

cata::optional<int> iuse::lux_meter( Character *p, item *it, bool, const tripoint &pos )
{
    p->add_msg_if_player( m_neutral, _( "The illumination is %.1f." ),
                          g->natural_light_level( pos.z ) );

    return it->type->charges_to_use();
}

cata::optional<int> iuse::dbg_lux_meter( Character *p, item *, bool, const tripoint &pos )
{
    const float incident_light = incident_sunlight( current_weather( pos ), calendar::turn );
    const float nat_light = g->natural_light_level( pos.z );
    const float sunlight = sun_light_at( calendar::turn );
    const float sun_irrad = sun_irradiance( calendar::turn );
    const float incident_irrad = incident_sun_irradiance( current_weather( pos ), calendar::turn );
    p->add_msg_if_player( m_neutral,
                          _( "Incident light: %.1f\nNatural light: %.1f\nSunlight: %.1f\nSun irradiance: %.1f\nIncident irradiance %.1f" ),
                          incident_light, nat_light, sunlight, sun_irrad, incident_irrad );

    return 0;
}

cata::optional<int> iuse::calories_intake_tracker( Character *p, item *it, bool, const tripoint & )
{
    if( p->has_trait( trait_ILLITERATE ) ) {
        p->add_msg_if_player( m_info, _( "You don't know what you're looking at." ) );
        return cata::nullopt;
    } else {
        std::string msg;
        msg.append( "***  " );
        msg.append( string_format( _( "You check your registered calories intake on your %s." ),
                                   it->tname( 1, false ) ) );
        msg.append( "  ***\n\n" );
        msg.append( "-> " );
        msg.append( string_format( _( "You consumed %d kcal today and %d kcal yesterday." ),
                                   p->as_avatar()->get_daily_ingested_kcal( false ),
                                   p->as_avatar()->get_daily_ingested_kcal( true ) ) );
        p->add_msg_if_player( m_neutral, msg );
        popup( msg );
    }
    return it->type->charges_to_use();
}

cata::optional<int> iuse::directional_hologram( Character *p, item *it, bool, const tripoint & )
{
    if( it->is_armor() &&  !p->is_worn( *it ) ) {
        p->add_msg_if_player( m_neutral, _( "You need to wear the %1$s before activating it." ),
                              it->tname() );
        return cata::nullopt;
    }
    const cata::optional<tripoint> posp = choose_adjacent( _( "Choose hologram direction." ) );
    if( !posp ) {
        return cata::nullopt;
    }
    const tripoint delta = *posp - get_player_character().pos();

    monster *const hologram = g->place_critter_at( mon_hologram, *posp );
    if( !hologram ) {
        p->add_msg_if_player( m_info, _( "Can't create a hologram there." ) );
        return cata::nullopt;
    }
    tripoint_abs_ms target = p->get_location() + delta * ( 4 * SEEX );
    hologram->friendly = -1;
    hologram->add_effect( effect_docile, 1_hours );
    hologram->wandf = -30;
    hologram->set_summon_time( 60_seconds );
    hologram->set_dest( target );
    p->mod_moves( -to_moves<int>( 1_seconds ) );
    return it->type->charges_to_use();
}

cata::optional<int> iuse::capture_monster_veh( Character *p, item *it, bool, const tripoint &pos )
{
    if( p->is_mounted() ) {
        p->add_msg_if_player( m_info, _( "You can't do that while mounted." ) );
        return cata::nullopt;
    }
    if( !it->has_flag( flag_VEHICLE ) ) {
        p->add_msg_if_player( m_info, _( "The %s must be installed in a vehicle before being loaded." ),
                              it->tname() );
        return cata::nullopt;
    }
    capture_monster_act( p, it, false, pos );
    return 0;
}

bool item::release_monster( const tripoint &target, const int radius )
{
    shared_ptr_fast<monster> new_monster = make_shared_fast<monster>();
    try {
        ::deserialize_from_string( *new_monster, get_var( "contained_json", "" ) );
    } catch( const std::exception &e ) {
        debugmsg( _( "Error restoring monster: %s" ), e.what() );
        return false;
    }
    if( !g->place_critter_around( new_monster, target, radius ) ) {
        return false;
    }
    erase_var( "contained_name" );
    erase_var( "contained_json" );
    erase_var( "name" );
    erase_var( "weight" );
    return true;
}

// didn't want to drag the monster:: definition into item.h, so just reacquire the monster
// at target
int item::contain_monster( const tripoint &target )
{
    const monster *const mon_ptr = get_creature_tracker().creature_at<monster>( target );
    if( !mon_ptr ) {
        return 0;
    }
    const monster &f = *mon_ptr;

    set_var( "contained_json", ::serialize( f ) );
    set_var( "contained_name", f.type->nname() );
    set_var( "name", string_format( _( "%s holding %s" ), type->nname( 1 ),
                                    f.type->nname() ) );
    // Need to add the weight of the empty container because item::weight uses the "weight" variable directly.
    set_var( "weight", to_milligram( type->weight + f.get_weight() ) );
    g->remove_zombie( f );
    return 0;
}

cata::optional<int> iuse::capture_monster_act( Character *p, item *it, bool, const tripoint &pos )
{
    if( p->is_mounted() ) {
        p->add_msg_if_player( m_info, _( "You can't capture a creature mounted." ) );
        return cata::nullopt;
    }
    if( it->has_var( "contained_name" ) ) {
        // Remember contained_name for messages after release_monster erases it
        const std::string contained_name = it->get_var( "contained_name", "" );

        if( it->release_monster( pos ) ) {
            // It's been activated somewhere where there isn't a player or monster, good.
            return 0;
        }
        if( it->has_flag( flag_PLACE_RANDOMLY ) ) {
            if( it->release_monster( p->pos(), 1 ) ) {
                return 0;
            }
            p->add_msg_if_player( _( "There is no place to put the %s." ), contained_name );
            return cata::nullopt;
        } else {
            const std::string query = string_format( _( "Place the %s where?" ), contained_name );
            const cata::optional<tripoint> pos_ = choose_adjacent( query );
            if( !pos_ ) {
                return cata::nullopt;
            }
            if( it->release_monster( *pos_ ) ) {
                p->add_msg_if_player( _( "You release the %s." ), contained_name );
                return 0;
            }
            p->add_msg_if_player( m_info, _( "You can't place the %s there!" ), contained_name );
            return cata::nullopt;
        }
    } else {
        if( !it->has_property( "creature_size_capacity" ) ) {
            debugmsg( "%s has no creature_size_capacity.", it->tname() );
            return cata::nullopt;
        }
        const std::string capacity = it->get_property_string( "creature_size_capacity" );
        if( Creature::size_map.count( capacity ) == 0 ) {
            debugmsg( "%s has invalid creature_size_capacity %s.",
                      it->tname(), capacity.c_str() );
            return cata::nullopt;
        }
        const std::function<bool( const tripoint & )> adjacent_capturable = []( const tripoint & pnt ) {
            const monster *mon_ptr = get_creature_tracker().creature_at<monster>( pnt );
            return mon_ptr != nullptr;
        };
        const std::string query = string_format( _( "Grab which creature to place in the %s?" ),
                                  it->tname() );
        const cata::optional<tripoint> target_ = choose_adjacent_highlight( query,
                _( "There is no creature nearby you can capture." ), adjacent_capturable, false );
        if( !target_ ) {
            p->add_msg_if_player( m_info, _( "You can't use a %s there." ), it->tname() );
            return cata::nullopt;
        }
        const tripoint target = *target_;

        // Capture the thing, if it's on the target square.
        if( const monster *const mon_ptr = get_creature_tracker().creature_at<monster>( target ) ) {
            const monster &f = *mon_ptr;

            if( f.get_size() > Creature::size_map.find( capacity )->second ) {
                p->add_msg_if_player( m_info, _( "The %1$s is too big to put in your %2$s." ),
                                      f.type->nname(), it->tname() );
                return cata::nullopt;
            }
            // TODO: replace this with some kind of melee check.
            int chance = f.hp_percentage() / 10;
            // A weaker monster is easier to capture.
            // If the monster is friendly, then put it in the item
            // without checking if it rolled a success.
            if( f.friendly != 0 || one_in( chance ) ) {
                p->add_msg_if_player( _( "You capture the %1$s in your %2$s." ),
                                      f.type->nname(), it->tname() );
                return it->contain_monster( target );
            } else {
                p->add_msg_if_player( m_bad, _( "The %1$s avoids your attempts to put it in the %2$s." ),
                                      f.type->nname(), it->type->nname( 1 ) );
            }
            p->moves -= to_moves<int>( 1_seconds );
        } else {
            add_msg( _( "The %s can't capture nothing" ), it->tname() );
            return cata::nullopt;
        }
    }
    return 0;
}

cata::optional<int> iuse::ladder( Character *p, item *it, bool, const tripoint & )
{
    map &here = get_map();
    if( p->is_mounted() ) {
        p->add_msg_if_player( m_info, _( "You can't do that while mounted." ) );
        return cata::nullopt;
    }
    const cata::optional<tripoint> pnt_ = choose_adjacent( _( "Put the ladder where?" ) );
    if( !pnt_ ) {
        return cata::nullopt;
    }
    const tripoint pnt = *pnt_;

    if( !g->is_empty( pnt ) || here.has_furn( pnt ) || here.veh_at( pnt ) ) {
        p->add_msg_if_player( m_bad, _( "Can't place it there." ) );
        return cata::nullopt;
    }

    p->add_msg_if_player( _( "You set down the ladder." ) );
    p->moves -= to_moves<int>( 5_seconds );

    if( it->typeId() == itype_stepladder ) {
        here.furn_set( pnt, furn_f_ladder );
    } else if( it->typeId() == itype_aluminum_stepladder ) {
        here.furn_set( pnt, furn_f_aluminum_stepladder );
    }

    return 1;
}

washing_requirements washing_requirements_for_volume( const units::volume &vol )
{
    int water = divide_round_up( vol, 125_ml );
    int cleanser = divide_round_up( vol, 1_liter );
    int time = to_moves<int>( 10_seconds * ( vol / 250_ml ) );
    return { water, cleanser, time };
}

cata::optional<int> iuse::wash_soft_items( Character *p, item *, bool, const tripoint & )
{
    if( p->fine_detail_vision_mod() > 4 ) {
        p->add_msg_if_player( _( "You can't see to do that!" ) );
        return cata::nullopt;
    }
    if( p->is_mounted() ) {
        p->add_msg_if_player( m_info, _( "You can't do that while mounted." ) );
        return cata::nullopt;
    }
    // Check that player isn't over volume limit as this might cause it to break... this is a hack.
    // TODO: find a better solution.
    if( p->volume_capacity() < p->volume_carried() ) {
        p->add_msg_if_player( _( "You're carrying too much to clean anything." ) );
        return cata::nullopt;
    }

    wash_items( p, true, false );
    return 0;
}

cata::optional<int> iuse::wash_hard_items( Character *p, item *, bool, const tripoint & )
{
    if( p->fine_detail_vision_mod() > 4 ) {
        p->add_msg_if_player( _( "You can't see to do that!" ) );
        return cata::nullopt;
    }
    if( p->is_mounted() ) {
        p->add_msg_if_player( m_info, _( "You can't do that while mounted." ) );
        return cata::nullopt;
    }
    // Check that player isn't over volume limit as this might cause it to break... this is a hack.
    // TODO: find a better solution.
    if( p->volume_capacity() < p->volume_carried() ) {
        p->add_msg_if_player( _( "You're carrying too much to clean anything." ) );
        return cata::nullopt;
    }

    wash_items( p, false, true );
    return 0;
}

cata::optional<int> iuse::wash_all_items( Character *p, item *, bool, const tripoint & )
{
    if( p->fine_detail_vision_mod() > 4 ) {
        p->add_msg_if_player( _( "You can't see to do that!" ) );
        return cata::nullopt;
    }

    // Check that player isn't over volume limit as this might cause it to break... this is a hack.
    // TODO: find a better solution.
    if( p->volume_capacity() < p->volume_carried() ) {
        p->add_msg_if_player( _( "You're carrying too much to clean anything." ) );
        return cata::nullopt;
    }

    wash_items( p, true, true );
    return 0;
}

cata::optional<int> iuse::wash_items( Character *p, bool soft_items, bool hard_items )
{
    if( p->is_mounted() ) {
        p->add_msg_if_player( m_info, _( "You can't do that while mounted." ) );
        return cata::nullopt;
    }
    p->inv->restack( *p );
    const inventory &crafting_inv = p->crafting_inventory();

    auto is_liquid = []( const item & it ) {
        return it.made_of( phase_id::LIQUID );
    };
    int available_water = std::max(
                              crafting_inv.charges_of( itype_water, INT_MAX, is_liquid ),
                              crafting_inv.charges_of( itype_water_clean, INT_MAX, is_liquid )
                          );
    int available_cleanser = std::max( crafting_inv.charges_of( itype_soap ),
                                       std::max( crafting_inv.charges_of( itype_detergent ),
                                               crafting_inv.charges_of( itype_liquid_soap, INT_MAX, is_liquid ) ) );

    const inventory_filter_preset preset( [soft_items, hard_items]( const item_location & location ) {
        return location->has_flag( flag_FILTHY ) && !location->has_flag( flag_NO_CLEAN ) &&
               ( ( soft_items && location->is_soft() ) || ( hard_items && !location->is_soft() ) );
    } );
    auto make_raw_stats = [available_water,
                           available_cleanser]( const std::vector<std::pair<item_location, int>> &locs
    ) {
        units::volume total_volume = 0_ml;
        for( const auto &pair : locs ) {
            total_volume += pair.first->volume( false, true, pair.second );
        }
        washing_requirements required = washing_requirements_for_volume( total_volume );
        auto to_string = []( int val ) -> std::string {
            if( val == INT_MAX )
            {
                return pgettext( "short for infinity", "inf" );
            }
            return string_format( "%3d", val );
        };
        using stats = inventory_selector::stats;
        return stats{{
                display_stat( _( "Water" ), required.water, available_water, to_string ),
                display_stat( _( "Cleanser" ), required.cleanser, available_cleanser, to_string )
            }};
    };
    inventory_multiselector inv_s( *p, preset, _( "ITEMS TO CLEAN" ),
                                   make_raw_stats, /*allow_select_contained=*/true );
    inv_s.set_invlet_type( inventory_selector::SELECTOR_INVLET_ALPHA );
    inv_s.add_character_items( *p );
    inv_s.add_nearby_items( PICKUP_RANGE );
    inv_s.set_title( _( "Multiclean" ) );
    inv_s.set_hint( _( "To clean x items, type a number before selecting." ) );
    if( inv_s.empty() ) {
        popup( std::string( _( "You have nothing to clean." ) ), PF_GET_KEY );
        return cata::nullopt;
    }
    const drop_locations to_clean = inv_s.execute();
    if( to_clean.empty() ) {
        return cata::nullopt;
    }
    // Determine if we have enough water and cleanser for all the items.
    units::volume total_volume = 0_ml;
    for( drop_location pair : to_clean ) {
        if( !pair.first ) {
            p->add_msg_if_player( m_info, _( "Never mind." ) );
            return cata::nullopt;
        }
        total_volume += pair.first->volume( false, true, pair.second );
    }

    washing_requirements required = washing_requirements_for_volume( total_volume );

    if( !crafting_inv.has_charges( itype_water, required.water, is_liquid ) &&
        !crafting_inv.has_charges( itype_water_clean, required.water, is_liquid ) ) {
        p->add_msg_if_player( _( "You need %1$i charges of water or clean water to wash these items." ),
                              required.water );
        return cata::nullopt;
    } else if( !crafting_inv.has_charges( itype_soap, required.cleanser ) &&
               !crafting_inv.has_charges( itype_detergent, required.cleanser ) &&
               !crafting_inv.has_charges( itype_liquid_soap, required.cleanser, is_liquid ) ) {
        p->add_msg_if_player( _( "You need %1$i charges of cleansing agent to wash these items." ),
                              required.cleanser );
        return cata::nullopt;
    }
    const std::vector<npc *> helpers = p->get_crafting_helpers();
    const std::size_t helpersize = p->get_num_crafting_helpers( 3 );
    required.time *= ( 1.0f - ( helpersize / 10.0f ) );
    for( std::size_t i = 0; i < helpersize; i++ ) {
        add_msg( m_info, _( "%s helps with this task…" ), helpers[i]->get_name() );
    }
    // Assign the activity values.
    p->assign_activity( ACT_WASH, required.time );
    for( const drop_location &pair : to_clean ) {
        p->activity.targets.push_back( pair.first );
        p->activity.values.push_back( pair.second );
    }

    return 0;
}

cata::optional<int> iuse::break_stick( Character *p, item *it, bool, const tripoint & )
{
    p->moves -= to_moves<int>( 2_seconds );
    p->mod_stamina( static_cast<int>( 0.05f * p->get_stamina_max() ) );

    if( p->get_str() < 5 ) {
        p->add_msg_if_player( _( "You are too weak to even try." ) );
        return 0;
    } else if( p->get_str() <= rng( 5, 11 ) ) {
        p->add_msg_if_player(
            _( "You use all your strength, but the stick won't break.  Perhaps try again?" ) );
        return 0;
    }
    std::vector<item_comp> comps;
    comps.emplace_back( it->typeId(), 1 );
    p->consume_items( comps, 1, is_crafting_component );
    int chance = rng( 0, 100 );
    map &here = get_map();
    if( chance <= 20 ) {
        p->add_msg_if_player( _( "You try to break the stick in two, but it shatters into splinters." ) );
        here.spawn_item( p->pos(), "splinter", 2 );
        return 1;
    } else if( chance <= 40 ) {
        p->add_msg_if_player( _( "The stick breaks clean into two parts." ) );
        here.spawn_item( p->pos(), "stick", 2 );
        return 1;
    } else if( chance <= 100 ) {
        p->add_msg_if_player( _( "You break the stick, but one half shatters into splinters." ) );
        here.spawn_item( p->pos(), "stick", 1 );
        here.spawn_item( p->pos(), "splinter", 1 );
        return 1;
    }
    return 0;
}

cata::optional<int> iuse::weak_antibiotic( Character *p, item *it, bool, const tripoint & )
{
    p->add_msg_if_player( _( "You take some %s." ), it->tname() );
    if( p->has_effect( effect_infected ) && !p->has_effect( effect_weak_antibiotic ) ) {
        p->add_msg_if_player( m_good, _( "The throbbing of the infection diminishes.  Slightly." ) );
    }
    p->add_effect( effect_weak_antibiotic, 12_hours );
    p->add_effect( effect_weak_antibiotic_visible, rng( 9_hours, 15_hours ) );
    return it->type->charges_to_use();
}

cata::optional<int> iuse::strong_antibiotic( Character *p, item *it, bool, const tripoint & )
{
    p->add_msg_if_player( _( "You take some %s." ), it->tname() );
    if( p->has_effect( effect_infected ) && !p->has_effect( effect_strong_antibiotic ) ) {
        p->add_msg_if_player( m_good, _( "You feel much better - almost entirely." ) );
    }
    p->add_effect( effect_strong_antibiotic, 12_hours );
    p->add_effect( effect_strong_antibiotic_visible, rng( 9_hours, 15_hours ) );
    return it->type->charges_to_use();
}

static item *wield_before_use( Character *const p, item *const it, const std::string &msg )
{
    if( !p->is_wielding( *it ) ) {
        if( !p->is_armed() || query_yn( msg.c_str(), it->tname() ) ) {
            if( !p->wield( *it ) ) {
                // Will likely happen if it is too heavy, or the player is
                // wielding something that can't be unwielded
                add_msg( m_bad, "%s", p->can_wield( *it ).str() );
                return nullptr;
            }
            // `it` is no longer the item we are using (note that `player::wielded` is a value).
            return &*p->get_wielded_item();
        } else {
            return nullptr;
        }
    }
    return it;
}

cata::optional<int> iuse::craft( Character *p, item *it, bool, const tripoint & )
{
    if( p->is_mounted() ) {
        p->add_msg_if_player( m_info, _( "You can't do that while mounted." ) );
        return cata::nullopt;
    }
    it = wield_before_use( p, it, _( "Wield the %s and start working?" ) );
    if( !it ) {
        return cata::nullopt;
    }

    const std::string craft_name = it->tname();

    if( !it->is_craft() ) {
        debugmsg( "Attempted to start working on non craft '%s.'  Aborting.", craft_name );
        return cata::nullopt;
    }

    if( !p->can_continue_craft( *it ) ) {
        return cata::nullopt;
    }
    const recipe &rec = it->get_making();
    const inventory &inv = p->crafting_inventory();
    if( !p->has_recipe( &rec, inv, p->get_crafting_helpers() ) ) {
        p->add_msg_player_or_npc(
            _( "You don't know the recipe for the %s and can't continue crafting." ),
            _( "<npcname> doesn't know the recipe for the %s and can't continue crafting." ),
            rec.result_name() );
        return 0;
    }
    p->add_msg_player_or_npc(
        pgettext( "in progress craft", "You start working on the %s." ),
        pgettext( "in progress craft", "<npcname> starts working on the %s." ), craft_name );
    item_location craft_loc = item_location( *p, it );
    p->assign_activity( player_activity( craft_activity_actor( craft_loc, false ) ) );

    return 0;
}

cata::optional<int> iuse::disassemble( Character *p, item *it, bool, const tripoint & )
{
    if( p->is_mounted() ) {
        p->add_msg_if_player( m_info, _( "You can't do that while mounted." ) );
        return cata::nullopt;
    }
    it = wield_before_use( p, it, _( "Wield the %s and start working?" ) );
    if( !it ) {
        return cata::nullopt;
    }
    if( !p->has_item( *it ) ) {
        return cata::nullopt;
    }

    p->disassemble( item_location( *p, it ), false );

    return 0;
}

cata::optional<int> iuse::melatonin_tablet( Character *p, item *it, bool, const tripoint & )
{
    p->add_msg_if_player( _( "You pop a %s." ), it->tname() );
    if( p->has_effect( effect_melatonin ) ) {
        p->add_msg_if_player( m_warning,
                              _( "Simply taking more melatonin won't help.  You have to go to sleep for it to work." ) );
    }
    p->add_effect( effect_melatonin, 16_hours );
    return it->type->charges_to_use();
}

cata::optional<int> iuse::coin_flip( Character *p, item *it, bool, const tripoint & )
{
    p->add_msg_if_player( m_info, _( "You flip a %s." ), it->tname() );
    p->add_msg_if_player( m_info, one_in( 2 ) ? _( "Heads!" ) : _( "Tails!" ) );
    return 0;
}

cata::optional<int> iuse::play_game( Character *p, item *it, bool, const tripoint & )
{
    if( p->is_avatar() ) {
        std::vector<npc *> followers = g->get_npcs_if( [p]( const npc & n ) {
            return n.is_ally( *p ) && p->sees( n ) && n.can_hear( p->pos(), p->get_shout_volume() );
        } );
        int fcount = followers.size();
        if( fcount > 0 ) {
            const char *qstr = fcount > 1 ? _( "Play the %s with your friends?" ) :
                               _( "Play the %s with your friend?" );
            std::string res = query_popup()
                              .context( "FRIENDS_ME_CANCEL" )
                              .message( qstr, it->tname() )
                              .option( "FRIENDS" ).option( "ME" ).option( "CANCEL" )
                              .query().action;
            if( res == "FRIENDS" ) {
                if( fcount > 1 ) {
                    add_msg( n_gettext( "You and your %d friend start playing.",
                                        "You and your %d friends start playing.", fcount ), fcount );
                } else {
                    add_msg( _( "You and your friend start playing." ) );
                }
                p->assign_activity( ACT_GENERIC_GAME, to_moves<int>( 1_hours ), fcount,
                                    p->get_item_position( it ), "gaming with friends" );
                for( npc *n : followers ) {
                    n->assign_activity( ACT_GENERIC_GAME, to_moves<int>( 1_hours ), fcount,
                                        n->get_item_position( it ), "gaming with friends" );
                }
            } else if( res == "ME" ) {
                p->add_msg_if_player( _( "You start playing." ) );
                p->assign_activity( ACT_GENERIC_GAME, to_moves<int>( 1_hours ), -1,
                                    p->get_item_position( it ), "gaming" );
            } else {
                return cata::nullopt;
            }
            return 0;
        } // else, fall through to playing alone
    }
    if( query_yn( _( "Play a game with the %s?" ), it->tname() ) ) {
        p->add_msg_if_player( _( "You start playing." ) );
        p->assign_activity( ACT_GENERIC_GAME, to_moves<int>( 1_hours ), -1,
                            p->get_item_position( it ), "gaming" );
    } else {
        return cata::nullopt;
    }
    return 0;
}

cata::optional<int> iuse::magic_8_ball( Character *p, item *it, bool, const tripoint & )
{
    p->add_msg_if_player( m_info, _( "You ask the %s, then flip it." ), it->tname() );
    int rn = rng( 0, 3 );
    std::string msg_category;
    game_message_type color;
    if( rn == 0 ) {
        msg_category = "magic_8ball_bad";
        color = m_bad;
    } else if( rn == 1 ) {
        msg_category = "magic_8ball_unknown";
        color = m_info;
    } else {
        msg_category = "magic_8ball_good";
        color = m_good;
    }
    p->add_msg_if_player( color, _( "The %s says: %s" ), it->tname(),
                          SNIPPET.random_from_category( msg_category ).value_or( translation() ) );
    return 0;
}

cata::optional<int> iuse::electricstorage( Character *p, item *it, bool, const tripoint & )
{
    if( p->is_npc() ) {
        return cata::nullopt;
    }

    if( p->is_underwater() ) {
        p->add_msg_if_player( m_info, _( "Unfortunately your device is not waterproof." ) );
        return cata::nullopt;
    }

    if( !it->is_ebook_storage() ) {
        debugmsg( "ELECTRICSTORAGE iuse called on item without ebook type pocket" );
        return cata::nullopt;
    }

    if( p->has_flag( json_flag_HYPEROPIC ) && !p->worn_with_flag( flag_FIX_FARSIGHT ) &&
        !p->has_effect( effect_contacts ) && !p->has_flag( json_flag_ENHANCED_VISION ) ) {
        p->add_msg_if_player( m_info,
                              _( "You'll need to put on reading glasses before you can see the screen." ) );
        return cata::nullopt;
    }

    auto filter = []( const item & itm ) {
        return !itm.is_broken() &&
               itm.has_flag( flag_MC_USED ) &&
               itm.has_pocket_type( item_pocket::pocket_type::EBOOK );
    };

    item_location storage_card = game_menus::inv::titled_filter_menu(
                                     filter, *p->as_avatar(), _( "Use what storage device?" ),
                                     _( "You don't have any empty book storage devices." ) );

    if( !storage_card ) {
        return cata::nullopt;
    }

    // list of books of from_it that are not in to_it
    auto book_difference = []( const item & from_it, const item & to_it ) -> std::vector<const item *> {
        std::set<itype_id> existing_ebooks;
        for( const item *ebook : to_it.ebooks() )
        {
            if( !ebook->is_book() ) {
                debugmsg( "ebook type pocket contains non-book item %s", ebook->typeId().str() );
                continue;
            }

            existing_ebooks.insert( ebook->typeId() );
        }

        std::vector<const item *> ebooks;
        for( const item *ebook : from_it.ebooks() )
        {
            if( !ebook->is_book() ) {
                debugmsg( "ebook type pocket contains non-book item %s", ebook->typeId().str() );
                continue;
            }

            if( existing_ebooks.count( ebook->typeId() ) ) {
                continue;
            }

            ebooks.emplace_back( ebook );
        }
        return ebooks;
    };

    std::vector<const item *> to_storage = book_difference( *it, *storage_card );
    std::vector<const item *> to_device = book_difference( *storage_card, *it );

    uilist smenu;
    smenu.text = _( "What to do with your storage devices:" );

    smenu.addentry( 1, !to_device.empty(), 't', _( "Copy to device from the card" ) );
    smenu.addentry( 2, !to_storage.empty(), 'f', _( "Copy from device to the card" ) );
    smenu.addentry( 3, !storage_card->ebooks().empty(), 'v', _( "View books in the card" ) );
    smenu.query();

    // were any books moved to or from the device
    int books_moved = 0;

    auto move_books = [&books_moved]( const std::vector<const item *> &fromset, item & toit ) -> void {
        books_moved = fromset.size();
        for( const item *ebook : fromset )
        {
            toit.put_in( *ebook, item_pocket::pocket_type::EBOOK );
        }
    };

    if( smenu.ret == 1 ) {
        // to device
        move_books( to_device, *it );
    } else if( smenu.ret == 2 ) {
        // from device
        move_books( to_storage, *storage_card );
    } else if( smenu.ret == 3 ) {
        game_menus::inv::ebookread( *p, storage_card );
        return cata::nullopt;
    } else {
        return cata::nullopt;
    }

    if( books_moved > 0 ) {
        p->mod_moves( -to_moves<int>( 2_seconds ) );
        if( smenu.ret == 1 ) {
            p->add_msg_if_player( m_info,
                                  n_gettext( "Copied one book to the device.",
                                             "Copied %1$s books to the device.", books_moved ),
                                  books_moved );
        } else if( smenu.ret == 2 ) {
            p->add_msg_if_player( m_info,
                                  n_gettext( "Copied one book to the %2$s.",
                                             "Copied %1$s books to the %2$s.", books_moved ),
                                  books_moved, storage_card->tname() );
        }
    }

    return cata::nullopt;
}

cata::optional<int> iuse::ebooksave( Character *p, item *it, bool t, const tripoint & )
{
    if( t ) {
        return cata::nullopt;
    }
    if( !it->is_ebook_storage() ) {
        debugmsg( "EBOOKSAVE iuse called on item without ebook type pocket" );
        return cata::nullopt;
    }

    if( p->is_npc() ) {
        return cata::nullopt;
    }

    if( p->is_underwater() ) {
        p->add_msg_if_player( m_info, _( "Unfortunately your device is not waterproof." ) );
        return cata::nullopt;
    }

    if( p->has_flag( json_flag_HYPEROPIC ) && !p->worn_with_flag( flag_FIX_FARSIGHT ) &&
        !p->has_effect( effect_contacts ) && !p->has_flag( json_flag_ENHANCED_VISION ) ) {
        p->add_msg_if_player( m_info,
                              _( "You'll need to put on reading glasses before you can see the screen." ) );
        return cata::nullopt;
    }

    std::set<itype_id> ebooks;
    for( const item *ebook : it->ebooks() ) {
        if( !ebook->is_book() ) {
            debugmsg( "ebook type pocket contains non-book item %s", ebook->typeId().str() );
            continue;
        }

        ebooks.insert( ebook->typeId() );
    }

    const item_location book = game_menus::inv::titled_filter_menu(
    [&p, &ebooks]( const item & itm ) {
        return itm.is_book() && p->has_identified( itm.typeId() ) && !ebooks.count( itm.typeId() );
    },
    *p->as_avatar(), _( "Scan which book?" ) );

    if( !book ) {
        p->add_msg_if_player( m_info, _( "Nevermind." ) );
        return cata::nullopt;
    }

    p->assign_activity(
        player_activity( ebooksave_activity_actor( book, item_location( *p, it ) ) ) );

    return cata::nullopt;
}

cata::optional<int> iuse::ebookread( Character *p, item *it, bool t, const tripoint & )
{
    if( t ) {
        return cata::nullopt;
    }
    if( !it->is_ebook_storage() ) {
        debugmsg( "EBOOKREAD iuse called on item without ebook type pocket" );
        return cata::nullopt;
    }

    if( p->is_npc() ) {
        return cata::nullopt;
    }

    if( p->is_underwater() ) {
        p->add_msg_if_player( m_info, _( "Unfortunately your device is not waterproof." ) );
        return cata::nullopt;
    }

    if( p->has_flag( json_flag_HYPEROPIC ) && !p->worn_with_flag( flag_FIX_FARSIGHT ) &&
        !p->has_effect( effect_contacts ) && !p->has_flag( json_flag_ENHANCED_VISION ) ) {
        p->add_msg_if_player( m_info,
                              _( "You'll need to put on reading glasses before you can see the screen." ) );
        return cata::nullopt;
    }

    // Only turn on the eBook light, if it's too dark to read
    if( p->fine_detail_vision_mod() > 4 && !it->active && it->is_transformable() ) {
        const use_function *readinglight = it->type->get_use( "transform" );
        if( readinglight ) {
            readinglight->call( *p, *it, it->active, p->pos() );
        }
    }

    item_location ereader = item_location( *p, it );
    item_location book = game_menus::inv::ebookread( *p, ereader );

    if( !book ) {
        return cata::nullopt;
    }

    p->as_avatar()->read( book, ereader );

    return cata::nullopt;
}

cata::optional<int> iuse::binder_add_recipe( Character *p, item *binder, bool, const tripoint & )
{
    if( p->is_mounted() ) {
        p->add_msg_if_player( m_info, _( "You cannot do that while mounted." ) );
        return cata::nullopt;
    }

    if( p->is_underwater() ) {
        p->add_msg_if_player( m_info, _( "You rethink trying to write underwater." ) );
        return cata::nullopt;
    }

    uilist amenu;
    amenu.text = _( "Choose menu option:" );

    if( !binder->get_var( "EIPC_RECIPES" ).empty() ) {
        amenu.addentry( 0, true, 'r', _( "View recipes" ) );
    }
    amenu.addentry( 1, true, 'w', _( "Copy a recipe from a book" ) );

    amenu.query();
    if( amenu.ret < 0 ) {
        return cata::nullopt;
    } else if( amenu.ret == 0 ) {
        uilist rmenu;
        rmenu.text = _( "List recipes:" );

        std::vector<recipe_id> candidate_recipes;
        std::istringstream f( binder->get_var( "EIPC_RECIPES" ) );
        std::string s;
        int k = 0;
        while( getline( f, s, ',' ) ) {

            if( s.empty() ) {
                continue;
            }

            candidate_recipes.emplace_back( s );

            const recipe &rec = *candidate_recipes.back();
            const int pages = 1 + rec.difficulty / 2;
            if( rec ) {
                rmenu.addentry_col( k++, true, -1, rec.result_name(),
                                    string_format( n_gettext( "%1$d page", "%1$d pages", pages ), pages ) );
            }
        }

        rmenu.query();

        return cata::nullopt;
    }

    const inventory crafting_inv = p->crafting_inventory();
    const std::vector<const item *> writing_tools = crafting_inv.items_with( [&]( const item & it ) {
        return it.has_flag( flag_WRITE_MESSAGE ) && it.ammo_remaining() >= it.ammo_required() ;
    } );

    if( writing_tools.empty() ) {
        p->add_msg_if_player( m_info, _( "You do not have anything to write with." ) );
        return cata::nullopt;
    }

    const recipe_subset res = p->get_recipes_from_books( crafting_inv );
    if( !res.size() ) {
        p->add_msg_if_player( m_info, _( "You do not have any recipes you can copy." ) );
        return cata::nullopt;
    }

    std::vector<const recipe *> recipes;
    recipes.reserve( res.size() );

    uilist menu;
    menu.text = _( "Choose recipe to copy" );

    // due to way recipe_subset works, I can't a use range-based for loop here
    // without compiler errors
    for( auto rec = res.begin(); rec != res.end(); ++rec ) {
        // bypass clang: use range-based for loop instead [modernize-loop-convert]
        // because of the issue above
        if( rec == res.end() ) {
            continue;
        }
        recipes.emplace_back( *rec );

        const int pages = 1 + ( *rec )->difficulty / 2;
        menu.addentry_col( -1, binder->remaining_ammo_capacity() >= pages, ' ',
                           ( *rec )->result_name(),
                           string_format( n_gettext( "%1$d page", "%1$d pages", pages ), pages ) );
    }

    menu.query();
    if( menu.ret < 0 ) {
        return cata::nullopt;
    }

    if( p->fine_detail_vision_mod() > 4.0f ) {
        p->add_msg_if_player( m_info, _( "It's too dark to write!" ) );
        return cata::nullopt;
    }

    const int pages = 1 + recipes[menu.ret]->difficulty / 2;
    if( !p->has_charges( itype_paper, pages ) ) {
        p->add_msg_if_player( m_info, _( "You do not have enough paper to copy this recipe." ) );
        return cata::nullopt;
    }

    if( binder->remaining_ammo_capacity() <  pages ) {
        p->add_msg_if_player( m_info, _( "Your recipe book can not fit this recipe." ) );
        return cata::nullopt;
    }

    const std::string old_recipes = binder->get_var( "EIPC_RECIPES" );
    if( old_recipes.find( "," + recipes[menu.ret]->ident().str() + "," ) != std::string::npos ) {
        p->add_msg_if_player( m_good, _( "Your recipe book already has a recipe for %s." ),
                              recipes[menu.ret]->result_name() );
        return cata::nullopt;
    }

    bool has_enough_charges = false;

    // one charge per page
    int max_charges = 0;
    for( const item *it : writing_tools ) {
        if( it->ammo_required() == 0 ) {
            has_enough_charges = true;
            break;
        }

        max_charges += it->ammo_remaining() / it->ammo_required();
        if( max_charges >= pages ) {
            has_enough_charges = true;
            break;
        }
    }

    if( !has_enough_charges ) {
        p->add_msg_if_player( m_info, _( "Your writing tool does not have enough charges." ) );
        return cata::nullopt;
    }

    p->assign_activity( player_activity(
                            bookbinder_copy_activity_actor(
                                item_location( *p, binder ),
                                recipes[menu.ret]->ident() ) ) );

    return cata::nullopt;
}

cata::optional<int> iuse::binder_manage_recipe( Character *p, item *binder, bool,
        const tripoint &ipos )
{
    if( p->is_underwater() ) {
        p->add_msg_if_player( m_info, _( "Doing that would ruin the %1$s." ), binder->tname() );
        return cata::nullopt;
    }

    if( binder->get_var( "EIPC_RECIPES" ).empty() ) {
        p->add_msg_if_player( m_info, _( "You have no recipes to manage." ) );
        return cata::nullopt;
    }

    uilist rmenu;
    rmenu.text = _( "Manage recipes" );

    int num_recipes = 0;
    std::vector<recipe_id> recipes;

    // copied from item::get_available_recipes
    const std::string eipc_recipes = binder->get_var( "EIPC_RECIPES" );
    // Capture the index one past the delimiter, i.e. start of target string.
    size_t first_string_index = eipc_recipes.find_first_of( ',' ) + 1;
    while( first_string_index != std::string::npos ) {
        size_t next_string_index = eipc_recipes.find_first_of( ',', first_string_index );
        if( next_string_index == std::string::npos ) {
            break;
        }
        const recipe_id new_recipe( eipc_recipes.substr( first_string_index,
                                    next_string_index - first_string_index ) );

        if( new_recipe.is_valid() ) {
            recipes.emplace_back( new_recipe );

            std::string recipe_name = new_recipe->result_name();
            if( p->knows_recipe( &new_recipe.obj() ) ) {
                recipe_name += _( " (KNOWN)" );
            }

            const int pages = 1 + new_recipe->difficulty / 2;
            rmenu.addentry_col( ++num_recipes, true, ' ',
                                recipe_name,
                                string_format( n_gettext( "%1$d page", "%1$d pages", pages ), pages ) );
        }

        first_string_index = next_string_index + 1;
    }

    rmenu.query();
    if( rmenu.ret > 0 ) {
        const recipe_id &rec = recipes[rmenu.ret - 1];
        if( !query_yn( _( "Remove the recipe for %1$s?" ), rec->result_name() ) ) {
            return cata::nullopt;
        }

        recipes.erase( recipes.begin() + rmenu.ret - 1 );
        binder->erase_var( "EIPC_RECIPES" );

        for( const recipe_id &book_rec : recipes ) {
            binder->eipc_recipe_add( book_rec );
        }

        const int pages = 1 + rec->difficulty / 2;
        binder->ammo_consume( pages, ipos, p );
    }

    return cata::nullopt;
}

cata::optional<int> iuse::voltmeter( Character *p, item *it, bool, const tripoint & )
{
    const cata::optional<tripoint> pnt_ = choose_adjacent( _( "Check voltage where?" ) );
    if( !pnt_ ) {
        return cata::nullopt;
    }

    const map &here = get_map();
    const optional_vpart_position vp = here.veh_at( *pnt_ );

    if( !vp ) {
        p->add_msg_if_player( _( "There's nothing to measure there." ) );
        return cata::nullopt;
    }
    if( vp->vehicle().fuel_left( itype_battery, true ) ) {
        p->add_msg_if_player( _( "The %1$s has voltage." ), vp->vehicle().name );
    } else {
        p->add_msg_if_player( _( "The %1$s has no voltage." ), vp->vehicle().name );
    }
    return it->type->charges_to_use();
}

void use_function::dump_info( const item &it, std::vector<iteminfo> &dump ) const
{
    if( actor != nullptr ) {
        actor->info( it, dump );
    }
}

ret_val<void> use_function::can_call( const Character &p, const item &it, bool t,
                                      const tripoint &pos ) const
{
    if( actor == nullptr ) {
        return ret_val<void>::make_failure( _( "You can't do anything interesting with your %s." ),
                                            it.tname() );
    } else if( it.is_broken() ) {
        return ret_val<void>::make_failure( _( "Your %s is broken and won't activate." ),
                                            it.tname() );
    }

    return actor->can_use( p, it, t, pos );
}

cata::optional<int> use_function::call( Character &p, item &it, bool active,
                                        const tripoint &pos ) const
{
    return actor->use( p, it, active, pos );
}<|MERGE_RESOLUTION|>--- conflicted
+++ resolved
@@ -303,11 +303,7 @@
 static const itype_id itype_soap( "soap" );
 static const itype_id itype_soldering_iron( "soldering_iron" );
 static const itype_id itype_spiral_stone( "spiral_stone" );
-<<<<<<< HEAD
-=======
 static const itype_id itype_stepladder( "stepladder" );
-static const itype_id itype_thermometer( "thermometer" );
->>>>>>> f0d7703b
 static const itype_id itype_towel( "towel" );
 static const itype_id itype_towel_wet( "towel_wet" );
 static const itype_id itype_water( "water" );
