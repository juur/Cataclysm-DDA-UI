#include "iuse.h"
#include "game.h"
#include "map.h"
#include "mapdata.h"
#include "output.h"
#include "debug.h"
#include "options.h"
#include "rng.h"
#include "line.h"
#include "mutation.h"
#include "player.h"
#include "vehicle.h"
#include "uistate.h"
#include "action.h"
#include "monstergenerator.h"
#include "speech.h"
#include "overmapbuffer.h"
#include "json.h"
#include "messages.h"
#include "crafting.h"
#include "sounds.h"
#include "monattack.h"
#include "trap.h"
#include "iuse_actor.h" // For firestarter
#include "mongroup.h"
#include "translations.h"
#include "morale.h"
#include "input.h"
#include "npc.h"
#include "event.h"
#include "artifact.h"
#include "overmap.h"
#include "ui.h"
#include "mtype.h"
#include "field.h"
#include "weather_gen.h"
#include "weather.h"
#include "map_iterator.h"

#include <vector>
#include <sstream>
#include <algorithm>
#include <cmath>
#include <unordered_set>
#include <set>
#include <cstdlib>

#define RADIO_PER_TURN 25 // how many characters per turn of radio

#include "iuse_software.h"

const mtype_id mon_bee( "mon_bee" );
const mtype_id mon_blob( "mon_blob" );
const mtype_id mon_cat( "mon_cat" );
const mtype_id mon_dog( "mon_dog" );
const mtype_id mon_fly( "mon_fly" );
const mtype_id mon_hallu_multicooker( "mon_hallu_multicooker" );
const mtype_id mon_shadow( "mon_shadow" );
const mtype_id mon_spore( "mon_spore" );
const mtype_id mon_vortex( "mon_vortex" );
const mtype_id mon_wasp( "mon_wasp" );

const skill_id skill_firstaid( "firstaid" );
const skill_id skill_tailor( "tailor" );
const skill_id skill_survival( "survival" );
const skill_id skill_cooking( "cooking" );
const skill_id skill_mechanics( "mechanics" );
const skill_id skill_archery( "archery" );
const skill_id skill_computer( "computer" );
const skill_id skill_cutting( "cutting" );
const skill_id skill_carpentry( "carpentry" );
const skill_id skill_fabrication( "fabrication" );
const skill_id skill_electronics( "electronics" );
const skill_id skill_melee( "melee" );

const species_id ROBOT( "ROBOT" );
const species_id HALLUCINATION( "HALLUCINATION" );
const species_id ZOMBIE( "ZOMBIE" );
const species_id FUNGUS( "FUNGUS" );
const species_id INSECT( "INSECT" );

static bool is_firearm(const item &it);

void remove_double_ammo_mod( item &it, player &p )
{
    if( !it.item_tags.count( "DOUBLE_AMMO" ) || it.item_tags.count( "DOUBLE_REACTOR" )) {
        return;
    }
    p.add_msg_if_player( _( "You remove the double battery capacity mod of your %s!" ),
                         it.tname().c_str() );
    item mod( "battery_compartment", calendar::turn );
    p.i_add_or_drop( mod, 1 );
    it.item_tags.erase( "DOUBLE_AMMO" );
    // Easier to remove all batteries than to check for the actual real maximum
    if( it.charges > 0 ) {
        item batteries( "battery", calendar::turn );
        batteries.charges = it.charges;
        it.charges = 0;
        p.i_add_or_drop( batteries, 1 );
    }
}

void remove_double_plut_mod( item &it, player &p )
{
    if( !it.item_tags.count( "DOUBLE_AMMO" ) && !it.item_tags.count( "DOUBLE_REACTOR" ) ) {
        return;
    }
    p.add_msg_if_player( _( "You remove the double plutonium capacity mod of your %s!" ),
                         it.tname().c_str() );
    item mod( "double_plutonium_core", calendar::turn );
    p.i_add_or_drop( mod, 1 );
    it.item_tags.erase( "DOUBLE_AMMO" );
    it.item_tags.erase( "DOUBLE_REACTOR" );
    // Easier to remove all cells than to check for the actual real maximum
    if( it.charges > 0 ) {
        item cells( "plut_cell", calendar::turn );
        cells.charges = it.charges / 500;
        it.charges = 0;
        p.i_add_or_drop( cells, 1 );
    }
}

void remove_recharge_mod( item &it, player &p )
{
    if( !it.item_tags.count( "RECHARGE" ) ) {
        return;
    }
    p.add_msg_if_player( _( "You remove the rechargeable powerpack from your %s!" ),
                         it.tname().c_str() );
    item mod( "rechargeable_battery", calendar::turn );
    mod.charges = it.charges;
    it.charges = 0;
    p.i_add_or_drop( mod, 1 );
    it.item_tags.erase( "RECHARGE" );
    it.item_tags.erase( "NO_UNLOAD" );
    it.item_tags.erase( "NO_RELOAD" );
}

void remove_atomic_mod( item &it, player &p )
{
    if( !it.item_tags.count( "ATOMIC_AMMO" ) ) {
        return;
    }
    p.add_msg_if_player( _( "You remove the plutonium cells from your %s!" ), it.tname().c_str() );
    item mod( "battery_atomic", calendar::turn );
    mod.charges = it.charges;
    it.charges = 0;
    p.i_add_or_drop( mod, 1 );
    it.item_tags.erase( "ATOMIC_AMMO" );
    it.item_tags.erase( "NO_UNLOAD" );
    it.item_tags.erase( "RADIOACTIVE" );
    it.item_tags.erase( "LEAK_DAM" );
}

void remove_ups_mod( item &it, player &p )
{
    if( !it.has_flag( "USE_UPS" ) ) {
        return;
    }
    p.add_msg_if_player( _( "You remove the UPS Conversion Pack from your %s!" ), it.tname().c_str() );
    item mod( "battery_ups", calendar::turn );
    p.i_add_or_drop( mod, 1 );
    it.charges = 0;
    it.item_tags.erase( "USE_UPS" );
    it.item_tags.erase( "NO_UNLOAD" );
    it.item_tags.erase( "NO_RELOAD" );
}

void remove_radio_mod( item &it, player &p )
{
    if( !it.has_flag( "RADIO_MOD" ) ) {
        return;
    }
    p.add_msg_if_player( _( "You remove the radio modification from your %s!" ), it.tname().c_str() );
    item mod( "radio_mod", calendar::turn );
    p.i_add_or_drop( mod, 1 );
    it.item_tags.erase( "RADIO_ACTIVATION" );
    it.item_tags.erase( "RADIO_MOD" );
    it.item_tags.erase( "RADIOSIGNAL_1" );
    it.item_tags.erase( "RADIOSIGNAL_2" );
    it.item_tags.erase( "RADIOSIGNAL_3" );
    it.item_tags.erase( "RADIOCARITEM" );
}

// Checks that the player does not have an active item with LITCIG flag.
bool check_litcig( player &u )
{
    auto cigs = u.items_with( []( const item & it ) {
        return it.active && it.has_flag( "LITCIG" );
    } );
    if( cigs.empty() ) {
        return true;
    }
    u.add_msg_if_player( m_info, _( "You're already smoking a %s!" ), cigs[0]->tname().c_str() );
    return false;
}

static bool item_inscription(player *p, item *cut, std::string verb, std::string gerund,
                             bool carveable)
{
    (void)p; //unused
    if (!cut->made_of(SOLID)) {
        std::string lower_verb = verb;
        std::transform(lower_verb.begin(), lower_verb.end(), lower_verb.begin(), ::tolower);
        add_msg(m_info, _("You can't %s an item that's not solid!"), lower_verb.c_str());
        return false;
    }
    if (carveable && !(cut->made_of("wood") || cut->made_of("plastic") ||
                       cut->made_of("glass") || cut->made_of("chitin") ||
                       cut->made_of("iron") || cut->made_of("steel") ||
                       cut->made_of("silver"))) {
        std::string lower_verb = verb;
        std::transform(lower_verb.begin(), lower_verb.end(), lower_verb.begin(), ::tolower);
        add_msg(m_info, _("You can't %1$s %2$s because of the material it is made of."),
                lower_verb.c_str(), cut->display_name().c_str());
        return false;
    }

    const bool hasnote = cut->has_var( "item_note" );
    std::string message = "";
    std::string messageprefix = string_format(hasnote ? _("(To delete, input one '.')\n") : "") +
                                string_format(_("%1$s on the %2$s is: "),
                                        gerund.c_str(), cut->type_name().c_str());
    message = string_input_popup(string_format(_("%s what?"), verb.c_str()), 64,
                                 (hasnote ? cut->get_var( "item_note" ) : message),
                                 messageprefix, "inscribe_item", 128);

    if (!message.empty()) {
        if (hasnote && message == ".") {
            cut->erase_var( "item_note" );
            cut->erase_var( "item_note_type" );
            cut->erase_var( "item_note_typez" );
        } else {
            cut->set_var( "item_note", message );
            cut->set_var( "item_note_type", gerund );
        }
    }
    return true;
}

// Returns false if the inscription failed or if the player canceled the action. Otherwise, returns true.

static bool inscribe_item(player *p, std::string verb, std::string gerund, bool carveable)
{
    //Note: this part still strongly relies on English grammar.
    //Although it can be easily worked around in language like Chinese,
    //but might need to be reworked for some European languages that have more verb forms
    int pos = g->inv(string_format(_("%s on what?"), verb.c_str()));
    item *cut = &(p->i_at(pos));
    if (cut->type->id == "null") {
        add_msg(m_info, _("You do not have that item!"));
        return false;
    }
    return item_inscription(p, cut, verb, gerund, carveable);
}

// For an explosion (which releases some kind of gas), this function
// calculates the points around that explosion where to create those
// gas fields.
// Those points must have a clear line of sight and a clear path to
// the center of the explosion.
// They must also be passable (move_cost > 0).
std::vector<tripoint> points_for_gas_cloud(const tripoint &center, int radius)
{
    const std::vector<tripoint> gas_sources = closest_tripoints_first( radius, center );
    std::vector<tripoint> result;
    for( const auto &p : gas_sources ) {
        if (g->m.move_cost( p ) <= 0) {
            // A wall
            continue;
        }
        if( p != center ) {
            if (!g->m.clear_path( center, p, radius, 1, 100)) {
                // Can not splatter gas from center to that point, something is in the way
                continue;
            }
        }
        result.push_back( p );
    }
    return result;
}

/* iuse methods return the number of charges expended, which is usually it->charges_to_use().
 * Some items that don't normally use charges return 1 to indicate they're used up.
 * Regardless, returning 0 indicates the item has not been used up,
 * though it may have been successfully activated.
 */
int iuse::sewage(player *p, item *it, bool, const tripoint& )
{
    if (!p->is_npc()) {
        p->add_memorial_log(pgettext("memorial_male", "Ate a sewage sample."),
                            pgettext("memorial_female", "Ate a sewage sample."));
    }
    p->vomit();
    if (one_in(4)) {
        p->mutate();
    }
    return it->type->charges_to_use();
}

int iuse::honeycomb(player *p, item *it, bool, const tripoint& )
{
    g->m.spawn_item(p->posx(), p->posy(), "wax", 2);
    return it->type->charges_to_use();
}

int iuse::royal_jelly(player *p, item *it, bool, const tripoint& )
{
    p->add_effect("cureall", 1);
    return it->type->charges_to_use();
}

static hp_part pick_part_to_heal( const player &healer, const player &patient,
                                  const std::string &menu_header,
                                  int normal_bonus, int head_bonus, int torso_bonus,
                                  int bleed, int bite, int infect, bool force )
{
    const bool precise = &healer == &patient ?
        patient.has_trait( "SELFAWARE" ) :
        (healer.get_skill_level( skill_firstaid ) * 4 + healer.per_cur >= 20);
    while( true ) {
        hp_part healed_part = patient.body_window( menu_header, force, precise,
                                                   normal_bonus, head_bonus, torso_bonus,
                                                   bleed, bite, infect );
        if( healed_part == num_hp_parts ) {
            return num_hp_parts;
        }

        body_part bp = player::hp_to_bp( healed_part );
        if( ( infect > 0 && patient.has_effect( "infected", bp ) ) ||
            ( bite > 0 && patient.has_effect( "bite", bp ) ) ||
            ( bleed > 0 && patient.has_effect( "bleed", bp ) ) ) {
            return healed_part;
        }

        if( patient.hp_cur[healed_part] == 0 ) {
            if( healed_part == hp_arm_l || healed_part == hp_arm_r ) {
                add_msg( m_info, _("That arm is broken.  It needs surgical attention or a splint.") );
            } else if( healed_part == hp_leg_l || healed_part == hp_leg_r ) {
                add_msg( m_info, _("That leg is broken.  It needs surgical attention or a splint.") );
            } else {
                add_msg( m_info, "That body part is bugged.  It needs developer's attention." );
            }

            continue;
        }

        if( force || patient.hp_cur[healed_part] < patient.hp_max[healed_part] ) {
            return healed_part;
        }
    }

    // Won't happen?
    return num_hp_parts;
}

player &get_patient( player &healer, const tripoint &pos )
{
    if( healer.pos() == pos ) {
        return healer;
    }

    if( g->u.pos() == pos ) {
        return g->u;
    }

    const int npc_index = g->npc_at( pos );
    if( npc_index == -1 ) {
        // Default to heal self on failure not to break old functionality
        add_msg( m_debug, "No heal target at position %d,%d,%d", pos.x, pos.y, pos.z );
        return healer;
    }

    return *g->active_npc[npc_index];
}

hp_part use_healing_item( player &healer, player &patient, item *it,
                          int normal_power, int head_power,
                          int torso_power, int bleed,
                          int bite, int infect, bool force )
{
    hp_part healed = num_hp_parts;
    int bonus = healer.get_skill_level( skill_firstaid );
    int head_bonus = 0;
    int normal_bonus = 0;
    int torso_bonus = 0;
    if (head_power > 0) {
        head_bonus = bonus * .8 + head_power;
    } else {
        head_bonus = head_power;
    }
    if (normal_power > 0) {
        normal_bonus = bonus + normal_power;
    } else {
        normal_bonus = normal_power;
    }
    if (torso_power > 0) {
        torso_bonus = bonus * 1.5 + torso_power;
    } else {
        torso_bonus = torso_power;
    }

    if( healer.is_npc() ) {
        // NPCs heal whichever has sustained the most damage
        int highest_damage = 0;
        for (int i = 0; i < num_hp_parts; i++) {
            int damage = patient.hp_max[i] - patient.hp_cur[i];
            if (i == hp_head) {
                damage *= 1.5;
            }
            if (i == hp_torso) {
                damage *= 1.2;
            }
            // Consider states too
            // Weights are arbitrary, may need balancing
            const body_part i_bp = player::hp_to_bp( hp_part( i ) );
            damage += bleed * patient.get_effect_dur( "bleed", i_bp ) / 100 / 50;
            damage += bite * patient.get_effect_dur( "bite", i_bp ) / 100 / 100;
            damage += infect * patient.get_effect_dur( "infected", i_bp ) / 100 / 100;
            if (damage > highest_damage) {
                highest_damage = damage;
                healed = hp_part(i);
            }
        }
    } else if( patient.is_player() ) {
        // Player healing self - let player select
        if( healer.activity.type != ACT_FIRSTAID ) {
            const std::string menu_header = it->tname();
            healed = pick_part_to_heal( healer, patient, menu_header,
                                        normal_bonus, head_bonus, torso_bonus,
                                        bleed, bite, infect, force );
            if( healed == num_hp_parts ) {
                return num_hp_parts; // canceled
            }
        }
        // Brick healing if using a first aid kit for the first time.
        // TODO: Base check on something other than the name.
        if( it->type->id == "1st_aid" && healer.activity.type != ACT_FIRSTAID ) {
            // Cancel and wait for activity completion.
            return healed;
        } else if( healer.activity.type == ACT_FIRSTAID ) {
            // Completed activity, extract body part from it.
            healed = (hp_part)healer.activity.values[0];
        }
    } else {
        // Player healing NPC
        // TODO: Remove this hack, allow using activities on NPCs
        const std::string menu_header = it->tname();
        healed = pick_part_to_heal( healer, patient, menu_header,
                                    normal_bonus, head_bonus, torso_bonus,
                                    bleed, bite, infect, force );
        if( healed == num_hp_parts ) {
            return num_hp_parts; // canceled
        }
    }

    healer.practice( skill_firstaid, 8 );
    int dam = 0;
    if (healed == hp_head) {
        dam = head_bonus;
    } else if (healed == hp_torso) {
        dam = torso_bonus;
    } else {
        dam = normal_bonus;
    }
    if( (patient.hp_cur[healed] >= 1) && (dam > 0)) { // Prevent first-aid from mending limbs
        patient.heal(healed, dam);
    } else if ((patient.hp_cur[healed] >= 1) && (dam < 0)) {
        const body_part bp = player::hp_to_bp( healed );
        patient.apply_damage( nullptr, bp, -dam ); //hurt takes + damage
    }

    const body_part bp_healed = player::hp_to_bp( healed );

    const bool u_see = healer.is_player() || patient.is_player() ||
        g->u.sees( healer ) || g->u.sees( patient );
    const bool player_healing_player = healer.is_player() && patient.is_player();
    // Need a helper here - messages are from healer's point of view
    // but it would be cool if NPCs could use this function too
    const auto heal_msg = [&]( game_message_type msg_type,
        const char *player_player_msg, const char *other_msg ) {
        if( !u_see ) {
            return;
        }

        if( player_healing_player ) {
            add_msg( msg_type, player_player_msg );
        } else {
            add_msg( msg_type, other_msg );
        }
    };

    if (patient.has_effect("bleed", bp_healed)) {
        if (x_in_y(bleed, 100)) {
            patient.remove_effect("bleed", bp_healed);
            heal_msg( m_good, _("You stop the bleeding."), _("The bleeding is stopped.") );
        } else {
            heal_msg( m_warning, _("You fail to stop the bleeding."), _("The wound still bleeds.") );
        }
    }
    if (patient.has_effect("bite", bp_healed)) {
        if (x_in_y(bite, 100)) {
            patient.remove_effect("bite", bp_healed);
            heal_msg( m_good, _("You clean the wound."), _("The wound is cleaned.") );
        } else {
            heal_msg( m_warning, _("Your wound still aches."), _("The wound still looks bad.") );
        }
    }
    if (patient.has_effect("infected", bp_healed)) {
        if (x_in_y(infect, 100)) {
            int infected_dur = patient.get_effect_dur("infected", bp_healed);
            patient.remove_effect("infected", bp_healed);
            patient.add_effect("recover", infected_dur);
            heal_msg( m_good, _("You disinfect the wound."), _("The wound is disinfected.") );
        } else {
            heal_msg( m_warning, _("Your wound still hurts."), _("The wound still looks nasty.") );
        }
    }

    return healed;
}

hp_part use_healing_item( player *healer, item *it,
                          int normal_power, int head_power,
                          int torso_power, int bleed,
                          int bite, int infect, bool force )
{
    return use_healing_item( *healer, *healer, it,
                             normal_power, head_power, torso_power,
                             bleed, bite, infect, force );
}

int iuse::bandage(player *p, item *it, bool, const tripoint &pos )
{
    if (p->is_underwater()) {
        p->add_msg_if_player(m_info, _("You can't do that while underwater."));
        return false;
    }
    player &patient = get_patient( *p, pos );
    if (num_hp_parts != use_healing_item( *p, patient, it, 3, 1, 4, 90, 0, 0, false)) {
        if (it->type->id != "quikclot" || it->type->id != "bfipowder") {
            // Make bandages and rags take arbitrarily longer than hemostatic/antiseptic powders.
            p->moves -= 100;
        }
        p->add_msg_if_player(m_good, _("You use your %s."), it->tname().c_str());
        return it->type->charges_to_use();
    }
    return 0;
}

int iuse::firstaid(player *p, item *it, bool, const tripoint &pos )
{
    if (p->is_underwater()) {
        p->add_msg_if_player(m_info, _("You can't do that while underwater."));
        return false;
    }

    player &patient = get_patient( *p, pos );
    hp_part healed = use_healing_item( *p, patient, it, 14, 10, 18, 95, 99, 95, false);
    if( healed == num_hp_parts ) {
        return 0;
    }

    if( &patient != p ) {
        return 1;
    }

    // Assign first aid long action.
    p->assign_activity(ACT_FIRSTAID, 6000 / (p->skillLevel( skill_firstaid ) + 1), 0,
                       p->get_item_position(it), it->tname());
    p->activity.values.push_back(healed);
    p->moves = 0;
    return 0;
}

// Used when finishing the first aid long action.
int iuse::completefirstaid(player *p, item *it, bool, const tripoint& )
{
    if (num_hp_parts != use_healing_item(p, it, 14, 10, 18, 95, 99, 95, false)) {
        p->add_msg_if_player(_("You finish using the %s."), it->tname().c_str());
        p->add_effect("pkill1", 120);
    }
    return 0;
}

int iuse::disinfectant(player *p, item *it, bool, const tripoint &pos )
{
    if (p->is_underwater()) {
        p->add_msg_if_player(m_info, _("You can't do that while underwater."));
        return false;
    }
    player &patient = get_patient( *p, pos );
    if (num_hp_parts != use_healing_item( *p, patient, it, 6, 5, 9, 0, 95, 0, false)) {
        return it->type->charges_to_use();
    }
    return 0;
}

int iuse::xanax(player *p, item *it, bool, const tripoint& )
{
    p->add_msg_if_player(_("You take some %s."), it->tname().c_str());
    p->add_effect("took_xanax", 900);
    return it->type->charges_to_use();
}

int iuse::caff(player *p, item *it, bool, const tripoint& )
{
    const auto food = dynamic_cast<const it_comest *> (it->type);
    p->fatigue -= food->stim * 3;
    return it->type->charges_to_use();
}

int iuse::atomic_caff(player *p, item *it, bool, const tripoint& )
{
    p->add_msg_if_player(m_good, _("Wow!  This %s has a kick."), it->tname().c_str());
    const auto food = dynamic_cast<const it_comest *> (it->type);
    p->fatigue -= food->stim * 12;
    p->radiation += 8;
    return it->type->charges_to_use();
}

struct parasite_chances {
    int tapeworm;
    int bloodworms;
    int brainworms;
    int paincysts;
};

int raw_food(player *p, item *it, const struct parasite_chances &pcs)
{
    if (p->has_bionic("bio_digestion") || p->has_trait("PARAIMMUNE")) {
        return it->type->charges_to_use();
    }
    if (pcs.tapeworm > 0 && one_in(pcs.tapeworm) && !(p->has_effect("tapeworm")
            || p->has_trait("EATHEALTH"))) {
           // Hyper-Metabolism digests the thing before it can set up shop.
        p->add_effect("tapeworm", 1, num_bp, true);
    }
    if (pcs.bloodworms > 0 && one_in(pcs.bloodworms) && !(p->has_effect("bloodworms")
           || p->has_trait("ACIDBLOOD"))) {
           // The worms can't survive in acidic blood.
        p->add_effect("bloodworms", 1, num_bp, true);
    }
    if (pcs.brainworms > 0 && one_in(pcs.brainworms) && !p->has_effect("brainworms")) {
        p->add_effect("brainworms", 1, num_bp, true);
    }
    if (pcs.paincysts > 0 && one_in(pcs.paincysts) && !p->has_effect("paincysts")) {
        p->add_effect("paincysts", 1, num_bp, true);
    }
    return it->type->charges_to_use();
}

int iuse::raw_meat(player *p, item *it, bool, const tripoint& )
{
    struct parasite_chances pcs = {0, 0, 0, 0};
    pcs.tapeworm = 32;
    pcs.bloodworms = 64;
    pcs.brainworms = 128;
    pcs.paincysts = 64;
    return raw_food(p, it, pcs);
}

int iuse::raw_fat(player *p, item *it, bool, const tripoint& )
{
    struct parasite_chances pcs = {0, 0, 0, 0};
    pcs.tapeworm = 64;
    pcs.bloodworms = 128;
    pcs.brainworms = 128;
    return raw_food(p, it, pcs);
}

int iuse::raw_bone(player *p, item *it, bool, const tripoint& )
{
    struct parasite_chances pcs = {0, 0, 0, 0};
    pcs.bloodworms = 128;
    return raw_food(p, it, pcs);
}

int iuse::raw_fish(player *p, item *it, bool, const tripoint& )
{
    struct parasite_chances pcs = {0, 0, 0, 0};
    pcs.tapeworm = 256;
    pcs.bloodworms = 256;
    pcs.brainworms = 256;
    pcs.paincysts = 256;
    return raw_food(p, it, pcs);
}

int iuse::raw_wildveg(player *p, item *it, bool, const tripoint& )
{
    struct parasite_chances pcs = {0, 0, 0, 0};
    pcs.tapeworm = 512;
    pcs.bloodworms = 256;
    pcs.brainworms = 512;
    pcs.paincysts = 128;
    return raw_food(p, it, pcs);
}

#define STR(weak, medium, strong) (strength == 0 ? (weak) : strength == 1 ? (medium) : (strong))
int alcohol(player *p, item *it, int strength)
{
    // Weaker characters are cheap drunks
    int duration = STR(340, 680, 900) - (STR(6, 10, 12) * p->str_max);
    const auto food = dynamic_cast<const it_comest *> (it->type);
    if (p->has_trait("ALCMET")) {
        duration = STR(90, 180, 250) - (STR(6, 10, 10) * p->str_max);
        // Metabolizing the booze improves the nutritional value;
        // might not be healthy, and still causes Thirst problems, though
        p->mod_hunger(-(abs(food->stim)));
        // Metabolizing it cancels out the depressant
        p->stim += (abs(food->stim));
    } else if (p->has_trait("TOLERANCE")) {
        duration -= STR(120, 300, 450);
    } else if (p->has_trait("LIGHTWEIGHT")) {
        duration += STR(120, 300, 450);
    }
    if (!(p->has_trait("ALCMET"))) {
        p->pkill += STR(4, 8, 12);
    }
    p->add_effect("drunk", duration);
    return it->type->charges_to_use();
}
#undef STR

int iuse::alcohol_weak(player *p, item *it, bool, const tripoint& )
{
    return alcohol(p, it, 0);
}

int iuse::alcohol_medium(player *p, item *it, bool, const tripoint& )
{
    return alcohol(p, it, 1);
}

int iuse::alcohol_strong(player *p, item *it, bool, const tripoint& )
{
    return alcohol(p, it, 2);
}

/**
 * Entry point for intentional bodily intake of smoke via paper wrapped one
 * time use items: cigars, cigarettes, etc.
 *
 * @param p
 * @param it the item to be smoked.
 * @param
 * @return
 */
int iuse::smoking(player *p, item *it, bool, const tripoint& )
{
    bool hasFire = (p->has_charges("fire", 1));

    // make sure we're not already smoking something
    if( !check_litcig( *p ) ) {
        return 0;
    }

    if (!hasFire) {
        p->add_msg_if_player(m_info, _("You don't have anything to light it with!"));
        return 0;
    }

    item cig;
    if (it->type->id == "cig") {
        cig = item("cig_lit", int(calendar::turn));
        cig.item_counter = 40;
        p->thirst += 2;
        p->mod_hunger(-3);
    } else if (it->type->id == "handrolled_cig") {
        // This transforms the hand-rolled into a normal cig, which isn't exactly
        // what I want, but leaving it for now.
        cig = item("cig_lit", int(calendar::turn));
        cig.item_counter = 40;
        p->thirst += 2;
        p->mod_hunger(-3);
    } else if (it->type->id == "cigar") {
        cig = item("cigar_lit", int(calendar::turn));
        cig.item_counter = 120;
        p->thirst += 3;
        p->mod_hunger(-4);
    } else if (it->type->id == "joint") {
        cig = item("joint_lit", int(calendar::turn));
        cig.item_counter = 40;
        p->mod_hunger(4);
        p->thirst += 6;
        if (p->pkill < 5) {
            p->pkill += 3;
            p->pkill *= 2;
        }
    } else {
        p->add_msg_if_player(m_bad,
                             _("Please let the devs know you should be able to smoke a %s but the smoking code does not know how."),
                             it->tname().c_str());
        return 0;
    }
    // If we're here, we better have a cig to light.
    p->use_charges_if_avail("fire", 1);
    cig.active = true;
    p->inv.add_item(cig, false, true);
    p->add_msg_if_player(m_neutral, _("You light a %s."), cig.tname().c_str());

    // Parting messages
    if (it->type->id == "joint") {
        // Would group with the joint, but awkward to mutter before lighting up.
        if (one_in(5)) {
            weed_msg(p);
        }
    }
    if (p->get_effect_dur("cig") > (100 * (p->addiction_level(ADD_CIG) + 1))) {
        p->add_msg_if_player(m_bad, _("Ugh, too much smoke... you feel nasty."));
    }

    return it->type->charges_to_use();
}


int iuse::ecig(player *p, item *it, bool, const tripoint& )
{
    if (it->type->id == "ecig") {
        p->add_msg_if_player(m_neutral, _("You take a puff from your electronic cigarette."));
    } else if (it->type->id == "advanced_ecig") {
        if (p->inv.has_components("nicotine_liquid", 1)) {
            p->add_msg_if_player(m_neutral, _("You inhale some vapor from your advanced electronic cigarette."));
            p->inv.use_charges("nicotine_liquid", 1);
        } else {
            p->add_msg_if_player(m_info, _("You don't have any nicotine liquid!"));
            return 0;
        }
    }

    p->thirst += 1;
    p->mod_hunger(-1);
    p->add_effect("cig", 100);
    if (p->get_effect_dur("cig") > (100 * (p->addiction_level(ADD_CIG) + 1))) {
        p->add_msg_if_player(m_bad, _("Ugh, too much nicotine... you feel nasty."));
    }
    return it->type->charges_to_use();
}

int iuse::antibiotic(player *p, item *it, bool, const tripoint& )
{
    p->add_msg_if_player(m_neutral, _("You take some antibiotics."));
    if (p->has_effect("infected")) {
        // cheap model of antibiotic resistance, but it's something.
        if (x_in_y(95, 100)) {
            // Add recovery effect for each infected wound
            int infected_tot = 0;
            for (int i = 0; i < num_bp; ++i) {
                int infected_dur = p->get_effect_dur("infected", body_part(i));
                if (infected_dur > 0) {
                    infected_tot += infected_dur;
                }
            }
            p->add_effect("recover", infected_tot);
            // Remove all infected wounds
            p->remove_effect("infected");
        }
    }
    if (p->has_effect("tetanus")) {
        if (one_in(3)) {
            p->remove_effect("tetanus");
            p->add_msg_if_player(m_good, _("The muscle spasms start to go away."));
        } else {
            p->add_msg_if_player(m_warning, _("The medication does nothing to help the spasms."));
        }
    }
    return it->type->charges_to_use();
}

int iuse::eyedrops(player *p, item *it, bool, const tripoint& )
{
    if (p->is_underwater()) {
        p->add_msg_if_player(m_info, _("You can't do that while underwater."));
        return false;
    }
    if (it->charges < 1) {
        p->add_msg_if_player(_("You're out of %s."), it->tname().c_str());
        return false;
    }
    p->add_msg_if_player(_("You use your %s."), it->tname().c_str());
    p->moves -= 150;
    if (p->has_effect("boomered")) {
        p->remove_effect("boomered");
        p->add_msg_if_player(m_good, _("You wash the slime from your eyes."));
    }
    return it->type->charges_to_use();
}

int iuse::fungicide(player *p, item *it, bool, const tripoint& )
{
    if (p->is_underwater()) {
        p->add_msg_if_player(m_info, _("You can't do that while underwater."));
        return false;
    }
    p->add_msg_if_player(_("You use your fungicide."));
    if (p->has_effect("fungus") && (one_in(3))) {
        p->remove_effect("fungus");
        p->add_msg_if_player(m_warning,
                             _("You feel a burning sensation under your skin that quickly fades away."));
    }
    if (p->has_effect("spores") && (one_in(2))) {
        if (!p->has_effect("fungus")) {
            p->add_msg_if_player(m_warning, _("Your skin grows warm for a moment."));
        }
        p->remove_effect("spores");
        int spore_count = rng(1, 6);
        if (spore_count > 0) {
            for (int i = p->posx() - 1; i <= p->posx() + 1; i++) {
                for (int j = p->posy() - 1; j <= p->posy() + 1; j++) {
                    tripoint dest( i, j, p->posz() );
                    if (spore_count == 0) {
                        break;
                    }
                    if (i == p->posx() && j == p->posy()) {
                        continue;
                    }
                    if (g->m.move_cost(i, j) > 0 && x_in_y(spore_count, 8)) {
                        const int zid = g->mon_at(dest);
                        if (zid >= 0) {  // Spores hit a monster
                            if (g->u.sees(i, j) &&
                                !g->zombie(zid).type->in_species( FUNGUS )) {
                                add_msg(m_warning, _("The %s is covered in tiny spores!"),
                                        g->zombie(zid).name().c_str());
                            }
                            monster &critter = g->zombie( zid );
                            if( !critter.make_fungus() ) {
                                critter.die( p ); // counts as kill by player
                            }
                        } else {
                            g->summon_mon(mon_spore, dest);
                        }
                        spore_count--;
                    }
                }
                if (spore_count == 0) {
                    break;
                }
            }
        }
    }
    return it->type->charges_to_use();
}

int iuse::antifungal(player *p, item *it, bool, const tripoint& )
{
    if (p->is_underwater()) {
        p->add_msg_if_player(m_info, _("You can't do that while underwater."));
        return false;
    }
    p->add_msg_if_player(_("You take some antifungal medication."));
    if (p->has_effect("fungus")) {
        p->remove_effect("fungus");
        p->add_msg_if_player(m_warning,
                             _("You feel a burning sensation under your skin that quickly fades away."));
    }
    if (p->has_effect("spores")) {
        if (!p->has_effect("fungus")) {
            p->add_msg_if_player(m_warning, _("Your skin grows warm for a moment."));
        }
    }
    return it->type->charges_to_use();
}

int iuse::antiparasitic(player *p, item *it, bool, const tripoint& )
{
    if (p->is_underwater()) {
        p->add_msg_if_player(m_info, _("You can't do that while underwater."));
        return false;
    }
    p->add_msg_if_player(_("You take some antiparasitic medication."));
    if (p->has_effect("dermatik")) {
        p->remove_effect("dermatik");
        p->add_msg_if_player(m_good, _("The itching sensation under your skin fades away."));
    }
    if (p->has_effect("tapeworm")) {
        p->remove_effect("tapeworm");
        p->mod_hunger(-1);  // You just digested the tapeworm.
        if (p->has_trait("NOPAIN")) {
            p->add_msg_if_player(m_good, _("Your bowels clench as something inside them dies."));
        } else {
            p->add_msg_if_player(m_mixed, _("Your bowels spasm painfully as something inside them dies."));
            p->mod_pain(rng(8, 24));
        }
    }
    if (p->has_effect("bloodworms")) {
        p->remove_effect("bloodworms");
        p->add_msg_if_player(_("Your skin prickles and your veins itch for a few moments."));
    }
    if (p->has_effect("brainworms")) {
        p->remove_effect("brainworms");
        if (p->has_trait("NOPAIN")) {
            p->add_msg_if_player(m_good, _("The pressure inside your head feels better already."));
        } else {
            p->add_msg_if_player(m_mixed,
                                 _("Your head pounds like a sore tooth as something inside of it dies."));
            p->mod_pain(rng(8, 24));
        }
    }
    if (p->has_effect("paincysts")) {
        p->remove_effect("paincysts");
        if (p->has_trait("NOPAIN")) {
            p->add_msg_if_player(m_good, _("The stiffness in your joints goes away."));
        } else {
            p->add_msg_if_player(m_good, _("The pain in your joints goes away."));
        }
    }
    return it->type->charges_to_use();
}

int iuse::anticonvulsant(player *p, item *it, bool, const tripoint& )
{
    p->add_msg_if_player(_("You take some anticonvulsant medication."));
    int duration = 4800 - p->str_cur * rng(0, 100);
    if (p->has_trait("TOLERANCE")) {
        duration -= 600;
    }
    if (p->has_trait("LIGHTWEIGHT")) {
        duration += 1200;
    }
    p->add_effect("valium", duration);
    p->add_effect("high", duration);
    if (p->has_effect("shakes")) {
        p->remove_effect("shakes");
        p->add_msg_if_player(m_good, _("You stop shaking."));
    }
    return it->type->charges_to_use();
}

int iuse::weed_brownie(player *p, item *it, bool, const tripoint& )
{
    p->add_msg_if_player(_("You scarf down the delicious brownie.  It tastes a little funny though..."));
    int duration = 120;
    if (p->has_trait("TOLERANCE")) {
        duration = 90;
    }
    if (p->has_trait("LIGHTWEIGHT")) {
        duration = 150;
    }
    p->mod_hunger(2);
    p->thirst += 6;
    if (p->pkill < 5) {
        p->pkill += 3;
        p->pkill *= 2;
    }
    p->add_effect("weed_high", duration);
    p->moves -= 100;
    if (one_in(5)) {
        weed_msg(p);
    }
    return it->type->charges_to_use();
}

int iuse::coke(player *p, item *it, bool, const tripoint& )
{
    p->add_msg_if_player(_("You snort a bump of coke."));
    int duration = 21 - p->str_cur + rng(0, 10);
    if (p->has_trait("TOLERANCE")) {
        duration -= 10; // Symmetry would cause problems :-/
    }
    if (p->has_trait("LIGHTWEIGHT")) {
        duration += 20;
    }
    p->mod_hunger(-8);
    p->add_effect("high", duration);
    return it->type->charges_to_use();
}

int iuse::grack(player *p, item *it, bool, const tripoint& )
{
    // Grack requires a fire source AND a pipe.
    if (p->has_amount("apparatus", 1) && p->use_charges_if_avail("fire", 1)) {
        p->add_msg_if_player(m_neutral, _("You smoke some Grack Cocaine."));
        p->add_msg_if_player(m_good, _("Time seems to stop."));
        int duration = 1000;
        if (p->has_trait("TOLERANCE")) {
            duration -= 10;
        } else if (p->has_trait("LIGHTWEIGHT")) {
            duration += 10;
        }
        p->mod_hunger(-10);
        p->add_effect("grack", duration);
        return it->type->charges_to_use();
    }
    return 0;
}

int iuse::meth(player *p, item *it, bool, const tripoint& )
{
    int duration = 10 * (60 - p->str_cur);
    if (p->has_amount("apparatus", 1) && p->use_charges_if_avail("fire", 1)) {
        p->add_msg_if_player(m_neutral, _("You smoke your meth."));
        p->add_msg_if_player(m_good, _("The world seems to sharpen."));
        p->fatigue -= 375;
        if (p->has_trait("TOLERANCE")) {
            duration *= 1.2;
        } else {
            duration *= (p->has_trait("LIGHTWEIGHT") ? 1.8 : 1.5);
        }
        // breathe out some smoke
        for (int i = 0; i < 3; i++) {
            g->m.add_field({p->posx() + int(rng(-2, 2)), p->posy() + int(rng(-2, 2)),p->posz()}, fd_methsmoke, 2,0);
        }
    } else {
        p->add_msg_if_player(_("You snort some crystal meth."));
        p->fatigue -= 300;
    }
    if (!p->has_effect("meth")) {
        duration += 600;
    }
    if (duration > 0) {
        // meth actually inhibits hunger, weaker characters benefit more
        int hungerpen = (p->str_max < 5 ? 35 : 40 - ( 2 * p->str_max ));
        if (hungerpen>0) {
            p->mod_hunger(-hungerpen);
        }
        p->add_effect("meth", duration);
    }
    return it->type->charges_to_use();
}

int iuse::vitamins(player *p, item *it, bool, const tripoint& )
{
    p->add_msg_if_player(_("You take some vitamins."));
    p->mod_healthy_mod(50);
    return it->type->charges_to_use();
}

int iuse::vaccine(player *p, item *it, bool, const tripoint& )
{
    p->add_msg_if_player(_("You inject the vaccine."));
    p->add_msg_if_player(m_good, _("You feel tough."));
    p->mod_healthy_mod(200);
    p->mod_pain(3);
    item syringe( "syringe", it->bday );
    p->i_add( syringe );
    return it->type->charges_to_use();
}

int iuse::flu_vaccine(player *p, item *it, bool, const tripoint& )
{
    p->add_msg_if_player(_("You inject the vaccine."));
    p->add_msg_if_player(m_good, _("You no longer need to fear the flu."));
    p->add_effect("flushot", 1, num_bp, true);
    p->mod_pain(3);
    item syringe( "syringe", it->bday );
    p->i_add( syringe );
    return it->type->charges_to_use();
}

int iuse::poison(player *p, item *it, bool, const tripoint& )
{
    if ((p->has_trait("EATDEAD"))) {
        return it->type->charges_to_use();
    } else if ((p->has_trait("EATPOISON")) && (!(one_in(p->str_cur / 2)))) {
        return it->type->charges_to_use();
    }
    p->add_effect("poison", 600);
    p->add_effect("foodpoison", 1800);
    return it->type->charges_to_use();
}

/**
 * Hallucinogenic with a fun effect. Specifically used to have a comestible
 * give a morale boost without it being noticeable by examining the item (ie,
 * for magic mushrooms).
 */
int iuse::fun_hallu(player *p, item *it, bool, const tripoint& )
{
    const auto comest = dynamic_cast<const it_comest *>(it->type);

   //Fake a normal food morale effect
    if (p->has_trait("SPIRITUAL")) {
        p->add_morale(MORALE_FOOD_GOOD, 36, 72, 120, 60, false, comest);
    } else {
            p->add_morale(MORALE_FOOD_GOOD, 18, 36, 60, 30, false, comest);
      }
    if (!p->has_effect("hallu")) {
        p->add_effect("hallu", 3600);
    }
    return it->type->charges_to_use();
}

int iuse::meditate(player *p, item *it, bool, const tripoint& )
{
    if (p->has_trait("SPIRITUAL")) {
        p->moves -= 2000;
        p->add_msg_if_player(m_good, _("You pause to engage in spiritual contemplation."));
        p->add_morale(MORALE_FEELING_GOOD, 5, 10);
    } else {
            p->add_msg_if_player(_("This %s probably meant a lot to someone at one time."), it->tname().c_str());
      }
    return it->type->charges_to_use();
}

int iuse::thorazine(player *p, item *it, bool, const tripoint& )
{
    p->fatigue += 5;
    p->remove_effect("hallu");
    p->remove_effect("visuals");
    p->remove_effect("high");
    if (!p->has_effect("dermatik")) {
        p->remove_effect("formication");
    }
    if (one_in(50)) {  // adverse reaction
        p->add_msg_if_player(m_bad, _("You feel completely exhausted."));
        p->fatigue += 15;
    } else {
        p->add_msg_if_player(m_warning, _("You feel a bit wobbly."));
    }
    return it->type->charges_to_use();
}

int iuse::prozac(player *p, item *it, bool, const tripoint& )
{
    if (!p->has_effect("took_prozac") && p->morale_level() < 0) {
        p->add_effect("took_prozac", 7200);
    } else {
        p->stim += 3;
    }
    if (one_in(150)) {  // adverse reaction
        p->add_msg_if_player(m_warning, _("You suddenly feel hollow inside."));
    }
    return it->type->charges_to_use();
}

int iuse::sleep(player *p, item *it, bool, const tripoint& )
{
    p->fatigue += 40;
    p->add_msg_if_player(m_warning, _("You feel very sleepy..."));
    return it->type->charges_to_use();
}

int iuse::iodine(player *p, item *it, bool, const tripoint& )
{
    p->add_effect("iodine", 1200);
    p->add_msg_if_player(_("You take an iodine tablet."));
    return it->type->charges_to_use();
}

int iuse::datura(player *p, item *it, bool, const tripoint& )
{
    const auto comest = dynamic_cast<const it_comest *>(it->type);

{
    p->add_effect("datura", rng(2000, 8000));
    p->add_msg_if_player(_("You eat the datura seed."));
    if (p->has_trait("SPIRITUAL")) {
        p->add_morale(MORALE_FOOD_GOOD, 36, 72, 120, 60, false, comest);
    }
    return it->type->charges_to_use();
}
}

int iuse::flumed(player *p, item *it, bool, const tripoint& )
{
    p->add_effect("took_flumed", 6000);
    p->add_msg_if_player(_("You take some %s"), it->tname().c_str());
    return it->type->charges_to_use();
}

int iuse::flusleep(player *p, item *it, bool, const tripoint& )
{
    p->add_effect("took_flumed", 7200);
    p->fatigue += 30;
    p->add_msg_if_player(_("You take some %s"), it->tname().c_str());
    p->add_msg_if_player(m_warning, _("You feel very sleepy..."));
    return it->type->charges_to_use();
}

int iuse::inhaler(player *p, item *it, bool, const tripoint& )
{
    p->remove_effect("asthma");
    p->add_msg_if_player(m_neutral, _("You take a puff from your inhaler."));
    if (one_in(50)) {  // adverse reaction
        p->add_msg_if_player(m_bad, _("Your heart begins to race."));
        p->fatigue -= 10;
    }
    return it->type->charges_to_use();
}

int iuse::oxygen_bottle(player *p, item *it, bool, const tripoint& )
{
    p->moves -= 500;
    p->add_msg_if_player(m_neutral, _("You breathe deeply from the %s"), it->tname().c_str());
    if (p->has_effect("smoke")) {
        p->remove_effect("smoke");
    } else if (p->has_effect("asthma")) {
        p->remove_effect("asthma");
    } else if (p->stim < 16) {
        p->stim += 8;
        p->pkill += 2;
    }
    p->remove_effect("winded");
    p->pkill += 2;
    return it->type->charges_to_use();
}

int iuse::blech(player *p, item *it, bool, const tripoint& )
{
    // TODO: Add more effects?
    if( it->made_of( LIQUID ) ) {
        if (!query_yn(_("This looks unhealthy, sure you want to drink it?"))) {
            return 0;
        }
    } else { //Assume that if a blech consumable isn't a drink, it will be eaten.
        if (!query_yn(_("This looks unhealthy, sure you want to eat it?"))) {
            return 0;
        }
    }
    p->add_msg_if_player(m_bad, _("Blech, that burns your throat!"));
    if (it->type->id != "soap") { // soap burns but doesn't make you throw up
        p->vomit();
    }
    return it->type->charges_to_use();
}

int iuse::plantblech(player *p, item *it, bool, const tripoint &pos)
{
    if (p->has_trait("THRESH_PLANT")) {
        double multiplier = -1;
        if (p->has_trait("CHLOROMORPH")) {
            multiplier = -3;
            p->add_msg_if_player(m_good, _("The meal is revitalizing."));
        } else{
            p->add_msg_if_player(m_good, _("Oddly enough, this doesn't taste so bad."));
        }
        const auto food = dynamic_cast<const it_comest*>(it->type);
        //reverses the harmful values of drinking fertilizer
        p->mod_hunger(p->nutrition_for(food) * multiplier);
        p->thirst -= food->quench * multiplier;
        p->mod_healthy_mod(food->healthy * multiplier);
        p->add_morale(MORALE_FOOD_GOOD, -10 * multiplier, 60, 60, 30, false, food);
        return it->type->charges_to_use();
    } else {
        return blech( p, it, true, pos );
    }
}

int iuse::chew(player *p, item *it, bool, const tripoint& )
{
    // TODO: Add more effects?
    p->add_msg_if_player(_("You chew your %s."), it->tname().c_str());
    return it->type->charges_to_use();
}

static int marloss_reject_mutagen( player *p, item *it )
{
    // I've been unable to replicate the rejections on marloss berries
    // but best to be careful-KA101.
    if( (it->type->can_use( "MYCUS" )) || (it->type->can_use( "MARLOSS" )) ||
      (it->type->can_use( "MARLOSS_SEED" )) || (it->type->can_use( "MARLOSS_GEL" )) ) {
        return 0;
    }
    if (p->has_trait("THRESH_MARLOSS")) {
        p->add_msg_if_player(m_warning, _("The %s burns white-hot inside you, and you collapse to the ground!"), it->tname().c_str());
        p->vomit();
        p->mod_pain(35);
        // Lose a significant amount of HP, probably about 25-33%
        p->hurtall(rng(20, 35), nullptr);
        // Hope you were eating someplace safe.  Mycus v. Goo in your guts is no joke.
        p->fall_asleep((3000 - p->int_cur * 10));
        // Marloss is too thoroughly into your body to be dislodged by orals.
        p->set_mutation("MUTAGEN_AVOID");
        p->add_msg_if_player(m_warning, _("That was some toxic %s!  Let's stick with Marloss next time, that's safe."), it->tname().c_str());
        p->add_memorial_log(pgettext("memorial_male", "Suffered a toxic marloss/mutagen reaction."),
                            pgettext("memorial_female", "Suffered a toxic marloss/mutagen reaction."));
        return it->type->charges_to_use();
    }

    if (p->has_trait("THRESH_MYCUS")) {
        p->add_msg_if_player(m_info, _("This is a contaminant.  We reject it from the Mycus."));
        if( p->has_trait("M_SPORES") || p->has_trait("M_FERTILE") ||
            p->has_trait("M_BLOSSOMS") || p->has_trait("M_BLOOM") ) {
            p->add_msg_if_player(m_good, _("We empty the %s and reflexively dispense spores onto the mess."));
            g->m.ter_set(p->posx(), p->posy(), t_fungus);
            p->add_memorial_log(pgettext("memorial_male", "Destroyed a harmful invader."),
                                pgettext("memorial_female", "Destroyed a harmful invader."));
            return it->type->charges_to_use();
        }
        else {
            p->add_msg_if_player(m_bad, _("We must eliminate this contaminant at the earliest opportunity."));
            return it->type->charges_to_use();
        }
    }
    return 0;
}

static int marloss_reject_mut_iv( player *p, item *it )
{
    if( it->type->can_use( "MYCUS" ) ) {
        return 0;
    }
    if (p->has_trait("THRESH_MARLOSS")) {
        p->add_msg_if_player(m_warning, _("The %s sears your insides white-hot, and you collapse to the ground!"), it->tname().c_str());
        p->vomit();
        p->mod_pain(55);
        // Lose a significant amount of HP, probably about 25-33%
        p->hurtall(rng(30, 45), nullptr);
         // Hope you were eating someplace safe.  Mycus v. Goo in your guts is no joke.
        p->fall_asleep((4000 - p->int_cur * 10));
        // Injection does the trick.  Burn the fungus out.
        p->unset_mutation("THRESH_MARLOSS");
        p->set_mutation("MUTAGEN_AVOID");
        //~ Recall that Marloss mutations made you feel warmth spreading throughout your body.  That's gone.
        p->add_msg_if_player(m_warning, _("You feel a cold burn inside, as though everything warm has left you."));
        if( it->type->can_use("PURIFY_IV") ) {
            p->add_msg_if_player(m_warning, _("It was probably that marloss -- how did you know to call it \"marloss\" anyway?"));
            p->add_msg_if_player(m_warning, _("Best to stay clear of that alien crap in future."));
            p->add_memorial_log(pgettext("memorial_male", "Burned out a particularly nasty fungal infestation."),
                                pgettext("memorial_female", "Burned out a particularly nasty fungal infestation."));
        } else {
            p->add_memorial_log(pgettext("memorial_male", "Suffered a toxic marloss/mutagen reaction."),
                                pgettext("memorial_female", "Suffered a toxic marloss/mutagen reaction."));
        }
        return it->type->charges_to_use();
    }

    if (p->has_trait("THRESH_MYCUS")) {
        p->add_msg_if_player(m_info, _("This is a contaminant.  We reject it from the Mycus."));
        if( p->has_trait("M_SPORES") || p->has_trait("M_FERTILE") ||
            p->has_trait("M_BLOSSOMS") || p->has_trait("M_BLOOM") ) {
            p->add_msg_if_player(m_good, _("We empty the %s and reflexively dispense spores onto the mess."));
            g->m.ter_set(p->posx(), p->posy(), t_fungus);
            p->add_memorial_log(pgettext("memorial_male", "Destroyed a harmful invader."),
                                pgettext("memorial_female", "Destroyed a harmful invader."));
            return it->type->charges_to_use();
        } else {
            p->add_msg_if_player(m_bad, _("We must eliminate this contaminant at the earliest opportunity."));
            return it->type->charges_to_use();
        }
    }
    return 0;
}

int iuse::mutagen(player *p, item *it, bool, const tripoint& )
{
    if (p->has_trait("MUTAGEN_AVOID")) {
         //~"Uh-uh" is a sound used for "nope", "no", etc.
        p->add_msg_if_player(m_warning, _("After what happened that last time?  uh-uh.  You're not drinking that chemical stuff."));
        return 0;
    }

    if (!p->is_npc() && !(p->has_trait("THRESH_MYCUS"))) {
        p->add_memorial_log(pgettext("memorial_male", "Consumed mutagen."),
                            pgettext("memorial_female", "Consumed mutagen."));
    }

    if( marloss_reject_mutagen( p, it) ) {
        return it->type->charges_to_use();
    }

    if (p->has_trait("MUT_JUNKIE")) {
        p->add_msg_if_player(m_good, _("You quiver with anticipation..."));
        p->add_morale(MORALE_MUTAGEN, 5, 50);
    }
    std::string mutation_category;
    // Generic "mutagen".
    if (it->has_flag("MUTAGEN_STRONG")) {
        mutation_category = "";
        p->mutate();
        p->mod_pain(2 * rng(1, 5));
        p->mod_hunger(10);
        p->fatigue += 5;
        p->thirst += 10;
        if (!one_in(3)) {
            p->mutate();
            p->mod_pain(2 * rng(1, 5));
            p->mod_hunger(10);
            p->fatigue += 5;
            p->thirst += 10;
            if (one_in(4)) {
                p->add_msg_if_player(m_bad, _("You suddenly feel dizzy, and collapse to the ground."));
                p->add_effect("downed", 1, num_bp, false, 0, true );
            }
        }
        if (one_in(2)) {
            p->mutate();
            p->mod_pain(2 * rng(1, 5));
            p->mod_hunger(10);
            p->fatigue += 5;
            p->thirst += 10;
            p->add_msg_if_player(m_bad, _("Oops.  You must've blacked out for a minute there."));
            //Should be about 3 min, less 6 sec/IN point.
            p->fall_asleep((30 - p->int_cur));
        }
    }
    if (it->has_flag("MUTAGEN_WEAK")) {
        mutation_category = "";
        // Stuff like the limbs, the tainted tornado, etc.
        if (!one_in(3)) {
            p->mutate();
            p->mod_pain(2 * rng(1, 5));
            p->mod_hunger(10);
            p->fatigue += 5;
            p->thirst += 10;
            if (one_in(4)) {
                p->add_msg_if_player(m_bad, _("You suddenly feel dizzy, and collapse to the ground."));
                p->add_effect("downed", 1, num_bp, false, 0, true );
            }
        }
    } else {
        // Categorized/targeted mutagens go here.
        for (auto& iter : mutation_category_traits){
            mutation_category_trait m_category = iter.second;
            if (it->has_flag("MUTAGEN_" + m_category.category)) {
                mutation_category = "MUTCAT_" + m_category.category;
                p->add_msg_if_player(m_category.mutagen_message.c_str());
                p->mutate_category(mutation_category);
                p->mod_pain(m_category.mutagen_pain * rng(1, 5));
                p->mod_hunger(m_category.mutagen_hunger);
                p->fatigue += m_category.mutagen_fatigue;
                p->thirst += m_category.mutagen_thirst;
                break;
            }
        }
        // Yep, orals take a bit out of you too
        if (one_in(4)) {
            p->add_msg_if_player(m_bad, _("You suddenly feel dizzy, and collapse to the ground."));
            p->add_effect("downed", 1, num_bp, false, 0, true );
        }
    }
    return it->type->charges_to_use();
}

static void test_crossing_threshold(player *p, const mutation_category_trait &m_category) {
    // Threshold-check.  You only get to cross once!
    if (!p->crossed_threshold()) {
        std::string mutation_category = "MUTCAT_" + m_category.category;
        std::string mutation_thresh = "THRESH_" + m_category.category;
        int total = 0;
        for (auto& iter : mutation_category_traits){
            total += p->mutation_category_level["MUTCAT_" + iter.second.category];
        }
        // Threshold-breaching
        std::string primary = p->get_highest_category();
        // Only if you were pushing for more in your primary category.
        // You wanted to be more like it and less human.
        // That said, you're required to have hit third-stage dreams first.
        if ((mutation_category == primary) && (p->mutation_category_level[primary] > 50)) {
            // Little help for the categories that have a lot of crossover.
            // Starting with Ursine as that's... a bear to get.  8-)
            // Alpha is similarly eclipsed by other mutation categories.
            // Will add others if there's serious/demonstrable need.
            int booster = 0;
            if (mutation_category == "MUTCAT_URSINE"  || mutation_category == "MUTCAT_ALPHA") {
                booster = 50;
            }
            int breacher = (p->mutation_category_level[primary]) + booster;
            if (x_in_y(breacher, total)) {
                p->add_msg_if_player(m_good,
                                   _("Something strains mightily for a moment...and then..you're...FREE!"));
                p->set_mutation(mutation_thresh);
                p->add_memorial_log(pgettext("memorial_male", m_category.memorial_message.c_str()),
                                    pgettext("memorial_female", m_category.memorial_message.c_str()));
                if (mutation_category == "MUTCAT_URSINE") {
                    // Manually removing Carnivore, since it tends to creep in
                    // This is because carnivore is a prereq for the
                    // predator-style post-threshold mutations.
                    if (p->has_trait("CARNIVORE")) {
                        p->unset_mutation("CARNIVORE");
                        p->add_msg_if_player(_("Your appetite for blood fades."));
                    }
                }
            }
        } else if (p->mutation_category_level[primary] > 100) {
            //~NOPAIN is a post-Threshold trait, so you shouldn't
            //~legitimately have it and get here!
            if (p->has_trait("NOPAIN")) {
                p->add_msg_if_player(m_bad, _("You feel extremely Bugged."));
            } else {
                p->add_msg_if_player(m_bad, _("You stagger with a piercing headache!"));
                p->pain += 8;
                p->add_effect("stunned", rng(3, 5));
            }
        } else if (p->mutation_category_level[primary] > 80) {
            if (p->has_trait("NOPAIN")) {
                p->add_msg_if_player(m_bad, _("You feel very Bugged."));
            } else {
                p->add_msg_if_player(m_bad, _("Your head throbs with memories of your life, before all this..."));
                p->pain += 6;
                p->add_effect("stunned", rng(2, 4));
            }
        } else if (p->mutation_category_level[primary] > 60) {
            if (p->has_trait("NOPAIN")) {
                p->add_msg_if_player(m_bad, _("You feel Bugged."));
            } else {
                p->add_msg_if_player(m_bad, _("Images of your past life flash before you."));
                p->add_effect("stunned", rng(2, 3));
            }
        }
    }
}

int iuse::mut_iv(player *p, item *it, bool, const tripoint& )
{
    if (p->has_trait("MUTAGEN_AVOID")) {
         //~"Uh-uh" is a sound used for "nope", "no", etc.
        p->add_msg_if_player(m_warning, _("After what happened that last time?  uh-uh.  You're not injecting that chemical stuff."));
        return 0;
    }

    if (!p->is_npc() && !(p->has_trait("THRESH_MYCUS"))) {
        p->add_memorial_log(pgettext("memorial_male", "Injected mutagen."),
                            pgettext("memorial_female", "Injected mutagen."));
    }

    if( marloss_reject_mut_iv( p, it) ) {
        return it->type->charges_to_use();
    }

    if (p->has_trait("MUT_JUNKIE")) {
        p->add_msg_if_player(m_good, _("You quiver with anticipation..."));
        p->add_morale(MORALE_MUTAGEN, 10, 100);
    }
    std::string mutation_category;
    if (it->has_flag("MUTAGEN_STRONG")) {
        // 3 guaranteed mutations, 75%/66%/66% for the 4th/5th/6th,
        // 6-16 Pain per shot and potential knockdown/KO.
        mutation_category = "";
        if (p->has_trait("MUT_JUNKIE")) {
            p->add_msg_if_player(m_good, _("Oh, yeah! That's the stuff!"));
            sounds::sound(p->pos(), 15 + 3 * p->str_cur, _("YES!  YES!  YESSS!!!"));
        } else if (p->has_trait("NOPAIN")) {
            p->add_msg_if_player(_("You inject yourself."));
        } else {
            p->add_msg_if_player(m_bad, _("You inject yoursel-arRGH!"));
            sounds::sound(p->pos(), 15 + 3 * p->str_cur, _("You scream in agony!!"));
        }
        p->mutate();
        p->mod_pain(1 * rng(1, 4));
        //Standard IV-mutagen effect: 10 hunger/thirst & 5 Fatigue *per mutation*.
        // Numbers may vary based on mutagen.
        p->mod_hunger(10);
        p->fatigue += 5;
        p->thirst += 10;
        p->mutate();
        p->mod_pain(2 * rng(1, 3));
        p->mod_hunger(10);
        p->fatigue += 5;
        p->thirst += 10;
        p->mutate();
        p->mod_hunger(10);
        p->fatigue += 5;
        p->thirst += 10;
        p->mod_pain(3 * rng(1, 2));
        if (!one_in(4)) {
            p->mutate();
            p->mod_hunger(10);
            p->fatigue += 5;
            p->thirst += 10;
        }
        if (!one_in(3)) {
            p->mutate();
            p->mod_hunger(10);
            p->fatigue += 5;
            p->thirst += 10;
            p->add_msg_if_player(m_bad, _("You writhe and collapse to the ground."));
            p->add_effect("downed", rng( 1, 4 ), num_bp, false, 0, true );
        }
        if (!one_in(3)) {
            //Jackpot! ...kinda, don't wanna go unconscious in dangerous territory
            p->mutate();
            p->mod_hunger(10);
            p->fatigue += 5;
            p->thirst += 10;
            p->add_msg_if_player(m_bad, _("It all goes dark..."));
            //Should be about 40 min, less 30 sec/IN point.
            p->fall_asleep((400 - p->int_cur * 5));
        }
    } else {
        mutation_category_trait m_category;
        std::string mutation_thresh;
        for (auto& iter : mutation_category_traits){
            if (it->has_flag("MUTAGEN_" + iter.second.category)) {
                m_category = iter.second;
                mutation_category = "MUTCAT_" + m_category.category;
                mutation_thresh = "THRESH_" + m_category.category;

                // try to cross the threshold to be able to get post-threshold mutations this iv.
                test_crossing_threshold(p, m_category);

                if (p->has_trait("MUT_JUNKIE")) {
                    p->add_msg_if_player(m_category.junkie_message.c_str());
                } else if (!(p->has_trait("MUT_JUNKIE"))) {
                    //there is only the one case, so no json, unless there is demand for it.
                    p->add_msg_if_player(m_category.iv_message.c_str());
                }
                if (!(p->has_trait("NOPAIN")) && m_category.iv_sound) {
                    p->mod_pain(m_category.iv_pain);
                    sounds::sound(p->pos(), m_category.iv_noise + p->str_cur, m_category.iv_sound_message);
                }
                for (int i=0; i < m_category.iv_min_mutations; i++){
                    p->mutate_category(mutation_category);
                    p->mod_pain(m_category.iv_pain * rng(1, 5));
                    p->mod_hunger(m_category.iv_hunger);
                    p->fatigue += m_category.iv_fatigue;
                    p->thirst += m_category.iv_thirst;
                }
                for (int i=0; i < m_category.iv_additional_mutations; i++){
                    if (!one_in(m_category.iv_additional_mutations_chance)) {
                        p->mutate_category(mutation_category);
                        p->mod_pain(m_category.iv_pain * rng(1, 5));
                        p->mod_hunger(m_category.iv_hunger);
                        p->fatigue += m_category.iv_fatigue;
                        p->thirst += m_category.iv_thirst;
                    }
                }
                if (m_category.category == "CHIMERA"){
                     p->add_morale(MORALE_MUTAGEN_CHIMERA, m_category.iv_morale, m_category.iv_morale_max);
                } else if (m_category.category == "ELFA"){
                     p->add_morale(MORALE_MUTAGEN_ELF, m_category.iv_morale, m_category.iv_morale_max);
                } else if(m_category.iv_morale > 0){
                    p->add_morale(MORALE_MUTAGEN_MUTATION, m_category.iv_morale, m_category.iv_morale_max);
                }

                if (m_category.iv_sleep && !one_in(3)){
                    p->add_msg_if_player(m_bad, m_category.iv_sleep_message.c_str());
                    p->fall_asleep(m_category.iv_sleep_dur - p->int_cur * 5);
                }
                // try crossing again after getting new in-category mutations.
                test_crossing_threshold(p, m_category);
            }
        }
    }
    return it->type->charges_to_use();
}

// Helper to handle the logic of removing some random mutations.
static void do_purify( player *p )
{
    std::vector<std::string> valid; // Which flags the player has
    for( auto &traits_iter : mutation_branch::get_all() ) {
        if( p->has_trait( traits_iter.first ) && !p->has_base_trait( traits_iter.first ) ) {
            //Looks for active mutation
            valid.push_back( traits_iter.first );
        }
    }
    if( valid.empty() ) {
        p->add_msg_if_player(_("You feel cleansed."));
        return;
    }
    int num_cured = rng( 1, valid.size() );
    num_cured = std::min( 4, num_cured );
    for( int i = 0; i < num_cured && !valid.empty(); i++ ) {
        const std::string id = random_entry_removed( valid );
        if( p->purifiable( id ) ) {
            p->remove_mutation( id );
        } else {
            p->add_msg_if_player(m_warning, _("You feel a slight itching inside, but it passes."));
        }
    }
}

int iuse::purifier(player *p, item *it, bool, const tripoint& )
{
    if (p->has_trait("MUTAGEN_AVOID")) {
         //~"Uh-uh" is a sound used for "nope", "no", etc.
        p->add_msg_if_player(m_warning, _("After what happened that last time?  uh-uh.  You're not drinking that chemical stuff."));
        return 0;
    }

    if (!p->is_npc() && !(p->has_trait("THRESH_MYCUS"))) {
        p->add_memorial_log(pgettext("memorial_male", "Consumed purifier."),
                            pgettext("memorial_female", "Consumed purifier."));
    }

    if( marloss_reject_mutagen( p, it ) ) {
        it->type->charges_to_use();
    }
    do_purify( p );
    return it->type->charges_to_use();
}

int iuse::purify_iv(player *p, item *it, bool, const tripoint& )
{
    if (p->has_trait("MUTAGEN_AVOID")) {
         //~"Uh-uh" is a sound used for "nope", "no", etc.
        p->add_msg_if_player(m_warning, _("After what happened that last time?  uh-uh.  You're not injecting that chemical stuff."));
        return 0;
    }

    if (!p->is_npc() && !(p->has_trait("THRESH_MYCUS"))) {
        p->add_memorial_log(pgettext("memorial_male", "Injected purifier."),
                            pgettext("memorial_female", "Injected purifier."));
    }

    if( marloss_reject_mut_iv( p, it ) ) {
        return it->type->charges_to_use();
    }

    std::vector<std::string> valid; // Which flags the player has
    for( auto &traits_iter : mutation_branch::get_all() ) {
        if( p->has_trait( traits_iter.first ) && !p->has_base_trait( traits_iter.first ) ) {
            //Looks for active mutation
            valid.push_back( traits_iter.first );
        }
    }
    if (valid.empty()) {
        p->add_msg_if_player(_("You feel cleansed."));
        return it->type->charges_to_use();
    }
    int num_cured = rng(4,
                        valid.size()); //Essentially a double-strength purifier, but guaranteed at least 4.  Double-edged and all
    if (num_cured > 8) {
        num_cured = 8;
    }
    for (int i = 0; i < num_cured && !valid.empty(); i++) {
        const std::string id = random_entry_removed( valid );
        if (p->purifiable( id )) {
            p->remove_mutation( id );
        } else {
            p->add_msg_if_player(m_warning, _("You feel a distinct burning inside, but it passes."));
        }
        if (!(p->has_trait("NOPAIN"))) {
            p->mod_pain(2 * num_cured); //Hurts worse as it fixes more
            p->add_msg_if_player(m_warning, _("Feels like you're on fire, but you're OK."));
        }
        p->thirst += 2 * num_cured;
        p->mod_hunger(2 * num_cured);
        p->fatigue += 2 * num_cured;
    }
    return it->type->charges_to_use();
}

int iuse::marloss(player *p, item *it, bool t, const tripoint &pos)
{
    if (p->is_npc()) {
        return it->type->charges_to_use();
    }
    if (p->has_trait("MARLOSS_AVOID")) {
        //~"Uh-uh" is a sound used for "nope", "no", etc.
        p->add_msg_if_player(m_warning, _("After what happened that last time?  uh-uh.  You're not eating that alien poison sac."));
        return 0;
    }
    if (p->has_trait("THRESH_MYCUS")) {
        p->add_msg_if_player(m_info, _("We no longer require this scaffolding.  We reserve it for other uses."));
        return 0;
    }
    // If we have the marloss in our veins, we are a "breeder" and will spread
    // the fungus.
    p->add_memorial_log(pgettext("memorial_male", "Ate a marloss berry."),
                        pgettext("memorial_female", "Ate a marloss berry."));

    if (p->has_trait("MARLOSS") || p->has_trait("THRESH_MARLOSS")) {
        p->add_msg_if_player(m_good,
                             _("As you eat the berry, you have a near-religious experience, feeling at one with your surroundings..."));
        p->add_morale(MORALE_MARLOSS, 100, 1000);
        p->add_addiction(ADD_MARLOSS_B, 50);
        p->add_addiction(ADD_MARLOSS_Y, 50);
        p->set_hunger(-100);
        int spore_spawned = 0;
        for (int x = p->posx() - 4; x <= p->posx() + 4; x++) {
            for (int y = p->posy() - 4; y <= p->posy() + 4; y++) {
                tripoint dest( x, y, p->posz() );
                if (rng(0, 10) > trig_dist(x, y, p->posx(), p->posy()) &&
                    rng(0, 10) > trig_dist(x, y, p->posx(), p->posy())) {
                    g->m.marlossify( dest );
                }
                bool moveOK = (g->m.move_cost(dest) > 0);
                bool monOK = g->mon_at(dest) == -1;
                bool posOK = (p->pos() != dest);
                if (moveOK && monOK && posOK &&
                    one_in(10 + 5 * trig_dist(x, y, p->posx(), p->posy())) &&
                    (spore_spawned == 0 || one_in(spore_spawned * 2))) {
                    if (g->summon_mon(mon_spore, tripoint(x, y, p->posz()))) {
                        monster *spore = g->monster_at(tripoint(x, y, p->posz()));
                        spore->friendly = -1;
                        spore_spawned++;
                    }
                }
            }
        }
        return it->type->charges_to_use();
    }

    /* If we're not already carriers of Marloss, roll for a random effect:
     * 1 - Mutate
     * 2 - Mutate
     * 3 - Mutate
     * 4 - Purify
     * 5 - Purify
     * 6 - Cleanse radiation + Purify
     * 7 - Fully satiate
     * 8 - Vomit
     * 9-16 - Give Marloss mutation
     */
    int effect = rng(1, 16);
    if (effect <= 3) {
        p->add_msg_if_player(_("This berry tastes extremely strange!"));
        p->mutate();
        // Gruss dich, mutation drain, missed you!
        p->mod_pain(2 * rng(1, 5));
        p->mod_hunger(10);
        p->fatigue += 5;
        p->thirst += 10;
    } else if (effect <= 6) { // Radiation cleanse is below
        p->add_msg_if_player(m_good, _("This berry makes you feel better all over."));
        p->pkill += 30;
        this->purifier(p, it, t, pos);
        if (effect == 6) {
            p->radiation = 0;
        }
    } else if (effect == 7) {
        p->add_msg_if_player(m_good, _("This berry is delicious, and very filling!"));
        p->set_hunger(-100);
    } else if (effect == 8) {
        p->add_msg_if_player(m_bad, _("You take one bite, and immediately vomit!"));
        p->vomit();
    } else if (p->crossed_threshold()) { // Mycus Rejection.  Goo already present fights off the fungus.
        p->add_msg_if_player(m_bad, _("You feel a familiar warmth, but suddenly it surges into an excruciating burn as you convulse, vomiting, and black out..."));
        p->add_memorial_log(pgettext("memorial_male", "Suffered Marloss Rejection."),
                        pgettext("memorial_female", "Suffered Marloss Rejection."));
        p->vomit();
        p->vomit(); // Yes, make sure you're empty.
        p->mod_pain(90);
        p->hurtall(rng(40, 65), nullptr);// No good way to say "lose half your current HP"
        p->fall_asleep((6000 - p->int_cur * 10)); // Hope you were eating someplace safe.  Mycus v. Goo in your guts is no joke.
        p->unset_mutation("MARLOSS_BLUE");
        p->unset_mutation("MARLOSS");
        p->set_mutation("MARLOSS_AVOID"); // And if you survive it's etched in your RNA, so you're unlikely to repeat the experiment.
        p->rem_addiction(ADD_MARLOSS_R);
        p->rem_addiction(ADD_MARLOSS_B);
        p->rem_addiction(ADD_MARLOSS_Y);
    } else if ( (p->has_trait("MARLOSS_BLUE") && p->has_trait("MARLOSS_YELLOW")) && (!p->has_trait("MARLOSS")) ) {
        p->add_msg_if_player(m_bad, _("You feel a familiar warmth, but suddenly it surges into painful burning as you convulse and collapse to the ground..."));
        p->fall_asleep((400 - p->int_cur * 5));
        p->unset_mutation("MARLOSS_BLUE");
        p->unset_mutation("MARLOSS_YELLOW");
        p->set_mutation("THRESH_MARLOSS");
        p->rem_addiction(ADD_MARLOSS_R);
        g->m.ter_set(p->posx(), p->posy(), t_marloss);
        p->add_memorial_log(pgettext("memorial_male", "Opened the Marloss Gateway."),
                        pgettext("memorial_female", "Opened the Marloss Gateway."));
        p->add_msg_if_player(m_good, _("You wake up in a marloss bush.  Almost *cradled* in it, actually, as though it grew there for you."));
        //~ Beginning to hear the Mycus while conscious: that's it speaking
        p->add_msg_if_player(m_good, _("unity.  together we have reached the door.  we provide the final key.  now to pass through..."));
    } else if (!p->has_trait("MARLOSS")) {
        p->add_msg_if_player(_("You feel a strange warmth spreading throughout your body..."));
        p->set_mutation("MARLOSS");
        p->add_addiction(ADD_MARLOSS_B, 60);
        p->add_addiction(ADD_MARLOSS_Y, 60);
        p->rem_addiction(ADD_MARLOSS_R);
    }
    return it->type->charges_to_use();
}

int iuse::marloss_seed(player *p, item *it, bool t, const tripoint &pos)
{
    if (p->is_npc()) {
        return it->type->charges_to_use();
    }
    if (p->has_trait("MARLOSS_AVOID")) {
        //~"Uh-uh" is a sound used for "nope", "no", etc.  "Drek" is a borrowed synonym for "shit".
        p->add_msg_if_player(m_warning, _("After what happened that last time?  uh-uh.  You're not eating that alien drek."));
        return 0;
    }
    if (p->has_trait("THRESH_MYCUS")) {
        p->add_msg_if_player(m_info, _("We no longer require this scaffolding.  We reserve it for other uses."));
        return 0;
    }
    if (!(query_yn(_("Sure you want to eat the %s? You could plant it in a mound of dirt."),
                 it->tname().c_str())) ) {
        return 0; // Save the seed for later!
    }
    // If we have the marloss in our veins, we are a "breeder" and will spread
    // the fungus.
    p->add_memorial_log(pgettext("memorial_male", "Ate a marloss seed."),
                        pgettext("memorial_female", "Ate a marloss seed."));

    if (p->has_trait("MARLOSS_BLUE") || p->has_trait("THRESH_MARLOSS")) {
        p->add_msg_if_player(m_good,
                             _("As you eat the seed, you have a near-religious experience, feeling at one with your surroundings..."));
        p->add_morale(MORALE_MARLOSS, 100, 1000);
        p->add_addiction(ADD_MARLOSS_R, 50);
        p->add_addiction(ADD_MARLOSS_Y, 50);
        p->set_hunger(-100);
        int spore_spawned = 0;
        for (int x = p->posx() - 4; x <= p->posx() + 4; x++) {
            for (int y = p->posy() - 4; y <= p->posy() + 4; y++) {
                tripoint dest( x, y, p->posz() );
                if (rng(0, 10) > trig_dist(x, y, p->posx(), p->posy()) &&
                    rng(0, 10) > trig_dist(x, y, p->posx(), p->posy())) {
                    g->m.marlossify( dest );
                }
                bool moveOK = (g->m.move_cost(dest) > 0);
                bool monOK = g->mon_at(dest) == -1;
                bool posOK = (p->pos() != dest);
                if (moveOK && monOK && posOK &&
                    one_in(10 + 5 * trig_dist(x, y, p->posx(), p->posy())) &&
                    (spore_spawned == 0 || one_in(spore_spawned * 2))) {
                    if (g->summon_mon(mon_spore, tripoint(x, y, p->posz()))) {
                        monster *spore = g->monster_at(tripoint(x, y, p->posz()));
                        spore->friendly = -1;
                        spore_spawned++;
                    }
                }
            }
        }
        return it->type->charges_to_use();
    }

    /* If we're not already carriers of Marloss, roll for a random effect:
     * 1 - Mutate
     * 2 - Mutate
     * 3 - Mutate
     * 4 - Purify
     * 5 - Purify
     * 6 - Cleanse radiation + Purify
     * 7 - Fully satiate
     * 8 - Vomit
     * 9 - Give Marloss mutation
     */
    int effect = rng(1, 9);
    if (effect <= 3) {
        p->add_msg_if_player(_("This seed tastes extremely strange!"));
        p->mutate();
        // HELLO MY NAME IS MUTATION DRAIN YOU KILLED MY MUTAGEN PREPARE TO DIE! ;-)
        p->mod_pain(2 * rng(1, 5));
        p->mod_hunger(10);
        p->fatigue += 5;
        p->thirst += 10;
    } else if (effect <= 6) { // Radiation cleanse is below
        p->add_msg_if_player(m_good, _("This seed makes you feel better all over."));
        p->pkill += 30;
        this->purifier(p, it, t, pos);
        if (effect == 6) {
            p->radiation = 0;
        }
    } else if (effect == 7) {
        p->add_msg_if_player(m_good, _("This seed is delicious, and very filling!"));
        p->set_hunger(-100);
    } else if (effect == 8) {
        p->add_msg_if_player(m_bad, _("You take one bite, and immediately vomit!"));
        p->vomit();
    } else if (p->crossed_threshold()) { // Mycus Rejection.  Goo already present fights off the fungus.
        p->add_msg_if_player(m_bad, _("You feel a familiar warmth, but suddenly it surges into an excruciating burn as you convulse, vomiting, and black out..."));
        p->add_memorial_log(pgettext("memorial_male", "Suffered Marloss Rejection."),
                        pgettext("memorial_female", "Suffered Marloss Rejection."));
        p->vomit();
        p->vomit(); // Yes, make sure you're empty.
        p->mod_pain(90);
        p->hurtall(rng(40, 65), nullptr);// No good way to say "lose half your current HP"
        p->fall_asleep((6000 - p->int_cur * 10)); // Hope you were eating someplace safe.  Mycus v. Goo in your guts is no joke.
        p->unset_mutation("MARLOSS_BLUE");
        p->unset_mutation("MARLOSS");
        p->set_mutation("MARLOSS_AVOID"); // And if you survive it's etched in your RNA, so you're unlikely to repeat the experiment.
        p->rem_addiction(ADD_MARLOSS_R);
        p->rem_addiction(ADD_MARLOSS_B);
        p->rem_addiction(ADD_MARLOSS_Y);
    } else if ( (p->has_trait("MARLOSS") && p->has_trait("MARLOSS_YELLOW")) && (!p->has_trait("MARLOSS_BLUE")) ) {
        p->add_msg_if_player(m_bad, _("You feel a familiar warmth, but suddenly it surges into painful burning as you convulse and collapse to the ground..."));
        p->fall_asleep((400 - p->int_cur * 5));
        p->unset_mutation("MARLOSS");
        p->unset_mutation("MARLOSS_YELLOW");
        p->set_mutation("THRESH_MARLOSS");
        p->rem_addiction(ADD_MARLOSS_B);
        g->m.ter_set(p->posx(), p->posy(), t_marloss);
        p->add_memorial_log(pgettext("memorial_male", "Opened the Marloss Gateway."),
                        pgettext("memorial_female", "Opened the Marloss Gateway."));
        p->add_msg_if_player(m_good, _("You wake up in a marloss bush.  Almost *cradled* in it, actually, as though it grew there for you."));
        //~ Beginning to hear the Mycus while conscious: that's it speaking
        p->add_msg_if_player(m_good, _("unity.  together we have reached the door.  we provide the final key.  now to pass through..."));
    } else if (!p->has_trait("MARLOSS_BLUE")) {
        p->add_msg_if_player(_("You feel a strange warmth spreading throughout your body..."));
        p->set_mutation("MARLOSS_BLUE");
        p->add_addiction(ADD_MARLOSS_R, 60);
        p->add_addiction(ADD_MARLOSS_Y, 60);
        p->rem_addiction(ADD_MARLOSS_B);
    }
    return it->type->charges_to_use();
}

int iuse::marloss_gel(player *p, item *it, bool t, const tripoint &pos)
{
    if (p->is_npc()) {
        return it->type->charges_to_use();
    }
    if (p->has_trait("MARLOSS_AVOID")) {
        //~"Uh-uh" is a sound used for "nope", "no", etc.
        p->add_msg_if_player(m_warning, _("After what happened that last time? uh-uh.  You're not eating that alien slime."));
        return 0;
    }
    if (p->has_trait("THRESH_MYCUS")) {
        p->add_msg_if_player(m_info, _("We no longer require this scaffolding.  We reserve it for other uses."));
        return 0;
    }
    // If we have the marloss in our veins, we are a "breeder" and will spread
    // the fungus.
    p->add_memorial_log(pgettext("memorial_male", "Ate some marloss jelly."),
                        pgettext("memorial_female", "Ate some marloss jelly."));

    if (p->has_trait("MARLOSS_YELLOW") || p->has_trait("THRESH_MARLOSS")) {
        p->add_msg_if_player(m_good,
                             _("As you eat the jelly, you have a near-religious experience, feeling at one with your surroundings..."));
        p->add_morale(MORALE_MARLOSS, 100, 1000);
        p->add_addiction(ADD_MARLOSS_R, 50);
        p->add_addiction(ADD_MARLOSS_B, 50);
        p->set_hunger(-100);
        int spore_spawned = 0;
        for (int x = p->posx() - 4; x <= p->posx() + 4; x++) {
            for (int y = p->posy() - 4; y <= p->posy() + 4; y++) {
                tripoint dest( x, y, p->posz() );
                if (rng(0, 10) > trig_dist(x, y, p->posx(), p->posy()) &&
                    rng(0, 10) > trig_dist(x, y, p->posx(), p->posy())) {
                    g->m.marlossify( dest );
                }
                bool moveOK = (g->m.move_cost(dest) > 0);
                bool monOK = g->mon_at(dest) == -1;
                bool posOK = (p->pos() != dest);
                if (moveOK && monOK && posOK &&
                    one_in(10 + 5 * trig_dist(x, y, p->posx(), p->posy())) &&
                    (spore_spawned == 0 || one_in(spore_spawned * 2))) {
                    if (g->summon_mon(mon_spore, tripoint(x, y, p->posz()))) {
                        monster *spore = g->monster_at(tripoint(x, y, p->posz()));
                        spore->friendly = -1;
                        spore_spawned++;
                    }
                }
            }
        }
        return it->type->charges_to_use();
    }

    /* If we're not already carriers of Marloss, roll for a random effect:
     * 1 - Mutate
     * 2 - Mutate
     * 3 - Mutate
     * 4 - Purify
     * 5 - Purify
     * 6 - Cleanse radiation + Purify
     * 7 - Fully satiate
     * 8 - Vomit
     * 9 - Give Marloss mutation
     */
    int effect = rng(1, 9);
    if (effect <= 3) {
        p->add_msg_if_player(_("This jelly tastes extremely strange!"));
        p->mutate();
        // hihi! wavewave! mutation draindrain!
        p->mod_pain(2 * rng(1, 5));
        p->mod_hunger(10);
        p->fatigue += 5;
        p->thirst += 10;
    } else if (effect <= 6) { // Radiation cleanse is below
        p->add_msg_if_player(m_good, _("This jelly makes you feel better all over."));
        p->pkill += 30;
        this->purifier(p, it, t, pos);
        if (effect == 6) {
            p->radiation = 0;
        }
    } else if (effect == 7) {
        p->add_msg_if_player(m_good, _("This jelly is delicious, and very filling!"));
        p->set_hunger(-100);
    } else if (effect == 8) {
        p->add_msg_if_player(m_bad, _("You take one bite, and immediately vomit!"));
        p->vomit();
    } else if (p->crossed_threshold()) { // Mycus Rejection.  Goo already present fights off the fungus.
        p->add_msg_if_player(m_bad, _("You feel a familiar warmth, but suddenly it surges into an excruciating burn as you convulse, vomiting, and black out..."));
        p->add_memorial_log(pgettext("memorial_male", "Suffered Marloss Rejection."),
                        pgettext("memorial_female", "Suffered Marloss Rejection."));
        p->vomit();
        p->vomit(); // Yes, make sure you're empty.
        p->mod_pain(90);
        p->hurtall(rng(40, 65), nullptr);// No good way to say "lose half your current HP"
        p->fall_asleep((6000 - p->int_cur * 10)); // Hope you were eating someplace safe.  Mycus v. Goo in your guts is no joke.
        p->unset_mutation("MARLOSS_BLUE");
        p->unset_mutation("MARLOSS");
        p->set_mutation("MARLOSS_AVOID"); // And if you survive it's etched in your RNA, so you're unlikely to repeat the experiment.
        p->rem_addiction(ADD_MARLOSS_R);
        p->rem_addiction(ADD_MARLOSS_B);
        p->rem_addiction(ADD_MARLOSS_Y);
    } else if ( (p->has_trait("MARLOSS_BLUE") && p->has_trait("MARLOSS")) && (!p->has_trait("MARLOSS_YELLOW")) ) {
        p->add_msg_if_player(m_bad, _("You feel a familiar warmth, but suddenly it surges into painful burning as you convulse and collapse to the ground..."));
        p->fall_asleep((400 - p->int_cur * 5));
        p->unset_mutation("MARLOSS_BLUE");
        p->unset_mutation("MARLOSS");
        p->rem_addiction(ADD_MARLOSS_Y);
        p->set_mutation("THRESH_MARLOSS");
        g->m.ter_set(p->posx(), p->posy(), t_marloss);
        p->add_memorial_log(pgettext("memorial_male", "Opened the Marloss Gateway."),
                        pgettext("memorial_female", "Opened the Marloss Gateway."));
        p->add_msg_if_player(m_good, _("You wake up in a marloss bush.  Almost *cradled* in it, actually, as though it grew there for you."));
        //~ Beginning to hear the Mycus while conscious: that's it speaking
        p->add_msg_if_player(m_good, _("unity.  together we have reached the door.  we provide the final key.  now to pass through..."));
    } else if (!p->has_trait("MARLOSS_YELLOW")) {
        p->add_msg_if_player(_("You feel a strange warmth spreading throughout your body..."));
        p->set_mutation("MARLOSS_YELLOW");
        p->add_addiction(ADD_MARLOSS_R, 60);
        p->add_addiction(ADD_MARLOSS_B, 60);
        p->rem_addiction(ADD_MARLOSS_Y);
    }
    return it->type->charges_to_use();
}

int iuse::mycus(player *p, item *it, bool t, const tripoint &pos)
{
    if (p->is_npc()) {
        return it->type->charges_to_use();
    }
    // Welcome our guide.  Welcome.  To. The Mycus.
    if (p->has_trait("THRESH_MARLOSS")) {
        p->add_memorial_log(pgettext("memorial_male", "Became one with the Mycus."),
                        pgettext("memorial_female", "Became one with the Mycus."));
        p->add_msg_if_player(m_neutral, _("The apple tastes amazing, and you finish it quickly, not even noticing the lack of any core or seeds."));
        p->add_msg_if_player(m_good, _("You feel better all over."));
        p->pkill += 30;
        this->purifier(p, it, t, pos); // Clear out some of that goo you may have floating around
        p->radiation = 0;
        p->healall(4); // Can't make you a whole new person, but not for lack of trying
        p->add_msg_if_player(m_good, _("As the apple settles in, you feel ecstasy radiating through every part of your body..."));
        p->add_morale(MORALE_MARLOSS, 1000, 1000); // Last time you'll ever have it this good.  So enjoy.
        p->add_msg_if_player(m_good, _("Your eyes roll back in your head.  Everything dissolves into a blissful haze..."));
        p->fall_asleep((3000 - p->int_cur * 10));
        p->unset_mutation("THRESH_MARLOSS");
        p->set_mutation("THRESH_MYCUS");
        //~ The Mycus does not use the term (or encourage the concept of) "you".  The PC is a local/native organism, but is now the Mycus.
        //~ It still understands the concept, but uninitelligent fungaloids and mind-bent symbiotes should not need it.
        //~ We are the Mycus.
        p->add_msg_if_player(m_good, _("We welcome into us.  We have endured long in this forbidding world."));
        p->add_msg_if_player(m_good, _("The natives have a saying: \"E Pluribus Unum\"  Out of many, one."));
        p->add_msg_if_player(m_good, _("We welcome the union of our lines in our local guide.  We will prosper, and unite this world."));
        p->add_msg_if_player(m_good, _("Even now, our fruits adapt to better serve local physiology."));
        p->add_msg_if_player(m_good, _("As, in time, shall we adapt to better welcome those who have not received us."));
        for (int x = p->posx() - 3; x <= p->posx() + 3; x++) {
            for (int y = p->posy() - 3; y <= p->posy() + 3; y++) {
                g->m.marlossify( tripoint( x, y, p->posz() ) );
            }
        }
        p->rem_addiction(ADD_MARLOSS_R);
        p->rem_addiction(ADD_MARLOSS_B);
        p->rem_addiction(ADD_MARLOSS_Y);
    }
    else if (p->has_trait("THRESH_MYCUS") && !p->has_trait("M_DEPENDENT")) { // OK, now set the hook.
        if (!one_in(3)) {
            p->mutate_category("MUTCAT_MYCUS");
            p->mod_hunger(10);
            p->fatigue += 5;
            p->thirst += 10;
            p->add_morale(MORALE_MARLOSS, 25, 200); // still covers up mutation pain
        }
    } else if (p->has_trait("THRESH_MYCUS")) {
        p->pkill += 5;
        p->stim += 5;
    } else { // In case someone gets one without having been adapted first.
        // Marloss is the Mycus' method of co-opting humans.  Mycus fruit is for symbiotes' maintenance and development.
        p->add_msg_if_player(_("This apple tastes really weird!  You're not sure it's good for you..."));
        p->mutate();
        p->mod_pain(2 * rng(1, 5));
        p->mod_hunger(10);
        p->fatigue += 5;
        p->thirst += 10;
        p->vomit(); // no hunger/quench benefit for you
        p->mod_healthy_mod(-8);
    }
    return it->type->charges_to_use();
}

// TOOLS below this point!

int petfood(player *p, item *it, bool is_dogfood)
{
    tripoint dirp;
    if (!choose_adjacent(string_format(_("Put the %s where?"), it->tname().c_str()), dirp)) {
        return 0;
    }
    p->moves -= 15;
    int mon_dex = g->mon_at( dirp, true );
    if (mon_dex != -1) {
        if (g->zombie(mon_dex).type->id == (is_dogfood ? mon_dog : mon_cat)) {
            p->add_msg_if_player(m_good, is_dogfood
              ? _("The dog seems to like you!")
              : _("The cat seems to like you!  Or maybe it just tolerates your presence better.  It's hard to tell with cats."));
            g->zombie(mon_dex).friendly = -1;
            if (is_dogfood) {
                g->zombie(mon_dex).add_effect("pet", 1, num_bp, true);
            }
        } else {
            p->add_msg_if_player(_("The %s seems quite unimpressed!"),
                                 g->zombie(mon_dex).name().c_str());
        }
    } else {
        p->add_msg_if_player(m_bad, _("You spill the %s all over the ground."), it->tname().c_str());
    }
    return 1;
}

int iuse::dogfood(player *p, item *it, bool, const tripoint& )
{
    return petfood(p, it, true);
}

int iuse::catfood(player *p, item *it, bool, const tripoint& )
{
    return petfood(p, it, false);
}

static int repair_clothing(player *p, item *it, item *fix, int pos) {
    // Some items are made from more than one material.
    // we should try to use both items if one type of repair item is missing
    itype_id repair_item = "none";
    std::vector<std::string> plurals;
    std::vector<itype_id> repair_items;
    std::string plural = "";
    int thread_used = 1;
    //translation note: add <plural> tag to keep them unique
    if (fix->made_of("cotton")) {
        repair_items.push_back("rag");
        plurals.push_back(rm_prefix(_("<plural>rags")));
    }
    if (fix->made_of("leather")) {
        repair_items.push_back("leather");
        plurals.push_back(rm_prefix(_("<plural>leather")));
    }
    if (fix->made_of("fur")) {
        repair_items.push_back("fur");
        plurals.push_back(rm_prefix(_("<plural>fur")));
    }
    if (fix->made_of("nomex")) {
        repair_items.push_back("nomex");
        plurals.push_back(rm_prefix(_("<plural>Nomex")));
    }
    if (fix->made_of("wool")) {
        repair_items.push_back("felt_patch");
        plurals.push_back(rm_prefix(_("<plural>wool")));
    }
    if (repair_items.empty()) {
        p->add_msg_if_player(m_info, _("Your %s is not made of fabric, leather, fur, or wool."),
                                fix->tname().c_str());
        return 0;
    }
    if( fix == it || std::find(repair_items.begin(), repair_items.end(),
                               fix->typeId()) != repair_items.end()) {
        p->add_msg_if_player(m_info, _("This can be used to repair other items, not itself."));
        return 0;
    }

    int items_needed = (fix->damage > 2 || fix->damage == 0) ? 1 : 0;

    // this will cause issues if/when NPCs start being able to sew.
    // but, then again, it'll cause issues when they start crafting, too.
    const inventory &crafting_inv = p->crafting_inventory();
    bool bFound = false;
    //go through all discovered repair items and see if we have any of them available
    for( auto &repair_items_i : repair_items ) {
        if( crafting_inv.has_amount( repair_items_i, items_needed ) ) {
            //we've found enough of a material, use this one
            repair_item = repair_items_i;
            bFound = true;
        }
    }
    if (!bFound) {
        for (unsigned int i = 0; i < repair_items.size(); i++) {
            p->add_msg_if_player(m_info, _("You don't have enough %s to do that."), plurals[i].c_str());
        }
        return 0;
    }
    std::vector<item_comp> comps;
    comps.push_back(item_comp(repair_item, items_needed));

    if (fix->damage > 0) {
        p->moves -= 500 * p->fine_detail_vision_mod();
        p->practice( skill_tailor, 8);
        int rn = dice(4, 2 + p->skillLevel( skill_tailor ));
        rn -= rng(fix->damage, fix->damage * 2);
        if (p->dex_cur < 8 && one_in(p->dex_cur)) {
            rn -= rng(2, 6);
        }
        if (p->dex_cur >= 8 && (p->dex_cur >= 16 || one_in(16 - p->dex_cur))) {
            rn += rng(2, 6);
        }
        if (p->dex_cur > 16) {
            rn += rng(0, p->dex_cur - 16);
        }
        if (rn <= 4) {
            p->add_msg_if_player(m_bad, _("You damage your %s further!"), fix->tname().c_str());
            fix->damage++;
            if (fix->damage >= 5) {
                p->add_msg_if_player(m_bad, _("You destroy it!"));
                p->i_rem_keep_contents( pos );
            }
        } else if (rn <= 6) {
            p->add_msg_if_player(m_bad, _("You don't repair your %s, but you waste lots of thread."),
                                 fix->tname().c_str());
            thread_used = rng(1, 8);
        } else if (rn <= 8) {
            p->add_msg_if_player(m_mixed, _("You repair your %s, but waste lots of thread."),
                                 fix->tname().c_str());
            if (fix->damage >= 3) {
                p->consume_items(comps);
            }
            fix->damage--;
            thread_used = rng(1, 8);
        } else if (rn <= 16) {
            p->add_msg_if_player(m_good, _("You repair your %s!"), fix->tname().c_str());
            if (fix->damage >= 3) {
                p->consume_items(comps);
            }
            fix->damage--;
        } else {
            p->add_msg_if_player(m_good, _("You repair your %s completely!"), fix->tname().c_str());
            if (fix->damage >= 3) {
                p->consume_items(comps);
            }
            fix->damage = 0;
        }
    } else if (fix->damage == 0 && fix->has_flag("PRIMITIVE_RANGED_WEAPON")) {
        p->add_msg_if_player(m_info, _("You cannot improve your %s any more this way."), fix->tname().c_str());
        return 0;
    } else if (fix->damage == 0 || (fix->has_flag("VARSIZE") && !fix->has_flag("FIT"))) {
        p->moves -= 500 * p->fine_detail_vision_mod();
        p->practice( skill_tailor, 10);
        int rn = dice(4, 2 + p->skillLevel( skill_tailor ));
        if (p->dex_cur < 8 && one_in(p->dex_cur)) {
            rn -= rng(2, 6);
        }
        if (p->dex_cur >= 16 || (p->dex_cur > 8 && one_in(16 - p->dex_cur))) {
            rn += rng(2, 6);
        }
        if (p->dex_cur > 16) {
            rn += rng(0, p->dex_cur - 16);
        }
        if (rn <= 4) {
            p->add_msg_if_player(m_bad, _("You damage your %s!"), fix->tname().c_str());
            fix->damage++;
        } else if (rn >= 12 && fix->has_flag("VARSIZE") && !fix->has_flag("FIT")) {
            p->add_msg_if_player(m_good, _("You take your %s in, improving the fit."), fix->tname().c_str());
            fix->item_tags.insert("FIT");
        } else if (rn >= 12 && (fix->has_flag("FIT") || !fix->has_flag("VARSIZE"))) {
            p->add_msg_if_player(m_good, _("You make your %s extra sturdy."), fix->tname().c_str());
            fix->damage--;
            p->consume_items(comps);
        } else {
            p->add_msg_if_player(m_neutral, _("You practice your sewing."));
        }
    } else {
        p->add_msg_if_player(m_info, _("Your %s already reinforced."), fix->tname().c_str());
        return 0;
    }

    return thread_used;
}

int iuse::sew(player *p, item *it, bool, const tripoint& )
{
    if (it->charges == 0) {
        return 0;
    }
    if (p->is_underwater()) {
        p->add_msg_if_player(m_info, _("You can't do that while underwater."));
        return 0;
    }
    if (p->fine_detail_vision_mod() > 4) {
        add_msg(m_info, _("You can't see to sew!"));
        return 0;
    }

    int pos = g->inv_for_filter( _("Repair what?"), []( const item & itm ) {
        return itm.made_of( "cotton" ) ||
                itm.made_of( "leather" ) ||
                itm.made_of( "fur" ) ||
                itm.made_of( "nomex" ) ||
                itm.made_of( "wool" );
    } );
    item *fix = &(p->i_at(pos));
    if (fix == NULL || fix->is_null()) {
            p->add_msg_if_player(m_info, _("You do not have that item!"));
            return 0;
    };
    return repair_clothing(p, it, fix, pos);
}

static bool is_firearm(const item &it)
{
    return it.is_gun() && !it.has_flag("PRIMITIVE_RANGED_WEAPON");
}

int iuse::sew_advanced(player *p, item *it, bool, const tripoint& )
{
    if( p->is_underwater() ) {
        p->add_msg_if_player(m_info, _("You can't do that while underwater."));
        return 0;
    }

    if( p->fine_detail_vision_mod() > 4 ) {
        add_msg(m_info, _("You can't see to sew!"));
        return 0;
    }

    int pos = g->inv_for_filter( _("Enhance what?"), []( const item & itm ) {
            return itm.made_of( "cotton" ) ||
            itm.made_of( "leather" ) ||
            itm.made_of( "fur" ) ||
            itm.made_of( "nomex" ) ||
            itm.made_of( "plastic" ) ||
            itm.made_of( "kevlar" ) ||
            itm.made_of( "wool" );
        } );
    item *mod = &(p->i_at(pos));
    if (mod == NULL || mod->is_null()) {
        p->add_msg_if_player(m_info, _("You do not have that item!"));
        return 0;
    }

    if( !mod->is_armor() ) {
        p->add_msg_if_player(m_info, _("You can only tailor your clothes!"));
        return 0;
    }
    if (is_firearm(*mod)){
        p->add_msg_if_player(m_info, _("You can't use a tailor's kit on a firearm!"));
        return 0;
    }
    if (mod->is_power_armor()){
        p->add_msg_if_player(m_info, _("You can't modify your power armor!"));
        return 0;
    }

    std::vector<std::string> plurals;
    std::vector<itype_id> repair_items;
    std::string plural = "";
    //translation note: add <plural> tag to keep them unique

    // Little helper to cut down some surplus redundancy and repetition
    const auto add_material = [&]( const itype_id &material,
                                   const itype_id &mat_item,
                                   const std::string &plural ) {
        if( mod->made_of( material ) ) {
            repair_items.push_back( mat_item );
            plurals.push_back( rm_prefix( plural.c_str() ) );
        }
    };

    add_material( "cotton", "rag", _( "<plural>rags" ) );
    add_material( "leather", "leather", _( "<plural>leather" ) );
    add_material( "fur", "fur", _( "<plural>fur" ) );
    add_material( "nomex", "nomex", _( "<plural>Nomex" ) );
    add_material( "plastic", "plastic_chunk", _( "<plural>plastic" ) );
    add_material( "kevlar", "kevlar_plate", _( "<plural>Kevlar" ) );
    add_material( "wool", "felt_patch", _( "<plural>wool" ) );
    if (repair_items.empty()) {
        p->add_msg_if_player(m_info, _("Your %s is not made of fabric, leather, fur, Kevlar, wool or plastic."),
                             mod->tname().c_str());
        return 0;
    }
    if( mod == it || std::find(repair_items.begin(), repair_items.end(),
                               mod->typeId()) != repair_items.end()) {
        p->add_msg_if_player(m_info, _("This can be used to repair or modify other items, not itself."));
        return 0;
    }

    // Gives us an item with the mod added or removed (toggled)
    const auto modded_copy = []( const item *proto, const std::string &mod_type ) {
        item mcopy = *proto;
        if( mcopy.item_tags.count( mod_type ) == 0 ) {
            mcopy.item_tags.insert( mod_type );
        } else {
            mcopy.item_tags.erase( mod_type );
        }

        return mcopy;
    };

    // TODO: Wrap all the mods into structs, maybe even json-able
    // All possible mods here
    std::array<std::string, 4> clothing_mods{
        { "wooled", "furred", "leather_padded", "kevlar_padded" }
    };

    // Materials those mods use
    std::array<std::string, 4> mod_materials{
        { "felt_patch", "fur", "leather", "kevlar_plate" }
    };

    // Cache available materials
    std::map< itype_id, bool > has_enough;
    const int items_needed = ( ( ( mod->volume() ) / 3 ) + 1 );
    const inventory &crafting_inv = p->crafting_inventory();
    // Go through all discovered repair items and see if we have any of them available
    for( auto &material : mod_materials ) {
        has_enough[material] = crafting_inv.has_amount( material, items_needed );
    }

    const int mod_count = mod->item_tags.count("wooled") + mod->item_tags.count("furred") +
                          mod->item_tags.count("leather_padded") + mod->item_tags.count("kevlar_padded");

    // We need extra thread to lose it on bad rolls
    const int thread_needed = mod->volume() * 2 + 10;
    // Returns true if the item already has the mod or if we have enough materials and thread to add it
    const auto can_add_mod = [&]( const std::string &new_mod, const itype_id &mat_item ) {
        return mod->item_tags.count( new_mod ) > 0 ||
            ( it->charges >= thread_needed && has_enough[mat_item] );
    };

    uimenu tmenu;
    // TODO: Tell how much thread will we use
    if( it->charges >= thread_needed ) {
        tmenu.text = _("How do you want to modify it?");
    } else {
        tmenu.text = _("Not enough thread to modify. Which modification do you want to remove?");
    }

    // TODO: The supremely ugly block of code below looks better than 200 line boilerplate
    // that was there before, but it can probably be moved into a helper somehow

    // TODO 2: List how much material we have and how much we need
    item temp_item = modded_copy( mod, "wooled" );
    // Can we perform this addition or removal
    bool enab = can_add_mod( "wooled", "felt_patch" );
    tmenu.addentry( 0, enab, MENU_AUTOASSIGN, _("%s (Warmth: %d->%d, Encumbrance: %d->%d)"),
        mod->item_tags.count("wooled") == 0 ? _("Line it with wool") : _("Destroy wool lining"),
        mod->get_warmth(), temp_item.get_warmth(), mod->get_encumber(), temp_item.get_encumber() );

    temp_item = modded_copy( mod, "furred" );
    enab = can_add_mod( "furred", "fur" );
    tmenu.addentry( 1, enab, MENU_AUTOASSIGN, _("%s (Warmth: %d->%d, Encumbrance: %d->%d)"),
        mod->item_tags.count("furred") == 0 ? _("Line it with fur") : _("Destroy fur lining"),
        mod->get_warmth(), temp_item.get_warmth(), mod->get_encumber(), temp_item.get_encumber() );

    temp_item = modded_copy( mod, "leather_padded" );
    enab = can_add_mod( "leather_padded", "leather" );
    tmenu.addentry( 2, enab, MENU_AUTOASSIGN, _("%s (Bash/Cut: %d/%d->%d/%d, Encumbrance: %d->%d)"),
        mod->item_tags.count("leather_padded") == 0 ? _("Pad with leather") : _("Destroy leather padding"),
        mod->bash_resist(), mod->cut_resist(), temp_item.bash_resist(), temp_item.cut_resist(),
        mod->get_encumber(), temp_item.get_encumber() );

    temp_item = modded_copy( mod, "kevlar_padded" );
    enab = can_add_mod( "kevlar_padded", "kevlar_plate" );
    tmenu.addentry( 3, enab, MENU_AUTOASSIGN, _("%s (Bash/Cut: %d/%d->%d/%d, Encumbrance: %d->%d)"),
        mod->item_tags.count("kevlar_padded") == 0 ? _("Pad with Kevlar") : _("Destroy Kevlar padding"),
        mod->bash_resist(), mod->cut_resist(), temp_item.bash_resist(), temp_item.cut_resist(),
        mod->get_encumber(), temp_item.get_encumber() );

    tmenu.addentry( 4, true, MENU_AUTOASSIGN, _("Repair/fit in") );
    tmenu.addentry( 5, true, 'q', _("Cancel") );

    tmenu.query();
    const int choice = tmenu.ret;

    if( choice == 4 ) {
        return repair_clothing( p, it, mod, pos );
    }

    if( choice < 0 || choice > 4 ) {
        return 0;
    }

    // The mod player picked
    const std::string &the_mod = clothing_mods[choice];

    // If the picked mod already exists, player wants to destroy it
    if( mod->item_tags.count( the_mod ) ) {
        if( query_yn( _("Are you sure?  You will not gain any materials back.") ) ) {
            mod->item_tags.erase( the_mod );
        }

        return 0;
    }

    // Get the id of the material used
    const auto &repair_item = mod_materials[choice];

    std::vector<item_comp> comps;
    comps.push_back( item_comp( repair_item, items_needed ) );
    p->moves -= 500 * p->fine_detail_vision_mod();
    p->practice( skill_tailor, items_needed * 3 + 3 );
    int rn = dice( 3, 2 + p->skillLevel( skill_tailor ) ); // Skill
    rn += rng( 0, p->dex_cur / 2 );                    // Dexterity
    rn += rng( 0, p->per_cur / 2 );                    // Perception
    rn -= mod_count * 10;                              // Other mods

    if( rn <= 8 ) {
        p->add_msg_if_player(m_bad, _("You damage your %s trying to modify it!"),
                             mod->tname().c_str());
        mod->damage++;
        if( mod->damage >= 5 ) {
            p->add_msg_if_player(m_bad, _("You destroy it!"));
            p->i_rem_keep_contents( pos );
        }
        return thread_needed / 2;
    } else if( rn <= 10 ) {
        p->add_msg_if_player( m_bad,
                              _("You fail to modify the clothing, and you waste thread and materials.") );
        p->consume_items( comps );
        return thread_needed;
    } else if( rn <= 14 ) {
        p->add_msg_if_player( m_mixed, _("You modify your %s, but waste a lot of thread."),
                              mod->tname().c_str() );
        p->consume_items( comps );
        mod->item_tags.insert( the_mod );
        return thread_needed;
    }

    p->add_msg_if_player( m_good, _("You modify your %s!"), mod->tname().c_str() );
    mod->item_tags.insert( the_mod );
    p->consume_items( comps );
    return thread_needed / 2;
}

void remove_battery_mods( item &modded, player &p )
{
    remove_atomic_mod( modded, p );
    remove_recharge_mod( modded, p );
    remove_ups_mod( modded, p );
    remove_double_ammo_mod( modded, p );
    remove_double_plut_mod( modded, p );
}

int iuse::extra_battery(player *p, item *, bool, const tripoint& )
{
    int inventory_index = g->inv_for_filter( _("Modify what?"), []( const item & itm ) {
        const auto tl = dynamic_cast<const it_tool *>(itm.type);
        return tl != nullptr && tl->ammo_id == "battery";
    } );
    item *modded = &( p->i_at( inventory_index ) );

    if (modded == NULL || modded->is_null()) {
        p->add_msg_if_player(m_info, _("You do not have that item!"));
        return 0;
    }
    if (!modded->is_tool()) {
        p->add_msg_if_player(m_info, _("This mod can only be used on tools."));
        return 0;
    }

    const auto tool = dynamic_cast<const it_tool *>(modded->type);
    if (tool->ammo_id != "battery") {
        p->add_msg_if_player(m_info, _("That item does not use batteries!"));
        return 0;
    }

    if (modded->has_flag("DOUBLE_AMMO")) {
        p->add_msg_if_player(m_info, _("That item has already had its battery capacity doubled."));
        return 0;
    }

    remove_battery_mods( *modded, *p );

    p->add_msg_if_player( _( "You double the battery capacity of your %s!" ), modded->tname().c_str() );
    modded->item_tags.insert("DOUBLE_AMMO");
    return 1;
}

int iuse::double_reactor(player *p, item *, bool, const tripoint& )
{
    int inventory_index = g->inv_for_filter( _("Modify what?"), []( const item & itm ) {
        const auto tl = dynamic_cast<const it_tool *>(itm.type);
        return tl != nullptr && tl->ammo_id == "plutonium";
    } );
    item *modded = &( p->i_at( inventory_index ) );

    if (modded == NULL || modded->is_null()) {
        p->add_msg_if_player(m_info, _("You do not have that item!"));
        return 0;
    }
    if (!modded->is_tool()) {
        p->add_msg_if_player(m_info, _("This device can only be used on tools."));
        return 0;
    }

    const auto tool = dynamic_cast<const it_tool *>(modded->type);
    if (tool->ammo_id != "plutonium") {
        p->add_msg_if_player(m_info, _("That item does not use plutonium!"));
        return 0;
    }

    p->add_msg_if_player( _( "You double the plutonium capacity of your %s!" ), modded->tname().c_str() );
    modded->item_tags.insert("DOUBLE_AMMO");
    modded->item_tags.insert("DOUBLE_REACTOR");   //This flag lets the remove_ functions know that this is a plutonium tool without taking extra steps.
    return 1;
}

int iuse::rechargeable_battery(player *p, item *it, bool, const tripoint& )
{
    int inventory_index = g->inv_for_filter( _("Modify what?"), []( const item & itm ) {
        const auto tl = dynamic_cast<const it_tool *>(itm.type);
        return tl != nullptr && tl->ammo_id == "battery";
    } );
    item *modded = &( p->i_at( inventory_index ) );

    if (modded == NULL || modded->is_null()) {
        p->add_msg_if_player(m_info, _("You do not have that item!"));
        return 0;
    }
    if (!modded->is_tool()) {
        p->add_msg_if_player(m_info, _("This mod can only be used on tools."));
        return 0;
    }

    const auto tool = dynamic_cast<const it_tool *>(modded->type);
    if (tool->ammo_id != "battery") {
        p->add_msg_if_player(m_info, _("That item does not use batteries!"));
        return 0;
    }

    if (modded->has_flag("RECHARGE")) {
        p->add_msg_if_player(m_info, _("That item already has a rechargeable battery pack."));
        return 0;
    }

    remove_battery_mods( *modded, *p );
    remove_ammo( modded, *p ); // remove batteries, replaced by charges from mod

    p->add_msg_if_player( _( "You replace the battery compartment of your %s with a rechargeable battery pack!" ), modded->tname().c_str() );
    modded->charges = it->charges;
    modded->item_tags.insert("RECHARGE");
    modded->item_tags.insert("NO_UNLOAD");
    modded->item_tags.insert("NO_RELOAD");
    return 1;
}

int iuse::atomic_battery(player *p, item *it, bool, const tripoint& )
{
    int inventory_index = g->inv_for_filter( _("Modify what?"), []( const item & itm ) {
        const auto tl = dynamic_cast<const it_tool *>(itm.type);
        return tl != nullptr && tl->ammo_id == "battery";
    } );
    item *modded = &( p->i_at( inventory_index ) );

    if (modded == NULL || modded->is_null()) {
        p->add_msg_if_player(m_info, _("You do not have that item!"));
        return 0;
    }
    if (!modded->is_tool()) {
        p->add_msg_if_player(m_info, _("This mod can only be used on tools."));
        return 0;
    }

    const auto tool = dynamic_cast<const it_tool *>(modded->type);
    if (modded->has_flag("ATOMIC_AMMO")) {
        p->add_msg_if_player(m_info,
                             _("That item has already had its battery modified to accept plutonium cells."));
        return 0;
    }
    if (tool->ammo_id != "battery") {
        p->add_msg_if_player(m_info, _("That item does not use batteries!"));
        return 0;
    }


    remove_battery_mods( *modded, *p );
    remove_ammo( modded, *p ); // remove batteries, item::charges is now plutonium

    p->add_msg_if_player( _( "You modify your %s to run off plutonium cells!" ), modded->tname().c_str() );
    modded->item_tags.insert("ATOMIC_AMMO");
    modded->item_tags.insert("RADIOACTIVE");
    modded->item_tags.insert("LEAK_DAM");
    modded->item_tags.insert("NO_UNLOAD");
    modded->charges = it->charges;
    return 1;
}
int iuse::ups_battery(player *p, item *, bool, const tripoint& )
{
    int inventory_index = g->inv_for_filter( _("Modify what?"), []( const item & itm ) {
        const auto tl = dynamic_cast<const it_tool *>(itm.type);
        return tl != nullptr && tl->ammo_id == "battery";
    } );
    item *modded = &( p->i_at( inventory_index ) );

    if (modded == NULL || modded->is_null()) {
        p->add_msg_if_player(_("You do not have that item!"));
        return 0;
    }
    if (!modded->is_tool()) {
        p->add_msg_if_player(_("This mod can only be used on tools."));
        return 0;
    }

    const auto tool = dynamic_cast<const it_tool *>(modded->type);
    if (tool->ammo_id != "battery") {
        p->add_msg_if_player(_("That item does not use batteries!"));
        return 0;
    }

    if (modded->has_flag("USE_UPS")) {
        p->add_msg_if_player(_("That item has already had its battery modified to use a UPS!"));
        return 0;
    }
    if( modded->typeId() == "UPS_off" || modded->typeId() == "adv_UPS_off" ) {
        p->add_msg_if_player( _( "You want to power a UPS with another UPS?  Very clever." ) );
        return 0;
    }

    remove_battery_mods( *modded, *p );
    remove_ammo( modded, *p );

    p->add_msg_if_player( _( "You modify your %s to run off a UPS!" ), modded->tname().c_str() );
    modded->item_tags.insert("USE_UPS");
    modded->item_tags.insert("NO_UNLOAD");
    modded->item_tags.insert("NO_RELOAD");
    //Perhaps keep the modded charges at 1 or 0?
    modded->charges = 0;
    return 1;
}

int iuse::radio_mod( player *p, item *, bool, const tripoint& )
{
    int inventory_index = g->inv_for_filter( _("Modify what?"), []( const item & itm ) {
        return itm.is_tool() && itm.has_flag( "RADIO_MODABLE" );
    } );
    item &modded = p->i_at( inventory_index );

    if( modded.is_null() ) {
        p->add_msg_if_player(_("You do not have that item!"));
        return 0;
    }
    if( !modded.is_tool() || !modded.has_flag( "RADIO_MODABLE" ) ) {
        p->add_msg_if_player(_("This item can't be made modified this way."));
        return 0;
    }

    int choice = menu( true, _("Which signal should activate the item?:"), _("\"Red\""),
                      _("\"Blue\""), _("\"Green\""), _("Cancel"), nullptr );

    std::string newtag;
    std::string colorname;
    switch( choice ) {
        case 1:
            newtag = "RADIOSIGNAL_1";
            colorname = _("\"Red\"");
            break;
        case 2:
            newtag = "RADIOSIGNAL_2";
            colorname = _("\"Blue\"");
            break;
        case 3:
            newtag = "RADIOSIGNAL_3";
            colorname = _("\"Green\"");
            break;
        default:
            return 0;
    }

    if( modded.has_flag( "RADIO_MOD" ) && modded.has_flag( newtag ) ) {
        p->add_msg_if_player(_("This item has been modified this way already."));
        return 0;
    }

    remove_radio_mod( modded, *p );

    p->add_msg_if_player( _( "You modify your %1$s to listen for %2$s activation signal on the radio." ),
                          modded.tname().c_str(), colorname.c_str() );
    modded.item_tags.insert( "RADIO_ACTIVATION" );
    modded.item_tags.insert( "RADIOCARITEM" );
    modded.item_tags.insert( "RADIO_MOD" );
    modded.item_tags.insert( newtag );
    return 1;
}

int iuse::remove_all_mods(player *p, item *, bool, const tripoint& )
{
    int inventory_index = g->inv_for_filter( _( "Detach power mods from what?" ), []( const item & itm ) {
        const auto tl = dynamic_cast<const it_tool *>(itm.type);
        return tl != nullptr && ( itm.has_flag("DOUBLE_AMMO") || itm.has_flag("RECHARGE") ||
                                  itm.has_flag("USE_UPS") || itm.has_flag("ATOMIC_AMMO") );
    } );
    item *modded = &( p->i_at( inventory_index ) );
    if (modded == NULL || modded->is_null()) {
        p->add_msg_if_player( m_info, _( "You do not have that item!" ) );
        return 0;
    }

    if (!modded->is_tool()) {
        p->add_msg_if_player( m_info, _( "Only power mods for tools can be removed this way." ) );
        return 0;
    }

    remove_battery_mods( *modded, *p );
    remove_radio_mod( *modded, *p );
    return 0;
}

int iuse::fishing_rod(player *p, item *it, bool, const tripoint& )
{
    int dirx, diry;

    if (!choose_adjacent(_("Fish where?"), dirx, diry)) {
        return 0;
    }

    if (!g->m.has_flag("FISHABLE", dirx, diry)) {
        p->add_msg_if_player(m_info, _("You can't fish there!"));
        return 0;
    }
    point op = overmapbuffer::ms_to_omt_copy( g->m.getabs( dirx, diry ) );
    if( !otermap[overmap_buffer.ter(op.x, op.y, g->get_levz())].has_flag(river_tile) ) {
        p->add_msg_if_player(m_info, _("That water does not contain any fish.  Try a river instead."));
        return 0;
    }
    std::vector<monster*> fishables = g->get_fishable(60);
    if ( fishables.size() < 1){
        p->add_msg_if_player(m_info, _("There are no fish around.  Try another spot.")); // maybe let the player find that out by himself?
        return 0;
    }
    p->rooted_message();

    p->add_msg_if_player(_("You cast your line and wait to hook something..."));

    p->assign_activity(ACT_FISH, 30000, 0, p->get_item_position(it), it->tname());

    return 0;
}

int iuse::fish_trap(player *p, item *it, bool t, const tripoint &pos)
{
    if (!t) {
        // Handle deploying fish trap.
        if (it->active) {
            it->active = false;
            return 0;
        }

        if (it->charges < 0) {
            it->charges = 0;
            return 0;
        }

        if (p->is_underwater()) {
            p->add_msg_if_player(m_info, _("You can't do that while underwater."));
            return 0;
        }

        if (it->charges == 0) {
            p->add_msg_if_player(_("Fish are not foolish enough to go in here without bait."));
            return 0;
        }

        int dirx, diry;

        if (!choose_adjacent(_("Put fish trap where?"), dirx, diry)) {
            return 0;
        }
        if (!g->m.has_flag("FISHABLE", dirx, diry)) {
            p->add_msg_if_player(m_info, _("You can't fish there!"));
            return 0;
        }
        point op = overmapbuffer::ms_to_omt_copy(g->m.getabs(dirx, diry));
        if( !otermap[overmap_buffer.ter(op.x, op.y, g->get_levz())].has_flag(river_tile) ) {
            p->add_msg_if_player(m_info, _("That water does not contain any fish, try a river instead."));
            return 0;
        }
        std::vector<monster*> fishables = g->get_fishable(60);
        if ( fishables.size() < 1){
            p->add_msg_if_player(m_info, _("There is no fish around.  Try another spot.")); // maybe let the player find that out by himself?
            return 0;
        }
        it->active = true;
        it->bday = calendar::turn;
        g->m.add_item_or_charges(dirx, diry, *it);
        p->i_rem(it);
        p->add_msg_if_player(m_info, _("You place the fish trap, in three hours or so you may catch some fish."));

        return 0;

    } else {
        // Handle processing fish trap over time.
        if (it->charges == 0) {
            it->active = false;
            return 0;
        }
        //after 3 hours.
        if (calendar::turn - it->bday > 1800) {
            it->active = false;

            if (!g->m.has_flag("FISHABLE", pos.x, pos.y)) {
                return 0;
            }
            point op = overmapbuffer::ms_to_omt_copy( g->m.getabs( pos.x, pos.y ) );
           if( !otermap[overmap_buffer.ter(op.x, op.y, g->get_levz())].has_flag(river_tile) ) {
                return 0;
            }
            int success = -50;
            const int surv = p->skillLevel( skill_survival );
            const int attempts = rng(it->charges, it->charges * it->charges);
            for (int i = 0; i < attempts; i++) {
                success += rng(surv, surv * surv);
            }

            it->charges = rng(-1, it->charges);
            if (it->charges < 0) {
                it->charges = 0;
            }

            int fishes = 0;

            if (success < 0) {
                fishes = 0;
            } else if (success < 300) {
                fishes = 1;
            } else if (success < 1500) {
                fishes = 2;
            } else {
                fishes = rng(3, 5);
            }

            if (fishes == 0) {
                it->charges = 0;
                p->practice( skill_survival, rng(5, 15));

                return 0;
            }
            std::vector<monster*> fishables = g->get_fishable(60); //get the fishables around the trap's spot
            for (int i = 0; i < fishes; i++) {
                p->practice( skill_survival, rng(3, 10));
                if (fishables.size() > 1){
                    g->catch_a_monster(fishables, pos, p, 180000); //catch the fish! 180000 is the time spent fishing.
                } else {
                    //there will always be a chance that the player will get lucky and catch a fish
                    //not existing in the fishables vector. (maybe it was in range, but wandered off)
                    //lets say it is a 5% chance per fish to catch
                    if (one_in(20)) {
                        item fish;
                        const std::vector<mtype_id> fish_group = MonsterGroupManager::GetMonstersFromGroup( mongroup_id( "GROUP_FISH" ) );
                        const mtype_id& fish_mon = fish_group[rng(1, fish_group.size()) - 1];
                        fish.make_corpse( fish_mon, it->bday + rng(0, 1800)); //we don't know when it was caught. its random
                        //Yes, we can put fishes in the trap like knives in the boot,
                        //and then get fishes via activation of the item,
                        //but it's not as comfortable as if you just put fishes in the same tile with the trap.
                        //Also: corpses and comestibles do not rot in containers like this, but on the ground they will rot.
                        g->m.add_item_or_charges( pos, fish );
                        break; //this can happen only once
                    }
                }
            }
        }
        return 0;
    }
}

int iuse::extinguisher(player *p, item *it, bool, const tripoint& )
{
    if (it->charges < it->type->charges_to_use()) {
        return 0;
    }
    g->draw();
    tripoint dest;
    // If anyone other than the player wants to use one of these,
    // they're going to need to figure out how to aim it.
    if (!choose_adjacent(_("Spray where?"), dest)) {
        return 0;
    }

    p->moves -= 140;

    // Reduce the strength of fire (if any) in the target tile.
    g->m.adjust_field_strength(dest, fd_fire, 0 - rng(2, 3));

    // Also spray monsters in that tile.
    int mondex = g->mon_at( dest, true );
    if (mondex != -1) {
        g->zombie(mondex).moves -= 150;
        bool blind = false;
        if (one_in(2) && g->zombie(mondex).has_flag(MF_SEES)) {
            blind = true;
            g->zombie(mondex).add_effect("blind", rng(10, 20));
        }
        if (g->u.sees(g->zombie(mondex))) {
            p->add_msg_if_player(_("The %s is sprayed!"), g->zombie(mondex).name().c_str());
            if(blind) {
                p->add_msg_if_player(_("The %s looks blinded."), g->zombie(mondex).name().c_str());
            }
        }
        if (g->zombie(mondex).made_of(LIQUID)) {
            if (g->u.sees(g->zombie(mondex))) {
                p->add_msg_if_player(_("The %s is frozen!"), g->zombie(mondex).name().c_str());
            }
            monster &critter = g->zombie( mondex );
            critter.apply_damage( p, bp_torso, rng( 20, 60 ) );
            critter.set_speed_base( critter.get_speed_base() / 2 );
        }
    }

    // Slightly reduce the strength of fire immediately behind the target tile.
    if (g->m.move_cost(dest) != 0) {
        dest.x += (dest.x - p->posx());
        dest.y += (dest.y - p->posy());

        g->m.adjust_field_strength(dest, fd_fire, std::min(0 - rng(0, 1) + rng(0, 1), 0L));
    }

    return it->type->charges_to_use();
}

int iuse::rm13armor_off(player *p, item *it, bool, const tripoint& )
{
    if (it->charges < it->type->charges_to_use()) {
        p->add_msg_if_player(m_info, _("The RM13 combat armor's fuel cells are dead."),
                             it->tname().c_str());
        return 0;
    } else {
        std::string oname = it->type->id + "_on";
        p->add_msg_if_player(_("You activate your RM13 combat armor."));
        p->add_msg_if_player(_("Rivtech Model 13 RivOS v2.19:   ONLINE."));
        p->add_msg_if_player(_("CBRN defense system:            ONLINE."));
        p->add_msg_if_player(_("Acoustic dampening system:      ONLINE."));
        p->add_msg_if_player(_("Thermal regulation system:      ONLINE."));
        p->add_msg_if_player(_("Vision enhancement system:      ONLINE."));
        p->add_msg_if_player(_("Electro-reactive armor system:  ONLINE."));
        p->add_msg_if_player(_("All systems nominal."));
        it->make(oname);
        it->active = true;
        return it->type->charges_to_use();
    }
}

int iuse::rm13armor_on(player *p, item *it, bool t, const tripoint& )
{
    if (t) { // Normal use
    } else { // Turning it off
        std::string oname = it->type->id;
        if (oname.length() > 3 && oname.compare(oname.length() - 3, 3, "_on") == 0) {
            oname.erase(oname.length() - 3, 3);
        } else {
            debugmsg("no item type to turn it into (%s)!", oname.c_str());
            return 0;
        }
        p->add_msg_if_player(_("RivOS v2.19 shutdown sequence initiated."));
        p->add_msg_if_player(_("Shutting down."));
        p->add_msg_if_player(_("Your RM13 combat armor turns off."));
        it->make(oname);
        it->active = false;
    }
    return it->type->charges_to_use();
}

int iuse::unpack_item(player *p, item *it, bool, const tripoint& )
{
    if (p->is_underwater()) {
        p->add_msg_if_player(m_info, _("You can't do that while underwater."));
        return 0;
    }
    std::string oname = it->type->id + "_on";
    p->moves -= 300;
    p->add_msg_if_player(_("You unpack your %s for use."), it->tname().c_str());
    it->make(oname);
    it->active = false;
    return 0;
}

int iuse::pack_item(player *p, item *it, bool t, const tripoint& )
{
    if (p->is_underwater()) {
        p->add_msg_if_player(m_info, _("You can't do that while underwater."));
        return 0;
    }
    if (t) { // Normal use
        // Numbers below -1 are reserved for worn items
    } else if (p->get_item_position(it) < -1) {
        p->add_msg_if_player(m_info, _("You can't pack your %s until you take it off."),
                             it->tname().c_str());
        return 0;
    } else { // Turning it off
        std::string oname = it->type->id;
        if (oname.length() > 3 && oname.compare(oname.length() - 3, 3, "_on") == 0) {
            oname.erase(oname.length() - 3, 3);
        } else {
            debugmsg("no item type to turn it into (%s)!", oname.c_str());
            return 0;
        }
        p->moves -= 500;
        p->add_msg_if_player(_("You pack your %s for storage."), it->tname().c_str());
        it->make(oname);
        it->active = false;
    }
    return 0;
}

static bool cauterize_effect(player *p, item *it, bool force = true)
{
    hp_part hpart = use_healing_item(p, it, -2, -2, -2, 100, 50, 0, force);
    if (hpart != num_hp_parts) {
        p->add_msg_if_player(m_neutral, _("You cauterize yourself."));
        if (!(p->has_trait("NOPAIN"))) {
            p->mod_pain(15);
            p->add_msg_if_player(m_bad, _("It hurts like hell!"));
        } else {
            p->add_msg_if_player(m_neutral, _("It itches a little."));
        }
        const body_part bp = player::hp_to_bp( hpart );
        if (p->has_effect("bite", bp)) {
            p->add_effect("bite", 2600, bp, true);
        }
        return true;
    }
    return 0;
}

static int cauterize_elec(player *p, item *it)
{
    if (it->charges == 0) {
        p->add_msg_if_player(m_info, _("You need batteries to cauterize wounds."));
        return 0;
    } else if (!p->has_effect("bite") && !p->has_effect("bleed") && !p->is_underwater()) {
        if ((p->has_trait("MASOCHIST") || p->has_trait("MASOCHIST_MED") || p->has_trait("CENOBITE")) &&
            query_yn(_("Cauterize yourself for fun?"))) {
            return cauterize_effect(p, it, true) ? it->type->charges_to_use() : 0;
        } else {
            p->add_msg_if_player(m_info,
                                 _("You are not bleeding or bitten, there is no need to cauterize yourself."));
            return 0;
        }
    } else if (p->is_npc() || query_yn(_("Cauterize any open wounds?"))) {
        return cauterize_effect(p, it, true) ? it->type->charges_to_use() : 0;
    }
    return 0;
}

int iuse::solder_weld( player *p, item *it, bool, const tripoint& )
{
    if( p->is_underwater() ) {
        p->add_msg_if_player(m_info, _("You can't do that while underwater."));
        return 0;
    }
    if (p->fine_detail_vision_mod() > 4) {
        add_msg(m_info, _("You can't see to solder!"));
        return 0;
    }
    int charges_used = dynamic_cast<const it_tool*>( it->type )->charges_to_use();
    if( it->charges <= charges_used ) {
        p->add_msg_if_player(m_info, _("Your tool does not have enough charges to do that."));
        return 0;
    }

    static const std::vector<std::string> materials = {{
        "kevlar", "plastic", "iron", "steel", "hardsteel", "aluminum", "copper"
    }};

    int pos = g->inv_for_filter( _("Repair what?"), [it]( const item &itm ) {
        return itm.made_of_any( materials ) && !itm.is_ammo() && !is_firearm(itm) && &itm != it;
    } );

    item &fix = p->i_at( pos );
    if( fix.is_null() ) {
        p->add_msg_if_player(m_info, _("You do not have that item!"));
        return 0;
    }
    if( is_firearm(fix) ) {
        p->add_msg_if_player(m_info, _("That requires gunsmithing tools."));
        return 0;
    }
    if( fix.is_ammo() ) {
        p->add_msg_if_player(m_info, _("You cannot repair this type of item."));
        return 0;
    }

    // <material, material item id, translated name of material item>
    using repair_tuple = std::tuple<std::string, itype_id, std::string>;
    // TODO: Rewrite this to be created from jsons and populated from materials and items
    static const std::vector< repair_tuple >
        repair_list {
            std::make_tuple( "kevlar", "kevlar_plate", _("Kevlar plates") ),
            std::make_tuple( "plastic", "plastic_chunk", _("plastic chunks") ),
            std::make_tuple( "iron", "scrap", _("scrap metal") ),
            std::make_tuple( "steel", "scrap", _("scrap metal") ),
            std::make_tuple( "hardsteel", "scrap", _("scrap metal") ),
            std::make_tuple( "aluminum", "material_aluminium_ingot", _("aluminum ingots") ),
            std::make_tuple( "copper", "scrap_copper", _("scrap copper") )
    };

    if( &fix == it || any_of( repair_list.begin(), repair_list.end(), [&fix]( const repair_tuple &tup ) {
            return std::get<1>( tup ) == fix.typeId();
        } ) ) {
        p->add_msg_if_player(m_info, _("This can be used to repair other items, not itself."));
        return 0;
    }

    // Entries valid for repaired items
    std::set<repair_tuple> valid_entries;
    for( const auto &tup : repair_list ) {
        if( fix.made_of( std::get<0>( tup ) ) ) {
            valid_entries.insert( tup );
        }
    }

    if( valid_entries.empty() ) {
        p->add_msg_if_player(m_info, _("Your %s is not made of plastic, metal, or Kevlar."),
                             fix.tname().c_str());
        return 0;
    }


    // Repairing apparently doesn't always consume items;
    // maybe it should just consume less or something?
    // Anyway, don't ask for items if we won't need any.
    const bool consume_items = fix.damage >= 3 || fix.damage == 0;
    // Let's have a dummy inventory not to build a crafting inventory when we don't need it
    static const inventory null_inventory;
    const inventory &crafting_inv = consume_items ? p->crafting_inventory() : null_inventory;
    std::vector<item_comp> comps;
    if( consume_items ) {
        // Repairing or modifying items requires at least 1 repair item,
        //  otherwise number is related to size of item
        const int items_needed = std::max<int>( 1, ceil( fix.volume() * 0.25f ) );

        // Go through all discovered repair items and see if we have any of them available
        for( const auto &entry : valid_entries ) {
            if( crafting_inv.has_amount( std::get<1>( entry ), items_needed ) ) {
                // We've found enough of a material, add it to list
                comps.push_back( item_comp( std::get<1>( entry ), items_needed ) );
            }
        }

        if( comps.empty() ) {
            for( const auto &entry : valid_entries ) {
                p->add_msg_if_player( m_info, _("You don't have enough %s to do that. Have: %d, need: %d"),
                                      std::get<2>( entry ).c_str(),
                                      crafting_inv.amount_of( std::get<1>( entry ), false ), items_needed );
            }

            return 0;
        }
    }

    if( fix.damage > 0 ) {
        p->moves -= 500 * p->fine_detail_vision_mod();
        p->practice( skill_mechanics, 8);
        int rn = dice(4, 2 + p->skillLevel( skill_mechanics ));
        rn -= rng(fix.damage, fix.damage * 2);
        if (p->dex_cur < 8 && one_in(p->dex_cur)) {
            rn -= rng(2, 6);
        }
        if (p->dex_cur >= 8 && (p->dex_cur >= 16 || one_in(16 - p->dex_cur))) {
            rn += rng(2, 6);
        }
        if (p->dex_cur > 16) {
            rn += rng(0, p->dex_cur - 16);
        }
        if (rn <= 4) {
            p->add_msg_if_player(m_bad, _("You damage your %s further!"), fix.tname().c_str());
            fix.damage++;
            if (fix.damage >= 5) {
                p->add_msg_if_player(m_bad, _("You destroy it!"));
                p->i_rem_keep_contents( pos );
            }
        } else if (rn <= 6) {
            p->add_msg_if_player(m_bad, _("You don't repair your %s, and you waste lots of charge."),
                                 fix.tname().c_str());
            charges_used += rng(1, 8);
        } else if (rn <= 8) {
            p->add_msg_if_player(m_mixed, _("You repair your %s, but you waste lots of charge."),
                                 fix.tname().c_str());
            if( consume_items ) {
                p->consume_items(comps);
            }

            fix.damage--;
            charges_used += rng(1, 8);
        } else if (rn <= 16) {
            p->add_msg_if_player(m_good, _("You repair your %s!"), fix.tname().c_str());
            if( consume_items ) {
                p->consume_items(comps);
            }
            fix.damage--;
        } else {
            p->add_msg_if_player(m_good, _("You repair your %s completely!"), fix.tname().c_str());
            if( consume_items ) {
                p->consume_items(comps);
            }
            fix.damage = 0;
        }
    } else if (fix.damage == 0 && fix.has_flag("PRIMITIVE_RANGED_WEAPON")) {
        p->add_msg_if_player(m_info, _("You cannot improve your %s any more this way."), fix.tname().c_str());
        return 0;
    } else if (fix.damage == 0 || (fix.has_flag("VARSIZE") && !fix.has_flag("FIT"))) {
        p->moves -= 500 * p->fine_detail_vision_mod();
        p->practice( skill_mechanics, 10);
        int rn = dice(4, 2 + p->skillLevel( skill_mechanics ));
        if (p->dex_cur < 8 && one_in(p->dex_cur)) {
            rn -= rng(2, 6);
        }
        if (p->dex_cur >= 16 || (p->dex_cur > 8 && one_in(16 - p->dex_cur))) {
            rn += rng(2, 6);
        }
        if (p->dex_cur > 16) {
            rn += rng(0, p->dex_cur - 16);
        }
        if (rn <= 4) {
            p->add_msg_if_player(m_bad, _("You damage your %s!"), fix.tname().c_str());
            fix.damage++;
        } else if (rn >= 12 && fix.has_flag("VARSIZE") && !fix.has_flag("FIT")) {
            p->add_msg_if_player(m_good, _("You take your %s in, improving the fit."),
                                 fix.tname().c_str());
            fix.item_tags.insert("FIT");
            p->consume_items(comps);
        } else if (rn >= 12 && (fix.has_flag("FIT") || !fix.has_flag("VARSIZE"))) {
            p->add_msg_if_player(m_good, _("You make your %s extra sturdy."), fix.tname().c_str());
            fix.damage--;
            p->consume_items(comps);
        } else {
            p->add_msg_if_player(m_neutral, _("You practice your soldering."));
        }
    } else {
        p->add_msg_if_player(m_info, _("Your %s is already enhanced."), fix.tname().c_str());
        return 0;
    }
    return charges_used;
}


int iuse::water_purifier(player *p, item *it, bool, const tripoint& )
{
    int pos = g->inv_for_filter( _("Purify what?"), []( const item & itm ) {
        return !itm.contents.empty() &&
               ( itm.contents[0].type->id == "water" ||
                 itm.contents[0].type->id == "salt_water" );
    } );
    if (!p->has_item(pos)) {
        p->add_msg_if_player(m_info, _("You do not have that item!"));
        return 0;
    }
    if (p->i_at(pos).contents.empty()) {
        p->add_msg_if_player(m_info, _("You can only purify water."));
        return 0;
    }
    item *pure = &(p->i_at(pos).contents[0]);
    if (pure->type->id != "water" && pure->type->id != "salt_water") {
        p->add_msg_if_player(m_info, _("You can only purify water."));
        return 0;
    }
    if (pure->charges > it->charges) {
        p->add_msg_if_player(m_info,
                             _("You don't have enough charges in your purifier to purify all of the water."));
        return 0;
    }
    p->moves -= 150;
    pure->make("water_clean");
    pure->poison = 0;
    return pure->charges;
}

int iuse::two_way_radio(player *p, item *it, bool, const tripoint& )
{
    WINDOW *w = newwin(6, 36, (TERMY - 6) / 2, (TERMX - 36) / 2);
    WINDOW_PTR wptr(w);
    draw_border(w);
    // TODO: More options here.  Thoughts...
    //       > Respond to the SOS of an NPC
    //       > Report something to a faction
    //       > Call another player
    // TODO: Should probably be a ui menu anyway.
    fold_and_print(w, 1, 1, 999, c_white,
                   _(
                       "1: Radio a faction for help...\n"
                       "2: Call Acquaintance...\n"
                       "3: General S.O.S.\n"
                       "0: Cancel"));
    wrefresh(w);
    char ch = getch();
    if (ch == '1') {
        p->moves -= 300;
        faction *fac = g->list_factions(_("Call for help..."));
        if (fac == NULL) {
            return 0;
        }
        int bonus = 0;
        if (fac->goal == FACGOAL_CIVILIZATION) {
            bonus += 2;
        }
        if (fac->has_job(FACJOB_MERCENARIES)) {
            bonus += 4;
        }
        if (fac->has_job(FACJOB_DOCTORS)) {
            bonus += 2;
        }
        if (fac->has_value(FACVAL_CHARITABLE)) {
            bonus += 3;
        }
        if (fac->has_value(FACVAL_LONERS)) {
            bonus -= 3;
        }
        if (fac->has_value(FACVAL_TREACHERY)) {
            bonus -= rng(0, 8);
        }
        bonus += fac->respects_u + 3 * fac->likes_u;
        if (bonus >= 25) {
            popup(_("They reply, \"Help is on the way!\""));
            //~ %s is faction name
            p->add_memorial_log(pgettext("memorial_male", "Called for help from %s."),
                                  pgettext("memorial_female", "Called for help from %s."),
                                  fac->name.c_str());
            /* Disabled until event::faction_id and associated code
             * is updated to accept a std::string.
            g->add_event(EVENT_HELP, int(calendar::turn) + fac->response_time(), fac->id);
            */
            fac->respects_u -= rng(0, 8);
            fac->likes_u -= rng(3, 5);
        } else if (bonus >= -5) {
            popup(_("They reply, \"Sorry, you're on your own!\""));
            fac->respects_u -= rng(0, 5);
        } else {
            popup(_("They reply, \"Hah!  We hope you die!\""));
            fac->respects_u -= rng(1, 8);
        }

    } else if (ch == '2') { // Call Acquaintance
        // TODO: Implement me!
    } else if (ch == '3') { // General S.O.S.
        p->moves -= 150;
        std::vector<npc *> in_range;
        std::vector<npc *> npcs = overmap_buffer.get_npcs_near_player(30);
        for( auto &npc : npcs ) {
            if( npc->op_of_u.value >= 4 ) {
                in_range.push_back( npc );
            }
        }
        if (!in_range.empty()) {
            npc *coming = random_entry( in_range );
            popup(ngettext("A reply!  %s says, \"I'm on my way; give me %d minute!\"",
                           "A reply!  %s says, \"I'm on my way; give me %d minutes!\"", coming->minutes_to_u()),
                  coming->name.c_str(), coming->minutes_to_u());
            p->add_memorial_log(pgettext("memorial_male", "Called for help from %s."),
                                  pgettext("memorial_female", "Called for help from %s."),
                                  coming->name.c_str());
            coming->mission = NPC_MISSION_RESCUE_U;
        } else {
            popup(_("No-one seems to reply..."));
        }
    } else {
        return 0;
    }
    wptr.reset();
    refresh();
    return it->type->charges_to_use();
}

int iuse::radio_off(player *p, item *it, bool, const tripoint& )
{
    if (it->charges < it->type->charges_to_use()) {
        p->add_msg_if_player(_("It's dead."));
    } else {
        p->add_msg_if_player(_("You turn the radio on."));
        it->make("radio_on");
        it->active = true;
    }
    return it->type->charges_to_use();
}

int iuse::directional_antenna(player *p, item *it, bool, const tripoint& )
{
    // Find out if we have an active radio
    auto radios = p->items_with( []( const item & it ) {
        return it.typeId() == "radio_on";
    } );
    if( radios.empty() ) {
        add_msg(m_info, _("Must have an active radio to check for signal direction."));
        return 0;
    }
    const item radio = *radios.front();
    // Find the radio station its tuned to (if any)
    const auto tref = overmap_buffer.find_radio_station( radio.frequency );
    if( !tref ) {
        add_msg(m_info, _("You can't find the direction if your radio isn't tuned."));
        return 0;
    }
    // Report direction.
    const auto player_pos = p->global_sm_location();
    direction angle = direction_from( player_pos.x, player_pos.y,
                                      tref.abs_sm_pos.x, tref.abs_sm_pos.y );
    add_msg(_("The signal seems strongest to the %s."), direction_name(angle).c_str());
    return it->type->charges_to_use();
}

int iuse::radio_on(player *p, item *it, bool t, const tripoint &pos)
{
    if (t) {
        // Normal use
        std::string message = _("Radio: Kssssssssssssh.");
        const auto tref = overmap_buffer.find_radio_station( it->frequency );
        if( tref ) {
            const auto selected_tower = tref.tower;
            if (selected_tower->type == MESSAGE_BROADCAST) {
                message = selected_tower->message;
            } else if (selected_tower->type == WEATHER_RADIO) {
                message = weather_forecast( tref.abs_sm_pos );
            }
            for( auto &elem : message ) {
                int signal_roll = dice(10, tref.signal_strength * 3);
                int static_roll = dice(10, 100);
                if (static_roll > signal_roll) {
                    if (static_roll < signal_roll * 1.1 && one_in(4)) {
                        elem = char( rng( 'a', 'z' ) );
                    } else {
                        elem = '#';
                    }
                }
            }

            std::vector<std::string> segments = foldstring(message, RADIO_PER_TURN);
            int index = calendar::once_every(segments.size());
            std::stringstream messtream;
            messtream << string_format(_("radio: %s"), segments[index].c_str());
            message = messtream.str();
        }
        sounds::ambient_sound(pos, 6, message.c_str());
    } else { // Activated
        int ch = 2;
        if (it->charges > 0) {
            ch = menu(true, _("Radio:"), _("Scan"), _("Turn off"), NULL);
        }

        switch (ch) {
            case 1: {
                const int old_frequency = it->frequency;
                const radio_tower *lowest_tower = nullptr;
                const radio_tower *lowest_larger_tower = nullptr;
                for( auto &tref : overmap_buffer.find_all_radio_stations() ) {
                    const auto new_frequency = tref.tower->frequency;
                    if( new_frequency == old_frequency ) {
                        continue;
                    }
                    if( new_frequency > old_frequency &&
                        ( lowest_larger_tower == nullptr || new_frequency < lowest_larger_tower->frequency)) {
                        lowest_larger_tower = tref.tower;
                    } else if( lowest_tower == nullptr || new_frequency < lowest_tower->frequency ) {
                        lowest_tower = tref.tower;
                    }
                }
                if( lowest_larger_tower != nullptr ) {
                    it->frequency = lowest_larger_tower->frequency;
                } else if( lowest_tower != nullptr ) {
                    it->frequency = lowest_tower->frequency;
                }
            }
            break;
            case 2:
                p->add_msg_if_player(_("The radio dies."));
                it->make("radio");
                it->active = false;
                break;
            case 3:
                break;
        }
    }
    return it->type->charges_to_use();
}

int iuse::noise_emitter_off(player *p, item *it, bool, const tripoint& )
{
    if (it->charges < it->type->charges_to_use()) {
        p->add_msg_if_player(_("It's dead."));
    } else {
        p->add_msg_if_player(_("You turn the noise emitter on."));
        it->make("noise_emitter_on");
        it->active = true;
    }
    return it->type->charges_to_use();
}

int iuse::noise_emitter_on(player *p, item *it, bool t, const tripoint &pos)
{
    if (t) { // Normal use
        //~ the sound of a noise emitter when turned on
        sounds::ambient_sound(pos, 30, _("KXSHHHHRRCRKLKKK!"));
    } else { // Turning it off
        p->add_msg_if_player(_("The infernal racket dies as the noise emitter turns off."));
        it->make("noise_emitter");
        it->active = false;
    }
    return it->type->charges_to_use();
}

int iuse::ma_manual(player *p, item *it, bool, const tripoint& )
{
    // strip "manual_" from the start of the item id, add the rest to "style_"
    // TODO: replace this terrible hack to rely on the item name matching the style name, it's terrible.
    const matype_id style_to_learn( "style_" + it->type->id.substr(7) );

    if (p->has_martialart(style_to_learn)) {
        p->add_msg_if_player(m_info, _("You already know all this book has to teach."));
        return 0;
    }

    p->ma_styles.push_back(style_to_learn);

    p->add_msg_if_player(m_good, _("You learn what you can, and stow the book for further study."));

    return 1;
}

bool pry_nails(player *p, ter_id &type, int dirx, int diry)
{
    int nails = 0, boards = 0;
    ter_id newter;
    if (type == t_fence_h || type == t_fence_v) {
        nails = 6;
        boards = 3;
        newter = t_fence_post;
        p->add_msg_if_player(_("You pry out the fence post."));
    } else if (type == t_window_boarded) {
        nails = 8;
        boards = 4;
        newter = t_window_frame;
        p->add_msg_if_player(_("You pry the boards from the window."));
    } else if (type == t_window_boarded_noglass) {
        nails = 8;
        boards = 4;
        newter = t_window_empty;
        p->add_msg_if_player(_("You pry the boards from the window frame."));
    } else if ( type == t_door_boarded || type == t_door_boarded_damaged ||
            type == t_rdoor_boarded || type == t_rdoor_boarded_damaged ||
            type == t_door_boarded_peep || type == t_door_boarded_damaged_peep ) {
        nails = 8;
        boards = 4;
        if (type == t_door_boarded) {
            newter = t_door_c;
        } else if (type == t_door_boarded_damaged) {
            newter = t_door_b;
        } else if (type == t_door_boarded_peep) {
            newter = t_door_c_peep;
        } else if (type == t_door_boarded_damaged_peep) {
            newter = t_door_b_peep;
        } else if (type == t_rdoor_boarded) {
            newter = t_rdoor_c;
        } else { // if (type == t_rdoor_boarded_damaged)
            newter = t_rdoor_b;
        }
        p->add_msg_if_player(_("You pry the boards from the door."));
    } else {
        return false;
    }
    p->practice( skill_carpentry, 1, 1);
    p->moves -= 500;
    g->m.spawn_item(p->posx(), p->posy(), "nail", 0, nails);
    g->m.spawn_item(p->posx(), p->posy(), "2x4", boards);
    g->m.ter_set(dirx, diry, newter);
    return true;
}

int iuse::hammer(player *p, item *it, bool, const tripoint& )
{
    g->draw();
    int x, y;
    // If anyone other than the player wants to use one of these,
    // they're going to need to figure out how to aim it.
    if (!choose_adjacent(_("Pry where?"), x, y)) {
        return 0;
    }

    if (x == p->posx() && y == p->posy()) {
        p->add_msg_if_player(_("You try to hit yourself with the hammer."));
        p->add_msg_if_player(_("But you can't touch this."));
        return 0;
    }

    ter_id type = g->m.ter(x, y);
    if (pry_nails(p, type, x, y)) {
        return it->type->charges_to_use();
    } else {
        p->add_msg_if_player(m_info, _("There's nothing to pry there."));
    }
    return 0;
}

int iuse::crowbar(player *p, item *it, bool, const tripoint &pos)
{
    tripoint dirp = pos;
    if( pos == p->pos3() ) {
        if( !choose_adjacent(_("Pry where?"), dirp ) ) {
            return 0;
        }
    } // else it is already set to pos in the line above if

    int &dirx = dirp.x;
    int &diry = dirp.y;

    if( dirx == p->posx() && diry == p->posy() ) {
        p->add_msg_if_player(m_info, _("You attempt to pry open your wallet"));
        p->add_msg_if_player(m_info, _("but alas. You are just too miserly."));
        return 0;
    }
    ter_id type = g->m.ter(dirx, diry);
    const char *succ_action;
    const char *fail_action;
    ter_id new_type = t_null;
    bool noisy;
    int difficulty;

    if (type == t_door_c || type == t_door_locked || type == t_door_locked_alarm ||
        type == t_door_locked_interior) {
        succ_action = _("You pry open the door.");
        fail_action = _("You pry, but cannot pry open the door.");
        new_type = t_door_o;
        noisy = true;
        difficulty = 6;
    } else if (type == t_door_locked_peep) {
        succ_action = _("You pry open the door.");
        fail_action = _("You pry, but cannot pry open the door.");
        new_type = t_door_o_peep;
        noisy = true;
        difficulty = 6;
    } else if (type == t_door_bar_locked) {
        succ_action = _("You pry open the door.");
        fail_action = _("You pry, but cannot pry open the door.");
        new_type = t_door_bar_o;
        noisy = false;
        difficulty = 10;
    } else if (type == t_manhole_cover) {
        succ_action = _("You lift the manhole cover.");
        fail_action = _("You pry, but cannot lift the manhole cover.");
        new_type = t_manhole;
        noisy = false;
        difficulty = 12;
    } else if (g->m.furn(dirx, diry) == f_crate_c) {
        succ_action = _("You pop open the crate.");
        fail_action = _("You pry, but cannot pop open the crate.");
        noisy = true;
        difficulty = 6;
    } else if (type == t_window_domestic || type == t_curtains || type == t_window_no_curtains) {
        succ_action = _("You pry open the window.");
        fail_action = _("You pry, but cannot pry open the window.");
        new_type = (type == t_window_no_curtains) ? t_window_no_curtains_open : t_window_open;
        noisy = true;
        difficulty = 6;
    } else if (pry_nails(p, type, dirx, diry)) {
        return it->type->charges_to_use();
    } else {
        p->add_msg_if_player(m_info, _("There's nothing to pry there."));
        return 0;
    }

    p->practice( skill_mechanics, 1);
    p->moves -= std::max( 25, ( difficulty * 25 ) - ( ( p->str_cur + p->skillLevel( skill_mechanics ) ) * 5 ) );
    if (dice(4, difficulty) < dice(2, p->skillLevel( skill_mechanics )) + dice(2, p->str_cur)) {
        p->practice( skill_mechanics, 1);
        p->add_msg_if_player(m_good, succ_action);
        if (g->m.furn(dirx, diry) == f_crate_c) {
            g->m.furn_set(dirx, diry, f_crate_o);
        } else {
            g->m.ter_set(dirx, diry, new_type);
        }
        if (noisy) {
            sounds::sound(dirp, 12, _("crunch!"));
        }
        if (type == t_manhole_cover) {
            g->m.spawn_item(dirx, diry, "manhole_cover");
        }
        if (type == t_door_locked_alarm) {
            p->add_memorial_log(pgettext("memorial_male", "Set off an alarm."),
                                  pgettext("memorial_female", "Set off an alarm."));
            sounds::sound(p->pos(), 40, _("An alarm sounds!"));
            if (!g->event_queued(EVENT_WANTED)) {
                g->add_event(EVENT_WANTED, int(calendar::turn) + 300, 0, p->global_sm_location());
            }
        }
    } else {
        if (type == t_window_domestic || type == t_curtains) {
            //chance of breaking the glass if pry attempt fails
            if (dice(4, difficulty) > dice(2, p->skillLevel( skill_mechanics )) + dice(2, p->str_cur)) {
                p->add_msg_if_player(m_mixed, _("You break the glass."));
                sounds::sound(dirp, 24, _("glass breaking!"));
                g->m.ter_set(dirx, diry, t_window_frame);
                g->m.spawn_item(dirx, diry, "sheet", 2);
                g->m.spawn_item(dirx, diry, "stick");
                g->m.spawn_item(dirx, diry, "string_36");
                return it->type->charges_to_use();
            }
        }
        p->add_msg_if_player(fail_action);
    }
    return it->type->charges_to_use();
}

int iuse::makemound(player *p, item *it, bool, const tripoint& )
{
    if (g->m.has_flag("DIGGABLE", p->posx(), p->posy()) && !g->m.has_flag("PLANT", p->posx(), p->posy())) {
        p->add_msg_if_player(_("You churn up the earth here."));
        p->moves = -300;
        g->m.ter_set(p->posx(), p->posy(), t_dirtmound);
        return it->type->charges_to_use();
    } else {
        p->add_msg_if_player(_("You can't churn up this ground."));
        return 0;
    }
}

//TODO remove this?
int iuse::dig(player *p, item *it, bool, const tripoint& )
{
    p->add_msg_if_player(m_info, _("You can dig a pit via the construction menu -- hit *"));
    return it->type->charges_to_use();
}

void act_vehicle_siphon(vehicle *); // veh_interact.cpp

int iuse::siphon(player *p, item *it, bool, const tripoint& )
{
    tripoint posp;
    if (!choose_adjacent(_("Siphon from where?"), posp)) {
        return 0;
    }

    vehicle *veh = g->m.veh_at(posp);
    if (veh == NULL) {
        p->add_msg_if_player(m_info, _("There's no vehicle there."));
        return 0;
    }
    act_vehicle_siphon( veh );
    return it->type->charges_to_use();
}

int toolweapon_off( player *p, item *it, bool fast_startup,
                    bool condition, int volume,
                    const char *msg_success, const char *msg_failure )
{
    p->moves -= fast_startup ? 60 : 80;
    if (condition && it->charges > 0) {
        if( it->typeId() == "chainsaw_off" ) {
            sfx::play_variant_sound( "chainsaw_cord", "chainsaw_on", sfx::get_heard_volume(p->pos()));
            sfx::play_variant_sound( "chainsaw_start", "chainsaw_on", sfx::get_heard_volume(p->pos()));
            sfx::play_ambient_variant_sound("chainsaw_idle", "chainsaw_on", sfx::get_heard_volume(p->pos()), 18, 1000);
            sfx::play_ambient_variant_sound("weapon_theme", "chainsaw", sfx::get_heard_volume(p->pos()), 19, 3000);
        }
        sounds::sound(p->pos(), volume, msg_success);
        it->make(
            it->type->id.substr(0, it->type->id.size() - 4) +
              // 4 is the length of "_off".
            "_on");
        it->active = true;
    } else {
        if( it->typeId() == "chainsaw_off" ) {
            sfx::play_variant_sound( "chainsaw_cord", "chainsaw_on", sfx::get_heard_volume(p->pos()));
        }
        p->add_msg_if_player(msg_failure);
    }
    return it->type->charges_to_use();
}

int iuse::combatsaw_off(player *p, item *it, bool, const tripoint& )
{
    return toolweapon_off(p, it,
        true,
        !p->is_underwater(),
        30, _("With a snarl, the combat chainsaw screams to life!"),
        _("You yank the cord, but nothing happens."));
}

int iuse::chainsaw_off(player *p, item *it, bool, const tripoint& )
{
    return toolweapon_off(p, it,
        false,
        rng(0, 10) - it->damage > 5 && !p->is_underwater(),
        20, _("With a roar, the chainsaw leaps to life!"),
        _("You yank the cord, but nothing happens."));
}

int iuse::elec_chainsaw_off(player *p, item *it, bool, const tripoint& )
{
    return toolweapon_off(p, it,
        false,
        rng(0, 10) - it->damage > 5 && !p->is_underwater(),
        20, _("With a roar, the electric chainsaw leaps to life!"),
        _("You flip the switch, but nothing happens."));
}

int iuse::cs_lajatang_off(player *p, item *it, bool, const tripoint& )
{
    return toolweapon_off(p, it,
        false,
        rng(0, 10) - it->damage > 5 && it->charges > 1 && !p->is_underwater(),
        40, _("With a roar, the chainsaws leap to life!"),
        _("You yank the cords, but nothing happens."));
}

int iuse::carver_off(player *p, item *it, bool, const tripoint& )
{
    return toolweapon_off(p, it,
        false,
        true,
        20, _("The electric carver's serrated blades start buzzing!"),
        _("You pull the trigger, but nothing happens."));
}

int iuse::trimmer_off(player *p, item *it, bool, const tripoint& )
{
    return toolweapon_off(p, it,
        false,
        rng(0, 10) - it->damage > 3,
        15, _("With a roar, the hedge trimmer leaps to life!"),
        _("You yank the cord, but nothing happens."));
}

int toolweapon_on( player *p, item *it, bool t,
                   const char *tname, bool works_underwater,
                   int sound_chance, int volume,
                   const char *sound, bool double_charge_cost = false )
{
    std::string off_type =
        it->type->id.substr(0, it->type->id.size() - 3) +
          // 3 is the length of "_on".
        "_off";
    if (t) { // Effects while simply on
        if (double_charge_cost && it->charges > 0) {
            it->charges--;
        }
        if (!works_underwater && p->is_underwater()) {
            p->add_msg_if_player(_("Your %s gurgles in the water and stops."), tname);
            it->make(off_type);
            it->active = false;
        } else if (one_in(sound_chance)) {
            sounds::ambient_sound(p->pos(), volume, sound);
        }
    } else { // Toggling
        if( it->typeId() == "chainsaw_on" ) {
            sfx::play_variant_sound( "chainsaw_stop", "chainsaw_on", sfx::get_heard_volume(p->pos()));
            sfx::fade_audio_channel(18, 100);
            sfx::fade_audio_channel(19, 3000);
        }
        p->add_msg_if_player(_("Your %s goes quiet."), tname);
        it->make(off_type);
        it->active = false;
    }
    return it->type->charges_to_use();
}

int iuse::combatsaw_on(player *p, item *it, bool t, const tripoint& )
{
    return toolweapon_on(p, it, t, _("combat chainsaw"),
        false,
        12, 18, _("Your combat chainsaw growls."));
}

int iuse::chainsaw_on(player *p, item *it, bool t, const tripoint& )
{
    return toolweapon_on(p, it, t, _("chainsaw"),
        false,
        15, 12, _("Your chainsaw rumbles."));
}

int iuse::elec_chainsaw_on(player *p, item *it, bool t, const tripoint& )
{
    return toolweapon_on(p, it, t, _("electric chainsaw"),
        false,
        15, 12, _("Your electric chainsaw rumbles."));
}

int iuse::cs_lajatang_on(player *p, item *it, bool t, const tripoint& )
{
    return toolweapon_on(p, it, t, _("chainsaw lajatang"),
        false,
        15, 12, _("Your chainsaws rumble."),
        true);
          // The chainsaw lajatang drains 2 charges per turn, since
          // there are two chainsaws.
}

int iuse::carver_on(player *p, item *it, bool t, const tripoint& )
{
    return toolweapon_on(p, it, t, _("electric carver"),
        true,
        10, 8, _("Your electric carver buzzes."));
}

int iuse::trimmer_on(player *p, item *it, bool t, const tripoint& )
{
    return toolweapon_on(p, it, t, _("hedge trimmer"),
        true,
        15, 10, _("Your hedge trimmer rumbles."));
}

int iuse::circsaw_on(player *p, item *it, bool t, const tripoint& )
{
    return toolweapon_on(p, it, t, _("circular saw"),
        true,
        15, 7, _("Your circular saw buzzes."));
}

int iuse::jackhammer(player *p, item *it, bool, const tripoint &pos )
{
    bool normal_language = it->type->id != "jacqueshammer";
      // Jacqueshammers function the same as ordinary
      // jackhammers, except they print messages in French for
      // comic effect.
    if (it->charges < it->type->charges_to_use()) {
        return 0;
    }
    if (p->is_underwater()) {
        p->add_msg_if_player(m_info, normal_language
          ? _("You can't do that while underwater.")
          //~ (jacqueshammer) "You can't do that while underwater."
          : _("Vous ne pouvez pas faire que sous l'eau."));
        return 0;
    }
    tripoint dirp = pos;
    if (!choose_adjacent(
          normal_language
            ? _("Drill where?")
            //~ (jacqueshammer) "Drill where?"
            : _("Percer dans quelle direction?"),
          dirp)) {
        return 0;
    }

    int &dirx = dirp.x;
    int &diry = dirp.y;

    if (dirx == p->posx() && diry == p->posy()) {
        p->add_msg_if_player(normal_language
          ? _("My god! Let's talk it over OK?")
          //~ (jacqueshammer) "My god! Let's talk it over OK?"
          : _("Mon dieu!  Nous allons en parler OK?"));
        p->add_msg_if_player(normal_language
          ? _("Don't do anything rash.")
          //~ (jacqueshammer) "Don't do anything rash."
          : _("Ne pas faire eruption rien."));
        return 0;
    }

    if (
           (g->m.is_bashable(dirx, diry) && (g->m.has_flag("SUPPORTS_ROOF", dirx, diry) || g->m.has_flag("MINEABLE", dirx, diry))&&
                g->m.ter(dirx, diry) != t_tree) ||
           (g->m.move_cost(dirx, diry) == 2 && g->get_levz() != -1 &&
                g->m.ter(dirx, diry) != t_dirt && g->m.ter(dirx, diry) != t_grass)) {
        g->m.destroy( dirp, true );
        p->moves -= 500;
        sounds::sound(dirp, 45, normal_language
          //~ the sound of a jackhammer
          ? _("TATATATATATATAT!")
          //~ the sound of a "jacqueshammer"
          : _("OHOHOHOHOHOHOHOHO!"));
    } else {
        p->add_msg_if_player(m_info, normal_language
          ? _("You can't drill there.")
          //~ (jacqueshammer) "You can't drill there."
          : _("Vous ne pouvez pas percer la-bas."));
        return 0;
    }
    return it->type->charges_to_use();
}

int iuse::pickaxe(player *p, item *it, bool, const tripoint& )
{
    if (p->is_underwater()) {
        p->add_msg_if_player(m_info, _("You can't do that while underwater."));
        return 0;
    }
    int dirx, diry;
    if (!choose_adjacent(_("Mine where?"), dirx, diry)) {
        return 0;
    }

    if (dirx == p->posx() && diry == p->posy()) {
        p->add_msg_if_player(_("Mining the depths of your experience,"));
        p->add_msg_if_player(_("you realize that it's best not to dig"));
        p->add_msg_if_player(_("yourself into a hole.  You stop digging."));
        return 0;
    }
    int turns;
    if (g->m.is_bashable(dirx, diry) && (g->m.has_flag("SUPPORTS_ROOF", dirx, diry) || g->m.has_flag("MINEABLE", dirx, diry)) &&
        g->m.ter(dirx, diry) != t_tree) {
        // Takes about 100 minutes (not quite two hours) base time.  Construction skill can speed this: 3 min off per level.
        turns = (100000 - 3000 * p->skillLevel( skill_carpentry ));
    } else if (g->m.move_cost(dirx, diry) == 2 && g->get_levz() == 0 &&
               g->m.ter(dirx, diry) != t_dirt && g->m.ter(dirx, diry) != t_grass) {
        turns = 20000;
    } else {
        p->add_msg_if_player(m_info, _("You can't mine there."));
        return 0;
    }
    p->assign_activity(ACT_PICKAXE, turns, -1, p->get_item_position(it));
    p->activity.placement = tripoint(dirx, diry, p->posz()); // TODO: Z
    p->add_msg_if_player(_("You attack the %1$s with your %2$s."),
                         g->m.tername(dirx, diry).c_str(), it->tname().c_str());
    return 0; // handled when the activity finishes
}

int iuse::set_trap(player *p, item *it, bool, const tripoint& )
{
    if (p->is_underwater()) {
        p->add_msg_if_player( _("You can't do that while underwater."));
        return 0;
    }
    int dirx = 0;
    int diry = 0;
    if( !choose_adjacent( string_format(_("Place %s where?"), it->tname().c_str()), dirx, diry) ) {
        return 0;
    }

    int posx = dirx;
    int posy = diry;
    tripoint tr_loc( posx, posy, p->posz() );
    if (g->m.move_cost(posx, posy) != 2) {
        p->add_msg_if_player(m_info, _("You can't place a %s there."), it->tname().c_str());
        return 0;
    }

    const trap &existing_trap = g->m.tr_at( tr_loc );
    if( !existing_trap.is_null() ) {
        if( existing_trap.can_see( tr_loc, *p )) {
            p->add_msg_if_player(m_info, _("You can't place a %s there.  It contains a trap already."),
                                 it->tname().c_str());
        } else {
            p->add_msg_if_player(m_bad, _("You trigger a %s!"), existing_trap.name.c_str());
            existing_trap.trigger( tr_loc, p );
        }
        return 0;
    }

    trap_id type = tr_null;
    ter_id ter;
    bool buried = false;
    bool set = false;
    std::stringstream message;
    int practice = 0;

    if (it->type->id == "cot") {
        message << _("You unfold the cot and place it on the ground.");
        type = tr_cot;
        practice = 0;
    } else if (it->type->id == "rollmat") {
        message << _("You unroll the mat and lay it on the ground.");
        type = tr_rollmat;
        practice = 0;
    } else if (it->type->id == "fur_rollmat") {
        message << _("You unroll the fur mat and lay it on the ground.");
        type = tr_fur_rollmat;
        practice = 0;
    } else if (it->type->id == "brazier") {
        message << _("You place the brazier securely.");
        type = tr_brazier;
        practice = 0;
    } else if (it->type->id == "boobytrap") {
        message << _("You set the booby trap up and activate the grenade.");
        type = tr_boobytrap;
        practice = 4;
    } else if (it->type->id == "bubblewrap") {
        message << _("You set the bubble wrap on the ground, ready to be popped.");
        type = tr_bubblewrap;
        practice = 2;
    } else if (it->type->id == "beartrap") {
        buried = (p->has_items_with_quality( "DIG", 3, 1 ) &&
                  g->m.has_flag("DIGGABLE", posx, posy) &&
                  query_yn(_("Bury the beartrap?")));
        type = (buried ? tr_beartrap_buried : tr_beartrap);
        message << (buried ? _("You bury the beartrap.") : _("You set the beartrap."));
        practice = (buried ? 7 : 4);
    } else if (it->type->id == "board_trap") {
        message << string_format(_("You set the board trap on the %s, nails facing up."),
                                 g->m.tername(posx, posy).c_str());
        type = tr_nailboard;
        practice = 2;
    } else if (it->type->id == "caltrops") {
        message << string_format(_("You scatter the caltrops on the %s."),
                                 g->m.tername(posx, posy).c_str());
        type = tr_caltrops;
        practice = 2;
    } else if (it->type->id == "telepad") {
        message << _("You place the telepad.");
        type = tr_telepad;
        practice = 10;
    } else if (it->type->id == "funnel") {
        message << _("You place the funnel, waiting to collect rain.");
        type = tr_funnel;
        practice = 0;
    } else if (it->type->id == "makeshift_funnel") {
        message << _("You place the makeshift funnel, waiting to collect rain.");
        type = tr_makeshift_funnel;
        practice = 0;
    } else if (it->type->id == "leather_funnel") {
        message << _("You place the leather funnel, waiting to collect rain.");
        type = tr_leather_funnel;
        practice = 0;
    } else if (it->type->id == "tripwire") {
        // Must have a connection between solid squares.
        if ((g->m.move_cost(posx, posy - 1) != 2 &&
             g->m.move_cost(posx, posy + 1) != 2) ||
            (g->m.move_cost(posx + 1, posy) != 2 &&
             g->m.move_cost(posx - 1, posy) != 2) ||
            (g->m.move_cost(posx - 1, posy - 1) != 2 &&
             g->m.move_cost(posx + 1, posy + 1) != 2) ||
            (g->m.move_cost(posx + 1, posy - 1) != 2 &&
             g->m.move_cost(posx - 1, posy + 1) != 2)) {
            message << _("You string up the tripwire.");
            type = tr_tripwire;
            practice = 3;
        } else {
            p->add_msg_if_player(m_info, _("You must place the tripwire between two solid tiles."));
            return 0;
        }
    } else if (it->type->id == "crossbow_trap") {
        message << _("You set the crossbow trap.");
        type = tr_crossbow;
        practice = 4;
    } else if (it->type->id == "shotgun_trap") {
        message << _("You set the shotgun trap.");
        type = tr_shotgun_2;
        practice = 5;
    } else if (it->type->id == "blade_trap") {
        posx = (dirx - p->posx()) * 2 + p->posx(); //math correction for blade trap
        posy = (diry - p->posy()) * 2 + p->posy();
        tr_loc = tripoint( posx, posy, p->posz() );
        for (int i = -1; i <= 1; i++) {
            for (int j = -1; j <= 1; j++) {
                if (g->m.move_cost(posx + i, posy + j) != 2) {
                    p->add_msg_if_player(m_info,
                                         _("That trap needs a 3x3 space to be clear, centered two tiles from you."));
                    return 0;
                }
            }
        }
        message << _("You set the blade trap two squares away.");
        type = tr_engine;
        practice = 12;
    } else if (it->type->id == "light_snare_kit") {
        for (int i = -1; i <= 1; i++) {
            for (int j = -1; j <= 1; j++) {
                ter = g->m.ter(posx + j, posy + i);
                if (ter == t_tree_young && !set) {
                    message << _("You set the snare trap.");
                    type = tr_light_snare;
                    practice = 2;
                    set = true;
                }
            }
        }
        if (!set) {
            p->add_msg_if_player(m_info, _("Invalid Placement."));
            return 0;
        }
    } else if (it->type->id == "heavy_snare_kit") {
        for (int i = -1; i <= 1; i++) {
            for (int j = -1; j <= 1; j++) {
                ter = g->m.ter(posx + j, posy + i);
                if (ter == t_tree && !set) {
                    message << _("You set the snare trap.");
                    type = tr_heavy_snare;
                    practice = 4;
                    set = true;
                }
            }
        }
        if (!set) {
            p->add_msg_if_player(m_info, _("Invalid Placement."));
            return 0;
        }
    } else if (it->type->id == "landmine") {
        buried = (p->has_items_with_quality( "DIG", 3, 1 ) &&
                  g->m.has_flag("DIGGABLE", posx, posy) &&
                  query_yn(_("Bury the land mine?")));
        type = (buried ? tr_landmine_buried : tr_landmine);
        message << (buried ? _("You bury the land mine.") : _("You set the land mine."));
        practice = (buried ? 7 : 4);
    } else {
        p->add_msg_if_player(_("Tried to set a trap.  But got confused! %s"), it->tname().c_str());
    }

    const trap *tr = &type.obj();
    if (dirx == p->posx() && diry == p->posy() && !tr->is_benign()) {
        p->add_msg_if_player(m_info, _("Yeah.  Place the %s at your feet."), it->tname().c_str());
        p->add_msg_if_player(m_info, _("Real damn smart move."));
        return 0;
    }

    if (buried) {
        if (!p->has_amount("shovel", 1) && !p->has_amount("e_tool", 1)) {
            p->add_msg_if_player(m_info, _("You need a shovel."));
            return 0;
        } else if (!g->m.has_flag("DIGGABLE", posx, posy)) {
            p->add_msg_if_player(m_info, _("You can't dig in that %s."), g->m.tername(posx, posy).c_str());
            return 0;
        }
    }

    p->add_msg_if_player(message.str().c_str());
    p->practice( skill_id( "traps" ), practice);
    g->m.add_trap( tr_loc, type );
    if( !tr->can_see( tr_loc, *p ) ) {
        p->add_known_trap( tr_loc, *tr );
    }
    p->moves -= 100 + practice * 25;
    if (type == tr_engine) {
        for (int i = -1; i <= 1; i++) {
            for (int j = -1; j <= 1; j++) {
                if (i != 0 || j != 0) {
                    g->m.add_trap({posx + i, posy + j, tr_loc.z}, tr_blade);
                }
            }
        }
    }
    return 1;
}

int iuse::geiger(player *p, item *it, bool t, const tripoint &pos)
{
    if (t) { // Every-turn use when it's on
        const int rads = g->m.get_radiation( pos );
        if (rads == 0) {
            return it->type->charges_to_use();
        }
        sounds::sound( pos, 6, "" );
        if( !p->can_hear( pos, 6 ) ) {
            // can not hear it, but may have alarmed other creatures
            return it->type->charges_to_use();
        }
        if (rads > 50) {
            add_msg(m_warning, _("The geiger counter buzzes intensely."));
        } else if (rads > 35) {
            add_msg(m_warning, _("The geiger counter clicks wildly."));
        } else if (rads > 25) {
            add_msg(m_warning, _("The geiger counter clicks rapidly."));
        } else if (rads > 15) {
            add_msg(m_warning, _("The geiger counter clicks steadily."));
        } else if (rads > 8) {
            add_msg(m_warning, _("The geiger counter clicks slowly."));
        } else if (rads > 4) {
            add_msg(_("The geiger counter clicks intermittently."));
        } else {
            add_msg(_("The geiger counter clicks once."));
        }
        return it->type->charges_to_use();
    }
    // Otherwise, we're activating the geiger counter
    const auto type = dynamic_cast<const it_tool *>(it->type);
    bool is_on = (type->id == "geiger_on");
    if (is_on) {
        add_msg(_("The geiger counter's SCANNING LED turns off."));
        it->make("geiger_off");
        it->active = false;
        return 0;
    }
    std::string toggle_text = is_on ? _("Turn continuous scan off") : _("Turn continuous scan on");
    int ch = menu(true, _("Geiger counter:"), _("Scan yourself"), _("Scan the ground"),
                  toggle_text.c_str(), _("Cancel"), NULL);
    switch (ch) {
        case 1:
            p->add_msg_if_player(m_info, _("Your radiation level: %d (%d from items)"), p->radiation,
                                 p->leak_level("RADIOACTIVE"));
            break;
        case 2:
            p->add_msg_if_player(m_info, _("The ground's radiation level: %d"),
                                 g->m.get_radiation( p->pos3() ) );
            break;
        case 3:
            p->add_msg_if_player(_("The geiger counter's scan LED turns on."));
            it->make("geiger_on");
            it->active = true;
            break;
        case 4:
            return 0;
    }
    return it->type->charges_to_use();
}

int iuse::teleport(player *p, item *it, bool, const tripoint& )
{
    if (it->charges < it->type->charges_to_use()) {
        return 0;
    }
    p->moves -= 100;
    g->teleport(p);
    return it->type->charges_to_use();
}

int iuse::can_goo(player *p, item *it, bool, const tripoint& )
{
    it->make("canister_empty");
    int tries = 0;
    tripoint goop;
    goop.z = p->posz();
    do {
        goop.x = p->posx() + rng(-2, 2);
        goop.y = p->posy() + rng(-2, 2);
        tries++;
    } while (g->m.move_cost(goop) == 0 && tries < 10);
    if (tries == 10) {
        return 0;
    }
    int mondex = g->mon_at(goop);
    if (mondex != -1) {
        auto &critter = g->zombie( mondex );
        if (g->u.sees(goop)) {
            add_msg(_("Black goo emerges from the canister and envelopes a %s!"),
                    critter.name().c_str());
        }
        critter.poly( mon_blob );

        critter.set_speed_base( critter.get_speed_base() - rng(5, 25) );
        critter.set_hp( critter.get_speed() );
    } else {
        if (g->u.sees(goop)) {
            add_msg(_("Living black goo emerges from the canister!"));
        }
        if (g->summon_mon(mon_blob, goop)) {
            monster *goo = g->monster_at(goop);
            goo->friendly = -1;
        }
    }
    tries = 0;
    while (!one_in(4) && tries < 10) {
        tries = 0;
        do {
            goop.x = p->posx() + rng(-2, 2);
            goop.y = p->posy() + rng(-2, 2);
            tries++;
        } while (g->m.move_cost(goop) == 0 &&
                 g->m.tr_at(goop).is_null() && tries < 10);
        if (tries < 10) {
            if (g->u.sees(goop)) {
                add_msg(m_warning, _("A nearby splatter of goo forms into a goo pit."));
            }
            g->m.add_trap(goop, tr_goo);
        } else {
            return 0;
        }
    }
    return it->type->charges_to_use();
}

int iuse::throwable_extinguisher_act(player *, item *it, bool, const tripoint &pos)
{
    if (pos.x == -999 || pos.y == -999) {
        return 0;
    }
    if( g->m.get_field( pos, fd_fire ) != nullptr ) {
        // Reduce the strength of fire (if any) in the target tile.
        g->m.adjust_field_strength(pos, fd_fire, 0 - 1);
        // Slightly reduce the strength of fire around and in the target tile.
        for (int x = -1; x <= 1; x++) {
            for (int y = -1; y <= 1; y++) {
                tripoint dest( pos.x + x, pos.y + y, pos.z );
                if ((g->m.move_cost(dest) != 0) && (x == 0 || y == 0)) {
                    g->m.adjust_field_strength(dest, fd_fire, 0 - rng(0, 1));
                }
            }
        }
        return 1;
    }
    it->active = false;
    return 0;
}

int iuse::pipebomb_act(player *, item *it, bool t, const tripoint &pos)
{
    if (pos.x == -999 || pos.y == -999) {
        return 0;
    }
    if (t) { // Simple timer effects
        //~ the sound of a lit fuse
        sounds::sound(pos, 0, _("ssss...")); // Vol 0 = only heard if you hold it
    } else if (it->charges > 0) {
        add_msg(m_info, _("You've already lit the %s, try throwing it instead."), it->tname().c_str());
        return 0;
    } else { // The timer has run down
        if (one_in(10)) {
            // Fizzled, but we may not have seen it to know that
            if (g->u.sees( pos )) {
                add_msg(_("The pipe bomb fizzles out."));
            }
        } else {
            g->explosion( pos, rng(10, 24), 0.6, rng(0, 4), false);
        }
    }
    return 0;
}

int iuse::granade(player *p, item *it, bool, const tripoint& )
{
    p->add_msg_if_player(_("You pull the pin on the Granade."));
    it->make("granade_act");
    it->charges = 5;
    it->active = true;
    return it->type->charges_to_use();
}

int iuse::granade_act(player *, item *it, bool t, const tripoint &pos)
{
    if (pos.x == -999 || pos.y == -999) {
        return 0;
    }
    if (t) { // Simple timer effects
        sounds::sound(pos, 0, _("Merged!"));  // Vol 0 = only heard if you hold it
    } else if (it->charges > 0) {
        add_msg(m_info, _("You've already pulled the %s's pin, try throwing it instead."),
                it->tname().c_str());
        return 0;
    } else { // When that timer runs down...
        int explosion_radius = 3;
        int effect_roll = rng(1, 5);
        auto buff_stat = [&](int &current_stat, int modify_by) {
          auto modified_stat = current_stat + modify_by;
          current_stat = std::max(current_stat, std::min(15, modified_stat));
        };
        switch (effect_roll) {
            case 1:
                sounds::sound(pos, 100, _("BUGFIXES!!"));
                g->draw_explosion( pos, explosion_radius, c_ltcyan );
                for (int i = -explosion_radius; i <= explosion_radius; i++) {
                    for (int j = -explosion_radius; j <= explosion_radius; j++) {
                        tripoint dest( pos.x + i, pos.y + j, pos.z );
                        const int zid = g->mon_at( dest, true );
                        if (zid != -1 &&
                            (g->zombie(zid).type->in_species( INSECT ) ||
                             g->zombie(zid).is_hallucination())) {
                            g->zombie( zid ).die_in_explosion( nullptr );
                        }
                    }
                }
                break;

            case 2:
                sounds::sound(pos, 100, _("BUFFS!!"));
                g->draw_explosion( pos, explosion_radius, c_green );
                for (int i = -explosion_radius; i <= explosion_radius; i++) {
                    for (int j = -explosion_radius; j <= explosion_radius; j++) {
                        tripoint dest( pos.x + i, pos.y + j, pos.z );
                        const int mon_hit = g->mon_at(dest);
                        if (mon_hit != -1) {
                            auto &critter = g->zombie( mon_hit );
                            critter.set_speed_base(
                                critter.get_speed_base() * rng_float(1.1, 2.0) );
                            critter.set_hp( critter.get_hp() * rng_float( 1.1, 2.0 ) );
                        } else if (g->npc_at(dest) != -1) {
                            int npc_hit = g->npc_at(dest);
                            buff_stat(g->active_npc[npc_hit]->str_max, rng(0, g->active_npc[npc_hit]->str_max / 2));
                            buff_stat(g->active_npc[npc_hit]->dex_max, rng(0, g->active_npc[npc_hit]->dex_max / 2));
                            buff_stat(g->active_npc[npc_hit]->int_max, rng(0, g->active_npc[npc_hit]->int_max / 2));
                            buff_stat(g->active_npc[npc_hit]->per_max, rng(0, g->active_npc[npc_hit]->per_max / 2));
                        } else if (g->u.posx() == pos.x + i && g->u.posy() == pos.y + j) {
                            buff_stat(g->u.str_max, rng(0, g->u.str_max / 2));
                            buff_stat(g->u.dex_max, rng(0, g->u.dex_max / 2));
                            buff_stat(g->u.int_max, rng(0, g->u.int_max / 2));
                            buff_stat(g->u.per_max, rng(0, g->u.per_max / 2));
                            g->u.recalc_hp();
                            for (int part = 0; part < num_hp_parts; part++) {
                                g->u.hp_cur[part] *= 1 + rng(0, 20) * .1;
                                if (g->u.hp_cur[part] > g->u.hp_max[part]) {
                                    g->u.hp_cur[part] = g->u.hp_max[part];
                                }
                            }
                        }
                    }
                }
                break;

            case 3:
                sounds::sound(pos, 100, _("NERFS!!"));
                g->draw_explosion( pos, explosion_radius, c_red);
                for (int i = -explosion_radius; i <= explosion_radius; i++) {
                    for (int j = -explosion_radius; j <= explosion_radius; j++) {
                        tripoint dest( pos.x + i, pos.y + j, pos.z );
                        const int mon_hit = g->mon_at(dest);
                        if (mon_hit != -1) {
                            auto &critter = g->zombie( mon_hit );
                            critter.set_speed_base(
                                rng( 0, critter.get_speed_base() ) );
                            critter.set_hp( rng( 1, critter.get_hp() ) );
                        } else if (g->npc_at(dest) != -1) {
                            int npc_hit = g->npc_at(dest);
                            g->active_npc[npc_hit]->str_max -= rng(0, g->active_npc[npc_hit]->str_max / 2);
                            g->active_npc[npc_hit]->dex_max -= rng(0, g->active_npc[npc_hit]->dex_max / 2);
                            g->active_npc[npc_hit]->int_max -= rng(0, g->active_npc[npc_hit]->int_max / 2);
                            g->active_npc[npc_hit]->per_max -= rng(0, g->active_npc[npc_hit]->per_max / 2);
                        } else if (g->u.posx() == pos.x + i && g->u.posy() == pos.y + j) {
                            g->u.str_max -= rng(0, g->u.str_max / 2);
                            g->u.dex_max -= rng(0, g->u.dex_max / 2);
                            g->u.int_max -= rng(0, g->u.int_max / 2);
                            g->u.per_max -= rng(0, g->u.per_max / 2);
                            g->u.recalc_hp();
                            for (int part = 0; part < num_hp_parts; part++) {
                                if (g->u.hp_cur[part] > 0) {
                                    g->u.hp_cur[part] = rng(1, g->u.hp_cur[part]);
                                }
                            }
                        }
                    }
                }
                break;

            case 4:
                sounds::sound(pos, 100, _("REVERTS!!"));
                g->draw_explosion( pos, explosion_radius, c_pink);
                for (int i = -explosion_radius; i <= explosion_radius; i++) {
                    for (int j = -explosion_radius; j <= explosion_radius; j++) {
                        tripoint dest( pos.x + i, pos.y + j, pos.z );
                        const int mon_hit = g->mon_at(dest);
                        if (mon_hit != -1) {
                            auto &critter = g->zombie( mon_hit );
                            critter.set_speed_base( critter.type->speed );
                            critter.set_hp( critter.get_hp_max() );
                            critter.clear_effects();
                        } else if (g->npc_at(dest) != -1) {
                            int npc_hit = g->npc_at(dest);
                            g->active_npc[npc_hit]->environmental_revert_effect();
                        } else if (g->u.posx() == pos.x + i && g->u.posy() == pos.y + j) {
                            g->u.environmental_revert_effect();
                            do_purify( &(g->u) );
                        }
                    }
                }
                break;
            case 5:
                sounds::sound(pos, 100, _("BEES!!"));
                g->draw_explosion( pos, explosion_radius, c_yellow);
                for (int i = -explosion_radius; i <= explosion_radius; i++) {
                    for (int j = -explosion_radius; j <= explosion_radius; j++) {
                        tripoint dest( pos.x + i, pos.y + j, pos.z );
                        if (one_in(5) && -1 == g->mon_at(dest) &&
                            -1 == g->npc_at(dest)) {
                            g->m.add_field(dest, fd_bees, rng(1, 3), 0 );
                        }
                    }
                }
                break;
        }
    }
    return it->type->charges_to_use();
}

int iuse::c4(player *p, item *it, bool, const tripoint& )
{
    int time = query_int(_("Set the timer to (0 to cancel)?"));
    if (time <= 0) {
        p->add_msg_if_player(_("Never mind."));
        return 0;
    }
    p->add_msg_if_player(_("You set the timer to %d."), time);
    it->make("c4armed");
    it->charges = time;
    it->active = true;
    return it->type->charges_to_use();
}

int iuse::acidbomb_act(player *p, item *it, bool, const tripoint &pos)
{
    if (!p->has_item(it)) {
        tripoint tmp = pos;
        int &x = tmp.x;
        int &y = tmp.y;
        if (tmp.x == -999) {
            tmp = p->pos3();
        }
        it->charges = -1;
        for ( x = pos.x - 1; x <= pos.x + 1; x++) {
            for ( y = pos.y - 1; y <= pos.y + 1; y++) {
                g->m.add_field( tmp, fd_acid, 3, 0 );
            }
        }
    }
    return 0;
}

int iuse::grenade_inc_act(player *p, item *it, bool t, const tripoint &pos)
{
    if (pos.x == -999 || pos.y == -999) {
        return 0;
    }

    if (t) { // Simple timer effects
        sounds::sound(pos, 0, _("Tick!")); // Vol 0 = only heard if you hold it
    } else if (it->charges > 0) {
        p->add_msg_if_player(m_info, _("You've already released the handle, try throwing it instead."));
        return 0;
    } else {  // blow up
        int num_flames= rng(3,5);
        for (int current_flame = 0; current_flame < num_flames; current_flame++) {
            tripoint dest( pos.x + rng( -5, 5 ), pos.y + rng( -5, 5 ), pos.z );
            std::vector<tripoint> flames = line_to( pos, dest, 0, 0 );
            for( auto &flame : flames ) {
                g->m.add_field( flame, fd_fire, rng( 0, 2 ), 0 );
            }
        }
        g->explosion( pos, 8, 0.8, 0, true );
        for (int i = -2; i <= 2; i++) {
            for (int j = -2; j <= 2; j++) {
                g->m.add_field( { pos.x + i, pos.y + j, pos.z }, fd_incendiary, 3, 0 );
            }
        }

    }
    return 0;
}

int iuse::arrow_flamable(player *p, item *it, bool, const tripoint& )
{
    if (p->is_underwater()) {
        p->add_msg_if_player(m_info, _("You can't do that while underwater."));
        return 0;
    }
    if (!p->use_charges_if_avail("fire", 1)) {
        p->add_msg_if_player(m_info, _("You need a source of fire!"));
        return 0;
    }
    p->add_msg_if_player(_("You light the arrow!"));
    p->moves -= 150;
    if (it->charges == 1) {
        it->make("arrow_flamming");
        return 0;
    }
    item lit_arrow(*it);
    lit_arrow.make("arrow_flamming");
    lit_arrow.charges = 1;
    p->i_add(lit_arrow);
    return 1;
}

int iuse::molotov(player *p, item *it, bool, const tripoint& )
{
    if (p->is_underwater()) {
        p->add_msg_if_player(m_info, _("You can't do that while underwater."));
        return 0;
    }
    if (!p->use_charges_if_avail("fire", 1)) {
        p->add_msg_if_player(m_info, _("You need a source of fire!"));
        return 0;
    }
    p->add_msg_if_player(_("You light the Molotov cocktail."));
    p->moves -= 150;
    it->make("molotov_lit");
    it->bday = int(calendar::turn);
    it->active = true;
    return it->type->charges_to_use();
}

int iuse::molotov_lit(player *p, item *it, bool t, const tripoint &pos)
{
    int age = int(calendar::turn) - it->bday;
    if (p->has_item(it)) {
        it->charges += 1;
        if (age >= 5) { // More than 5 turns old = chance of going out
            if (rng(1, 50) < age) {
                p->add_msg_if_player(_("Your lit Molotov goes out."));
                it->make("molotov");
                it->active = false;
            }
        }
    } else {
        if( !t ) {
            for( auto &&pt : g->m.points_in_radius( pos, 1, 0 ) ) {
                const int density = 1 + one_in( 3 ) + one_in( 5 );
                g->m.add_field( pt, fd_fire, density, 0 );
            }
        }
    }
    return 0;
}

int iuse::firecracker_pack(player *p, item *it, bool, const tripoint& )
{
    if (p->is_underwater()) {
        p->add_msg_if_player(m_info, _("You can't do that while underwater."));
        return 0;
    }
    if (!p->has_charges("fire", 1)) {
        p->add_msg_if_player(m_info, _("You need a source of fire!"));
        return 0;
    }
    WINDOW *w = newwin(5, 41, (TERMY - 5) / 2, (TERMX - 41) / 2);
    WINDOW_PTR wptr( w );
    draw_border(w);
    int mid_x = getmaxx(w) / 2;
    int tmpx = 5;
    // TODO: Should probably be a input box anyway.
    mvwprintz(w, 1, 2, c_white, _("How many do you want to light? (1-%d)"), it->charges);
    mvwprintz(w, 2, mid_x, c_white, "1");
    tmpx += shortcut_print(w, 3, tmpx, c_white, c_ltred, _("<I>ncrease")) + 1;
    tmpx += shortcut_print(w, 3, tmpx, c_white, c_ltred, _("<D>ecrease")) + 1;
    tmpx += shortcut_print(w, 3, tmpx, c_white, c_ltred, _("<A>ccept")) + 1;
    shortcut_print(w, 3, tmpx, c_white, c_ltred, _("<C>ancel"));
    wrefresh(w);
    bool close = false;
    long charges = 1;
    char ch = getch();
    while (!close) {
        if (ch == 'I') {
            charges++;
            if (charges > it->charges) {
                charges = it->charges;
            }
            mvwprintz(w, 2, mid_x, c_white, "%d", charges);
            wrefresh(w);
        } else if (ch == 'D') {
            charges--;
            if (charges < 1) {
                charges = 1;
            }
            mvwprintz(w, 2, mid_x, c_white, "%d ",
                      charges); //Trailing space clears the second digit when decreasing from 10 to 9
            wrefresh(w);
        } else if (ch == 'A') {
            p->use_charges("fire", 1);
            if (charges == it->charges) {
                p->add_msg_if_player(_("You light the pack of firecrackers."));
                it->make("firecracker_pack_act");
                it->charges = charges;
                it->bday = calendar::turn;
                it->active = true;
                return 0; // don't use any charges at all. it has became a new item
            } else {
                if (charges == 1) {
                    p->add_msg_if_player(_("You light one firecracker."));
                    item new_it = item("firecracker_act", int(calendar::turn));
                    new_it.charges = 2;
                    new_it.active = true;
                    p->i_add(new_it);
                } else {
                    p->add_msg_if_player(ngettext("You light a string of %d firecracker.",
                                                  "You light a string of %d firecrackers.", charges), charges);
                    item new_it = item("firecracker_pack_act", int(calendar::turn));
                    new_it.charges = charges;
                    new_it.active = true;
                    p->i_add(new_it);
                }
                if (it->charges == 1) {
                    it->make("firecracker");
                }
            }
            close = true;
        } else if (ch == 'C') {
            return 0; // don't use any charges at all
        }
        if (!close) {
            ch = getch();
        }
    }
    return charges;
}

int iuse::firecracker_pack_act(player *, item *it, bool, const tripoint &pos)
{
    int current_turn = calendar::turn;
    int timer = current_turn - it->bday;
    if (timer < 2) {
        sounds::sound(pos, 0, _("ssss..."));
        it->damage += 1;
    } else if (it->charges > 0) {
        int ex = rng(3, 5);
        int i = 0;
        if (ex > it->charges) {
            ex = it->charges;
        }
        for (i = 0; i < ex; i++) {
            sounds::sound(pos, 20, _("Bang!"));
        }
        it->charges -= ex;
    }
    if (it->charges == 0) {
        it->charges = -1;
    }
    return 0;
}

int iuse::firecracker(player *p, item *it, bool, const tripoint& )
{
    if (p->is_underwater()) {
        p->add_msg_if_player(m_info, _("You can't do that while underwater."));
        return 0;
    }
    if (!p->use_charges_if_avail("fire", 1)) {
        p->add_msg_if_player(m_info, _("You need a source of fire!"));
        return 0;
    }
    p->add_msg_if_player(_("You light the firecracker."));
    it->make("firecracker_act");
    it->charges = 2;
    it->active = true;
    return it->type->charges_to_use();
}

int iuse::firecracker_act(player *, item *it, bool t, const tripoint &pos)
{
    if (pos.x == -999 || pos.y == -999) {
        return 0;
    }
    if (t) {// Simple timer effects
        sounds::sound(pos, 0, _("ssss..."));
    } else if (it->charges > 0) {
        add_msg(m_info, _("You've already lit the %s, try throwing it instead."), it->tname().c_str());
        return 0;
    } else { // When that timer runs down...
        sounds::sound(pos, 20, _("Bang!"));
    }
    return 0;
}

int iuse::mininuke(player *p, item *it, bool, const tripoint& )
{
    int time = query_int(_("Set the timer to (0 to cancel)?"));
    if (time <= 0) {
        p->add_msg_if_player(_("Never mind."));
        return 0;
    }
    p->add_msg_if_player(_("You set the timer to %d."), time);
    if (!p->is_npc()) {
        p->add_memorial_log(pgettext("memorial_male", "Activated a mininuke."),
                            pgettext("memorial_female", "Activated a mininuke."));
    }
    it->make("mininuke_act");
    it->charges = time;
    it->active = true;
    return it->type->charges_to_use();
}

int iuse::pheromone( player *p, item *it, bool, const tripoint &pos )
{
    if (it->charges < it->type->charges_to_use()) {
        return 0;
    }
    if (p->is_underwater()) {
        p->add_msg_if_player(m_info, _("You can't do that while underwater."));
        return 0;
    }

    if (pos.x == -999 || pos.y == -999) {
        return 0;
    }

    p->add_msg_player_or_npc(_("You squeeze the pheromone ball..."),
                             _("<npcname> squeezes the pheromone ball..."));

    p->moves -= 15;

    int converts = 0;
    for (int x = pos.x - 4; x <= pos.x + 4; x++) {
        for (int y = pos.y - 4; y <= pos.y + 4; y++) {
            tripoint dest( x, y, pos.z );
            int mondex = g->mon_at( dest, true );
            if( mondex == -1 ) {
                continue;
            }
            monster &critter = g->zombie( mondex );
            if( critter.type->in_species( ZOMBIE ) && critter.friendly == 0 && rng( 0, 500 ) > critter.get_hp() ) {
                converts++;
                critter.make_friendly();
            }
        }
    }

    if (g->u.sees(*p)) {
        if (converts == 0) {
            add_msg(_("...but nothing happens."));
        } else if (converts == 1) {
            add_msg(m_good, _("...and a nearby zombie turns friendly!"));
        } else {
            add_msg(m_good, _("...and several nearby zombies turn friendly!"));
        }
    }
    return it->type->charges_to_use();
}


int iuse::portal(player *p, item *it, bool, const tripoint& )
{
    if (it->charges < it->type->charges_to_use()) {
        return 0;
    }
    tripoint t(p->posx() + rng(-2, 2), p->posy() + rng(-2, 2), p->posz());
    g->m.add_trap(t, tr_portal);
    return it->type->charges_to_use();
}

int iuse::tazer(player *p, item *it, bool, const tripoint& )
{
    if (it->charges < it->type->charges_to_use()) {
        return 0;
    }
    tripoint dirp;
    if (!choose_adjacent(_("Shock where?"), dirp)) {
        return 0;
    }

    if( dirp == p->pos() ) {
        p->add_msg_if_player(m_info, _("Umm.  No."));
        return 0;
    }
    int mondex = g->mon_at( dirp, true );
    int npcdex = g->npc_at(dirp);
    if (mondex == -1 && npcdex == -1) {
        p->add_msg_if_player(_("Electricity crackles in the air."));
        return it->type->charges_to_use();
    }

    int numdice = 3 + (p->dex_cur / 2.5) + p->skillLevel( skill_melee ) * 2;
    p->moves -= 100;

    if (mondex != -1) {
        monster *z = &(g->zombie(mondex));
        switch (z->type->size) {
            case MS_TINY:
                numdice -= 2;
                break;
            case MS_SMALL:
                numdice -= 1;
                break;
            case MS_MEDIUM:
                break;
            case MS_LARGE:
                numdice += 2;
                break;
            case MS_HUGE:
                numdice += 4;
                break;
        }
        int mondice = z->get_dodge();
        if (dice(numdice, 10) < dice(mondice, 10)) { // A miss!
            p->add_msg_if_player(_("You attempt to shock the %s, but miss."), z->name().c_str());
            return it->type->charges_to_use();
        }
        p->add_msg_if_player(m_good, _("You shock the %s!"), z->name().c_str());
        int shock = rng(5, 25);
        z->moves -= shock * 100;
        z->apply_damage( p, bp_torso, shock );
        return it->type->charges_to_use();
    }

    if (npcdex != -1) {
        npc *foe = g->active_npc[npcdex];
        if (foe->attitude != NPCATT_FLEE) {
            foe->attitude = NPCATT_KILL;
        }
        if (foe->str_max >= 17) {
            numdice++;    // Minor bonus against huge people
        } else if (foe->str_max <= 5) {
            numdice--;    // Minor penalty against tiny people
        }
        if (dice(numdice, 10) <= dice(foe->get_dodge(), 6)) {
            p->add_msg_if_player(_("You attempt to shock %s, but miss."), foe->name.c_str());
            return it->type->charges_to_use();
        }
        p->add_msg_if_player(m_good, _("You shock %s!"), foe->name.c_str());
        int shock = rng(5, 20);
        foe->moves -= shock * 100;
        foe->hurtall( shock, p );
        foe->check_dead_state();
    }
    return it->type->charges_to_use();
}

int iuse::tazer2(player *p, item *it, bool, const tripoint& )
{
    if (it->charges >= 100) {
        tripoint dirp;
        if (!choose_adjacent(_("Shock where?"), dirp)) {
            return 0;
        }

        if( dirp == p->pos() ) {
            p->add_msg_if_player(m_info, _("Umm.  No."));
            return 0;
        }
        int mondex = g->mon_at( dirp, true );
        int npcdex = g->npc_at(dirp);

        if (mondex == -1 && npcdex == -1) {
            p->add_msg_if_player(_("Electricity crackles in the air."));
            return 100;
        }

        int numdice = 3 + (p->dex_cur / 2.5) + p->skillLevel( skill_melee ) * 2;
        p->moves -= 100;

        if (mondex != -1) {
            monster *z = &(g->zombie(mondex));

            switch (z->type->size) {
                case MS_TINY:
                    numdice -= 2;
                    break;

                case MS_SMALL:
                    numdice -= 1;
                    break;

                case MS_MEDIUM:
                    break;

                case MS_LARGE:
                    numdice += 2;
                    break;

                case MS_HUGE:
                    numdice += 4;
                    break;
            }

            int mondice = z->get_dodge();

            if (dice(numdice, 10) < dice(mondice, 10)) { // A miss!
                p->add_msg_if_player(_("You attempt to shock the %s, but miss."),
                                     z->name().c_str());
                return 100;
            }

            p->add_msg_if_player(m_good, _("You shock the %s!"), z->name().c_str());
            int shock = rng(5, 25);
            z->moves -= shock * 100;
            z->apply_damage( p, bp_torso, shock );

            return 100;
        }

        if (npcdex != -1) {
            npc *foe = g->active_npc[npcdex];

            if (foe->attitude != NPCATT_FLEE) {
                foe->attitude = NPCATT_KILL;
            }

            if (foe->str_max >= 17) {
                numdice++;    // Minor bonus against huge people
            } else if (foe->str_max <= 5) {
                numdice--;    // Minor penalty against tiny people
            }

            if (dice(numdice, 10) <= dice(foe->get_dodge(), 6)) {
                p->add_msg_if_player(_("You attempt to shock %s, but miss."), foe->name.c_str());
                return it->charges -= 100;
            }

            p->add_msg_if_player(m_good, _("You shock %s!"), foe->name.c_str());
            int shock = rng(5, 20);
            foe->moves -= shock * 100;
            foe->hurtall( shock, p );
            foe->check_dead_state();
        }

        return 100;
    } else {
        p->add_msg_if_player(m_info, _("Insufficient power"));
    }

    return 0;
}

int iuse::shocktonfa_off(player *p, item *it, bool t, const tripoint &pos)
{
    int choice = menu(true, _("tactical tonfa"), _("Zap something"),
                      _("Turn on light"), _("Cancel"), NULL);

    switch (choice) {
        case 1: {
            return iuse::tazer2(p, it, t, pos);
        }
        break;

        case 2: {
            if (it->charges <= 0) {
                p->add_msg_if_player(m_info, _("The batteries are dead."));
                return 0;
            } else {
                p->add_msg_if_player(_("You turn the light on."));
                it->make("shocktonfa_on");
                it->active = true;
                return it->type->charges_to_use();
            }
        }
    }
    return 0;
}

int iuse::shocktonfa_on(player *p, item *it, bool t, const tripoint &pos)
{
    if (t) {  // Effects while simply on

    } else {
        if (it->charges <= 0) {
            p->add_msg_if_player(m_info, _("Your tactical tonfa is out of power."));
            it->make("shocktonfa_off");
            it->active = false;
        } else {
            int choice = menu(true, _("tactical tonfa"), _("Zap something"),
                              _("Turn off light"), _("cancel"), NULL);

            switch (choice) {
                case 1: {
                    return iuse::tazer2(p, it, t, pos);
                }
                break;

                case 2: {
                    p->add_msg_if_player(_("You turn off the light."));
                    it->make("shocktonfa_off");
                    it->active = false;
                }
            }
        }
    }
    return 0;
}

int iuse::mp3(player *p, item *it, bool, const tripoint& )
{
    if (it->charges < it->type->charges_to_use()) {
        p->add_msg_if_player(m_info, _("The mp3 player's batteries are dead."));
    } else if (p->has_active_item("mp3_on")) {
        p->add_msg_if_player(m_info, _("You are already listening to an mp3 player!"));
    } else {
        p->add_msg_if_player(m_info, _("You put in the earbuds and start listening to music."));
        it->make("mp3_on");
        it->active = true;
    }
    return it->type->charges_to_use();
}

// Some music descriptions affect the character additionally, e.g. increase player::stim, or
// increase the morale from the music.
struct music_description {
    std::string sound;
    int stim_bonus = 0;
    int morale_bonus = 0;
};
music_description get_music_description( const player & p )
{
    music_description result;
    switch( rng( 1, 10 ) ) {
        case 1:
            result.sound = _("a sweet guitar solo!");
            result.stim_bonus = 1;
            break;
        case 2:
            result.sound = _("a funky bassline.");
            break;
        case 3:
            result.sound = _("some amazing vocals.");
            break;
        case 4:
            result.sound = _("some pumping bass.");
            break;
        case 5:
            result.sound = _("dramatic classical music.");
            if( p.int_cur >= 10 ) {
                result.morale_bonus = p.int_cur * 2;
            }
            break;
    }
    if (one_in(50)) {
        result.sound = _("some bass-heavy post-glam speed polka.");
    }
    return result;
}

void iuse::play_music( player * const p, const tripoint &source, int const volume, int const max_morale )
{
    // TODO: what about other "player", e.g. when a NPC is listening or when the PC is listening,
    // the other characters around should be able to profit as well.

    bool const do_effects = !p->has_effect( "music" ) && p->can_hear( source, volume );
    int morale_bonus = 0;
    std::string sound;
    if( calendar::once_every(MINUTES(5)) ) {
        // Every 5 minutes, describe the music
        auto const music = get_music_description( *p );
        if ( !music.sound.empty() ) {
            // return only music description by default
            sound = music.sound;
            // music source is on player's square
            if( p->pos() == source && volume != 0 ) {
                // generic stereo players without earphones
                sound = string_format( _("You listen to %s"), music.sound.c_str() );
            } else if ( p->pos() == source && volume == 0 && p->can_hear( source, volume)) {
                // in-ear music, such as mp3 player
                p->add_msg_if_player( _( "You listen to %s"), music.sound.c_str() );
            }
        }
        if( do_effects ) {
            p->stim += music.stim_bonus;
            morale_bonus += music.morale_bonus;
        }
    }
    // do not process mp3 player
    if ( volume != 0 ) {
            sounds::ambient_sound( source, volume, sound );
    }
    if( do_effects ) {
        p->add_effect("music", 1);
        p->add_morale(MORALE_MUSIC, 1, max_morale + morale_bonus, 5, 2);
        // mp3 player reduces hearing
        if ( volume == 0 ) {
             p->add_effect("earphones",1);
        }
    }
}

int iuse::mp3_on(player *p, item *it, bool t, const tripoint &pos)
{
    if (t) { // Normal use
        if (p->has_item(it)) {
            // mp3 player in inventory, we can listen
            play_music( p, pos, 0, 50 );
        }
    } else { // Turning it off
        p->add_msg_if_player(_("The mp3 player turns off."));
        it->make("mp3");
        it->active = false;
    }
    return it->type->charges_to_use();
}

int iuse::portable_game(player *p, item *it, bool, const tripoint& )
{
    if (p->is_underwater()) {
        p->add_msg_if_player(m_info, _("You can't do that while underwater."));
        return 0;
    }
    if (p->has_trait("ILLITERATE")) {
        add_msg(_("You're illiterate!"));
        return 0;
    } else if (it->charges < 15) {
        p->add_msg_if_player(m_info, _("The %s's batteries are dead."), it->tname().c_str());
        return 0;
    } else {
        std::string loaded_software = "robot_finds_kitten";

        uimenu as_m;
        as_m.text = _("What do you want to play?");
        as_m.entries.push_back(uimenu_entry(1, true, '1', _("Robot finds Kitten")));
        as_m.entries.push_back(uimenu_entry(2, true, '2', _("S N A K E")));
        as_m.entries.push_back(uimenu_entry(3, true, '3', _("Sokoban")));
        as_m.entries.push_back(uimenu_entry(4, true, '4', _("Cancel")));
        as_m.query();

        switch (as_m.ret) {
            case 1:
                loaded_software = "robot_finds_kitten";
                p->rooted_message();
                break;
            case 2:
                loaded_software = "snake_game";
                p->rooted_message();
                break;
            case 3:
                loaded_software = "sokoban_game";
                p->rooted_message();
                break;
            case 4: //Cancel
                return 0;
        }

        //Play in 15-minute chunks
        int time = 15000;

        p->add_msg_if_player(_("You play on your %s for a while."), it->tname().c_str());
        p->assign_activity(ACT_GAME, time, -1, p->get_item_position(it), "gaming");

        std::map<std::string, std::string> game_data;
        game_data.clear();
        int game_score = 0;

        play_videogame(loaded_software, game_data, game_score);

        if (game_data.find("end_message") != game_data.end()) {
            p->add_msg_if_player("%s", game_data["end_message"].c_str());
        }

        if (game_score != 0) {
            if (game_data.find("moraletype") != game_data.end()) {
                std::string moraletype = game_data.find("moraletype")->second;
                if (moraletype == "MORALE_GAME_FOUND_KITTEN") {
                    p->add_morale(MORALE_GAME_FOUND_KITTEN, game_score, 110);
                } /*else if ( ...*/
            } else {
                p->add_morale(MORALE_GAME, game_score, 110);
            }
        }

    }
    return it->type->charges_to_use();
}

int iuse::vibe(player *p, item *it, bool, const tripoint& )
{
    if ((p->is_underwater()) && (!((p->has_trait("GILLS")) || (p->is_wearing("rebreather_on")) ||
                                   (p->is_wearing("rebreather_xl_on")) || (p->is_wearing("mask_h20survivor_on"))))) {
        p->add_msg_if_player(m_info, _("It's waterproof, but oxygen maybe?"));
        return 0;
    }
    if (it->charges < it->type->charges_to_use()) {
        p->add_msg_if_player(m_info, _("The %s's batteries are dead."), it->tname().c_str());
        return 0;
    }
    if (p->fatigue >= DEAD_TIRED) {
        p->add_msg_if_player(m_info, _("*Your* batteries are dead."));
        return 0;
    } else {
        int time = 20000; // 20 minutes per
        p->add_msg_if_player(_("You fire up your %s and start getting the tension out."),
                             it->tname().c_str());
        p->assign_activity(ACT_VIBE, time, -1, p->get_item_position(it), "de-stressing");
    }
    return it->type->charges_to_use();
}

int iuse::vortex(player *p, item *it, bool, const tripoint& )
{
    std::vector<tripoint> spawn;
    auto empty_add = [&]( int x, int y ) {
        tripoint pt( x, y, p->posz() );
        if( g->is_empty( pt ) ) {
            spawn.push_back( pt );
        }
    };
    for (int i = -3; i <= 3; i++) {
        empty_add(p->posx() - 3, p->posy() + i);
        empty_add(p->posx() + 3, p->posy() + i);
        empty_add(p->posx() + i, p->posy() - 3);
        empty_add(p->posx() + i, p->posy() + 3);
    }
    if (spawn.empty()) {
        p->add_msg_if_player(m_warning, _("Air swirls around you for a moment."));
        it->make("spiral_stone");
        return it->type->charges_to_use();
    }

    p->add_msg_if_player(m_warning, _("Air swirls all over..."));
    p->moves -= 100;
    it->make("spiral_stone");
    monster mvortex( mon_vortex, random_entry( spawn ) );
    mvortex.friendly = -1;
    g->add_zombie(mvortex);
    return it->type->charges_to_use();
}

int iuse::dog_whistle(player *p, item *it, bool, const tripoint& )
{
    if (p->is_underwater()) {
        p->add_msg_if_player(m_info, _("You can't do that while underwater."));
        return 0;
    }
    p->add_msg_if_player(_("You blow your dog whistle."));
    for (size_t i = 0; i < g->num_zombies(); i++) {
        if (g->zombie(i).friendly != 0 && g->zombie(i).type->id == mon_dog) {
            bool u_see = g->u.sees(g->zombie(i));
            if (g->zombie(i).has_effect("docile")) {
                if (u_see) {
                    p->add_msg_if_player(_("Your %s looks ready to attack."), g->zombie(i).name().c_str());
                }
                g->zombie(i).remove_effect("docile");
            } else {
                if (u_see) {
                    p->add_msg_if_player(_("Your %s goes docile."), g->zombie(i).name().c_str());
                }
                g->zombie(i).add_effect("docile", 1, num_bp, true);
            }
        }
    }
    return it->type->charges_to_use();
}

int iuse::vacutainer(player *p, item *it, bool, const tripoint& )
{
    if (p->is_npc()) {
        return 0;    // No NPCs for now!
    }

    if (!it->contents.empty()) {
        p->add_msg_if_player(m_info, _("That %s is full!"), it->tname().c_str());
        return 0;
    }

    item blood("blood", calendar::turn);
    item acid("acid", calendar::turn);
    bool drew_blood = false;
    for( auto &map_it : g->m.i_at(p->posx(), p->posy()) ) {
        if( map_it.is_corpse() &&
            query_yn(_("Draw blood from %s?"), map_it.tname().c_str()) ) {
            blood.set_mtype( map_it.get_mtype() );
            drew_blood = true;
        }
    }

    if (!drew_blood && query_yn(_("Draw your own blood?"))) {
        drew_blood = true;
        if (p->has_trait ("ACIDBLOOD")) {
            it->put_in(acid);
            if (one_in(2) && it->damage <= 3){
                it->damage++;
                p->add_msg_if_player(m_info, _("Your acidic blood damages the %s!"), it->tname().c_str());
            }
            if (!one_in(4) && it->damage >= 4){
                p->add_msg_if_player(m_info, _("Your acidic blood melts the %s, destroying it!"), it->tname().c_str());
                p->inv.remove_item(it);
                return 0;
            }
            return it->type->charges_to_use();
        }
    }

    if (!drew_blood) {
        return it->type->charges_to_use();
    }

    it->put_in(blood);
    return it->type->charges_to_use();
}

void iuse::cut_log_into_planks(player *p)
{
    p->moves -= 300;
    add_msg(_("You cut the log into planks."));
    item plank("2x4", int(calendar::turn));
    item scrap("splinter", int(calendar::turn));
    int planks = (rng(1, 3) + (p->skillLevel( skill_carpentry ) * 2));
    int scraps = 12 - planks;
    if (planks >= 12) {
        planks = 12;
    }
    if (scraps >= planks) {
        add_msg(m_bad, _("You waste a lot of the wood."));
    }
    p->i_add_or_drop(plank, planks);
    p->i_add_or_drop(scrap, scraps);
}

int iuse::lumber(player *p, item *it, bool, const tripoint& )
{
    // Check if player is standing on any lumber
    for (auto &i : g->m.i_at(p->posx(), p->posy())) {
        if (i.type->id == "log")
        {
            g->m.i_rem(p->posx(), p->posy(), &i);
            cut_log_into_planks( p );
            return it->type->charges_to_use();
        }
    }

    // If the player is not standing on a log, check inventory
    int pos = g->inv_for_filter( _("Cut up what?"), []( const item & itm ) {
        return itm.type->id == "log";
    } );
    item* cut = &( p->i_at( pos ) );

    if (cut->type->id == "null") {
        add_msg(m_info, _("You do not have that item!"));
        return 0;
    }
    if (cut->type->id == "log") {
        p->i_rem( cut );
        cut_log_into_planks(p);
        return it->type->charges_to_use();
    } else {
        add_msg(m_info, _("You can't cut that up!"));
        return 0;
    }
}


int iuse::oxytorch(player *p, item *it, bool, const tripoint& )
{
    int dirx, diry;
    if (!(p->has_amount("goggles_welding", 1) || p->is_wearing("goggles_welding") ||
          p->is_wearing("rm13_armor_on") || p->has_bionic("bio_sunglasses"))) {
        add_msg(m_info, _("You need welding goggles to do that."));
        return 0;
    }
    if (!choose_adjacent(_("Cut up metal where?"), dirx, diry)) {
        return 0;
    }

    if (dirx == p->posx() && diry == p->posy()) {
        add_msg(m_info, _("Yuck.  Acetylene gas smells weird."));
        return 0;
    }

    const ter_id ter = g->m.ter( dirx, diry );
    int moves;

    if( g->m.furn(dirx, diry) == f_rack || ter == t_chainfence_posts ) {
        moves = 200;
    } else if( ter == t_window_enhanced || ter == t_window_enhanced_noglass ) {
        moves = 500;
    } else if( ter == t_chainfence_v || ter == t_chainfence_h || ter == t_chaingate_c ||
               ter == t_chaingate_l  || ter == t_bars || ter == t_window_bars_alarm ) {
        moves = 1000;
    } else if( ter == t_door_metal_locked || ter == t_door_metal_c || ter == t_door_bar_c ||
               ter == t_door_bar_locked || ter == t_door_metal_pickable ) {
        moves = 1500;
    } else {
        add_msg( m_info, _("You can't cut that.") );
        return 0;
    }

    const int charges = moves / 100 * it->type->charges_to_use();

    if( charges > it->charges ) {
        add_msg( m_info, _("Your torch doesn't have enough acetylene to cut that.") );
        return 0;
    }

    // placing ter here makes resuming tasks work better
    p->assign_activity( ACT_OXYTORCH, moves, (int)ter, p->get_item_position( it ) );
    p->activity.placement = tripoint( dirx, diry, 0 );
    p->activity.values.push_back( charges );

    // charges will be consumed in oxytorch_do_turn, not here
    return 0;
}

int iuse::hacksaw(player *p, item *it, bool, const tripoint &pos )
{
    tripoint dirp = pos;
    if (!choose_adjacent(_("Cut up metal where?"), dirp)) {
        return 0;
    }
    int &dirx = dirp.x;
    int &diry = dirp.y;

    if (dirx == p->posx() && diry == p->posy()) {
        add_msg(m_info, _("Why would you do that?"));
        add_msg(m_info, _("You're not even chained to a boiler."));
        return 0;
    }


    if (g->m.furn(dirx, diry) == f_rack) {
        p->moves -= 500;
        g->m.furn_set(dirx, diry, f_null);
        sounds::sound(dirp, 15, _("grnd grnd grnd"));
        g->m.spawn_item(p->posx(), p->posy(), "pipe", rng(1, 3));
        g->m.spawn_item(p->posx(), p->posy(), "steel_chunk");
        return it->type->charges_to_use();
    }

    const ter_id ter = g->m.ter( dirx, diry );
    if( ter == t_chainfence_v || ter == t_chainfence_h || ter == t_chaingate_c ||
        ter == t_chaingate_l) {
        p->moves -= 500;
        g->m.ter_set(dirx, diry, t_dirt);
        sounds::sound(dirp, 15, _("grnd grnd grnd"));
        g->m.spawn_item(dirx, diry, "pipe", 6);
        g->m.spawn_item(dirx, diry, "wire", 20);
    } else if( ter == t_chainfence_posts ) {
        p->moves -= 500;
        g->m.ter_set(dirx, diry, t_dirt);
        sounds::sound(dirp, 15, _("grnd grnd grnd"));
        g->m.spawn_item(dirx, diry, "pipe", 6);
    } else if( ter == t_bars ) {
        if (g->m.ter(dirx + 1, diry) == t_sewage || g->m.ter(dirx, diry + 1) == t_sewage ||
            g->m.ter(dirx - 1, diry) == t_sewage || g->m.ter(dirx, diry - 1) == t_sewage) {
            g->m.ter_set(dirx, diry, t_sewage);
            p->moves -= 1000;
            sounds::sound(dirp, 15, _("grnd grnd grnd"));
            g->m.spawn_item(p->posx(), p->posy(), "pipe", 3);
        } else {
            g->m.ter_set(dirx, diry, t_floor);
            p->moves -= 500;
            sounds::sound(dirp, 15, _("grnd grnd grnd"));
            g->m.spawn_item(p->posx(), p->posy(), "pipe", 3);
        }
    } else {
        add_msg(m_info, _("You can't cut that."));
        return 0;
    }
    return it->type->charges_to_use();
}

int iuse::portable_structure(player *p, item *it, bool, const tripoint& )
{
    int radius = it->type->id == "large_tent_kit" ? 2 : 1;
    furn_id floor =
        it->type->id == "tent_kit"       ? f_groundsheet
      : it->type->id == "large_tent_kit" ? f_large_groundsheet
      :                                    f_skin_groundsheet;
    furn_id wall =
        it->type->id == "tent_kit"       ? f_canvas_wall
      : it->type->id == "large_tent_kit" ? f_large_canvas_wall
      :                                    f_skin_wall;
    furn_id door =
        it->type->id == "tent_kit"       ? f_canvas_door
      : it->type->id == "large_tent_kit" ? f_large_canvas_door
      :                                    f_skin_door;
    furn_id center_floor =
        it->type->id == "large_tent_kit" ? f_center_groundsheet
                                         : floor;

    int diam = 2*radius + 1;

    int dirx, diry;
    if (!choose_adjacent(
            string_format(_("Put up the %s where (%dx%d clear area)?"),
                it->tname().c_str(),
                diam, diam),
            dirx, diry)) {
        return 0;
    }

    // We place the center of the structure (radius + 1)
    // spaces away from the player.
    // First check there's enough room.
    int posx = radius * (dirx - p->posx()) + dirx;
        //(radius + 1)*posx + p->posx();
    int posy = radius * (diry - p->posy()) + diry;
    for (int i = -radius; i <= radius; i++) {
        for (int j = -radius; j <= radius; j++) {
            tripoint dest( posx + i, posy + j, p->posz() );
            if (!g->m.has_flag("FLAT", dest) ||
                 g->m.veh_at( dest ) != nullptr ||
                !g->is_empty( dest ) ||
                 g->critter_at( dest ) != nullptr ||
                    g->m.has_furn(dest)) {
                add_msg(m_info, _("There isn't enough space in that direction."));
                return 0;
            }
        }
    }
    // Make a square of floor surrounded by wall.
    for (int i = -radius; i <= radius; i++) {
        for (int j = -radius; j <= radius; j++) {
            g->m.furn_set(posx + i, posy + j, wall);
        }
    }
    for (int i = -(radius - 1); i <= (radius - 1); i++) {
        for (int j = -(radius - 1); j <= (radius - 1); j++) {
            g->m.furn_set(posx + i, posy + j, floor);
        }
    }
    // Place the center floor and the door.
    g->m.furn_set(posx, posy, center_floor);
    g->m.furn_set(posx - radius*(dirx - p->posx()), posy - radius*(diry - p->posy()), door);
    add_msg(m_info, _("You set up the %s on the ground."), it->tname().c_str());
    add_msg(m_info, _("Examine the center square to pack it up again."), it->tname().c_str());
    return 1;
}


int iuse::torch_lit(player *p, item *it, bool t, const tripoint &pos)
{
    if (p->is_underwater()) {
        p->add_msg_if_player(_("The torch is extinguished."));
        it->make("torch");
        it->active = false;
        return 0;
    }
    if (t) {
        if (it->charges < it->type->charges_to_use()) {
            p->add_msg_if_player(_("The torch burns out."));
            it->make("torch_done");
            it->active = false;
        }
    } else if (it->charges <= 0) {
        p->add_msg_if_player(_("The %s winks out."), it->tname().c_str());
    } else { // Turning it off
        int choice = menu(true, _("torch (lit)"), _("extinguish"),
                          _("light something"), _("cancel"), NULL);
        switch (choice) {
            case 1: {
                p->add_msg_if_player(_("The torch is extinguished."));
                it->charges -= 1;
                it->make("torch");
                it->active = false;
                return 0;
            }
            break;
            case 2: {
                tripoint temp = pos;
                if( firestarter_actor::prep_firestarter_use(p, it, temp) ) {
                    p->moves -= 5;
                    firestarter_actor::resolve_firestarter_use(p, it, temp);
                    return it->type->charges_to_use();
                }
            }
        }
    }
    return it->type->charges_to_use();
}

int iuse::battletorch_lit(player *p, item *it, bool t, const tripoint &pos)
{
    if (p->is_underwater()) {
        p->add_msg_if_player(_("The Louisville Slaughterer is extinguished."));
        it->make("bat");
        it->active = false;
        return 0;
    }
    if (t) {
        if (it->charges < it->type->charges_to_use()) {
            p->add_msg_if_player(_("The Louisville Slaughterer burns out."));
            it->make("battletorch_done");
            it->active = false;
        }
    } else if (it->charges <= 0) {
        p->add_msg_if_player(_("The %s winks out"), it->tname().c_str());
    } else { // Turning it off
        int choice = menu(true, _("Louisville Slaughterer (lit)"), _("extinguish"),
                          _("light something"), _("cancel"), NULL);
        switch (choice) {
            case 1: {
                p->add_msg_if_player(_("The Louisville Slaughterer is extinguished."));
                it->charges -= 1;
                it->make("battletorch");
                it->active = false;
                return 0;
            }
            break;
            case 2: {
                tripoint temp = pos;
                if( firestarter_actor::prep_firestarter_use(p, it, temp) ) {
                    p->moves -= 5;
                    firestarter_actor::resolve_firestarter_use(p, it, temp);
                    return it->type->charges_to_use();
                }
            }
        }
    }
    return it->type->charges_to_use();
}

iuse::bullet_pulling_t iuse::bullet_pulling_recipes;

void iuse::reset_bullet_pulling()
{
    bullet_pulling_recipes.clear();
}

void iuse::load_bullet_pulling(JsonObject &jo)
{
    const std::string type = jo.get_string("bullet");
    result_list_t &recipe = bullet_pulling_recipes[type];
    // Allow mods that are later loaded to override previously loaded recipes
    recipe.clear();
    JsonArray ja = jo.get_array("items");
    while (ja.has_more()) {
        JsonArray itm = ja.next_array();
        recipe.push_back(result_t(itm.get_string(0), itm.get_int(1)));
    }
}

int iuse::bullet_puller(player *p, item *it, bool, const tripoint& )
{
    if (p->is_underwater()) {
        p->add_msg_if_player(m_info, _("You can't do that while underwater."));
        return 0;
    }
    int inventory_index = g->inv(_("Disassemble what?"));
    item *pull = &(p->i_at(inventory_index));
    if (pull->is_null()) {
        add_msg(m_info, _("You do not have that item!"));
        return 0;
    }
    bullet_pulling_t::const_iterator a = bullet_pulling_recipes.find(pull->type->id);
    if (a == bullet_pulling_recipes.end()) {
        add_msg(m_info, _("You cannot disassemble that."));
        return 0;
    }
    if (p->skillLevel( skill_id( "gun" ) ) < 2) {
        add_msg(m_info, _("You need to be at least level 2 in the firearms skill before you can disassemble ammunition."));
        return 0;
    }
    const long multiply = std::min<long>(20, pull->charges);
    pull->charges -= multiply;
    if (pull->charges == 0) {
        p->i_rem(inventory_index);
    }
    const result_list_t &recipe = a->second;
    for( const auto &elem : recipe ) {
        int count = elem.second * multiply;
        item new_item( elem.first, calendar::turn );
        if (new_item.count_by_charges()) {
            new_item.charges = count;
            count = 1;
        }
        p->i_add_or_drop(new_item, count);
    }
    add_msg(_("You take apart the ammunition."));
    p->moves -= 500;
    p->practice( skill_fabrication, rng(1, multiply / 5 + 1));
    return it->type->charges_to_use();
}

int iuse::boltcutters(player *p, item *it, bool, const tripoint &pos )
{
    tripoint dirp = pos;
    if (!choose_adjacent(_("Cut up metal where?"), dirp)) {
        return 0;
    }
    int &dirx = dirp.x;
    int &diry = dirp.y;

    if (dirx == p->posx() && diry == p->posy()) {
        p->add_msg_if_player(
            _("You neatly sever all of the veins and arteries in your body.  Oh wait, Never mind."));
        return 0;
    }
    if (g->m.ter(dirx, diry) == t_chaingate_l) {
        p->moves -= 100;
        g->m.ter_set(dirx, diry, t_chaingate_c);
        sounds::sound(dirp, 5, _("Gachunk!"));
        g->m.spawn_item(p->posx(), p->posy(), "scrap", 3);
    } else if (g->m.ter(dirx, diry) == t_chainfence_v || g->m.ter(dirx, diry) == t_chainfence_h) {
        p->moves -= 500;
        g->m.ter_set(dirx, diry, t_chainfence_posts);
        sounds::sound(dirp, 5, _("Snick, snick, gachunk!"));
        g->m.spawn_item(dirx, diry, "wire", 20);
    } else {
        add_msg(m_info, _("You can't cut that."));
        return 0;
    }
    return it->type->charges_to_use();
}

int iuse::mop(player *p, item *it, bool, const tripoint& )
{
    int dirx, diry;
    if (!choose_adjacent(_("Mop where?"), dirx, diry)) {
        return 0;
    }

    tripoint dirp( dirx, diry, p->posz() );
    if (dirx == p->posx() && diry == p->posy()) {
        p->add_msg_if_player(_("You mop yourself up."));
        p->add_msg_if_player(_("The universe implodes and reforms around you."));
        return 0;
    }
    if (p->has_effect("blind") || p->worn_with_flag("BLIND")) {
        add_msg(_("You move the mop around, unsure whether it's doing any good."));
        p->moves -= 15;
        if (one_in(3) && g->m.moppable_items_at( dirp )) {
            g->m.mop_spills( dirp );
        }
    } else {
        if (g->m.moppable_items_at( dirp )) {
            g->m.mop_spills( dirp );
            add_msg(_("You mop up the spill."));
            p->moves -= 15;
        } else {
            p->add_msg_if_player(m_info, _("There's nothing to mop there."));
            return 0;
        }
    }
    return it->type->charges_to_use();
}

int iuse::rag(player *p, item *it, bool, const tripoint& )
{
    if (p->is_underwater()) {
        p->add_msg_if_player(m_info, _("You can't do that while underwater."));
        return 0;
    }
    if (p->has_effect("bleed")) {
        if (use_healing_item(p, it, 0, 0, 0, 50, 0, 0, false) != num_hp_parts) {
            p->use_charges("rag", 1);
            it->make("rag_bloody");
        }
        return 0;
    } else {
        p->add_msg_if_player(m_info, _("You're not bleeding enough to need your %s."),
                             it->tname().c_str());
        return 0;
    }
}

int iuse::LAW(player *p, item *it, bool, const tripoint& )
{
    p->add_msg_if_player(_("You pull the activating lever, readying the LAW to fire."));
    it->make("LAW");
    // When converting a tool to a gun, you need to set the current ammo type, this is usually done when a gun is reloaded.
    it->set_curammo( "66mm_HEAT" );
    return it->type->charges_to_use();
}

/* MACGUFFIN FUNCTIONS
 * These functions should refer to it->associated_mission for the particulars
 */
int iuse::mcg_note(player *, item *, bool, const tripoint& )
{
    return 0;
}

int iuse::artifact(player *p, item *it, bool, const tripoint& )
{
    if (!it->is_artifact()) {
        debugmsg("iuse::artifact called on a non-artifact item! %s",
                 it->tname().c_str());
        return 0;
    } else if (!it->is_tool()) {
        debugmsg("iuse::artifact called on a non-tool artifact! %s",
                 it->tname().c_str());
        return 0;
    }
    if (!p->is_npc()) {
        //~ %s is artifact name
        p->add_memorial_log(pgettext("memorial_male", "Activated the %s."),
                            pgettext("memorial_female", "Activated the %s."),
                            it->tname( 1, false ).c_str());
    }

    const auto art = it->type->artifact.get();
    size_t num_used = rng(1, art->effects_activated.size());
    if (num_used < art->effects_activated.size()) {
        num_used += rng(1, art->effects_activated.size() - num_used);
    }

    std::vector<art_effect_active> effects = art->effects_activated;
    for (size_t i = 0; i < num_used && !effects.empty(); i++) {
        const art_effect_active used = random_entry_removed( effects );

        switch (used) {
            case AEA_STORM: {
                sounds::sound(p->pos(), 10, _("Ka-BOOM!"));
                int num_bolts = rng(2, 4);
                for (int j = 0; j < num_bolts; j++) {
                    int xdir = 0, ydir = 0;
                    while (xdir == 0 && ydir == 0) {
                        xdir = rng(-1, 1);
                        ydir = rng(-1, 1);
                    }
                    int dist = rng(4, 12);
                    int boltx = p->posx(), bolty = p->posy();
                    for (int n = 0; n < dist; n++) {
                        boltx += xdir;
                        bolty += ydir;
                        g->m.add_field( {boltx, bolty, p->posz()}, fd_electricity, rng(2, 3), 0 );
                        if (one_in(4)) {
                            if (xdir == 0) {
                                xdir = rng(0, 1) * 2 - 1;
                            } else {
                                xdir = 0;
                            }
                        }
                        if (one_in(4)) {
                            if (ydir == 0) {
                                ydir = rng(0, 1) * 2 - 1;
                            } else {
                                ydir = 0;
                            }
                        }
                    }
                }
            }
            break;

            case AEA_FIREBALL: {
                tripoint fireball = g->look_around();
                if( fireball != tripoint_min ) {
                    g->explosion( fireball, 24, 0.5, 0, true );
                }
            }
            break;

            case AEA_ADRENALINE:
                p->add_msg_if_player(m_good, _("You're filled with a roaring energy!"));
                p->add_effect("adrenaline", rng(200, 250));
                break;

            case AEA_MAP: {
                const tripoint center = p->global_omt_location();
                const bool new_map = overmap_buffer.reveal(
                                         point(center.x, center.y), 20, center.z);
                if (new_map) {
                    p->add_msg_if_player(m_warning, _("You have a vision of the surrounding area..."));
                    p->moves -= 100;
                }
            }
            break;

            case AEA_BLOOD: {
                bool blood = false;
                for (int x = p->posx() - 4; x <= p->posx() + 4; x++) {
                    for (int y = p->posy() - 4; y <= p->posy() + 4; y++) {
                        if (!one_in(4) && g->m.add_field({x, y, p->posz()}, fd_blood, 3, 0 ) &&
                            (blood || g->u.sees(x, y))) {
                            blood = true;
                        }
                    }
                }
                if (blood) {
                    p->add_msg_if_player(m_warning, _("Blood soaks out of the ground and walls."));
                }
            }
            break;

            case AEA_FATIGUE: {
                p->add_msg_if_player(m_warning, _("The fabric of space seems to decay."));
                int x = rng(p->posx() - 3, p->posx() + 3), y = rng(p->posy() - 3, p->posy() + 3);
                g->m.add_field({x, y, p->posz()}, fd_fatigue, rng(1, 2), 0);
            }
            break;

            case AEA_ACIDBALL: {
                tripoint acidball = g->look_around();
                if( acidball != tripoint_min ) {
                    for (int x = acidball.x - 1; x <= acidball.x + 1; x++) {
                        for (int y = acidball.y - 1; y <= acidball.y + 1; y++) {
                            g->m.add_field( tripoint( x, y, acidball.z ), fd_acid, rng(2, 3), 0 );
                        }
                    }
                }
            }
            break;

            case AEA_PULSE:
                sounds::sound(p->pos(), 30, _("The earth shakes!"));
                for (int x = p->posx() - 2; x <= p->posx() + 2; x++) {
                    for (int y = p->posy() - 2; y <= p->posy() + 2; y++) {
                        tripoint pt( x, y, p->posz() );
                        g->m.bash( pt, 40 );
                        g->m.bash( pt, 40 );  // Multibash effect, so that doors &c will fall
                        g->m.bash( pt, 40 );
                        if (g->m.is_bashable( pt ) && rng(1, 10) >= 3) {
                            g->m.bash( pt, 999, false, true );
                        }
                    }
                }
                break;

            case AEA_HEAL:
                p->add_msg_if_player(m_good, _("You feel healed."));
                p->healall(2);
                break;

            case AEA_CONFUSED:
                for (int x = p->posx() - 8; x <= p->posx() + 8; x++) {
                    for (int y = p->posy() - 8; y <= p->posy() + 8; y++) {
                        tripoint dest( x, y, p->posz() );
                        int mondex = g->mon_at( dest, true );
                        if (mondex != -1) {
                            g->zombie(mondex).add_effect("stunned", rng(5, 15));
                        }
                    }
                }

            case AEA_ENTRANCE:
                for (int x = p->posx() - 8; x <= p->posx() + 8; x++) {
                    for (int y = p->posy() - 8; y <= p->posy() + 8; y++) {
                        tripoint dest( x, y, p->posz() );
                        int mondex = g->mon_at( dest, true );
                        if (mondex != -1 && g->zombie(mondex).friendly == 0 &&
                            rng(0, 600) > g->zombie(mondex).get_hp()) {
                            g->zombie(mondex).make_friendly();
                        }
                    }
                }
                break;

            case AEA_BUGS: {
                int roll = rng(1, 10);
                mtype_id bug = NULL_ID;
                int num = 0;
                std::vector<tripoint> empty;
                for (int x = p->posx() - 1; x <= p->posx() + 1; x++) {
                    for (int y = p->posy() - 1; y <= p->posy() + 1; y++) {
                        tripoint dest(x, y, p->posz());
                        if (g->is_empty(dest)) {
                            empty.push_back(dest);
                        }
                    }
                }
                if (empty.empty() || roll <= 4) {
                    p->add_msg_if_player(m_warning, _("Flies buzz around you."));
                } else if (roll <= 7) {
                    p->add_msg_if_player(m_warning, _("Giant flies appear!"));
                    bug = mon_fly;
                    num = rng(2, 4);
                } else if (roll <= 9) {
                    p->add_msg_if_player(m_warning, _("Giant bees appear!"));
                    bug = mon_bee;
                    num = rng(1, 3);
                } else {
                    p->add_msg_if_player(m_warning, _("Giant wasps appear!"));
                    bug = mon_wasp;
                    num = rng(1, 2);
                }
                if( bug ) {
                    for (int j = 0; j < num && !empty.empty(); j++) {
                        const tripoint spawnp = random_entry_removed( empty );
                        if (g->summon_mon(bug, spawnp)) {
                            monster *b = g->monster_at(spawnp);
                            b->friendly = -1;
                        }
                    }
                }
            }
            break;

            case AEA_TELEPORT:
                g->teleport(p);
                break;

            case AEA_LIGHT:
                p->add_msg_if_player(_("The %s glows brightly!"), it->tname().c_str());
                g->add_event(EVENT_ARTIFACT_LIGHT, int(calendar::turn) + 30);
                break;

            case AEA_GROWTH: {
                monster tmptriffid( NULL_ID, p->pos3() );
                mattack::growplants(&tmptriffid, -1);
            }
            break;

            case AEA_HURTALL:
                for (size_t j = 0; j < g->num_zombies(); j++) {
                    g->zombie(j).apply_damage( nullptr, bp_torso, rng( 0, 5 ) );
                }
                break;

            case AEA_RADIATION:
                add_msg(m_warning, _("Horrible gases are emitted!"));
                for (int x = p->posx() - 1; x <= p->posx() + 1; x++) {
                    for (int y = p->posy() - 1; y <= p->posy() + 1; y++) {
                        g->m.add_field({x, y, p->posz()}, fd_nuke_gas, rng(2, 3), 0 );
                    }
                }
                break;

            case AEA_PAIN:
                p->add_msg_if_player(m_bad, _("You're wracked with pain!"));
                // OK, the Lovecraftian thingamajig can bring Deadened
                // masochists & Cenobites the stimulation they've been
                // craving ;)
                p->pain += rng(5, 15);
                break;

            case AEA_MUTATE:
                if (!one_in(3)) {
                    p->mutate();
                }
                break;

            case AEA_PARALYZE:
                p->add_msg_if_player(m_bad, _("You're paralyzed!"));
                p->moves -= rng(50, 200);
                break;

            case AEA_FIRESTORM: {
                p->add_msg_if_player(m_bad, _("Fire rains down around you!"));
                std::vector<tripoint> ps = closest_tripoints_first( 3, p->pos() );
                for (auto p_it : ps) {
                    if (!one_in(3)) {
                        g->m.add_field(p_it, fd_fire, 1 + rng(0, 1) * rng(0, 1), 30);
                    }
                }
                break;
            }

            case AEA_ATTENTION:
                p->add_msg_if_player(m_warning, _("You feel like your action has attracted attention."));
                p->add_effect("attention", 600 * rng(1, 3));
                break;

            case AEA_TELEGLOW:
                p->add_msg_if_player(m_warning, _("You feel unhinged."));
                p->add_effect("teleglow", 100 * rng(3, 12));
                break;

            case AEA_NOISE:
                p->add_msg_if_player(m_bad, _("Your %s emits a deafening boom!"), it->tname().c_str());
                sounds::sound(p->pos(), 100, "");
                break;

            case AEA_SCREAM:
                p->add_msg_if_player(m_warning, _("Your %s screams disturbingly."), it->tname().c_str());
                sounds::sound(p->pos(), 40, "");
                p->add_morale(MORALE_SCREAM, -10, 0, 300, 5);
                break;

            case AEA_DIM:
                p->add_msg_if_player(_("The sky starts to dim."));
                g->add_event(EVENT_DIM, int(calendar::turn) + 50);
                break;

            case AEA_FLASH:
                p->add_msg_if_player(_("The %s flashes brightly!"), it->tname().c_str());
                g->flashbang( p->pos3() );
                break;

            case AEA_VOMIT:
                p->add_msg_if_player(m_bad, _("A wave of nausea passes through you!"));
                p->vomit();
                break;

            case AEA_SHADOWS: {
                int num_shadows = rng(4, 8);
                int num_spawned = 0;
                for (int j = 0; j < num_shadows; j++) {
                    int tries = 0;
                    tripoint monp = p->pos();
                    do {
                        if (one_in(2)) {
                            monp.x = rng(p->posx() - 5, p->posx() + 5);
                            monp.y = (one_in(2) ? p->posy() - 5 : p->posy() + 5);
                        } else {
                            monp.x = (one_in(2) ? p->posx() - 5 : p->posx() + 5);
                            monp.y = rng(p->posy() - 5, p->posy() + 5);
                        }
                    } while (tries < 5 && !g->is_empty(monp) &&
                             !g->m.sees(monp, p->pos(), 10));
                    if (tries < 5) {
                        if (g->summon_mon(mon_shadow, monp)) {
                            num_spawned++;
                            monster *spawned = g->monster_at(monp);
                            spawned->reset_special_rng(0);
                        }
                    }
                }
                if (num_spawned > 1) {
                    p->add_msg_if_player(m_warning, _("Shadows form around you."));
                } else if (num_spawned == 1) {
                    p->add_msg_if_player(m_warning, _("A shadow forms nearby."));
                }
            }
            break;

            case AEA_SPLIT: // TODO
                break;

            case AEA_NULL: // BUG
            case NUM_AEAS:
            default:
                debugmsg("iuse::artifact(): wrong artifact type (%d)", used);
                break;
        }
    }
    return it->type->charges_to_use();
}

int iuse::spray_can(player *p, item *it, bool, const tripoint& )
{
    bool ismarker = (it->type->id == "permanent_marker" || it->type->id == "survival_marker");
    if (ismarker) {
        int ret = menu(true, _("Write on what?"), _("The ground"), _("An item"), _("Cancel"), NULL);

        if (ret == 2) {
            // inscribe_item returns false if the action fails or is canceled somehow.
            bool canceled_inscription = !inscribe_item(p, _("Write"), _("Written"), false);
            if (canceled_inscription) {
                return 0;
            }
            return it->type->charges_to_use();
        } else if (ret != 1) { // User chose cancel or some other undefined key.
            return 0;
        }
    }

    return handle_ground_graffiti(p, it, ismarker ? _("Write what?") : _("Spray what?"));
}

int iuse::handle_ground_graffiti(player *p, item *it, const std::string prefix)
{
    std::string message = string_input_popup( prefix + " " + _("(To delete, input one '.')"),
                                              0, "", "", "graffiti" );

    if( message.empty() ) {
        return 0;
    } else {
        const auto where = p->pos3();
        int move_cost;
        if( message == "." ) {
            if( g->m.has_graffiti_at( where ) ) {
                move_cost = 3 * g->m.graffiti_at( where ).length();
                g->m.delete_graffiti( where );
                add_msg( _("You manage to get rid of the message on the ground.") );
            } else {
                add_msg( _("There isn't anything to erase here.") );
                return 0;
            }
        } else {
            g->m.set_graffiti( where, message );
            add_msg( _("You write a message on the ground.") );
            move_cost = 2 * message.length();
        }
        p->moves -= move_cost;
    }

    return it->type->charges_to_use();
}

/**
 * Heats up a food item.
 * @return 1 if an item was heated, false if nothing was heated.
 */
static bool heat_item(player *p)
{
    int inventory_index = g->inv_for_filter( _("Heat up what?"), []( const item & itm ) {
        return (itm.is_food() && itm.has_flag("EATEN_HOT")) ||
            (itm.is_food_container() && itm.contents[0].has_flag("EATEN_HOT"));
    } );
    item *heat = &( p->i_at(inventory_index ) );
    if (heat->type->id == "null") {
        add_msg(m_info, _("You do not have that item!"));
        return false;
    }
    item *target = heat->is_food_container() ? &(heat->contents[0]) : heat;
    if ((target->is_food()) && (target->has_flag("EATEN_HOT"))) {
        p->moves -= 300;
        add_msg(_("You heat up the food."));
        target->item_tags.insert("HOT");
        target->active = true;
        target->item_counter = 600; // sets the hot food flag for 60 minutes
        return true;
    }
    add_msg(m_info, _("You can't heat that up!"));
    return false;
}

int iuse::heatpack(player *p, item *it, bool, const tripoint& )
{
    if (heat_item(p)) {
        it->make("heatpack_used");
    }
    return 0;
}

int iuse::hotplate(player *p, item *it, bool, const tripoint& )
{
    if ( it->type->id != "atomic_coffeepot" && (it->charges < it->type->charges_to_use()) ) {
        p->add_msg_if_player(m_info, _("The %s's batteries are dead."), it->tname().c_str());
        return 0;
    }

    int choice = 1;
    if ((p->has_effect("bite") || p->has_effect("bleed") || p->has_trait("MASOCHIST") ||
         p->has_trait("MASOCHIST_MED") || p->has_trait("CENOBITE")) && !p->is_underwater()) {
        //Might want to cauterize
        choice = menu(true, _("Using hotplate:"), _("Heat food"), _("Cauterize wound"), _("Cancel"), NULL);
    }

    if (choice == 1) {
        if (heat_item(p)) {
            return it->type->charges_to_use();
        }
    } else if (choice == 2) {
        return cauterize_elec(p, it);
    }
    return 0;
}

int iuse::quiver(player *p, item *it, bool, const tripoint& )
{
    int choice = -1;
    if (!(it->contents.empty()) && it->contents[0].charges > 0) {
        choice = menu(true, _("Do what with quiver?"), _("Store more arrows"),
                      _("Empty quiver"), _("Cancel"), NULL);

        // empty quiver
        if (choice == 2) {
            item &arrows = it->contents[0];
            int arrowsRemoved = arrows.charges;
            p->add_msg_if_player(ngettext("You remove the %1$s from the %2$s.", "You remove the %1$s from the %2$s.",
                                          arrowsRemoved),
                                 arrows.type_name( arrowsRemoved ).c_str(), it->tname().c_str());
            p->inv.assign_empty_invlet(arrows, false);
            p->i_add(arrows);
            it->contents.erase(it->contents.begin());
            return it->type->charges_to_use();
        }
    }

    // if quiver is empty or storing more arrows, pull up menu asking what to store
    if (it->contents.empty() || choice == 1) {
        int inventory_index = g->inv_for_filter( _("Store which arrows?"), []( const item & itm ) {
            return itm.is_ammo() && (itm.ammo_type() == "arrow" || itm.ammo_type() == "bolt");
        } );
        item *put = &( p->i_at(inventory_index ) );
        if (put == NULL || put->is_null()) {
            p->add_msg_if_player(_("Never mind."));
            return 0;
        }

        if (!(put->is_ammo() && (put->ammo_type() == "arrow" || put->ammo_type() == "bolt"))) {
            p->add_msg_if_player(m_info, _("Those aren't arrows!"));
            return 0;
        }

        int maxArrows = it->max_charges_from_flag("QUIVER");
        if (maxArrows == 0) {
            debugmsg("Tried storing arrows in quiver without a QUIVER_n tag (iuse::quiver)");
            return 0;
        }

        int arrowsStored = 0;

        // not empty so adding more arrows
        if (!(it->contents.empty()) && it->contents[0].charges > 0) {
            if (it->contents[0].type->id != put->type->id) {
                p->add_msg_if_player(m_info, _("Those aren't the same arrows!"));
                return 0;
            }
            if (it->contents[0].charges >= maxArrows) {
                p->add_msg_if_player(m_info, _("That %s is already full!"), it->tname().c_str());
                return 0;
            }
            arrowsStored = it->contents[0].charges;
            it->contents[0].charges += put->charges;
            p->i_rem(put);

            // empty, putting in new arrows
        } else {
            it->put_in(p->i_rem(put));
        }

        // handle overflow
        if (it->contents[0].charges > maxArrows) {
            int toomany = it->contents[0].charges - maxArrows;
            it->contents[0].charges -= toomany;
            item clone = it->contents[0];
            clone.charges = toomany;
            p->i_add(clone);
        }

        arrowsStored = it->contents[0].charges - arrowsStored;
        p->add_msg_if_player(ngettext("You store %1$d %2$s in your %3$s.", "You store %1$d %2$s in your %3$s.",
                                      arrowsStored),
                             arrowsStored, it->contents[0].type_name( arrowsStored ).c_str(), it->tname().c_str());
        p->moves -= 10 * arrowsStored;
    } else {
        p->add_msg_if_player(_("Never mind."));
        return 0;
    }
    return it->type->charges_to_use();
}

<<<<<<< HEAD
=======
int iuse::holster_gun(player *p, item *it, bool, const tripoint& )
{
    // if holster is empty, pull up menu asking what to holster
    if (it->contents.empty()) {
        int maxvol = it->get_property_long("holster_size", 0);
        int minvol = maxvol / 3;

        auto filter = [maxvol, minvol]( const item &it ) {
            return it.is_gun() && it.volume() <= maxvol && it.volume() >= minvol &&
                it.skill() != skill_archery;
        };
        int const inventory_index = g->inv_for_filter( _("Holster what?"), filter );
        item &put = p->i_at( inventory_index );
        if( put.is_null() ) {
            p->add_msg_if_player(_("Never mind."));
            return 0;
        }

        // make sure we're holstering a pistol
        if (!put.is_gun()) {
            p->add_msg_if_player(m_info, _("That isn't a gun!"), put.tname().c_str());
            return 0;
        }

        // make sure we're not holstering bows / crossbows
        if (put.skill() == skill_archery ) {
            p->add_msg_if_player(m_info, _("You can't holster your %s!"), put.tname().c_str());
            return 0;
        }

        // only allow guns smaller than a certain size
        if (put.volume() > maxvol) {
            p->add_msg_if_player(m_info, _("That holster is too small to hold your %s!"),
                                 put.tname().c_str());
            return 0;
        } else if (put.volume() < minvol) {
          p->add_msg_if_player(m_info, _("That holster is too big to hold your %s!"),
                              put.tname().c_str());
          return 0;
        }

        const skill_id gun_skill = put.gun_skill();
        int const lvl = p->skillLevel( gun_skill );
        std::string message;
        if (lvl < 2) {
            message = _("You clumsily holster your %s.");
        } else if (lvl >= 7) {
            message = _("You deftly holster your %s.");
        } else  {
            message = _("You holster your %s.");
        }

        p->add_msg_if_player(message.c_str(), put.tname().c_str());
        p->store(it, &put, gun_skill, 14);

    } else if( &p->weapon == it ) {
        p->add_msg_if_player( _( "You need to unwield the %s before using it." ), it->tname().c_str() );
        return 0;
        // else draw the holstered gun and have the player wield it
    } else {
        if (!p->is_armed() || p->wield(NULL)) {
            item &gun = it->contents[0];
            auto t_gun = gun.type->gun.get();
            int lvl = p->skillLevel(t_gun->skill_used);
            std::string message;
            if (lvl < 2) {
                message = _("You clumsily draw your %1$s from the %2$s.");
            } else if (lvl >= 7) {
                message = _("You quickly draw your %1$s from the %2$s.");
            } else {
                message = _("You draw your %1$s from the %2$s.");
            }

            p->add_msg_if_player(message.c_str(), gun.tname().c_str(), it->tname().c_str());
            p->wield_contents(it, true, t_gun->skill_used, 13);
        }
    }
    return it->type->charges_to_use();
}

int iuse::sheath_knife(player *p, item *it, bool, const tripoint& )
{
    // if sheath is empty, pull up menu asking what to sheathe
    if (it->contents.empty()) {
        // only show SHEATH_KNIFE items
        int inventory_index = g->inv_for_flag("SHEATH_KNIFE", _("Sheathe what?"), false);
        item *put = &(p->i_at(inventory_index));
        if (put == NULL || put->is_null()) {
            p->add_msg_if_player(_("Never mind."));
            return 0;
        }

        if (!put->has_flag("SHEATH_KNIFE")) {
            if (put->has_flag("SHEATH_SWORD")) {
                p->add_msg_if_player(m_info, _("You need a scabbard to sheathe a sword!"),
                                     put->tname().c_str());
            } else {
                p->add_msg_if_player(m_info, _("You can't sheathe your %s!"), put->tname().c_str());
            }
            return 0;
        }

        int maxvol = 5;
        if (it->type->id == "bootstrap") { // bootstrap can't hold as much as sheath
            maxvol = 3;
        }

        // only allow knives smaller than a certain size
        if (put->volume() > maxvol) {
            p->add_msg_if_player(m_info, _("That sheath is too small to hold your %s!"), put->tname().c_str());
            return 0;
        }

        int lvl = p->skillLevel( skill_cutting );
        std::string message;
        if (lvl < 2) {
            message = _("You clumsily shove your %1$s into the %2$s.");
        } else if (lvl >= 5) {
            message = _("You deftly insert your %1$s into the %2$s.");
        } else {
            message = _("You put your %1$s into the %2$s.");
        }

        p->add_msg_if_player(message.c_str(), put->tname().c_str(), it->tname().c_str());
        p->store(it, put, skill_cutting, 14);

    } else if( &p->weapon == it ) {
        p->add_msg_if_player( _( "You need to unwield the %s before using it." ), it->tname().c_str() );
        return 0;
        // else unsheathe a sheathed weapon and have the player wield it
    } else {
        if (!p->is_armed() || p->wield(NULL)) {
            p->wield_contents(it, true, skill_cutting, 13);

            int lvl = p->skillLevel( skill_cutting );
            std::string message;
            if (lvl < 2) {
                message = _("You clumsily draw your %1$s from the %2$s.");
            } else if (lvl >= 5) {
                message = _("You deftly draw your %1$s from the %2$s.");
            } else {
                message = _("You draw your %1$s from the %2$s.");
            }

            p->add_msg_if_player(message.c_str(), p->weapon.tname().c_str(), it->tname().c_str());

            // diamond knives glimmer in the sunlight
            if (g->is_in_sunlight(p->pos()) && (p->weapon.made_of("diamond") ||
                    p->weapon.type->id == "foon" || p->weapon.type->id == "spork")) {
                p->add_msg_if_player(_("The %s glimmers magnificently in the sunlight."),
                                     p->weapon.tname().c_str());
            }
        }
    }
    return it->type->charges_to_use();
}

int iuse::sheath_sword(player *p, item *it, bool, const tripoint& )
{
    // if sheath is empty, pull up menu asking what to sheathe
    if (it->contents.empty()) {
        // only show SHEATH_SWORD items
        int inventory_index = g->inv_for_flag("SHEATH_SWORD", _("Sheathe what?"), false);
        item *put = &(p->i_at(inventory_index));
        if (put == NULL || put->is_null()) {
            p->add_msg_if_player(_("Never mind."));
            return 0;
        }

        if (!put->has_flag("SHEATH_SWORD")) {
            if (put->has_flag("SHEATH_KNIFE")) {
                p->add_msg_if_player(m_info, _("You need a knife sheath for that!"), put->tname().c_str());
            } else {
                p->add_msg_if_player(m_info, _("You can't sheathe your %s!"), put->tname().c_str());
            }
            return 0;
        }

        int lvl = p->skillLevel( skill_cutting );
        std::string message;
        if (lvl < 2) {
            message = _("You clumsily sheathe your %s.");
        } else if (lvl >= 7) {
            message = _("You deftly sheathe your %s.");
        } else {
            message = _("You sheathe your %s.");
        }

        p->add_msg_if_player(message.c_str(), put->tname().c_str());
        p->store(it, put, skill_cutting, 14);

    } else if( &p->weapon == it ) {
        p->add_msg_if_player( _( "You need to stop wielding the %s before using it." ), it->tname().c_str() );
        return 0;
        // else unsheathe a sheathed weapon and have the player wield it
    } else {
        if (!p->is_armed() || p->wield(NULL)) {
            int lvl = p->skillLevel( skill_cutting );
            p->wield_contents(it, true, skill_cutting, 13);

            // in order to perform iaijutsu, have to pass a roll based on level
            bool iaijutsu =
                lvl >= 7 &&
                p->weapon.has_flag("IAIJUTSU") &&
                one_in(12 - lvl);

            // iaijutsu! slash an enemy as you draw your sword
            if (iaijutsu) {
                // check for adjacent enemies before asking to slash
                int mon_num = -1;
                for (int i = -1; i <= 1; i++) {
                    for (int j = -1; j <= 1; j++) {
                        tripoint dest( p->posx() + i, p->posy() + j, p->posz() );
                        mon_num = g->mon_at( dest, true );
                        if (mon_num != -1) {
                            break; // break at first found enemy
                        }
                    }
                    if (mon_num != -1) {
                        break;
                    }
                }

                // if there's an adjacent enemy, ask which one to slash
                // if a spot without an enemy is chosen, defaults to the first enemy found above
                if (mon_num != -1) {
                    tripoint slashp;
                    if (choose_adjacent(_("Slash where?"), slashp)) {
                        const int mon_hit = g->mon_at( slashp, true );
                        if (mon_hit != -1) {
                            mon_num = mon_hit;
                        }
                    }
                    monster &zed = g->zombie(mon_num);
                    p->add_msg_if_player(m_good, _("You slash at the %1$s as you draw your %2$s."),
                                         zed.name().c_str(), p->weapon.tname().c_str());
                    p->melee_attack(zed, true);
                } else {
                    // no adjacent monsters, draw sword normally
                    iaijutsu = false;
                }
            }

            // draw sword normally
            if (!iaijutsu) {
                std::string message;
                if (lvl < 2) {
                    message = _("You clumsily draw your %s.");
                } else if (lvl >= 7) {
                    message = _("You masterfully draw your %s.");
                } else {
                    message = _("You draw your %s.");
                }

                p->add_msg_if_player(message.c_str(), p->weapon.tname().c_str());
            }

            // Glow/Glimmer
            if (p->weapon.has_flag("VORPAL") &&p->weapon.has_technique( matec_id( "VORPAL" ) ) &&
                  !x_in_y(g->natural_light_level( p->posz() ), 40)) {
                std::string part = "";
                int roll = rng(1,3);
                switch (roll) {
                case 1:
                    part = _("snatching claws");
                    break;
                case 2:
                    part = _("snapping teeth");
                    break;
                case 3:
                    part = _("eyes of flame");
                    break;
                }

                //~ $1s is a body part, %2$s is the weapon name.
                p->add_msg_if_player(_("You catch a glimpse of %1$s in the blade of the %2$s."),
                                      part.c_str(), p->weapon.tname().c_str());

            // diamond swords glimmer in the sunlight
            } else if (g->is_in_sunlight(p->pos()) && p->weapon.made_of("diamond")) {
                p->add_msg_if_player(_("The %s glimmers magnificently in the sunlight."),
                                     p->weapon.tname().c_str());
            }
        }
    }
    return it->type->charges_to_use();
}

int iuse::holster_ankle(player *p, item *it, bool b, const tripoint &pos)
{
    int choice = -1;
    // ask whether to store a knife or a pistol
    if (it->contents.empty()) {
        choice = menu(true, _("Using ankle holster:"), _("Holster a pistol"),
                      _("Sheathe a knife"), _("Cancel"), NULL);
        if (choice == 1) {
            holster_gun(p, it, b, pos);
        } else if (choice == 2) {
            sheath_knife(p, it, b, pos);
        }
    } else if( &p->weapon == it ) {
        p->add_msg_if_player( _( "You need to stop wielding the %s before using it." ), it->tname().c_str() );
        return 0;
        // unsheathe knife or draw pistol
    } else {
        if (!p->is_armed() || p->wield(NULL)) {
            item &stored = it->contents[0];
            if (stored.has_flag("SHEATH_KNIFE")) {
                sheath_knife(p, it, b, pos);
            } else {
                holster_gun(p, it, b, pos);
            }
        }
    }
    return it->type->charges_to_use();
}

>>>>>>> 2ea8629f
int iuse::belt_loop (player *p, item *it, bool, const tripoint&)
{
    // if belt loop empty offer to attach an item otherwise detach the current one
    if (it->contents.empty()) {
        // display menu showing only show BELT_CLIP items
        item& put = p->i_at(g->inv_for_flag("BELT_CLIP", _("Attach what to belt loop?"), false));
        if (put.is_null()) {
            p->add_msg_if_player(_("Never mind."));
            return 0;
        }

        // check the player selected an appropriate item
        if (! put.has_flag("BELT_CLIP")) {
            p->add_msg_if_player(m_info, _("You can't attach your %s to your %s!"),
                                           put.tname().c_str(), it->tname().c_str());
            return 0;
        }

        // only allow items smaller than a certain size
        if( put.volume() > it->get_property_long( "max_volume", 2 ) ) {
            p->add_msg_if_player(m_info, _("Your %s is too large to fit in your %s!"),
                                           put.tname().c_str(), it->tname().c_str());
            return 0;
        }

        // only allow items less than a certain weight
        if( put.weight() > it->get_property_long( "max_weight", 600 ) ) {
            p->add_msg_if_player(m_info, _("Your %s is too heavy to attach to your %s!"),
                                           put.tname().c_str(), it->tname().c_str());
            return 0;
        }

        p->add_msg_if_player(m_info, _("You attach your %s to your %s!"),
                             put.tname().c_str(), it->tname().c_str());

        p->moves -= put.volume() * 10;
        it->put_in(p->i_rem(&put));

    } else if (&p->weapon == it) {
        p->add_msg_if_player( _( "You need to unwield the %s before using it." ), it->tname().c_str() );
        return 0;

    } else {
        if (! p->is_armed() || p->wield(NULL)) {
            item& get = it->contents[0];
            p->inv.assign_empty_invlet(get, true);

            p->add_msg_if_player(m_info, _("You unclip your %s from your %s!"),
                                 get.tname().c_str(), it->tname().c_str());

            p->moves -= get.volume() * 10;
            p->wield(&(p->i_add(get)));
            it->contents.erase(it->contents.begin());
        }
    }

    return it->type->charges_to_use();
}

int iuse::towel(player *p, item *it, bool t, const tripoint& )
{
    if( t ) {
        // Continuous usage, do nothing as not initiated by the player, this is for
        // wet towels only as they are active items.
        return 0;
    }
    bool slime = p->has_effect("slimed");
    bool boom = p->has_effect("boomered");
    bool glow = p->has_effect("glowing");
    int mult = slime + boom + glow; // cleaning off more than one at once makes it take longer
    bool towelUsed = false;

    // can't use an already wet towel!
    if (it->has_flag("WET")) {
        p->add_msg_if_player(m_info, _("That %s is too wet to soak up any more liquid!"),
                             it->tname().c_str());


    // clean off the messes first, more important
    } else if (slime || boom || glow) {
        p->remove_effect("slimed");  // able to clean off all at once
        p->remove_effect("boomered");
        p->remove_effect("glowing");
        p->add_msg_if_player(_("You use the %s to clean yourself off, saturating it with slime!"),
                             it->tname().c_str());

        towelUsed = true;
        if (it->type->id == "towel") {
            it->make("towel_soiled");
        }

    // dry off from being wet
    } else if (abs(p->has_morale(MORALE_WET))) {
        p->rem_morale(MORALE_WET);
        for (int i = 0; i < num_bp; ++i) {
            p->body_wetness[i] = 0;
        }
        p->add_msg_if_player(_("You use the %s to dry off, saturating it with water!"),
                             it->tname().c_str());

        towelUsed = true;
        it->item_counter = 300;

    // default message
    } else {
        p->add_msg_if_player(_("You are already dry, the %s does nothing."), it->tname().c_str());
    }

    // towel was used
    if (towelUsed) {
        if ( mult == 0 ) {
            mult = 1;
        }
        p->moves -= 50 * mult;
        // change "towel" to a "towel_wet" (different flavor text/color)
        if (it->type->id == "towel") {
            it->make("towel_wet");
        }

        // WET, active items have their timer decremented every turn
        it->item_tags.insert("WET");
        it->active = true;
    }
    return it->type->charges_to_use();
}

int iuse::unfold_generic(player *p, item *it, bool, const tripoint& )
{
    if (p->is_underwater()) {
        p->add_msg_if_player(m_info, _("You can't do that while underwater."));
        return 0;
    }
    vehicle *veh = g->m.add_vehicle( vproto_id( "none" ), p->posx(), p->posy(), 0, 0, 0, false);
    if (veh == NULL) {
        p->add_msg_if_player(m_info, _("There's no room to unfold the %s."), it->tname().c_str());
        return 0;
    }
    veh->name = it->get_var( "vehicle_name" );
    if (!veh->restore(it->get_var( "folding_bicycle_parts" ))) {
        g->m.destroy_vehicle(veh);
        return 0;
    }
    g->m.add_vehicle_to_cache( veh );

    std::string unfold_msg = it->get_var( "unfold_msg" );
    if (unfold_msg.size() == 0) {
        unfold_msg = _("You painstakingly unfold the %s and make it ready to ride.");
    } else {
        unfold_msg = _(unfold_msg.c_str());
    }
    p->add_msg_if_player(unfold_msg.c_str(), veh->name.c_str());

    p->moves -= it->get_var( "moves", 500 );
    return 1;
}

int iuse::adrenaline_injector(player *p, item *it, bool, const tripoint& )
{
    p->moves -= 100;
    p->add_msg_if_player(_("You inject yourself with adrenaline."));

    item syringe( "syringe", it->bday );
    p->i_add( syringe );
    p->add_effect("adrenaline", 200);
    if (p->has_effect("adrenaline")) {
        //Massively boost stimulant level, risking death on an extended chain
        p->stim += 80;
    }

    if (p->has_effect("asthma")) {
        p->remove_effect("asthma");
        p->add_msg_if_player(m_good, _("The adrenaline causes your asthma to clear."));
    }
    return it->type->charges_to_use();
}

int iuse::jet_injector(player *p, item *it, bool, const tripoint& )
{
    if (it->charges < it->type->charges_to_use()) {
        p->add_msg_if_player(m_info, _("The jet injector is empty."), it->tname().c_str());
        return 0;
    } else {
        p->add_msg_if_player(_("You inject yourself with the jet injector."));
        // Intensity is 2 here because intensity = 1 is the comedown
        p->add_effect("jetinjector", 200, num_bp, false, 2);
        p->pkill += 20;
        p->stim += 10;
        p->healall(20);
    }

    if (p->has_effect("jetinjector")) {
        if (p->get_effect_dur("jetinjector") > 200) {
            p->add_msg_if_player(m_warning, _("Your heart is beating alarmingly fast!"));
        }
    }
    return it->type->charges_to_use();
}

int iuse::stimpack(player *p, item *it, bool, const tripoint& )
{
    if (p->get_item_position(it) >= -1) {
        p->add_msg_if_player(m_info,
                             _("You must wear the stimulant delivery system before you can activate it."));
        return 0;
    }     if (it->charges < it->type->charges_to_use()) {
        p->add_msg_if_player(m_info, _("The stimulant delivery system is empty."), it->tname().c_str());
        return 0;
    } else {
        p->add_msg_if_player(_("You inject yourself with the stimulants."));
        // Intensity is 2 here because intensity = 1 is the comedown
        p->add_effect("stimpack", 250, num_bp, false, 2);
        p->pkill += 2;
        p->stim += 20;
        p->fatigue -= 100;
        p->stamina = p->get_stamina_max();
    }
    return it->type->charges_to_use();
}

int iuse::radglove(player *p, item *it, bool, const tripoint& )
{
    if (p->get_item_position(it) >= -1) {
        p->add_msg_if_player(m_info,
                             _("You must wear the radiation biomonitor before you can activate it."));
        return 0;
    } else if (it->charges < it->type->charges_to_use()) {
        p->add_msg_if_player(m_info, _("The radiation biomonitor needs batteries to function."));
        return 0;
    } else {
        p->add_msg_if_player(_("You activate your radiation biomonitor."));
        if (p->radiation >= 1) {
            p->add_msg_if_player(m_warning, _("You are currently irradiated."));
            add_msg(m_info, _("Your radiation level: %d"), p->radiation);
        } else {
            p->add_msg_if_player(m_info, _("You are not currently irradiated."));
        }
        p->add_msg_if_player(_("Have a nice day!"));
    }
    return it->type->charges_to_use();
}


int iuse::contacts(player *p, item *it, bool, const tripoint& )
{
    if (p->is_underwater()) {
        p->add_msg_if_player(m_info, _("You can't do that while underwater."));
        return 0;
    }
    int duration = rng(80640, 120960); // Around 7 days.
    if (p->has_effect("contacts")) {
        if (query_yn(_("Replace your current lenses?"))) {
            p->moves -= 200;
            p->add_msg_if_player(_("You replace your current %s."), it->tname().c_str());
            p->remove_effect("contacts");
            p->add_effect("contacts", duration);
            return it->type->charges_to_use();
        } else {
            p->add_msg_if_player(_("You don't do anything with your %s."), it->tname().c_str());
            return 0;
        }
    } else if (p->has_trait("HYPEROPIC") || p->has_trait("MYOPIC") || p->has_trait("URSINE_EYE")) {
        p->moves -= 200;
        p->add_msg_if_player(_("You put the %s in your eyes."), it->tname().c_str());
        p->add_effect("contacts", duration);
        return it->type->charges_to_use();
    } else {
        p->add_msg_if_player(m_info, _("Your vision is fine already."));
        return 0;
    }
}

int iuse::talking_doll(player *p, item *it, bool, const tripoint& )
{
    if (it->charges < it->type->charges_to_use()) {
        p->add_msg_if_player(m_info, _("The %s's batteries are dead."), it->tname().c_str());
        return 0;
    }

    std::string label;

    if (it->type->id == "talking_doll") {
        label = "doll";
    } else {
        label = "creepy_doll";
    }

    const SpeechBubble speech = get_speech(label);

    sounds::ambient_sound(p->pos(), speech.volume, speech.text);

    return it->type->charges_to_use();
}

int iuse::gun_repair(player *p, item *it, bool, const tripoint& )
{
    if (it->charges < it->type->charges_to_use()) {
        return 0;
    }
    if (p->is_underwater()) {
        p->add_msg_if_player(m_info, _("You can't do that while underwater."));
        return 0;
    }
    if (p->skillLevel( skill_mechanics ) < 2) {
        p->add_msg_if_player(m_info, _("You need a mechanics skill of 2 to use this repair kit."));
        return 0;
    }
    int inventory_index = g->inv(_("Select the firearm to repair"));
    item *fix = &(p->i_at(inventory_index));
    if (fix == NULL || fix->is_null()) {
        p->add_msg_if_player(m_info, _("You do not have that item!"));
        return 0;
    }
    if (!is_firearm(*fix)) {
        p->add_msg_if_player(m_info, _("That isn't a firearm!"));
        return 0;
    }
    if (fix->damage == -1) {
        p->add_msg_if_player(m_info, _("You cannot improve your %s any more this way."),
                             fix->tname().c_str());
        return 0;
    }
    if ((fix->damage == 0) && p->skillLevel( skill_mechanics ) < 8) {
        p->add_msg_if_player(m_info, _("Your %s is already in peak condition."), fix->tname().c_str());
        p->add_msg_if_player(m_info, _("With a higher mechanics skill, you might be able to improve it."));
        return 0;
    }
    if ((fix->damage == 0) && p->skillLevel( skill_mechanics ) >= 8) {
        p->add_msg_if_player(m_good, _("You accurize your %s."), fix->tname().c_str());
        sounds::sound(p->pos(), 6, "");
        p->moves -= 2000 * p->fine_detail_vision_mod();
        p->practice( skill_mechanics, 10);
        fix->damage--;
    } else if (fix->damage >= 2) {
        p->add_msg_if_player(m_good, _("You repair your %s!"), fix->tname().c_str());
        sounds::sound(p->pos(), 8, "");
        p->moves -= 1000 * p->fine_detail_vision_mod();
        p->practice( skill_mechanics, 10);
        fix->damage--;
    } else {
        p->add_msg_if_player(m_good, _("You repair your %s completely!"),
                             fix->tname().c_str());
        sounds::sound(p->pos(), 8, "");
        p->moves -= 500 * p->fine_detail_vision_mod();
        p->practice( skill_mechanics, 10);
        fix->damage = 0;
    }
    return it->type->charges_to_use();
}

int iuse::misc_repair(player *p, item *it, bool, const tripoint& )
{
    if (it->charges < it->type->charges_to_use()) {
        return 0;
    }
    if (p->is_underwater()) {
        p->add_msg_if_player(m_info, _("You can't do that while underwater."));
        return 0;
    }
    if (p->fine_detail_vision_mod() > 4) {
        add_msg(m_info, _("You can't see to repair!"));
        return 0;
    }
    if (p->skillLevel( skill_fabrication ) < 1) {
        p->add_msg_if_player(m_info, _("You need a fabrication skill of 1 to use this repair kit."));
        return 0;
    }
    int inventory_index = g->inv_for_filter( _("Select the item to repair."), []( const item & itm ) {
        return ( !is_firearm(itm) ) && (itm.made_of("wood") || itm.made_of("paper") ||
                                 itm.made_of("bone") || itm.made_of("chitin") ) ;
    } );
    item *fix = &( p->i_at(inventory_index ) );
    if (fix == NULL || fix->is_null()) {
        p->add_msg_if_player(m_info, _("You do not have that item!"));
        return 0;
    }
    if ( is_firearm(*fix) ) {
        p->add_msg_if_player(m_info, _("That requires gunsmithing tools."));
        return 0;
    }
    if (!(fix->made_of("wood") || fix->made_of("paper") || fix->made_of("bone") ||
          fix->made_of("chitin"))) {
        p->add_msg_if_player(m_info, _("That isn't made of wood, paper, bone, or chitin!"));
        return 0;
    }
    if (fix->damage == -1) {
        p->add_msg_if_player(m_info, _("You cannot improve your %s any more this way."),
                             fix->tname().c_str());
        return 0;
    }
    if (fix->damage == 0 && fix->has_flag( "PRIMITIVE_RANGED_WEAPON" )) {
        p->add_msg_if_player(m_info, _("You cannot improve your %s any more this way."),
                             fix->tname().c_str());
        return 0;
    }
    if (fix->damage == 0) {
        p->add_msg_if_player(m_good, _("You reinforce your %s."), fix->tname().c_str());
        p->moves -= 1000 * p->fine_detail_vision_mod();
        p->practice( skill_fabrication, 10);
        fix->damage--;
    } else if (fix->damage >= 2) {
        p->add_msg_if_player(m_good, _("You repair your %s!"), fix->tname().c_str());
        p->moves -= 500 * p->fine_detail_vision_mod();
        p->practice( skill_fabrication, 10);
        fix->damage--;
    } else {
        p->add_msg_if_player(m_good, _("You repair your %s completely!"), fix->tname().c_str());
        p->moves -= 250 * p->fine_detail_vision_mod();
        p->practice( skill_fabrication, 10);
        fix->damage = 0;
    }
    return it->type->charges_to_use();
}

int iuse::bell(player *p, item *it, bool, const tripoint& )
{
    if (it->type->id == "cow_bell") {
        sounds::sound(p->pos(), 12, _("Clank! Clank!"));
        if (!p->is_deaf()) {
            const int cow_factor = 1 + (p->mutation_category_level.find("MUTCAT_CATTLE") ==
                                        p->mutation_category_level.end() ?
                                        0 :
                                        (p->mutation_category_level.find("MUTCAT_CATTLE")->second) / 8
                                       );
            if (x_in_y(cow_factor, 1 + cow_factor)) {
                p->add_morale(MORALE_MUSIC, 1, 15 * (cow_factor > 10 ? 10 : cow_factor));
            }
        }
    } else {
        sounds::sound(p->pos(), 4, _("Ring! Ring!"));
    }
    return it->type->charges_to_use();
}

int iuse::seed(player *, item *it, bool, const tripoint& )
{
    if (query_yn(_("Sure you want to eat the %s? You could plant it in a mound of dirt."),
                 it->tname().c_str())) {
        return it->type->charges_to_use(); //This eats the seed object.
    }
    return 0;
}

int iuse::robotcontrol(player *p, item *it, bool, const tripoint& )
{
    if (it->charges < it->type->charges_to_use()) {
        p->add_msg_if_player(_("The %s's batteries are dead."), it->tname().c_str());
        return 0;

    }
    if( p->has_trait("ILLITERATE") ) {
        p->add_msg_if_player(_("You cannot read a computer screen."));
        return 0;
    }

    int choice = menu(true, _("Welcome to hackPRO!:"), _("Override IFF protocols"),
                      _("Set friendly robots to passive mode"),
                      _("Set friendly robots to combat mode"), _("Cancel"), NULL);
    switch( choice ) {
    case 1: { // attempt to make a robot friendly
            uimenu pick_robot;
            pick_robot.text = _("Choose an endpoint to hack.");
            // Build a list of all unfriendly robots in range.
            std::vector< monster* > mons;
            std::vector< tripoint > locations;
            int entry_num = 0;
            for( size_t i = 0; i < g->num_zombies(); ++i ) {
                monster &candidate = g->zombie( i );
                if( candidate.type->in_species( ROBOT ) && candidate.friendly == 0 &&
                    rl_dist( p->pos3(), candidate.pos3() ) <= 10 ) {
                    mons.push_back( &candidate );
                    pick_robot.addentry( entry_num++, true, MENU_AUTOASSIGN, candidate.name() );
                    tripoint seen_loc;
                    // Show locations of seen robots, center on player if robot is not seen
                    if( p->sees( candidate ) ) {
                        seen_loc = candidate.pos();
                    } else {
                        seen_loc = p->pos();
                    }
                    locations.push_back( seen_loc );
                }
            }
            if( mons.empty() ) {
                p->add_msg_if_player( m_info, _("No enemy robots in range.") );
                return it->type->charges_to_use();
            }
            pointmenu_cb callback( locations );
            pick_robot.callback = &callback;
            pick_robot.addentry( INT_MAX, true, -1, _( "Cancel" ) );
            pick_robot.query();
            const size_t mondex = pick_robot.ret;
            if( mondex >= mons.size() ) {
                p->add_msg_if_player(m_info, _("Never mind"));
                return it->type->charges_to_use();
            }
            monster *z = mons[mondex];
            p->add_msg_if_player(_("You start reprogramming the %s into an ally."), z->name().c_str());
            p->moves -= 1000 - p->int_cur * 10 - p->skillLevel( skill_computer ) * 10;
            float success = p->skillLevel( skill_computer ) - 1.5 * (z->type->difficulty) /
                            ((rng(2, p->int_cur) / 2) + (p->skillLevel( skill_computer ) / 2));
            if (success >= 0) {
                p->add_msg_if_player(_("You successfully override the %s's IFF protocols!"),
                                     z->name().c_str());
                z->friendly = -1;
            } else if (success >= -2) { //A near success
                p->add_msg_if_player(_("The %s short circuits as you attempt to reprogram it!"),
                                     z->name().c_str());
                z->apply_damage( p, bp_torso, rng( 1, 10 ) ); //damage it a little
                if( z->is_dead() ) {
                    p->practice( skill_computer, 10);
                    return it->type->charges_to_use(); // Do not do the other effects if the robot died
                }
                if (one_in(3)) {
                    p->add_msg_if_player(_("...and turns friendly!"));
                    if (one_in(3)) { //did the robot became friendly permanently?
                        z->friendly = -1; //it did
                    } else {
                        z->friendly = rng(5, 40); // it didn't
                    }
                }
            } else {
                p->add_msg_if_player(_("...but the robot refuses to acknowledge you as an ally!"));
            }
            p->practice( skill_computer, 10);
            return it->type->charges_to_use();
        }
        case 2: { //make all friendly robots stop their purposeless extermination of (un)life.
            p->moves -= 100;
            int f = 0; //flag to check if you have robotic allies
            for (size_t i = 0; i < g->num_zombies(); i++) {
                if (g->zombie(i).friendly != 0 && g->zombie(i).type->in_species( ROBOT )) {
                    p->add_msg_if_player(_("A following %s goes into passive mode."),
                                         g->zombie(i).name().c_str());
                    g->zombie(i).add_effect("docile", 1, num_bp, true);
                    f = 1;
                }
            }
            if (f == 0) {
                p->add_msg_if_player(_("You are not commanding any robots."));
                return 0;
            }
            return it->type->charges_to_use();
            break;
        }
        case 3: { //make all friendly robots terminate (un)life with extreme prejudice
            p->moves -= 100;
            int f = 0; //flag to check if you have robotic allies
            for (size_t i = 0; i < g->num_zombies(); i++) {
                if (g->zombie(i).friendly != 0 && g->zombie(i).has_flag(MF_ELECTRONIC)) {
                    p->add_msg_if_player(_("A following %s goes into combat mode."),
                                         g->zombie(i).name().c_str());
                    g->zombie(i).remove_effect("docile");
                    f = 1;
                }
            }
            if (f == 0) {
                p->add_msg_if_player(_("You are not commanding any robots."));
                return 0;
            }
            return it->type->charges_to_use();
            break;
        }

    }
    return 0;
}

void init_memory_card_with_random_stuff(player *, item *it)
{

    if (it->has_flag("MC_MOBILE") && (it->has_flag("MC_RANDOM_STUFF") ||
                                      it->has_flag("MC_SCIENCE_STUFF")) && !(it->has_flag("MC_USED") ||
                                              it->has_flag("MC_HAS_DATA"))) {

        it->item_tags.insert("MC_HAS_DATA");

        bool encrypted = false;

        if (it->has_flag("MC_MAY_BE_ENCRYPTED") && one_in(8)) {
            it->make(it->type->id + "_encrypted");
        }

        //some special cards can contain "MC_ENCRYPTED" flag
        if (it->has_flag("MC_ENCRYPTED")) {
            encrypted = true;
        }

        int data_chance = 2;

        //encrypted memory cards often contain data
        if (encrypted && !one_in(3)) {
            data_chance--;
        }

        //just empty memory card
        if (!one_in(data_chance)) {
            return;
        }

        //add someone's personal photos
        if (one_in(data_chance)) {

            //decrease chance to more data
            data_chance++;

            if (encrypted && one_in(3)) {
                data_chance--;
            }

            const int duckfaces_count = rng(5, 30);
            it->set_var( "MC_PHOTOS", duckfaces_count );
        }
        //decrease chance to music and other useful data
        data_chance++;
        if (encrypted && one_in(2)) {
            data_chance--;
        }

        if (one_in(data_chance)) {
            data_chance++;

            if (encrypted && one_in(3)) {
                data_chance--;
            }

            const int new_songs_count = rng(5, 15);
            it->set_var( "MC_MUSIC", new_songs_count );
        }
        data_chance++;
        if (encrypted && one_in(2)) {
            data_chance--;
        }

        if (one_in(data_chance)) {
            it->set_var( "MC_RECIPE", "SIMPLE" );
        }

        if (it->has_flag("MC_SCIENCE_STUFF")) {
            it->set_var( "MC_RECIPE", "SCIENCE" );
        }
    }
}

bool einkpc_download_memory_card(player *p, item *eink, item *mc)
{
    bool something_downloaded = false;
    if (mc->get_var( "MC_PHOTOS", 0 ) > 0) {
        something_downloaded = true;

        int new_photos = mc->get_var( "MC_PHOTOS", 0 );
        mc->erase_var( "MC_PHOTOS" );

        p->add_msg_if_player(m_good, string_format(
                                 ngettext("You download %d new photo into internal memory.",
                                          "You download %d new photos into internal memory.", new_photos),
                                                   new_photos).c_str());

        const int old_photos = eink->get_var( "EIPC_PHOTOS", 0 );
        eink->set_var( "EIPC_PHOTOS", old_photos + new_photos);
    }

    if (mc->get_var( "MC_MUSIC", 0 ) > 0) {
        something_downloaded = true;

        int new_songs = mc->get_var( "MC_MUSIC", 0 );
        mc->erase_var( "MC_MUSIC" );

        p->add_msg_if_player(m_good, string_format(
                                 ngettext("You download %d new song into internal memory.",
                                          "You download %d new songs into internal memory.", new_songs),
                                                   new_songs).c_str());

        const int old_songs = eink->get_var( "EIPC_MUSIC", 0 );
        eink->set_var( "EIPC_MUSIC", old_songs + new_songs);
    }

    if (!mc->get_var( "MC_RECIPE" ).empty()) {
        const bool science = mc->get_var( "MC_RECIPE" ) == "SCIENCE";

        mc->erase_var( "MC_RECIPE" );

        std::vector<const recipe *> candidates;

        for( auto &recipe : recipes ) {
            for( auto &elem : recipe.second ) {

                const int dif = ( elem )->difficulty;

                if (science) {
                    if( ( elem )->cat != "CC_NONCRAFT" ) {
                        if (dif >= 3 && one_in(dif + 1)) {
                            candidates.push_back( elem );
                        }
                    }
                } else {
                    if( ( elem )->cat == "CC_FOOD" ) {
                        if (dif <= 3 && one_in(dif)) {
                            candidates.push_back( elem );
                        }
                    }

                }


            }
        }

        if (candidates.size() > 0) {

            const recipe *r = random_entry( candidates );
            const std::string rident = r->ident;

            const item dummy(r->result, 0);

            const auto old_recipes = eink->get_var( "EIPC_RECIPES" );
            if( old_recipes.empty() ) {
                something_downloaded = true;
                eink->set_var( "EIPC_RECIPES", "," + rident + "," );

                p->add_msg_if_player(m_good, _("You download a recipe for %s into the tablet's memory."),
                                     dummy.type_name().c_str());
            } else {
                if (old_recipes.find("," + rident + ",") == std::string::npos) {
                    something_downloaded = true;
                    eink->set_var( "EIPC_RECIPES", old_recipes + rident + "," );

                    p->add_msg_if_player(m_good, _("You download a recipe for %s into the tablet's memory."),
                                         dummy.type_name().c_str());
                } else {
                    p->add_msg_if_player(m_good, _("Your tablet already has a recipe for %s."),
                                         dummy.type_name().c_str());
                }
            }
        }
    }

    const auto monster_photos = mc->get_var( "MC_MONSTER_PHOTOS" );
    if( !monster_photos.empty() ) {
        something_downloaded = true;
        p->add_msg_if_player(m_good, _("You have updated your monster collection."));

        auto photos = eink->get_var( "EINK_MONSTER_PHOTOS" );
        if( photos.empty() ) {
            eink->set_var( "EINK_MONSTER_PHOTOS", monster_photos );
        } else {
            std::istringstream f(monster_photos);
            std::string s;
            while (getline(f, s, ',')) {

                if (s.size() == 0) {
                    continue;
                }

                const std::string mtype = s;
                getline(f, s, ',');
                char *chq = &s[0];
                const int quality = atoi(chq);

                const size_t eink_strpos = photos.find("," + mtype + ",");

                if (eink_strpos == std::string::npos) {
                    photos += mtype + "," + string_format("%d", quality) + ",";
                } else {

                    const size_t strqpos = eink_strpos + mtype.size() + 2;
                    char *chq = &photos[strqpos];
                    const int old_quality = atoi(chq);

                    if (quality > old_quality) {
                        chq = &string_format("%d", quality)[0];
                        photos[strqpos] = *chq;
                    }
                }

            }
            eink->set_var( "EINK_MONSTER_PHOTOS", photos );
        }
    }

    if (mc->has_flag("MC_TURN_USED")) {
        mc->clear_vars();
        mc->unset_flags();
        mc->make("mobile_memory_card_used");
    }

    if (!something_downloaded) {
        p->add_msg_if_player(m_info, _("This memory card does not contain any new data."));
        return false;
    }

    return true;

}

static const std::string &photo_quality_name( const int index )
{
    static std::array<std::string, 6> const names { {
        { _("awful") }, { _("bad") }, { _("not bad") }, { _("good") }, { _("fine") }, { _("exceptional") } } };
    return names[index];
}


int iuse::einktabletpc(player *p, item *it, bool t, const tripoint &pos)
{
    if (t) {
        if( it->get_var( "EIPC_MUSIC_ON" ) != "" ) {
            if( calendar::once_every(MINUTES(5)) ) {
                it->charges--;
            }

            //the more varied music, the better max mood.
            const int songs = it->get_var( "EIPC_MUSIC", 0 );
            play_music( p, pos, 8, std::min( 100, songs ) );
        }

        return 0;

    } else {

        enum {
            ei_cancel, ei_photo, ei_music, ei_recipe, ei_monsters, ei_download, ei_decrypt
        };

        if (p->is_underwater()) {
            p->add_msg_if_player(m_info, _("You can't do that while underwater."));
            return 0;
        }
        if (p->has_trait("ILLITERATE")) {
            add_msg(m_info, _("You cannot read a computer screen."));
            return 0;
        }
        if (p->has_trait("HYPEROPIC") && !p->is_wearing("glasses_reading")
            && !p->is_wearing("glasses_bifocal") && !p->has_effect("contacts")) {
            add_msg(m_info, _("You'll need to put on reading glasses before you can see the screen."));
            return 0;
        }

        uimenu amenu;

        amenu.selected = 0;
        amenu.text = _("Choose menu option:");
        amenu.addentry(ei_cancel, true, 'q', _("Cancel"));

        const int photos = it->get_var( "EIPC_PHOTOS", 0 );
        if( photos > 0 ) {
            amenu.addentry(ei_photo, true, 'p', _("Photos [%d]"), photos);
        } else {
            amenu.addentry(ei_photo, false, 'p', _("No photos on device"));
        }

        const int songs = it->get_var( "EIPC_MUSIC", 0 );
        if( songs > 0 ) {
            if (it->active) {
                amenu.addentry(ei_music, true, 'm', _("Turn music off"));
            } else {
                amenu.addentry(ei_music, true, 'm', _("Turn music on [%d]"), songs);
            }
        } else {
            amenu.addentry(ei_music, false, 'm', _("No music on device"));
        }

        if (it->get_var( "RECIPE" ) != "") {
            const item dummy(it->get_var( "RECIPE" ), 0);
            amenu.addentry(0, false, -1, _("Recipe: %s"), dummy.tname().c_str());
        }

        if (it->get_var( "EIPC_RECIPES" ) != "") {
            amenu.addentry(ei_recipe, true, 'r', _("View recipe on E-ink screen"));
        }

        if (it->get_var( "EINK_MONSTER_PHOTOS" ) != "") {
            amenu.addentry(ei_monsters, true, 'y', _("Your collection of monsters"));
        } else {
            amenu.addentry(ei_monsters, false, 'y', _("Collection of monsters is empty"));
        }

        amenu.addentry(ei_download, true, 'w', _("Download data from memory card"));

        if (p->skillLevel( skill_computer ) > 2) {
            amenu.addentry(ei_decrypt, true, 'd', _("Decrypt memory card"));
        } else {
            amenu.addentry(ei_decrypt, false, 'd', _("Decrypt memory card (low skill)"));
        }

        amenu.query();

        const int choice = amenu.ret;

        if (ei_cancel == choice) {
            return 0;
        }

        if (ei_photo == choice) {

            const int photos = it->get_var( "EIPC_PHOTOS", 0 );
            const int viewed = std::min(photos, int(rng(10, 30)));
            const int count = photos - viewed;
            if (count == 0) {
                it->erase_var( "EIPC_PHOTOS" );
            } else {
                it->set_var( "EIPC_PHOTOS", count );
            }

            p->moves -= rng(3, 7) * 100;

            if (p->has_trait("PSYCHOPATH")) {
                p->add_msg_if_player(m_info, _("Wasted time, these pictures do not provoke your senses."));
            } else {
                p->add_morale(MORALE_PHOTOS, rng(15, 30), 100);

                const int random_photo = rng(1, 20);
                switch (random_photo) {
                    case 1:
                        p->add_msg_if_player(m_good, _("You used to have a dog like this..."));
                        break;
                    case 2:
                        p->add_msg_if_player(m_good, _("Ha-ha!  An amusing cat photo."));
                        break;
                    case 3:
                        p->add_msg_if_player(m_good, _("Excellent pictures of nature."));
                        break;
                    case 4:
                        p->add_msg_if_player(m_good, _("Food photos... your stomach rumbles!"));
                        break;
                    case 5:
                        p->add_msg_if_player(m_good, _("Some very interesting travel photos."));
                        break;
                    case 6:
                        p->add_msg_if_player(m_good, _("Pictures of a concert of popular band."));
                        break;
                    case 7:
                        p->add_msg_if_player(m_good, _("Photos of someone's luxurious house."));
                        break;
                    default:
                        p->add_msg_if_player(m_good, _("You feel nostalgic as you stare at the photo."));
                        break;
                }
            }

            return it->type->charges_to_use();
        }

        if (ei_music == choice) {

            p->moves -= 30;

            if (it->active) {
                it->active = false;
                it->erase_var( "EIPC_MUSIC_ON" );

                p->add_msg_if_player(m_info, _("You turned off music on your %s."), it->tname().c_str());
            } else {
                it->active = true;
                it->set_var( "EIPC_MUSIC_ON", "1" );

                p->add_msg_if_player(m_info, _("You turned on music on your %s."), it->tname().c_str());

            }

            return it->type->charges_to_use();
        }

        if (ei_recipe == choice) {
            p->moves -= 50;

            uimenu rmenu;

            rmenu.selected = 0;
            rmenu.text = _("Choose recipe to view:");
            rmenu.addentry(0, true, 'q', _("Cancel"));

            std::vector<std::string> candidate_recipes;
            std::istringstream f(it->get_var( "EIPC_RECIPES" ));
            std::string s;
            int k = 1;
            while (getline(f, s, ',')) {

                if (s.size() == 0) {
                    continue;
                }

                candidate_recipes.push_back(s);

                auto recipe = find_recipe( s );
                if( recipe ) {
                    rmenu.addentry( k++, true, -1, item::nname( recipe->result ) );
                }
            }

            rmenu.query();

            const int rchoice = rmenu.ret;
            if (0 == rchoice) {
                return it->type->charges_to_use();
            } else {
                it->item_tags.insert("HAS_RECIPE");
                const auto rec_id = candidate_recipes[rchoice - 1];
                it->set_var( "RECIPE", rec_id );

                auto recipe = find_recipe( rec_id );
                if( recipe ) {
                    p->add_msg_if_player(m_info,
                        _("You change the e-ink screen to show a recipe for %s."),
                                         item::nname( recipe->result ).c_str());
                }
            }

            return it->type->charges_to_use();
        }

        if (ei_monsters == choice) {

            uimenu pmenu;

            pmenu.selected = 0;
            pmenu.text = _("Your collection of monsters:");
            pmenu.addentry(0, true, 'q', _("Cancel"));

            std::vector<mtype_id> monster_photos;

            std::istringstream f(it->get_var( "EINK_MONSTER_PHOTOS" ));
            std::string s;
            int k = 1;
            while (getline(f, s, ',')) {
                if (s.size() == 0) {
                    continue;
                }
                monster_photos.push_back( mtype_id( s ) );
                std::string menu_str;
                const monster dummy( monster_photos.back() );
                menu_str = dummy.name();
                getline(f, s, ',');
                char *chq = &s[0];
                const int quality = atoi(chq);
                menu_str += " [" + photo_quality_name( quality ) + "]";
                pmenu.addentry(k++, true, -1, menu_str.c_str());
            }

            int choice;
            do {
                pmenu.query();
                choice = pmenu.ret;

                if (0 == choice) {
                    break;
                }

                const monster dummy( monster_photos[choice - 1] );
                popup(dummy.type->description.c_str());
            } while (true);
            return it->type->charges_to_use();
        }

        if (ei_download == choice) {

            p->moves -= 200;

            const int inventory_index = g->inv_for_flag("MC_MOBILE", _("Insert memory card"), false);
            item *mc = &(p->i_at(inventory_index));

            if (mc == NULL || mc->is_null()) {
                p->add_msg_if_player(m_info, _("You do not have that item!"));
                return it->type->charges_to_use();
            }
            if (!mc->has_flag("MC_MOBILE")) {
                p->add_msg_if_player(m_info, _("This is not a compatible memory card."));
                return it->type->charges_to_use();
            }

            init_memory_card_with_random_stuff(p, mc);

            if (mc->has_flag("MC_ENCRYPTED")) {
                p->add_msg_if_player(m_info, _("This memory card is encrypted."));
                return it->type->charges_to_use();
            }
            if (!mc->has_flag("MC_HAS_DATA")) {
                p->add_msg_if_player(m_info, _("This memory card does not contain any new data."));
                return it->type->charges_to_use();
            }

            einkpc_download_memory_card(p, it, mc);

            return it->type->charges_to_use();
        }

        if (ei_decrypt == choice) {
            p->moves -= 200;
            const int inventory_index = g->inv_for_flag("MC_MOBILE", _("Insert memory card"), false);
            item *mc = &(p->i_at(inventory_index));

            if (mc == NULL || mc->is_null()) {
                p->add_msg_if_player(m_info, _("You do not have that item!"));
                return it->type->charges_to_use();
            }
            if (!mc->has_flag("MC_MOBILE")) {
                p->add_msg_if_player(m_info, _("This is not a compatible memory card."));
                return it->type->charges_to_use();
            }

            init_memory_card_with_random_stuff(p, mc);

            if (!mc->has_flag("MC_ENCRYPTED")) {
                p->add_msg_if_player(m_info, _("This memory card is not encrypted."));
                return it->type->charges_to_use();
            }

            p->practice( skill_computer, rng(2, 5));

            const int success = p->skillLevel( skill_computer ) * rng(1, p->skillLevel( skill_computer )) *
                rng(1, p->int_cur) - rng(30, 80);
            if (success > 0) {
                p->practice( skill_computer , rng(5, 10));
                p->add_msg_if_player(m_good, _("You successfully decrypted content on %s!"),
                                     mc->tname().c_str());
                einkpc_download_memory_card(p, it, mc);
            } else {
                if (success > -10 || one_in(5)) {
                    p->add_msg_if_player(m_neutral, _("You failed to decrypt the %s."), mc->tname().c_str());
                } else {
                    p->add_msg_if_player(m_bad, _("You tripped the firmware protection, and the card deleted its data!"));
                    mc->clear_vars();
                    mc->unset_flags();
                    mc->make("mobile_memory_card_used");
                }
            }
            return it->type->charges_to_use();
        }
    }
    return 0;
}

int iuse::camera(player *p, item *it, bool, const tripoint& )
{
    enum {c_cancel, c_shot, c_photos, c_upload};

    uimenu amenu;

    amenu.selected = 0;
    amenu.text = _("What to do with camera?");
    amenu.addentry(c_shot, true, 'p', _("Take a photo"));
    if (it->get_var( "CAMERA_MONSTER_PHOTOS" ) != "") {
        amenu.addentry(c_photos, true, 'l', _("List photos"));
        amenu.addentry(c_upload, true, 'u', _("Upload photos to memory card"));
    } else {
        amenu.addentry(c_photos, false, 'l', _("No photos in memory"));
    }

    amenu.addentry(c_cancel, true, 'q', _("Cancel"));

    amenu.query();
    const int choice = amenu.ret;

    if (c_cancel == choice) {
        return 0;
    }

    if (c_shot == choice) {

        tripoint aim_point = g->look_around();

        if( aim_point == tripoint_min ) {
            p->add_msg_if_player(_("Never mind."));
            return 0;
        }

        if( aim_point == p->pos() ) {
            p->add_msg_if_player(_("You decide not to flash yourself."));
            return 0;
        }

        const int sel_zid = g->mon_at( aim_point, true );
        const int sel_npcID = g->npc_at( aim_point );

        if (sel_zid == -1 && sel_npcID == -1) {
            p->add_msg_if_player(_("There's nothing particularly interesting there."));
            return 0;
        }

        std::vector<tripoint> trajectory = line_to( p->pos(), aim_point, 0, 0 );
        trajectory.push_back(aim_point);

        p->moves -= 50;
        sounds::sound( p->pos(), 8, _("Click.") );

        for (auto &i : trajectory) {

            int zid = g->mon_at( i, true );
            int npcID = g->npc_at(i);

            if (zid != -1 || npcID != -1) {
                int dist = rl_dist( p->pos(), i );

                int camera_bonus = it->has_flag("CAMERA_PRO") ? 10 : 0;
                int photo_quality = 20 - rng(dist, dist * 2) * 2 + rng(camera_bonus / 2, camera_bonus);
                if (photo_quality > 5) {
                    photo_quality = 5;
                }
                if (photo_quality < 0) {
                    photo_quality = 0;
                }
                if (p->has_effect("blind") || p->worn_with_flag("BLIND")) {
                    photo_quality /= 2;
                }

                const std::string quality_name = photo_quality_name( photo_quality );

                if (zid != -1) {
                    monster &z = g->zombie(zid);

                    if (dist < 4 && one_in(dist + 2) && z.has_flag(MF_SEES)) {
                        p->add_msg_if_player(_("%s looks blinded."), z.name().c_str());
                        z.add_effect("blind", rng(5, 10));
                    }

                    // shoot past small monsters and hallucinations
                    if (zid != sel_zid && (z.type->size <= MS_SMALL || z.is_hallucination() || z.type->in_species( HALLUCINATION ))) {
                        continue;
                    }

                    // get an empty photo if the target is a hallucination
                    if (zid == sel_zid && (z.is_hallucination() || z.type->in_species( HALLUCINATION ))) {
                        p->add_msg_if_player(_("Strange... there's nothing in the picture?"));
                        return it->type->charges_to_use();
                    }

                    if (z.mission_id != -1) {
                        //quest processing...
                    }

                    if (zid == sel_zid) {
                        // if the loop makes it to the target, take its photo
                        if (p->has_effect("blind") || p->worn_with_flag("BLIND")) {
                            p->add_msg_if_player(_("You took a photo of %s."), z.name().c_str());
                        } else {
                            p->add_msg_if_player(_("You took a %1$s photo of %2$s."), quality_name.c_str(),
                                             z.name().c_str());
                        }
                    } else {
                        // or take a photo of the monster that's in the way
                        p->add_msg_if_player(m_warning, _("A %s got in the way of your photo."), z.name().c_str());
                        photo_quality = 0;
                    }

                    const std::string mtype = z.type->id.str();

                    auto monster_photos = it->get_var( "CAMERA_MONSTER_PHOTOS" );
                    if (monster_photos == "") {
                        monster_photos = "," + mtype + "," + string_format("%d",
                                photo_quality) + ",";
                    } else {

                        const size_t strpos = monster_photos.find("," + mtype + ",");

                        if (strpos == std::string::npos) {
                            monster_photos += mtype + "," + string_format("%d", photo_quality) + ",";
                        } else {

                            const size_t strqpos = strpos + mtype.size() + 2;
                            char *chq = &monster_photos[strqpos];
                            const int old_quality = atoi(chq);

                            if (!p->has_effect("blind") && !p->worn_with_flag("BLIND")) {
                                if (photo_quality > old_quality) {
                                    chq = &string_format("%d", photo_quality)[0];
                                    monster_photos[strqpos] = *chq;

                                    p->add_msg_if_player(_("This photo is better than the previous one."));

                                }
                            }
                        }
                    }
                    it->set_var( "CAMERA_MONSTER_PHOTOS", monster_photos );

                    return it->type->charges_to_use();

                } else {
                    npc *guy = g->active_npc[npcID];

                    if (dist < 4 && one_in(dist + 2)) {
                        p->add_msg_if_player(_("%s looks blinded."), guy->name.c_str());
                        guy->add_effect("blind", rng(5, 10));
                    }

                    //just photo, no save. Maybe in the future we will need to create CAMERA_NPC_PHOTOS
                    if (npcID == sel_npcID) {
                        if (p->has_effect("blind") || p->worn_with_flag("BLIND")) {
                            p->add_msg_if_player(_("You took a photo of %s."), guy->name.c_str());
                        } else {
                            p->add_msg_if_player(_("You took a %1$s photo of %2$s."), quality_name.c_str(),
                                             guy->name.c_str());
                        }
                    } else {
                        p->add_msg_if_player(m_warning, _("%s got in the way of your photo."), guy->name.c_str());
                        photo_quality = 0;
                    }

                    return it->type->charges_to_use();
                }

                return it->type->charges_to_use();
            }

        }

        return it->type->charges_to_use();
    }

    if (c_photos == choice) {

        if (p->has_effect("blind") || p->worn_with_flag("BLIND")) {
            p->add_msg_if_player(_("You can't see the camera screen, you're blind."));
            return 0;
        }

        uimenu pmenu;

        pmenu.selected = 0;
        pmenu.text = _("Critter photos saved on camera:");
        pmenu.addentry(0, true, 'q', _("Cancel"));

        std::vector<mtype_id> monster_photos;

        std::istringstream f(it->get_var( "CAMERA_MONSTER_PHOTOS" ));
        std::string s;
        int k = 1;
        while (getline(f, s, ',')) {

            if (s.size() == 0) {
                continue;
            }

            monster_photos.push_back( mtype_id( s ) );

            std::string menu_str;

            const monster dummy( monster_photos.back() );
            menu_str = dummy.name();

            getline(f, s, ',');
            char *chq = &s[0];
            const int quality = atoi(chq);

            menu_str += " [" + photo_quality_name( quality ) + "]";

            pmenu.addentry(k++, true, -1, menu_str.c_str());
        }

        int choice;
        do {
            pmenu.query();
            choice = pmenu.ret;

            if (0 == choice) {
                break;
            }

            const monster dummy( monster_photos[choice - 1] );
            popup(dummy.type->description.c_str());

        } while (true);

        return it->type->charges_to_use();
    }

    if (c_upload == choice) {

        if (p->has_effect("blind") || p->worn_with_flag("BLIND")) {
            p->add_msg_if_player(_("You can't see the camera screen, you're blind."));
            return 0;
        }

        p->moves -= 200;

        const int inventory_index = g->inv_for_flag("MC_MOBILE", _("Insert memory card"), false);
        item *mc = &(p->i_at(inventory_index));

        if (mc == NULL || mc->is_null()) {
            p->add_msg_if_player(m_info, _("You do not have that item!"));
            return it->type->charges_to_use();
        }
        if (!mc->has_flag("MC_MOBILE")) {
            p->add_msg_if_player(m_info, _("This is not a compatible memory card."));
            return it->type->charges_to_use();
        }

        init_memory_card_with_random_stuff(p, mc);

        if (mc->has_flag("MC_ENCRYPTED")) {
            if (!query_yn(_("This memory card is encrypted.  Format and clear data?"))) {
                return it->type->charges_to_use();
            }
        }
        if (mc->has_flag("MC_HAS_DATA")) {
            if (!query_yn(_("Are you sure you want to clear the old data on the card?"))) {
                return it->type->charges_to_use();
            }
        }

        mc->make("mobile_memory_card");
        mc->clear_vars();
        mc->unset_flags();
        mc->item_tags.insert("MC_HAS_DATA");

        mc->set_var( "MC_MONSTER_PHOTOS", it->get_var( "CAMERA_MONSTER_PHOTOS" ) );
        p->add_msg_if_player(m_info, _("You upload monster photos to memory card."));

        return it->type->charges_to_use();
    }

    return it->type->charges_to_use();
}

int iuse::ehandcuffs(player *p, item *it, bool t, const tripoint &pos)
{
    if (t) {

        if (g->m.has_flag("SWIMMABLE", pos.x, pos.y)) {
            it->item_tags.erase("NO_UNWIELD");
            it->charges = 0;
            it->active = false;
            add_msg(m_good, _("%s automatically turned off!"), it->tname().c_str());
            return it->type->charges_to_use();
        }

        if (it->charges == 0) {

            sounds::sound(pos, 2, "Click.");
            it->item_tags.erase("NO_UNWIELD");
            it->active = false;

            if (p->has_item(it) && p->weapon.type->id == "e_handcuffs") {
                add_msg(m_good, _("%s on your hands opened!"), it->tname().c_str());
            }

            return it->type->charges_to_use();
        }

        if (p->has_item(it)) {
            if (p->has_active_bionic("bio_shock") && p->power_level >= 2 && one_in(5)) {
                p->charge_power(-2);

                it->item_tags.erase("NO_UNWIELD");
                it->charges = 0;
                it->active = false;
                add_msg(m_good, _("The %s crackle with electricity from your bionic, then come off your hands!"), it->tname().c_str());

                return it->type->charges_to_use();
            }
        }

        if( calendar::once_every(MINUTES(1)) ) {
            sounds::sound(pos, 10, _("a police siren, whoop WHOOP."));
        }

        const int x = it->get_var( "HANDCUFFS_X", 0 );
        const int y = it->get_var( "HANDCUFFS_Y", 0 );

        if ((it->charges > it->type->maximum_charges() - 1000) && (x != pos.x || y != pos.y)) {

            if (p->has_item(it) && p->weapon.type->id == "e_handcuffs") {

                if( p->is_elec_immune() ) {
                    if( one_in( 10 ) ) {
                        add_msg( m_good, _("The cuffs try to shock you, but you're protected from electrocution.") );
                    }
                } else {
                    add_msg(m_bad, _("Ouch, the cuffs shock you!"));

                    p->apply_damage(nullptr, bp_arm_l, rng(0, 2));
                    p->apply_damage(nullptr, bp_arm_r, rng(0, 2));
                    p->mod_pain(rng(2, 5));

                }

            } else {
                add_msg(m_bad, _("The %s spark with electricity!"), it->tname().c_str());
            }

            it->charges -= 50;
            if (it->charges < 1) {
                it->charges = 1;
            }

            it->set_var( "HANDCUFFS_X", pos.x );
            it->set_var( "HANDCUFFS_Y", pos.y );

            return it->type->charges_to_use();

        }

        return it->type->charges_to_use();

    }

    if (it->active) {
        add_msg(_("The %s are clamped tightly on your wrists.  You can't take them off."),
                it->tname().c_str());
    } else {
        add_msg(_("The %s have discharged and can be taken off."), it->tname().c_str());
    }

    return it->type->charges_to_use();
}

int iuse::radiocar(player *p, item *it, bool, const tripoint& )
{
    int choice = -1;
    if (it->contents.empty()) {
        choice = menu(true, _("Using RC car:"), _("Turn on"),
                      _("Put a bomb to car"), _("Cancel"), NULL);
    } else if (it->contents.size() == 1) {
        choice = menu(true, _("Using RC car:"), _("Turn on"),
                      it->contents[0].tname().c_str(), _("Cancel"), NULL);
    }
    if (choice == 3) {
        return 0;
    }

    if (choice == 1) { //Turn car ON
        if( it->charges <= 0 ) {
            p->add_msg_if_player(_("The RC car's batteries seem to be dead."));
            return 0;
        }

        item bomb;

        if( !it->contents.empty() ) {
            bomb = it->contents[0];
        }

        it->make("radio_car_on");

        it->active = true;

        if( !(bomb.is_null()) ) {
            it->put_in(bomb);
        }

        p->add_msg_if_player(
            _("You turned on your RC car, now place it on ground, and use radio control to play."));

        return 0;
    }

    if (choice == 2) {

        if( it->contents.empty() ) { //arming car with bomb
            int inventory_index = g->inv_for_flag("RADIOCARITEM", _("Arm what?"), false);
            item *put = &(p->i_at(inventory_index));
            if (put == NULL || put->is_null()) {
                p->add_msg_if_player(m_info, _("You do not have that item!"));
                return 0;
            }

            if (put->has_flag("RADIOCARITEM") && ((put->volume() <= 5) || (put->weight() <= 2000))) {
                p->moves -= 300;
                p->add_msg_if_player(_("You armed your RC car with %s."),
                                     put->tname().c_str());
                it->put_in(p->i_rem(inventory_index));
            } else if (!put->has_flag("RADIOCARITEM")) {
                p->add_msg_if_player(_("RC car with %s ? How?"),
                put->tname().c_str());
            } else {
                p->add_msg_if_player(_("Your %s is too heavy or bulky for this RC car."),
                                     put->tname().c_str());
            }
        } else { // Disarm the car
            p->moves -= 150;
            item &bomb = it->contents[0];

            p->inv.assign_empty_invlet(bomb, true); // force getting an invlet.
            p->i_add(bomb);
            it->contents.erase(it->contents.begin());

            p->add_msg_if_player(_("You disarmed your RC car"));
        }
    }

    return it->type->charges_to_use();
}

int iuse::radiocaron(player *p, item *it, bool t, const tripoint &pos)
{
    if (t) {
        //~Sound of a radio controlled car moving around
        sounds::sound(pos, 6, _("buzzz..."));

        return it->type->charges_to_use();
    } else if ( it->charges <= 0 ) {
        // Deactivate since other mode has an iuse too.
        it->active = false;
        return 0;
    }

    int choice = menu(true, _("What do with activated RC car:"), _("Turn off"),
                      _("Cancel"), NULL);

    if (choice == 2) {
        return it->type->charges_to_use();
    }

    if (choice == 1) {
        item bomb;

        if (!it->contents.empty()) {
            bomb = it->contents[0];
        }

        it->make("radio_car");
        it->active = false;

        if (!(bomb.is_null())) {
            it->put_in(bomb);
        }

        p->add_msg_if_player(_("You turned off your RC car"));
        return it->type->charges_to_use();
    }

    return it->type->charges_to_use();
}

void sendRadioSignal(player *p, std::string signal)
{
    for (size_t i = 0; i < p->inv.size(); i++) {
        item &it = p->inv.find_item(i);

        if (it.has_flag("RADIO_ACTIVATION") && it.has_flag(signal)) {
            sounds::sound(p->pos(), 6, _("beep."));

            auto tmp = dynamic_cast<const it_tool *>(it.type);
            if( it.has_flag("RADIO_INVOKE_PROC") ) {
                // Invoke twice: first to transform, then later to proc
                tmp->invoke( p, &it, p->pos3() );
                it.charges = 0;
                // The type changed
                tmp = dynamic_cast<const it_tool *>(it.type);
            }

            tmp->invoke(p, &it, p->pos3());
        }
    }

    g->m.trigger_rc_items( signal );
}

int iuse::radiocontrol(player *p, item *it, bool t, const tripoint& )
{
    if (t) {
        if (it->charges == 0) {
            it->active = false;
            p->remove_value( "remote_controlling" );
        } else if( p->get_value( "remote_controlling" ) == "" ) {
            it->active = false;
        }

        return it->type->charges_to_use();
    }

    int choice = -1;
    const char *car_action = NULL;

    if (!it->active) {
        car_action = _("Take control of RC car.");
    } else {
        car_action = _("Stop controlling RC car.");
    }

    choice = menu(true, _("What do with radio control:"), _("Nothing"), car_action,
                  _("Press red button"), _("Press blue button"), _("Press green button"), NULL);

    if (choice == 1) {
        return 0;
    } else if (choice == 2) {
        if( it->active ) {
            it->active = false;
            p->remove_value( "remote_controlling" );
        } else {
            std::list<std::pair<tripoint, item *>> rc_pairs = g->m.get_rc_items();
            tripoint rc_item_location = {999, 999, 999};
            // TODO: grab the closest car or similar?
            for( auto &rc_pairs_rc_pair : rc_pairs ) {
                if( rc_pairs_rc_pair.second->type->id == "radio_car_on" &&
                    rc_pairs_rc_pair.second->active ) {
                    rc_item_location = rc_pairs_rc_pair.first;
                }
            }
            if( rc_item_location.x == 999 ) {
                p->add_msg_if_player(_("No active RC cars on ground and in range."));
                return it->type->charges_to_use();
            } else {
                std::stringstream car_location_string;
                // Populate with the point and stash it.
                car_location_string << rc_item_location.x << ' ' <<
                    rc_item_location.y << ' ' << rc_item_location.z;
                p->add_msg_if_player(m_good, _("You take control of the RC car."));

                p->set_value( "remote_controlling", car_location_string.str() );
                it->active = true;
            }
        }
    } else if (choice > 2) {
        std::string signal = "RADIOSIGNAL_";
        std::stringstream choice_str;
        choice_str << (choice - 2);
        signal += choice_str.str();

        auto item_list = p->get_radio_items();
        for( auto &elem : item_list ) {
            if( ( elem )->has_flag( "BOMB" ) && ( elem )->has_flag( signal ) ) {
                p->add_msg_if_player( m_warning,
                    _("The %s in you inventory would explode on this signal.  Place it down before sending the signal."),
                    ( elem )->display_name().c_str() );
                return 0;
            }
        }

        p->add_msg_if_player(_("Click."));
        sendRadioSignal(p, signal);
        p->moves -= 150;
    }

    return it->type->charges_to_use();
}

static bool hackveh(player *p, item *it, vehicle *veh)
{
    if( !veh->is_locked || !veh->has_security_working() ) {
        return true;
    }
    bool advanced = veh->all_parts_with_feature( "REMOTE_CONTROLS", true ).size() > 0;
    if( advanced && veh->is_locked && veh->is_alarm_on ) {
        p->add_msg_if_player( m_bad, _("This vehicle's security system has locked you out!") );
        return false;
    }

    int roll = dice( p->skillLevel( skill_computer ) + 2, p->int_cur ) - ( advanced ? 50 : 25 );
    int effort = 0;
    bool success = false;
    if( roll < -20 ) { // Really bad rolls will trigger the alarm before you know it exists
        effort = 1;
        p->add_msg_if_player( m_bad, _("You trigger the alarm!") );
        veh->is_alarm_on = true;
    } else if( roll >= 20 ) { // Don't bother the player if it's trivial
        effort = 1;
        p->add_msg_if_player( m_good, _("You quickly bypass the security system!") );
        success = true;
    }

    if( effort == 0 && !query_yn( _("Try to hack this car's security system?") ) ) {
        // Scanning for security systems isn't free
        p->moves -= 100;
        it->charges -= 1;
        return false;
    }

    p->practice( skill_computer, advanced ? 10 : 3 );
    if( roll < -10 ) {
        effort = rng( 4, 8 );
        p->add_msg_if_player( m_bad, _("You waste some time, but fail to affect the security system.") );
    } else if( roll < 0 ) {
        effort = 1;
        p->add_msg_if_player( m_bad, _("You fail to affect the security system.") );
    } else if( roll < 20 ) {
        effort = rng( 2, 8 );
        p->add_msg_if_player( m_mixed, _("You take some time, but manage to bypass the security system!") );
        success = true;
    }

    p->moves -= effort * 100;
    it->charges -= effort;
    if( success && advanced ) { // Unlock controls, but only if they're drive-by-wire
        veh->is_locked = false;
    }
    return success;
}

vehicle *pickveh( const tripoint& center, bool advanced )
{
    static const std::string ctrl = "CONTROLS";
    static const std::string advctrl = "REMOTE_CONTROLS";
    uimenu pmenu;
    pmenu.title = _("Select vehicle to access");
    std::vector< vehicle* > vehs;

    for( auto &veh : g->m.get_vehicles() ) {
        auto &v = veh.v;
        const auto gp = v->global_pos();
        if( rl_dist( center.x, center.y, gp.x, gp.y ) < 40 &&
            v->fuel_left( "battery", true ) > 0 &&
            ( v->all_parts_with_feature( advctrl, true ).size() > 0 ||
            ( !advanced && v->all_parts_with_feature( ctrl, true ).size() > 0 ) ) ) {
            vehs.push_back( v );
        }
    }
    std::vector<tripoint> locations;
    for( int i = 0; i < (int)vehs.size(); i++ ) {
        auto veh = vehs[i];
        locations.push_back( veh->global_pos3() );
        pmenu.addentry( i, true, MENU_AUTOASSIGN, veh->name.c_str() );
    }

    if( vehs.size() == 0 ) {
        add_msg( m_bad, _("No vehicle available.") );
        return nullptr;
    }

    pmenu.addentry( vehs.size(), true, 'q', _("Cancel") );
    pointmenu_cb callback( locations );
    pmenu.callback = &callback;
    pmenu.w_y = 0;
    pmenu.query();

    if( pmenu.ret < 0 || pmenu.ret >= (int)vehs.size() ) {
        return nullptr;
    } else {
        return vehs[pmenu.ret];
    }
}

int iuse::remoteveh(player *p, item *it, bool t, const tripoint &pos)
{
    vehicle *remote = g->remoteveh();
    if( t ) {
        bool stop = false;
        if( it->charges == 0 ) {
            p->add_msg_if_player( m_bad, _("The remote control's battery goes dead.") );
            stop = true;
        } else if( remote == nullptr ) {
            p->add_msg_if_player( _("Lost contact with the vehicle.") );
            stop = true;
        } else if( remote->fuel_left( "battery", true ) == 0 ) {
            p->add_msg_if_player( m_bad, _("The vehicle's battery died.") );
            stop = true;
        }
        if( stop ) {
            it->active = false;
            g->setremoteveh( nullptr );
        }

        return it->type->charges_to_use();
    }

    bool controlling = it->active && remote != nullptr;
    int choice = menu(true, _("What to do with remote vehicle control:"), _("Nothing"),
                      controlling ? _("Stop controlling the vehicle.") : _("Take control of a vehicle."),
                      _("Execute one vehicle action"), NULL);

   if (choice < 2 || choice > 3 ) {
        return 0;
    }

    if( choice == 2 && controlling ) {
        it->active = false;
        g->setremoteveh( nullptr );
        return 0;
    }

    int px = g->u.view_offset.x;
    int py = g->u.view_offset.y;

    vehicle* veh = pickveh( pos, choice == 2 );

    if( veh == nullptr ) {
        return 0;
    }

    if( !hackveh( p, it, veh ) ) {
        return 0;
    }

    if( choice == 2 ) {
        it->active = true;
        g->setremoteveh( veh );
        p->add_msg_if_player(m_good, _("You take control of the vehicle."));
        if( !veh->engine_on ) {
            veh->start_engines();
        }
    } else if( choice == 3 ) {
        veh->use_controls();
    } else {
        return 0;
    }

    g->u.view_offset.x = px;
    g->u.view_offset.y = py;
    return it->type->charges_to_use();
}

bool multicooker_hallu(player *p)
{
    p->moves -= 200;
    const int random_hallu = rng(1, 7);
    std::vector<tripoint> points;
    switch (random_hallu) {

        case 1:
            add_msg(m_info, _("And when you gaze long into a screen, the screen also gazes into you."));
            return true;

        case 2:
            add_msg(m_bad, _("The multi-cooker boiled your head!"));
            return true;

        case 3:
            add_msg(m_info, _("The characters on the screen display an obscene joke.  Strange humor."));
            return true;

        case 4:
            //~ Single-spaced & lowercase are intentional, conveying hurried speech-KA101
            add_msg(m_warning, _("Are you sure?! the multi-cooker wants to poison your food!"));
            return true;

        case 5:
            add_msg(m_info,
                    _("The multi-cooker argues with you about the taste preferences.  You don't want to deal with it."));
            return true;

        case 6:

            for (int x = p->posx() - 1; x <= p->posx() + 1; x++)
                for (int y = p->posy() - 1; y <= p->posy() + 1; y++) {
                    tripoint pt(x, y, p->posz());
                    if (g->is_empty( pt )) {
                        points.push_back( pt );
                    }
                }

            if (!one_in(5)) {
                add_msg(m_warning, _("The multi-cooker runs away!"));
                const tripoint random_point = random_entry( points );
                if (g->summon_mon(mon_hallu_multicooker, random_point)) {
                    monster *m = g->monster_at(random_point);
                    m->hallucination = true;
                    m->add_effect("run", 1, num_bp, true);
                }
            } else {
                add_msg(m_bad, _("You're surrounded by aggressive multi-cookers!"));

                for( auto &point : points ) {
                    if (g->summon_mon(mon_hallu_multicooker, point )) {
                        monster *m = g->monster_at(point);
                        m->hallucination = true;
                    }
                }
            }
            return true;

        default:
            return false;
    }

}

int iuse::multicooker(player *p, item *it, bool t, const tripoint &pos)
{
    if (t) {
        if (it->charges == 0) {
            it->active = false;
            return 0;
        }

        int cooktime = it->get_var( "COOKTIME", 0 );
        cooktime -= 100;

        if (cooktime >= 300 && cooktime < 400) {
            //Smart or good cook or careful
            if (p->int_cur + p->skillLevel( skill_cooking ) + p->skillLevel( skill_survival ) > 16) {
                add_msg(m_info, _("The multi-cooker should be finishing shortly..."));
            }
        }

        if (cooktime <= 0) {
            it->active = false;

            item meal(it->get_var( "DISH" ), calendar::turn);
            meal.active = true;

            if (meal.has_flag("EATEN_HOT")) {
                meal.item_tags.insert("HOT");
                meal.item_counter = 600;
            }

            it->put_in(meal);
            it->erase_var( "DISH" );
            it->erase_var( "COOKTIME" );

            //~ sound of a multi-cooker finishing its cycle!
            sounds::sound(pos, 8, _("ding!"));

            return 0;
        } else {
            it->set_var( "COOKTIME", cooktime );
            return 0;
        }

    } else {
        enum {
            mc_cancel, mc_start, mc_stop, mc_take, mc_upgrade
        };

        if (p->is_underwater()) {
            p->add_msg_if_player(m_info, _("You can't do that while underwater."));
            return false;
        }

        if (p->has_trait("ILLITERATE")) {
            add_msg(m_info, _("You cannot read, and don't understand the screen or the buttons!"));
            return 0;
        }

        if (p->has_effect("hallu") || p->has_effect("visuals")) {
            if (multicooker_hallu(p)) {
                return 0;
            }
        }

        if (p->has_trait("HYPEROPIC") && !p->is_wearing("glasses_reading")
            && !p->is_wearing("glasses_bifocal") && !p->has_effect("contacts")) {
            add_msg(m_info, _("You'll need to put on reading glasses before you can see the screen."));
            return 0;
        }

        uimenu menu;
        menu.selected = 0;
        menu.text = _("Welcome to the RobotChef3000.  Choose option:");

        menu.addentry(mc_cancel, true, 'q', _("Cancel"));

        if (it->active) {
            menu.addentry(mc_stop, true, 's', _("Stop cooking"));
        } else {
            if (it->contents.empty()) {
                if (it->charges < 50) {
                    p->add_msg_if_player(_("Batteries are low."));
                    return 0;
                }
                menu.addentry(mc_start, true, 's', _("Start cooking"));

                if (p->skillLevel( skill_electronics ) > 3 && p->skillLevel( skill_fabrication ) > 3) {
                    const auto upgr = it->get_var( "MULTI_COOK_UPGRADE" );
                    if (upgr == "" ) {
                        menu.addentry(mc_upgrade, true, 'u', _("Upgrade multi-cooker"));
                    } else {
                        if (upgr == "UPGRADE") {
                            menu.addentry(mc_upgrade, false, 'u', _("Multi-cooker already upgraded"));
                        } else {
                            menu.addentry(mc_upgrade, false, 'u', _("Multi-cooker unable to upgrade"));
                        }
                    }
                }
            } else {
                menu.addentry(mc_take, true, 't', _("Take out dish"));
            }
        }

        menu.query();
        int choice = menu.ret;

        if (mc_cancel == choice) {
            return 0;
        }

        if (mc_stop == choice) {
            if (query_yn(_("Really stop cooking?"))) {
                it->active = false;
                it->erase_var( "DISH" );
                it->erase_var( "COOKTIME" );
            }
            return 0;
        }

        if (mc_take == choice) {
            item &dish = it->contents[0];

            if (dish.has_flag("HOT")) {
                p->add_msg_if_player(m_good, _("You got the dish from the multi-cooker.  The %s smells delicious."),
                                     dish.tname(dish.charges, false).c_str());
            } else {
                p->add_msg_if_player(m_good, _("You got the %s from the multi-cooker."),
                                     dish.tname(dish.charges, false).c_str());
            }

            p->i_add(dish);
            it->contents.clear();

            return 0;
        }

        if (mc_start == choice) {
            enum {
                d_cancel
            };

            uimenu dmenu;
            dmenu.selected = 0;
            dmenu.text = _("Choose desired meal:");

            dmenu.addentry(d_cancel, true, 'q', _("Cancel"));

            std::vector<const recipe *> dishes;

            inventory crafting_inv = g->u.crafting_inventory();
            //add some tools and qualities. we can't add this qualities to json, because multicook must be used only by activating, not as component other crafts.
            crafting_inv.push_back(item("hotplate", 0)); //hotplate inside
            crafting_inv.push_back(item("tongs", 0)); //some recipes requires tongs
            crafting_inv.push_back(item("toolset", 0)); //toolset with CUT and other qualities inside
            crafting_inv.push_back(item("pot", 0)); //good COOK, BOIL, CONTAIN qualities inside

            int counter = 1;

            for( auto &recipe : recipes ) {
                for( auto &elem : recipe.second ) {
                    if( ( elem )->cat == "CC_FOOD" && ( ( elem )->subcat == "CSC_FOOD_MEAT" ||
                                                        ( elem )->subcat == "CSC_FOOD_VEGGI" ||
                                                        ( elem )->subcat == "CSC_FOOD_PASTA" ) ) {

                        if( p->knows_recipe( ( elem ) ) ) {
                            dishes.push_back( elem );
                            const bool can_make = ( elem )->can_make_with_inventory( crafting_inv );
                            item dummy( ( elem )->result, 0 );

                            dmenu.addentry(counter++, can_make, -1, dummy.display_name());
                        }
                    }
                }
            }

            dmenu.query();

            int choice = dmenu.ret;

            if (d_cancel == choice) {
                return 0;
            } else {
                const recipe *meal = dishes[choice - 1];
                int mealtime;
                if (it->get_var( "MULTI_COOK_UPGRADE" ) == "UPGRADE") {
                    mealtime = meal->time;
                } else {
                    mealtime = meal->time * 2 ;
                }

                const auto tmp = dynamic_cast<const it_tool *>(it->type);
                const int all_charges = 50 + mealtime / (tmp->turns_per_charge * 100);

                if (it->charges < all_charges) {

                    p->add_msg_if_player(m_warning,
                                         _("The multi-cooker needs %d charges to cook this dish."),
                                         all_charges);

                    return 0;
                }

                for (auto it : meal->requirements.components) {
                    p->consume_items(it);
                }

                it->set_var( "DISH", meal->result );
                it->set_var( "COOKTIME", mealtime );

                p->add_msg_if_player(m_good ,
                                     _("The screen flashes blue symbols and scales as the multi-cooker begins to shake."));

                it->active = true;
                it->charges -= 50;

                p->practice( skill_cooking, meal->difficulty * 3); //little bonus

                return 0;
            }
        }

        if (mc_upgrade == choice) {

            if (p->morale_level() < MIN_MORALE_CRAFT) { // See morale.h
                add_msg(m_info, _("Your morale is too low to craft..."));
                return false;
            }

            bool has_tools = true;

            const inventory &cinv = g->u.crafting_inventory();

            if (!cinv.has_amount("soldering_iron", 1)) {
                p->add_msg_if_player(m_warning, _("You need a %s."), item::nname( "soldering_iron" ).c_str());
                has_tools = false;
            }

            if( !cinv.has_items_with_quality( "SCREW_FINE", 1, 1 ) ) {
                p->add_msg_if_player(m_warning, _("You need an item with %s of 1 or more to disassemble this."), quality::get_name( "SCREW_FINE" ).c_str() );
                has_tools = false;
            }

            if (!has_tools) {
                return 0;
            }

            p->practice( skill_electronics, rng(5, 10));
            p->practice( skill_fabrication, rng(5, 10));

            p->moves -= 700;

            if (p->skillLevel( skill_electronics ) + p->skillLevel( skill_fabrication ) + p->int_cur > rng(20, 35)) {

                p->practice( skill_electronics, rng(5, 20));
                p->practice( skill_fabrication, rng(5, 20));

                p->add_msg_if_player(m_good,
                                     _("You've successfully upgraded the multi-cooker, master tinkerer!  Now it cooks faster!"));

                it->set_var( "MULTI_COOK_UPGRADE", "UPGRADE" );

                return 0;

            } else {

                if (!one_in(5)) {
                    p->add_msg_if_player(m_neutral,
                                         _("You sagely examine and analyze the multi-cooker, but don't manage to accomplish anything."));
                } else {
                    p->add_msg_if_player(m_bad,
                                         _("Your tinkering nearly breaks the multi-cooker!  Fortunately, it still works, but best to stop messing with it."));
                    it->set_var( "MULTI_COOK_UPGRADE", "DAMAGED" );
                }

                return 0;

            }

        }

    }

    return 0;
}

int iuse::cable_attach(player *p, item *it, bool, const tripoint& )
{
    std::string initial_state = it->get_var( "state", "attach_first" );

    if(initial_state == "attach_first") {
        tripoint posp;
        if(!choose_adjacent(_("Attach cable to vehicle where?"),posp)) {
            return 0;
        }
        auto veh = g->m.veh_at( posp );
        auto ter = g->m.ter_at( posp );
        if( veh == nullptr && ter.id != "t_chainfence_h" && ter.id != "t_chainfence_v") {
            p->add_msg_if_player(_("There's no vehicle there."));
            return 0;
        } else {
            const auto abspos = g->m.getabs( posp );
            it->active = true;
            it->set_var( "state", "pay_out_cable" );
            it->set_var( "source_x", abspos.x );
            it->set_var( "source_y", abspos.y );
            it->set_var( "source_z", g->get_levz() );
            it->process( p, p->pos3(), false );
        }
        p->moves -= 15;
    }
    else if(initial_state == "pay_out_cable") {
        int choice = -1;
        uimenu kmenu;
        kmenu.selected = 0;
        kmenu.text = _("Using cable:");
        kmenu.addentry(0, true, -1, _("Attach loose end of the cable"));
        kmenu.addentry(1, true, -1, _("Detach and re-spool the cable"));
        kmenu.addentry(-1, true, 'q', _("Cancel"));
        kmenu.query();
        choice = kmenu.ret;

        if(choice == -1) {
            return 0; // we did nothing.
        } else if(choice == 1) {
            it->reset_cable(p);
            return 0;
        }

        tripoint vpos;
        if(!choose_adjacent(_("Attach cable to vehicle where?"), vpos)) {
            return 0;
        }
        auto target_veh = g->m.veh_at( vpos );
        if (target_veh == nullptr) {
            p->add_msg_if_player(_("There's no vehicle there."));
            return 0;
        } else {
            tripoint source_global( it->get_var( "source_x", 0 ),
                                    it->get_var( "source_y", 0 ),
                                    it->get_var( "source_z", 0 ) );
            tripoint source_local = g->m.getlocal(source_global);
            auto source_veh = g->m.veh_at( source_local );

            if(source_veh == target_veh) {
                if (p != nullptr && p->has_item(it)) {
                    p->add_msg_if_player(m_warning, _("The %s already has access to its own electric system!"),
                                        source_veh->name.c_str());
                }
                return 0;
            }

            tripoint target_global = g->m.getabs( vpos );
            tripoint target_local = vpos;

            if(source_veh == nullptr) {
                if( p != nullptr && p->has_item(it) ) {
                    p->add_msg_if_player(m_bad, _("You notice the cable has come loose!"));
                }
                it->reset_cable(p);
                return 0;
            }

            // TODO: make sure there is always a matching vpart id here. Maybe transform this into
            // a iuse_actor class, or add a check in item_factory.
            const vpart_str_id vpid( it->typeId() );

            point vcoords = g->m.veh_part_coordinates( source_local );
            vehicle_part source_part(vpid, vcoords.x, vcoords.y, it);
            source_part.target.first = target_global;
            source_part.target.second = target_veh->real_global_pos3();
            source_veh->install_part(vcoords.x, vcoords.y, source_part);

            vcoords = g->m.veh_part_coordinates( target_local );
            vehicle_part target_part(vpid, vcoords.x, vcoords.y, it);
            target_part.target.first = source_global;
            target_part.target.second = source_veh->real_global_pos3();
            target_veh->install_part(vcoords.x, vcoords.y, target_part);

            if( p != nullptr && p->has_item(it) ) {
                p->add_msg_if_player(m_good, _("You link up the electric systems of the %1$s and the %2$s."),
                                     source_veh->name.c_str(), target_veh->name.c_str());
            }

            return 1; // Let the cable be destroyed.
        }
    }

    return 0;
}

int iuse::shavekit(player *p, item *it, bool, const tripoint&)
{
    if (it->charges < it->type->charges_to_use()) {
        p->add_msg_if_player(_("You need soap to use this."));
    } else {
        p->add_msg_if_player(_("You open up your kit and shave."));
        p->moves -= 3000;
        p->add_morale(MORALE_SHAVE, 8, 8, 2400, 30);
    }
    return it->type->charges_to_use();
}

int iuse::hairkit(player *p, item *it, bool, const tripoint&)
{
        p->add_msg_if_player(_("You give your hair a trim."));
        p->moves -= 3000;
        p->add_morale(MORALE_HAIRCUT, 3, 3, 4800, 30);
    return it->type->charges_to_use();
}

int iuse::weather_tool(player *p, item *it, bool, const tripoint& )
{
    w_point const weatherPoint = g->weather_gen->get_weather( p->global_square_location(), calendar::turn );

    if (it->type->id == "weather_reader") {
        p->add_msg_if_player(m_neutral, _("The %s's monitor slowly outputs the data..."), it->tname().c_str());
    }
    if (it->has_flag("THERMOMETER")) {
        if (it->type->id == "thermometer") {
            p->add_msg_if_player(m_neutral, _("The %1$s reads %2$s."), it->tname().c_str(), print_temperature(g->get_temperature()).c_str());
        } else {
            p->add_msg_if_player(m_neutral, _("Temperature: %s."), print_temperature(g->get_temperature()).c_str());
        }
    }
    if (it->has_flag("HYGROMETER")) {
        if (it->type->id == "hygrometer") {
            p->add_msg_if_player(m_neutral, _("The %1$s reads %2$s."), it->tname().c_str(), print_humidity(get_local_humidity(weatherPoint.humidity, g->weather, g->is_sheltered(g->u.pos()))).c_str());
        } else {
            p->add_msg_if_player(m_neutral, _("Relative Humidity: %s."), print_humidity(get_local_humidity(weatherPoint.humidity, g->weather, g->is_sheltered(g->u.pos()))).c_str());
        }
    }
    if (it->has_flag("BAROMETER")) {
        if (it->type->id == "barometer") {
            p->add_msg_if_player(m_neutral, _("The %1$s reads %2$s."), it->tname().c_str(), print_pressure((int)weatherPoint.pressure).c_str());
        } else {
            p->add_msg_if_player(m_neutral, _("Pressure: %s."), print_pressure((int)weatherPoint.pressure).c_str());
        }
    }

    if (it->type->id == "weather_reader") {
        int vpart = -1;
        vehicle *veh = g->m.veh_at( p->pos(), vpart );
        int vehwindspeed = 0;
        if( veh ) {
            vehwindspeed = abs(veh->velocity / 100); // For mph
        }
        const oter_id &cur_om_ter = overmap_buffer.ter(p->global_omt_location());
        std::string omtername = otermap[cur_om_ter].name;
        int windpower = get_local_windpower(weatherPoint.windpower + vehwindspeed, omtername, g->is_sheltered(g->u.pos()));

        p->add_msg_if_player(m_neutral, _("Wind Speed: %s."), print_windspeed((float)windpower).c_str());
        p->add_msg_if_player(m_neutral, _("Feels Like: %s."), print_temperature(get_local_windchill(weatherPoint.temperature, weatherPoint.humidity, windpower) + g->get_temperature()).c_str());
    }

    return 0;
}

int iuse::capture_monster_act( player *p, item *it, bool, const tripoint &pos )
{
    if( it->has_var("contained_name") ) {
        tripoint target;
        if( g->is_empty(pos) ) {
            // It's been activated somewhere where there isn't a player or monster, good.
            target = pos;
        } else {
            if( it->has_flag("PLACE_RANDOMLY") ) {
                std::vector<tripoint> valid;
                for( const tripoint &dest : g->m.points_in_radius( p->pos(), 1 ) ) {
                    if( g->is_empty(dest) ) {
                        valid.push_back(dest);
                    }
                }
                if( valid.empty() ) {
                    p->add_msg_if_player(_("There is no place to put the %s."),
                                         it->get_var("contained_name","").c_str());
                    return 0;
                }
                target = random_entry( valid );
            } else {
                const std::string query = string_format(_("Place the %s where?"),
                                                        it->get_var("contained_name","").c_str());
                if( !choose_adjacent( query, target ) ) {
                    return 0;
                }
                if( !g->is_empty(target) ) {
                    p->add_msg_if_player(m_info,_("You cannot place the %s there!"),
                                         it->get_var("contained_name","").c_str());
                    return 0;
                }
            }
        }
        monster new_monster;
        try {
            new_monster.deserialize( it->get_var("contained_json","") );
        } catch( const JsonError &e ) {
            debugmsg( _("Error restoring monster: %s"), e.c_str() );
            return 0;
        }
        new_monster.spawn( target );
        g->add_zombie( new_monster );
        it->erase_var( "contained_name" );
        it->erase_var( "contained_json" );
        it->erase_var( "name" );
        it->erase_var( "weight" );
        return 0;
    } else {
        tripoint target = pos;
        const std::string query = string_format(_("Capture what with the %s?"), it->tname().c_str());
        if( !choose_adjacent( query, target ) ) {
            p->add_msg_if_player( m_info, _("You cannot use a %s there."), it->tname().c_str() );
            return 0;
        }
        // Capture the thing, if it's on the same square.
        int mon_dex = g->mon_at( target );
        if( mon_dex != -1 ) {
            monster f = g->zombie( mon_dex );

            if( !it->has_property("monster_size_capacity") ) {
                debugmsg( "%s has no monster_size_capacity.", it->tname().c_str() );
                return 0;
            }
            const std::string capacity = it->get_property_string( "monster_size_capacity" );
            if( Creature::size_map.count( capacity ) == 0 ) {
                debugmsg( "%s has invalid monster_size_capacity %s.",
                          it->tname().c_str(), capacity.c_str() );
                return 0;
            }
            if( f.get_size() > Creature::size_map.find( capacity )->second ) {
                p->add_msg_if_player( m_info, _("The %1$s is too big to put in your %2$s."),
                                      f.type->nname().c_str(), it->tname().c_str() );
                return 0;
            }
            // TODO: replace this with some kind of melee check.
            int chance = f.hp_percentage() / 10;
            // A weaker monster is easier to capture.
            // If the monster is friendly, then put it in the item
            // without checking if it rolled a success.
            if( f.friendly != 0 || one_in( chance ) ) {
                std::string serialized_monster;
                try {
                    serialized_monster = f.serialize();
                } catch( const JsonError &e ) {
                    debugmsg( _("Error serializing monster: %s"), e.c_str() );
                    return 0;
                }
                it->set_var( "contained_json", serialized_monster );
                it->set_var( "contained_name", f.type->nname() );
                it->set_var( "name", string_format(_("%s holding %s"), it->type->nname(1).c_str(),
                                                   f.type->nname().c_str()));
                m_size mon_size = f.get_size();
                int new_weight = 0;
                switch( mon_size ) {
                case MS_TINY:
                    new_weight = 1000;
                    break;
                case MS_SMALL:
                    new_weight = 40750;
                    break;
                case MS_MEDIUM:
                    new_weight = 81500;
                    break;
                case MS_LARGE:
                    new_weight = 120000;
                    break;
                case MS_HUGE:
                    new_weight = 200000;
                    break;
                }
                it->set_var( "weight", new_weight );
                g->remove_zombie( mon_dex );
                return 0;
            } else {
                p->add_msg_if_player( m_bad, _("The %1$s avoids your attempts to put it in the %2$s."),
                                      f.type->nname().c_str(), it->type->nname(1).c_str() );
            }
            p->moves -= 100;
        } else {
            add_msg(_("The %s can't capture nothing"),it->tname().c_str());
            return 0;
        }
    }
    return 0;
}

int iuse::ladder( player *p, item *, bool, const tripoint& )
{
    if( !g->m.has_zlevels() ) {
        debugmsg( "Ladder can't be used used in non-z-level mode" );
        return 0;
    }

    tripoint dirp;
    if( !choose_adjacent( _("Put the ladder where?"), dirp ) ) {
        return 0;
    }

    if( !g->is_empty( dirp ) || g->m.has_furn( dirp ) ) {
        p->add_msg_if_player( m_bad, _("Can't place it there."));
        return 0;
    }

    p->add_msg_if_player(_("You set down the ladder."));
    p->moves -= 500;
    g->m.furn_set( dirp, "f_ladder" );
    return 1;
}<|MERGE_RESOLUTION|>--- conflicted
+++ resolved
@@ -6694,326 +6694,6 @@
     return it->type->charges_to_use();
 }
 
-<<<<<<< HEAD
-=======
-int iuse::holster_gun(player *p, item *it, bool, const tripoint& )
-{
-    // if holster is empty, pull up menu asking what to holster
-    if (it->contents.empty()) {
-        int maxvol = it->get_property_long("holster_size", 0);
-        int minvol = maxvol / 3;
-
-        auto filter = [maxvol, minvol]( const item &it ) {
-            return it.is_gun() && it.volume() <= maxvol && it.volume() >= minvol &&
-                it.skill() != skill_archery;
-        };
-        int const inventory_index = g->inv_for_filter( _("Holster what?"), filter );
-        item &put = p->i_at( inventory_index );
-        if( put.is_null() ) {
-            p->add_msg_if_player(_("Never mind."));
-            return 0;
-        }
-
-        // make sure we're holstering a pistol
-        if (!put.is_gun()) {
-            p->add_msg_if_player(m_info, _("That isn't a gun!"), put.tname().c_str());
-            return 0;
-        }
-
-        // make sure we're not holstering bows / crossbows
-        if (put.skill() == skill_archery ) {
-            p->add_msg_if_player(m_info, _("You can't holster your %s!"), put.tname().c_str());
-            return 0;
-        }
-
-        // only allow guns smaller than a certain size
-        if (put.volume() > maxvol) {
-            p->add_msg_if_player(m_info, _("That holster is too small to hold your %s!"),
-                                 put.tname().c_str());
-            return 0;
-        } else if (put.volume() < minvol) {
-          p->add_msg_if_player(m_info, _("That holster is too big to hold your %s!"),
-                              put.tname().c_str());
-          return 0;
-        }
-
-        const skill_id gun_skill = put.gun_skill();
-        int const lvl = p->skillLevel( gun_skill );
-        std::string message;
-        if (lvl < 2) {
-            message = _("You clumsily holster your %s.");
-        } else if (lvl >= 7) {
-            message = _("You deftly holster your %s.");
-        } else  {
-            message = _("You holster your %s.");
-        }
-
-        p->add_msg_if_player(message.c_str(), put.tname().c_str());
-        p->store(it, &put, gun_skill, 14);
-
-    } else if( &p->weapon == it ) {
-        p->add_msg_if_player( _( "You need to unwield the %s before using it." ), it->tname().c_str() );
-        return 0;
-        // else draw the holstered gun and have the player wield it
-    } else {
-        if (!p->is_armed() || p->wield(NULL)) {
-            item &gun = it->contents[0];
-            auto t_gun = gun.type->gun.get();
-            int lvl = p->skillLevel(t_gun->skill_used);
-            std::string message;
-            if (lvl < 2) {
-                message = _("You clumsily draw your %1$s from the %2$s.");
-            } else if (lvl >= 7) {
-                message = _("You quickly draw your %1$s from the %2$s.");
-            } else {
-                message = _("You draw your %1$s from the %2$s.");
-            }
-
-            p->add_msg_if_player(message.c_str(), gun.tname().c_str(), it->tname().c_str());
-            p->wield_contents(it, true, t_gun->skill_used, 13);
-        }
-    }
-    return it->type->charges_to_use();
-}
-
-int iuse::sheath_knife(player *p, item *it, bool, const tripoint& )
-{
-    // if sheath is empty, pull up menu asking what to sheathe
-    if (it->contents.empty()) {
-        // only show SHEATH_KNIFE items
-        int inventory_index = g->inv_for_flag("SHEATH_KNIFE", _("Sheathe what?"), false);
-        item *put = &(p->i_at(inventory_index));
-        if (put == NULL || put->is_null()) {
-            p->add_msg_if_player(_("Never mind."));
-            return 0;
-        }
-
-        if (!put->has_flag("SHEATH_KNIFE")) {
-            if (put->has_flag("SHEATH_SWORD")) {
-                p->add_msg_if_player(m_info, _("You need a scabbard to sheathe a sword!"),
-                                     put->tname().c_str());
-            } else {
-                p->add_msg_if_player(m_info, _("You can't sheathe your %s!"), put->tname().c_str());
-            }
-            return 0;
-        }
-
-        int maxvol = 5;
-        if (it->type->id == "bootstrap") { // bootstrap can't hold as much as sheath
-            maxvol = 3;
-        }
-
-        // only allow knives smaller than a certain size
-        if (put->volume() > maxvol) {
-            p->add_msg_if_player(m_info, _("That sheath is too small to hold your %s!"), put->tname().c_str());
-            return 0;
-        }
-
-        int lvl = p->skillLevel( skill_cutting );
-        std::string message;
-        if (lvl < 2) {
-            message = _("You clumsily shove your %1$s into the %2$s.");
-        } else if (lvl >= 5) {
-            message = _("You deftly insert your %1$s into the %2$s.");
-        } else {
-            message = _("You put your %1$s into the %2$s.");
-        }
-
-        p->add_msg_if_player(message.c_str(), put->tname().c_str(), it->tname().c_str());
-        p->store(it, put, skill_cutting, 14);
-
-    } else if( &p->weapon == it ) {
-        p->add_msg_if_player( _( "You need to unwield the %s before using it." ), it->tname().c_str() );
-        return 0;
-        // else unsheathe a sheathed weapon and have the player wield it
-    } else {
-        if (!p->is_armed() || p->wield(NULL)) {
-            p->wield_contents(it, true, skill_cutting, 13);
-
-            int lvl = p->skillLevel( skill_cutting );
-            std::string message;
-            if (lvl < 2) {
-                message = _("You clumsily draw your %1$s from the %2$s.");
-            } else if (lvl >= 5) {
-                message = _("You deftly draw your %1$s from the %2$s.");
-            } else {
-                message = _("You draw your %1$s from the %2$s.");
-            }
-
-            p->add_msg_if_player(message.c_str(), p->weapon.tname().c_str(), it->tname().c_str());
-
-            // diamond knives glimmer in the sunlight
-            if (g->is_in_sunlight(p->pos()) && (p->weapon.made_of("diamond") ||
-                    p->weapon.type->id == "foon" || p->weapon.type->id == "spork")) {
-                p->add_msg_if_player(_("The %s glimmers magnificently in the sunlight."),
-                                     p->weapon.tname().c_str());
-            }
-        }
-    }
-    return it->type->charges_to_use();
-}
-
-int iuse::sheath_sword(player *p, item *it, bool, const tripoint& )
-{
-    // if sheath is empty, pull up menu asking what to sheathe
-    if (it->contents.empty()) {
-        // only show SHEATH_SWORD items
-        int inventory_index = g->inv_for_flag("SHEATH_SWORD", _("Sheathe what?"), false);
-        item *put = &(p->i_at(inventory_index));
-        if (put == NULL || put->is_null()) {
-            p->add_msg_if_player(_("Never mind."));
-            return 0;
-        }
-
-        if (!put->has_flag("SHEATH_SWORD")) {
-            if (put->has_flag("SHEATH_KNIFE")) {
-                p->add_msg_if_player(m_info, _("You need a knife sheath for that!"), put->tname().c_str());
-            } else {
-                p->add_msg_if_player(m_info, _("You can't sheathe your %s!"), put->tname().c_str());
-            }
-            return 0;
-        }
-
-        int lvl = p->skillLevel( skill_cutting );
-        std::string message;
-        if (lvl < 2) {
-            message = _("You clumsily sheathe your %s.");
-        } else if (lvl >= 7) {
-            message = _("You deftly sheathe your %s.");
-        } else {
-            message = _("You sheathe your %s.");
-        }
-
-        p->add_msg_if_player(message.c_str(), put->tname().c_str());
-        p->store(it, put, skill_cutting, 14);
-
-    } else if( &p->weapon == it ) {
-        p->add_msg_if_player( _( "You need to stop wielding the %s before using it." ), it->tname().c_str() );
-        return 0;
-        // else unsheathe a sheathed weapon and have the player wield it
-    } else {
-        if (!p->is_armed() || p->wield(NULL)) {
-            int lvl = p->skillLevel( skill_cutting );
-            p->wield_contents(it, true, skill_cutting, 13);
-
-            // in order to perform iaijutsu, have to pass a roll based on level
-            bool iaijutsu =
-                lvl >= 7 &&
-                p->weapon.has_flag("IAIJUTSU") &&
-                one_in(12 - lvl);
-
-            // iaijutsu! slash an enemy as you draw your sword
-            if (iaijutsu) {
-                // check for adjacent enemies before asking to slash
-                int mon_num = -1;
-                for (int i = -1; i <= 1; i++) {
-                    for (int j = -1; j <= 1; j++) {
-                        tripoint dest( p->posx() + i, p->posy() + j, p->posz() );
-                        mon_num = g->mon_at( dest, true );
-                        if (mon_num != -1) {
-                            break; // break at first found enemy
-                        }
-                    }
-                    if (mon_num != -1) {
-                        break;
-                    }
-                }
-
-                // if there's an adjacent enemy, ask which one to slash
-                // if a spot without an enemy is chosen, defaults to the first enemy found above
-                if (mon_num != -1) {
-                    tripoint slashp;
-                    if (choose_adjacent(_("Slash where?"), slashp)) {
-                        const int mon_hit = g->mon_at( slashp, true );
-                        if (mon_hit != -1) {
-                            mon_num = mon_hit;
-                        }
-                    }
-                    monster &zed = g->zombie(mon_num);
-                    p->add_msg_if_player(m_good, _("You slash at the %1$s as you draw your %2$s."),
-                                         zed.name().c_str(), p->weapon.tname().c_str());
-                    p->melee_attack(zed, true);
-                } else {
-                    // no adjacent monsters, draw sword normally
-                    iaijutsu = false;
-                }
-            }
-
-            // draw sword normally
-            if (!iaijutsu) {
-                std::string message;
-                if (lvl < 2) {
-                    message = _("You clumsily draw your %s.");
-                } else if (lvl >= 7) {
-                    message = _("You masterfully draw your %s.");
-                } else {
-                    message = _("You draw your %s.");
-                }
-
-                p->add_msg_if_player(message.c_str(), p->weapon.tname().c_str());
-            }
-
-            // Glow/Glimmer
-            if (p->weapon.has_flag("VORPAL") &&p->weapon.has_technique( matec_id( "VORPAL" ) ) &&
-                  !x_in_y(g->natural_light_level( p->posz() ), 40)) {
-                std::string part = "";
-                int roll = rng(1,3);
-                switch (roll) {
-                case 1:
-                    part = _("snatching claws");
-                    break;
-                case 2:
-                    part = _("snapping teeth");
-                    break;
-                case 3:
-                    part = _("eyes of flame");
-                    break;
-                }
-
-                //~ $1s is a body part, %2$s is the weapon name.
-                p->add_msg_if_player(_("You catch a glimpse of %1$s in the blade of the %2$s."),
-                                      part.c_str(), p->weapon.tname().c_str());
-
-            // diamond swords glimmer in the sunlight
-            } else if (g->is_in_sunlight(p->pos()) && p->weapon.made_of("diamond")) {
-                p->add_msg_if_player(_("The %s glimmers magnificently in the sunlight."),
-                                     p->weapon.tname().c_str());
-            }
-        }
-    }
-    return it->type->charges_to_use();
-}
-
-int iuse::holster_ankle(player *p, item *it, bool b, const tripoint &pos)
-{
-    int choice = -1;
-    // ask whether to store a knife or a pistol
-    if (it->contents.empty()) {
-        choice = menu(true, _("Using ankle holster:"), _("Holster a pistol"),
-                      _("Sheathe a knife"), _("Cancel"), NULL);
-        if (choice == 1) {
-            holster_gun(p, it, b, pos);
-        } else if (choice == 2) {
-            sheath_knife(p, it, b, pos);
-        }
-    } else if( &p->weapon == it ) {
-        p->add_msg_if_player( _( "You need to stop wielding the %s before using it." ), it->tname().c_str() );
-        return 0;
-        // unsheathe knife or draw pistol
-    } else {
-        if (!p->is_armed() || p->wield(NULL)) {
-            item &stored = it->contents[0];
-            if (stored.has_flag("SHEATH_KNIFE")) {
-                sheath_knife(p, it, b, pos);
-            } else {
-                holster_gun(p, it, b, pos);
-            }
-        }
-    }
-    return it->type->charges_to_use();
-}
-
->>>>>>> 2ea8629f
 int iuse::belt_loop (player *p, item *it, bool, const tripoint&)
 {
     // if belt loop empty offer to attach an item otherwise detach the current one
