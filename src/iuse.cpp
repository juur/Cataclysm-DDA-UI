--- conflicted
+++ resolved
@@ -6319,9 +6319,6 @@
     return it->type->charges_to_use();
 }
 
-<<<<<<< HEAD
-int iuse::battletorch_lit(player *p, item *it, bool t, point pos)
-=======
 int iuse::tinderbox_lit(player *p, item *it, bool t, const tripoint &pos)
 {
     if (p->is_underwater()) {
@@ -6364,7 +6361,6 @@
 }
 
 int iuse::battletorch_lit(player *p, item *it, bool t, const tripoint &pos)
->>>>>>> 76050915
 {
     if (p->is_underwater()) {
         p->add_msg_if_player(_("The Louisville Slaughterer is extinguished."));
