#include "player.h"
#include "profession.h"
#include "bionics.h"
#include "mission.h"
#include "game.h"
#include "disease.h"
#include "addiction.h"
#include "moraledata.h"
#include "inventory.h"
#include "options.h"
#include <sstream>
#include <stdlib.h>
#include "weather.h"
#include "item.h"
#include "material.h"
#include "translations.h"
#include "name.h"
#include "cursesdef.h"
#include "catacharset.h"
#include "get_version.h"
#include "crafting.h"
#include "item_factory.h"
#include "monstergenerator.h"
#include "help.h" // get_hint
#include "martialarts.h"
#include "output.h"
#include "overmapbuffer.h"
#include "messages.h"

//Used for e^(x) functions
#include <stdio.h>
#include <math.h>

#include <ctime>
#include <algorithm>
#include <numeric>
#include <string>
#include <memory>
#include <array>
#include <bitset>

#include <fstream>

/* Utility functions in process_effects */
static void manage_fire_exposure(player& p, int fireStrength = 1);
static void handle_cough(player& p, int intensity = 1, int volume = 4);
static bool will_vomit(player& p, int chance = 1000);

std::map<std::string, trait> traits;
extern std::map<std::string, martialart> ma_styles;
std::vector<std::string> vStartingTraits[2];

std::string morale_data[NUM_MORALE_TYPES];

stats player_stats;

void game::init_morale()
{
    std::string tmp_morale_data[NUM_MORALE_TYPES] = {
    "This is a bug (moraledata.h:moraledata)",
    _("Enjoyed %i"),
    _("Enjoyed a hot meal"),
    _("Music"),
    _("Enjoyed honey"),
    _("Played Video Game"),
    _("Marloss Bliss"),
    _("Mutagenic Anticipation"),
    _("Good Feeling"),
    _("Supported"),
    _("Looked at photos"),

    _("Nicotine Craving"),
    _("Caffeine Craving"),
    _("Alcohol Craving"),
    _("Opiate Craving"),
    _("Speed Craving"),
    _("Cocaine Craving"),
    _("Crack Cocaine Craving"),
    _("Mutagen Craving"),
    _("Diazepam Craving"),

    _("Disliked %i"),
    _("Ate Human Flesh"),
    _("Ate Meat"),
    _("Ate Vegetables"),
    _("Ate Fruit"),
    _("Lactose Intolerance"),
    _("Ate Junk Food"),
    _("Wheat Allergy"),
    _("Ate Indigestible Food"),
    _("Wet"),
    _("Dried Off"),
    _("Cold"),
    _("Hot"),
    _("Bad Feeling"),
    _("Killed Innocent"),
    _("Killed Friend"),
    _("Guilty about Killing"),
    _("Guilty about Mutilating Corpse"),
    _("Chimerical Mutation"),
    _("Fey Mutation"),

    _("Moodswing"),
    _("Read %i"),
    _("Heard Disturbing Scream"),

    _("Masochism"),
    _("Hoarder"),
    _("Stylish"),
    _("Optimist"),
    _("Bad Tempered"),
    //~ You really don't like wearing the Uncomfy Gear
    _("Uncomfy Gear"),
    _("Found kitten <3")
    };
    for (int i = 0; i < NUM_MORALE_TYPES; ++i) {
        morale_data[i]=tmp_morale_data[i];
    }
}

player::player() : Character(), name("")
{
 posx = 0;
 posy = 0;
 id = -1; // -1 is invalid
 view_offset_x = 0;
 view_offset_y = 0;
 str_cur = 8;
 str_max = 8;
 dex_cur = 8;
 dex_max = 8;
 int_cur = 8;
 int_max = 8;
 per_cur = 8;
 per_max = 8;

 underwater = false;
 dodges_left = 1;
 blocks_left = 1;
 power_level = 0;
 max_power_level = 0;
 hunger = 0;
 thirst = 0;
 stomach_food = 0;
 stomach_water = 0;
 fatigue = 0;
 stim = 0;
 pain = 0;
 pkill = 0;
 radiation = 0;
 cash = 0;
 recoil = 0;
 driving_recoil = 0;
 scent = 500;
 male = true;
 prof = profession::has_initialized() ? profession::generic() : NULL; //workaround for a potential structural limitation, see player::create

 start_location = "shelter";
 moves = 100;
 movecounter = 0;
 oxygen = 0;
 next_climate_control_check=0;
 last_climate_control_ret=false;
 active_mission = -1;
 in_vehicle = false;
 controlling_vehicle = false;
 grab_point.x = 0;
 grab_point.y = 0;
 grab_type = OBJECT_NONE;
 style_selected = "style_none";
 focus_pool = 100;
 last_item = itype_id("null");
 sight_max = 9999;
 sight_boost = 0;
 sight_boost_cap = 0;
 lastrecipe = NULL;
 lastconsumed = itype_id("null");
 next_expected_position.x = -1;
 next_expected_position.y = -1;

 for ( auto iter = traits.begin(); iter != traits.end(); ++iter) {
    my_traits.erase(iter->first);
    my_mutations.erase(iter->first);
 }

 for (std::vector<Skill*>::iterator aSkill = Skill::skills.begin();
      aSkill != Skill::skills.end(); ++aSkill) {
   skillLevel(*aSkill).level(0);
 }

 for (int i = 0; i < num_bp; i++) {
  temp_cur[i] = BODYTEMP_NORM;
  frostbite_timer[i] = 0;
  temp_conv[i] = BODYTEMP_NORM;
 }
 nv_cached = false;
 pda_cached = false;
 volume = 0;

 memorial_log.clear();
 player_stats.reset();

 mDrenchEffect[bp_eyes] = 1;
 mDrenchEffect[bp_mouth] = 1;
 mDrenchEffect[bp_head] = 7;
 mDrenchEffect[bp_leg_l] = 11;
 mDrenchEffect[bp_leg_r] = 11;
 mDrenchEffect[bp_foot_l] = 3;
 mDrenchEffect[bp_foot_r] = 3;
 mDrenchEffect[bp_arm_l] = 10;
 mDrenchEffect[bp_arm_r] = 10;
 mDrenchEffect[bp_hand_l] = 3;
 mDrenchEffect[bp_hand_r] = 3;
 mDrenchEffect[bp_torso] = 40;

 recalc_sight_limits();
}

player::player(const player &rhs): Character(rhs), JsonSerializer(), JsonDeserializer()
{
 *this = rhs;
}

player::~player()
{
}

player& player::operator= (const player & rhs)
{
 Character::operator=(rhs);
 id = rhs.id;
 posx = rhs.posx;
 posy = rhs.posy;
 view_offset_x = rhs.view_offset_x;
 view_offset_y = rhs.view_offset_y;

 in_vehicle = rhs.in_vehicle;
 controlling_vehicle = rhs.controlling_vehicle;
 grab_point = rhs.grab_point;
 activity = rhs.activity;
 backlog = rhs.backlog;

 active_missions = rhs.active_missions;
 completed_missions = rhs.completed_missions;
 failed_missions = rhs.failed_missions;
 active_mission = rhs.active_mission;

 name = rhs.name;
 male = rhs.male;
 prof = rhs.prof;

 start_location = rhs.start_location;

 sight_max = rhs.sight_max;
 sight_boost = rhs.sight_boost;
 sight_boost_cap = rhs.sight_boost_cap;

 my_traits = rhs.my_traits;
 my_mutations = rhs.my_mutations;
 mutation_category_level = rhs.mutation_category_level;

 my_bionics = rhs.my_bionics;

 power_level = rhs.power_level;
 max_power_level = rhs.max_power_level;

 hunger = rhs.hunger;
 thirst = rhs.thirst;
 stomach_food = rhs.stomach_food;
 stomach_water = rhs.stomach_water;
 fatigue = rhs.fatigue;

 underwater = rhs.underwater;
 oxygen = rhs.oxygen;
 next_climate_control_check=rhs.next_climate_control_check;
 last_climate_control_ret=rhs.last_climate_control_ret;
 known_traps = rhs.known_traps;

 recoil = rhs.recoil;
 driving_recoil = rhs.driving_recoil;
 scent = rhs.scent;
 dodges_left = rhs.dodges_left;
 blocks_left = rhs.blocks_left;

 stim = rhs.stim;
 pkill = rhs.pkill;
 radiation = rhs.radiation;

 cash = rhs.cash;
 movecounter = rhs.movecounter;

 for (int i = 0; i < num_hp_parts; i++)
  hp_cur[i] = rhs.hp_cur[i];

 for (int i = 0; i < num_hp_parts; i++)
  hp_max[i] = rhs.hp_max[i];

 for (int i = 0; i < num_bp; i++)
  temp_cur[i] = rhs.temp_cur[i];

 for (int i = 0 ; i < num_bp; i++)
  temp_conv[i] = rhs.temp_conv[i];

 for (int i = 0; i < num_bp; i++)
  frostbite_timer[i] = rhs.frostbite_timer[i];

 morale = rhs.morale;
 focus_pool = rhs.focus_pool;

 _skills = rhs._skills;

 learned_recipes = rhs.learned_recipes;

 inv.clear();
    for (size_t i = 0; i < rhs.inv.size(); i++) {
        inv.add_stack(rhs.inv.const_stack(i));
    }

 volume = rhs.volume;

 lastrecipe = rhs.lastrecipe;
 last_item = rhs.last_item;
 worn = rhs.worn;
 ma_styles = rhs.ma_styles;
 style_selected = rhs.style_selected;
 weapon = rhs.weapon;

 ret_null = rhs.ret_null;

 illness = rhs.illness;
 addictions = rhs.addictions;
 memorial_log = rhs.memorial_log;

 nv_cached = false;
 pda_cached = false;

 return (*this);
}

void player::normalize()
{
    Creature::normalize();

    ret_null = item("null", 0);
    weapon   = item("null", 0);
    style_selected = "style_none";

    recalc_hp();

    for (int i = 0 ; i < num_bp; i++)
        temp_conv[i] = BODYTEMP_NORM;
}

void player::pick_name()
{
    name = Name::generate(male);
}

std::string player::disp_name(bool possessive) const
{
    if (!possessive) {
        if (is_player()) {
            return _("you");
        }
        return name;
    } else {
        if (is_player()) {
            return _("your");
        }
        return string_format(_("%s's"), name.c_str());
    }
}

std::string player::skin_name() const
{
    //TODO: Return actual deflecting layer name
    return _("armor");
}

// just a shim for now since actual player death is handled in game::is_game_over
void player::die(Creature* nkiller)
{
    if( nkiller != NULL && !nkiller->is_fake() ) {
        killer = nkiller;
    }
}

void player::reset_stats()
{
    clear_miss_reasons();

    // Bionic buffs
    if (has_active_bionic("bio_hydraulics"))
        mod_str_bonus(20);
    if (has_bionic("bio_eye_enhancer"))
        mod_per_bonus(2);
    if (has_bionic("bio_str_enhancer"))
        mod_str_bonus(2);
    if (has_bionic("bio_int_enhancer"))
        mod_int_bonus(2);
    if (has_bionic("bio_dex_enhancer"))
        mod_dex_bonus(2);

    // Trait / mutation buffs
    if (has_trait("THICK_SCALES")) {
        mod_dex_bonus(-2);
        add_miss_reason(_("Your thick scales get in the way."), 2);
    }
    if (has_trait("CHITIN2") || has_trait("CHITIN3")) {
        mod_dex_bonus(-1);
        add_miss_reason(_("Your chitin gets in the way."), 1);
    }
    if (has_trait("COMPOUND_EYES") && !wearing_something_on(bp_eyes)) {
        mod_per_bonus(1);
    }
    if (has_trait("BIRD_EYE")) {
        mod_per_bonus(4);
    }
    if (has_trait("INSECT_ARMS")) {
        mod_dex_bonus(-2);
        add_miss_reason(_("Your insect limbs get in the way."), 2);
    }
    if (has_trait("INSECT_ARMS_OK")) {
        if (!wearing_something_on(bp_torso)) {
            mod_dex_bonus(1);
        }
        else {
            mod_dex_bonus(-1);
            add_miss_reason(_("Your clothing restricts your insect arms."), 1);
        }
    }
    if (has_trait("WEBBED")) {
        mod_dex_bonus(-1);
        add_miss_reason(_("Your webbed hands get in the way."), 1);
    }
    if (has_trait("ARACHNID_ARMS")) {
        mod_dex_bonus(-4);
        add_miss_reason(_("Your arachnid limbs get in the way."), 4);
    }
    if (has_trait("ARACHNID_ARMS_OK")) {
        if (!wearing_something_on(bp_torso)) {
            mod_dex_bonus(2);
        }
        else {
            mod_dex_bonus(-2);
            add_miss_reason(_("Your clothing constricts your arachnid limbs."), 2);
        }
    }
    if (has_trait("ARM_TENTACLES") || has_trait("ARM_TENTACLES_4") ||
            has_trait("ARM_TENTACLES_8")) {
        mod_dex_bonus(1);
    }

    // Pain
    if (pain > pkill) {
        if (!(has_trait("CENOBITE"))) {
            mod_str_bonus(-int((pain - pkill) / 15));
            mod_dex_bonus(-int((pain - pkill) / 15));
            if (pain - pkill > 0) {
                add_miss_reason(_("Your pain distracts you!"),
                                int(pain - pkill) / 15);
            }
        }
        mod_per_bonus(-int((pain - pkill) / 20));
        if (!(has_trait("INT_SLIME"))) {
            mod_int_bonus(-(1 + int((pain - pkill) / 25)));
        } else if (has_trait("INT_SLIME")) {
        // Having one's brain throughout one's body does have its downsides.
        // Be glad we don't assess permanent damage.
            mod_int_bonus(-(1 + int(pain - pkill)));
        }
    }
    // Morale
    if (abs(morale_level()) >= 100) {
        mod_str_bonus(int(morale_level() / 180));
        int dex_mod = int(morale_level() / 200);
        mod_dex_bonus(dex_mod);
        if (dex_mod < 0) {
            add_miss_reason(_("What's the point of fighting?"), -dex_mod);
        }
        mod_per_bonus(int(morale_level() / 125));
        mod_int_bonus(int(morale_level() / 100));
    }
    // Radiation
    if (radiation > 0) {
        mod_str_bonus(-int(radiation / 80));
        int dex_mod = -int(radiation / 110);
        mod_dex_bonus(dex_mod);
        if (dex_mod < 0) {
            add_miss_reason(_("Radiation weakens you."), -dex_mod);
        }
        mod_per_bonus(-int(radiation / 100));
        mod_int_bonus(-int(radiation / 120));
    }
    // Stimulants
    mod_dex_bonus(int(stim / 10));
    mod_per_bonus(int(stim /  7));
    mod_int_bonus(int(stim /  6));
    if (stim >= 30) {
        int dex_mod = -int(abs(stim - 15) / 8);
        mod_dex_bonus(dex_mod);
        add_miss_reason(_("You shake with the excess stimulation."), -dex_mod);
        mod_per_bonus(-int(abs(stim - 15) / 12));
        mod_int_bonus(-int(abs(stim - 15) / 14));
    } else if (stim <= 10) {
        add_miss_reason(_("You feel woozy."), -int(stim / 10));
    }

    // Dodge-related effects
    mod_dodge_bonus( mabuff_dodge_bonus() - (encumb(bp_leg_l) + encumb(bp_leg_r))/2 - encumb(bp_torso) );
    if (has_trait("TAIL_LONG")) {
        mod_dodge_bonus(2);
    }
    if (has_trait("TAIL_CATTLE")) {
        mod_dodge_bonus(1);
    }
    if (has_trait("TAIL_RAT")) {
        mod_dodge_bonus(2);
    }
    if (has_trait("TAIL_THICK")) {
        mod_dodge_bonus(1);
    }
    if (has_trait("TAIL_RAPTOR")) {
        mod_dodge_bonus(3);
    }
    if (has_trait("TAIL_FLUFFY")) {
        mod_dodge_bonus(4);
    }
    if (has_trait("WHISKERS")) {
        mod_dodge_bonus(1);
    }
    if (has_trait("WINGS_BAT")) {
        mod_dodge_bonus(-3);
    }
    if (has_trait("WINGS_BUTTERFLY")) {
        mod_dodge_bonus(-4);
    }

    if (str_max >= 16) {mod_dodge_bonus(-1);} // Penalty if we're huge
    else if (str_max <= 5) {mod_dodge_bonus(1);} // Bonus if we're small

    // Hit-related effects
    mod_hit_bonus( mabuff_tohit_bonus() + weapon.type->m_to_hit - encumb(bp_torso) );

    // Apply static martial arts buffs
    ma_static_effects();

    if (int(calendar::turn) % 10 == 0) {
        update_mental_focus();
    }
    nv_cached = false;
    pda_cached = false;

    recalc_sight_limits();
    recalc_speed_bonus();

    Creature::reset_stats();

}

void player::process_turn()
{
    Creature::process_turn();

    // Didn't just pick something up
    last_item = itype_id("null");

    if (has_active_bionic("bio_metabolics") && power_level + 25 <= max_power_level &&
            hunger < 100 && (int(calendar::turn) % 5 == 0)) {
        hunger += 2;
        power_level += 25;
    }

    suffer();

    // Set our scent towards the norm
    int norm_scent = 500;
    if (has_trait("WEAKSCENT")) {
        norm_scent = 300;
    }
    if (has_trait("SMELLY")) {
        norm_scent = 800;
    }
    if (has_trait("SMELLY2")) {
        norm_scent = 1200;
    }
    // Not so much that you don't have a scent
    // but that you smell like a plant, rather than
    // a human. When was the last time you saw a critter
    // attack a bluebell or an apple tree?
    if ( (has_trait("FLOWERS")) && (!(has_trait("CHLOROMORPH"))) ) {
        norm_scent -= 200;
    }
    // You *are* a plant.  Unless someone hunts triffids by scent,
    // you don't smell like prey.
    // Or maybe you're debugging and would rather not be smelled.
    if (has_trait("CHLOROMORPH") || has_trait("DEBUG_NOSCENT")) {
        norm_scent = 0;
    }

    // Scent increases fast at first, and slows down as it approaches normal levels.
    // Estimate it will take about norm_scent * 2 turns to go from 0 - norm_scent / 2
    // Without smelly trait this is about 1.5 hrs. Slows down significantly after that.
    if (scent < rng(0, norm_scent))
        scent++;

    // Unusually high scent decreases steadily until it reaches normal levels.
    if (scent > norm_scent)
        scent--;

    // We can dodge again! Assuming we can actually move...
    if (moves > 0) {
        blocks_left = get_num_blocks();
        dodges_left = get_num_dodges();
    }

}

void player::action_taken()
{
    nv_cached = false;
    pda_cached = false;
}

void player::update_morale()
{
    // Decay existing morale entries.
    for (size_t i = 0; i < morale.size(); i++) {
        // Age the morale entry by one turn.
        morale[i].age += 1;

        // If it's past its expiration date, remove it.
        if (morale[i].age >= morale[i].duration) {
            morale.erase(morale.begin() + i);
            i--;

            // Future-proofing.
            continue;
        }

        // We don't actually store the effective strength; it gets calculated when we
        // need it.
    }

    // We reapply persistent morale effects after every decay step, to keep them fresh.
    apply_persistent_morale();
}

void player::apply_persistent_morale()
{
    // Hoarders get a morale penalty if they're not carrying a full inventory.
    if (has_trait("HOARDER"))
    {
        int pen = int((volume_capacity()-volume_carried()) / 2);
        if (pen > 70)
        {
            pen = 70;
        }
        if (pen <= 0)
        {
            pen = 0;
        }
        if (has_disease("took_xanax"))
        {
            pen = int(pen / 7);
        }
        else if (has_disease("took_prozac"))
        {
            pen = int(pen / 2);
        }
        add_morale(MORALE_PERM_HOARDER, -pen, -pen, 5, 5, true);
    }

    // The stylish get a morale bonus for each body part covered in an item
    // with the FANCY or SUPER_FANCY tag.
    if (has_trait("STYLISH"))
    {
        int bonus = 0;
        std::string basic_flag = "FANCY";
        std::string bonus_flag = "SUPER_FANCY";

        std::bitset<13> covered; // body parts covered
        for( size_t i = 0; i < worn.size(); ++i ) {
            if(worn[i].has_flag(basic_flag) || worn[i].has_flag(bonus_flag) ) {
                covered |= worn[i].covers;
            }
            if(worn[i].has_flag(bonus_flag)) {
              bonus+=2;
            } else if (worn[i].has_flag(basic_flag)) {
                if ((covered & worn[i].covers).none()) {
                    bonus += 1;
                }
            }
        }
        if(covered.test(bp_torso)) {
            bonus += 6;
        }
        if(covered.test(bp_leg_l) || covered.test(bp_leg_r)) {
            bonus += 2;
        }
        if(covered.test(bp_foot_l) || covered.test(bp_foot_r)) {
            bonus += 1;
        }
        if(covered.test(bp_hand_l) || covered.test(bp_hand_r)) {
            bonus += 1;
        }
        if(covered.test(bp_head)) {
            bonus += 3;
        }
        if(covered.test(bp_eyes)) {
            bonus += 2;
        }
        if(covered.test(bp_arm_l) || covered.test(bp_arm_r)) {
            bonus += 1;
        }
        if(covered.test(bp_mouth)) {
            bonus += 2;
        }

        if(bonus > 20)
            bonus = 20;

        if(bonus) {
            add_morale(MORALE_PERM_FANCY, bonus, bonus, 5, 5, true);
        }
    }

    // Floral folks really don't like having their flowers covered.
    if( has_trait("FLOWERS") && wearing_something_on(bp_head) ) {
        add_morale(MORALE_PERM_CONSTRAINED, -10, -10, 5, 5, true);
    }

    // The same applies to rooters and their feet; however, they don't take
    // too many problems from no-footgear.
    double shoe_factor = footwear_factor();
    if( (has_trait("ROOTS") || has_trait("ROOTS2") || has_trait("ROOTS3") ) &&
        shoe_factor ) {
        add_morale(MORALE_PERM_CONSTRAINED, -10 * shoe_factor, -10 * shoe_factor, 5, 5, true);
    }

    // Masochists get a morale bonus from pain.
    if (has_trait("MASOCHIST") || has_trait("MASOCHIST_MED") ||  has_trait("CENOBITE")) {
        int bonus = pain / 2.5;
        // Advanced masochists really get a morale bonus from pain.
        // (It's not capped.)
        if (has_trait("MASOCHIST") && (bonus > 25)) {
            bonus = 25;
        }
        if (has_disease("took_prozac")) {
            bonus = int(bonus / 3);
        }
        if (bonus != 0) {
            add_morale(MORALE_PERM_MASOCHIST, bonus, bonus, 5, 5, true);
        }
    }

    // Optimist gives a base +4 to morale.
    // The +25% boost from optimist also applies here, for a net of +5.
    if (has_trait("OPTIMISTIC")) {
        add_morale(MORALE_PERM_OPTIMIST, 4, 4, 5, 5, true);
    }

    // And Bad Temper works just the same way.  But in reverse.  ):
    if (has_trait("BADTEMPER")) {
        add_morale(MORALE_PERM_BADTEMPER, -4, -4, 5, 5, true);
    }
}

void player::update_mental_focus()
{
    int focus_gain_rate = calc_focus_equilibrium() - focus_pool;

    // handle negative gain rates in a symmetric manner
    int base_change = 1;
    if (focus_gain_rate < 0)
    {
        base_change = -1;
        focus_gain_rate = -focus_gain_rate;
    }

    // for every 100 points, we have a flat gain of 1 focus.
    // for every n points left over, we have an n% chance of 1 focus
    int gain = focus_gain_rate / 100;
    if (rng(1, 100) <= (focus_gain_rate % 100))
    {
        gain++;
    }

    focus_pool += (gain * base_change);
}

// written mostly by FunnyMan3595 in Github issue #613 (DarklingWolf's repo),
// with some small edits/corrections by Soron
int player::calc_focus_equilibrium()
{
    // Factor in pain, since it's harder to rest your mind while your body hurts.
    int eff_morale = morale_level() - pain;
    // Cenobites don't mind, though
    if (has_trait("CENOBITE")) {
        eff_morale = eff_morale + pain;
    }
    int focus_gain_rate = 100;

    if (activity.type == ACT_READ) {
        item &book = i_at(activity.position);
        it_book* reading = dynamic_cast<it_book *>(book.type);
        if (reading != 0) {
            // apply a penalty when we're actually learning something
            if (skillLevel(reading->type) < (int)reading->level) {
                focus_gain_rate -= 50;
            }
        } else {
            activity.type = ACT_NULL;
        }
    }

    if (eff_morale < -99) {
        // At very low morale, focus goes up at 1% of the normal rate.
        focus_gain_rate = 1;
    } else if (eff_morale <= 50) {
        // At -99 to +50 morale, each point of morale gives 1% of the normal rate.
        focus_gain_rate += eff_morale;
    } else {
        /* Above 50 morale, we apply strong diminishing returns.
         * Each block of 50% takes twice as many morale points as the previous one:
         * 150% focus gain at 50 morale (as before)
         * 200% focus gain at 150 morale (100 more morale)
         * 250% focus gain at 350 morale (200 more morale)
         * ...
         * Cap out at 400% focus gain with 3,150+ morale, mostly as a sanity check.
         */

        int block_multiplier = 1;
        int morale_left = eff_morale;
        while (focus_gain_rate < 400) {
            if (morale_left > 50 * block_multiplier) {
                // We can afford the entire block.  Get it and continue.
                morale_left -= 50 * block_multiplier;
                focus_gain_rate += 50;
                block_multiplier *= 2;
            } else {
                // We can't afford the entire block.  Each block_multiplier morale
                // points give 1% focus gain, and then we're done.
                focus_gain_rate += morale_left / block_multiplier;
                break;
            }
        }
    }

    // This should be redundant, but just in case...
    if (focus_gain_rate < 1) {
        focus_gain_rate = 1;
    } else if (focus_gain_rate > 400) {
        focus_gain_rate = 400;
    }

    return focus_gain_rate;
}

/* Here lies the intended effects of body temperature

Assumption 1 : a naked person is comfortable at 19C/66.2F (31C/87.8F at rest).
Assumption 2 : a "lightly clothed" person is comfortable at 13C/55.4F (25C/77F at rest).
Assumption 3 : the player is always running, thus generating more heat.
Assumption 4 : frostbite cannot happen above 0C temperature.*
* In the current model, a naked person can get frostbite at 1C. This isn't true, but it's a compromise with using nice whole numbers.

Here is a list of warmth values and the corresponding temperatures in which the player is comfortable, and in which the player is very cold.

Warmth  Temperature (Comfortable)    Temperature (Very cold)    Notes
  0       19C /  66.2F               -11C /  12.2F               * Naked
 10       13C /  55.4F               -17C /   1.4F               * Lightly clothed
 20        7C /  44.6F               -23C /  -9.4F
 30        1C /  33.8F               -29C / -20.2F
 40       -5C /  23.0F               -35C / -31.0F
 50      -11C /  12.2F               -41C / -41.8F
 60      -17C /   1.4F               -47C / -52.6F
 70      -23C /  -9.4F               -53C / -63.4F
 80      -29C / -20.2F               -59C / -74.2F
 90      -35C / -31.0F               -65C / -85.0F
100      -41C / -41.8F               -71C / -95.8F
*/

void player::update_bodytemp()
{
    if (has_trait("DEBUG_NOTEMP")){
        for (int i = 0 ; i < num_bp ; i++) {
            temp_cur[i] = BODYTEMP_NORM;
        }
        return;
    }
    // NOTE : visit weather.h for some details on the numbers used
    // Converts temperature to Celsius/10(Wito plans on using degrees Kelvin later)
    int Ctemperature = 100*(g->get_temperature() - 32) * 5/9;
    // Temperature norms
    // Ambient normal temperature is lower while asleep
    int ambient_norm = (has_disease("sleep") ? 3100 : 1900);
    // This adjusts the temperature scale to match the bodytemp scale
    int adjusted_temp = (Ctemperature - ambient_norm);
    // This gets incremented in the for loop and used in the morale calculation
    int morale_pen = 0;
    const trap_id trap_at_pos = g->m.tr_at(posx, posy);
    const ter_id ter_at_pos = g->m.ter(posx, posy);
    const furn_id furn_at_pos = g->m.furn(posx, posy);
    // When the player is sleeping, he will use floor items for warmth
    int floor_item_warmth = 0;
    // When the player is sleeping, he will use floor bedding for warmth
    int floor_bedding_warmth = 0;
    // If the PC has fur, etc, that'll apply too
    int floor_mut_warmth = 0;
    if ( has_disease("sleep") || has_disease("lying_down")) {
        // Search the floor for items
        std::vector<item>& floor_item = g->m.i_at(posx, posy);
        it_armor* floor_armor = NULL;

        for ( std::vector<item>::iterator afloor_item = floor_item.begin() ;
        afloor_item != floor_item.end() ;
        ++afloor_item) {
            if ( !afloor_item->is_armor() ) {
                continue;
            }
            floor_armor = dynamic_cast<it_armor*>(afloor_item->type);
            // Items that are big enough and covers the torso are used to keep warm.
            // Smaller items don't do as good a job
            if (floor_armor->volume > 1 && (afloor_item->covers.test(bp_torso) ||
                  afloor_item->covers.test(bp_leg_l) || afloor_item->covers.test(bp_leg_r))) {
                floor_item_warmth += 60 * floor_armor->warmth * floor_armor->volume / 10;
            }
        }

        // Search the floor for bedding
        int vpart = -1;
        vehicle *veh = g->m.veh_at (posx, posy, vpart);
        if      (furn_at_pos == f_bed)
        {
            floor_bedding_warmth += 1000;
        }
        else if (furn_at_pos == f_makeshift_bed ||
                 furn_at_pos == f_armchair ||
                 furn_at_pos == f_sofa||
                 furn_at_pos == f_hay)
        {
            floor_bedding_warmth += 500;
        }
        else if (trap_at_pos == tr_cot)
        {
            floor_bedding_warmth -= 500;
        }
        else if (trap_at_pos == tr_rollmat)
        {
            floor_bedding_warmth -= 1000;
        }
        else if (trap_at_pos == tr_fur_rollmat)
        {
            floor_bedding_warmth += 0;
        }
        else if (veh && veh->part_with_feature (vpart, "SEAT") >= 0)
        {
            floor_bedding_warmth += 200;
        }
        else if (veh && veh->part_with_feature (vpart, "BED") >= 0)
        {
            floor_bedding_warmth += 300;
        }
        else
        {
            floor_bedding_warmth -= 2000;
        }
        // Fur, etc effects for sleeping here.
        // Full-power fur is about as effective as a makeshift bed
        if (has_trait("FUR") || has_trait("LUPINE_FUR") || has_trait("URSINE_FUR")) {
            floor_mut_warmth += 500;
        }
        // Feline fur, not quite as warm.  Cats do better in warmer spots.
        if (has_trait("FELINE_FUR")) {
            floor_mut_warmth += 300;
        }
        // Light fur's better than nothing!
        if (has_trait("LIGHTFUR")) {
            floor_mut_warmth += 100;
        }
        // Down helps too
        if (has_trait("DOWN")) {
            floor_mut_warmth += 250;
        }
        // DOWN doesn't provide floor insulation, though.
        // Non-light fur does.
        if ( (!(has_trait("DOWN"))) && (floor_mut_warmth >= 200)){
            if (floor_bedding_warmth < 0) {
                floor_bedding_warmth = 0;
            }
        }
    }
    // Current temperature and converging temperature calculations
    for (int i = 0 ; i < num_bp ; i++)
    {
        // Skip eyes
        if (i == bp_eyes) { continue; }
        // Represents the fact that the body generates heat when it is cold. TODO : should this increase hunger?
        float homeostasis_adjustement = (temp_cur[i] > BODYTEMP_NORM ? 30.0 : 60.0);
        int clothing_warmth_adjustement = homeostasis_adjustement * warmth(body_part(i));
        // Convergeant temperature is affected by ambient temperature, clothing warmth, and body wetness.
        temp_conv[i] = BODYTEMP_NORM + adjusted_temp + clothing_warmth_adjustement;
        // HUNGER
        temp_conv[i] -= hunger/6 + 100;
        // FATIGUE
        if (!has_disease("sleep")) { temp_conv[i] -= 1.5*fatigue; }
        // CONVECTION HEAT SOURCES (generates body heat, helps fight frostbite)
        int blister_count = 0; // If the counter is high, your skin starts to burn
        for (int j = -6 ; j <= 6 ; j++) {
            for (int k = -6 ; k <= 6 ; k++) {
                int heat_intensity = 0;

                int ffire = g->m.get_field_strength( point(posx + j, posy + k), fd_fire );
                if(ffire > 0) {
                    heat_intensity = ffire;
                } else if (g->m.tr_at(posx + j, posy + k) == tr_lava ) {
                    heat_intensity = 3;
                }
                if (heat_intensity > 0 && g->u_see(posx + j, posy + k)) {
                    // Ensure fire_dist >= 1 to avoid divide-by-zero errors.
                    int fire_dist = std::max(1, std::max(j, k));
                    if (frostbite_timer[i] > 0) {
                        frostbite_timer[i] -= heat_intensity - fire_dist / 2;
                    }
                    temp_conv[i] +=  300 * heat_intensity * heat_intensity / (fire_dist * fire_dist);
                    blister_count += heat_intensity / (fire_dist * fire_dist);
                }
            }
        }
        // TILES
        // Being on fire affects temp_cur (not temp_conv): this is super dangerous for the player
        if (has_effect("onfire")) {
            temp_cur[i] += 250;
        }
        if ( g->m.get_field_strength( point(posx, posy), fd_fire ) > 2 || trap_at_pos == tr_lava) {
            temp_cur[i] += 250;
        }
        // WEATHER
        if (g->weather == WEATHER_SUNNY && g->is_in_sunlight(posx, posy))
        {
            temp_conv[i] += 1000;
        }
        if (g->weather == WEATHER_CLEAR && g->is_in_sunlight(posx, posy))
        {
            temp_conv[i] += 500;
        }
        // DISEASES
        if (has_disease("flu") && i == bp_head) { temp_conv[i] += 1500; }
        if (has_disease("common_cold")) { temp_conv[i] -= 750; }
        // BIONICS
        // Bionic "Internal Climate Control" says it eases the effects of high and low ambient temps
        const int variation = BODYTEMP_NORM*0.5;
        if (in_climate_control()
            && temp_conv[i] < BODYTEMP_SCORCHING + variation
            && temp_conv[i] > BODYTEMP_FREEZING - variation)
        {
            if      (temp_conv[i] > BODYTEMP_SCORCHING)
            {
                temp_conv[i] = BODYTEMP_VERY_HOT;
            }
            else if (temp_conv[i] > BODYTEMP_VERY_HOT)
            {
                temp_conv[i] = BODYTEMP_HOT;
            }
            else if (temp_conv[i] > BODYTEMP_HOT)
            {
                temp_conv[i] = BODYTEMP_NORM;
            }
            else if (temp_conv[i] < BODYTEMP_FREEZING)
            {
                temp_conv[i] = BODYTEMP_VERY_COLD;
            }
            else if (temp_conv[i] < BODYTEMP_VERY_COLD)
            {
                temp_conv[i] = BODYTEMP_COLD;
            }
            else if (temp_conv[i] < BODYTEMP_COLD)
            {
                temp_conv[i] = BODYTEMP_NORM;
            }
        }
        // Bionic "Thermal Dissipation" says it prevents fire damage up to 2000F. 500 is picked at random...
        if ((has_bionic("bio_heatsink") || is_wearing("rm13_armor_on")) && blister_count < 500)
        {
            blister_count = (has_trait("BARK") ? -100 : 0);
        }
        // BLISTERS : Skin gets blisters from intense heat exposure.
        if (blister_count - 10*get_env_resist(body_part(i)) > 20)
        {
            add_disease("blisters", 1, false, 1, 1, 0, 1, (body_part)i, -1);
        }
        // BLOOD LOSS : Loss of blood results in loss of body heat
        int blood_loss = 0;
        if      (i == bp_leg_l || i == bp_leg_r)
        {
            blood_loss = (100 - 100*(hp_cur[hp_leg_l] + hp_cur[hp_leg_r]) / (hp_max[hp_leg_l] + hp_max[hp_leg_r]));
        }
        else if (i == bp_arm_l || i == bp_arm_r)
        {
            blood_loss = (100 - 100*(hp_cur[hp_arm_l] + hp_cur[hp_arm_r]) / (hp_max[hp_arm_l] + hp_max[hp_arm_r]));
        }
        else if (i == bp_torso)
        {
            blood_loss = (100 - 100* hp_cur[hp_torso] / hp_max[hp_torso]);
        }
        else if (i == bp_head)
        {
            blood_loss = (100 - 100* hp_cur[hp_head] / hp_max[hp_head]);
        }
        temp_conv[i] -= blood_loss*temp_conv[i]/200; // 1% bodyheat lost per 2% hp lost
        // EQUALIZATION
        switch (i)
        {
            case bp_torso:
                temp_equalizer(bp_torso, bp_arm_l);
                temp_equalizer(bp_torso, bp_arm_r);
                temp_equalizer(bp_torso, bp_leg_l);
                temp_equalizer(bp_torso, bp_leg_r);
                temp_equalizer(bp_torso, bp_head);
                break;
            case bp_head:
                temp_equalizer(bp_head, bp_torso);
                temp_equalizer(bp_head, bp_mouth);
                break;
            case bp_arm_l:
                temp_equalizer(bp_arm_l, bp_torso);
                temp_equalizer(bp_arm_l, bp_hand_l);
                break;
            case bp_arm_r:
                temp_equalizer(bp_arm_r, bp_torso);
                temp_equalizer(bp_arm_r, bp_hand_r);
                break;
            case bp_leg_l:
                temp_equalizer(bp_leg_l, bp_torso);
                temp_equalizer(bp_leg_l, bp_foot_l);
                break;
            case bp_leg_r:
                temp_equalizer(bp_leg_r, bp_torso);
                temp_equalizer(bp_leg_r, bp_foot_r);
                break;
            case bp_mouth:
                temp_equalizer(bp_mouth, bp_head);
                break;
            case bp_hand_l:
                temp_equalizer(bp_hand_l, bp_arm_l);
                break;
            case bp_hand_r:
                temp_equalizer(bp_hand_r, bp_arm_r);
                break;
            case bp_foot_l:
                temp_equalizer(bp_foot_l, bp_leg_l);
                break;
            case bp_foot_r:
                temp_equalizer(bp_foot_r, bp_leg_r);
                break;
        }
        // MUTATIONS and TRAITS
        // Bark : lowers blister count to -100; harder to get blisters
        // Lightly furred
        if (has_trait("LIGHTFUR"))
        {
            temp_conv[i] += (temp_cur[i] > BODYTEMP_NORM ? 250 : 500);
        }
        // Furry or Lupine/Ursine Fur
        if (has_trait("FUR") || has_trait("LUPINE_FUR") || has_trait("URSINE_FUR"))
        {
            temp_conv[i] += (temp_cur[i] > BODYTEMP_NORM ? 750 : 1500);
        }
        // Feline fur
        if (has_trait("FELINE_FUR"))
        {
            temp_conv[i] += (temp_cur[i] > BODYTEMP_NORM ? 500 : 1000);
        }
        // Feathers: minor means minor.
        if (has_trait("FEATHERS"))
        {
            temp_conv[i] += (temp_cur[i] > BODYTEMP_NORM ? 50 : 100);
        }
        // Down; lets heat out more easily if needed but not as Warm
        // as full-blown fur.  So less miserable in Summer.
        if (has_trait("DOWN"))
        {
            temp_conv[i] += (temp_cur[i] > BODYTEMP_NORM ? 300 : 800);
        }
        // Fat deposits don't hold in much heat, but don't shift for temp
        if (has_trait("FAT"))
        {
            temp_conv[i] += (temp_cur[i] > BODYTEMP_NORM ? 200 : 200);
        }
        // Disintegration
        if (has_trait("ROT1")) { temp_conv[i] -= 250;}
        else if (has_trait("ROT2")) { temp_conv[i] -= 750;}
        else if (has_trait("ROT3")) { temp_conv[i] -= 1500;}
        // Radioactive
        if (has_trait("RADIOACTIVE1")) { temp_conv[i] += 250; }
        else if (has_trait("RADIOACTIVE2")) { temp_conv[i] += 750; }
        else if (has_trait("RADIOACTIVE3")) { temp_conv[i] += 1500; }
        // Chemical Imbalance
        // Added line in player::suffer()
        // FINAL CALCULATION : Increments current body temperature towards convergent.
        if ( has_disease("sleep") || has_disease("lying_down")) {
            int sleep_bonus = floor_bedding_warmth + floor_item_warmth + floor_mut_warmth;
            // Too warm, don't need items on the floor
            if ( temp_conv[i] > BODYTEMP_NORM ) {
                // Do nothing
            }
            // Intelligently use items on the floor; just enough to be comfortable
            else if ( (temp_conv[i] + sleep_bonus) > BODYTEMP_NORM ) {
                temp_conv[i] = BODYTEMP_NORM;
            }
            // Use all items on the floor -- there are not enough to keep comfortable
            else {
                temp_conv[i] += sleep_bonus;
            }
        }
        int temp_before = temp_cur[i];
        int temp_difference = temp_cur[i] - temp_conv[i]; // Negative if the player is warming up.
        // exp(-0.001) : half life of 60 minutes, exp(-0.002) : half life of 30 minutes,
        // exp(-0.003) : half life of 20 minutes, exp(-0.004) : half life of 15 minutes
        int rounding_error = 0;
        // If temp_diff is small, the player cannot warm up due to rounding errors. This fixes that.
        if (temp_difference < 0 && temp_difference > -600 )
        {
            rounding_error = 1;
        }
        if (temp_cur[i] != temp_conv[i])
        {
            // If you're standing in deep water, you approach convergent temp fast
            // If you're standing in shallow water, only your feet and legs converge faster
            if      ( (ter_at_pos == t_water_dp || ter_at_pos == t_water_pool ||
                      ter_at_pos == t_swater_dp) ||
                     ((ter_at_pos == t_water_sh || ter_at_pos == t_swater_sh ||
                        ter_at_pos == t_sewage) &&
                      (i == bp_foot_l || i == bp_foot_r || i == bp_leg_l || i == bp_leg_r)) )
            {
                temp_cur[i] = temp_difference*exp(-0.004) + temp_conv[i] + rounding_error;
            }
            else
            {
                temp_cur[i] = temp_difference*exp(-0.002) + temp_conv[i] + rounding_error;
            }
        }
        int temp_after = temp_cur[i];
        // PENALTIES
        if      (temp_cur[i] < BODYTEMP_FREEZING)
        {
            add_disease("cold", 1, false, 3, 3, 0, 1, (body_part)i, false);
            frostbite_timer[i] += 3;
        }
        else if (temp_cur[i] < BODYTEMP_VERY_COLD)
        {
            add_disease("cold", 1, false, 2, 2, 0, 1, (body_part)i, false);
            frostbite_timer[i] += 2;
        }
        else if (temp_cur[i] < BODYTEMP_COLD)
        {
            // Frostbite timer does not go down if you are still cold.
            add_disease("cold", 1, false, 1, 1, 0, 1, (body_part)i, false);
            frostbite_timer[i] += 1;
        }
        else if (temp_cur[i] > BODYTEMP_SCORCHING)
        {
            // If body temp rises over 15000, disease.cpp ("hot_head") acts weird and the player will die
            add_disease("hot",  1, false, 3, 3, 0, 1, (body_part)i, false);
        }
        else if (temp_cur[i] > BODYTEMP_VERY_HOT)
        {
            add_disease("hot",  1, false, 2, 2, 0, 1, (body_part)i, false);
        }
        else if (temp_cur[i] > BODYTEMP_HOT)
        {
            add_disease("hot",  1, false, 1, 1, 0, 1, (body_part)i, false);
        }
        else
        {
            rem_disease("cold", (body_part)i);
            rem_disease("hot", (body_part)i);
        }
        // MORALE : a negative morale_pen means the player is cold
        // Intensity multiplier is negative for cold, positive for hot
        int intensity_mult =
            - disease_intensity("cold", false, (body_part)i) +
            disease_intensity("hot", false, (body_part)i);
        if (has_disease("cold", (body_part)i) ||
            has_disease("hot", (body_part)i))
        {
            switch (i)
            {
                case bp_head:
                case bp_torso:
                case bp_mouth:
                    morale_pen += 2 * intensity_mult;
                    break;
                case bp_arm_l:
                case bp_arm_r:
                case bp_leg_l:
                case bp_leg_r:
                    morale_pen += .5 * intensity_mult;
                    break;
                case bp_hand_l:
                case bp_hand_r:
                case bp_foot_l:
                case bp_foot_r:
                    morale_pen += .5 * intensity_mult;
                    break;
            }
        }
        // FROSTBITE (level 1 after 2 hours, level 2 after 4 hours)
        if      (frostbite_timer[i] >   0)
        {
            frostbite_timer[i]--;
        }
        if ( i == bp_mouth || i == bp_foot_r || i == bp_foot_l || i == bp_hand_r || i == bp_hand_l)
        {
            if      (frostbite_timer[i] >= 2400 && g->get_temperature() < 32)
            {
                // Warning message for the player
                if (frostbite_timer[i] == 2400 && temp_cur[i] < BODYTEMP_VERY_COLD)
                {
                    //~ %s is bodypart
                    add_msg(m_bad, _("Your %s hardens from the frostbite!"),
                                    body_part_name(body_part(i)).c_str());
                }
                add_disease("frostbite", 1, false, 2, 2, 0, 1, (body_part)i, false);
            }
            else if (frostbite_timer[i] >= 1200 && g->get_temperature() < 32)
            {
                // Warning message for the player
                if (frostbite_timer[i] == 1200 && temp_cur[i] < BODYTEMP_VERY_COLD)
                {
                    //~ %s is bodypart
                    add_msg(m_bad, _("You lose sensation in your %s."),
                        body_part_name(body_part(i)).c_str());
                }
                add_disease("frostbite", 1, false, 1, 1, 0, 1, (body_part)i, false);
            }
        }
        // Warn the player if condition worsens
        if  (temp_before > BODYTEMP_FREEZING && temp_after < BODYTEMP_FREEZING)
        {
            //~ %s is bodypart
            add_msg(m_warning, _("You feel your %s beginning to go numb from the cold!"),
                body_part_name(body_part(i)).c_str());
        }
        else if (temp_before > BODYTEMP_VERY_COLD && temp_after < BODYTEMP_VERY_COLD)
        {
            //~ %s is bodypart
            add_msg(m_warning, _("You feel your %s getting very cold."),
                body_part_name(body_part(i)).c_str());
        }
        else if (temp_before > BODYTEMP_COLD && temp_after < BODYTEMP_COLD)
        {
            //~ %s is bodypart
            add_msg(m_warning, _("You feel your %s getting chilly."),
                body_part_name(body_part(i)).c_str());
        }
        else if (temp_before < BODYTEMP_SCORCHING && temp_after > BODYTEMP_SCORCHING)
        {
            //~ %s is bodypart
            add_msg(m_bad, _("You feel your %s getting red hot from the heat!"),
                body_part_name(body_part(i)).c_str());
        }
        else if (temp_before < BODYTEMP_VERY_HOT && temp_after > BODYTEMP_VERY_HOT)
        {
            //~ %s is bodypart
            add_msg(m_warning, _("You feel your %s getting very hot."),
                body_part_name(body_part(i)).c_str());
        }
        else if (temp_before < BODYTEMP_HOT && temp_after > BODYTEMP_HOT)
        {
            //~ %s is bodypart
            add_msg(m_warning, _("You feel your %s getting warm."),
                body_part_name(body_part(i)).c_str());
        }
    }
    // Morale penalties, updated at the same rate morale is
    if (morale_pen < 0 && int(calendar::turn) % 10 == 0)
    {
        add_morale(MORALE_COLD, -2, -abs(morale_pen), 10, 5, true);
    }
    if (morale_pen > 0 && int(calendar::turn) % 10 == 0)
    {
        add_morale(MORALE_HOT,  -2, -abs(morale_pen), 10, 5, true);
    }
}

void player::temp_equalizer(body_part bp1, body_part bp2)
{
    // Body heat is moved around.
    // Shift in one direction only, will be shifted in the other direction separately.
    int diff = (temp_cur[bp2] - temp_cur[bp1])*0.0001; // If bp1 is warmer, it will lose heat
    temp_cur[bp1] += diff;
}

void player::recalc_speed_bonus()
{
    // Minus some for weight...
    int carry_penalty = 0;
    if (weight_carried() > weight_capacity()) {
        carry_penalty = 25 * (weight_carried() - weight_capacity()) / (weight_capacity());
    }
    mod_speed_bonus(-carry_penalty);

    if (pain > pkill) {
        int pain_penalty = int((pain - pkill) * .7);
        // Cenobites aren't slowed nearly as much by pain
        if (has_trait("CENOBITE")) {
            pain_penalty /= 4;
        }
        if (pain_penalty > 60) {
            pain_penalty = 60;
        }
        mod_speed_bonus(-pain_penalty);
    }
    if (pkill >= 10) {
        int pkill_penalty = int(pkill * .1);
        if (pkill_penalty > 30) {
            pkill_penalty = 30;
        }
        mod_speed_bonus(-pkill_penalty);
    }

    if (abs(morale_level()) >= 100) {
        int morale_bonus = int(morale_level() / 25);
        if (morale_bonus < -10) {
            morale_bonus = -10;
        } else if (morale_bonus > 10) {
            morale_bonus = 10;
        }
        mod_speed_bonus(morale_bonus);
    }

    if (radiation >= 40) {
        int rad_penalty = radiation / 40;
        if (rad_penalty > 20) {
            rad_penalty = 20;
        }
        mod_speed_bonus(-rad_penalty);
    }

    if (thirst > 40) {
        mod_speed_bonus(-int((thirst - 40) / 10));
    }
    if (hunger > 100) {
        mod_speed_bonus(-int((hunger - 100) / 10));
    }

    mod_speed_bonus(stim > 40 ? 40 : stim);

    for (auto &i : illness) {
        mod_speed_bonus(disease_speed_boost(i));
    }

    // add martial arts speed bonus
    mod_speed_bonus(mabuff_speed_bonus());

    // Not sure why Sunlight Dependent is here, but OK
    // Ectothermic/COLDBLOOD4 is intended to buff folks in the Summer
    // Threshold-crossing has its charms ;-)
    if (g != NULL) {
        if (has_trait("SUNLIGHT_DEPENDENT") && !g->is_in_sunlight(posx, posy)) {
            mod_speed_bonus(-(g->light_level() >= 12 ? 5 : 10));
        }
        if ((has_trait("COLDBLOOD4")) && g->get_temperature() > 60) {
            mod_speed_bonus(+int( (g->get_temperature() - 65) / 2));
        }
        if ((has_trait("COLDBLOOD3") || has_trait("COLDBLOOD4")) && g->get_temperature() < 60) {
            mod_speed_bonus(-int( (65 - g->get_temperature()) / 2));
        } else if (has_trait("COLDBLOOD2") && g->get_temperature() < 60) {
            mod_speed_bonus(-int( (65 - g->get_temperature()) / 3));
        } else if (has_trait("COLDBLOOD") && g->get_temperature() < 60) {
            mod_speed_bonus(-int( (65 - g->get_temperature()) / 5));
        }
    }

    if (has_artifact_with(AEP_SPEED_UP)) {
        mod_speed_bonus(20);
    }
    if (has_artifact_with(AEP_SPEED_DOWN)) {
        mod_speed_bonus(-20);
    }

    if (has_trait("QUICK")) { // multiply by 1.1
        set_speed_bonus(get_speed() * 1.10 - get_speed_base());
    }
    if (has_bionic("bio_speed")) { // multiply by 1.1
        set_speed_bonus(get_speed() * 1.10 - get_speed_base());
    }

    // Speed cannot be less than 25% of base speed, so minimal speed bonus is -75% base speed.
    const int min_speed_bonus = -0.75 * get_speed_base();
    if (get_speed_bonus() < min_speed_bonus) {
        set_speed_bonus(min_speed_bonus);
    }
}

int player::run_cost(int base_cost, bool diag)
{
    float movecost = float(base_cost);
    if (diag)
        movecost *= 0.7071f; // because everything here assumes 100 is base
    bool flatground = movecost < 105;
    const ter_id ter_at_pos = g->m.ter(posx, posy);
    // If your floor is hard, flat, and otherwise skateable, list it here
    bool offroading = ( flatground && (!((ter_at_pos == t_rock_floor) ||
      (ter_at_pos == t_pit_covered) || (ter_at_pos == t_metal_floor) ||
      (ter_at_pos == t_pit_spiked_covered) || (ter_at_pos == t_pavement) ||
      (ter_at_pos == t_pavement_y) || (ter_at_pos == t_sidewalk) ||
      (ter_at_pos == t_concrete) || (ter_at_pos == t_floor) ||
      (ter_at_pos == t_skylight) || (ter_at_pos == t_door_glass_o) ||
      (ter_at_pos == t_emergency_light_flicker) ||
      (ter_at_pos == t_emergency_light) || (ter_at_pos == t_utility_light) ||
      (ter_at_pos == t_door_o) || (ter_at_pos == t_rdoor_o) ||
      (ter_at_pos == t_door_frame) || (ter_at_pos == t_mdoor_frame) ||
      (ter_at_pos == t_fencegate_o) || (ter_at_pos == t_chaingate_o) ||
      (ter_at_pos == t_door_metal_o) || (ter_at_pos == t_door_bar_o) )) );

    if (has_trait("PARKOUR") && movecost > 100 ) {
        movecost *= .5f;
        if (movecost < 100)
            movecost = 100;
    }
    if (has_trait("BADKNEES") && movecost > 100 ) {
        movecost *= 1.25f;
        if (movecost < 100)
            movecost = 100;
    }

    if (hp_cur[hp_leg_l] == 0) {
        movecost += 50;
    }
    else if (hp_cur[hp_leg_l] < hp_max[hp_leg_l] * .40) {
        movecost += 25;
    }
    if (hp_cur[hp_leg_r] == 0) {
        movecost += 50;
    }
    else if (hp_cur[hp_leg_r] < hp_max[hp_leg_r] * .40) {
        movecost += 25;
    }

    if (has_trait("FLEET") && flatground) {
        movecost *= .85f;
    }
    if (has_trait("FLEET2") && flatground) {
        movecost *= .7f;
    }
    if (has_trait("SLOWRUNNER") && flatground) {
        movecost *= 1.15f;
    }
    if (has_trait("PADDED_FEET") && !footwear_factor()) {
        movecost *= (1 - footwear_factor());
    }
    if (has_trait("LIGHT_BONES")) {
        movecost *= .9f;
    }
    if (has_trait("HOLLOW_BONES")) {
        movecost *= .8f;
    }
    if (has_trait("WINGS_INSECT")) {
        movecost -= 15;
    }
    if (has_trait("WINGS_BUTTERFLY")) {
        movecost -= 10; // You can't fly, but you can make life easier on your legs
    }
    if (has_trait("LEG_TENTACLES")) {
        movecost += 20;
    }
    if (has_trait("FAT")) {
        movecost *= 1.05f;
    }
    if (has_trait("PONDEROUS1")) {
        movecost *= 1.1f;
    }
    if (has_trait("PONDEROUS2")) {
        movecost *= 1.2f;
    }
    if (has_trait("AMORPHOUS")) {
        movecost *= 1.25f;
    }
    if (has_trait("PONDEROUS3")) {
        movecost *= 1.3f;
    }
    if (is_wearing("swim_fins")) {
            movecost *= 1.0f + (0.25f * shoe_type_count("swim_fins"));
    }
    if ( (is_wearing("roller_blades")) && !(is_on_ground())) {
        if (offroading) {
            movecost *= 1.0f + (0.25f * shoe_type_count("roller_blades"));
        } else if (flatground) {
            movecost *= 1.0f - (0.25f * shoe_type_count("roller_blades"));
        } else {
            movecost *= 1.5f;
        }
    }
	// Quad skates might be more stable than inlines, but that also translates into a slower speed when on good surfaces.
    if ( (is_wearing("rollerskates")) && !(is_on_ground())) {
        if (offroading) {
            movecost *= 1.0f + (0.15f * shoe_type_count("rollerskates"));
        } else if (flatground) {
            movecost *= 1.0f - (0.15f * shoe_type_count("rollerskates"));
        } else {
            movecost *= 1.3f;
        }
    }

    movecost += encumb(bp_mouth) * 5 + (encumb(bp_foot_l) + encumb(bp_foot_r)) * 2.5 + (encumb(bp_leg_l) + encumb(bp_leg_r)) * 1.5;

    // ROOTS3 does slow you down as your roots are probing around for nutrients,
    // whether you want them to or not.  ROOTS1 is just too squiggly without shoes
    // to give you some stability.  Plants are a bit of a slow-mover.  Deal.
    if (!is_wearing_shoes("left") && !has_trait("PADDED_FEET") && !has_trait("HOOVES") &&
        !has_trait("TOUGH_FEET") && !has_trait("ROOTS2") ) {
        movecost += 8;
    }
    if (!is_wearing_shoes("right") && !has_trait("PADDED_FEET") && !has_trait("HOOVES") &&
        !has_trait("TOUGH_FEET") && !has_trait("ROOTS2") ) {
        movecost += 8;
    }

    if( !footwear_factor() && has_trait("ROOTS3") &&
        g->m.has_flag("DIGGABLE", posx, posy) ) {
        movecost += 10 * footwear_factor();
    }

    if (diag) {
        movecost *= 1.4142;
    }

    return int(movecost);
}

int player::swim_speed()
{
    int ret = 440 + weight_carried() / 60 - 50 * skillLevel("swimming");
    if (has_trait("PAWS")) {
        ret -= 20 + str_cur * 3;
    }
    if (has_trait("PAWS_LARGE")) {
        ret -= 20 + str_cur * 4;
    }
    if (is_wearing("swim_fins")) {
        ret -= (15 * str_cur) / (3 - shoe_type_count("swim_fins"));
    }
    if (has_trait("WEBBED")) {
        ret -= 60 + str_cur * 5;
    }
    if (has_trait("TAIL_FIN")) {
        ret -= 100 + str_cur * 10;
    }
    if (has_trait("SLEEK_SCALES")) {
        ret -= 100;
    }
    if (has_trait("LEG_TENTACLES")) {
        ret -= 60;
    }
    if (has_trait("FAT")) {
        ret -= 30;
    }
    ret += (50 - skillLevel("swimming") * 2) * (encumb(bp_leg_l) + encumb(bp_leg_r));
    ret += (80 - skillLevel("swimming") * 3) * encumb(bp_torso);
    if (skillLevel("swimming") < 10) {
        for (auto &i : worn) {
            ret += (i.volume() * (10 - skillLevel("swimming"))) / 2;
        }
    }
    ret -= str_cur * 6 + dex_cur * 4;
    if( worn_with_flag("FLOATATION") ) {
        ret = std::max(ret, 400);
        ret = std::min(ret, 200);
    }
    // If (ret > 500), we can not swim; so do not apply the underwater bonus.
    if (underwater && ret < 500) {
        ret -= 50;
    }
    if (ret < 30) {
        ret = 30;
    }
    return ret;
}

bool player::digging() const {
    return false;
}

bool player::is_on_ground() const
{
    bool on_ground = false;
    if(has_effect("downed") || hp_cur[hp_leg_l] == 0 || hp_cur[hp_leg_r] == 0 ){
        on_ground = true;
    }
    return  on_ground;
}

bool player::is_underwater() const
{
    return underwater;
}

bool player::is_hallucination() const
{
    return false;
}

void player::set_underwater(bool u)
{
    if (underwater != u) {
        underwater = u;
        recalc_sight_limits();
    }
}


nc_color player::basic_symbol_color() const
{
 if (has_effect("onfire"))
  return c_red;
 if (has_effect("stunned"))
  return c_ltblue;
 if (has_effect("boomered"))
  return c_pink;
 if (underwater)
  return c_blue;
 if (has_active_bionic("bio_cloak") || has_artifact_with(AEP_INVISIBLE) ||
    has_active_optcloak() || has_trait("DEBUG_CLOAK"))
  return c_dkgray;
 return c_white;
}

void player::load_info(std::string data)
{
    std::stringstream dump;
    dump << data;

    char check = dump.peek();
    if ( check == ' ' ) {
        // sigh..
        check = data[1];
    }
    if ( check == '{' ) {
        JsonIn jsin(dump);
        try {
            deserialize(jsin);
        } catch (std::string jsonerr) {
            debugmsg("Bad player json\n%s", jsonerr.c_str() );
        }
        return;
    } else { // old save
        load_legacy(dump);
    }
}

std::string player::save_info()
{
    std::stringstream dump;
    dump << serialize(); // saves contents
    dump << std::endl;
    dump << dump_memorial();
    return dump.str();
}

void player::memorial( std::ofstream &memorial_file, std::string epitaph )
{
    //Size of indents in the memorial file
    const std::string indent = "  ";

    const std::string pronoun = male ? _("He") : _("She");

    //Avoid saying "a male unemployed" or similar
    std::stringstream profession_name;
    if(prof == prof->generic()) {
        if (male) {
            profession_name << _("an unemployed male");
        } else {
            profession_name << _("an unemployed female");
        }
    } else {
        profession_name << _("a ") << prof->gender_appropriate_name(male);
    }

    //Figure out the location
    const oter_id &cur_ter = overmap_buffer.ter(g->om_global_location());
    point cur_loc = g->om_location();
    std::string tername = otermap[cur_ter].name;

    //Were they in a town, or out in the wilderness?
    int city_index = g->cur_om->closest_city(cur_loc);
    std::stringstream city_name;
    if(city_index < 0) {
        city_name << _("in the middle of nowhere");
    } else {
        city nearest_city = g->cur_om->cities[city_index];
        //Give slightly different messages based on how far we are from the middle
        int distance_from_city = abs(g->cur_om->dist_from_city(cur_loc));
        if(distance_from_city > nearest_city.s + 4) {
            city_name << _("in the wilderness");
        } else if(distance_from_city >= nearest_city.s) {
            city_name << _("on the outskirts of ") << nearest_city.name;
        } else {
            city_name << _("in ") << nearest_city.name;
        }
    }

    //Header
    std::string version = string_format("%s", getVersionString());
    memorial_file << _("Cataclysm - Dark Days Ahead version ") << version << _(" memorial file") << "\n";
    memorial_file << "\n";
    memorial_file << _("In memory of: ") << name << "\n";
    if(epitaph.length() > 0) { //Don't record empty epitaphs
        memorial_file << "\"" << epitaph << "\"" << "\n\n";
    }
    memorial_file << pronoun << _(" was ") << profession_name.str()
                  << _(" when the apocalypse began.") << "\n";
    memorial_file << pronoun << _(" died on ") << season_name[calendar::turn.get_season()]
                  << _(" of year ") << (calendar::turn.years() + 1)
                  << _(", day ") << (calendar::turn.days() + 1)
                  << _(", at ") << calendar::turn.print_time() << ".\n";
    memorial_file << pronoun << _(" was killed in a ") << tername << " " << city_name.str() << ".\n";
    memorial_file << "\n";

    //Misc
    memorial_file << _("Cash on hand: ") << "$" << (double)cash/100 << "\n";
    memorial_file << "\n";

    //HP
    memorial_file << _("Final HP:") << "\n";
    memorial_file << indent << _(" Head: ") << hp_cur[hp_head] << "/" << hp_max[hp_head] << "\n";
    memorial_file << indent << _("Torso: ") << hp_cur[hp_torso] << "/" << hp_max[hp_torso] << "\n";
    memorial_file << indent << _("L Arm: ") << hp_cur[hp_arm_l] << "/" << hp_max[hp_arm_l] << "\n";
    memorial_file << indent << _("R Arm: ") << hp_cur[hp_arm_r] << "/" << hp_max[hp_arm_r] << "\n";
    memorial_file << indent << _("L Leg: ") << hp_cur[hp_leg_l] << "/" << hp_max[hp_leg_l] << "\n";
    memorial_file << indent << _("R Leg: ") << hp_cur[hp_leg_r] << "/" << hp_max[hp_leg_r] << "\n";
    memorial_file << "\n";

    //Stats
    memorial_file << _("Final Stats:") << "\n";
    memorial_file << indent << _("Str ") << str_cur << indent << _("Dex ") << dex_cur << indent
                  << _("Int ") << int_cur << indent << _("Per ") << per_cur << "\n";
    memorial_file << _("Base Stats:") << "\n";
    memorial_file << indent << _("Str ") << str_max << indent << _("Dex ") << dex_max << indent
                  << _("Int ") << int_max << indent << _("Per ") << per_max << "\n";
    memorial_file << "\n";

    //Last 20 messages
    memorial_file << _("Final Messages:") << "\n";
    std::vector<std::pair<std::string, std::string> > recent_messages = Messages::recent_messages(20);
    for( size_t i = 0; i < recent_messages.size(); ++i ) {
<<<<<<< HEAD
        memorial_file << indent << recent_messages[i].turn.print_time() << " " <<
              recent_messages[i].message;
        if(recent_messages[i].count > 1) {
            memorial_file << " x" << recent_messages[i].count;
        }
        memorial_file << "\n";
=======
      memorial_file << indent << recent_messages[i].first << " " << recent_messages[i].second;
      memorial_file << "\n";
>>>>>>> bc892fdd
    }
    memorial_file << "\n";

    //Kill list
    memorial_file << _("Kills:") << "\n";

    int total_kills = 0;

    const std::map<std::string, mtype*> monids = MonsterGenerator::generator().get_all_mtypes();
    for (std::map<std::string, mtype*>::const_iterator mon = monids.begin(); mon != monids.end(); ++mon){
        if (g->kill_count(mon->first) > 0){
            memorial_file << "  " << mon->second->sym << " - " << string_format("%4d",g->kill_count(mon->first)) << " " << mon->second->nname(g->kill_count(mon->first)) << "\n";
            total_kills += g->kill_count(mon->first);
        }
    }
    if(total_kills == 0) {
        memorial_file << indent << _("No monsters were killed.") << "\n";
    } else {
        memorial_file << _("Total kills: ") << total_kills << "\n";
    }
    memorial_file << "\n";

    //Skills
    memorial_file << _("Skills:") << "\n";
    for (std::vector<Skill*>::iterator aSkill = Skill::skills.begin();
        aSkill != Skill::skills.end(); ++aSkill) {
        SkillLevel next_skill_level = skillLevel(*aSkill);
        memorial_file << indent << (*aSkill)->name() << ": "
            << next_skill_level.level() << " (" << next_skill_level.exercise() << "%)\n";
    }
    memorial_file << "\n";

    //Martial Art Styles
    if(ma_styles.size() > 0) {
        memorial_file << _("Known martial arts:") << "\n";
        for (int i = 0; i < ma_styles.size(); i++) {
            if(martialarts.find(ma_styles[i]) == martialarts.end()) {
                memorial_file << indent << _("Bad hand to hand style: %s") << ma_styles[i] << "\n";
            } else {
                memorial_file << indent << martialarts[ma_styles[i]].name << "\n";
            }
        }
        memorial_file << "\n";
    }

    //Traits
    //Check if there is a trait
    bool had_trait = false;
    for (std::map<std::string, trait>::iterator iter = traits.begin(); iter != traits.end(); ++iter) {
        if(has_trait(iter->first)) {
            had_trait = true;
            iter = traits.end();
        }
    }
    if(had_trait) {
        memorial_file << _("Traits:") << "\n";
        for (std::map<std::string, trait>::iterator iter = traits.begin(); iter != traits.end(); ++iter) {
            if(has_trait(iter->first)) {
                memorial_file << indent << traits[iter->first].name;
                if(has_base_trait(iter->first)) {
                    memorial_file << " (Starting Trait)";
                }
                memorial_file << "\n";
            }
        }
        memorial_file << "\n";
    }

    //Effects (illnesses)
    memorial_file << _("Ongoing Effects:") << "\n";
    bool had_effect = false;
    for( size_t i = 0; i < illness.size(); ++i ) {
        disease next_illness = illness[i];
        if(dis_name(next_illness).size() > 0) {
            had_effect = true;
            memorial_file << indent << dis_name(next_illness) << "\n";
        }
    }
    //Various effects not covered by the illness list - from player.cpp
    if(morale_level() >= 100) {
        had_effect = true;
        memorial_file << indent << _("Elated") << "\n";
    }
    if(morale_level() <= -100) {
        had_effect = true;
        memorial_file << indent << _("Depressed") << "\n";
    }
    if(pain - pkill > 0) {
        had_effect = true;
        memorial_file << indent << _("Pain") << " (" << (pain - pkill) << ")\n" ;
    }
    if(stim > 0) {
        had_effect = true;
        int dexbonus = int(stim / 10);
        if (abs(stim) >= 30) {
            dexbonus -= int(abs(stim - 15) /  8);
        }
        if(dexbonus < 0) {
            memorial_file << indent << _("Stimulant Overdose") << "\n";
        } else {
            memorial_file << indent << _("Stimulant") << "\n";
        }
    } else if(stim < 0) {
        had_effect = true;
        memorial_file << indent << _("Depressants") << "\n";
    }
    if(!had_effect) {
        memorial_file << indent << _("(None)") << "\n";
    }
    memorial_file << "\n";

    //Bionics
    memorial_file << _("Bionics:") << "\n";
    int total_bionics = 0;
    for( size_t i = 0; i < my_bionics.size(); ++i ) {
        bionic_id next_bionic_id = my_bionics[i].id;
        memorial_file << indent << (i+1) << ": " << bionics[next_bionic_id]->name << "\n";
        total_bionics++;
    }
    if(total_bionics == 0) {
        memorial_file << indent << _("No bionics were installed.") << "\n";
    } else {
        memorial_file << _("Total bionics: ") << total_bionics << "\n";
    }
    if(max_power_level != 0 || total_bionics != 0) {
        memorial_file << _("Power: ") << power_level << "/" << max_power_level << "\n";
    }
    memorial_file << "\n";


    //Equipment
    memorial_file << _("Weapon:") << "\n";
    memorial_file << indent << weapon.invlet << " - " << weapon.tname();
    if(weapon.is_gun() && !weapon.has_flag("NO_AMMO")) {
        memorial_file << " (" << weapon.charges << " / " << weapon.clip_size() << ") "
        << weapon.curammo->name.c_str();
    }
    memorial_file << "\n\n";

    memorial_file << _("Equipment:") << "\n";
    for( size_t i = 0; i < worn.size(); ++i ) {
        item next_item = worn[i];
        memorial_file << indent << next_item.invlet << " - " << next_item.tname();
        if(next_item.charges > 0) {
            memorial_file << " (" << next_item.charges << ")";
        } else if (next_item.contents.size() == 1
              && next_item.contents[0].charges > 0) {
            memorial_file << " (" << next_item.contents[0].charges << ")";
        }
        memorial_file << "\n";
    }
    memorial_file << "\n";

    //Inventory
    memorial_file << _("Inventory:") << "\n";
    inv.restack(this);
    inv.sort();
    invslice slice = inv.slice();
    for( size_t i = 0; i < slice.size(); ++i ) {
        item& next_item = slice[i]->front();
        memorial_file << indent << next_item.invlet << " - " << next_item.tname();
        if(slice[i]->size() > 1) {
            memorial_file << " [" << slice[i]->size() << "]";
        }
        if(next_item.is_gun() && !next_item.has_flag("NO_AMMO")) {
            memorial_file << " (" << next_item.charges << " / " << next_item.clip_size() << ") "
            << next_item.curammo->name.c_str();
        } else if(next_item.charges > 0) {
            memorial_file << " (" << next_item.charges << ")";
        } else if (next_item.contents.size() == 1
              && next_item.contents[0].charges > 0) {
            memorial_file << " (" << next_item.contents[0].charges << ")";
        }
        memorial_file << "\n";
    }
    memorial_file << "\n";

    //Lifetime stats
    memorial_file << _("Lifetime Stats") << "\n";
    memorial_file << indent << _("Distance Walked: ")
                       << player_stats.squares_walked << _(" Squares") << "\n";
    memorial_file << indent << _("Damage Taken: ")
                       << player_stats.damage_taken << _(" Damage") << "\n";
    memorial_file << indent << _("Damage Healed: ")
                       << player_stats.damage_healed << _(" Damage") << "\n";
    memorial_file << indent << _("Headshots Dealt: ")
                       << player_stats.headshots << "\n";
    memorial_file << "\n";

    //History
    memorial_file << _("Game History") << "\n";
    memorial_file << dump_memorial();

    memorial_file << "\n" << _("Starting Stats") << "\n";
    memorial_file << indent << _("Str ") << str_start << indent << _("Dex ") << dex_start << indent
                  << _("Int ") << int_start << indent << _("Per ") << per_start << "\n";
    memorial_file << "\n";
    //Starting Traits
    had_trait = false;
    for (std::map<std::string, trait>::iterator iter = traits.begin(); iter != traits.end(); ++iter) {
        if(has_base_trait(iter->first)) {
            had_trait = true;
            iter = traits.end();
        }
    }
    if(had_trait) {
        memorial_file << _("Base Traits:") << "\n";
        for (std::map<std::string, trait>::iterator iter = traits.begin(); iter != traits.end(); ++iter) {
            if(has_base_trait(iter->first)) {
                memorial_file << indent << traits[iter->first].name << "\n";
            }
        }
        memorial_file << "\n";
    }

    //World statistics
    memorial_file << _("World Information") << "\n";
    WORLDPTR world = world_generator->active_world;
    memorial_file << indent << _("World name: ") << world->world_name << "\n\n";

    if (!world->world_options.empty()) {
        memorial_file << _("World Options:") << "\n";
        for (std::map<std::string, cOpt>::iterator it = OPTIONS.begin(); it != OPTIONS.end(); ++it) {
            if (it->second.getPage() == "world_default") {
                memorial_file << indent << it->second.getMenuText() << ": " << world->world_options[it->first].getValue() << "\n";
            }
        }
        memorial_file << "\n";
    }

    if(world->active_mod_order.size() > 0) {
        memorial_file << _("Active Mods:") << "\n";
        std::vector<std::string> mods = world->active_mod_order;
        for(size_t i = 0; i < mods.size(); ++i ) {
            memorial_file << indent << mods[i] << "\n";
        }
    }
}

/**
 * Adds an event to the memorial log, to be written to the memorial file when
 * the character dies. The message should contain only the informational string,
 * as the timestamp and location will be automatically prepended.
 */
void player::add_memorial_log(const char* male_msg, const char* female_msg, ...)
{

    va_list ap;

    va_start(ap, female_msg);
    std::string msg;
    if(this->male) {
        msg = vstring_format(male_msg, ap);
    } else {
        msg = vstring_format(female_msg, ap);
    }
    va_end(ap);

    if(msg.empty()) {
        return;
    }

    std::stringstream timestamp;
    timestamp << _("Year") << " " << (calendar::turn.years() + 1) << ", "
              << season_name[calendar::turn.get_season()] << " "
              << (calendar::turn.days() + 1) << ", " << calendar::turn.print_time();

    const oter_id &cur_ter = overmap_buffer.ter(g->om_global_location());
    std::string location = otermap[cur_ter].name;

    std::stringstream log_message;
    log_message << "| " << timestamp.str() << " | " << location.c_str() << " | " << msg;

    memorial_log.push_back(log_message.str());

}

/**
 * Loads the data in a memorial file from the given ifstream. All the memorial
 * entry lines begin with a pipe (|).
 * @param fin The ifstream to read the memorial entries from.
 */
void player::load_memorial_file(std::ifstream &fin)
{
  std::string entry;
  memorial_log.clear();
  while(fin.peek() == '|') {
    getline(fin, entry);
    memorial_log.push_back(entry);
  }
}

/**
 * Concatenates all of the memorial log entries, delimiting them with newlines,
 * and returns the resulting string. Used for saving and for writing out to the
 * memorial file.
 */
std::string player::dump_memorial()
{

  std::stringstream output;

  for( size_t i = 0; i < memorial_log.size(); ++i ) {
    output << memorial_log[i] << "\n";
  }

  return output.str();

}

/**
 * Returns a pointer to the stat-tracking struct. Its fields should be edited
 * as necessary to track ongoing counters, which will be added to the memorial
 * file. For single events, rather than cumulative counters, see
 * add_memorial_log.
 * @return A pointer to the stats struct being used to track this player's
 *         lifetime stats.
 */
stats* player::lifetime_stats()
{
    return &player_stats;
}

// copy of stats, for saving
stats player::get_stats() const
{
    return player_stats;
}

void player::mod_stat( std::string stat, int modifier )
{
    if( stat == "hunger" ) {
        hunger += modifier;
    } else if( stat == "thirst" ) {
        thirst += modifier;
    } else if( stat == "fatigue" ) {
        fatigue += modifier;
    } else if( stat == "oxygen" ) {
        oxygen += modifier;
    } else {
        // Fall through to the creature method.
        Creature::mod_stat( stat, modifier );
    }
}

inline bool skill_display_sort(const std::pair<Skill *, int> &a, const std::pair<Skill *, int> &b)
{
    int levelA = a.second;
    int levelB = b.second;
    return levelA > levelB || (levelA == levelB && a.first->name() < b.first->name());
}

std::string swim_cost_text(int moves)
{
    return string_format( ngettext( "Swimming costs %+d movement point. ",
                                    "Swimming costs %+d movement points. ",
                                    moves ),
                          moves );
}

std::string run_cost_text(int moves)
{
    return string_format( ngettext( "Running costs %+d movement point. ",
                                    "Running costs %+d movement points. ",
                                    moves ),
                          moves );
}

std::string reload_cost_text(int moves)
{
    return string_format( ngettext( "Reloading costs %+d movement point. ",
                                    "Reloading costs %+d movement points. ",
                                    moves ),
                          moves );
}

std::string melee_cost_text(int moves)
{
    return string_format( ngettext( "Melee and thrown attacks cost %+d movement point. ",
                                    "Melee and thrown attacks cost %+d movement points. ",
                                    moves ),
                          moves );
}

std::string doge_skill_text(double mod)
{
    return string_format( _( "Dodge skill %+.1f. " ), mod );
}

void player::disp_info()
{
    unsigned line;
    std::vector<std::string> effect_name;
    std::vector<std::string> effect_text;
    for (size_t i = 0; i < illness.size(); i++) {
        if (dis_name(illness[i]).size() > 0) {
            effect_name.push_back(dis_name(illness[i]));
            effect_text.push_back(dis_description(illness[i]));
        }
    }
    for( auto effect_it = effects.begin(); effect_it != effects.end(); ++effect_it) {
        effect_name.push_back( effect_it->second.disp_name() );
        effect_text.push_back( effect_it->second.get_effect_type()->get_desc() );
    }
    if (abs(morale_level()) >= 100) {
        bool pos = (morale_level() > 0);
        effect_name.push_back(pos ? _("Elated") : _("Depressed"));
        std::stringstream morale_text;
        if (abs(morale_level()) >= 200) {
            morale_text << _("Dexterity") << (pos ? " +" : " ") <<
                int(morale_level() / 200) << "   ";
        }
        if (abs(morale_level()) >= 180) {
            morale_text << _("Strength") << (pos ? " +" : " ") <<
                int(morale_level() / 180) << "   ";
        }
        if (abs(morale_level()) >= 125) {
            morale_text << _("Perception") << (pos ? " +" : " ") <<
                int(morale_level() / 125) << "   ";
        }
        morale_text << _("Intelligence") << (pos ? " +" : " ") <<
            int(morale_level() / 100) << "   ";
        effect_text.push_back(morale_text.str());
    }
    if (pain - pkill > 0) {
        effect_name.push_back(_("Pain"));
        std::stringstream pain_text;
        // Cenobites aren't markedly physically impaired by pain.
        if ((pain - pkill >= 15) && (!(has_trait("CENOBITE")))) {
            pain_text << _("Strength") << " -" << int((pain - pkill) / 15) << "   " << _("Dexterity") << " -" <<
                int((pain - pkill) / 15) << "   ";
        }
        // They do find the sensations distracting though.
        // Pleasurable...but distracting.
        if (pain - pkill >= 20) {
            pain_text << _("Perception") << " -" << int((pain - pkill) / 15) << "   ";
        }
        pain_text << _("Intelligence") << " -" << 1 + int((pain - pkill) / 25);
        effect_text.push_back(pain_text.str());
    }
    if (stim > 0) {
        int dexbonus = int(stim / 10);
        int perbonus = int(stim /  7);
        int intbonus = int(stim /  6);
        if (abs(stim) >= 30) {
            dexbonus -= int(abs(stim - 15) /  8);
            perbonus -= int(abs(stim - 15) / 12);
            intbonus -= int(abs(stim - 15) / 14);
        }

        if (dexbonus < 0) {
            effect_name.push_back(_("Stimulant Overdose"));
        } else {
            effect_name.push_back(_("Stimulant"));
        }
        std::stringstream stim_text;
        stim_text << _("Speed") << " +" << stim << "   " << _("Intelligence") <<
            (intbonus > 0 ? " + " : " ") << intbonus << "   " << _("Perception") <<
            (perbonus > 0 ? " + " : " ") << perbonus << "   " << _("Dexterity")  <<
            (dexbonus > 0 ? " + " : " ") << dexbonus;
        effect_text.push_back(stim_text.str());
    } else if (stim < 0) {
        effect_name.push_back(_("Depressants"));
        std::stringstream stim_text;
        int dexpen = int(stim / 10);
        int perpen = int(stim /  7);
        int intpen = int(stim /  6);
        // Since dexpen etc. are always less than 0, no need for + signs
        stim_text << _("Speed") << " " << stim << "   " << _("Intelligence") << " " << intpen <<
            "   " << _("Perception") << " " << perpen << "   " << _("Dexterity") << " " << dexpen;
        effect_text.push_back(stim_text.str());
    }

    if ((has_trait("TROGLO") && g->is_in_sunlight(posx, posy) &&
         g->weather == WEATHER_SUNNY) ||
        (has_trait("TROGLO2") && g->is_in_sunlight(posx, posy) &&
         g->weather != WEATHER_SUNNY)) {
        effect_name.push_back(_("In Sunlight"));
        effect_text.push_back(_("The sunlight irritates you.\n\
Strength - 1;    Dexterity - 1;    Intelligence - 1;    Perception - 1"));
    } else if (has_trait("TROGLO2") && g->is_in_sunlight(posx, posy)) {
        effect_name.push_back(_("In Sunlight"));
        effect_text.push_back(_("The sunlight irritates you badly.\n\
Strength - 2;    Dexterity - 2;    Intelligence - 2;    Perception - 2"));
    } else if (has_trait("TROGLO3") && g->is_in_sunlight(posx, posy)) {
        effect_name.push_back(_("In Sunlight"));
        effect_text.push_back(_("The sunlight irritates you terribly.\n\
Strength - 4;    Dexterity - 4;    Intelligence - 4;    Perception - 4"));
    }

    for (size_t i = 0; i < addictions.size(); i++) {
        if (addictions[i].sated < 0 &&
            addictions[i].intensity >= MIN_ADDICTION_LEVEL) {
            effect_name.push_back(addiction_name(addictions[i]));
            effect_text.push_back(addiction_text(addictions[i]));
        }
    }

    unsigned maxy = unsigned(TERMY);

    unsigned infooffsetytop = 11;
    unsigned infooffsetybottom = 15;
    std::vector<std::string> traitslist;

    for ( auto iter = my_mutations.begin(); iter != my_mutations.end(); ++iter) {
        traitslist.push_back(*iter);
    }

    unsigned effect_win_size_y = 1 + effect_name.size();
    unsigned trait_win_size_y = 1 + traitslist.size();
    unsigned skill_win_size_y = 1 + Skill::skill_count();

    if (trait_win_size_y + infooffsetybottom > maxy) {
        trait_win_size_y = maxy - infooffsetybottom;
    }

    if (skill_win_size_y + infooffsetybottom > maxy) {
        skill_win_size_y = maxy - infooffsetybottom;
    }

    WINDOW* w_grid_top    = newwin(infooffsetybottom, FULL_SCREEN_WIDTH+1, VIEW_OFFSET_Y, VIEW_OFFSET_X);
    WINDOW* w_grid_skill  = newwin(skill_win_size_y + 1, 27, infooffsetybottom + VIEW_OFFSET_Y, 0 + VIEW_OFFSET_X);
    WINDOW* w_grid_trait  = newwin(trait_win_size_y + 1, 27, infooffsetybottom + VIEW_OFFSET_Y, 27 + VIEW_OFFSET_X);
    WINDOW* w_grid_effect = newwin(effect_win_size_y+ 1, 28, infooffsetybottom + VIEW_OFFSET_Y, 53 + VIEW_OFFSET_X);

    WINDOW* w_tip     = newwin(1, FULL_SCREEN_WIDTH,  VIEW_OFFSET_Y,  0 + VIEW_OFFSET_X);
    WINDOW* w_stats   = newwin(9, 26,  1 + VIEW_OFFSET_Y,  0 + VIEW_OFFSET_X);
    WINDOW* w_traits  = newwin(trait_win_size_y, 26, infooffsetybottom + VIEW_OFFSET_Y,  27 + VIEW_OFFSET_X);
    WINDOW* w_encumb  = newwin(9, 26,  1 + VIEW_OFFSET_Y, 27 + VIEW_OFFSET_X);
    WINDOW* w_effects = newwin(effect_win_size_y, 26, infooffsetybottom + VIEW_OFFSET_Y, 54 + VIEW_OFFSET_X);
    WINDOW* w_speed   = newwin(9, 26,  1 + VIEW_OFFSET_Y, 54 + VIEW_OFFSET_X);
    WINDOW* w_skills  = newwin(skill_win_size_y, 26, infooffsetybottom + VIEW_OFFSET_Y, 0 + VIEW_OFFSET_X);
    WINDOW* w_info    = newwin(3, FULL_SCREEN_WIDTH, infooffsetytop + VIEW_OFFSET_Y,  0 + VIEW_OFFSET_X);

    for (unsigned i = 0; i < unsigned(FULL_SCREEN_WIDTH + 1); i++) {
        //Horizontal line top grid
        mvwputch(w_grid_top, 10, i, BORDER_COLOR, LINE_OXOX);
        mvwputch(w_grid_top, 14, i, BORDER_COLOR, LINE_OXOX);

        //Vertical line top grid
        if (i <= infooffsetybottom) {
            mvwputch(w_grid_top, i, 26, BORDER_COLOR, LINE_XOXO);
            mvwputch(w_grid_top, i, 53, BORDER_COLOR, LINE_XOXO);
            mvwputch(w_grid_top, i, FULL_SCREEN_WIDTH, BORDER_COLOR, LINE_XOXO);
        }

        //Horizontal line skills
        if (i <= 26) {
            mvwputch(w_grid_skill, skill_win_size_y, i, BORDER_COLOR, LINE_OXOX);
        }

        //Vertical line skills
        if (i <= skill_win_size_y) {
            mvwputch(w_grid_skill, i, 26, BORDER_COLOR, LINE_XOXO);
        }

        //Horizontal line traits
        if (i <= 26) {
            mvwputch(w_grid_trait, trait_win_size_y, i, BORDER_COLOR, LINE_OXOX);
        }

        //Vertical line traits
        if (i <= trait_win_size_y) {
            mvwputch(w_grid_trait, i, 26, BORDER_COLOR, LINE_XOXO);
        }

        //Horizontal line effects
        if (i <= 27) {
            mvwputch(w_grid_effect, effect_win_size_y, i, BORDER_COLOR, LINE_OXOX);
        }

        //Vertical line effects
        if (i <= effect_win_size_y) {
            mvwputch(w_grid_effect, i, 0, BORDER_COLOR, LINE_XOXO);
            mvwputch(w_grid_effect, i, 27, BORDER_COLOR, LINE_XOXO);
        }
    }

    //Intersections top grid
    mvwputch(w_grid_top, 14, 26, BORDER_COLOR, LINE_OXXX); // T
    mvwputch(w_grid_top, 14, 53, BORDER_COLOR, LINE_OXXX); // T
    mvwputch(w_grid_top, 10, 26, BORDER_COLOR, LINE_XXOX); // _|_
    mvwputch(w_grid_top, 10, 53, BORDER_COLOR, LINE_XXOX); // _|_
    mvwputch(w_grid_top, 10, FULL_SCREEN_WIDTH, BORDER_COLOR, LINE_XOXX); // -|
    mvwputch(w_grid_top, 14, FULL_SCREEN_WIDTH, BORDER_COLOR, LINE_XOXX); // -|
    wrefresh(w_grid_top);

    mvwputch(w_grid_skill, skill_win_size_y, 26, BORDER_COLOR, LINE_XOOX); // _|

    if (skill_win_size_y > trait_win_size_y)
        mvwputch(w_grid_skill, trait_win_size_y, 26, BORDER_COLOR, LINE_XXXO); // |-
    else if (skill_win_size_y == trait_win_size_y)
        mvwputch(w_grid_skill, trait_win_size_y, 26, BORDER_COLOR, LINE_XXOX); // _|_

    mvwputch(w_grid_trait, trait_win_size_y, 26, BORDER_COLOR, LINE_XOOX); // _|

    if (trait_win_size_y > effect_win_size_y) {
        mvwputch(w_grid_trait, effect_win_size_y, 26, BORDER_COLOR, LINE_XXXO); // |-
    } else if (trait_win_size_y == effect_win_size_y) {
        mvwputch(w_grid_trait, effect_win_size_y, 26, BORDER_COLOR, LINE_XXOX); // _|_
    } else if (trait_win_size_y < effect_win_size_y) {
        mvwputch(w_grid_trait, trait_win_size_y, 26, BORDER_COLOR, LINE_XOXX); // -|
        mvwputch(w_grid_trait, effect_win_size_y, 26, BORDER_COLOR, LINE_XXOO); // |_
    }

    mvwputch(w_grid_effect, effect_win_size_y, 0, BORDER_COLOR, LINE_XXOO); // |_
    mvwputch(w_grid_effect, effect_win_size_y, 27, BORDER_COLOR, LINE_XOOX); // _|

    wrefresh(w_grid_skill);
    wrefresh(w_grid_effect);
    wrefresh(w_grid_trait);

    //-1 for header
    trait_win_size_y--;
    skill_win_size_y--;
    effect_win_size_y--;

    // Print name and header
    // Post-humanity trumps your pre-Cataclysm life.
    if (crossed_threshold()) {
        std::vector<std::string> traitslist;
        std::string race;
        for (size_t i = 0; i < traitslist.size(); i++) {
            if (mutation_data[traitslist[i]].threshold == true)
                race = traits[traitslist[i]].name;
        }
        //~ player info window: 1s - name, 2s - gender, 3s - Prof or Mutation name
        mvwprintw(w_tip, 0, 0, _("%1$s | %2$s | %3$s"), name.c_str(),
                  male ? _("Male") : _("Female"), race.c_str());
    } else if (prof == NULL || prof == prof->generic()) {
        // Regular person. Nothing interesting.
        //~ player info window: 1s - name, 2s - gender, '|' - field separator.
        mvwprintw(w_tip, 0, 0, _("%1$s | %2$s"), name.c_str(),
                  male ? _("Male") : _("Female"));
    } else {
        mvwprintw(w_tip, 0, 0, _("%1$s | %2$s | %3$s"), name.c_str(),
                  male ? _("Male") : _("Female"), prof->gender_appropriate_name(male).c_str());
    }

    input_context ctxt("PLAYER_INFO");
    ctxt.register_updown();
    ctxt.register_action("NEXT_TAB", _("Cycle to next category"));
    ctxt.register_action("QUIT");
    ctxt.register_action("CONFIRM", _("Toogle skill training"));
    ctxt.register_action("HELP_KEYBINDINGS");
    std::string action;

    std::string help_msg = string_format(_("Press %s for help."), ctxt.get_desc("HELP_KEYBINDINGS").c_str());
    mvwprintz(w_tip, 0, FULL_SCREEN_WIDTH - utf8_width(help_msg.c_str()), c_ltred, help_msg.c_str());
    help_msg.clear();
    wrefresh(w_tip);

    // First!  Default STATS screen.
    const char* title_STATS = _("STATS");
    mvwprintz(w_stats, 0, 13 - utf8_width(title_STATS)/2, c_ltgray, title_STATS);
    mvwprintz(w_stats, 2, 1, c_ltgray, "                     ");
    mvwprintz(w_stats, 2, 1, c_ltgray, _("Strength:"));
    mvwprintz(w_stats, 2, 20, c_ltgray, str_max>9?"(%d)":" (%d)", str_max);
    mvwprintz(w_stats, 3, 1, c_ltgray, "                     ");
    mvwprintz(w_stats, 3, 1, c_ltgray, _("Dexterity:"));
    mvwprintz(w_stats, 3, 20, c_ltgray, dex_max>9?"(%d)":" (%d)", dex_max);
    mvwprintz(w_stats, 4, 1, c_ltgray, "                     ");
    mvwprintz(w_stats, 4, 1, c_ltgray, _("Intelligence:"));
    mvwprintz(w_stats, 4, 20, c_ltgray, int_max>9?"(%d)":" (%d)", int_max);
    mvwprintz(w_stats, 5, 1, c_ltgray, "                     ");
    mvwprintz(w_stats, 5, 1, c_ltgray, _("Perception:"));
    mvwprintz(w_stats, 5, 20, c_ltgray, per_max>9?"(%d)":" (%d)", per_max);

    nc_color status = c_white;

    int stat_tmp = get_str();
    if (stat_tmp <= 0)
        status = c_dkgray;
    else if (stat_tmp < str_max / 2)
        status = c_red;
    else if (stat_tmp < str_max)
        status = c_ltred;
    else if (stat_tmp == str_max)
        status = c_white;
    else if (stat_tmp < str_max * 1.5)
        status = c_ltgreen;
    else
        status = c_green;
    mvwprintz(w_stats,  2, (stat_tmp < 10 ? 17 : 16), status, "%d", stat_tmp);

    stat_tmp = get_dex();
    if (stat_tmp <= 0)
        status = c_dkgray;
    else if (stat_tmp < dex_max / 2)
        status = c_red;
    else if (stat_tmp < dex_max)
        status = c_ltred;
    else if (stat_tmp == dex_max)
        status = c_white;
    else if (stat_tmp < dex_max * 1.5)
        status = c_ltgreen;
    else
        status = c_green;
    mvwprintz(w_stats,  3, (stat_tmp < 10 ? 17 : 16), status, "%d", stat_tmp);

    stat_tmp = get_int();
    if (stat_tmp <= 0)
        status = c_dkgray;
    else if (stat_tmp < int_max / 2)
        status = c_red;
    else if (stat_tmp < int_max)
        status = c_ltred;
    else if (stat_tmp == int_max)
        status = c_white;
    else if (stat_tmp < int_max * 1.5)
        status = c_ltgreen;
    else
        status = c_green;
    mvwprintz(w_stats,  4, (stat_tmp < 10 ? 17 : 16), status, "%d", stat_tmp);

    stat_tmp = get_per();
    if (stat_tmp <= 0)
        status = c_dkgray;
    else if (stat_tmp < per_max / 2)
        status = c_red;
    else if (stat_tmp < per_max)
        status = c_ltred;
    else if (stat_tmp == per_max)
        status = c_white;
    else if (stat_tmp < per_max * 1.5)
        status = c_ltgreen;
    else
        status = c_green;
    mvwprintz(w_stats,  5, (stat_tmp < 10 ? 17 : 16), status, "%d", stat_tmp);

    wrefresh(w_stats);

    // Next, draw encumberment.
    std::string asText[] = {_("Torso"), _("Head"), _("Eyes"), _("Mouth"), _("L. Arm"), _("R. Arm"),
                             _("L. Hand"), _("R. Hand"), _("L. Leg"), _("R. Leg"), _("L. Foot"),
                             _("R. Foot")};
    body_part aBodyPart[] = {bp_torso, bp_head, bp_eyes, bp_mouth, bp_arm_l, bp_arm_r, bp_hand_l,
                             bp_hand_r, bp_leg_l, bp_leg_r, bp_foot_l, bp_foot_r};
    int iEnc, iArmorEnc, iWarmth;
    double iLayers;

    const char *title_ENCUMB = _("ENCUMBRANCE AND WARMTH");
    mvwprintz(w_encumb, 0, 13 - utf8_width(title_ENCUMB) / 2, c_ltgray, title_ENCUMB);
    for (int i = 0; i < 8; i++) {
        iLayers = iArmorEnc = 0;
        iWarmth = warmth(body_part(i));
        iEnc = encumb(aBodyPart[i], iLayers, iArmorEnc);
        mvwprintz(w_encumb, i + 1, 1, c_ltgray, "%s", asText[i].c_str());
        mvwprintz(w_encumb, i + 1, 8, c_ltgray, "(%d)", iLayers);
        mvwprintz(w_encumb, i + 1, 11, c_ltgray, "%*s%d%s%d=", (iArmorEnc < 0 || iArmorEnc > 9 ? 1 : 2),
                  " ", iArmorEnc, "+", iEnc - iArmorEnc);
        wprintz(w_encumb, encumb_color(iEnc), "%s%d", (iEnc < 0 || iEnc > 9 ? "" : " ") , iEnc);
        wprintz(w_encumb, bodytemp_color(i), " (%3d)", iWarmth);
    }
    wrefresh(w_encumb);

    // Next, draw traits.
    const char *title_TRAITS = _("TRAITS");
    mvwprintz(w_traits, 0, 13 - utf8_width(title_TRAITS)/2, c_ltgray, title_TRAITS);
    std::sort(traitslist.begin(), traitslist.end(), trait_display_sort);
    for (size_t i = 0; i < traitslist.size() && i < trait_win_size_y; i++) {
        if (mutation_data[traitslist[i]].threshold == true)
            status = c_white;
        else if (traits[traitslist[i]].mixed_effect == true)
            status = c_pink;
        else if (traits[traitslist[i]].points > 0)
            status = c_ltgreen;
        else if (traits[traitslist[i]].points < 0)
            status = c_ltred;
        else
            status = c_yellow;
        mvwprintz(w_traits, i+1, 1, status, traits[traitslist[i]].name.c_str());
    }
    wrefresh(w_traits);

    // Next, draw effects.
    const char *title_EFFECTS = _("EFFECTS");
    mvwprintz(w_effects, 0, 13 - utf8_width(title_EFFECTS)/2, c_ltgray, title_EFFECTS);
    for (size_t i = 0; i < effect_name.size() && i < effect_win_size_y; i++) {
        mvwprintz(w_effects, i+1, 0, c_ltgray, "%s", effect_name[i].c_str());
    }
    wrefresh(w_effects);

    // Next, draw skills.
    line = 1;
    std::vector<Skill*> skillslist;
    const char *title_SKILLS = _("SKILLS");
    mvwprintz(w_skills, 0, 13 - utf8_width(title_SKILLS)/2, c_ltgray, title_SKILLS);

    std::vector<std::pair<Skill *, int> > sorted;
    int num_skills = Skill::skills.size();
    for (int i = 0; i < num_skills; i++) {
        Skill *s = Skill::skills[i];
        SkillLevel &sl = skillLevel(s);
        sorted.push_back(std::pair<Skill *, int>(s, sl.level() * 100 + sl.exercise()));
    }
    std::sort(sorted.begin(), sorted.end(), skill_display_sort);
    for (std::vector<std::pair<Skill *, int> >::iterator i = sorted.begin(); i != sorted.end(); ++i) {
        skillslist.push_back((*i).first);
    }

    for (auto aSkill = skillslist.begin(); aSkill != skillslist.end(); ++aSkill) {
        SkillLevel level = skillLevel(*aSkill);

        // Default to not training and not rusting
        nc_color text_color = c_blue;
        bool training = level.isTraining();
        bool rusting = level.isRusting();

        if(training && rusting) {
            text_color = c_ltred;
        } else if (training) {
            text_color = c_ltblue;
        } else if (rusting) {
            text_color = c_red;
        }

        int level_num = (int)level;
        int exercise = level.exercise();

        if (has_active_bionic("bio_cqb") &&
        ((*aSkill)->ident() == "melee" || (*aSkill)->ident() == "unarmed" ||
         (*aSkill)->ident() == "cutting" || (*aSkill)->ident() == "bashing" ||
         (*aSkill)->ident() == "stabbing")) {
            level_num = 5;
            exercise = 0;
            text_color = c_yellow;
        }

        if (line < skill_win_size_y + 1) {
            mvwprintz(w_skills, line, 1, text_color, "%s:", (*aSkill)->name().c_str());
            mvwprintz(w_skills, line, 19, text_color, "%-2d(%2d%%)", level_num,
                      (exercise <  0 ? 0 : exercise));
            line++;
        }
    }
    wrefresh(w_skills);

    // Finally, draw speed.
    const char *title_SPEED = _("SPEED");
    mvwprintz(w_speed, 0, 13 - utf8_width(title_SPEED)/2, c_ltgray, title_SPEED);
    mvwprintz(w_speed, 1,  1, c_ltgray, _("Base Move Cost:"));
    mvwprintz(w_speed, 2,  1, c_ltgray, _("Current Speed:"));
    int newmoves = get_speed();
    int pen = 0;
    line = 3;
    if (weight_carried() > weight_capacity()) {
        pen = 25 * (weight_carried() - weight_capacity()) / (weight_capacity());
        mvwprintz(w_speed, line, 1, c_red, _("Overburdened        -%s%d%%"),
                  (pen < 10 ? " " : ""), pen);
        line++;
    }
    pen = int(morale_level() / 25);
    if (abs(pen) >= 4) {
        if (pen > 10)
            pen = 10;
        else if (pen < -10)
            pen = -10;
        if (pen > 0)
            mvwprintz(w_speed, line, 1, c_green, _("Good mood           +%s%d%%"),
                      (pen < 10 ? " " : ""), pen);
        else
            mvwprintz(w_speed, line, 1, c_red, _("Depressed           -%s%d%%"),
                      (abs(pen) < 10 ? " " : ""), abs(pen));
        line++;
    }
    pen = int((pain - pkill) * .7);
    if (has_trait("CENOBITE")) {
        pen /= 4;
    }
    if (pen > 60)
        pen = 60;
    if (pen >= 1) {
        mvwprintz(w_speed, line, 1, c_red, _("Pain                -%s%d%%"),
                  (pen < 10 ? " " : ""), pen);
        line++;
    }
    if (pkill >= 10) {
        pen = int(pkill * .1);
        mvwprintz(w_speed, line, 1, c_red, _("Painkillers         -%s%d%%"),
                  (pen < 10 ? " " : ""), pen);
        line++;
    }
    if (stim != 0) {
        pen = stim;
        if (pen > 0)
            mvwprintz(w_speed, line, 1, c_green, _("Stimulants          +%s%d%%"),
                      (pen < 10 ? " " : ""), pen);
        else
            mvwprintz(w_speed, line, 1, c_red, _("Depressants         -%s%d%%"),
                      (abs(pen) < 10 ? " " : ""), abs(pen));
        line++;
    }
    if (thirst > 40) {
        pen = int((thirst - 40) / 10);
        mvwprintz(w_speed, line, 1, c_red, _("Thirst              -%s%d%%"),
                  (pen < 10 ? " " : ""), pen);
        line++;
    }
    if (hunger > 100) {
        pen = int((hunger - 100) / 10);
        mvwprintz(w_speed, line, 1, c_red, _("Hunger              -%s%d%%"),
                  (pen < 10 ? " " : ""), pen);
        line++;
    }
    if (has_trait("SUNLIGHT_DEPENDENT") && !g->is_in_sunlight(posx, posy)) {
        pen = (g->light_level() >= 12 ? 5 : 10);
        mvwprintz(w_speed, line, 1, c_red, _("Out of Sunlight     -%s%d%%"),
                  (pen < 10 ? " " : ""), pen);
        line++;
    }
    if (has_trait ("COLDBLOOD4") && g->get_temperature() > 65) {
        pen = int( (g->get_temperature() - 65) / 2);
        mvwprintz(w_speed, line, 1, c_green, _("Cold-Blooded        +%s%d%%"),
                  (pen < 10 ? " " : ""), pen);
        line++;
    }
    if ((has_trait("COLDBLOOD") || has_trait("COLDBLOOD2") ||
         has_trait("COLDBLOOD3") || has_trait("COLDBLOOD4")) &&
        g->get_temperature() < 65) {
        if (has_trait("COLDBLOOD3") || has_trait("COLDBLOOD4")) {
            pen = int( (65 - g->get_temperature()) / 2);
        } else if (has_trait("COLDBLOOD2")) {
            pen = int( (65 - g->get_temperature()) / 3);
        } else {
            pen = int( (65 - g->get_temperature()) / 2);
        }
        mvwprintz(w_speed, line, 1, c_red, _("Cold-Blooded        -%s%d%%"),
                  (pen < 10 ? " " : ""), pen);
        line++;
    }

    std::map<std::string, int> speed_effects;
    std::string dis_text = "";
    for (size_t i = 0; i < illness.size(); i++) {
        int move_adjust = disease_speed_boost(illness[i]);
        if (move_adjust != 0) {
            if (dis_combined_name(illness[i]) == "") {
                dis_text = dis_name(illness[i]);
            } else {
                dis_text = dis_combined_name(illness[i]);
            }
            speed_effects[dis_text] += move_adjust;
        }
    }

    for (auto it = speed_effects.begin(); it != speed_effects.end(); ++it) {
        nc_color col = (it->second > 0 ? c_green : c_red);
        mvwprintz(w_speed, line,  1, col, "%s", it->first.c_str());
        mvwprintz(w_speed, line, 21, col, (it->second > 0 ? "+" : "-"));
        mvwprintz(w_speed, line, (abs(it->second) >= 10 ? 22 : 23), col, "%d%%",
                  abs(it->second));
        line++;
    }

    if (has_trait("QUICK")) {
        pen = int(newmoves * .1);
        mvwprintz(w_speed, line, 1, c_green, _("Quick               +%s%d%%"),
                  (pen < 10 ? " " : ""), pen);
    }
    if (has_bionic("bio_speed")) {
        pen = int(newmoves * .1);
        mvwprintz(w_speed, line, 1, c_green, _("Bionic Speed        +%s%d%%"),
                  (pen < 10 ? " " : ""), pen);
    }
    int runcost = run_cost(100);
    nc_color col = (runcost <= 100 ? c_green : c_red);
    mvwprintz(w_speed, 1, (runcost  >= 100 ? 21 : (runcost  < 10 ? 23 : 22)), col,
              "%d", runcost);
    col = (newmoves >= 100 ? c_green : c_red);
    mvwprintz(w_speed, 2, (newmoves >= 100 ? 21 : (newmoves < 10 ? 23 : 22)), col,
              "%d", newmoves);
    wrefresh(w_speed);

    refresh();

    int curtab = 1;
    unsigned min, max;
    line = 0;
    bool done = false;
    unsigned half_y = 0;

    // Initial printing is DONE.  Now we give the player a chance to scroll around
    // and "hover" over different items for more info.
    do {
        werase(w_info);
        switch (curtab) {
            case 1: // Stats tab
                mvwprintz(w_stats, 0, 0, h_ltgray, _("                          "));
                mvwprintz(w_stats, 0, 13 - utf8_width(title_STATS)/2, h_ltgray, title_STATS);
                if (line == 0) {
                    // display player current STR effects
                    mvwprintz(w_stats, 2, 1, h_ltgray, _("Strength:"));
                    mvwprintz(w_stats, 6, 1, c_magenta, _("Base HP: %d              "), hp_max[1]);
                    mvwprintz(w_stats, 7, 1, c_magenta, _("Carry weight: %.1f %s     "),
                              convert_weight(weight_capacity()),
                              OPTIONS["USE_METRIC_WEIGHTS"] == "kg"?_("kg"):_("lbs"));
                    mvwprintz(w_stats, 8, 1, c_magenta, _("Melee damage: %d         "),
                              base_damage(false));

                    fold_and_print(w_info, 0, 1, FULL_SCREEN_WIDTH - 2, c_magenta, _("\
Strength affects your melee damage, the amount of weight you can carry, your total HP, \
your resistance to many diseases, and the effectiveness of actions which require brute force."));
                } else if (line == 1) {
                    // display player current DEX effects
                    mvwprintz(w_stats, 3, 1, h_ltgray, _("Dexterity:"));
                    mvwprintz(w_stats, 6, 1, c_magenta, _("Melee to-hit bonus: +%d                      "),
                              base_to_hit(false));
                    mvwprintz(w_stats, 7, 1, c_magenta, "                                            ");
                    mvwprintz(w_stats, 7, 1, c_magenta, _("Ranged penalty: -%d"),
                              abs(ranged_dex_mod(false)));
                    mvwprintz(w_stats, 8, 1, c_magenta, "                                            ");
                    if (throw_dex_mod(false) <= 0) {
                        mvwprintz(w_stats, 8, 1, c_magenta, _("Throwing bonus: +%d"),
                        abs(throw_dex_mod(false)));
                    } else {
                        mvwprintz(w_stats, 8, 1, c_magenta, _("Throwing penalty: -%d"),
                        abs(throw_dex_mod(false)));
                    }
                    fold_and_print(w_info, 0, 1, FULL_SCREEN_WIDTH - 2, c_magenta, _("\
Dexterity affects your chance to hit in melee combat, helps you steady your \
gun for ranged combat, and enhances many actions that require finesse."));
                } else if (line == 2) {
                    // display player current INT effects
                    mvwprintz(w_stats, 4, 1, h_ltgray, _("Intelligence:"));
                    mvwprintz(w_stats, 6, 1, c_magenta, _("Read times: %d%%           "), read_speed(false));
                    mvwprintz(w_stats, 7, 1, c_magenta, _("Skill rust: %d%%           "), rust_rate(false));
                    mvwprintz(w_stats, 8, 1, c_magenta, _("Crafting Bonus: %d          "), get_int());

                    fold_and_print(w_info, 0, 1, FULL_SCREEN_WIDTH - 2, c_magenta, _("\
Intelligence is less important in most situations, but it is vital for more complex tasks like \
electronics crafting. It also affects how much skill you can pick up from reading a book."));
                } else if (line == 3) {
                    // display player current PER effects
                    mvwprintz(w_stats, 5, 1, h_ltgray, _("Perception:"));
                    mvwprintz(w_stats, 6, 1,  c_magenta, _("Ranged penalty: -%d"),
                              abs(ranged_per_mod(false)),"          ");
                    mvwprintz(w_stats, 7, 1, c_magenta, _("Trap detection level: %d       "), get_per());
                    mvwprintz(w_stats, 8, 1, c_magenta, "                             ");
                    fold_and_print(w_info, 0, 1, FULL_SCREEN_WIDTH - 2, c_magenta, _("\
Perception is the most important stat for ranged combat. It's also used for \
detecting traps and other things of interest."));
                }
                wrefresh(w_stats);
                wrefresh(w_info);

                action = ctxt.handle_input();
                if (action == "DOWN") {
                    line++;
                    if (line == 4)
                        line = 0;
                } else if (action == "UP") {
                    if (line == 0) {
                        line = 3;
                    } else {
                        line--;
                    }
                } else if (action == "NEXT_TAB") {
                    mvwprintz(w_stats, 0, 0, c_ltgray, _("                          "));
                    mvwprintz(w_stats, 0, 13 - utf8_width(title_STATS)/2, c_ltgray, title_STATS);
                    wrefresh(w_stats);
                    line = 0;
                    curtab++;
                } else if (action == "QUIT") {
                    done = true;
                }
            mvwprintz(w_stats, 2, 1, c_ltgray, _("Strength:"));
            mvwprintz(w_stats, 3, 1, c_ltgray, _("Dexterity:"));
            mvwprintz(w_stats, 4, 1, c_ltgray, _("Intelligence:"));
            mvwprintz(w_stats, 5, 1, c_ltgray, _("Perception:"));
            wrefresh(w_stats);
            break;
        case 2: // Encumberment tab
        {
            werase(w_encumb);
            mvwprintz(w_encumb, 0, 0, h_ltgray,  _("                          "));
            mvwprintz(w_encumb, 0, 13 - utf8_width(title_ENCUMB)/2, h_ltgray, title_ENCUMB);
            int encumb_win_size_y = 8;
            half_y = encumb_win_size_y / 2;
            if (line <= half_y) {
                min = 0;
                max = encumb_win_size_y;
            } else if (line >= 12 - half_y) {
                min = (12 - encumb_win_size_y);
                max = 12;
            } else {
                min = line - half_y;
                max = line - half_y + encumb_win_size_y;
            }

            for (unsigned i = min; i < max; i++) {
                iLayers = iArmorEnc = 0;
                iWarmth = warmth(body_part(i));
                iEnc = encumb(aBodyPart[i], iLayers, iArmorEnc);
                if (line == i) {
                    mvwprintz(w_encumb, i + 1 - min, 1, h_ltgray, "%s", asText[i].c_str());
                } else {
                    mvwprintz(w_encumb, i + 1 - min, 1, c_ltgray, "%s", asText[i].c_str());
                }
                mvwprintz(w_encumb, i + 1 - min, 8, c_ltgray, "(%d)", iLayers);
                mvwprintz(w_encumb, i + 1 - min, 11, c_ltgray, "%*s%d%s%d=", (iArmorEnc < 0 || iArmorEnc > 9 ? 1 : 2),
                          " ", iArmorEnc, "+", iEnc - iArmorEnc);
                wprintz(w_encumb, encumb_color(iEnc), "%s%d", (iEnc < 0 || iEnc > 9 ? "" : " ") , iEnc);
                wprintz(w_encumb, bodytemp_color(i), " (%3d)", iWarmth);
            }
            draw_scrollbar(w_encumb, line, encumb_win_size_y, 12, 1);

            werase(w_info);
            std::string s;
            if (line == 0) {
                s += string_format( _("Melee skill %+d; "), -encumb( bp_torso ) );
                s += doge_skill_text( -encumb( bp_torso ) );
                s += swim_cost_text( encumb( bp_torso ) * ( 80 - skillLevel( "swimming" ) * 3 ) );
                s += melee_cost_text( encumb( bp_torso ) * 20 );
            } else if (line == 1) { //Torso
                s += _("Head encumbrance has no effect; it simply limits how much you can put on.");
            } else if (line == 2) { //Head
                s += string_format( _("\
Perception %+d when checking traps or firing ranged weapons;\n\
Perception %+.1f when throwing items."),
                               -encumb(bp_eyes),
                               double(double(-encumb(bp_eyes)) / 2));
            } else if (line == 3) { //Eyes
                s += run_cost_text( encumb( bp_mouth ) * 5 );
            } else if (line == 4) { //Left Arm
                s += _("Arm encumbrance affects your accuracy with ranged weapons.");
            } else if (line == 5) { //Right Arm
                s += _("Arm encumbrance affects your accuracy with ranged weapons.");
            } else if (line == 6) { //Left Hand
                s += reload_cost_text( encumb( bp_hand_l ) * 15 );
                s += string_format( _("Dexterity %+d when throwing items."), -encumb( bp_hand_l ) );
            } else if (line == 7) { //Right Hand
                s += reload_cost_text( encumb( bp_hand_r ) * 15 );
                s += string_format( _("Dexterity %+d when throwing items."), -encumb( bp_hand_r ) );
            } else if (line == 8) { //Left Leg
                s += run_cost_text( encumb( bp_leg_l ) * 1.5 );
                s += swim_cost_text( encumb( bp_leg_l ) * ( 50 - skillLevel( "swimming" ) * 2 ) / 2 );
                s += doge_skill_text( -encumb( bp_leg_l ) / 4.0 );
            } else if (line == 9) { //Right Leg
                s += run_cost_text( encumb( bp_leg_r ) * 1.5 );
                s += swim_cost_text( encumb( bp_leg_r ) * ( 50 - skillLevel( "swimming" ) * 2 ) / 2 );
                s += doge_skill_text( -encumb( bp_leg_r ) / 4.0 );
            } else if (line == 10) { //Left Foot
                s += run_cost_text( encumb( bp_foot_l ) * 2.5 );
            } else if (line == 11) { //Right Foot
                s += run_cost_text( encumb( bp_foot_r ) * 2.5 );
            }
            fold_and_print( w_info, 0, 1, FULL_SCREEN_WIDTH - 2, c_magenta, s );
            wrefresh(w_info);


            action = ctxt.handle_input();
            if (action == "DOWN") {
                if (line < 11) {
                    line++;
                }
            } else if (action == "UP") {
                if (line > 0) {
                    line--;
                }
            } else if (action == "NEXT_TAB") {
                mvwprintz(w_encumb, 0, 0, c_ltgray,  _("                          "));
                mvwprintz(w_encumb, 0, 13 - utf8_width(title_ENCUMB)/2, c_ltgray, title_ENCUMB);
                wrefresh(w_encumb);
                line = 0;
                curtab++;
            } else if (action == "QUIT") {
                done = true;
            }
            break;
        }
        case 4: // Traits tab
            mvwprintz(w_traits, 0, 0, h_ltgray,  _("                          "));
            mvwprintz(w_traits, 0, 13 - utf8_width(title_TRAITS)/2, h_ltgray, title_TRAITS);
            if (line <= (trait_win_size_y-1)/2) {
                min = 0;
                max = trait_win_size_y;
                if (traitslist.size() < max)
                    max = traitslist.size();
            } else if (line >= traitslist.size() - (trait_win_size_y+1)/2) {
                min = (traitslist.size() < trait_win_size_y ? 0 : traitslist.size() - trait_win_size_y);
                max = traitslist.size();
            } else {
                min = line - (trait_win_size_y-1)/2;
                max = line + (trait_win_size_y+1)/2;
                if (traitslist.size() < max)
                    max = traitslist.size();
            }

            for (unsigned i = min; i < max; i++) {
                mvwprintz(w_traits, 1 + i - min, 1, c_ltgray, "                         ");
                if (i > traits.size())
                    status = c_ltblue;
                else if (mutation_data[traitslist[i]].threshold == true)
                    status = c_white;
                else if (traits[traitslist[i]].mixed_effect == true)
                    status = c_pink;
                else if (traits[traitslist[i]].points > 0)
                    status = c_ltgreen;
                else if (traits[traitslist[i]].points < 0)
                    status = c_ltred;
                else
                    status = c_yellow;
                if (i == line) {
                    mvwprintz(w_traits, 1 + i - min, 1, hilite(status), "%s",
                              traits[traitslist[i]].name.c_str());
                } else {
                    mvwprintz(w_traits, 1 + i - min, 1, status, "%s",
                              traits[traitslist[i]].name.c_str());
                }
            }
            if (line < traitslist.size()) {
                fold_and_print(w_info, 0, 1, FULL_SCREEN_WIDTH-2, c_magenta,
                               traits[traitslist[line]].description);
            }
            wrefresh(w_traits);
            wrefresh(w_info);

            action = ctxt.handle_input();
            if (action == "DOWN") {
                if (line < traitslist.size() - 1)
                    line++;
                break;
            } else if (action == "UP") {
                if (line > 0)
                    line--;
            } else if (action == "NEXT_TAB") {
                mvwprintz(w_traits, 0, 0, c_ltgray,  _("                          "));
                mvwprintz(w_traits, 0, 13 - utf8_width(title_TRAITS)/2, c_ltgray, title_TRAITS);
                for (size_t i = 0; i < traitslist.size() && i < trait_win_size_y; i++) {
                    mvwprintz(w_traits, i + 1, 1, c_black, "                         ");
                    if (mutation_data[traitslist[i]].threshold == true)
                        status = c_white;
                    else if (traits[traitslist[i]].mixed_effect == true)
                        status = c_pink;
                    else if (traits[traitslist[i]].points > 0)
                        status = c_ltgreen;
                    else if (traits[traitslist[i]].points < 0)
                        status = c_ltred;
                    else
                        status = c_yellow;
                    mvwprintz(w_traits, i + 1, 1, status, "%s", traits[traitslist[i]].name.c_str());
                }
                wrefresh(w_traits);
                line = 0;
                curtab++;
            } else if (action == "QUIT") {
                done = true;
            }
            break;

        case 5: // Effects tab
            mvwprintz(w_effects, 0, 0, h_ltgray,  _("                          "));
            mvwprintz(w_effects, 0, 13 - utf8_width(title_EFFECTS)/2, h_ltgray, title_EFFECTS);
            half_y = effect_win_size_y / 2;
            if (line <= half_y) {
                min = 0;
                max = effect_win_size_y;
            if (effect_name.size() < max)
                max = effect_name.size();
            } else if (line >= effect_name.size() - half_y) {
                min = (effect_name.size() < effect_win_size_y ? 0 : effect_name.size() - effect_win_size_y);
                max = effect_name.size();
            } else {
                min = line - half_y;
                max = line - half_y + effect_win_size_y;
                if (effect_name.size() < max)
                    max = effect_name.size();
            }

            for (unsigned i = min; i < max; i++) {
                if (i == line)
                    mvwprintz(w_effects, 1 + i - min, 0, h_ltgray, "%s", effect_name[i].c_str());
                else
                    mvwprintz(w_effects, 1 + i - min, 0, c_ltgray, "%s", effect_name[i].c_str());
            }
            if (line < effect_text.size()) {
                fold_and_print(w_info, 0, 1, FULL_SCREEN_WIDTH-2, c_magenta, effect_text[line]);
            }
            wrefresh(w_effects);
            wrefresh(w_info);

            action = ctxt.handle_input();
            if (action == "DOWN") {
                if (line < effect_name.size() - 1)
                    line++;
                break;
            } else if (action == "UP") {
                if (line > 0)
                    line--;
            } else if (action == "NEXT_TAB") {
                mvwprintz(w_effects, 0, 0, c_ltgray,  _("                          "));
                mvwprintz(w_effects, 0, 13 - utf8_width(title_EFFECTS)/2, c_ltgray, title_EFFECTS);
                for (size_t i = 0; i < effect_name.size() && i < 7; i++) {
                    mvwprintz(w_effects, i + 1, 0, c_ltgray, "%s", effect_name[i].c_str());
                }
                wrefresh(w_effects);
                line = 0;
                curtab = 1;
            } else if (action == "QUIT") {
                done = true;
            }
            break;

        case 3: // Skills tab
            mvwprintz(w_skills, 0, 0, h_ltgray,  _("                          "));
            mvwprintz(w_skills, 0, 13 - utf8_width(title_SKILLS)/2, h_ltgray, title_SKILLS);
            half_y = skill_win_size_y / 2;
            if (line <= half_y) {
                min = 0;
                max = skill_win_size_y;
                if (skillslist.size() < max)
                    max = skillslist.size();
            } else if (line >= skillslist.size() - half_y) {
                min = (skillslist.size() < size_t(skill_win_size_y) ? 0 : skillslist.size() - skill_win_size_y);
                max = skillslist.size();
            } else {
                min = line - half_y;
                max = line - half_y + skill_win_size_y;
                if (skillslist.size() < max)
                    max = skillslist.size();
            }

            Skill *selectedSkill = NULL;

            for (unsigned i = min; i < max; i++) {
                Skill *aSkill = skillslist[i];
                SkillLevel level = skillLevel(aSkill);

                bool isLearning = level.isTraining();
                bool rusting = level.isRusting();
                int exercise = level.exercise();

                if (i == line) {
                    selectedSkill = aSkill;
                    if (exercise >= 100)
                        status = isLearning ? h_pink : h_magenta;
                    else if (rusting)
                        status = isLearning ? h_ltred : h_red;
                    else
                        status = isLearning ? h_ltblue : h_blue;
                } else {
                    if (rusting)
                        status = isLearning ? c_ltred : c_red;
                    else
                        status = isLearning ? c_ltblue : c_blue;
                }
                mvwprintz(w_skills, 1 + i - min, 1, c_ltgray, "                         ");
                mvwprintz(w_skills, 1 + i - min, 1, status, "%s:", aSkill->name().c_str());
                mvwprintz(w_skills, 1 + i - min,19, status, "%-2d(%2d%%)", (int)level, (exercise <  0 ? 0 : exercise));
            }

            //Draw Scrollbar
            draw_scrollbar(w_skills, line, skill_win_size_y, skillslist.size(), 1);

            werase(w_info);

            if (line < skillslist.size()) {
                fold_and_print(w_info, 0, 1, FULL_SCREEN_WIDTH-2, c_magenta, selectedSkill->description());
            }
            wrefresh(w_skills);
            wrefresh(w_info);

            action = ctxt.handle_input();
            if (action == "DOWN") {
                if (size_t(line) < skillslist.size() - 1)
                    line++;
            } else if (action == "UP") {
                if (line > 0)
                    line--;
            } else if (action == "NEXT_TAB") {
                werase(w_skills);
                mvwprintz(w_skills, 0, 0, c_ltgray,  _("                          "));
                mvwprintz(w_skills, 0, 13 - utf8_width(title_SKILLS)/2, c_ltgray, title_SKILLS);
                for (size_t i = 0; i < skillslist.size() && i < size_t(skill_win_size_y); i++) {
                    Skill *thisSkill = skillslist[i];
                    SkillLevel level = skillLevel(thisSkill);
                    bool isLearning = level.isTraining();
                    bool rusting = level.isRusting();

                    if (rusting)
                        status = isLearning ? c_ltred : c_red;
                    else
                        status = isLearning ? c_ltblue : c_blue;

                    mvwprintz(w_skills, i + 1,  1, status, "%s:", thisSkill->name().c_str());
                    mvwprintz(w_skills, i + 1, 19, status, "%-2d(%2d%%)", (int)level,
                              (level.exercise() <  0 ? 0 : level.exercise()));
                }
                wrefresh(w_skills);
                line = 0;
                curtab++;
            } else if (action == "CONFIRM") {
                skillLevel(selectedSkill).toggleTraining();
            } else if (action == "QUIT") {
                done = true;
            }
        }
    } while (!done);

    werase(w_info);
    werase(w_tip);
    werase(w_stats);
    werase(w_encumb);
    werase(w_traits);
    werase(w_effects);
    werase(w_skills);
    werase(w_speed);
    werase(w_info);
    werase(w_grid_top);
    werase(w_grid_effect);
    werase(w_grid_skill);
    werase(w_grid_trait);

    delwin(w_info);
    delwin(w_tip);
    delwin(w_stats);
    delwin(w_encumb);
    delwin(w_traits);
    delwin(w_effects);
    delwin(w_skills);
    delwin(w_speed);
    delwin(w_grid_top);
    delwin(w_grid_effect);
    delwin(w_grid_skill);
    delwin(w_grid_trait);

    g->refresh_all();
}

void player::disp_morale()
{
    // Ensure the player's persistent morale effects are up-to-date.
    apply_persistent_morale();

    // Create and draw the window itself.
    WINDOW *w = newwin(FULL_SCREEN_HEIGHT, FULL_SCREEN_WIDTH,
                        (TERMY > FULL_SCREEN_HEIGHT) ? (TERMY-FULL_SCREEN_HEIGHT)/2 : 0,
                        (TERMX > FULL_SCREEN_WIDTH) ? (TERMX-FULL_SCREEN_WIDTH)/2 : 0);
    draw_border(w);

    // Figure out how wide the name column needs to be.
    int name_column_width = 18;
    for (auto &i : morale) {
        int length = i.name(morale_data).length();
        if ( length > name_column_width) {
            name_column_width = length;
        }
    }

    // If it's too wide, truncate.
    if (name_column_width > 72) {
        name_column_width = 72;
    }

    // Start printing the number right after the name column.
    // We'll right-justify it later.
    int number_pos = name_column_width + 1;

    // Header
    mvwprintz(w, 1,  1, c_white, _("Morale Modifiers:"));
    mvwprintz(w, 2,  1, c_ltgray, _("Name"));
    mvwprintz(w, 2, name_column_width+2, c_ltgray, _("Value"));

    // Print out the morale entries.
    for (size_t i = 0; i < morale.size(); i++)
    {
        std::string name = morale[i].name(morale_data);
        int bonus = net_morale(morale[i]);

        // Trim the name if need be.
        if (name.length() > size_t(name_column_width)){
            name = name.erase(name_column_width-3, std::string::npos) + "...";
        }

        // Print out the name.
        mvwprintz(w, i + 3,  1, (bonus < 0 ? c_red : c_green), name.c_str());

        // Print out the number, right-justified.
        mvwprintz(w, i + 3, number_pos, (bonus < 0 ? c_red : c_green),
                  "% 6d", bonus);
    }

    // Print out the total morale, right-justified.
    int mor = morale_level();
    mvwprintz(w, 20, 1, (mor < 0 ? c_red : c_green), _("Total:"));
    mvwprintz(w, 20, number_pos, (mor < 0 ? c_red : c_green), "% 6d", mor);

    // Print out the focus gain rate, right-justified.
    double gain = (calc_focus_equilibrium() - focus_pool) / 100.0;
    mvwprintz(w, 22, 1, (gain < 0 ? c_red : c_green), _("Focus gain:"));
    mvwprintz(w, 22, number_pos-3, (gain < 0 ? c_red : c_green), _("%6.2f per minute"), gain);

    // Make sure the changes are shown.
    wrefresh(w);

    // Wait for any keystroke.
    getch();

    // Close the window.
    werase(w);
    delwin(w);
}

void player::disp_status(WINDOW *w, WINDOW *w2)
{
    bool sideStyle = use_narrow_sidebar();
    WINDOW *weapwin = sideStyle ? w2 : w;

    // Print current weapon, or attachment if active.
    item* gunmod = weapon.active_gunmod();
    std::string mode = "";
    std::stringstream attachment;
    if (gunmod != NULL)
    {
        attachment << gunmod->type->nname(1).c_str();
        for (auto &i : weapon.contents) {
            if (i.is_gunmod() && i.has_flag("MODE_AUX")) {
                attachment << " (" << i.charges << ")";
            }
        }
        mvwprintz(weapwin, sideStyle ? 1 : 0, 0, c_ltgray, _("%s (Mod)"), attachment.str().c_str());
    }
    else
    {
        if (weapon.mode == "MODE_BURST")
                mvwprintz(weapwin, sideStyle ? 1 : 0, 0, c_ltgray, _("%s (Burst)"), weapname().c_str());
        else
            mvwprintz(weapwin, sideStyle ? 1 : 0, 0, c_ltgray, _("%s"), weapname().c_str());
    }

    if (weapon.is_gun()) {
        int adj_recoil = recoil + driving_recoil;
        if (adj_recoil > 0) {
            nc_color c = c_ltgray;
            if (adj_recoil >= 36)
                c = c_red;
            else if (adj_recoil >= 20)
                c = c_ltred;
            else if (adj_recoil >= 4)
                c = c_yellow;
            int y = sideStyle ? 1 : 0;
            int x = sideStyle ? (getmaxx(weapwin) - 6) : 34;
            mvwprintz(weapwin, y, x, c, _("Recoil"));
        }
    }

    // Print currently used style or weapon mode.
    std::string style = "";
    if (is_armed()) {
        // Show normal if no martial style is selected,
        // or if the currently selected style does nothing for your weapon.
        if (style_selected == "style_none" ||
            (!can_melee() && !martialarts[style_selected].has_weapon(weapon.type->id))) {
            style = _("Normal");
        } else {
            style = martialarts[style_selected].name;
        }

        int x = sideStyle ? (getmaxx(weapwin) - 13) : 0;
        mvwprintz(weapwin, 1, x, c_red, style.c_str());
    } else {
        if (style_selected == "style_none") {
            style = _("No Style");
        } else {
            style = martialarts[style_selected].name;
        }
        if (style != "") {
            int x = sideStyle ? (getmaxx(weapwin) - 13) : 0;
            mvwprintz(weapwin, 1, x, c_blue, style.c_str());
        }
    }

    wmove(w, sideStyle ? 1 : 2, 0);
    if (hunger > 2800)
        wprintz(w, c_red,    _("Starving!"));
    else if (hunger > 1400)
        wprintz(w, c_ltred,  _("Near starving"));
    else if (hunger > 300)
        wprintz(w, c_ltred,  _("Famished"));
    else if (hunger > 100)
        wprintz(w, c_yellow, _("Very hungry"));
    else if (hunger > 40)
        wprintz(w, c_yellow, _("Hungry"));
    else if (hunger < 0)
        wprintz(w, c_green,  _("Full"));
    else if (hunger < -20)
        wprintz(w, c_green,  _("Sated"));
    else if (hunger < -60)
        wprintz(w, c_green,  _("Engorged"));

 // Find hottest/coldest bodypart
 int min = 0, max = 0;
 for (int i = 0; i < num_bp ; i++ ){
  if      (temp_cur[i] > BODYTEMP_HOT  && temp_cur[i] > temp_cur[max]) max = i;
  else if (temp_cur[i] < BODYTEMP_COLD && temp_cur[i] < temp_cur[min]) min = i;
 }
 // Compare which is most extreme
 int print;
 if (temp_cur[max] - BODYTEMP_NORM > BODYTEMP_NORM + temp_cur[min]) print = max;
 else print = min;
 // Assign zones to temp_cur and temp_conv for comparison
 int cur_zone = 0;
 if      (temp_cur[print] >  BODYTEMP_SCORCHING) cur_zone = 7;
 else if (temp_cur[print] >  BODYTEMP_VERY_HOT)  cur_zone = 6;
 else if (temp_cur[print] >  BODYTEMP_HOT)       cur_zone = 5;
 else if (temp_cur[print] >  BODYTEMP_COLD)      cur_zone = 4;
 else if (temp_cur[print] >  BODYTEMP_VERY_COLD) cur_zone = 3;
 else if (temp_cur[print] >  BODYTEMP_FREEZING)  cur_zone = 2;
 else if (temp_cur[print] <= BODYTEMP_FREEZING)  cur_zone = 1;
 int conv_zone = 0;
 if      (temp_conv[print] >  BODYTEMP_SCORCHING) conv_zone = 7;
 else if (temp_conv[print] >  BODYTEMP_VERY_HOT)  conv_zone = 6;
 else if (temp_conv[print] >  BODYTEMP_HOT)       conv_zone = 5;
 else if (temp_conv[print] >  BODYTEMP_COLD)      conv_zone = 4;
 else if (temp_conv[print] >  BODYTEMP_VERY_COLD) conv_zone = 3;
 else if (temp_conv[print] >  BODYTEMP_FREEZING)  conv_zone = 2;
 else if (temp_conv[print] <= BODYTEMP_FREEZING)  conv_zone = 1;
 // delta will be positive if temp_cur is rising
 int delta = conv_zone - cur_zone;
 // Decide if temp_cur is rising or falling
 const char *temp_message = "Error";
 if      (delta >   2) temp_message = _(" (Rising!!)");
 else if (delta ==  2) temp_message = _(" (Rising!)");
 else if (delta ==  1) temp_message = _(" (Rising)");
 else if (delta ==  0) temp_message = "";
 else if (delta == -1) temp_message = _(" (Falling)");
 else if (delta == -2) temp_message = _(" (Falling!)");
 else if (delta <  -2) temp_message = _(" (Falling!!)");
 // Print the hottest/coldest bodypart, and if it is rising or falling in temperature

    wmove(w, sideStyle ? 6 : 1, sideStyle ? 0 : 9);
    if      (temp_cur[print] >  BODYTEMP_SCORCHING)
        wprintz(w, c_red,   _("Scorching!%s"), temp_message);
    else if (temp_cur[print] >  BODYTEMP_VERY_HOT)
        wprintz(w, c_ltred, _("Very hot!%s"), temp_message);
    else if (temp_cur[print] >  BODYTEMP_HOT)
        wprintz(w, c_yellow,_("Warm%s"), temp_message);
    else if (temp_cur[print] >  BODYTEMP_COLD) // If you're warmer than cold, you are comfortable
        wprintz(w, c_green, _("Comfortable%s"), temp_message);
    else if (temp_cur[print] >  BODYTEMP_VERY_COLD)
        wprintz(w, c_ltblue,_("Chilly%s"), temp_message);
    else if (temp_cur[print] >  BODYTEMP_FREEZING)
        wprintz(w, c_cyan,  _("Very cold!%s"), temp_message);
    else if (temp_cur[print] <= BODYTEMP_FREEZING)
        wprintz(w, c_blue,  _("Freezing!%s"), temp_message);

    int x = sideStyle ? 37 : 32;
    int y = sideStyle ?  0 :  1;
    if(is_deaf()) {
        mvwprintz(sideStyle ? w2 : w, y, x, c_red, _("Deaf!"), volume);
    } else {
        mvwprintz(sideStyle ? w2 : w, y, x, c_yellow, _("Sound %d"), volume);
    }
    volume = 0;

    wmove(w, 2, sideStyle ? 0 : 15);
    if (thirst > 520)
        wprintz(w, c_ltred,  _("Parched"));
    else if (thirst > 240)
        wprintz(w, c_ltred,  _("Dehydrated"));
    else if (thirst > 80)
        wprintz(w, c_yellow, _("Very thirsty"));
    else if (thirst > 40)
        wprintz(w, c_yellow, _("Thirsty"));
    else if (thirst < 0)
        wprintz(w, c_green,  _("Slaked"));
    else if (thirst < -20)
        wprintz(w, c_green,  _("Hydrated"));
    else if (thirst < -60)
        wprintz(w, c_green,  _("Turgid"));

    wmove(w, sideStyle ? 3 : 2, sideStyle ? 0 : 30);
    if (fatigue > 575)
        wprintz(w, c_red,    _("Exhausted"));
    else if (fatigue > 383)
        wprintz(w, c_ltred,  _("Dead tired"));
    else if (fatigue > 191)
        wprintz(w, c_yellow, _("Tired"));

    wmove(w, sideStyle ? 4 : 2, sideStyle ? 0 : 41);
    wprintz(w, c_white, _("Focus"));
    nc_color col_xp = c_dkgray;
    if (focus_pool >= 100)
        col_xp = c_white;
    else if (focus_pool >  0)
        col_xp = c_ltgray;
    wprintz(w, col_xp, " %d", focus_pool);

    nc_color col_pain = c_yellow;
    if (pain - pkill >= 60)
        col_pain = c_red;
    else if (pain - pkill >= 40)
        col_pain = c_ltred;
    if (pain - pkill > 0)
        mvwprintz(w, sideStyle ? 0 : 3, 0, col_pain, _("Pain %d"), pain - pkill);

    int morale_cur = morale_level ();
    nc_color col_morale = c_white;
    if (morale_cur >= 10)
        col_morale = c_green;
    else if (morale_cur <= -10)
        col_morale = c_red;
    const char *morale_str;
    if      (morale_cur >= 200) morale_str = "8D";
    else if (morale_cur >= 100) morale_str = ":D";
    else if (morale_cur >= 10)  morale_str = ":)";
    else if (morale_cur > -10)  morale_str = ":|";
    else if (morale_cur > -100) morale_str = "):";
    else if (morale_cur > -200) morale_str = "D:";
    else                        morale_str = "D8";
    mvwprintz(w, sideStyle ? 0 : 3, sideStyle ? 11 : 10, col_morale, morale_str);

 vehicle *veh = g->m.veh_at (posx, posy);
 if (in_vehicle && veh) {
  veh->print_fuel_indicator(w, sideStyle ? 2 : 3, sideStyle ? getmaxx(w) - 5 : 49);
  nc_color col_indf1 = c_ltgray;

  float strain = veh->strain();
  nc_color col_vel = strain <= 0? c_ltblue :
                     (strain <= 0.2? c_yellow :
                     (strain <= 0.4? c_ltred : c_red));

    bool has_turrets = false;
    for (size_t p = 0; p < veh->parts.size(); p++) {
        if (veh->part_flag (p, "TURRET")) {
            has_turrets = true;
            break;
        }
    }

  if (has_turrets) {
   mvwprintz(w, 3, sideStyle ? 16 : 25, col_indf1, "Gun:");
   wprintz(w, veh->turret_mode ? c_ltred : c_ltblue,
              veh->turret_mode ? "auto" : "off ");
  }

  //
  // Draw the speedometer.
  //

  int speedox = sideStyle ? 0 : 33;
  int speedoy = sideStyle ? 5 :  3;

  bool metric = OPTIONS["USE_METRIC_SPEEDS"] == "km/h";
  const char *units = metric ? _("km/h") : _("mph");
  int velx    = metric ?  5 : 4; // strlen(units) + 1
  int cruisex = metric ? 10 : 9; // strlen(units) + 6
  float conv  = metric ? 0.0161f : 0.01f;

  if (0 == sideStyle) {
    if (!veh->cruise_on) speedox += 2;
    if (!metric)         speedox++;
  }

  const char *speedo = veh->cruise_on ? "{%s....>....}" : "{%s....}";
  mvwprintz(w, speedoy, speedox,        col_indf1, speedo, units);
  mvwprintz(w, speedoy, speedox + velx, col_vel,   "%4d", int(veh->velocity * conv));
  if (veh->cruise_on)
    mvwprintz(w, speedoy, speedox + cruisex, c_ltgreen, "%4d", int(veh->cruise_velocity * conv));


  if (veh->velocity != 0) {
   nc_color col_indc = veh->skidding? c_red : c_green;
   int dfm = veh->face.dir() - veh->move.dir();
   wmove(w, sideStyle ? 5 : 3, getmaxx(w) - 3);
   wprintz(w, col_indc, dfm <  0 ? "L" : ".");
   wprintz(w, col_indc, dfm == 0 ? "0" : ".");
   wprintz(w, col_indc, dfm >  0 ? "R" : ".");
  }
 } else {  // Not in vehicle
  nc_color col_str = c_white, col_dex = c_white, col_int = c_white,
           col_per = c_white, col_spd = c_white, col_time = c_white;
  int str_bonus = get_str_bonus();
  int dex_bonus = get_dex_bonus();
  int int_bonus = get_int_bonus();
  int per_bonus = get_per_bonus();
  int spd_bonus = get_speed_bonus();
  if (str_bonus < 0)
   col_str = c_red;
  if (str_bonus > 0)
   col_str = c_green;
  if (dex_bonus  < 0)
   col_dex = c_red;
  if (dex_bonus  > 0)
   col_dex = c_green;
  if (int_bonus  < 0)
   col_int = c_red;
  if (int_bonus  > 0)
   col_int = c_green;
  if (per_bonus  < 0)
   col_per = c_red;
  if (per_bonus  > 0)
   col_per = c_green;
  if (spd_bonus < 0)
   col_spd = c_red;
  if (spd_bonus > 0)
   col_spd = c_green;

    int x  = sideStyle ? 18 : 13;
    int y  = sideStyle ?  0 :  3;
    int dx = sideStyle ?  0 :  7;
    int dy = sideStyle ?  1 :  0;
    mvwprintz(w, y + dy * 0, x + dx * 0, col_str, _("Str %2d"), get_str());
    mvwprintz(w, y + dy * 1, x + dx * 1, col_dex, _("Dex %2d"), get_dex());
    mvwprintz(w, y + dy * 2, x + dx * 2, col_int, _("Int %2d"), get_int());
    mvwprintz(w, y + dy * 3, x + dx * 3, col_per, _("Per %2d"), get_per());

    int spdx = sideStyle ?  0 : x + dx * 4;
    int spdy = sideStyle ?  5 : y + dy * 4;
    mvwprintz(w, spdy, spdx, col_spd, _("Spd %2d"), get_speed());
    if (this->weight_carried() > this->weight_capacity()) {
        col_time = h_black;
    }
    if (this->volume_carried() > this->volume_capacity() - 2) {
        if (this->weight_carried() > this->weight_capacity()) {
            col_time = c_dkgray_magenta;
        } else {
            col_time = c_dkgray_red;
        }
    }
    wprintz(w, col_time, "  %d", movecounter);
 }
}

bool player::has_trait(const std::string &flag) const
{
    // Look for active mutations and traits
    return (flag != "") && (my_mutations.find(flag) != my_mutations.end());
}

bool player::has_base_trait(const std::string &flag) const
{
    // Look only at base traits
    return (flag != "") && (my_traits.find(flag) != my_traits.end());
}

bool player::has_conflicting_trait(const std::string &flag) const
{
    return (has_opposite_trait(flag) || has_lower_trait(flag) || has_higher_trait(flag));
}

bool player::has_opposite_trait(const std::string &flag) const
{
    if (!mutation_data[flag].cancels.empty()) {
        std::vector<std::string> cancels = mutation_data[flag].cancels;
        for (auto &i : cancels) {
            if (has_trait(i)) {
                return true;
            }
        }
    }
    return false;
}

bool player::has_lower_trait(const std::string &flag) const
{
    if (!mutation_data[flag].prereqs.empty()) {
        std::vector<std::string> prereqs = mutation_data[flag].prereqs;
        for (auto &i : prereqs) {
            if (has_trait(i) || has_lower_trait(i)) {
                return true;
            }
        }
    }
    return false;
}

bool player::has_higher_trait(const std::string &flag) const
{
    if (!mutation_data[flag].replacements.empty()) {
        std::vector<std::string> replacements = mutation_data[flag].replacements;
        for (auto &i : replacements) {
            if (has_trait(i) || has_higher_trait(i)) {
                return true;
            }
        }
    }
    return false;
}

bool player::crossed_threshold()
{
    std::vector<std::string> traitslist;
    for( auto iter = my_mutations.begin(); iter != my_mutations.end(); ++iter ) {
        traitslist.push_back(*iter);
    }
    for (auto &i : traitslist) {
        if (mutation_data[i].threshold == true) {
            return true;
        }
    }
    return false;
}

bool player::purifiable(const std::string &flag) const
{
    if(mutation_data[flag].purifiable) {
        return true;
    }
    return false;
}

void toggle_str_set( std::unordered_set< std::string > &set, const std::string &str )
{
    auto i = set.find(str);
    if (i == set.end()) {
        set.insert(str);
    } else {
        set.erase(i);
    }
}

void player::toggle_trait(const std::string &flag)
{
    toggle_str_set(my_traits, flag); //Toggles a base trait on the player
    toggle_str_set(my_mutations, flag); //Toggles corresponding trait in mutations list as well.
    recalc_sight_limits();
}

void player::toggle_mutation(const std::string &flag)
{
    toggle_str_set(my_mutations, flag); //Toggles a mutation on the player
    recalc_sight_limits();
}

void player::set_cat_level_rec(const std::string &sMut)
{
    if (!has_base_trait(sMut)) { //Skip base traits
        for (size_t i = 0; i < mutation_data[sMut].category.size(); i++) {
            mutation_category_level[mutation_data[sMut].category[i]] += 8;
        }

        for (auto &i : mutation_data[sMut].prereqs) {
            set_cat_level_rec(i);
        }

        for (auto &i : mutation_data[sMut].prereqs2) {
            set_cat_level_rec(i);
        }
    }
}

void player::set_highest_cat_level()
{
    mutation_category_level.clear();

    // Loop through our mutations
    for( auto iter = my_mutations.begin(); iter != my_mutations.end(); ++iter ) {
        set_cat_level_rec(*iter);
    }
}

std::string player::get_highest_category() const // Returns the mutation category with the highest strength
{
    int iLevel = 0;
    std::string sMaxCat = "";

    for (std::map<std::string, int>::const_iterator iter = mutation_category_level.begin(); iter != mutation_category_level.end(); ++iter) {
        if (iter->second > iLevel) {
            sMaxCat = iter->first;
            iLevel = iter->second;
        } else if (iter->second == iLevel) {
            sMaxCat = "";  // no category on ties
        }
    }
    return sMaxCat;
}

std::string player::get_category_dream(const std::string &cat, int strength) const // Returns a randomly selected dream
{
    std::string message;
    std::vector<dream> valid_dreams;
    dream selected_dream;
    //Pull the list of dreams
    for (auto &i : dreams) {
        //Pick only the ones matching our desired category and strength
        if ((i.category == cat) && (i.strength == strength)) {
            // Put the valid ones into our list
            valid_dreams.push_back(i);
        }
    }
    if( valid_dreams.empty() ) {
        return "";
    }
    int index = rng(0, valid_dreams.size() - 1); // Randomly select a dream from the valid list
    selected_dream = valid_dreams[index];
    index = rng(0, selected_dream.messages.size() - 1); // Randomly selected a message from the chosen dream
    message = selected_dream.messages[index];
    return message;
}

bool player::in_climate_control()
{
    bool regulated_area=false;
    // Check
    if(has_active_bionic("bio_climate")) { return true; }
    if ((is_wearing("rm13_armor_on")) || (is_wearing_power_armor() &&
        (has_active_UPS() || has_active_bionic("bio_power_armor_interface") || has_active_bionic("bio_power_armor_interface_mkII"))))
    {
        return true;
    }
    if(int(calendar::turn) >= next_climate_control_check)
    {
        next_climate_control_check=int(calendar::turn)+20;  // save cpu and similate acclimation.
        int vpart = -1;
        vehicle *veh = g->m.veh_at(posx, posy, vpart);
        if(veh)
        {
            regulated_area=(
                veh->is_inside(vpart) &&    // Already checks for opened doors
                veh->total_power(true) > 0  // Out of gas? No AC for you!
            );  // TODO: (?) Force player to scrounge together an AC unit
        }
        // TODO: AC check for when building power is implemented
        last_climate_control_ret=regulated_area;
        if(!regulated_area) { next_climate_control_check+=40; }  // Takes longer to cool down / warm up with AC, than it does to step outside and feel cruddy.
    }
    else
    {
        return ( last_climate_control_ret ? true : false );
    }
    return regulated_area;
}

std::list<item *> player::get_radio_items()
{
    std::list<item *> rc_items;
    const invslice & stacks = inv.slice();
    for( size_t x  = 0; x  < stacks.size(); ++x  ) {
        item &itemit = stacks[x]->front();
        item *stack_iter = &itemit;
        if (stack_iter->active && stack_iter->has_flag("RADIO_ACTIVATION")) {
            rc_items.push_back( stack_iter );
        }
    }

    for (size_t i = 0; i < worn.size(); i++) {
        if ( worn[i].active  && worn[i].has_flag("RADIO_ACTIVATION")) {
            rc_items.push_back( &worn[i] );
        }
    }

    if (!weapon.is_null()) {
        if ( weapon.active  && weapon.has_flag("RADIO_ACTIVATION")) {
            rc_items.push_back( &weapon );
        }
    }
    return rc_items;
}



bool player::has_bionic(const bionic_id & b) const
{
    for (auto &i : my_bionics) {
        if (i.id == b) {
            return true;
        }
    }
    return false;
}

bool player::has_active_optcloak() const {
  static const std::string str_optical_cloak("optical_cloak");

  if (has_active_UPS() && is_wearing(str_optical_cloak)) {
    return true;
  } else {
    return false;
  }
}

bool player::has_active_bionic(const bionic_id & b) const
{
    for (auto &i : my_bionics) {
        if (i.id == b) {
            return (i.powered);
        }
    }
    return false;
}

void player::add_bionic( bionic_id b )
{
    if( has_bionic( b ) ) {
        debugmsg( "Tried to install bionic %s that is already installed!", b.c_str() );
        return;
    }
    char newinv = ' ';
    for( size_t i = 0; i < inv_chars.size(); i++ ) {
        if( bionic_by_invlet( inv_chars[i] ) == nullptr ) {
            newinv = inv_chars[i];
            break;
        }
    }
    my_bionics.push_back( bionic( b, newinv ) );
    recalc_sight_limits();
}

void player::remove_bionic(bionic_id b) {
    std::vector<bionic> new_my_bionics;
    for(auto &i : my_bionics) {
        if (!(i.id == b)) {
            new_my_bionics.push_back(bionic(i.id, i.invlet));
        }
    }
    my_bionics = new_my_bionics;
    recalc_sight_limits();
}

int player::num_bionics() const
{
    return my_bionics.size();
}

bionic& player::bionic_at_index(int i)
{
    return my_bionics[i];
}

bionic* player::bionic_by_invlet(char ch) {
    for (size_t i = 0; i < my_bionics.size(); i++) {
        if (my_bionics[i].invlet == ch) {
            return &my_bionics[i];
        }
    }
    return 0;
}

// Returns true if a bionic was removed.
bool player::remove_random_bionic() {
    const int numb = num_bionics();
    if (numb) {
        int rem = rng(0, num_bionics() - 1);
        my_bionics.erase(my_bionics.begin() + rem);
        recalc_sight_limits();
    }
    return numb;
}

void player::charge_power(int amount)
{
 power_level += amount;
 if (power_level > max_power_level)
  power_level = max_power_level;
 if (power_level < 0)
  power_level = 0;
}


/*
 * Calculate player brightness based on the brightest active item, as
 * per itype tag LIGHT_* and optional CHARGEDIM ( fade starting at 20% charge )
 * item.light.* is -unimplemented- for the moment, as it is a custom override for
 * applying light sources/arcs with specific angle and direction.
 */
float player::active_light()
{
    float lumination = 0;

    int maxlum = 0;
    const invslice & stacks = inv.slice();
    for( size_t x  = 0; x  < stacks.size(); ++x  ) {
        item &itemit = stacks[x]->front();
        item * stack_iter = &itemit;
        if (stack_iter->active && stack_iter->charges > 0) {
            int lumit = stack_iter->getlight_emit(true);
            if ( maxlum < lumit ) {
                maxlum = lumit;
            }
        }
    }

    for (size_t i = 0; i < worn.size(); i++) {
        if ( worn[i].active  && worn[i].charges > 0) {
            int lumit = worn[i].getlight_emit(true);
            if ( maxlum < lumit ) {
                maxlum = lumit;
            }
        }
    }

    if (!weapon.is_null()) {
        if ( weapon.active  && weapon.charges > 0) {
            int lumit = weapon.getlight_emit(true);
            if ( maxlum < lumit ) {
                maxlum = lumit;
            }
        }
    }

    lumination = (float)maxlum;

    if ( lumination < 60 && has_active_bionic("bio_flashlight") ) {
        lumination = 60;
    } else if ( lumination < 25 && has_artifact_with(AEP_GLOW) ) {
        lumination = 25;
    }

    return lumination;
}

point player::pos() const
{
    return point(posx, posy);
}

int player::sight_range(int light_level) const
{
    // Apply the sight boost (night vision).
    if (light_level < sight_boost_cap) {
        light_level = std::min(light_level + sight_boost, sight_boost_cap);
    }

    // Clamp to sight_max.
    return std::min(light_level, sight_max);
}

// This must be called when any of the following change:
// - diseases
// - bionics
// - traits
// - underwater
// - clothes
// With the exception of clothes, all changes to these player attributes must
// occur through a function in this class which calls this function. Clothes are
// typically added/removed with wear() and takeoff(), but direct access to the
// 'wears' vector is still allowed due to refactor exhaustion.
void player::recalc_sight_limits()
{
    sight_max = 9999;
    sight_boost = 0;
    sight_boost_cap = 0;

    // Set sight_max.
    if (has_effect("blind")) {
        sight_max = 0;
    } else if (has_disease("in_pit") ||
            (has_effect("boomered") && (!(has_trait("PER_SLIME_OK")))) ||
            (underwater && !has_bionic("bio_membrane") &&
                !has_trait("MEMBRANE") && !worn_with_flag("SWIM_GOGGLES") &&
                (!(has_trait("PER_SLIME_OK"))))) {
        sight_max = 1;
    } else if ( (has_trait("MYOPIC") || has_trait("URSINE_EYE")) &&
            !is_wearing("glasses_eye") && !is_wearing("glasses_monocle") &&
            !is_wearing("glasses_bifocal") && !has_effect("contacts")) {
        sight_max = 4;
    } else if (has_trait("PER_SLIME")) {
        sight_max = 6;
    }

    // Set sight_boost and sight_boost_cap, based on night vision.
    // (A player will never have more than one night vision trait.)
    sight_boost_cap = 12;
    // Debug-only NV, by vache's request
    if (has_trait("DEBUG_NIGHTVISION")) {
        sight_boost = 59;
        sight_boost_cap = 59;
    } else if (has_nv() || has_trait("NIGHTVISION3") || has_trait("ELFA_FNV") || is_wearing("rm13_armor_on")) {
        // Yes, I'm breaking the cap. I doubt the reality bubble shrinks at night.
        // BIRD_EYE represents excellent fine-detail vision so I think it works.
        if (has_trait("BIRD_EYE")) {
            sight_boost = 13;
        }
        else {
        sight_boost = sight_boost_cap;
        }
    } else if (has_trait("ELFA_NV")) {
        sight_boost = 6; // Elf-a and Bird eyes shouldn't coexist
    } else if (has_trait("NIGHTVISION2") || has_trait("FEL_NV") || has_trait("URSINE_EYE")) {
        if (has_trait("BIRD_EYE")) {
            sight_boost = 5;
        }
         else {
            sight_boost = 4;
         }
    } else if (has_trait("NIGHTVISION")) {
        if (has_trait("BIRD_EYE")) {
            sight_boost = 2;
        }
        else {
            sight_boost = 1;
        }
    }
}

int player::unimpaired_range()
{
 int ret = DAYLIGHT_LEVEL;
 if (has_trait("PER_SLIME")) {
    ret = 6;
 }
 if (has_disease("in_pit")) {
    ret = 1;
  }
 if (has_effect("blind")) {
    ret = 0;
  }
 return ret;
}

bool player::overmap_los(int omtx, int omty, int sight_points)
{
    const tripoint ompos = g->om_global_location();
    if (omtx < ompos.x - sight_points || omtx > ompos.x + sight_points ||
        omty < ompos.y - sight_points || omty > ompos.y + sight_points) {
        // Outside maximum sight range
        return false;
    }

    const std::vector<point> line = line_to(ompos.x, ompos.y, omtx, omty, 0);
    for (size_t i = 0; i < line.size() && sight_points >= 0; i++) {
        const oter_id &ter = overmap_buffer.ter(line[i].x, line[i].y, ompos.z);
        const int cost = otermap[ter].see_cost;
        sight_points -= cost;
        if (sight_points < 0)
            return false;
    }
    return true;
}

int player::overmap_sight_range(int light_level)
{
    int sight = sight_range(light_level);
    if( sight < SEEX ) {
        return 0;
    }
    if( sight <= SEEX * 4) {
        return (sight / (SEEX / 2) );
    }
    if ((has_amount("binoculars", 1) || has_amount("rifle_scope", 1) ||
        -1 != weapon.has_gunmod("rifle_scope") ) && !has_trait("EAGLEEYED"))  {
        if (has_trait("BIRD_EYE")) {
            return 25;
        }
        return 20;
    }
    else if (!(has_amount("binoculars", 1) || has_amount("rifle_scope", 1) ||
        -1 != weapon.has_gunmod("rifle_scope") ) && has_trait("EAGLEEYED"))  {
        if (has_trait("BIRD_EYE")) {
            return 25;
        }
        return 20;
    }
    else if ((has_amount("binoculars", 1) || has_amount("rifle_scope", 1) ||
        -1 != weapon.has_gunmod("rifle_scope") ) && has_trait("EAGLEEYED"))  {
        if (has_trait("BIRD_EYE")) {
            return 30;
        }
        return 25;
    }

    return 10;
}

int player::clairvoyance() const
{
 if (has_artifact_with(AEP_CLAIRVOYANCE))
  return 3;
 if (has_artifact_with(AEP_SUPER_CLAIRVOYANCE))
  return 40;
 return 0;
}

bool player::sight_impaired()
{
 return ((has_effect("boomered") && (!(has_trait("PER_SLIME_OK")))) ||
  (underwater && !has_bionic("bio_membrane") && !has_trait("MEMBRANE")
              && !worn_with_flag("SWIM_GOGGLES") && !(has_trait("PER_SLIME_OK"))) ||
  ((has_trait("MYOPIC") || has_trait("URSINE_EYE") ) &&
                        !is_wearing("glasses_eye") &&
                        !is_wearing("glasses_monocle") &&
                        !is_wearing("glasses_bifocal") &&
                        !has_effect("contacts")) ||
   has_trait("PER_SLIME"));
}

bool player::has_two_arms() const
{
 if (has_bionic("bio_blaster") || hp_cur[hp_arm_l] < 10 || hp_cur[hp_arm_r] < 10)
  return false;
 return true;
}

bool player::avoid_trap(trap* tr, int x, int y)
{
  int myroll = dice(3, int(dex_cur + skillLevel("dodge") * 1.5));
 int traproll;
    if (tr->can_see(*this, x, y)) {
        traproll = dice(3, tr->get_avoidance());
    } else {
        traproll = dice(6, tr->get_avoidance());
    }
 if (has_trait("LIGHTSTEP"))
  myroll += dice(2, 6);
 if (has_trait("CLUMSY"))
  myroll -= dice(2, 6);
 if (myroll >= traproll)
  return true;
 return false;
}

bool player::has_nv()
{
    static bool nv = false;

    if( !nv_cached ) {
        nv_cached = true;
        nv = (worn_with_flag("GNV_EFFECT") ||
              has_active_bionic("bio_night_vision"));
    }

    return nv;
}

bool player::has_pda()
{
    static bool pda = false;
    if ( !pda_cached ) {
      pda_cached = true;
      pda = has_amount("pda", 1);
    }

    return pda;
}

void player::pause()
{
    moves = 0;
    if (recoil > 0) {
        if (str_cur + 2 * skillLevel("gun") >= int(recoil)) {
            recoil = 0;
        } else {
            recoil -= str_cur + 2 * skillLevel("gun");
            recoil = int(recoil / 2);
        }
    }

    //Web Weavers...weave web
    if (has_trait("WEB_WEAVER") && !in_vehicle) {
      g->m.add_field(posx, posy, fd_web, 1); //this adds density to if its not already there.
      add_msg(_("You spin some webbing."));
     }

    // Meditation boost for Toad Style, obsolete
    if (weapon.type->id == "style_toad" && activity.type == ACT_NULL) {
        int arm_amount = 1 + (int_cur - 6) / 3 + (per_cur - 6) / 3;
        int arm_max = (int_cur + per_cur) / 2;
        if (arm_amount > 3) {
            arm_amount = 3;
        }
        if (arm_max > 20) {
            arm_max = 20;
        }
        add_disease("armor_boost", 2, false, arm_amount, arm_max);
    }

    // Train swimming if underwater
    if (underwater) {
        practice( "swimming", 1 );
        if (g->temperature <= 50) {
            drench(100, mfb(bp_leg_l)|mfb(bp_leg_r)|mfb(bp_torso)|mfb(bp_arm_l)|mfb(bp_arm_r)|
                        mfb(bp_head)| mfb(bp_eyes)|mfb(bp_mouth)|mfb(bp_foot_l)|mfb(bp_foot_r)|
                        mfb(bp_hand_l)|mfb(bp_hand_r));
        } else {
            drench(100, mfb(bp_leg_l)|mfb(bp_leg_r)|mfb(bp_torso)|mfb(bp_arm_l)|mfb(bp_arm_r)|
                        mfb(bp_head)| mfb(bp_eyes)|mfb(bp_mouth));
        }
    }

    VehicleList vehs = g->m.get_vehicles();
    vehicle* veh = NULL;
    for (auto &v : vehs) {
        veh = v.v;
        if (veh && veh->velocity != 0 && veh->player_in_control(this)) {
            if (one_in(10)) {
                practice( "driving", 1 );
            }
            break;
        }
    }

    search_surroundings();
}

void player::search_surroundings()
{
    if (controlling_vehicle) {
        return;
    }
    // Search for traps in a larger area than before because this is the only
    // way we can "find" traps that aren't marked as visible.
    // Detection formula takes care of likelihood of seeing within this range.
    for (size_t i = 0; i < 121; i++) {
        const int x = posx + i / 11 - 5;
        const int y = posy + i % 11 - 5;
        const trap_id trid = g->m.tr_at(x, y);
        if (trid == tr_null || (x == posx && y == posy)) {
            continue;
        }
        if( !g->m.pl_sees( posx, posy, x, y, -1 ) ) {
            continue;
        }
        const trap *tr = traplist[trid];
        if (tr->name.empty() || tr->can_see(*this, x, y)) {
            // Already seen, or has no name -> can never be seen
            continue;
        }
        // Chance to detect traps we haven't yet seen.
        if (tr->detect_trap(*this, x, y)) {
            if( tr->get_visibility() > 0 ) {
                // Only bug player about traps that aren't trivial to spot.
                const std::string direction = direction_name(direction_from(posx, posy, x, y));
                add_msg_if_player(_("You've spotted a %s to the %s!"),
                                  tr->name.c_str(), direction.c_str());
            }
            add_known_trap(x, y, tr->id);
        }
    }
}

int player::throw_range(int pos)
{
 item tmp;
 if (pos == -1)
  tmp = weapon;
 else if (pos == INT_MIN)
  return -1;
 else
  tmp = inv.find_item(pos);

 if (tmp.count_by_charges() && tmp.charges > 1)
  tmp.charges = 1;

 if ((tmp.weight() / 113) > int(str_cur * 15))
  return 0;
 // Increases as weight decreases until 150 g, then decreases again
 int ret = (str_cur * 8) / (tmp.weight() >= 150 ? tmp.weight() / 113 : 10 - int(tmp.weight() / 15));
 ret -= int(tmp.volume() / 4);
 if (has_active_bionic("bio_railgun") && (tmp.made_of("iron") || tmp.made_of("steel")))
    ret *= 2;
 if (ret < 1)
  return 1;
// Cap at double our strength + skill
 if (ret > str_cur * 1.5 + skillLevel("throw"))
   return str_cur * 1.5 + skillLevel("throw");
 return ret;
}

int player::ranged_dex_mod(bool return_stat_effect)
{
  // Stat window shows stat effects on based on current stat
    const int dex = (return_stat_effect ? get_dex() : get_dex());

    if (dex >= 12) { return 0; }
    return 12 - dex;
}

int player::ranged_per_mod(bool return_stat_effect)
{
  // Stat window shows stat effects on based on current stat
 const int per = (return_stat_effect ? get_per() : get_per());

 if (per >= 12) { return 0; }
 return 12 - per;
}

int player::throw_dex_mod(bool return_stat_effect)
{
  // Stat window shows stat effects on based on current stat
 int dex = (return_stat_effect ? get_dex() : get_dex());
 if (dex == 8 || dex == 9)
  return 0;
 if (dex >= 10)
  return (return_stat_effect ? 0 - rng(0, dex - 9) : 9 - dex);

 int deviation = 0;
 if (dex < 4)
  deviation = 4 * (8 - dex);
 else if (dex < 6)
  deviation = 3 * (8 - dex);
 else
  deviation = 2 * (8 - dex);

 // return_stat_effect actually matters here
 return (return_stat_effect ? rng(0, deviation) : deviation);
}

int player::read_speed(bool return_stat_effect)
{
  // Stat window shows stat effects on based on current stat
 int intel = (return_stat_effect ? get_int() : get_int());
 int ret = 1000 - 50 * (intel - 8);
 if (has_trait("FASTREADER"))
  ret *= .8;
 if (has_trait("SLOWREADER"))
  ret *= 1.3;
 if (ret < 100)
  ret = 100;
 // return_stat_effect actually matters here
 return (return_stat_effect ? ret : ret / 10);
}

int player::rust_rate(bool return_stat_effect)
{
    if (OPTIONS["SKILL_RUST"] == "off") {
        return 0;
    }

    // Stat window shows stat effects on based on current stat
    int intel = (return_stat_effect ? get_int() : get_int());
    int ret = ((OPTIONS["SKILL_RUST"] == "vanilla" || OPTIONS["SKILL_RUST"] == "capped") ? 500 : 500 - 35 * (intel - 8));

    if (has_trait("FORGETFUL")) {
        ret *= 1.33;
    }

    if (has_trait("GOODMEMORY")) {
        ret *= .66;
    }

    if (ret < 0) {
        ret = 0;
    }

    // return_stat_effect actually matters here
    return (return_stat_effect ? ret : ret / 10);
}

int player::talk_skill()
{
    int ret = get_int() + get_per() + skillLevel("speech") * 3;
    if (has_trait("SAPIOVORE")) {
        ret -= 20; // Friendly convo with your prey? unlikely
    } else if (has_trait("UGLY")) {
        ret -= 3;
    } else if (has_trait("DEFORMED")) {
        ret -= 6;
    } else if (has_trait("DEFORMED2")) {
        ret -= 12;
    } else if (has_trait("DEFORMED3")) {
        ret -= 18;
    } else if (has_trait("PRETTY")) {
        ret += 1;
    } else if (has_trait("BEAUTIFUL")) {
        ret += 2;
    } else if (has_trait("BEAUTIFUL2")) {
        ret += 4;
    } else if (has_trait("BEAUTIFUL3")) {
        ret += 6;
    }
    return ret;
}

int player::intimidation()
{
    int ret = get_str() * 2;
    if (weapon.is_gun()) {
        ret += 10;
    }
    if (weapon.damage_bash() >= 12 || weapon.damage_cut() >= 12) {
        ret += 5;
    }
    if (has_trait("SAPIOVORE")) {
        ret += 5; // Scaring one's prey, on the other claw...
    } else if (has_trait("DEFORMED2")) {
        ret += 3;
    } else if (has_trait("DEFORMED3")) {
        ret += 6;
    } else if (has_trait("PRETTY")) {
        ret -= 1;
    } else if (has_trait("BEAUTIFUL") || has_trait("BEAUTIFUL2") || has_trait("BEAUTIFUL3")) {
        ret -= 4;
    }
    if (stim > 20) {
        ret += 2;
    }
    if (has_disease("drunk")) {
        ret -= 4;
    }

    return ret;
}

bool player::is_dead_state() const {
    return hp_cur[hp_head] <= 0 || hp_cur[hp_torso] <= 0;
}

void player::on_gethit(Creature *source, body_part bp_hit, damage_instance &) {
    bool u_see = g->u_see(this);
    if (source != NULL) {
        if (has_active_bionic("bio_ods")) {
            if (is_player()) {
                add_msg(m_good, _("Your offensive defense system shocks %s in mid-attack!"),
                                source->disp_name().c_str());
            } else if (u_see) {
                add_msg(_("%s's offensive defense system shocks %s in mid-attack!"),
                            disp_name().c_str(),
                            source->disp_name().c_str());
            }
            damage_instance ods_shock_damage;
            ods_shock_damage.add_damage(DT_ELECTRIC, rng(10,40));
            source->deal_damage(this, bp_torso, ods_shock_damage);
        }
        if ((!(wearing_something_on(bp_hit))) && (has_trait("SPINES") || has_trait("QUILLS"))) {
            int spine = rng(1, (has_trait("QUILLS") ? 20 : 8));
            if (!is_player()) {
                if( u_see ) {
                    add_msg(_("%1$s's %2$s puncture %s in mid-attack!"), name.c_str(),
                                (has_trait("QUILLS") ? _("quills") : _("spines")),
                                source->disp_name().c_str());
                }
            } else {
                add_msg(m_good, _("Your %s puncture %s in mid-attack!"),
                                (has_trait("QUILLS") ? _("quills") : _("spines")),
                                source->disp_name().c_str());
            }
            damage_instance spine_damage;
            spine_damage.add_damage(DT_STAB, spine);
            source->deal_damage(this, bp_torso, spine_damage);
        }
        if ((!(wearing_something_on(bp_hit))) && (has_trait("THORNS")) && (!(source->has_weapon()))) {
            if (!is_player()) {
                if( u_see ) {
                    add_msg(_("%1$s's %2$s scrape %s in mid-attack!"), name.c_str(),
                                (_("thorns"), source->disp_name().c_str()));
                }
            } else {
                add_msg(m_good, _("Your thorns scrape %s in mid-attack!"), source->disp_name().c_str());
            }
            int thorn = rng(1, 4);
            damage_instance thorn_damage;
            thorn_damage.add_damage(DT_CUT, thorn);
            // In general, critters don't have separate limbs
            // so safer to target the torso
            source->deal_damage(this, bp_torso, thorn_damage);
        }
    }
}

dealt_damage_instance player::deal_damage(Creature* source, body_part bp, const damage_instance& d)
{
    dealt_damage_instance dealt_dams = Creature::deal_damage(source, bp, d); //damage applied here
    int dam = dealt_dams.total_damage(); //block reduction should be by applied this point

    if (has_disease("sleep")) {
        wake_up(_("You wake up!"));
    } else if (has_disease("lying_down")) {
        rem_disease("lying_down");
    }

    if (is_player()) {
        g->cancel_activity_query(_("You were hurt!"));
    }

    // TODO: Pre or post blit hit tile onto "this"'s location here
    if(g->u_see(this->posx, this->posy)) {
        g->draw_hit_player(this, dam);

        if (dam > 0 && is_player() && source) {
            //monster hits player melee
            nc_color color;
            std::string health_bar = "";
            get_HP_Bar(dam, this->get_hp_max(bodypart_to_hp_part(bp)), color, health_bar);

            SCT.add(this->xpos(),
                    this->ypos(),
                    direction_from(0, 0, this->xpos() - source->xpos(), this->ypos() - source->ypos()),
                    health_bar.c_str(), m_bad,
                    body_part_name(bp), m_neutral);
        }
    }

    // handle snake artifacts
    if (has_artifact_with(AEP_SNAKES) && dam >= 6) {
        int snakes = int(dam / 6);
        std::vector<point> valid;
        for (int x = posx - 1; x <= posx + 1; x++) {
            for (int y = posy - 1; y <= posy + 1; y++) {
                if (g->is_empty(x, y)) {
                    valid.push_back( point(x, y) );
                }
            }
        }
        if (snakes > int(valid.size())) {
            snakes = int(valid.size());
        }
        if (snakes == 1) {
            add_msg(m_warning, _("A snake sprouts from your body!"));
        } else if (snakes >= 2) {
            add_msg(m_warning, _("Some snakes sprout from your body!"));
        }
        monster snake(GetMType("mon_shadow_snake"));
        for (int i = 0; i < snakes; i++) {
            int index = rng(0, valid.size() - 1);
            point sp = valid[index];
            valid.erase(valid.begin() + index);
            snake.spawn(sp.x, sp.y);
            snake.friendly = -1;
            g->add_zombie(snake);
        }
    }

    // And slimespawners too
    if ((has_trait("SLIMESPAWNER")) && (dam >= 10) && one_in(20 - dam)) {
        std::vector<point> valid;
        for (int x = posx - 1; x <= posx + 1; x++) {
            for (int y = posy - 1; y <= posy + 1; y++) {
                if (g->is_empty(x, y)) {
                    valid.push_back( point(x, y) );
                }
            }
        }
        add_msg(m_warning, _("Slime is torn from you, and moves on its own!"));
        int numslime = 1;
        monster slime(GetMType("mon_player_blob"));
        for (int i = 0; i < numslime; i++) {
            int index = rng(0, valid.size() - 1);
            point sp = valid[index];
            valid.erase(valid.begin() + index);
            slime.spawn(sp.x, sp.y);
            slime.friendly = -1;
            g->add_zombie(slime);
        }
    }

    if (has_trait("ADRENALINE") && !has_disease("adrenaline") &&
        (hp_cur[hp_head] < 25 || hp_cur[hp_torso] < 15)) {
        add_disease("adrenaline", 200);
    }

    int cut_dam = dealt_dams.type_damage(DT_CUT);
    switch (bp) {
    case bp_eyes:
        if (dam > 5 || cut_dam > 0) {
            int minblind = int((dam + cut_dam) / 10);
            if (minblind < 1) {
                minblind = 1;
            }
            int maxblind = int((dam + cut_dam) /  4);
            if (maxblind > 5) {
                maxblind = 5;
            }
            add_effect("blind", rng(minblind, maxblind));
        }

    /*
        It almost looks like damage may be getting applied twice in some cases.
     */
    case bp_mouth: // Fall through to head damage
    case bp_head:
        hp_cur[hp_head] -= dam; //this looks like an extra damage hit, as is applied in apply_damage from player::apply_damage()
        if (hp_cur[hp_head] < 0) {
            lifetime_stats()->damage_taken+=hp_cur[hp_head];
            hp_cur[hp_head] = 0;
        }
        break;
    case bp_torso:
        // getting hit throws off our shooting
        recoil += int(dam / 5);
        break;
    case bp_hand_l: // Fall through to arms
    case bp_arm_l:
        if (weapon.is_two_handed(this)) {
            recoil += int(dam / 3);
        }
        break;
    case bp_hand_r: // Fall through to arms
    case bp_arm_r:
        // getting hit in the arms throws off our shooting
        recoil += int(dam / 3);
        break;
    case bp_foot_l: // Fall through to legs
    case bp_leg_l:
        break;
    case bp_foot_r: // Fall through to legs
    case bp_leg_r:
        break;
    default:
        debugmsg("Wacky body part hit!");
    }
    //looks like this should be based off of dealtdams, not d as d has no damage reduction applied.
    // Skip all this if the damage isn't from a creature. e.g. an explosion.
    if( source != NULL ) {
        if (dealt_dams.total_damage() > 0 && source->has_flag(MF_VENOM)) {
            add_msg_if_player(m_bad, _("You're poisoned!"));
            add_disease("poison", 30, false, 1, 20, 100);
            add_effect("poison", 30);
        }
        else if (dealt_dams.total_damage() > 0 && source->has_flag(MF_BADVENOM)) {
            add_msg_if_player(m_bad, _("You feel poison flood your body, wracking you with pain..."));
            add_disease("badpoison", 40, false, 1, 20, 100);
            add_effect("badpoison", 40);
        }
        else if (dealt_dams.total_damage() > 0 && source->has_flag(MF_PARALYZE)) {
            add_msg_if_player(m_bad, _("You feel poison enter your body!"));
            add_disease("paralyzepoison", 100, false, 1, 20, 100);
            add_effect("paralyzepoison", 100);
        }

        if (source->has_flag(MF_BLEED) && dealt_dams.total_damage() > 6 &&
            dealt_dams.type_damage(DT_CUT) > 0) {
            // Maybe should only be if DT_CUT > 6... Balance question
            add_msg_if_player(m_bad, _("You're Bleeding!"));
            // Only place bleed effect added to player in code
            add_disease("bleed", 60, false, 1, 3, 120, 1, bp, true);
        }

        if ( source->has_flag(MF_GRABS)) {
            add_msg_player_or_npc(m_bad, _("%s grabs you!"), _("%s grabs <npcname>!"),
                                  source->disp_name().c_str());
            if (has_grab_break_tec() && get_grab_resist() > 0 && get_dex() > get_str() ?
                dice(get_dex(), 10) : dice(get_str(), 10) > dice(source->get_dex(), 10)) {
                add_msg_player_or_npc(m_good, _("You break the grab!"),
                                      _("<npcname> breaks the grab!"));
            } else {
                add_disease("grabbed", 1, false, 1, 3, 1, 1);
            }
        }
    }

    return dealt_damage_instance(dealt_dams);
}

void player::mod_pain(int npain) {
    if ((has_trait("NOPAIN"))) {
        return;
    }
    if (has_trait("PAINRESIST") && npain > 1) {
        // if it's 1 it'll just become 0, which is bad
        npain = npain * 4 / rng(4,8);
    }
    // Dwarves get better pain-resist, what with mining and all
    if (has_trait("PAINRESIST_TROGLO") && npain > 1) {
        npain = npain * 4 / rng(6,9);
    }
    if (!is_npc() && ((npain >= 1) && (rng(0, pain) >= 10))) {
        g->cancel_activity_query(_("Ouch, you were hurt!"));
        if (has_disease("sleep")) {
            wake_up(_("You wake up!"));
        } else if (has_disease("lying_down")) {
            rem_disease("lying_down");
        }
    }
    Creature::mod_pain(npain);
}

/*
    Where damage to player is actually applied to hit body parts
    Might be where to put bleed stuff rather than in player::deal_damage()
 */
void player::apply_damage(Creature *source, body_part hurt, int dam)
{
    if( is_dead_state() ) {
        // don't do any more damage if we're already dead
        return;
    }
    hp_part hurtpart;
    switch (hurt) {
        case bp_eyes: // Fall through to head damage
        case bp_mouth: // Fall through to head damage
        case bp_head:
            hurtpart = hp_head;
            break;
        case bp_torso:
            hurtpart = hp_torso;
            break;
        case bp_hand_l: // fall through to arms
        case bp_arm_l:
            hurtpart = hp_arm_l;
            break;
        case bp_hand_r: // but fall through to arms
        case bp_arm_r:
            hurtpart = hp_arm_r;
            break;
        case bp_foot_l: // but fall through to legs
        case bp_leg_l:
            hurtpart = hp_leg_l;
            break;
        case bp_foot_r: // but fall through to legs
        case bp_leg_r:
            hurtpart = hp_leg_r;
            break;
        default:
            debugmsg("Wacky body part hurt!");
            hurtpart = hp_torso;
    }
    if (has_disease("sleep") && rng(0, dam) > 2) {
        wake_up(_("You wake up!"));
    } else if (has_disease("lying_down")) {
        rem_disease("lying_down");
    }

    if (dam <= 0) {
        return;
    }

    if (!is_npc()) {
        g->cancel_activity_query(_("You were hurt!"));
    }

    mod_pain( dam /2 );

    if (has_trait("ADRENALINE") && !has_disease("adrenaline") &&
        (hp_cur[hp_head] < 25 || hp_cur[hp_torso] < 15)) {
        add_disease("adrenaline", 200);
    }
    hp_cur[hurtpart] -= dam;
    if (hp_cur[hurtpart] < 0) {
        lifetime_stats()->damage_taken += hp_cur[hurt];
        hp_cur[hurtpart] = 0;
    }
    lifetime_stats()->damage_taken += dam;
    if( is_dead_state() ) {
        die( source );
    }
}

void player::heal(body_part healed, int dam)
{
    hp_part healpart;
    switch (healed) {
        case bp_eyes: // Fall through to head damage
        case bp_mouth: // Fall through to head damage
        case bp_head:
            healpart = hp_head;
            break;
        case bp_torso:
            healpart = hp_torso;
            break;
        case bp_hand_l:
            // Shouldn't happen, but fall through to arms
            debugmsg("Heal against hands!");
        case bp_arm_l:
            healpart = hp_arm_l;
            break;
        case bp_hand_r:
            // Shouldn't happen, but fall through to arms
            debugmsg("Heal against hands!");
        case bp_arm_r:
            healpart = hp_arm_r;
            break;
        case bp_foot_l:
            // Shouldn't happen, but fall through to legs
            debugmsg("Heal against feet!");
        case bp_leg_l:
            healpart = hp_leg_l;
            break;
        case bp_foot_r:
            // Shouldn't happen, but fall through to legs
            debugmsg("Heal against feet!");
        case bp_leg_r:
            healpart = hp_leg_r;
            break;
        default:
            debugmsg("Wacky body part healed!");
            healpart = hp_torso;
    }
    hp_cur[healpart] += dam;
    if (hp_cur[healpart] > hp_max[healpart]) {
        lifetime_stats()->damage_healed -= hp_cur[healpart] - hp_max[healpart];
        hp_cur[healpart] = hp_max[healpart];
    }
    lifetime_stats()->damage_healed+=dam;
}

void player::heal(hp_part healed, int dam)
{
    hp_cur[healed] += dam;
    if (hp_cur[healed] > hp_max[healed]) {
        lifetime_stats()->damage_healed -= hp_cur[healed] - hp_max[healed];
        hp_cur[healed] = hp_max[healed];
    }
    lifetime_stats()->damage_healed += dam;
}

void player::healall(int dam)
{
    for (int i = 0; i < num_hp_parts; i++) {
        if (hp_cur[i] > 0) {
            hp_cur[i] += dam;
            if (hp_cur[i] > hp_max[i]) {
                lifetime_stats()->damage_healed -= hp_cur[i] - hp_max[i];
                hp_cur[i] = hp_max[i];
            }
            lifetime_stats()->damage_healed += dam;
        }
    }
}

void player::hurtall(int dam)
{
    for (int i = 0; i < num_hp_parts; i++) {
        hp_cur[i] -= dam;
        if (hp_cur[i] < 0) {
            lifetime_stats()->damage_taken += hp_cur[i];
            hp_cur[i] = 0;
        }
        mod_pain( dam / 2 );
        lifetime_stats()->damage_taken += dam;
    }
}

void player::hitall(int dam, int vary)
{
    if (has_disease("sleep")) {
        wake_up(_("You wake up!"));
    } else if (has_disease("lying_down")) {
        rem_disease("lying_down");
    }

    for (int i = 0; i < num_hp_parts; i++) {
        int ddam = vary? dam * rng (100 - vary, 100) / 100 : dam;
        int cut = 0;
        absorb((body_part) i, ddam, cut);
        hp_cur[i] -= ddam;
        if (hp_cur[i] < 0)
        {
            lifetime_stats()->damage_taken+=hp_cur[i];
            hp_cur[i] = 0;
        }

        mod_pain( dam / 2 / 4 );
        lifetime_stats()->damage_taken+=dam;
    }
}

void player::knock_back_from(int x, int y)
{
 if (x == posx && y == posy)
  return; // No effect
 point to(posx, posy);
 if (x < posx)
  to.x++;
 if (x > posx)
  to.x--;
 if (y < posy)
  to.y++;
 if (y > posy)
  to.y--;

// First, see if we hit a monster
 int mondex = g->mon_at(to.x, to.y);
 if (mondex != -1) {
  monster *critter = &(g->zombie(mondex));
  deal_damage( critter, bp_torso, damage_instance( DT_BASH, critter->type->size ) );
  add_effect("stunned", 1);
  if ((str_max - 6) / 4 > critter->type->size) {
   critter->knock_back_from(posx, posy); // Chain reaction!
   critter->apply_damage( this, bp_torso, (str_max - 6) / 4);
   critter->add_effect("stunned", 1);
  } else if ((str_max - 6) / 4 == critter->type->size) {
   critter->apply_damage( this, bp_torso, (str_max - 6) / 4);
   critter->add_effect("stunned", 1);
  }

  add_msg_player_or_npc(_("You bounce off a %s!"), _("<npcname> bounces off a %s!"),
                            critter->name().c_str() );

  return;
 }

 int npcdex = g->npc_at(to.x, to.y);
 if (npcdex != -1) {
  npc *p = g->active_npc[npcdex];
  deal_damage( p, bp_torso, damage_instance( DT_BASH, p->get_size() ) );
  add_effect("stunned", 1);
  p->deal_damage( this, bp_torso, damage_instance( DT_BASH, 3 ) );
  add_msg_player_or_npc( _("You bounce off %s!"), _("<npcname> bounces off %s!"), p->name.c_str() );
  return;
 }

// If we're still in the function at this point, we're actually moving a tile!
 if (g->m.has_flag("LIQUID", to.x, to.y) && g->m.has_flag(TFLAG_DEEP_WATER, to.x, to.y)) {
  if (!is_npc()) {
   g->plswim(to.x, to.y);
  }
// TODO: NPCs can't swim!
 } else if (g->m.move_cost(to.x, to.y) == 0) { // Wait, it's a wall (or water)

  // It's some kind of wall.
  apply_damage( nullptr, bp_torso, 3 ); // TODO: who knocked us back? Maybe that creature should be the source of the damage?
  add_effect("stunned", 2);
  add_msg_player_or_npc( _("You bounce off a %s!"), _("<npcname> bounces off a %s!"),
                             g->m.tername(to.x, to.y).c_str() );

 } else { // It's no wall
  posx = to.x;
  posy = to.y;
 }
}

void player::bp_convert(hp_part &hpart, body_part bp)
{
    hpart =  num_hp_parts;
    switch(bp) {
        case bp_head:
            hpart = hp_head;
            break;
        case bp_torso:
            hpart = hp_torso;
            break;
        case bp_arm_l:
            hpart = hp_arm_l;
            break;
        case bp_arm_r:
            hpart = hp_arm_r;
            break;
        case bp_leg_l:
            hpart = hp_leg_l;
            break;
        case bp_leg_r:
            hpart = hp_leg_r;
            break;
        default:
            //Silence warnings
            break;
    }
}

void player::hp_convert(hp_part hpart, body_part &bp)
{
    bp =  num_bp;
    switch(hpart) {
        case hp_head:
            bp = bp_head;
            break;
        case hp_torso:
            bp = bp_torso;
            break;
        case hp_arm_l:
            bp = bp_arm_l;
            break;
        case hp_arm_r:
            bp = bp_arm_r;
            break;
        case hp_leg_l:
            bp = bp_leg_l;
            break;
        case hp_leg_r:
            bp = bp_leg_r;
            break;
        default:
            // Silence warnings
            break;
    }
}

int player::hp_percentage()
{
 int total_cur = 0, total_max = 0;
// Head and torso HP are weighted 3x and 2x, respectively
 total_cur = hp_cur[hp_head] * 3 + hp_cur[hp_torso] * 2;
 total_max = hp_max[hp_head] * 3 + hp_max[hp_torso] * 2;
 for (int i = hp_arm_l; i < num_hp_parts; i++) {
  total_cur += hp_cur[i];
  total_max += hp_max[i];
 }
 return (100 * total_cur) / total_max;
}

void player::recalc_hp()
{
    int new_max_hp[num_hp_parts];
    for (int i = 0; i < num_hp_parts; i++)
    {
        new_max_hp[i] = 60 + str_max * 3;
        if (has_trait("HUGE")) {
            // Bad-Huge doesn't quite have the cardio/skeletal/etc to support the mass,
            // so no HP bonus from the ST above/beyond that from Large
            new_max_hp[i] -= 6;
        }
        // You lose half the HP you'd expect from BENDY mutations.  Your gelatinous
        // structure can help with that, a bit.
        if (has_trait("BENDY2")) {
            new_max_hp[i] += 3;
        }
        if (has_trait("BENDY3")) {
            new_max_hp[i] += 6;
        }
        // Only the most extreme applies.
        if (has_trait("TOUGH")) {
            new_max_hp[i] *= 1.2;
        } else if (has_trait("TOUGH2")) {
            new_max_hp[i] *= 1.3;
        } else if (has_trait("TOUGH3")) {
            new_max_hp[i] *= 1.4;
        } else if (has_trait("FLIMSY")) {
            new_max_hp[i] *= .75;
        } else if (has_trait("FLIMSY2")) {
            new_max_hp[i] *= .5;
        } else if (has_trait("FLIMSY3")) {
            new_max_hp[i] *= .25;
        }
        // Mutated toughness stacks with starting, by design.
        if (has_trait("MUT_TOUGH")) {
            new_max_hp[i] *= 1.2;
        } else if (has_trait("MUT_TOUGH2")) {
            new_max_hp[i] *= 1.3;
        } else if (has_trait("MUT_TOUGH3")) {
            new_max_hp[i] *= 1.4;
        }
    }
    if (has_trait("GLASSJAW"))
    {
        new_max_hp[hp_head] *= 0.8;
    }
    for (int i = 0; i < num_hp_parts; i++)
    {
        hp_cur[i] *= (float)new_max_hp[i]/(float)hp_max[i];
        hp_max[i] = new_max_hp[i];
    }
}

void player::get_sick()
{
    if (has_trait("DISIMMUNE")) {
        return;
    }

    if (!has_disease("flu") && !has_disease("common_cold") &&
        one_in(900 + get_healthy() + (has_trait("DISRESISTANT") ? 300 : 0))) {
        if (one_in(6)) {
            infect("flu", bp_mouth, 3, rng(40000, 80000));
        } else {
            infect("common_cold", bp_mouth, 3, rng(20000, 60000));
        }
    }
}

void player::update_health(int base_threshold)
{
    if (has_artifact_with(AEP_SICK)) {
        base_threshold += 50;
    }
    Creature::update_health(base_threshold);
}

bool player::infect(dis_type type, body_part vector, int strength,
                     int duration, bool permanent, int intensity,
                     int max_intensity, int decay, int additive, bool targeted,
                     bool main_parts_only)
{
    if (strength <= 0) {
        return false;
    }

    if (dice(strength, 3) > dice(get_env_resist(vector), 3)) {
        if (targeted) {
            add_disease(type, duration, permanent, intensity, max_intensity, decay,
                          additive, vector, main_parts_only);
        } else {
            add_disease(type, duration, permanent, intensity, max_intensity, decay, additive);
        }
        return true;
    }

    return false;
}

void player::add_disease(dis_type type, int duration, bool permanent,
                         int intensity, int max_intensity, int decay,
                         int additive, body_part part, bool main_parts_only)
{
    if (duration <= 0) {
        return;
    }

    if (part !=  num_bp && hp_cur[part] == 0) {
        return;
    }

    if (main_parts_only) {
        if (part == bp_eyes || part == bp_mouth) {
            part = bp_head;
        } else if (part == bp_hand_l) {
            part = bp_arm_l;
        } else if (part == bp_hand_r) {
            part = bp_arm_r;
        } else if (part == bp_foot_l) {
            part = bp_leg_l;
        } else if (part == bp_foot_r) {
            part = bp_leg_r;
        }
    }

    bool found = false;
    for (auto &i : illness) {
        if (i.type == type) {
            if ((part == num_bp) ^ (i.bp == num_bp)) {
                debugmsg("Bodypart missmatch when applying disease %s",
                         type.c_str());
                return;
            }
            if (i.bp == part) {
                if (additive > 0) {
                    i.duration += duration;
                } else if (additive < 0) {
                    i.duration -= duration;
                    if (i.duration <= 0) {
                        i.duration = 1;
                    }
                }
                i.intensity += intensity;
                if (max_intensity != -1 && i.intensity > max_intensity) {
                    i.intensity = max_intensity;
                }
                if (permanent) {
                    i.permanent = true;
                }
                i.decay = decay;
                found = true;
                // Found it, so no need to keep checking
                break;
            }
        }
    }
    if (!found) {
        disease tmp(type, duration, intensity, part, permanent, decay);
        illness.push_back(tmp);

        if (!is_npc()) {
            if (dis_msg(type)) {
                SCT.add(this->xpos(),
                        this->ypos(),
                        SOUTH,
                        dis_name(tmp), m_info);
            }
        }
    }

    recalc_sight_limits();
}

void player::rem_disease(dis_type type, body_part part)
{
    for (size_t i = 0; i < illness.size();) {
        if (illness[i].type == type && ( part == num_bp || illness[i].bp == part )) {
            illness.erase(illness.begin() + i);
            if(!is_npc()) {
                dis_remove_memorial(type);
            }
        } else {
            i++;
        }
    }

    recalc_sight_limits();
}

bool player::has_disease(dis_type type, body_part part) const
{
    for (auto &i : illness) {
        if (i.type == type && ( part == num_bp || i.bp == part ) ) {
            return true;
        }
    }
    return false;
}

bool player::pause_disease(dis_type type, body_part part)
{
    for (auto &i : illness) {
        if (i.type == type && ( part == num_bp || i.bp == part )) {
                i.permanent = true;
                return true;
        }
    }
    return false;
}

bool player::unpause_disease(dis_type type, body_part part)
{
    for (auto &i : illness) {
        if (i.type == type && ( part == num_bp || i.bp == part )) {
                i.permanent = false;
                return true;
        }
    }
    return false;
}

int player::disease_duration(dis_type type, bool all, body_part part) const
{
    int tmp = 0;
    for (auto &i : illness) {
        if (i.type == type && (part ==  num_bp || i.bp == part)) {
            if (all == false) {
                return i.duration;
            } else {
                tmp += i.duration;
            }
        }
    }
    return tmp;
}

int player::disease_intensity(dis_type type, bool all, body_part part) const
{
    int tmp = 0;
    for (auto &i : illness) {
        if (i.type == type && (part ==  num_bp || i.bp == part)) {
            if (all == false) {
                return i.intensity;
            } else {
                tmp += i.intensity;
            }
        }
    }
    return tmp;
}

void player::add_addiction(add_type type, int strength)
{
    if (type == ADD_NULL) {
        return;
    }
    int timer = 1200;
    if (has_trait("ADDICTIVE")) {
        strength = int(strength * 1.5);
        timer = 800;
    }
    if (has_trait("NONADDICTIVE")) {
        strength = int(strength * .50);
        timer = 1800;
    }
    //Update existing addiction
    for (auto &i : addictions) {
        if (i.type == type) {
            if (i.sated < 0) {
                i.sated = timer;
            } else if (i.sated < 600) {
                i.sated += timer; // TODO: Make this variable?
            } else {
                i.sated += int((3000 - i.sated) / 2);
            }
            if ((rng(0, strength) > rng(0, i.intensity * 5) || rng(0, 500) < strength) &&
                  i.intensity < 20) {
                i.intensity++;
            }
            return;
        }
    }
    //Add a new addiction
    if (rng(0, 100) < strength) {
        //~ %s is addiction name
        add_memorial_log(pgettext("memorial_male", "Became addicted to %s."),
                            pgettext("memorial_female", "Became addicted to %s."),
                            addiction_type_name(type).c_str());
        addiction tmp(type, 1);
        addictions.push_back(tmp);
    }
}

bool player::has_addiction(add_type type) const
{
    for (auto &i : addictions) {
        if (i.type == type && i.intensity >= MIN_ADDICTION_LEVEL) {
            return true;
        }
    }
    return false;
}

void player::rem_addiction(add_type type)
{
    for (size_t i = 0; i < addictions.size(); i++) {
        if (addictions[i].type == type) {
            //~ %s is addiction name
            add_memorial_log(pgettext("memorial_male", "Overcame addiction to %s."),
                            pgettext("memorial_female", "Overcame addiction to %s."),
                            addiction_type_name(type).c_str());
            addictions.erase(addictions.begin() + i);
            return;
        }
    }
}

int player::addiction_level(add_type type)
{
    for (auto &i : addictions) {
        if (i.type == type) {
            return i.intensity;
        }
    }
    return 0;
}

bool player::siphon(vehicle *veh, ammotype desired_liquid)
{
    int liquid_amount = veh->drain( desired_liquid, veh->fuel_capacity(desired_liquid) );
    item used_item( default_ammo(desired_liquid), calendar::turn );
    used_item.charges = liquid_amount;
    int extra = g->move_liquid( used_item );
    if( extra == -1 ) {
        // Failed somehow, put the liquid back and bail out.
        veh->refill( desired_liquid, used_item.charges );
        return false;
    }
    int siphoned = liquid_amount - extra;
    veh->refill( desired_liquid, extra );
    if( siphoned > 0 ) {
        add_msg(ngettext("Siphoned %d unit of %s from the %s.",
                            "Siphoned %d units of %s from the %s.",
                            siphoned),
                   siphoned, used_item.tname().c_str(), veh->name.c_str());
        //Don't consume turns if we decided not to siphon
        return true;
    } else {
        return false;
    }
}

static void manage_fire_exposure(player &p, int fireStrength) {
    // TODO: this should be determined by material properties
    p.hurtall(3*fireStrength);
    for (size_t i = 0; i < p.worn.size(); i++) {
        item tmp = p.worn[i];
        bool burnVeggy = (tmp.made_of("veggy") || tmp.made_of("paper"));
        bool burnFabric = ((tmp.made_of("cotton") || tmp.made_of("wool")) && one_in(10*fireStrength));
        bool burnPlastic = ((tmp.made_of("plastic")) && one_in(50*fireStrength));
        if (burnVeggy || burnFabric || burnPlastic) {
            p.worn.erase(p.worn.begin() + i);
            if (i != 0) {
                i--;
            }
        }
    }
}
static void handle_cough(player &p, int intensity, int loudness) {
    if (p.is_player()) {
        add_msg(m_bad, _("You cough heavily."));
        g->sound(p.posx, p.posy, loudness, "");
    } else {
        g->sound(p.posx, p.posy, loudness, _("a hacking cough."));
    }
    p.mod_moves(-80);
    if (rng(1,6) < intensity) {
        p.apply_damage(NULL, bp_torso, 1);
    }
    if (p.has_disease("sleep") && intensity >= 2) {
        p.wake_up(_("You wake up coughing."));
    }
}
bool will_vomit(player& p, int chance)
{
    bool drunk = p.has_disease("drunk");
    bool antiEmetics = p.has_disease("weed_high");
    bool hasNausea = p.has_trait("NAUSEA") && one_in(chance*2);
    bool stomachUpset = p.has_trait("WEAKSTOMACH") && one_in(chance*3);
    bool suppressed = (p.has_trait("STRONGSTOMACH") && one_in(2)) ||
        (antiEmetics && !drunk && !one_in(chance));
    return ((stomachUpset || hasNausea) && !suppressed);
}
void player::process_effects() {
    int psnChance;
    for( auto effect_it = effects.begin(); effect_it != effects.end(); ++effect_it ) {
        std::string id = effect_it->second.get_id();
        if (id == "onfire") {
            manage_fire_exposure(*this, 1);
        } else if (id == "poison") {
            psnChance = 150;
            if (has_trait("POISRESIST")) {
                psnChance *= 6;
            } else {
                mod_str_bonus(-2);
                mod_per_bonus(-1);
            }
            // Increased body mass means poison's less effective
            if (has_trait("FAT")) {
                psnChance *= 1.5;
            }
            if (has_trait("LARGE") || has_trait("LARGE_OK")) {
                psnChance *= 2;
            }
            if (has_trait("HUGE") || has_trait("HUGE_OK")) {
                psnChance *= 3;
            }
            if ((one_in(psnChance)) && (!(has_trait("NOPAIN")))) {
                add_msg_if_player(m_bad, _("You're suddenly wracked with pain!"));
                mod_pain(1);
                apply_damage( nullptr, bp_torso, rng( 0, 2 ) * rng( 0, 1 ) );
            }
            mod_per_bonus(-1);
            mod_dex_bonus(-1);
            add_miss_reason(_("You feel bad inside."), 1);
        } else if (id == "glare") {
            mod_per_bonus(-1);
            if (one_in(200)) {
                add_msg_if_player(m_bad, _("The sunlight's glare makes it hard to see."));
            }
        } else if (id == "smoke") {
            // A hard limit on the duration of the smoke disease.
            if( effect_it->second.get_duration() >= 600) {
                effect_it->second.set_duration(600);
            }
            mod_str_bonus(-1);
            mod_dex_bonus(-1);
            add_miss_reason(_("The smoke bothers you."), 1);
            effect_it->second.set_intensity((effect_it->second.get_duration()+190)/200);
            if( effect_it->second.get_duration() >= 10 && one_in(6)) {
                handle_cough(*this, effect_it->second.get_intensity());
            }
        } else if (id == "teargas") {
            mod_str_bonus(-2);
            mod_dex_bonus(-2);
            add_miss_reason(_("The tear gas bothers you."), 2);
            mod_per_bonus(-5);
            if (one_in(3)) {
                handle_cough(*this, 4);
            }
        } else if (id == "relax_gas") {
            mod_str_bonus(-3);
            mod_dex_bonus(-3);
            mod_int_bonus(-2);
            mod_per_bonus(-4);
        } else if ( id == "stung" ) {
            mod_pain(1);
        } else if ( id == "boomered" ) {
            mod_per_bonus(-5);
            if (will_vomit(*this)) {
                vomit();
            } else if (one_in(3600)) {
                add_msg_if_player(m_bad, _("You gag and retch."));
            }
        }
    }

    Creature::process_effects();
}

void player::suffer()
{
    for (size_t i = 0; i < my_bionics.size(); i++) {
        if (my_bionics[i].powered) {
            activate_bionic(i);
        }
    }
    if (underwater) {
        if (!has_trait("GILLS")) {
            oxygen--;
        }
        if (oxygen < 12 && worn_with_flag("REBREATHER")) {
                oxygen += 12;
            }
        if (oxygen < 0) {
            if (has_bionic("bio_gills") && power_level > 0) {
                oxygen += 5;
                power_level -= 25;
            } else {
                add_msg(m_bad, _("You're drowning!"));
                apply_damage( nullptr, bp_torso, rng( 1, 4 ) );
            }
        }
    }

    double shoe_factor = footwear_factor();
    if( has_trait("ROOTS3") && g->m.has_flag("DIGGABLE", posx, posy) && !shoe_factor) {
        if (one_in(25 / shoe_factor)) {
            add_msg(m_good, _("This soil is delicious!"));
            hunger -= 2;
            thirst -= 2;
            mod_healthy_mod(10);
            // Mmm, dat soil...
            focus_pool--;
        } else if (one_in(20 / shoe_factor)){
            hunger--;
            thirst--;
            mod_healthy_mod(5);
        }
    }

    for( size_t i = 0; i < illness.size(); ++i ) {
        // Note: dis_effect might add or remove disease (DI_LYING_DOWN adds DI_SLEEP).
        // therefor no iterator, no range-based iteration.
        dis_effect( *this, illness[i] );
    }

    // Diseases may remove themselves as part of applying (MA buffs do) so do a
    // separate loop through the remaining ones for duration, decay, etc..
    for (size_t i = 0; i < illness.size(); i++) {
        if (!illness[i].permanent) {
            illness[i].duration--;
        }
        if (illness[i].decay > 0 && one_in(illness[i].decay)) {
            illness[i].intensity--;
        }
        if (illness[i].duration <= 0 || illness[i].intensity == 0) {
            dis_end_msg(*this, illness[i]);
            illness.erase(illness.begin() + i);
            i--;
        }
    }

    if (!has_disease("sleep")) {
        if (weight_carried() > weight_capacity()) {
            // Starts at 1 in 25, goes down by 5 for every 50% more carried
            if (one_in(35 - 5 * weight_carried() / (weight_capacity() / 2))) {
                add_msg_if_player(m_bad, _("Your body strains under the weight!"));
                // 1 more pain for every 800 grams more (5 per extra STR needed)
                if ( ((weight_carried() - weight_capacity()) / 800 > pain && pain < 100)) {
                    mod_pain(1);
                }
            }
        }
        if (weight_carried() > 4 * weight_capacity()) {
            if (has_trait("LEG_TENT_BRACE")){
                add_msg_if_player(m_bad, _("Your tentacles buckle under the weight!"));
            }
            if (has_effect("downed")) {
                add_effect("downed", 1);
            } else {
                add_effect("downed", 2);
            }
        }
        int timer = -3600;
        if (has_trait("ADDICTIVE")) {
            timer = -4000;
        }
        if (has_trait("NONADDICTIVE")) {
            timer = -3200;
        }
        for (size_t i = 0; i < addictions.size(); i++) {
            if (addictions[i].sated <= 0 &&
                addictions[i].intensity >= MIN_ADDICTION_LEVEL) {
                addict_effect(addictions[i]);
            }
            addictions[i].sated--;
            if (!one_in(addictions[i].intensity - 2) && addictions[i].sated > 0) {
                addictions[i].sated -= 1;
            }
            if (addictions[i].sated < timer - (100 * addictions[i].intensity)) {
                if (addictions[i].intensity <= 2) {
                    addictions.erase(addictions.begin() + i);
                    i--;
                } else {
                    addictions[i].intensity = int(addictions[i].intensity / 2);
                    addictions[i].intensity--;
                    addictions[i].sated = 0;
                }
            }
        }
        if (has_trait("CHEMIMBALANCE")) {
            if (one_in(3600) && (!(has_trait("NOPAIN")))) {
                add_msg(m_bad, _("You suddenly feel sharp pain for no reason."));
                mod_pain( 3 * rng(1, 3) );
            }
            if (one_in(3600)) {
                int pkilladd = 5 * rng(-1, 2);
                if (pkilladd > 0) {
                    add_msg(m_bad, _("You suddenly feel numb."));
                } else if ((pkilladd < 0) && (!(has_trait("NOPAIN")))) {
                    add_msg(m_bad, _("You suddenly ache."));
                }
                pkill += pkilladd;
            }
            if (one_in(3600)) {
                add_msg(m_bad, _("You feel dizzy for a moment."));
                moves -= rng(10, 30);
            }
            if (one_in(3600)) {
                int hungadd = 5 * rng(-1, 3);
                if (hungadd > 0) {
                    add_msg(m_bad, _("You suddenly feel hungry."));
                } else {
                    add_msg(m_good, _("You suddenly feel a little full."));
                }
                hunger += hungadd;
            }
            if (one_in(3600)) {
                add_msg(m_bad, _("You suddenly feel thirsty."));
                thirst += 5 * rng(1, 3);
            }
            if (one_in(3600)) {
                add_msg(m_good, _("You feel fatigued all of a sudden."));
                fatigue += 10 * rng(2, 4);
            }
            if (one_in(4800)) {
                if (one_in(3)) {
                    add_morale(MORALE_FEELING_GOOD, 20, 100);
                } else {
                    add_morale(MORALE_FEELING_BAD, -20, -100);
                }
            }
            if (one_in(3600)) {
                if (one_in(3)) {
                    add_msg(m_bad, _("You suddenly feel very cold."));
                    for (int i = 0 ; i < num_bp ; i++) {
                        temp_cur[i] = BODYTEMP_VERY_COLD;
                    }
                } else {
                    add_msg(m_bad, _("You suddenly feel cold."));
                    for (int i = 0 ; i < num_bp ; i++) {
                        temp_cur[i] = BODYTEMP_COLD;
                    }
                }
            }
            if (one_in(3600)) {
                if (one_in(3)) {
                    add_msg(m_bad, _("You suddenly feel very hot."));
                    for (int i = 0 ; i < num_bp ; i++) {
                        temp_cur[i] = BODYTEMP_VERY_HOT;
                    }
                } else {
                    add_msg(m_bad, _("You suddenly feel hot."));
                    for (int i = 0 ; i < num_bp ; i++) {
                        temp_cur[i] = BODYTEMP_HOT;
                    }
                }
            }
        }
        if ((has_trait("SCHIZOPHRENIC") || has_artifact_with(AEP_SCHIZO)) &&
            one_in(2400)) { // Every 4 hours or so
            monster phantasm;
            int i;
            switch(rng(0, 11)) {
                case 0:
                    add_disease("hallu", 3600);
                    break;
                case 1:
                    add_disease("visuals", rng(15, 60));
                    break;
                case 2:
                    add_msg(m_warning, _("From the south you hear glass breaking."));
                    break;
                case 3:
                    add_msg(m_warning, _("YOU SHOULD QUIT THE GAME IMMEDIATELY."));
                    add_morale(MORALE_FEELING_BAD, -50, -150);
                    break;
                case 4:
                    for (i = 0; i < 10; i++) {
                        add_msg("XXXXXXXXXXXXXXXXXXXXXXXXXXX");
                    }
                    break;
                case 5:
                    add_msg(m_bad, _("You suddenly feel so numb..."));
                    pkill += 25;
                    break;
                case 6:
                    add_msg(m_bad, _("You start to shake uncontrollably."));
                    add_disease("shakes", 10 * rng(2, 5));
                    break;
                case 7:
                    for (i = 0; i < 10; i++) {
                        g->spawn_hallucination();
                    }
                    break;
                case 8:
                    add_msg(m_bad, _("It's a good time to lie down and sleep."));
                    add_disease("lying_down", 200);
                    break;
                case 9:
                    add_msg(m_bad, _("You have the sudden urge to SCREAM!"));
                    g->sound(posx, posy, 10 + 2 * str_cur, "AHHHHHHH!");
                    break;
                case 10:
                    add_msg(std::string(name + name + name + name + name + name + name +
                        name + name + name + name + name + name + name +
                        name + name + name + name + name + name).c_str());
                    break;
                case 11:
                    body_part bp = random_body_part(true);
                    add_disease("formication", 600, false, 1, 3, 0, 1, bp, true);
                    break;
            }
        }
        if (has_trait("JITTERY") && !has_disease("shakes")) {
            if (stim > 50 && one_in(300 - stim)) {
                add_disease("shakes", 300 + stim);
            } else if (hunger > 80 && one_in(500 - hunger)) {
                add_disease("shakes", 400);
            }
        }

        if (has_trait("MOODSWINGS") && one_in(3600)) {
            if (rng(1, 20) > 9) { // 55% chance
                add_morale(MORALE_MOODSWING, -100, -500);
            } else {  // 45% chance
                add_morale(MORALE_MOODSWING, 100, 500);
            }
        }

        if (has_trait("VOMITOUS") && one_in(4200)) {
            vomit();
        }
        if (has_trait("SHOUT1") && one_in(3600)) {
            g->sound(posx, posy, 10 + 2 * str_cur, _("You shout loudly!"));
        }
        if (has_trait("SHOUT2") && one_in(2400)) {
            g->sound(posx, posy, 15 + 3 * str_cur, _("You scream loudly!"));
        }
        if (has_trait("SHOUT3") && one_in(1800)) {
            g->sound(posx, posy, 20 + 4 * str_cur, _("You let out a piercing howl!"));
        }
    } // Done with while-awake-only effects

    if (has_trait("ASTHMA") && one_in(3600 - stim * 50)) {
        bool auto_use = has_charges("inhaler", 1);
        if (underwater) {
            oxygen = int(oxygen / 2);
            auto_use = false;
        }

        if (has_disease("sleep")) {
            wake_up(_("Your asthma wakes you up!"));
            auto_use = false;
        }

        if (auto_use) {
            use_charges("inhaler", 1);
        } else {
            add_disease("asthma", 50 * rng(1, 4));
            if (!is_npc()) {
                g->cancel_activity_query(_("You have an asthma attack!"));
            }
        }
    }

    if (has_trait("LEAVES") && g->is_in_sunlight(posx, posy) && one_in(600)) {
        hunger--;
    }

    if (pain > 0) {
        if (has_trait("PAINREC1") && one_in(600)) {
            pain--;
        }
        if (has_trait("PAINREC2") && one_in(300)) {
            pain--;
        }
        if (has_trait("PAINREC3") && one_in(150)) {
            pain--;
        }
    }

    if ((has_trait("ALBINO") || has_disease("datura")) && g->is_in_sunlight(posx, posy) && one_in(10)) {
        // Umbrellas and rain gear can also keep the sun off!
        // (No, really, I know someone who uses an umbrella when it's sunny out.)
        if (!((worn_with_flag("RAINPROOF")) || (weapon.has_flag("RAIN_PROTECT"))) ) {
            add_msg(m_bad, _("The sunlight is really irritating."));
            if (has_disease("sleep")) {
                wake_up(_("You wake up!"));
            }
            if (one_in(10)) {
                mod_pain(1);
            }
            else focus_pool --;
        }
    }

    if (has_trait("SUNBURN") && g->is_in_sunlight(posx, posy) && one_in(10)) {
        if (!((worn_with_flag("RAINPROOF")) || (weapon.has_flag("RAIN_PROTECT"))) ) {
        add_msg(m_bad, _("The sunlight burns your skin!"));
        if (has_disease("sleep")) {
            wake_up(_("You wake up!"));
        }
        mod_pain(1);
        hurtall(1);
        }
    }

    if ((has_trait("TROGLO") || has_trait("TROGLO2")) &&
        g->is_in_sunlight(posx, posy) && g->weather == WEATHER_SUNNY) {
        mod_str_bonus(-1);
        mod_dex_bonus(-1);
        add_miss_reason(_("The sunlight distracts you."), 1);
        mod_int_bonus(-1);
        mod_per_bonus(-1);
    }
    if (has_trait("TROGLO2") && g->is_in_sunlight(posx, posy)) {
        mod_str_bonus(-1);
        mod_dex_bonus(-1);
        add_miss_reason(_("The sunlight distracts you."), 1);
        mod_int_bonus(-1);
        mod_per_bonus(-1);
    }
    if (has_trait("TROGLO3") && g->is_in_sunlight(posx, posy)) {
        mod_str_bonus(-4);
        mod_dex_bonus(-4);
        add_miss_reason(_("You can't stand the sunlight!"), 4);
        mod_int_bonus(-4);
        mod_per_bonus(-4);
    }

    if (has_trait("SORES")) {
        for (int i = bp_head; i < num_bp; i++) {
            if ((pain < 5 + 4 * abs(encumb(body_part(i)))) && (!(has_trait("NOPAIN")))) {
                pain = 0;
                mod_pain( 5 + 4 * abs(encumb(body_part(i))) );
            }
        }
    }

    if (has_trait("SLIMY") && !in_vehicle) {
        g->m.add_field(posx, posy, fd_slime, 1);
    }

    if (has_trait("VISCOUS") && !in_vehicle) {
        if (one_in(3)){
            g->m.add_field(posx, posy, fd_slime, 1);
        }
        else {
            g->m.add_field(posx, posy, fd_slime, 2);
        }
    }

    // Blind/Deaf for brief periods about once an hour,
    // and visuals about once every 30 min.
    if (has_trait("PER_SLIME")) {
        if (one_in(600) && !has_effect("deaf")) {
            add_msg(m_bad, _("Suddenly, you can't hear anything!"));
            add_effect("deaf", 20 * rng (2, 6)) ;
        }
        if (one_in(600) && !(has_effect("blind"))) {
            add_msg(m_bad, _("Suddenly, your eyes stop working!"));
            add_effect("blind", 10 * rng (2, 6)) ;
        }
        // Yes, you can be blind and hallucinate at the same time.
        // Your post-human biology is truly remarkable.
        if (one_in(300) && !(has_effect("visuals"))) {
            add_msg(m_bad, _("Your visual centers must be acting up..."));
            add_effect("visuals", 120 * rng (3, 6)) ;
        }
    }

    if (has_trait("WEB_SPINNER") && !in_vehicle && one_in(3)) {
        g->m.add_field(posx, posy, fd_web, 1); //this adds density to if its not already there.
    }

    if (has_trait("RADIOGENIC") && int(calendar::turn) % 50 == 0 && radiation >= 10) {
        radiation -= 10;
        healall(1);
    }

    if (has_trait("RADIOACTIVE1")) {
        if (g->m.get_radiation(posx, posy) < 10 && one_in(50)) {
            g->m.adjust_radiation(posx, posy, 1);
        }
    }
    if (has_trait("RADIOACTIVE2")) {
        if (g->m.get_radiation(posx, posy) < 20 && one_in(25)) {
            g->m.adjust_radiation(posx, posy, 1);
        }
    }
    if (has_trait("RADIOACTIVE3")) {
        if (g->m.get_radiation(posx, posy) < 30 && one_in(10)) {
            g->m.adjust_radiation(posx, posy, 1);
        }
    }

    if (has_trait("UNSTABLE") && one_in(28800)) { // Average once per 2 days
        mutate();
    }
    if (has_trait("CHAOTIC") && one_in(7200)) { // Should be once every 12 hours
        mutate();
    }
    if (has_artifact_with(AEP_MUTAGENIC) && one_in(28800)) {
        mutate();
    }
    if (has_artifact_with(AEP_FORCE_TELEPORT) && one_in(600)) {
        g->teleport(this);
    }

    // checking for radioactive items in inventory
    int selfRadiation = 0;
    selfRadiation = leak_level("RADIOACTIVE");

    int localRadiation = g->m.get_radiation(posx, posy);

    if (localRadiation || selfRadiation) {
        bool has_helmet = false;

        bool power_armored = is_wearing_power_armor(&has_helmet);

        if ((power_armored && has_helmet) || worn_with_flag("RAD_PROOF")) {
            radiation += 0; // Power armor protects completely from radiation
        } else if (power_armored || worn_with_flag("RAD_RESIST")) {
            radiation += rng(0, localRadiation / 40) + rng(0, selfRadiation / 5);
        } else {
            radiation += rng(0, localRadiation / 16) + rng(0, selfRadiation);;
        }

        // Apply rads to any radiation badges.
        std::vector<item *> possessions = inv_dump();
        for( auto it = possessions.begin(); it != possessions.end(); ++it ) {
            if( (*it)->type->id == "rad_badge" ) {
                // Actual irradiation levels of badges and the player aren't precisely matched.
                // This is intentional.
                int before = (*it)->irridation;
                (*it)->irridation += rng(0, localRadiation / 16);
                if( inv.has_item(*it) ) { continue; }
                for( size_t i = 0; i < sizeof(rad_dosage_thresholds) / sizeof(rad_dosage_thresholds[0]);
                     i++ ){
                    if( before < rad_dosage_thresholds[i] &&
                        (*it)->irridation >= rad_dosage_thresholds[i] ) {
                        add_msg_if_player(m_warning, _("Your radiation badge changes from %s to %s!"),
                                                     rad_threshold_colors[i - 1].c_str(),
                                                     rad_threshold_colors[i].c_str() );
                    }
                }
            }
        }
    }

    if( int(calendar::turn) % 150 == 0 ) {
        if (radiation < 0) {
            radiation = 0;
        } else if (radiation > 2000) {
            radiation = 2000;
        }
        if (OPTIONS["RAD_MUTATION"] && rng(60, 2500) < radiation) {
            mutate();
            radiation /= 2;
            radiation -= 5;
        } else if (radiation > 100 && rng(1, 1500) < radiation) {
            vomit();
            radiation -= 50;
        }
    }

    if( radiation > 150 && !(int(calendar::turn) % 90) ) {
        hurtall(radiation / 100);
    }

    // Negative bionics effects
    if (has_bionic("bio_dis_shock") && one_in(1200)) {
        add_msg(m_bad, _("You suffer a painful electrical discharge!"));
        mod_pain(1);
        moves -= 150;

        if (weapon.type->id == "e_handcuffs" && weapon.charges > 0) {
            weapon.charges -= rng(1, 3) * 50;
            if (weapon.charges < 1) weapon.charges = 1;
            add_msg(m_good, _("The %s seems to be affected by the discharge."), weapon.tname().c_str());
        }
    }
    if (has_bionic("bio_dis_acid") && one_in(1500)) {
        add_msg(m_bad, _("You suffer a burning acidic discharge!"));
        hurtall(1);
    }
    if (has_bionic("bio_drain") && power_level > 24 && one_in(600)) {
        add_msg(m_bad, _("Your batteries discharge slightly."));
        power_level -= 25;
    }
    if (has_bionic("bio_noise") && one_in(500)) {
        if(!is_deaf())
            add_msg(m_bad, _("A bionic emits a crackle of noise!"));
        else
            add_msg(m_bad, _("A bionic shudders, but you hear nothing."));
        g->sound(posx, posy, 60, "");
    }
    if (has_bionic("bio_power_weakness") && max_power_level > 0 &&
        power_level >= max_power_level * .75) {
        mod_str_bonus(-3);
    }
    if (has_bionic("bio_trip") && one_in(500) && !has_disease("visuals")) {
        add_msg(m_bad, _("Your vision pixelates!"));
        add_disease("visuals", 100);
    }
    if (has_bionic("bio_spasm") && one_in(3000) && !has_disease("downed")) {
        add_msg(m_bad, _("Your malfunctioning bionic causes you to spasm and fall to the floor!"));
        mod_pain(1);
        add_effect("stunned", 1);
        add_effect("downed", 1);
    }
    if (has_bionic("bio_shakes") && power_level > 24 && one_in(1200)) {
        add_msg(m_bad, _("Your bionics short-circuit, causing you to tremble and shiver."));
        power_level -= 25;
        add_disease("shakes", 50);
    }
    if (has_bionic("bio_leaky") && one_in(500)) {
        mod_healthy_mod(-50);
    }
    if (has_bionic("bio_sleepy") && one_in(500)) {
        fatigue++;
    }
    if (has_bionic("bio_itchy") && one_in(500) && !has_disease("formication")) {
        add_msg(m_bad, _("Your malfunctioning bionic itches!"));
      body_part bp = random_body_part(true);
        add_disease("formication", 100, false, 1, 3, 0, 1, bp, true);
    }

    // Artifact effects
    if (has_artifact_with(AEP_ATTENTION)) {
        add_disease("attention", 3);
    }

    // check for limb mending every 1000 turns (~1.6 hours)
    if(calendar::turn.get_turn() % 1000 == 0) {
        mend();
    }
}

void player::mend()
{
    // Wearing splints can slowly mend a broken limb back to 1 hp.
    // 2 weeks is faster than a fracture would heal IRL,
    // but 3 weeks average (a generous estimate) was tedious and no fun.
    for(int i = 0; i < num_hp_parts; i++) {
        int broken = (hp_cur[i] <= 0);
        if(broken) {
            double mending_odds = 200.0; // 2 weeks, on average. (~20160 minutes / 100 minutes)
            double healing_factor = 1.0;
            // Studies have shown that alcohol and tobacco use delay fracture healing time
            if(has_disease("cig") | addiction_level(ADD_CIG)) {
                healing_factor *= 0.5;
            }
            if(has_disease("drunk") | addiction_level(ADD_ALCOHOL)) {
                healing_factor *= 0.5;
            }

            // Bed rest speeds up mending
            if(has_disease("sleep")) {
                healing_factor *= 4.0;
            } else if(fatigue > 383) {
            // but being dead tired does not...
                healing_factor *= 0.75;
            }

            // Being healthy helps.
            if(get_healthy() > 0) {
                healing_factor *= 2.0;
            }

            // And being well fed...
            if(hunger < 0) {
                healing_factor *= 2.0;
            }

            if(thirst < 0) {
                healing_factor *= 2.0;
            }

            // Mutagenic healing factor!
            if(has_trait("REGEN")) {
                healing_factor *= 16.0;
            } else if (has_trait("FASTHEALER2")) {
                healing_factor *= 4.0;
            } else if (has_trait("FASTHEALER")) {
                healing_factor *= 2.0;
            } else if (has_trait("SLOWHEALER")) {
                healing_factor *= 0.5;
            }

            bool mended = false;
            body_part part;
            switch(i) {
                case hp_arm_r:
                    part = bp_arm_r;
                    mended = is_wearing_on_bp("arm_splint", bp_arm_r) && x_in_y(healing_factor, mending_odds);
                    break;
                case hp_arm_l:
                    part = bp_arm_l;
                    mended = is_wearing_on_bp("arm_splint", bp_arm_l) && x_in_y(healing_factor, mending_odds);
                    break;
                case hp_leg_r:
                    part = bp_leg_r;
                    mended = is_wearing_on_bp("leg_splint", bp_leg_r) && x_in_y(healing_factor, mending_odds);
                    break;
                case hp_leg_l:
                    part = bp_leg_l;
                    mended = is_wearing_on_bp("leg_splint", bp_leg_l) && x_in_y(healing_factor, mending_odds);
                    break;
                default:
                    // No mending for you!
                    break;
            }
            if(mended) {
                hp_cur[i] = 1;
                //~ %s is bodypart
                add_memorial_log(pgettext("memorial_male", "Broken %s began to mend."),
                                  pgettext("memorial_female", "Broken %s began to mend."),
                                  body_part_name(part).c_str());
                //~ %s is bodypart
                add_msg(m_good, _("Your %s has started to mend!"),
                body_part_name(part).c_str());
            }
        }
    }
}

void player::vomit()
{
    add_memorial_log(pgettext("memorial_male", "Threw up."),
                     pgettext("memorial_female", "Threw up."));

    if (stomach_food != 0 || stomach_water != 0) {
        add_msg(m_bad, _("You throw up heavily!"));
    } else {
        add_msg(m_warning, _("You feel nauseous, but your stomach is empty."));
    }
    int nut_loss = stomach_food;
    int quench_loss = stomach_water;
    stomach_food = 0;
    stomach_water = 0;
    hunger += nut_loss;
    thirst += quench_loss;
    moves -= 100;
    for (auto &i : illness) {
        if (i.type == "foodpoison") {
            i.duration -= 300;
            if (i.duration < 0) {
                rem_disease(i.type);
            }
        } else if (i.type == "drunk") {
            i.duration -= rng(1, 5) * 100;
            if (i.duration < 0) {
                rem_disease(i.type);
            }
        }
    }
    rem_disease("pkill1");
    rem_disease("pkill2");
    rem_disease("pkill3");
    rem_disease("sleep");
}

void player::drench(int saturation, int flags)
{
    // OK, water gets in your AEP suit or whatever.  It wasn't built to keep you dry.
    if ( (has_trait("DEBUG_NOTEMP")) || ((is_waterproof(flags)) &&
        (!(g->m.has_flag(TFLAG_DEEP_WATER, posx, posy)))) ) {
        return;
    }

    int effected = 0;
    int tot_ignored = 0; //Always ignored
    int tot_neut = 0; //Ignored for good wet bonus
    int tot_good = 0; //Increase good wet bonus

    for (std::map<int, int>::iterator iter = mDrenchEffect.begin(); iter != mDrenchEffect.end(); ++iter) {
        if (mfb(iter->first) & flags) {
            effected += iter->second;
            tot_ignored += mMutDrench[iter->first]["ignored"];
            tot_neut += mMutDrench[iter->first]["neutral"];
            tot_good += mMutDrench[iter->first]["good"];
        }
    }

    if (effected == 0) {
        return;
    }

    bool wants_drench = false;
    // If not protected by mutations then check clothing
    if (tot_good + tot_neut + tot_ignored < effected) {
        wants_drench = is_water_friendly(flags);
    } else {
        wants_drench = true;
    }

    int morale_cap;
    if (wants_drench) {
        morale_cap = g->get_temperature() - std::min(65, 65 + (tot_ignored - tot_good) / 2) * saturation / 100;
    } else {
        morale_cap = -(saturation / 2);
    }

    // Good increases pos and cancels neg, neut cancels neg, ignored cancels both
    if (morale_cap > 0) {
        morale_cap = morale_cap * (effected - tot_ignored + tot_good) / effected;
    } else if (morale_cap < 0) {
        morale_cap = morale_cap * (effected - tot_ignored - tot_neut - tot_good) / effected;
    }

    if (morale_cap == 0) {
        return;
    }

    int morale_effect = morale_cap / 8;
    if (morale_effect == 0) {
        if (morale_cap > 0) {
            morale_effect = 1;
        } else {
            morale_effect = -1;
        }
    }

    int dur = 60;
    int d_start = 30;
    if (morale_cap < 0) {
        if (has_trait("LIGHTFUR") || has_trait("FUR") || has_trait("FELINE_FUR") || has_trait("LUPINE_FUR")) {
            dur /= 5;
            d_start /= 5;
        }
        // Shaggy fur holds water longer.  :-/
        if (has_trait("URSINE_FUR")) {
            dur /= 3;
            d_start /= 3;
        }
    } else {
        if (has_trait("SLIMY")) {
            dur *= 1.2;
            d_start *= 1.2;
        }
    }

    add_morale(MORALE_WET, morale_effect, morale_cap, dur, d_start);
}

void player::drench_mut_calc()
{
    mMutDrench.clear();
    int ignored, neutral, good;

    for (std::map<int, int>::iterator it = mDrenchEffect.begin(); it != mDrenchEffect.end(); ++it) {
        ignored = 0;
        neutral = 0;
        good = 0;

        for( auto iter = my_mutations.begin(); iter != my_mutations.end(); ++iter ) {
            for( auto wp_iter = mutation_data[*iter].protection.begin();
                 wp_iter != mutation_data[*iter].protection.end(); ++wp_iter) {
                if (body_parts[wp_iter->first] == it->first) {
                    ignored += wp_iter->second.second.x;
                    neutral += wp_iter->second.second.y;
                    good += wp_iter->second.second.z;
                }
            }
        }

        mMutDrench[it->first]["good"] = good;
        mMutDrench[it->first]["neutral"] = neutral;
        mMutDrench[it->first]["ignored"] = ignored;
    }
}

int player::weight_carried() const
{
    int ret = 0;
    ret += weapon.weight();
    for (auto &i : worn) {
        ret += i.weight();
    }
    ret += inv.weight();
    return ret;
}

int player::volume_carried() const
{
    return inv.volume();
}

int player::weight_capacity() const
{
    // Get base capacity from creature,
    // then apply player-only mutation and trait effects.
    int ret = Creature::weight_capacity();
    if (has_trait("BADBACK")) {
        ret = int(ret * .65);
    }
    if (has_trait("STRONGBACK")) {
        ret = int(ret * 1.35);
    }
    if (has_trait("LIGHT_BONES")) {
        ret = int(ret * .80);
    }
    if (has_trait("HOLLOW_BONES")) {
        ret = int(ret * .60);
    }
    if (has_artifact_with(AEP_CARRY_MORE)) {
        ret += 22500;
    }
    if (ret < 0) {
        ret = 0;
    }
    return ret;
}

int player::volume_capacity() const
{
    int ret = 2; // A small bonus (the overflow)
    const it_armor *armor = NULL;
    for (auto &i : worn) {
        armor = dynamic_cast<const it_armor*>(i.type);
        ret += armor->storage;
    }
    if (has_bionic("bio_storage")) {
        ret += 8;
    }
    if (has_trait("SHELL")) {
        ret += 16;
    }
    if (has_trait("PACKMULE")) {
        ret = int(ret * 1.4);
    }
    if (has_trait("DISORGANIZED")) {
        ret = int(ret * 0.6);
    }
    if (ret < 2) {
        ret = 2;
    }
    return ret;
}

double player::convert_weight(int weight)
{
    double ret;
    ret = double(weight);
    if (OPTIONS["USE_METRIC_WEIGHTS"] == "kg") {
        ret /= 1000;
    } else {
        ret /= 453.6;
    }
    return ret;
}

bool player::can_pickVolume(int volume) const
{
    return (volume_carried() + volume <= volume_capacity());
}
bool player::can_pickWeight(int weight, bool safe) const
{
    if (!safe)
    {
        //Player can carry up to four times their maximum weight
        return (weight_carried() + weight <= weight_capacity() * 4);
    }
    else
    {
        return (weight_carried() + weight <= weight_capacity());
    }
}

int player::net_morale(morale_point effect)
{
    double bonus = effect.bonus;

    // If the effect is old enough to have started decaying,
    // reduce it appropriately.
    if (effect.age > effect.decay_start)
    {
        bonus *= logistic_range(effect.decay_start,
                                effect.duration, effect.age);
    }

    // Optimistic characters focus on the good things in life,
    // and downplay the bad things.
    if (has_trait("OPTIMISTIC"))
    {
        if (bonus >= 0)
        {
            bonus *= 1.25;
        }
        else
        {
            bonus *= 0.75;
        }
    }

     // Again, those grouchy Bad-Tempered folks always focus on the negative.
     // They can't handle positive things as well.  They're No Fun.  D:
    if (has_trait("BADTEMPER"))
    {
        if (bonus < 0)
        {
            bonus *= 1.25;
        }
        else
        {
            bonus *= 0.75;
        }
    }
    return bonus;
}

int player::morale_level()
{
    // Add up all of the morale bonuses (and penalties).
    int ret = 0;
    for (auto &i : morale) {
        ret += net_morale(i);
    }

    // Prozac reduces negative morale by 75%.
    if (has_disease("took_prozac") && ret < 0) {
        ret = int(ret / 4);
    }

    return ret;
}

void player::add_morale(morale_type type, int bonus, int max_bonus,
                        int duration, int decay_start,
                        bool cap_existing, itype* item_type)
{
    bool placed = false;

    // Search for a matching morale entry.
    for (auto &i : morale) {
        if (i.type == type && i.item_type == item_type) {
            // Found a match!
            placed = true;

            // Scale the morale bonus to its current level.
            if (i.age > i.decay_start) {
                i.bonus *= logistic_range(i.decay_start, i.duration, i.age);
            }

            // If we're capping the existing effect, we can use the new duration
            // and decay start.
            if (cap_existing) {
                i.duration = duration;
                i.decay_start = decay_start;
            } else {
                // Otherwise, we need to figure out whether the existing effect had
                // more remaining duration and decay-resistance than the new one does.
                // Only takes the new duration if new bonus and old are the same sign.
                if (i.duration - i.age <= duration &&
                   ((i.bonus > 0) == (max_bonus > 0)) ) {
                    i.duration = duration;
                } else {
                    // This will give a longer duration than above.
                    i.duration -= i.age;
                }

                if (i.decay_start - i.age <= decay_start &&
                   ((i.bonus > 0) == (max_bonus > 0)) ) {
                    i.decay_start = decay_start;
                } else {
                    // This will give a later decay start than above.
                    i.decay_start -= i.age;
                }
            }

            // Now that we've finished using it, reset the age to 0.
            i.age = 0;

            // Is the current morale level for this entry below its cap, if any?
            if (abs(i.bonus) < abs(max_bonus) || max_bonus == 0) {
                // Add the requested morale boost.
                i.bonus += bonus;

                // If we passed the cap, pull back to it.
                if (abs(i.bonus) > abs(max_bonus) && max_bonus != 0) {
                    i.bonus = max_bonus;
                }
            } else if (cap_existing) {
                // The existing bonus is above the new cap.  Reduce it.
                i.bonus = max_bonus;
            }
            //Found a match, so no need to check further
            break;
        }
    }

    // No matching entry, so add a new one
    if (!placed)
    {
        morale_point tmp(type, item_type, bonus, duration, decay_start, 0);
        morale.push_back(tmp);
    }
}

int player::has_morale( morale_type type ) const
{
    for( size_t i = 0; i < morale.size(); ++i ) {
        if( morale[i].type == type ) {
            return morale[i].bonus;
        }
    }
    return 0;
}

void player::rem_morale(morale_type type, itype* item_type)
{
    for( size_t i = 0; i < morale.size(); ++i ) {
        if (morale[i].type == type && morale[i].item_type == item_type) {
            morale.erase(morale.begin() + i);
            break;
        }
    }
}

item& player::i_add(item it)
{
 itype_id item_type_id = "null";
 if( it.type ) item_type_id = it.type->id;

 last_item = item_type_id;

 if (it.is_food() || it.is_ammo() || it.is_gun()  || it.is_armor() ||
     it.is_book() || it.is_tool() || it.is_weap() || it.is_food_container())
  inv.unsort();

 if (g != NULL && it.is_artifact() && it.is_tool()) {
  it_artifact_tool *art = dynamic_cast<it_artifact_tool*>(it.type);
  g->add_artifact_messages(art->effects_carried);
 }
 return inv.add_item(it);
}

bool player::has_active_item(const itype_id & id) const
{
    if (weapon.type->id == id && weapon.active)
    {
        return true;
    }
    return inv.has_active_item(id);
}

long player::active_item_charges(itype_id id)
{
    long max = 0;
    if (weapon.type->id == id && weapon.active)
    {
        max = weapon.charges;
    }

    long inv_max = inv.max_active_item_charges(id);
    if (inv_max > max)
    {
        max = inv_max;
    }
    return max;
}

void player::process_active_items()
{
    if (weapon.is_artifact() && weapon.is_tool()) {
        g->process_artifact(&weapon, this, true);
    } else if (weapon.active) {
        if (weapon.has_flag("CHARGE")) {
            if (weapon.charges == 8) { // Maintaining charge takes less power.
                if( use_charges_if_avail("UPS_on", 4) ) {
                    weapon.poison++;
                } else {
                    weapon.poison--;
                }
                if ( (weapon.poison >= 3) && (one_in(20)) ) { // 3 turns leeway, then it may discharge.
                    //~ %s is weapon name
                    add_memorial_log(pgettext("memorial_male", "Accidental discharge of %s."),
                                     pgettext("memorial_female", "Accidental discharge of %s."),
                                     weapon.tname().c_str());
                    add_msg(m_bad, _("Your %s discharges!"), weapon.tname().c_str());
                    point target(posx + rng(-12, 12), posy + rng(-12, 12));
                    std::vector<point> traj = line_to(posx, posy, target.x, target.y, 0);
                    g->fire(*this, target.x, target.y, traj, false);
                } else {
                    add_msg(m_warning, _("Your %s beeps alarmingly."), weapon.tname().c_str());
                }
            } else { // We're chargin it up!
                if ( use_charges_if_avail("UPS_on", 1 + weapon.charges) ) {
                    weapon.poison++;
                } else {
                    weapon.poison--;
                }

                if (weapon.poison >= weapon.charges) {
                    weapon.charges++;
                    weapon.poison = 0;
                }
            }
            if (weapon.poison < 0) {
                add_msg(_("Your %s spins down."), weapon.tname().c_str());
                weapon.charges--;
                weapon.poison = weapon.charges - 1;
            }
            if (weapon.charges <= 0) {
                weapon.active = false;
            }
        }
        else if (!process_single_active_item(&weapon)) {
            weapon = ret_null;
        }
    }

    std::vector<item *> inv_active = inv.active_items();
    for (std::vector<item *>::iterator iter = inv_active.begin(); iter != inv_active.end(); ++iter) {
        item *tmp_it = *iter;
        if (tmp_it->is_artifact() && tmp_it->is_tool()) {
            g->process_artifact(tmp_it, this);
        }
        if (!process_single_active_item(tmp_it)) {
            inv.remove_item(tmp_it);
        }
    }

    // worn items
    for (size_t i = 0; i < worn.size(); i++) {
        if (worn[i].is_artifact()) {
            g->process_artifact(&(worn[i]), this);
        }
        if (!process_single_active_item(&worn[i])) {
            worn.erase(worn.begin() + i);
            i--;
        }
    }

    // Drain UPS if using optical cloak.
    // TODO: Move somewhere else.
    long ch_UPS = charges_of("UPS_on");
    if (ch_UPS > 0 && is_wearing("optical_cloak")) {
        // Drain UPS.
        if ( ch_UPS >= 40 ) {
            use_charges("UPS_on", 40);
            if (ch_UPS < 200 && one_in(3))
                add_msg_if_player( m_warning, _("Your optical cloak flickers for a moment!"));
        } else {
            // Drain last power.
            use_charges("UPS_on", ch_UPS);
        }
    }
    // Load all items that use the UPS to their minimal functional charge,
    // The tool is not really useful if its charges are below charges_to_use
    ch_UPS = charges_of( "UPS_on" ); // might have been changed by cloak
    long ch_UPS_used = 0;
    for( size_t i = 0; i < inv.size() && ch_UPS_used < ch_UPS; i++ ) {
        item &it = inv.find_item(i);
        if( !it.has_flag( "USE_UPS" ) ) {
            continue;
        }
        if( it.charges < it.type->maximum_charges() ) {
            ch_UPS_used++;
            it.charges++;
        }
    }
    if( weapon.has_flag( "USE_UPS" ) &&  ch_UPS_used < ch_UPS &&
        weapon.charges < weapon.type->charges_to_use() ) {
        ch_UPS_used++;
        weapon.charges++;
    }
    for( auto worn_item : worn ) {
        if( !worn_item.has_flag( "USE_UPS" ) ) {
            continue;
        }
        if( worn_item.charges < worn_item.type->charges_to_use() ) {
            ch_UPS_used++;
            worn_item.charges++;
        }
    }
    if( ch_UPS_used > 0 ) {
        use_charges( "UPS_on", ch_UPS_used );
    }
}

// returns false if the item needs to be removed
bool player::process_single_active_item(item *it)
{
    if (it->active ||
        (it->is_container() && !it->contents.empty() && it->contents[0].active))
    {
        if (it->is_food())
        {
            it->calc_rot(this->pos());
            if (it->has_flag("HOT"))
            {
                it->item_counter--;
                if (it->item_counter == 0)
                {
                    it->item_tags.erase("HOT");
                }
            }
            if (it->has_flag("COLD"))
            {
                it->item_counter--;
                if (it->item_counter == 0)
                {
                    it->item_tags.erase("COLD");
                }
            }
        }
        else if (it->is_food_container())
        {
            it->contents[0].calc_rot(this->pos());
            if (it->contents[0].has_flag("HOT"))
            {
                it->contents[0].item_counter--;
                if (it->contents[0].item_counter == 0)
                {
                    it->contents[0].item_tags.erase("HOT");
                }
            }
            if (it->contents[0].has_flag("COLD"))
            {
                it->contents[0].item_counter--;
                if (it->contents[0].item_counter == 0)
                {
                    it->contents[0].item_tags.erase("COLD");
                }
            }
        }
        else if( it->has_flag("WET") )
        {
            it->item_counter--;
            if(it->item_counter == 0)
            {
                const it_tool *tool = dynamic_cast<const it_tool*>(it->type);
                if (tool != NULL && tool->revert_to != "null") {
                    it->make(tool->revert_to);
                }
                it->item_tags.erase("WET");
                if (!it->has_flag("ABSORBENT")) {
                    it->item_tags.insert("ABSORBENT");
                }
                it->active = false;
            }
        }
        else if( it->has_flag("LITCIG") )
        {
            it->item_counter--;
            if(it->item_counter % 2 == 0) { // only puff every other turn
                int duration = 10;
                if (this->has_trait("TOLERANCE")) {
                    duration = 5;
                }
                else if (this->has_trait("LIGHTWEIGHT")) {
                    duration = 20;
                }
                add_msg_if_player( _("You take a puff of your %s."), it->tname().c_str());
                if(it->has_flag("TOBACCO")) {
                    this->add_disease("cig", duration);
                    g->m.add_field(this->posx + int(rng(-1, 1)), this->posy + int(rng(-1, 1)),
                                   fd_cigsmoke, 2);
                } else { // weedsmoke
                    this->add_disease("weed_high", duration / 2);
                    g->m.add_field(this->posx + int(rng(-1, 1)), this->posy + int(rng(-1, 1)),
                                   fd_weedsmoke, 2);
                }
                this->moves -= 15;
            }

            if((this->has_disease("shakes") && one_in(10)) ||
                (this->has_trait("JITTERY") && one_in(200))) {
                add_msg_if_player( m_bad,_("Your shaking hand causes you to drop your %s."),
                                   it->tname().c_str());
                g->m.add_item_or_charges(this->posx + int(rng(-1, 1)),
                                         this->posy + int(rng(-1, 1)), this->i_rem(it), 2);
            }

            // done with cig
            if(it->item_counter <= 0) {
                add_msg_if_player( _("You finish your %s."), it->tname().c_str());
                if(it->type->id == "cig_lit") {
                    it->make("cig_butt");
                } else if(it->type->id == "cigar_lit"){
                    it->make("cigar_butt");
                } else { // joint
                    this->add_disease("weed_high", 10); // one last puff
                    g->m.add_field(this->posx + int(rng(-1, 1)), this->posy + int(rng(-1, 1)),
                                   fd_weedsmoke, 2);
                    weed_msg(this);
                    it->make("joint_roach");
                }
                it->active = false;
            }
        } else if (it->is_tool()) {
            it_tool* tmp = dynamic_cast<it_tool*>(it->type);
            long charges_used = 0;
            if (tmp->turns_per_charge > 0 && int(calendar::turn) % tmp->turns_per_charge == 0) {
                charges_used = 1;
            }
            if( charges_used > 0 ) {
                if( it->has_flag( "USE_UPS" ) ) {
		    //With the new UPS system, we'll want to use any charges built up in the tool before pulling from the UPS
		    if (it->charges > charges_used){
			it->charges -= charges_used;
			charges_used = 0;
		    }
                    else if( use_charges_if_avail( "UPS_on", charges_used ) ) {
                        charges_used = 0;
                    }
                } else if( it->charges > 0 ) {
                    it->charges -= charges_used;
                    charges_used = 0;
                }
            }
            // charges_used is 0 when the tool did not require charges at
            // this turn or the required charges have been consumed.
            // Otherwise the required charges are not available, shut the
            // tool down.
            if( charges_used == 0 ) {
                tmp->invoke(this, it, true);
            } else {
                if( it->has_flag( "USE_UPS" ) && it->charges < charges_used) {
                    add_msg_if_player( _( "You need an active UPS to run %s!" ), it->tname().c_str() );
                }
                // deactivate
                tmp->invoke( this, it, false );
                if( tmp->revert_to == "null" ) {
                    return false; // delete it.
                } else {
                    it->type = itypes[tmp->revert_to];
                    it->active = false;
                }
            }
        } else if (it->type->id == "corpse") {
            if (it->ready_to_revive() && g->revive_corpse(posx, posy, it)) {
                //~ %s is corpse name
                add_memorial_log(pgettext("memorial_male", "Had a %s revive while carrying it."),
                                 pgettext("memorial_female", "Had a %s revive while carrying it."),
                                 it->tname().c_str());
                add_msg_if_player( m_warning, _("Oh dear god, a corpse you're carrying has started moving!"));
                return false;
            }
        } else {
            debugmsg("%s is active, but has no known active function.", it->tname().c_str());
        }
    }
    return true;
}

item player::remove_weapon()
{
 if (weapon.has_flag("CHARGE") && weapon.active) { //unwield a charged charge rifle.
  weapon.charges = 0;
  weapon.active = false;
 }
 item tmp = weapon;
 weapon = ret_null;
 return tmp;
}

void player::remove_mission_items(int mission_id)
{
    if (mission_id == -1) {
        return;
    }
    if (weapon.mission_id == mission_id) {
        remove_weapon();
    } else {
        for (auto &i : weapon.contents) {
            if (i.mission_id == mission_id) {
                remove_weapon();
            }
        }
    }
    inv.remove_mission_items(mission_id);
}

item player::reduce_charges(int position, long quantity) {
    if (position == -1) {
        if (!weapon.count_by_charges())
        {
            debugmsg("Tried to remove %s by charges, but item is not counted by charges",
                    weapon.type->nname(1).c_str());
        }

        if (quantity > weapon.charges)
        {
            debugmsg("Charges: Tried to remove charges that do not exist, \
                      removing maximum available charges instead");
            quantity = weapon.charges;
        }
        weapon.charges -= quantity;
        if (weapon.charges <= 0)
        {
            return remove_weapon();
        }
        return weapon;
    } else if (position < -1) {
        debugmsg("Wearing charged items is not implemented.");
        return ret_null;
    } else {
        return inv.reduce_charges(position, quantity);
    }
}

item player::i_rem(int pos)
{
 item tmp;
 if (pos == -1) {
     tmp = weapon;
     weapon = ret_null;
     return tmp;
 } else if (pos < -1 && pos > worn_position_to_index(worn.size())) {
     tmp = worn[worn_position_to_index(pos)];
     worn.erase(worn.begin() + worn_position_to_index(pos));
     return tmp;
 }
 return inv.remove_item(pos);
}

item player::i_rem(itype_id type)
{
    if (weapon.type->id == type)
    {
        return remove_weapon();
    }
    return inv.remove_item(type);
}

item player::i_rem(item *it)
{
    if (&weapon == it)
    {
        return remove_weapon();
    }
    return inv.remove_item(it);
}

// Negative positions indicate weapon/clothing, 0 & positive indicate inventory
item& player::i_at(int position)
{
    if (position == -1) {
        return weapon;
    }
    if (position < -1) {
        int worn_index = worn_position_to_index(position);
        if (size_t(worn_index) < worn.size()) {
            return worn[worn_index];
        }
    }
    return inv.find_item(position);
}

item& player::i_of_type(itype_id type)
{
    if (weapon.type->id == type) {
        return weapon;
    }
    for (auto &i : worn) {
        if (i.type->id == type) {
            return i;
        }
    }
    return inv.item_by_type(type);
}

int player::invlet_to_position( char invlet ) const
{
    if( is_npc() ) {
        DebugLog( D_WARNING,  D_GAME ) << "Why do you need to call player::invlet_to_position on npc " << name;
    }
    if( weapon.invlet == invlet ) {
        return -1;
    }
    for( size_t i = 0; i < worn.size(); i++ ) {
        if( worn[i].invlet == invlet ) {
            return worn_position_to_index( i );
        }
    }
    return inv.invlet_to_position( invlet );
}

int player::get_item_position(item* it) {
    if (&weapon == it) {
        return -1;
    }
    for (size_t i = 0; i < worn.size(); i++) {
        if (&worn[i] == it) {
            return worn_position_to_index(i);
        }
    }
    return inv.position_by_item(it);
}


const martialart &player::get_combat_style() const
{
    auto it = martialarts.find( style_selected );
    if( it != martialarts.end() ) {
        return it->second;
    }
    debugmsg( "unknown martial art style %s selected", style_selected.c_str() );
    return martialarts["style_none"];
}

std::vector<item *> player::inv_dump()
{
    std::vector<item *> ret;
    if (!weapon.is_null() && !weapon.has_flag("NO_UNWIELD")) {
        ret.push_back(&weapon);
    }
    for (auto &i : worn) {
        ret.push_back(&i);
    }
    inv.dump(ret);
    return ret;
}

std::list<item> player::use_amount(itype_id it, int quantity, bool use_container)
{
    std::list<item> ret;
    if (weapon.use_amount(it, quantity, use_container, ret)) {
        remove_weapon();
    }
    for( auto a = worn.begin(); a != worn.end() && quantity > 0; ) {
        if( a->use_amount( it, quantity, use_container, ret ) ) {
            a = worn.erase( a );
        } else {
            ++a;
        }
    }
    if (quantity <= 0) {
        return ret;
    }
    std::list<item> tmp = inv.use_amount(it, quantity, use_container);
    ret.splice(ret.end(), tmp);
    return ret;
}

bool player::use_charges_if_avail(itype_id it, long quantity)
{
    if (has_charges(it, quantity))
    {
        use_charges(it, quantity);
        return true;
    }
    return false;
}

bool player::has_fire(const int quantity) const
{
// TODO: Replace this with a "tool produces fire" flag.

    if (g->m.has_nearby_fire(posx, posy)) {
        return true;
    } else if (has_charges("torch_lit", 1)) {
        return true;
    } else if (has_charges("battletorch_lit", quantity)) {
        return true;
    } else if (has_charges("handflare_lit", 1)) {
        return true;
    } else if (has_charges("candle_lit", 1)) {
        return true;
    } else if (has_bionic("bio_tools")) {
        return true;
    } else if (has_bionic("bio_lighter")) {
        return true;
    } else if (has_bionic("bio_laser")) {
        return true;
    } else if (has_charges("ref_lighter", quantity)) {
        return true;
    } else if (has_charges("matches", quantity)) {
        return true;
    } else if (has_charges("lighter", quantity)) {
        return true;
    } else if (has_charges("flamethrower", quantity)) {
        return true;
    } else if (has_charges("flamethrower_simple", quantity)) {
        return true;
    } else if (has_charges("hotplate", quantity)) {
        return true;
    } else if (has_charges("welder", quantity)) {
        return true;
    } else if (has_charges("welder_crude", quantity)) {
        return true;
    } else if (has_charges("shishkebab_on", quantity)) {
        return true;
    } else if (has_charges("firemachete_on", quantity)) {
        return true;
    } else if (has_charges("broadfire_on", quantity)) {
        return true;
    } else if (has_charges("firekatana_on", quantity)) {
        return true;
    } else if (has_charges("zweifire_on", quantity)) {
        return true;
    }
    return false;
}

void player::use_fire(const int quantity)
{
//Ok, so checks for nearby fires first,
//then held lit torch or candle, bio tool/lighter/laser
//tries to use 1 charge of lighters, matches, flame throwers
// (home made, military), hotplate, welder in that order.
// bio_lighter, bio_laser, bio_tools, has_bionic("bio_tools"

    if (g->m.has_nearby_fire(posx, posy)) {
        return;
    } else if (has_charges("torch_lit", 1)) {
        return;
    } else if (has_charges("battletorch_lit", 1)) {
        return;
    } else if (has_charges("handflare_lit", 1)) {
        return;
    } else if (has_charges("candle_lit", 1)) {
        return;
    } else if (has_charges("shishkebab_on", quantity)) {
        return;
    } else if (has_charges("firemachete_on", quantity)) {
        return;
    } else if (has_charges("broadfire_on", quantity)) {
        return;
    } else if (has_charges("firekatana_on", quantity)) {
        return;
    } else if (has_charges("zweifire_on", quantity)) {
        return;
    } else if (has_bionic("bio_tools")) {
        return;
    } else if (has_bionic("bio_lighter")) {
        return;
    } else if (has_bionic("bio_laser")) {
        return;
    } else if (has_charges("ref_lighter", quantity)) {
        use_charges("ref_lighter", quantity);
        return;
    } else if (has_charges("matches", quantity)) {
        use_charges("matches", quantity);
        return;
    } else if (has_charges("lighter", quantity)) {
        use_charges("lighter", quantity);
        return;
    } else if (has_charges("flamethrower", quantity)) {
        use_charges("flamethrower", quantity);
        return;
    } else if (has_charges("flamethrower_simple", quantity)) {
        use_charges("flamethrower_simple", quantity);
        return;
    } else if (has_charges("hotplate", quantity)) {
        use_charges("hotplate", quantity);
        return;
    } else if (has_charges("welder", quantity)) {
        use_charges("welder", quantity);
        return;
    } else if (has_charges("welder_crude", quantity)) {
        use_charges("welder_crude", quantity);
        return;
    } else if (has_charges("shishkebab_off", quantity)) {
        use_charges("shishkebab_off", quantity);
        return;
    } else if (has_charges("firemachete_off", quantity)) {
        use_charges("firemachete_off", quantity);
        return;
    } else if (has_charges("broadfire_off", quantity)) {
        use_charges("broadfire_off", quantity);
        return;
    } else if (has_charges("firekatana_off", quantity)) {
        use_charges("firekatana_off", quantity);
        return;
    } else if (has_charges("zweifire_off", quantity)) {
        use_charges("zweifire_off", quantity);
        return;
    }
}

// does NOT return anything if the item is integrated toolset or fire!
std::list<item> player::use_charges(itype_id it, long quantity)
{
    std::list<item> ret;
    // the first two cases *probably* don't need to be tracked for now...
    if (it == "toolset") {
        power_level -= quantity;
        if (power_level < 0) {
            power_level = 0;
        }
        return ret;
    }
    if (it == "fire") {
        use_fire(quantity);
        return ret;
    }
    if ( it == "UPS" ) {
        const long charges_off = std::min( quantity, charges_of( "UPS_off" ) );
        if ( charges_off > 0 ) {
            std::list<item> tmp = use_charges( "UPS_off", charges_off );
            ret.splice(ret.end(), tmp);
            quantity -= charges_off;
            if (quantity <= 0) {
                return ret;
            }
        }
        const long charges_on = std::min( quantity, charges_of( "UPS_on" ) );
        if ( charges_on > 0 ) {
            std::list<item> tmp = use_charges( "UPS_on", charges_on );
            ret.splice(ret.end(), tmp);
            quantity -= charges_on;
            if (quantity <= 0) {
                return ret;
            }
        }
        return ret;
    }
    if (weapon.use_charges(it, quantity, ret)) {
        remove_weapon();
    }
    for( auto a = worn.begin(); a != worn.end() && quantity > 0; ) {
        if( a->use_charges( it, quantity, ret ) ) {
            a = worn.erase( a );
        } else {
            ++a;
        }
    }
    if (quantity <= 0) {
        return ret;
    }
    std::list<item> tmp = inv.use_charges(it, quantity);
    ret.splice(ret.end(), tmp);
    if (quantity <= 0) {
        return ret;
    }
    // Threat requests for UPS charges as request for adv. UPS charges
    // and as request for bionic UPS charges, both with their own modificators
    // If we reach this, the regular UPS could not provide all the requested
    // charges, so we *have* to remove as many as charges as we can (but not
    // more than requested) to not let any charges un-consumed.
    if ( it == "UPS_off" ) {
        // Request for 8 UPS charges:
        // 8 UPS = 8 * 6 / 10 == 48/10 == 4.8 adv. UPS
        // consume 5 adv. UPS charges, see player::charges_of, if the adv. UPS
        // had only 4 charges, it would report as floor(4/0.6)==6 normal UPS
        // charges
        long quantity_adv = ceil(quantity * 0.6);
        long avail_adv = charges_of("adv_UPS_off");
        long adv_charges_to_use = std::min(avail_adv, quantity_adv);
        if (adv_charges_to_use > 0) {
            std::list<item> tmp = use_charges("adv_UPS_off", adv_charges_to_use);
            ret.splice(ret.end(), tmp);
            quantity -= static_cast<long>(adv_charges_to_use / 0.6);
            if (quantity <= 0) {
                return ret;
            }
        }
    }
    if ( it == "UPS_on" ) {
        long quantity_adv = ceil(quantity * 0.6);
        long avail_adv = charges_of("adv_UPS_on");
        long adv_charges_to_use = std::min(avail_adv, quantity_adv);
        if (adv_charges_to_use > 0) {
            std::list<item> tmp = use_charges("adv_UPS_on", adv_charges_to_use);
            ret.splice(ret.end(), tmp);
            quantity -= static_cast<long>(adv_charges_to_use / 0.6);
            if (quantity <= 0) {
                return ret;
            }
        }
    }
    if ( power_level > 0 && (
        (it == "UPS_off" && has_bionic( "bio_ups" )) ||
        (it == "UPS_on" && has_active_bionic( "bio_ups" )))) {
        // Need always at least 1 power unit, to prevent exploits
        // and make sure power_level does not get negative
        long ch = std::max(1l, quantity / 10);
        ch = std::min<long>(power_level, ch);
        power_level -= ch;
        quantity -= ch * 10;
        // TODO: add some(pseudo?) item to resulting list?
    }
    return ret;
}

int player::butcher_factor() const
{
    int result = INT_MIN;
    if (has_bionic("bio_tools")) {
        item tmp( "toolset", 0 );
        result = tmp.butcher_factor();
    }
    result = std::max( result, inv.butcher_factor() );
    result = std::max( result, weapon.butcher_factor() );
    for (std::vector<item>::const_iterator a = worn.begin(); a != worn.end(); ++a) {
        result = std::max( result, a->butcher_factor() );
    }
    return result;
}

item* player::pick_usb()
{
    std::vector<std::pair<item*, int> > drives = inv.all_items_by_type("usb_drive");

    if (drives.empty()) {
        return NULL; // None available!
    }

    std::vector<std::string> selections;
    for (size_t i = 0; i < drives.size() && i < 9; i++) {
        selections.push_back( drives[i].first->tname() );
    }

    int select = menu_vec(false, _("Choose drive:"), selections);

    return drives[ select - 1 ].first;
}

bool player::is_wearing(const itype_id & it) const
{
    for (auto &i : worn) {
        if (i.type->id == it) {
            return true;
        }
    }
    return false;
}

bool player::is_wearing_on_bp(const itype_id & it, body_part bp) const
{
    for (auto &i : worn) {
        if (i.type->id == it && i.covers.test(bp)) {
            return true;
        }
    }
    return false;
}

bool player::worn_with_flag( std::string flag ) const
{
    for (auto &i : worn) {
        if (i.has_flag( flag )) {
            return true;
        }
    }
    return false;
}

bool player::covered_with_flag(const std::string flag, std::bitset<13> parts) const
{
    std::bitset<13> covered = 0;

    for (std::vector<item>::const_reverse_iterator armorPiece = worn.rbegin(); armorPiece != worn.rend(); ++armorPiece) {
        std::bitset<13> cover = armorPiece->covers & parts;

        if (cover.none()) {
            continue; // For our purposes, this piece covers nothing.
        }
        if ((cover & covered).any()) {
            continue; // the body part(s) is already covered.
        }

        bool hasFlag = armorPiece->has_flag(flag);
        if (!hasFlag) {
            return false; // The item is the top layer on a relevant body part, and isn't tagged, so we fail.
        } else {
            covered |= cover; // The item is the top layer on a relevant body part, and is tagged.
        }
    }

    return (covered == parts);
}

bool player::covered_with_flag_exclusively(const std::string flag, std::bitset<13> parts) const
{
    for (std::vector<item>::const_iterator armorPiece = worn.begin(); armorPiece != worn.end(); ++armorPiece) {
        if ((armorPiece->covers & parts).any() && !armorPiece->has_flag(flag)) {
            return false;
        }
    }
    return true;
}

bool player::is_water_friendly(std::bitset<13> parts) const
{
    return covered_with_flag_exclusively("WATER_FRIENDLY", parts);
}

bool player::is_waterproof(std::bitset<13> parts) const
{
    return covered_with_flag("WATERPROOF", parts);
}

bool player::has_artifact_with(const art_effect_passive effect) const
{
    if (weapon.is_artifact() && weapon.is_tool()) {
        it_artifact_tool *tool = dynamic_cast<it_artifact_tool*>(weapon.type);
        for (auto &i : tool->effects_wielded) {
            if (i == effect) {
                return true;
            }
        }
        for (auto &i : tool->effects_carried) {
            if (i == effect) {
                return true;
            }
        }
    }
    if (inv.has_artifact_with(effect)) {
        return true;
    }
    for (auto &i : worn) {
        if (i.is_artifact()) {
            it_artifact_armor *armor = dynamic_cast<it_artifact_armor*>(i.type);
            for (auto &j : armor->effects_worn) {
                if (j == effect) {
                    return true;
                }
            }
        }
    }
    return false;
}

bool player::has_amount(const itype_id &it, int quantity) const
{
    if (it == "toolset")
    {
        return has_bionic("bio_tools");
    }
    return (amount_of(it) >= quantity);
}

int player::amount_of(const itype_id &it) const
{
    if (it == "toolset" && has_bionic("bio_tools")) {
        return 1;
    }
    if (it == "apparatus") {
        if (has_amount("crackpipe", 1) ||
            has_amount("can_drink", 1) ||
            has_amount("pipe_glass", 1) ||
            has_amount("pipe_tobacco", 1)) {
            return 1;
        }
    }
    int quantity = weapon.amount_of(it, true);
    for (std::vector<item>::const_iterator a = worn.begin(); a != worn.end(); ++a) {
        quantity += a->amount_of(it, true);
    }
    quantity += inv.amount_of(it);
    return quantity;
}

bool player::has_charges(const itype_id &it, long quantity) const
{
    if (it == "fire" || it == "apparatus") {
        return has_fire(quantity);
    }
    return (charges_of(it) >= quantity);
}

long player::charges_of(const itype_id &it) const
{
    if (it == "toolset") {
        if (has_bionic("bio_tools")) {
            return power_level;
        } else {
            return 0;
        }
    }
    // Handle requests for UPS charges as request for adv. UPS charges
    // and as request for bionic UPS charges, both with their own multiplier
    if ( it == "UPS" ) {
        // This includes the UPS bionic (regardless of active state)
        long quantity = charges_of( "UPS_off" );
        // When the bionic is active, it is counted again as "UPS_on"
        quantity += charges_of( "UPS_on" );
        // therefor we have to remove it again:
        if ( has_active_bionic( "bio_ups" ) ) {
            quantity -= power_level * 10;
        }
        return quantity;
    }
    // Now regular charges from all items (weapone,worn,inventory)
    long quantity = weapon.charges_of(it);
    for( const auto &armor : worn ) {
        quantity += armor.charges_of(it);
    }
    quantity += inv.charges_of(it);
    // Now include charges from advanced UPS if the request was UPS
    if ( it == "UPS_off" ) {
        // Round charges from adv. UPS down, if this reports there are N
        // charges available, we must be able to remove at least N charges.
        quantity += static_cast<long>( floor( charges_of( "adv_UPS_off" ) / 0.6 ) );
    }
    if ( it == "UPS_on" ) {
        quantity += static_cast<long>( floor( charges_of( "adv_UPS_on" ) / 0.6 ) );
    }
    if ( power_level > 0 ) {
        if ( it == "UPS_off" && has_bionic( "bio_ups" ) ) {
            quantity += power_level * 10;
        } else if ( it == "UPS_on" && has_active_bionic( "bio_ups" ) ) {
            quantity += power_level * 10;
        }
    }
    return quantity;
}

int  player::leak_level( std::string flag ) const
{
    int leak_level = 0;
    leak_level = inv.leak_level(flag);
    return leak_level;
}

bool player::has_drink()
{
    if (inv.has_drink()) {
        return true;
    }
    if (weapon.is_container() && !weapon.contents.empty()) {
        return weapon.contents[0].is_drink();
    }
    return false;
}

bool player::has_item_with_flag( std::string flag ) const
{
    //check worn items for flag
    if (worn_with_flag( flag ))
    {
        return true;
    }

    //check weapon for flag
    if (weapon.has_flag( flag ) || weapon.contains_with_flag( flag ))
    {
        return true;
    }

    //check inventory items for flag
    if (inv.has_flag( flag ))
    {
        return true;
    }

    return false;
}

std::set<char> player::allocated_invlets() const {
    std::set<char> invlets = inv.allocated_invlets();

    if (weapon.invlet != 0) {
        invlets.insert(weapon.invlet);
    }
    for( const auto &w : worn ) {
        if( w.invlet != 0 ) {
            invlets.insert( w.invlet );
        }
    }

    return invlets;
}

bool player::has_item(int position) {
    return !i_at(position).is_null();
}

bool player::has_item(item *it)
{
    if (it == &weapon) {
        return true;
    }
    for (auto &i : worn) {
        if (it == &(i)) {
            return true;
        }
    }
    return inv.has_item(it);
}

bool player::has_mission_item(int mission_id)
{
    if (mission_id == -1)
    {
        return false;
    }
    if (weapon.mission_id == mission_id)
    {
        return true;
    }
    for (auto &i : weapon.contents)
    {
        if (i.mission_id == mission_id)
        return true;
    }
    if (inv.has_mission_item(mission_id))
    {
        return true;
    }
    return false;
}

bool player::i_add_or_drop(item& it, int qty) {
    bool retval = true;
    bool drop = false;
    inv.assign_empty_invlet(it);
    for (int i = 0; i < qty; ++i) {
        if (!drop && (!can_pickWeight(it.weight(), !OPTIONS["DANGEROUS_PICKUPS"])
                      || !can_pickVolume(it.volume()))) {
            drop = true;
        }
        if (drop) {
            retval &= g->m.add_item_or_charges(posx, posy, it);
        } else {
            i_add(it);
        }
    }
    return retval;
}

hint_rating player::rate_action_eat(item *it)
{
 //TODO more cases, for HINT_IFFY
 if (it->is_food_container() || it->is_food()) {
  return HINT_GOOD;
 }
 return HINT_CANT;
}

//Returns the amount of charges that were consumed byt he player
int player::drink_from_hands(item& water) {
    int charges_consumed = 0;
    if (query_yn(_("Drink from your hands?")))
        {
            // Create a dose of water no greater than the amount of water remaining.
            item water_temp(water);
            inv.push_back(water_temp);
            // If player is slaked water might not get consumed.
            if (consume(inv.position_by_type(water_temp.typeId())))
            {
                moves -= 350;

                charges_consumed = 1;// for some reason water_temp doesn't seem to have charges consumed, jsut set this to 1
            }
            inv.remove_item(inv.position_by_type(water_temp.typeId()));
        }
    return charges_consumed;
}


bool player::consume(int pos)
{
    item *to_eat = NULL;
    it_comest *comest = NULL;
    int which = -3; // Helps us know how to delete the item which got eaten

    if(pos == INT_MIN) {
        add_msg_if_player( m_info, _("You do not have that item."));
        return false;
    } if (is_underwater()) {
        add_msg_if_player( m_info, _("You can't do that while underwater."));
        return false;
    } else if( pos < -1 ) {
        add_msg_if_player( m_info, _( "You can't eat worn items, you have to take them off." ) );
        return false;
    } else if (pos == -1) {
        // Consume your current weapon
        if (weapon.is_food_container(this)) {
            to_eat = &weapon.contents[0];
            which = -2;
            if (weapon.contents[0].is_food()) {
                comest = dynamic_cast<it_comest*>(weapon.contents[0].type);
            }
        } else if (weapon.is_food(this)) {
            to_eat = &weapon;
            which = -1;
            comest = dynamic_cast<it_comest*>(weapon.type);
        } else {
            add_msg_if_player(m_info, _("You can't eat your %s."), weapon.tname().c_str());
            if(is_npc()) {
                debugmsg("%s tried to eat a %s", name.c_str(), weapon.tname().c_str());
            }
            return false;
        }
    } else {
        // Consume item from inventory
        item& it = inv.find_item(pos);
        if (it.is_food_container(this)) {
            to_eat = &(it.contents[0]);
            which = 1;
            if (it.contents[0].is_food()) {
                comest = dynamic_cast<it_comest*>(it.contents[0].type);
            }
        } else if (it.is_food(this)) {
            to_eat = &it;
            which = 0;
            comest = dynamic_cast<it_comest*>(it.type);
        } else {
            add_msg_if_player(m_info, _("You can't eat your %s."), it.tname().c_str());
            if(is_npc()) {
                debugmsg("%s tried to eat a %s", name.c_str(), it.tname().c_str());
            }
            return false;
        }
    }

    if(to_eat == NULL) {
        debugmsg("Consumed item is lost!");
        return false;
    }

    int amount_used = 1;
    bool was_consumed = false;
    if (comest != NULL) {
        if (comest->comesttype == "FOOD" || comest->comesttype == "DRINK") {
            was_consumed = eat(to_eat, comest);
            if (!was_consumed) {
                return was_consumed;
            }
        } else if (comest->comesttype == "MED") {
            if (comest->tool != "null") {
                // Check tools
                bool has = has_amount(comest->tool, 1);
                // Tools with charges need to have charges, not just be present.
                if (itypes[comest->tool]->count_by_charges()) {
                    has = has_charges(comest->tool, 1);
                }
                if (!has) {
                    add_msg_if_player(m_info, _("You need a %s to consume that!"),
                                         itypes[comest->tool]->nname(1).c_str());
                    return false;
                }
                use_charges(comest->tool, 1); // Tools like lighters get used
            }
            if (comest->has_use()) {
                //Check special use
                amount_used = comest->invoke(this, to_eat, false);
                if( amount_used <= 0 ) {
                    return false;
                }
            }
            consume_effects(to_eat, comest);
            moves -= 250;
            was_consumed = true;
        } else {
            debugmsg("Unknown comestible type of item: %s\n", to_eat->tname().c_str());
        }
    } else {
 // Consume other type of items.
        // For when bionics let you eat fuel
        if (to_eat->is_ammo() && has_active_bionic("bio_batteries") &&
            dynamic_cast<it_ammo*>(to_eat->type)->type == "battery") {
            const int factor = 1;
            int max_change = max_power_level - power_level;
            if (max_change == 0) {
                add_msg_if_player(m_info, _("Your internal power storage is fully powered."));
            }
            charge_power(to_eat->charges / factor);
            to_eat->charges -= max_change * factor; //negative charges seem to be okay
            to_eat->charges++; //there's a flat subtraction later
        } else if (!to_eat->type->is_food() && !to_eat->is_food_container(this)) {
            if (to_eat->type->is_book()) {
                it_book* book = dynamic_cast<it_book*>(to_eat->type);
                if (book->type != NULL && !query_yn(_("Really eat %s?"), to_eat->tname().c_str())) {
                    return false;
                }
            }
            int charge = (to_eat->volume() + to_eat->weight()) / 9;
            if (to_eat->type->m1 == "leather" || to_eat->type->m2 == "leather") {
                charge /= 4;
            }
            if (to_eat->type->m1 == "wood" || to_eat->type->m2 == "wood") {
                charge /= 2;
            }
            charge_power(charge);
            to_eat->charges = 0;
            add_msg_player_or_npc( _("You eat your %s."), _("<npcname> eats a %s."),
                                     to_eat->tname().c_str());
        }
        moves -= 250;
        was_consumed = true;
    }

    if (!was_consumed) {
        return false;
    }

    // Actions after consume
    to_eat->charges -= amount_used;
    if (to_eat->charges <= 0) {
        if (which == -1) {
            weapon = ret_null;
        } else if (which == -2) {
            weapon.contents.erase(weapon.contents.begin());
            add_msg_if_player(_("You are now wielding an empty %s."), weapon.tname().c_str());
        } else if (which == 0) {
            inv.remove_item(pos);
        } else if (which >= 0) {
            item& it = inv.find_item(pos);
            it.contents.erase(it.contents.begin());
            const bool do_restack = inv.const_stack(pos).size() > 1;
            if (!is_npc()) {
                bool drop_it = false;
                if (OPTIONS["DROP_EMPTY"] == "no") {
                    drop_it = false;
                } else if (OPTIONS["DROP_EMPTY"] == "watertight") {
                    drop_it = it.is_container() && !(it.has_flag("WATERTIGHT") && it.has_flag("SEALS"));
                } else if (OPTIONS["DROP_EMPTY"] == "all") {
                    drop_it = true;
                }
                if (drop_it) {
                    add_msg(_("You drop the empty %s."), it.tname().c_str());
                    g->m.add_item_or_charges(posx, posy, inv.remove_item(pos));
                } else {
                    add_msg(m_info, _("%c - an empty %s"), it.invlet, it.tname().c_str());
                }
            }
            if (do_restack) {
                inv.restack(this);
            }
            inv.unsort();
        }
    }
    return true;
}

bool player::eat(item *eaten, it_comest *comest)
{
    int to_eat = 1;
    if (comest == NULL) {
        debugmsg("player::eat(%s); comest is NULL!", eaten->tname().c_str());
        return false;
    }
    if (comest->tool != "null") {
        bool has = has_amount(comest->tool, 1);
        if (itypes[comest->tool]->count_by_charges()) {
            has = has_charges(comest->tool, 1);
        }
        if (!has) {
            add_msg_if_player(m_info, _("You need a %s to consume that!"),
                       itypes[comest->tool]->nname(1).c_str());
            return false;
        }
    }
    if (is_underwater()) {
        add_msg_if_player(m_info, _("You can't do that while underwater."));
        return false;
    }
    // Here's why PROBOSCIS is such a negative trait.
    if ( (has_trait("PROBOSCIS")) && (comest->comesttype == "FOOD" ||
        eaten->has_flag("USE_EAT_VERB")) ) {
        add_msg_if_player(m_info,  _("Ugh, you can't drink that!"));
        return false;
    }
    bool overeating = (!has_trait("GOURMAND") && hunger < 0 &&
                       comest->nutr >= 5);
    bool hiberfood = (has_trait("HIBERNATE") && (hunger > -60 && thirst > -60 ));
    eaten->calc_rot(pos()); // check if it's rotten before eating!
    bool spoiled = eaten->rotten();

    last_item = itype_id(eaten->type->id);

    if (overeating && !has_trait("HIBERNATE") && !has_trait("EATHEALTH") && !is_npc() &&
        !has_trait("SLIMESPAWNER") && !query_yn(_("You're full.  Force yourself to eat?"))) {
        return false;
    }
    int temp_nutr = comest->nutr;
    int temp_quench = comest->quench;
    if (hiberfood && !is_npc() && (((hunger - temp_nutr) < -60) || ((thirst - temp_quench) < -60))){
       if (!query_yn(_("You're adequately fueled. Prepare for hibernation?"))) {
        return false;
       }
       else
       if(!is_npc()) {add_memorial_log(pgettext("memorial_male", "Began preparing for hibernation."),
                                       pgettext("memorial_female", "Began preparing for hibernation."));
                      add_msg(_("You've begun stockpiling calories and liquid for hibernation. You get the feeling that you should prepare for bed, just in case, but...you're hungry again, and you could eat a whole week's worth of food RIGHT NOW."));
      }
    }

    if (has_trait("CARNIVORE") && (eaten->made_of("veggy") || eaten->made_of("fruit")) && comest->nutr > 0) {
        add_msg_if_player(m_info, _("You can't stand the thought of eating veggies."));
        return false;
    }
    if ((!has_trait("SAPIOVORE") && !has_trait("CANNIBAL") && !has_trait("PSYCHOPATH")) && eaten->made_of("hflesh")&&
        !is_npc() && !query_yn(_("The thought of eating that makes you feel sick. Really do it?"))) {
        return false;
    }
    if ((!has_trait("SAPIOVORE") && has_trait("CANNIBAL") && !has_trait("PSYCHOPATH")) && eaten->made_of("hflesh")&& !is_npc() &&
        !query_yn(_("The thought of eating that makes you feel both guilty and excited. Really do it?"))) {
        return false;
    }

    if (has_trait("VEGETARIAN") && eaten->made_of("flesh") && !is_npc() &&
        !query_yn(_("Really eat that %s? Your stomach won't be happy."), eaten->tname().c_str())) {
        return false;
    }
    if (has_trait("MEATARIAN") && eaten->made_of("veggy") && !is_npc() &&
        !query_yn(_("Really eat that %s? Your stomach won't be happy."), eaten->tname().c_str())) {
        return false;
    }
    if (has_trait("LACTOSE") && eaten->made_of("milk") && (!has_bionic("bio_digestion")) && !is_npc() &&
        !query_yn(_("Really eat that %s? Your stomach won't be happy."), eaten->tname().c_str())) {
        return false;
    }
    if (has_trait("ANTIFRUIT") && eaten->made_of("fruit") && !is_npc() &&
        !query_yn(_("Really eat that %s? Your stomach won't be happy."), eaten->tname().c_str())) {
        return false;
    }
    if (has_trait("ANTIJUNK") && eaten->made_of("junk") && (!has_bionic("bio_digestion")) && !is_npc() &&
        !query_yn(_("Really eat that %s? Your stomach won't be happy."), eaten->tname().c_str())) {
        return false;
    }
    if ((has_trait("ANTIWHEAT") || has_trait("CARNIVORE")) && eaten->made_of("wheat") && (!has_bionic("bio_digestion")) && !is_npc() &&
        !query_yn(_("Really eat that %s? Your stomach won't be happy."), eaten->tname().c_str())) {
        return false;
    }
    if ((has_trait("SAPROPHAGE") && (!spoiled) && (!has_bionic("bio_digestion")) && !is_npc() &&
        !query_yn(_("Really eat that %s? Your stomach won't be happy."), eaten->tname().c_str()))) {
        //~ No, we don't eat "rotten" food. We eat properly aged food, like a normal person.
        //~ Semantic difference, but greatly facilitates people being proud of their character.
        add_msg_if_player(m_info,  _("It's too fresh, let it age a little first.  "));
        return false;
    }

    if (spoiled) {
        if (is_npc()) {
            return false;
        }
        if ((!(has_trait("SAPROVORE") || has_trait("SAPROPHAGE"))) &&
            !query_yn(_("This %s smells awful!  Eat it?"), eaten->tname().c_str())) {
            return false;
        }
    }

    //not working directly in the equation... can't imagine why
    int temp_hunger = hunger - comest->nutr;
    int temp_thirst = thirst - comest->quench;
    int capacity = has_trait("GOURMAND") ? -60 : -20;
    if( has_trait("HIBERNATE") && !is_npc() &&
        // If BOTH hunger and thirst are above the capacity...
        ( hunger > capacity && thirst > capacity ) &&
        // ...and EITHER of them crosses under the capacity...
        ( temp_hunger < capacity || temp_thirst < capacity ) ) {
        // Prompt to make sure player wants to gorge for hibernation...
        if( query_yn(_("Start gorging in preperation for hibernation?")) ) {
            // ...and explain what that means.
            add_msg(m_info, _("As you force yourself to eat, you have the feeling that you'll just be able to keep eating and then sleep for a long time."));
        } else {
            return false;
        }
    }

    if ( has_trait("HIBERNATE") ) {
        capacity = -620;
    }
    if ( has_trait("GIZZARD") ) {
        capacity = 0;
    }

    if( has_trait("SLIMESPAWNER") && !is_npc() ) {
        capacity -= 40;
        if ( (temp_hunger < capacity && temp_thirst <= (capacity + 10) ) ||
        (temp_thirst < capacity && temp_hunger <= (capacity + 10) ) ) {
            add_msg(m_mixed, _("You feel as though you're going to split open! In a good way??"));
            mod_pain(5);
            std::vector<point> valid;
            for (int x = posx - 1; x <= posx + 1; x++) {
                for (int y = posy - 1; y <= posy + 1; y++) {
                    if (g->is_empty(x, y)) {
                        valid.push_back( point(x, y) );
                    }
                }
            }
            monster slime(GetMType("mon_player_blob"));
            int numslime = 1;
            for (int i = 0; i < numslime; i++) {
                int index = rng(0, valid.size() - 1);
                point sp = valid[index];
                valid.erase(valid.begin() + index);
                slime.spawn(sp.x, sp.y);
                slime.friendly = -1;
                g->add_zombie(slime);
            }
            hunger += 40;
            thirst += 40;
            //~slimespawns have *small voices* which may be the Nice equivalent
            //~of the Rat King's ALL CAPS invective.  Probably shared-brain telepathy.
            add_msg(_("hey, you look like me! let's work together!"));
        }
    }

    if( ( comest->nutr > 0 && temp_hunger < capacity ) ||
        ( comest->quench > 0 && temp_thirst < capacity ) ) {
        if ((spoiled) && !(has_trait("SAPROPHAGE")) ){//rotten get random nutrification
            if (!query_yn(_("You can hardly finish it all. Consume it?"))) {
                return false;
            }
        } else {
            if ( (( comest->nutr > 0 && temp_hunger < capacity ) ||
              ( comest->quench > 0 && temp_thirst < capacity )) &&
              ( (!(has_trait("EATHEALTH"))) || (!(has_trait("SLIMESPAWNER"))) ) ) {
                if (!query_yn(_("You will not be able to finish it all. Consume it?"))) {
                return false;
                }
            }
        }
    }

    if (comest->has_use()) {
        to_eat = comest->invoke(this, eaten, false);
        if( to_eat <= 0 ) {
            return false;
        }
    }

    if ( (spoiled) && !(has_trait("SAPROPHAGE")) ) {
        add_msg(m_bad, _("Ick, this %s doesn't taste so good..."), eaten->tname().c_str());
        if (!has_trait("SAPROVORE") && !has_trait("EATDEAD") &&
       (!has_bionic("bio_digestion") || one_in(3))) {
            add_disease("foodpoison", rng(60, (comest->nutr + 1) * 60));
        }
        consume_effects(eaten, comest, spoiled);
    } else if ((spoiled) && has_trait("SAPROPHAGE")) {
        add_msg(m_good, _("Mmm, this %s tastes delicious..."), eaten->tname().c_str());
        consume_effects(eaten, comest, spoiled);
    } else {
        consume_effects(eaten, comest);
        if (!(has_trait("GOURMAND") || has_trait("HIBERNATE") || has_trait("EATHEALTH"))) {
            if ((overeating && rng(-200, 0) > hunger)) {
                vomit();
            }
        }
    }
    // At this point, we've definitely eaten the item, so use up some turns.
    int mealtime = 250;
      if (has_trait("MOUTH_TENTACLES")  || has_trait ("MANDIBLES")) {
        mealtime /= 2;
    } if (has_trait("GOURMAND")) {
        mealtime -= 100;
    } if ((has_trait("BEAK_HUM")) &&
      (comest->comesttype == "FOOD" || eaten->has_flag("USE_EAT_VERB")) ) {
        mealtime += 200; // Much better than PROBOSCIS but still optimized for fluids
    } if (has_trait("SABER_TEETH")) {
        mealtime += 250; // They get In The Way
    } if (has_trait("AMORPHOUS")) {
        mealtime *= 1.1; // Minor speed penalty for having to flow around it
                          // rather than just grab & munch
    }
        moves -= (mealtime);

    // If it's poisonous... poison us.  TODO: More several poison effects
    if (eaten->poison > 0) {
        debugmsg("Ate some posioned stuff");
        if (!has_trait("EATPOISON") && !has_trait("EATDEAD")) {
            if (eaten->poison >= rng(2, 4)) {
                add_effect("poison", eaten->poison * 100);
            }
            add_disease("foodpoison", eaten->poison * 300);
        }
    }


    if (has_trait("AMORPHOUS")) {
        add_msg_player_or_npc(_("You assimilate your %s."), _("<npcname> assimilates a %s."),
                                  eaten->tname().c_str());
    } else if (comest->comesttype == "DRINK" && !eaten->has_flag("USE_EAT_VERB")) {
        add_msg_player_or_npc( _("You drink your %s."), _("<npcname> drinks a %s."),
                                  eaten->tname().c_str());
    } else if (comest->comesttype == "FOOD" || eaten->has_flag("USE_EAT_VERB")) {
        add_msg_player_or_npc( _("You eat your %s."), _("<npcname> eats a %s."),
                                  eaten->tname().c_str());
    }

    // Moved this later in the process, so you actually eat it before converting to HP
    if ( (has_trait("EATHEALTH")) && ( comest->nutr > 0 && temp_hunger < capacity ) ) {
        int room = (capacity - temp_hunger);
        int excess_food = ((comest->nutr) - room);
        add_msg_player_or_npc( _("You feel the %s filling you out."),
                                 _("<npcname> looks better after eating the %s."),
                                  eaten->tname().c_str());
        // Guaranteed 1 HP healing, no matter what.  You're welcome.  ;-)
        if (excess_food <= 5) {
            healall(1);
        }
        // Straight conversion, except it's divided amongst all your body parts.
        else healall(excess_food /= 5);
    }

    if (itypes[comest->tool]->is_tool()) {
        use_charges(comest->tool, 1); // Tools like lighters get used
    }

    if( has_bionic("bio_ethanol") && comest->can_use( "ALCOHOL" ) ) {
        charge_power(rng(50, 200));
    }
    if( has_bionic("bio_ethanol") && comest->can_use( "ALCOHOL_WEAK" ) ) {
        charge_power(rng(25, 100));
    }
    if( has_bionic("bio_ethanol") && comest->can_use( "ALCOHOL_STRONG" ) ) {
        charge_power(rng(75, 300));
    }
    //eating plant fertilizer stops here
    if (has_trait("THRESH_PLANT") && comest->can_use( "PLANTBLECH" )){
        return true;
    }
    if (eaten->made_of("hflesh") && !has_trait("SAPIOVORE")) {
    // Sapiovores don't recognize humans as the same species.
    // It's not cannibalism if you're not eating your own kind.
      if (has_trait("CANNIBAL") && has_trait("PSYCHOPATH")) {
          add_msg_if_player(m_good, _("You feast upon the human flesh."));
          add_morale(MORALE_CANNIBAL, 15, 200);
      } else if (has_trait("PSYCHOPATH") && !has_trait("CANNIBAL")) {
          add_msg_if_player( _("Meh. You've eaten worse."));
      } else if (!has_trait("PSYCHOPATH") && has_trait("CANNIBAL")) {
          add_msg_if_player(m_good, _("You indulge your shameful hunger."));
          add_morale(MORALE_CANNIBAL, 10, 50);
      } else {
          add_msg_if_player(m_bad, _("You feel horrible for eating a person."));
          add_morale(MORALE_CANNIBAL, -60, -400, 600, 300);
      }
    }
    if (has_trait("VEGETARIAN") && (eaten->made_of("flesh") || eaten->made_of("hflesh") || eaten->made_of("iflesh"))) {
        add_msg_if_player(m_bad, _("Almost instantly you feel a familiar pain in your stomach."));
        add_morale(MORALE_VEGETARIAN, -75, -400, 300, 240);
    }
    if (has_trait("MEATARIAN") && eaten->made_of("veggy")) {
        add_msg_if_player(m_bad, _("Yuck! How can anybody eat this stuff?"));
        add_morale(MORALE_MEATARIAN, -75, -400, 300, 240);
    }
    if (has_trait("LACTOSE") && eaten->made_of("milk")) {
        add_msg_if_player(m_bad, _("Your stomach begins gurgling and you feel bloated and ill."));
        add_morale(MORALE_LACTOSE, -75, -400, 300, 240);
    }
    if (has_trait("ANTIFRUIT") && eaten->made_of("fruit")) {
        add_msg_if_player(m_bad, _("Yuck! How can anybody eat this stuff?"));
        add_morale(MORALE_ANTIFRUIT, -75, -400, 300, 240);
    }
    if (has_trait("ANTIJUNK") && eaten->made_of("junk")) {
        add_msg_if_player(m_bad, _("Yuck! How can anybody eat this stuff?"));
        add_morale(MORALE_ANTIJUNK, -75, -400, 300, 240);
    }
    if ((has_trait("ANTIWHEAT") || has_trait("CARNIVORE")) && eaten->made_of("wheat")) {
        add_msg_if_player(m_bad, _("Your stomach begins gurgling and you feel bloated and ill."));
        add_morale(MORALE_ANTIWHEAT, -75, -400, 300, 240);
    }
    if (has_trait("SAPROPHAGE") && !(spoiled)) {
        add_msg_if_player(m_bad, _("Your stomach begins gurgling and you feel bloated and ill."));
        add_morale(MORALE_NO_DIGEST, -75, -400, 300, 240);
    }
    if ((!crossed_threshold() || has_trait("THRESH_URSINE")) && mutation_category_level["MUTCAT_URSINE"] > 40
        && eaten->made_of("honey")) {
        //Need at least 5 bear muts for effect to show, to filter out mutations in common with other mutcats
        int honey_fun = has_trait("THRESH_URSINE") ?
            std::min(mutation_category_level["MUTCAT_URSINE"]/8, 20) :
            mutation_category_level["MUTCAT_URSINE"]/12;
        if (honey_fun < 10)
            add_msg_if_player(m_good, _("You find the sweet taste of honey surprisingly palatable."));
        else
            add_msg_if_player(m_good, _("You feast upon the sweet honey."));
        add_morale(MORALE_HONEY, honey_fun, 100);
    }
    if ((has_trait("HERBIVORE") || has_trait("RUMINANT")) &&
            (eaten->made_of("flesh") || eaten->made_of("egg"))) {
        if (!one_in(3)) {
            vomit();
        }
        if (comest->quench >= 2) {
            thirst += int(comest->quench / 2);
        }
        if (comest->nutr >= 2) {
            hunger += int(comest->nutr * .75);
        }
    }
    return true;
}

void player::consume_effects(item *eaten, it_comest *comest, bool rotten)
{
    if (has_trait("THRESH_PLANT") && eaten->type->id == "fertilizer_liquid") {
    return;
    }
    if ( !(has_trait("GIZZARD")) && (rotten) && !(has_trait("SAPROPHAGE")) ) {
        hunger -= rng(0, comest->nutr);
        thirst -= comest->quench;
        if (!has_trait("SAPROVORE") && !has_bionic("bio_digestion")) {
            mod_healthy_mod(-30);
        }
    } else if (has_trait("GIZZARD")) {
        // Carrion-eating Birds might have Saprovore; Saprophage is unlikely,
        // but best to code defensively.
        // Thanks for the warning, i2amroy.
        if ((rotten) && !(has_trait("SAPROPHAGE")) ) {
            int nut = (rng(0, comest->nutr) * 0.66 );
            hunger -= nut;
            thirst -= ((comest->quench) * 0.66 );
            stomach_food += nut;
            stomach_water += ((comest->quench) * 0.66 );
            if (!has_trait("SAPROVORE") && !has_bionic("bio_digestion")) {
                mod_healthy_mod(-30);
            }
        } else {
        // Shorter GI tract, so less nutrients captured.
            hunger -= ((comest->nutr) * 0.66);
            thirst -= ((comest->quench) * 0.66);
            mod_healthy_mod(comest->healthy * 0.66);
            stomach_food += ((comest->nutr) *= 0.66);
            stomach_water += ((comest->quench) *= 0.66);
        }
    } else {
    // Saprophages get the same boost from rotten food that others get from fresh.
        hunger -= comest->nutr;
        thirst -= comest->quench;
        mod_healthy_mod(comest->healthy);
        stomach_food += comest->nutr;
        stomach_water += comest->quench;
    }

    if (has_bionic("bio_digestion")) {
        hunger -= rng(0, comest->nutr);
    }

    if (comest->stim != 0) {
        if (abs(stim) < (abs(comest->stim) * 3)) {
            if (comest->stim < 0) {
                stim = std::max(comest->stim * 3, stim + comest->stim);
            } else {
                stim = std::min(comest->stim * 3, stim + comest->stim);
            }
        }
    }
    add_addiction(comest->add, comest->addict);
    if (addiction_craving(comest->add) != MORALE_NULL) {
        rem_morale(addiction_craving(comest->add));
    }
    if (eaten->has_flag("HOT") && eaten->has_flag("EATEN_HOT")) {
        add_morale(MORALE_FOOD_HOT, 5, 10);
    }
    if (eaten->has_flag("COLD") && eaten->has_flag("EATEN_COLD") && comest->fun > 0) {
            add_morale(MORALE_FOOD_GOOD, comest->fun * 3, comest->fun * 3, 60, 30, false, comest);
    }
    if (eaten->has_flag("COLD") && eaten->has_flag("EATEN_COLD") && comest->fun <= 0) {
            comest->fun = 1;
    }
    if (has_trait("GOURMAND")) {
        if (comest->fun < -2) {
            add_morale(MORALE_FOOD_BAD, comest->fun * 0.5, comest->fun, 60, 30, false, comest);
        } else if (comest->fun > 0) {
            add_morale(MORALE_FOOD_GOOD, comest->fun * 3, comest->fun * 6, 60, 30, false, comest);
        }
        if (has_trait("GOURMAND") && !(has_trait("HIBERNATE"))) {
        if ((comest->nutr > 0 && hunger < -60) || (comest->quench > 0 && thirst < -60)) {
            add_msg_if_player(_("You can't finish it all!"));
        }
        if (hunger < -60) {
            hunger = -60;
        }
        if (thirst < -60) {
            thirst = -60;
        }
    }
    } if (has_trait("HIBERNATE")) {
         if ((comest->nutr > 0 && hunger < -60) || (comest->quench > 0 && thirst < -60)) { //Tell the player what's going on
            add_msg_if_player(_("You gorge yourself, preparing to hibernate."));
            if (one_in(2)) {
                (fatigue += (comest->nutr)); //50% chance of the food tiring you
            }
        }
        if ((comest->nutr > 0 && hunger < -200) || (comest->quench > 0 && thirst < -200)) { //Hibernation should cut burn to 60/day
            add_msg_if_player(_("You feel stocked for a day or two. Got your bed all ready and secured?"));
            if (one_in(2)) {
                (fatigue += (comest->nutr)); //And another 50%, intended cumulative
            }
        }
        if ((comest->nutr > 0 && hunger < -400) || (comest->quench > 0 && thirst < -400)) {
            add_msg_if_player(_("Mmm.  You can stil fit some more in...but maybe you should get comfortable and sleep."));
             if (!(one_in(3))) {
                (fatigue += (comest->nutr)); //Third check, this one at 66%
            }
        }
        if ((comest->nutr > 0 && hunger < -600) || (comest->quench > 0 && thirst < -600)) {
            add_msg_if_player(_("That filled a hole!  Time for bed..."));
            fatigue += (comest->nutr); //At this point, you're done.  Schlaf gut.
        }
        if ((comest->nutr > 0 && hunger < -620) || (comest->quench > 0 && thirst < -620)) {
            add_msg_if_player(_("You can't finish it all!"));
        }
        if (hunger < -620) {
            hunger = -620;
        }
        if (thirst < -620) {
            thirst = -620;
        }
    } else {
        if (comest->fun < 0) {
            add_morale(MORALE_FOOD_BAD, comest->fun, comest->fun * 6, 60, 30, false, comest);
        } else if (comest->fun > 0) {
            add_morale(MORALE_FOOD_GOOD, comest->fun, comest->fun * 4, 60, 30, false, comest);
        }
        if ((comest->nutr > 0 && hunger < -20) || (comest->quench > 0 && thirst < -20)) {
            add_msg_if_player(_("You can't finish it all!"));
        }
        if (hunger < -20) {
            hunger = -20;
        }
        if (thirst < -20) {
            thirst = -20;
        }
    }
}

void player::rooted_message() const
{
    if( (has_trait("ROOTS2") || has_trait("ROOTS3") ) &&
        g->m.has_flag("DIGGABLE", posx, posy) &&
        !footwear_factor() ) {
        add_msg(m_info, _("You sink your roots into the soil."));
    }
}

void player::rooted()
// Should average a point every two minutes or so; ground isn't uniformly fertile
// If being able to "overfill" is a serious balance issue, will revisit
// Otherwise, nutrient intake via roots can fill past the "Full" point, WAI
{
    double shoe_factor = footwear_factor();
    if( (has_trait("ROOTS2") || has_trait("ROOTS3")) &&
        g->m.has_flag("DIGGABLE", posx, posy) &&
        !shoe_factor ) {
        if( one_in(20 / shoe_factor) ) {
            hunger--;
            thirst--;
            mod_healthy_mod(10);
        }
    }
}

bool player::wield(item* it, bool autodrop)
{
 if (weapon.has_flag("NO_UNWIELD")) {
  add_msg(m_info, _("You cannot unwield your %s!  Withdraw them with 'p'."),
             weapon.tname().c_str());
  return false;
 }
 if (it == NULL || it->is_null()) {
  if(weapon.is_null()) {
   return false;
  }
  if (autodrop || volume_carried() + weapon.volume() < volume_capacity()) {
   inv.add_item_keep_invlet(remove_weapon());
   inv.unsort();
   moves -= 20;
   recoil = 0;
   return true;
  } else if (query_yn(_("No space in inventory for your %s.  Drop it?"),
                      weapon.tname().c_str())) {
   g->m.add_item_or_charges(posx, posy, remove_weapon());
   recoil = 0;
   return true;
  } else
   return false;
 }
 if (&weapon == it) {
  add_msg(m_info, _("You're already wielding that!"));
  return false;
 } else if (it == NULL || it->is_null()) {
  add_msg(m_info, _("You don't have that item."));
  return false;
 }

 if (it->is_two_handed(this) && !has_two_arms()) {
  add_msg(m_info, _("You cannot wield a %s with only one arm."),
             it->tname().c_str());
  return false;
 }
 if (!is_armed()) {
  weapon = inv.remove_item(it);
  if (weapon.is_artifact() && weapon.is_tool()) {
   it_artifact_tool *art = dynamic_cast<it_artifact_tool*>(weapon.type);
   g->add_artifact_messages(art->effects_wielded);
  }
  moves -= 30;
  last_item = itype_id(weapon.type->id);
  return true;
 } else if (volume_carried() + weapon.volume() - it->volume() <
            volume_capacity()) {
  item tmpweap = remove_weapon();
  weapon = inv.remove_item(it);
  inv.add_item_keep_invlet(tmpweap);
  inv.unsort();
  moves -= 45;
  if (weapon.is_artifact() && weapon.is_tool()) {
   it_artifact_tool *art = dynamic_cast<it_artifact_tool*>(weapon.type);
   g->add_artifact_messages(art->effects_wielded);
  }
  last_item = itype_id(weapon.type->id);
  return true;
 } else if (query_yn(_("No space in inventory for your %s.  Drop it?"),
                     weapon.tname().c_str())) {
  g->m.add_item_or_charges(posx, posy, remove_weapon());
  weapon = inv.remove_item(it);
  inv.unsort();
  moves -= 30;
  if (weapon.is_artifact() && weapon.is_tool()) {
   it_artifact_tool *art = dynamic_cast<it_artifact_tool*>(weapon.type);
   g->add_artifact_messages(art->effects_wielded);
  }
  last_item = itype_id(weapon.type->id);
  return true;
 }

 return false;

}

// ids of martial art styles that are available with the bio_cqb bionic.
static const std::array<std::string, 4> bio_cqb_styles {{
"style_karate", "style_judo", "style_muay_thai", "style_biojutsu"
}};

class ma_style_callback : public uimenu_callback
{
public:
    virtual bool key(int key, int entnum, uimenu *menu) {
        if( key != '?' ) {
            return false;
        }
        std::string style_selected;
        const size_t index = entnum;
        if( g->u.has_active_bionic( "bio_cqb" ) && index < menu->entries.size() ) {
            const size_t id = menu->entries[index].retval - 1;
            if( id < bio_cqb_styles.size() ) {
                style_selected = bio_cqb_styles[id];
            }
        } else if( index >= 2 && index - 2 < g->u.ma_styles.size() ) {
            style_selected = g->u.ma_styles[index - 2];
        }
        if( !style_selected.empty() ) {
            const martialart &ma = martialarts[style_selected];
            std::ostringstream buffer;
            buffer << ma.name << "\n\n";
            buffer << ma.description << "\n\n";
            if( !ma.techniques.empty() ) {
                buffer << ngettext( "Technique:", "Techniques:", ma.techniques.size() ) << " ";
                for( auto technique = ma.techniques.cbegin();
                     technique != ma.techniques.cend(); ++technique ) {
                    buffer << ma_techniques[*technique].name;
                    if( ma.techniques.size() > 1 && technique == ----ma.techniques.cend() ) {
                        //~ Seperators that comes before last element of a list.
                        buffer << _(" and ");
                    } else if( technique != --ma.techniques.cend() ) {
                        //~ Seperator for a list of items.
                        buffer << _(", ");
                    }
                }
                buffer << "\n";
            }
            if( !ma.weapons.empty() ) {
                buffer << ngettext( "Weapon:", "Weapons:", ma.weapons.size() ) << " ";
                for( auto weapon = ma.weapons.cbegin(); weapon != ma.weapons.cend(); ++weapon ) {
                    buffer << item(*weapon, 0).type->nname(1);
                    if( ma.weapons.size() > 1 && weapon == ----ma.weapons.cend() ) {
                        //~ Seperators that comes before last element of a list.
                        buffer << _(" and ");
                    } else if( weapon != --ma.weapons.cend() ) {
                        //~ Seperator for a list of items.
                        buffer << _(", ");
                    }
                }
            }
            popup(buffer.str(), PF_NONE);
            menu->redraw();
        }
        return true;
    }
    virtual ~ma_style_callback() { }
};

void player::pick_style() // Style selection menu
{
    //Create menu
    // Entries:
    // 0: Cancel
    // 1: No style
    // x: dynamic list of selectable styles

    //If there are style already, cursor starts there
    // if no selected styles, cursor starts from no-style

    // Any other keys quit the menu

    uimenu kmenu;
    kmenu.text = _("Select a style (press ? for style info)");
    std::auto_ptr<ma_style_callback> ma_style_info(new ma_style_callback());
    kmenu.callback = ma_style_info.get();

    if (has_active_bionic("bio_cqb")) {
        kmenu.addentry( 0, true, 'c', _("Cancel") );
        for(size_t i = 0; i < bio_cqb_styles.size(); i++) {
            if (martialarts.find(bio_cqb_styles[i]) != martialarts.end()) {
                kmenu.addentry( i + 1, true, -1, martialarts[bio_cqb_styles[i]].name );
            }
        }

        kmenu.query();
        const size_t selection = kmenu.ret - 1;
        if( selection < bio_cqb_styles.size() ) {
            style_selected = bio_cqb_styles[selection];
        }
    }
    else {
        kmenu.addentry( 0, true, 'c', _("Cancel") );
        kmenu.addentry( 1, true, 'n', _("No style") );
        kmenu.selected = 1;
        kmenu.return_invalid = true; //cancel with any other keys

        for (size_t i = 0; i < ma_styles.size(); i++) {
            if(martialarts.find(ma_styles[i]) == martialarts.end()) {
                debugmsg ("Bad hand to hand style: %s",ma_styles[i].c_str());
            } else {
                //Check if this style is currently selected
                if( ma_styles[i] == style_selected ) {
                    kmenu.selected =i+2; //+2 because there are "cancel" and "no style" first in the list
                }
                kmenu.addentry( i+2, true, -1, martialarts[ma_styles[i]].name );
            }
        }

        kmenu.query();
        int selection = kmenu.ret;

        //debugmsg("selected %d",choice);
        if (selection >= 2)
            style_selected = ma_styles[selection - 2];
        else if (selection == 1)
            style_selected = "style_none";

        //else
        //all other means -> don't change, keep current.
    }
}

hint_rating player::rate_action_wear(item *it)
{
    //TODO flag already-worn items as HINT_IFFY

    if (!it->is_armor()) {
        return HINT_CANT;
    }

    it_armor* armor = dynamic_cast<it_armor*>(it->type);

    // are we trying to put on power armor? If so, make sure we don't have any other gear on.
    if (armor->is_power_armor() && worn.size()) {
        if (it->covers.test(bp_torso)) {
            return HINT_IFFY;
        } else if (it->covers.test(bp_head) && !worn[0].type->is_power_armor()) {
            return HINT_IFFY;
        }
    }
    // are we trying to wear something over power armor? We can't have that, unless it's a backpack, or similar.
    if (worn.size() && worn[0].type->is_power_armor() && !(it->covers.test(bp_head))) {
        if (!(it->covers.test(bp_torso) && armor->color == c_green)) {
            return HINT_IFFY;
        }
    }

    // Make sure we're not wearing 2 of the item already
    int count = 0;
    for (auto &i : worn) {
        if (i.type->id == it->type->id) {
            count++;
        }
    }
    if (count == 2) {
        return HINT_IFFY;
    }
    if (has_trait("WOOLALLERGY") && it->made_of("wool")) {
        return HINT_IFFY; //should this be HINT_CANT? I kinda think not, because HINT_CANT is more for things that can NEVER happen
    }
    if (it->covers.test(bp_head) && encumb(bp_head) != 0) {
        return HINT_IFFY;
    }
    if ((it->covers.test(bp_hand_l) || it->covers.test(bp_hand_r)) && has_trait("WEBBED")) {
        return HINT_IFFY;
    }
    if ((it->covers.test(bp_hand_l) || it->covers.test(bp_hand_r)) && has_trait("TALONS")) {
        return HINT_IFFY;
    }
    if ((it->covers.test(bp_hand_l) || it->covers.test(bp_hand_r)) && (has_trait("ARM_TENTACLES") ||
            has_trait("ARM_TENTACLES_4") || has_trait("ARM_TENTACLES_8")) ) {
        return HINT_IFFY;
    }
    if (it->covers.test(bp_mouth) && (has_trait("BEAK") ||
            has_trait("BEAK_PECK") || has_trait("BEAK_HUM")) ) {
        return HINT_IFFY;
    }
    if ((it->covers.test(bp_foot_l) || it->covers.test(bp_foot_r)) && has_trait("HOOVES")) {
        return HINT_IFFY;
    }
    if ((it->covers.test(bp_foot_l) || it->covers.test(bp_foot_r)) && has_trait("LEG_TENTACLES")) {
        return HINT_IFFY;
     }
    if (it->covers.test(bp_head) && has_trait("HORNS_CURLED")) {
        return HINT_IFFY;
    }
    if (it->covers.test(bp_torso) && has_trait("SHELL")) {
        return HINT_IFFY;
    }
    if (it->covers.test(bp_head) && !it->made_of("wool") &&
          !it->made_of("cotton") && !it->made_of("leather") && !it->made_of("nomex") &&
          (has_trait("HORNS_POINTED") || has_trait("ANTENNAE") || has_trait("ANTLERS"))) {
        return HINT_IFFY;
    }
    // Checks to see if the player is wearing shoes
    if (((it->covers.test(bp_foot_l) && is_wearing_shoes("left")) ||
          (it->covers.test(bp_foot_r) && is_wearing_shoes("right"))) &&
          !it->has_flag("BELTED") && !it->has_flag("SKINTIGHT")) {
    return HINT_IFFY;
    }

    return HINT_GOOD;
}

bool player::wear(int pos, bool interactive)
{
    item* to_wear = NULL;
    if (pos == -1)
    {
        to_wear = &weapon;
    }
    else if( pos < -1 ) {
        if( interactive ) {
            add_msg( m_info, _( "You are already wearing that." ) );
        }
        return false;
    }
    else
    {
        to_wear = &inv.find_item(pos);
    }

    if (to_wear->is_null())
    {
        if(interactive)
        {
            add_msg(m_info, _("You don't have that item."));
        }

        return false;
    }

    if (!wear_item(to_wear, interactive))
    {
        return false;
    }

    if (pos == -1)
    {
        weapon = ret_null;
    }
    else
    {
        // it has been copied into worn vector, but assigned an invlet,
        // in case it's a stack, reset the invlet to avoid duplicates
        to_wear->invlet = 0;
        inv.remove_item(to_wear);
        inv.restack(this);
    }

    return true;
}

bool player::wear_item(item *to_wear, bool interactive)
{
    it_armor* armor = NULL;

    if (to_wear->is_armor())
    {
        armor = dynamic_cast<it_armor*>(to_wear->type);
    }
    else
    {
        add_msg(m_info, _("Putting on a %s would be tricky."), to_wear->tname().c_str());
        return false;
    }

    // are we trying to put on power armor? If so, make sure we don't have any other gear on.
    if (armor->is_power_armor())
    {
        for (std::vector<item>::iterator it = worn.begin(); it != worn.end(); ++it)
        {
            if ((it->covers & to_wear->covers).any())
            {
                if(interactive)
                {
                    add_msg(m_info, _("You can't wear power armor over other gear!"));
                }
                return false;
            }
        }

        if (!(to_wear->covers.test(bp_torso)))
        {
            bool power_armor = false;

            if (worn.size())
            {
                for (std::vector<item>::iterator it = worn.begin(); it != worn.end(); ++it)
                {
                    if (it->type->is_power_armor())
                    {
                        power_armor = true;
                        break;
                    }
                }
            }

            if (!power_armor)
            {
                if(interactive)
                {
                    add_msg(m_info, _("You can only wear power armor components with power armor!"));
                }
                return false;
            }
        }

        for (auto &i : worn)
        {
            if (i.type->is_power_armor() && i.type == armor)
            {
                if(interactive)
                {
                    add_msg(m_info, _("You cannot wear more than one %s!"), to_wear->tname().c_str());
                }
                return false;
            }
        }
    }
    else
    {
        // Only headgear can be worn with power armor, except other power armor components
        if(!to_wear->covers.test(bp_head) && !to_wear->covers.test(bp_eyes) &&
             !to_wear->covers.test(bp_head)) {
            for (auto &i : worn)
            {
                if( i.type->is_power_armor() )
                {
                    if(interactive)
                    {
                        add_msg(m_info, _("You can't wear %s with power armor!"), to_wear->tname().c_str());
                    }
                    return false;
                }
            }
        }
    }

    // Make sure we're not wearing 2 of the item already
    int count = 0;

    for (auto &i : worn) {
        if (i.type->id == to_wear->type->id) {
            count++;
        }
    }

    if (count == 2) {
        if(interactive) {
            add_msg(m_info, _("You can't wear more than two %s at once."),
                    to_wear->tname(count).c_str());
        }
        return false;
    }

    if (!to_wear->has_flag("OVERSIZE")) {
        if (has_trait("WOOLALLERGY") && to_wear->made_of("wool")) {
            if(interactive) {
                add_msg(m_info, _("You can't wear that, it's made of wool!"));
            }
            return false;
        }

        if (to_wear->covers.test(bp_head) && encumb(bp_head) != 0 && armor->encumber > 0) {
            if(interactive) {
                add_msg(m_info, wearing_something_on(bp_head) ?
                                _("You can't wear another helmet!") : _("You can't wear a helmet!"));
            }
            return false;
        }

        if ((to_wear->covers.test(bp_hand_l) || to_wear->covers.test(bp_hand_r) ||
              to_wear->covers.test(bp_arm_l) || to_wear->covers.test(bp_arm_r) ||
              to_wear->covers.test(bp_leg_l) || to_wear->covers.test(bp_leg_r) ||
              to_wear->covers.test(bp_foot_l) || to_wear->covers.test(bp_foot_r) ||
              to_wear->covers.test(bp_torso) || to_wear->covers.test(bp_head)) &&
            (has_trait("HUGE") || has_trait("HUGE_OK"))) {
            if(interactive) {
                add_msg(m_info, _("The %s is much too small to fit your huge body!"),
                        armor->nname(1).c_str());
            }
            return false;
        }

        if ((to_wear->covers.test(bp_hand_l) || to_wear->covers.test(bp_hand_r)) && has_trait("WEBBED"))
        {
            if(interactive)
            {
                add_msg(m_info, _("You cannot put %s over your webbed hands."), armor->nname(1).c_str());
            }
            return false;
        }

        if ( (to_wear->covers.test(bp_hand_l) || to_wear->covers.test(bp_hand_r)) &&
             (has_trait("ARM_TENTACLES") || has_trait("ARM_TENTACLES_4") ||
              has_trait("ARM_TENTACLES_8")) )
        {
            if(interactive)
            {
                add_msg(m_info, _("You cannot put %s over your tentacles."), armor->nname(1).c_str());
            }
            return false;
        }

        if ((to_wear->covers.test(bp_hand_l) || to_wear->covers.test(bp_hand_r)) && has_trait("TALONS"))
        {
            if(interactive)
            {
                add_msg(m_info, _("You cannot put %s over your talons."), armor->nname(1).c_str());
            }
            return false;
        }

        if ((to_wear->covers.test(bp_hand_l) || to_wear->covers.test(bp_hand_r)) && (has_trait("PAWS") || has_trait("PAWS_LARGE")) )
        {
            if(interactive)
            {
                add_msg(m_info, _("You cannot get %s to stay on your paws."), armor->nname(1).c_str());
            }
            return false;
        }

        if (to_wear->covers.test(bp_mouth) && (has_trait("BEAK") || has_trait("BEAK_PECK") ||
        has_trait("BEAK_HUM")) )
        {
            if(interactive)
            {
                add_msg(m_info, _("You cannot put a %s over your beak."), armor->nname(1).c_str());
            }
            return false;
        }

        if (to_wear->covers.test(bp_mouth) &&
            (has_trait("MUZZLE") || has_trait("MUZZLE_BEAR") || has_trait("MUZZLE_LONG")))
        {
            if(interactive)
            {
                add_msg(m_info, _("You cannot fit the %s over your muzzle."), armor->nname(1).c_str());
            }
            return false;
        }

        if (to_wear->covers.test(bp_mouth) && has_trait("MINOTAUR"))
        {
            if(interactive)
            {
                add_msg(m_info, _("You cannot fit the %s over your snout."), armor->nname(1).c_str());
            }
            return false;
        }

        if (to_wear->covers.test(bp_mouth) && has_trait("SABER_TEETH"))
        {
            if(interactive)
            {
                add_msg(m_info, _("Your saber teeth are simply too large for %s to fit."), armor->nname(1).c_str());
            }
            return false;
        }

        if (to_wear->covers.test(bp_mouth) && has_trait("MANDIBLES"))
        {
            if(interactive)
            {
                add_msg(_("Your mandibles are simply too large for %s to fit."), armor->nname(1).c_str());
            }
            return false;
        }

        if (to_wear->covers.test(bp_mouth) && has_trait("PROBOSCIS"))
        {
            if(interactive)
            {
                add_msg(m_info, _("Your proboscis is simply too large for %s to fit."), armor->nname(1).c_str());
            }
            return false;
        }

        if ((to_wear->covers.test(bp_foot_l) || to_wear->covers.test(bp_foot_r)) && has_trait("HOOVES"))
        {
            if(interactive)
            {
                add_msg(m_info, _("You cannot wear footwear on your hooves."));
            }
            return false;
        }

        if ((to_wear->covers.test(bp_foot_l) || to_wear->covers.test(bp_foot_r)) && has_trait("LEG_TENTACLES"))
        {
            if(interactive)
            {
                add_msg(m_info, _("You cannot wear footwear on your tentacles."));
            }
            return false;
        }

        if ((to_wear->covers.test(bp_foot_l) || to_wear->covers.test(bp_foot_r)) && has_trait("RAP_TALONS"))
        {
            if(interactive)
            {
                add_msg(m_info, _("Your talons are much too large for footgear."));
            }
            return false;
        }

        if (to_wear->covers.test(bp_head) && has_trait("HORNS_CURLED"))
        {
            if(interactive)
            {
                add_msg(m_info, _("You cannot wear headgear over your horns."));
            }
            return false;
        }

        if (to_wear->covers.test(bp_torso) && has_trait("SHELL"))
        {
            if(interactive)
            {
                add_msg(m_info, _("You cannot wear anything over your shell."));
            }
            return false;
        }

        if (to_wear->covers.test(bp_torso) && ((has_trait("INSECT_ARMS")) || (has_trait("ARACHNID_ARMS"))) )
        {
            if(interactive)
            {
                add_msg(m_info, _("Your new limbs are too wriggly to fit under that."));
            }
            return false;
        }

        if (to_wear->covers.test(bp_head) &&
            !to_wear->made_of("wool") && !to_wear->made_of("cotton") &&
            !to_wear->made_of("nomex") && !to_wear->made_of("leather") &&
            (has_trait("HORNS_POINTED") || has_trait("ANTENNAE") || has_trait("ANTLERS")))
        {
            if(interactive)
            {
                add_msg(m_info, _("You cannot wear a helmet over your %s."),
                           (has_trait("HORNS_POINTED") ? _("horns") :
                            (has_trait("ANTENNAE") ? _("antennae") : _("antlers"))));
            }
            return false;
        }

        if (((to_wear->covers.test(bp_foot_l) && is_wearing_shoes("left")) ||
              (to_wear->covers.test(bp_foot_r) && is_wearing_shoes("right"))) &&
              !to_wear->has_flag("BELTED") && !to_wear->has_flag("SKINTIGHT")) {
            // Checks to see if the player is wearing shoes
            if(interactive){
                add_msg(m_info, _("You're already wearing footwear!"));
            }
            return false;
        }
    }

    if (to_wear->invlet == 0) {
        inv.assign_empty_invlet( *to_wear, false );
    }

    const bool was_deaf = is_deaf();
    last_item = itype_id(to_wear->type->id);
    worn.push_back(*to_wear);

    if(interactive)
    {
        add_msg(_("You put on your %s."), to_wear->tname().c_str());
        moves -= 350; // TODO: Make this variable?

        if (to_wear->is_artifact())
        {
            it_artifact_armor *art = dynamic_cast<it_artifact_armor*>(to_wear->type);
            g->add_artifact_messages(art->effects_worn);
        }

        for (body_part i = bp_head; i < num_bp; i = body_part(i + 1))
        {
            if (to_wear->covers.test(i) && encumb(i) >= 4)
            {
                add_msg(m_warning,
                    !(i == bp_eyes) ?
                    _("Your %s are very encumbered! %s"):_("Your %s is very encumbered! %s"),
                    body_part_name(body_part(i)).c_str(), encumb_text(body_part(i)).c_str());
            }
        }
        if( !was_deaf && is_deaf() ) {
            add_msg( m_info, _( "You're deafened!" ) );
        }
    }

    recalc_sight_limits();

    return true;
}

hint_rating player::rate_action_takeoff(item *it) {
    if (!it->is_armor()) {
        return HINT_CANT;
    }

    for (auto &i : worn) {
        if (i.invlet == it->invlet) { //surely there must be an easier way to do this?
            return HINT_GOOD;
        }
    }

    return HINT_IFFY;
}

bool player::takeoff(int pos, bool autodrop, std::vector<item> *items)
{
    bool taken_off = false;
    if (pos == -1) {
        taken_off = wield(NULL, autodrop);
    } else {
        int worn_index = worn_position_to_index(pos);
        if (worn_index >= 0 && size_t(worn_index) < worn.size()) {
            item &w = worn[worn_index];

            // Handle power armor.
            if (w.type->is_power_armor() && w.covers.test(bp_torso)) {
                // We're trying to take off power armor, but cannot do that if we have a power armor component on!
                for (int j = worn.size() - 1; j >= 0; j--) {
                    if (worn[j].type->is_power_armor() &&
                            j != worn_index) {
                        if( autodrop || items != nullptr ) {
                            if( items != nullptr ) {
                                items->push_back( worn[j] );
                            } else {
                                g->m.add_item_or_charges( posx, posy, worn[j] );
                            }
                            add_msg(_("You take off your your %s."), worn[j].tname().c_str());
                            worn.erase(worn.begin() + j);
                            // If we are before worn_index, erasing this element shifted its position by 1.
                            if (worn_index > j) {
                                worn_index -= 1;
                                w = worn[worn_index];
                            }
                            taken_off = true;
                        } else {
                            add_msg(m_info, _("You can't take off power armor while wearing other power armor components."));
                            return false;
                        }
                    }
                }
            }

            if( items != nullptr ) {
                items->push_back( w );
                taken_off = true;
            } else if (autodrop || volume_capacity() - dynamic_cast<it_armor*>(w.type)->storage > volume_carried() + int(w.type->volume)) {
                inv.add_item_keep_invlet(w);
                taken_off = true;
            } else if (query_yn(_("No room in inventory for your %s.  Drop it?"),
                    w.tname().c_str())) {
                g->m.add_item_or_charges(posx, posy, w);
                taken_off = true;
            } else {
                taken_off = false;
            }
            if( taken_off ) {
                add_msg(_("You take off your your %s."), w.tname().c_str());
                worn.erase(worn.begin() + worn_index);
            }
        } else {
            add_msg(m_info, _("You are not wearing that item."));
        }
    }

    recalc_sight_limits();

    return taken_off;
}

void player::use_wielded() {
  use(-1);
}

hint_rating player::rate_action_reload(item *it) {
    if (it->has_flag("NO_RELOAD")) {
        return HINT_CANT;
    }
    if (it->is_gun()) {
        if (it->has_flag("RELOAD_AND_SHOOT") || it->ammo_type() == "NULL") {
            return HINT_CANT;
        }
        if (it->charges == it->clip_size()) {
            bool alternate_magazine = false;
            for (auto &i : it->contents) {
                if ((i.is_gunmod() && (i.typeId() == "spare_mag" &&
                      i.charges < (dynamic_cast<it_gun*>(it->type))->clip)) ||
                      (i.has_flag("MODE_AUX") && i.charges < i.clip_size())) {
                    alternate_magazine = true;
                }
            }
            if(alternate_magazine == false) {
                return HINT_IFFY;
            }
        }
        return HINT_GOOD;
    } else if (it->is_tool()) {
        it_tool* tool = dynamic_cast<it_tool*>(it->type);
        if (tool->ammo == "NULL") {
            return HINT_CANT;
        }
        return HINT_GOOD;
    }
    return HINT_CANT;
}

hint_rating player::rate_action_unload(item *it) {
 if (!it->is_gun() && !it->is_container() &&
     (!it->is_tool() || it->ammo_type() == "NULL")) {
  return HINT_CANT;
 }
 int spare_mag = -1;
 int has_m203 = -1;
 int has_40mml = -1;
 int has_shotgun = -1;
 int has_shotgun2 = -1;
 int has_shotgun3 = -1;
 int has_auxflamer = -1;
 if (it->is_gun()) {
  spare_mag = it->has_gunmod ("spare_mag");
  has_m203 = it->has_gunmod ("m203");
  has_40mml = it->has_gunmod ("pipe_launcher40mm");
  has_shotgun = it->has_gunmod ("u_shotgun");
  has_shotgun2 = it->has_gunmod ("masterkey");
  has_shotgun3 = it->has_gunmod ("rm121aux");
  has_auxflamer = it->has_gunmod ("aux_flamer");
 }
 if (it->is_container() ||
     (it->charges == 0 &&
      (spare_mag == -1 || it->contents[spare_mag].charges <= 0) &&
      (has_m203 == -1 || it->contents[has_m203].charges <= 0) &&
      (has_40mml == -1 || it->contents[has_40mml].charges <= 0) &&
      (has_shotgun == -1 || it->contents[has_shotgun].charges <= 0) &&
      (has_shotgun2 == -1 || it->contents[has_shotgun2].charges <= 0) &&
      (has_shotgun3 == -1 || it->contents[has_shotgun3].charges <= 0) &&
      (has_auxflamer == -1 || it->contents[has_auxflamer].charges <= 0) )) {
  if (it->contents.empty()) {
   return HINT_IFFY;
  }
 }

 return HINT_GOOD;
}

//TODO refactor stuff so we don't need to have this code mirroring game::disassemble
hint_rating player::rate_action_disassemble(item *it) {
 for (recipe_map::iterator cat_iter = recipes.begin(); cat_iter != recipes.end(); ++cat_iter) {
        for (recipe_list::iterator list_iter = cat_iter->second.begin();
             list_iter != cat_iter->second.end();
             ++list_iter) {
            recipe* cur_recipe = *list_iter;
            if (it->type == itypes[cur_recipe->result] && cur_recipe->reversible) {
                /* ok, a valid recipe exists for the item, and it is reversible
                   assign the activity
                   check tools are available
                   loop over the tools and see what's required...again */
                inventory crafting_inv = g->crafting_inventory(this);
                for (auto &j : cur_recipe->tools) {
                    bool have_tool = false;
                    if (j.empty()) { // no tools required, may change this
                        have_tool = true;
                    } else {
                        for (auto &k : j) {
                            itype_id type = k.type;
                            int req = k.count; // -1 => 1

                            // if crafting recipe required a welder, disassembly requires a hacksaw or super toolkit
                            if (type == "welder") {
                                if (crafting_inv.has_amount("hacksaw", 1) ||
                                    crafting_inv.has_amount("toolset", 1)) {
                                    have_tool = true;
                                } else {
                                    have_tool = false;
                                }
                            } else if ((req <= 0 && crafting_inv.has_amount (type, 1)) ||
                                (req > 0 && crafting_inv.has_charges(type, req))) {
                                have_tool = true;
                                break;
                            }
                        }
                    }
                    if (!have_tool) {
                       return HINT_IFFY;
                    }
                }
                // all tools present
                return HINT_GOOD;
            }
        }
    }
    if(it->is_book()) {
        return HINT_GOOD;
    }
    // no recipe exists, or the item cannot be disassembled
    return HINT_CANT;
}

hint_rating player::rate_action_use(const item *it) const
{
    if (it->is_tool()) {
        it_tool *tool = dynamic_cast<it_tool*>(it->type);
        if (tool->charges_per_use != 0 && it->charges < tool->charges_per_use) {
            return HINT_IFFY;
        } else {
            return HINT_GOOD;
        }
    } else if (it->is_gunmod()) {
        if (get_skill_level("gun") == 0) {
            return HINT_IFFY;
        } else {
            return HINT_GOOD;
        }
    } else if (it->is_bionic()) {
        return HINT_GOOD;
    } else if (it->is_food() || it->is_food_container() || it->is_book() || it->is_armor()) {
        return HINT_IFFY; //the rating is subjective, could be argued as HINT_CANT or HINT_GOOD as well
    } else if (it->is_gun()) {
        if (!it->contents.empty()) {
            return HINT_GOOD;
        } else {
            return HINT_IFFY;
        }
    } else if( it->type->has_use() ) {
        return HINT_GOOD;
    }

    return HINT_CANT;
}

bool player::has_enough_charges( const item &it, bool show_msg ) const
{
    const it_tool *tool = dynamic_cast<const it_tool *>( it.type );
    if( tool == NULL || tool->charges_per_use <= 0 ) {
        // If the item is not a tool, it can always be invoked as it does not consume charges.
        return true;
    }
    if( it.has_flag( "USE_UPS" ) ) {
        if( has_charges( "UPS", tool->charges_per_use ) ) {
            return true;
        }
        if( show_msg ) {
            add_msg_if_player( m_info,
                    ngettext( "Your %s needs %d charge from some UPS.",
                              "Your %s needs %d charges from some UPS.",
                              tool->charges_per_use ),
                    it.tname().c_str(), tool->charges_per_use );
        }
        return false;
    } else if( it.charges < tool->charges_per_use ) {
        if( show_msg ) {
            add_msg_if_player( m_info,
                    ngettext( "Your %s has %d charge but needs %d.",
                              "Your %s has %d charges but needs %d.",
                              it.charges ),
                    it.tname().c_str(), it.charges, tool->charges_per_use );
        }
        return false;
    }
    return true;
}

bool player::has_active_UPS() const
{
    return has_active_bionic("bio_ups") || has_amount("UPS_on", 1) || has_amount("adv_UPS_on", 1);
}

void player::use(int pos)
{
    item* used = &i_at(pos);
    item copy;

    if (used->is_null()) {
        add_msg(m_info, _("You do not have that item."));
        return;
    }

    last_item = itype_id(used->type->id);

    if (used->is_tool()) {
        it_tool *tool = dynamic_cast<it_tool*>(used->type);
        if (!has_enough_charges(*used, true)) {
            return;
        }
        const long charges_used = tool->invoke( this, used, false );
        if (charges_used <= 0) {
            // Canceled or not used up or whatever
            return;
        }
        if( tool->charges_per_use <= 0 ) {
            // An item that doesn't normally expend charges is destroyed instead.
            /* We can't be certain the item is still in the same position,
             * as other items may have been consumed as well, so remove
             * the item directly instead of by its position. */
            i_rem(used);
            return;
        }
        if( used->has_flag( "USE_UPS" ) ) {
            use_charges( "UPS", charges_used );
	    //Replace 1 with charges it needs to use.
            if( used->active && !has_active_UPS() && used->charges <= 1  ) {
                add_msg_if_player( m_info, _( "You need an active UPS of some kind for this %s to work continuously." ), used->tname().c_str() );
            }
        } else {
            used->charges -= std::min( used->charges, charges_used );
        }
        // We may have fiddled with the state of the item in the iuse method,
        // so restack to sort things out.
        inv.restack();
    } else if (used->is_gunmod()) {
        if (skillLevel("gun") == 0) {
            add_msg(m_info, _("You need to be at least level 1 in the marksmanship skill before you\
 can modify weapons."));
            return;
        }
        int gunpos = g->inv(_("Select gun to modify:"));
        it_gunmod *mod = dynamic_cast<it_gunmod*>(used->type);
        item* gun = &(i_at(gunpos));
        if (gun->is_null()) {
            add_msg(m_info, _("You do not have that item."));
            return;
        } else if (!gun->is_gun()) {
            add_msg(m_info, _("That %s is not a weapon."), gun->tname().c_str());
            return;
        }
        it_gun* guntype = dynamic_cast<it_gun*>(gun->type);
        if (guntype->skill_used == Skill::skill("pistol") && !mod->used_on_pistol) {
            add_msg(m_info, _("That %s cannot be attached to a handgun."),
                       used->tname().c_str());
            return;
        } else if (guntype->skill_used == Skill::skill("shotgun") && !mod->used_on_shotgun) {
            add_msg(m_info, _("That %s cannot be attached to a shotgun."),
                       used->tname().c_str());
            return;
        } else if (guntype->skill_used == Skill::skill("smg") && !mod->used_on_smg) {
            add_msg(m_info, _("That %s cannot be attached to a submachine gun."),
                       used->tname().c_str());
            return;
        } else if (guntype->skill_used == Skill::skill("rifle") && !mod->used_on_rifle) {
            add_msg(m_info, _("That %s cannot be attached to a rifle."),
                       used->tname().c_str());
            return;
        } else if (guntype->skill_used == Skill::skill("archery") && !mod->used_on_bow && guntype->ammo == "arrow") {
            add_msg(m_info, _("That %s cannot be attached to a bow."),
                       used->tname().c_str());
            return;
        } else if (guntype->skill_used == Skill::skill("archery") && !mod->used_on_crossbow && guntype->ammo == "bolt") {
            add_msg(m_info, _("That %s cannot be attached to a crossbow."),
                       used->tname().c_str());
            return;
        } else if (guntype->skill_used == Skill::skill("launcher") && !mod->used_on_launcher) {
            add_msg(m_info, _("That %s cannot be attached to a launcher."),
                       used->tname().c_str());
            return;
        } else if ( !mod->acceptible_ammo_types.empty() &&
                    mod->acceptible_ammo_types.count(guntype->ammo) == 0 ) {
                add_msg(m_info, _("That %s cannot be used on a %s."), used->tname().c_str(),
                       ammo_name(guntype->ammo).c_str());
                return;
        } else if (guntype->valid_mod_locations.count(mod->location) == 0) {
            add_msg(m_info, _("Your %s doesn't have a slot for this mod."), gun->tname().c_str());
            return;
        } else if (gun->get_free_mod_locations(mod->location) <= 0) {
            add_msg(m_info, _("Your %s doesn't have enough room for another %s mod. To remove the mods, \
activate your weapon."), gun->tname().c_str(), _(mod->location.c_str()));
            return;
        }
        if (mod->id == "spare_mag" && gun->has_flag("RELOAD_ONE")) {
            add_msg(m_info, _("You can not use a spare magazine in your %s."),
                       gun->tname().c_str());
            return;
        }
        if (mod->location == "magazine" &&
            gun->clip_size() <= 2) {
            add_msg(m_info, _("You can not extend the ammo capacity of your %s."),
                       gun->tname().c_str());
            return;
        }
        if (mod->id == "waterproof_gunmod" && gun->has_flag("WATERPROOF_GUN")) {
            add_msg(m_info, _("Your %s is already waterproof."),
                       gun->tname().c_str());
            return;
        }
        if (mod->id == "tuned_mechanism" && gun->has_flag("NEVER_JAMS")) {
            add_msg(m_info, _("This %s is eminently reliable. You can't improve upon it this way."),
                       gun->tname().c_str());
            return;
        }
        if (guntype->id == "hand_crossbow" && !mod->used_on_pistol) {
          add_msg(m_info, _("Your %s isn't big enough to use that mod.'"), gun->tname().c_str(),
          used->tname().c_str());
          return;
        }
        if (mod->id == "brass_catcher" && gun->has_flag("RELOAD_EJECT")) {
            add_msg(m_info, _("You cannot attach a brass catcher to your %s."),
                       gun->tname().c_str());
            return;
        }
        for (auto &i : gun->contents) {
            if (i.type->id == used->type->id) {
                add_msg(m_info, _("Your %s already has a %s."), gun->tname().c_str(),
                           used->tname().c_str());
                return;
            } else if ((mod->id == "clip" || mod->id == "clip2") &&
                       (i.type->id == "clip" || i.type->id == "clip2")) {
                add_msg(m_info, _("Your %s already has an extended magazine."),
                           gun->tname().c_str());
                return;
            }
        }
        add_msg(_("You attach the %s to your %s."), used->tname().c_str(),
                   gun->tname().c_str());
        gun->contents.push_back(i_rem(used));
        return;

    } else if (used->is_bionic()) {
        it_bionic* tmp = dynamic_cast<it_bionic*>(used->type);
        if (install_bionics(tmp)) {
            i_rem(pos);
        }
        return;
    } else if (used->is_food() || used->is_food_container()) {
        consume(pos);
        return;
    } else if (used->is_book()) {
        read(pos);
        return;
    } else if (used->is_gun()) {
        std::vector<item> &mods = used->contents;
        // Get weapon mod names.
        if (mods.empty()) {
            add_msg(m_info, _("Your %s doesn't appear to be modded."), used->tname().c_str());
            return;
        }
        // Create menu.
        int choice = -1;

        uimenu kmenu;
        kmenu.selected = 0;
        kmenu.text = _("Remove which modification?");
        for (size_t i = 0; i < mods.size(); i++) {
            kmenu.addentry( i, true, -1, mods[i].tname() );
        }
        kmenu.addentry( mods.size(), true, 'r', _("Remove all") );
        kmenu.addentry( mods.size() + 1, true, 'q', _("Cancel") );
        kmenu.query();
        choice = kmenu.ret;

        if (choice < int(mods.size())) {
            const std::string mod = used->contents[choice].tname();
            remove_gunmod(used, unsigned(choice));
            add_msg(_("You remove your %s from your %s."), mod.c_str(), used->tname().c_str());
        } else if (choice == int(mods.size())) {
            for (int i = used->contents.size() - 1; i >= 0; i--) {
                remove_gunmod(used, i);
            }
            add_msg(_("You remove all the modifications from your %s."), used->tname().c_str());
        } else {
            add_msg(_("Never mind."));
            return;
        }
        // Removing stuff from a gun takes time.
        moves -= int(used->reload_time(*this) / 2);
        return;
    } else if ( used->type->has_use() ) {
        used->type->invoke(this, used, false);
        return;
    } else {
        add_msg(m_info, _("You can't do anything interesting with your %s."),
                used->tname().c_str());
        return;
    }
}

void player::remove_gunmod(item *weapon, unsigned id)
{
    if (id >= weapon->contents.size()) {
        return;
    }
    item *gunmod = &weapon->contents[id];
    item ammo;
    if (gunmod->charges > 0) {
        if (gunmod->curammo != NULL) {
            ammo = item(gunmod->curammo->id, calendar::turn);
        } else {
            ammo = item(default_ammo(weapon->ammo_type()), calendar::turn);
        }
        ammo.charges = gunmod->charges;
        if (ammo.made_of(LIQUID)) {
            while(!g->handle_liquid(ammo, false, false)) {
                // handled only part of it, retry
            }
        } else {
            i_add_or_drop(ammo);
        }
        gunmod->curammo = NULL;
        gunmod->charges = 0;
    }
    if (gunmod->mode == "MODE_AUX") {
        weapon->next_mode();
    }
    i_add_or_drop(*gunmod);
    weapon->contents.erase(weapon->contents.begin()+id);
}

hint_rating player::rate_action_read(item *it)
{
 //note: there's a cryptic note about macguffins in player::read(). Do we have to account for those?
 if (!it->is_book()) {
  return HINT_CANT;
 }

 it_book *book = dynamic_cast<it_book*>(it->type);

 if (g && g->light_level() < 8 && LL_LIT > g->m.light_at(posx, posy)) {
  return HINT_IFFY;
 } else if (morale_level() < MIN_MORALE_READ &&  book->fun <= 0) {
  return HINT_IFFY; //won't read non-fun books when sad
 } else if (book->intel > 0 && has_trait("ILLITERATE")) {
  return HINT_IFFY;
 } else if (has_trait("HYPEROPIC") && !is_wearing("glasses_reading")
            && !is_wearing("glasses_bifocal") && !has_effect("contacts")) {
  return HINT_IFFY;
 }

 return HINT_GOOD;
}

void player::read(int pos)
{
    vehicle *veh = g->m.veh_at (posx, posy);
    if (veh && veh->player_in_control (this)) {
        add_msg(m_info, _("It's a bad idea to read while driving!"));
        return;
    }

    // Check if reading is okay
    // check for light level
    if (fine_detail_vision_mod() > 4) { //minimum LL_LOW or LL_DARK + (ELFA_NV or atomic_light)
        add_msg(m_info, _("You can't see to read!"));
        return;
    }

    // check for traits
    if (has_trait("HYPEROPIC") && !is_wearing("glasses_reading") &&
        !is_wearing("glasses_bifocal") && !has_effect("contacts")) {
        add_msg(m_info, _("Your eyes won't focus without reading glasses."));
        return;
    }

    // Find the object
    item* it = &i_at(pos);

    if (it == NULL || it->is_null()) {
        add_msg(m_info, _("You do not have that item."));
        return;
    }

// Some macguffins can be read, but they aren't treated like books.
    it_macguffin* mac = NULL;
    if (it->is_macguffin()) {
        mac = dynamic_cast<it_macguffin*>(it->type);
    }
    if (mac != NULL) {
        mac->invoke(this, it, false);
        return;
    }

    if (!it->is_book()) {
        add_msg(m_info, _("Your %s is not good reading material."),
        it->tname().c_str());
        return;
    }

    it_book* tmp = dynamic_cast<it_book*>(it->type);
    int time; //Declare this here so that we can change the time depending on whats needed
    // activity.get_value(0) == 1: see below at player_activity(ACT_READ)
    const bool continuous = (activity.get_value(0) == 1);
    bool study = continuous;
    if (tmp->intel > 0 && has_trait("ILLITERATE")) {
        add_msg(m_info, _("You're illiterate!"));
        return;
    }

    // Now we've established that the player CAN read.

    // If the player hasn't read this book before, skim it to get an idea of what's in it.
    if( !has_identified( it->type->id ) ) {
        // Base read_speed() is 1000 move points (1 minute per tmp->time)
        time = tmp->time * read_speed() * (fine_detail_vision_mod());
        if (tmp->intel > int_cur) {
            // Lower int characters can read, at a speed penalty
            time += (tmp->time * (tmp->intel - int_cur) * 100);
        }
        // We're just skimming, so it's 10x faster.
        time /= 10;

        activity = player_activity(ACT_READ, time - moves, -1, pos, "");
        // Never trigger studying when skimming the book.
        activity.values.push_back(0);
        moves = 0;
        return;
    }



    if (tmp->type == NULL) {
        // special guidebook effect: print a misc. hint when read
        if (tmp->id == "guidebook") {
            add_msg(m_info, get_hint().c_str());
            moves -= 100;
            return;
        }
        // otherwise do nothing as there's no associated skill
    } else if (morale_level() < MIN_MORALE_READ && tmp->fun <= 0) { // See morale.h
        add_msg(m_info, _("What's the point of studying?  (Your morale is too low!)"));
        return;
    } else if (skillLevel(tmp->type) < (int)tmp->req) {
        add_msg(_("The %s-related jargon flies over your head!"),
                   tmp->type->name().c_str());
        if (tmp->recipes.empty()) {
            return;
        } else {
            add_msg(m_info, _("But you might be able to learn a recipe or two."));
        }
    } else if (skillLevel(tmp->type) >= (int)tmp->level && !can_study_recipe(tmp) &&
               !query_yn(tmp->fun > 0 ?
                         _("It would be fun, but your %s skill won't be improved.  Read anyway?") :
                         _("Your %s skill won't be improved.  Read anyway?"),
                         tmp->type->name().c_str())) {
        return;
    } else if (!continuous && !query_yn(_("Study %s until you learn something? (gain a level)"),
                                        tmp->type->name().c_str())) {
        study = false;
    } else {
        //If we just started studying, tell the player how to stop
        if(!continuous) {
            add_msg(m_info, _("Now studying %s, %s to stop early."),
                    it->tname().c_str(), press_x(ACTION_PAUSE).c_str());
            if ( (has_trait("ROOTS2") || (has_trait("ROOTS3"))) &&
                 g->m.has_flag("DIGGABLE", posx, posy) &&
                 (!(footwear_factor())) ) {
                add_msg(m_info, _("You sink your roots into the soil."));
            }
        }
        study = true;
    }

    if (!tmp->recipes.empty() && !continuous) {
        if (can_study_recipe(tmp)) {
            add_msg(m_info, _("This book has more recipes for you to learn."));
        } else if (studied_all_recipes(tmp)) {
            add_msg(m_info, _("You know all the recipes this book has to offer."));
        } else {
            add_msg(m_info, _("This book has more recipes, but you don't have the skill to learn them yet."));
        }
    }

    // Base read_speed() is 1000 move points (1 minute per tmp->time)
    time = tmp->time * read_speed() * (fine_detail_vision_mod());
    if (fine_detail_vision_mod() > 1.0) {
        add_msg(m_warning, _("It's difficult to see fine details right now. Reading will take longer than usual."));
    }

    if (tmp->intel > int_cur && !continuous) {
        add_msg(m_warning, _("This book is too complex for you to easily understand. It will take longer to read."));
        // Lower int characters can read, at a speed penalty
        time += (tmp->time * (tmp->intel - int_cur) * 100);
    }

    activity = player_activity(ACT_READ, time, -1, pos, "");
    // activity.get_value(0) == 1 means continuous studing until
    // the player gained the next skill level, this ensured by this:
    activity.values.push_back(study ? 1 : 0);
    moves = 0;

    // Reinforce any existing morale bonus/penalty, so it doesn't decay
    // away while you read more.
    int minutes = time / 1000;
    // If you don't have a problem with eating humans, To Serve Man becomes rewarding
    if ((has_trait("CANNIBAL") || has_trait("PSYCHOPATH") || has_trait("SAPIOVORE")) &&
        tmp->id == "cookbook_human") {
        add_morale(MORALE_BOOK, 0, 75, minutes + 30, minutes, false, tmp);
    } else {
        add_morale(MORALE_BOOK, 0, tmp->fun * 15, minutes + 30, minutes, false, tmp);
    }
}

void player::do_read( item *book )
{
    it_book *reading = dynamic_cast<it_book *>(book->type);

    if( !has_identified( book->type->id ) ) {
        // Note that we've read the book.
        items_identified.insert( book->type->id );

        add_msg(_("You skim %s to find out what's in it."), reading->nname(1).c_str());
        if( reading->type ) {
            add_msg(_("Can bring your %s skill to %d."),
                    reading->type->name().c_str(), reading->level);
            if( reading->req != 0 ){
                add_msg(_("Requires %s level %d to understand."),
                        reading->type->name().c_str(), reading->req);
            }
        }

        add_msg(_("Requires intelligence of %d to easily read."), reading->intel);
        if (reading->fun != 0) {
            add_msg(_("Reading this book affects your morale by %d"), reading->fun);
        }
        add_msg(ngettext("This book takes %d minute to read.",
                         "This book takes %d minutes to read.", reading->time),
                reading->time );

        if (!(reading->recipes.empty())) {
            std::string recipes = "";
            size_t index = 1;
            for (std::map<recipe*, int>::iterator iter = reading->recipes.begin();
                 iter != reading->recipes.end(); ++iter, ++index) {
                recipes += item( iter->first->result, 0 ).type->nname(1);
                if(index == reading->recipes.size() - 1) {
                    recipes += _(" and "); // Who gives a fuck about an oxford comma?
                } else if(index != reading->recipes.size()) {
                    recipes += _(", ");
                }
            }
            std::string recipe_line = string_format(
                ngettext("This book contains %1$d crafting recipe: %2$s",
                         "This book contains %1$d crafting recipes: %2$s", reading->recipes.size()),
                reading->recipes.size(), recipes.c_str());
            add_msg( "%s", recipe_line.c_str());
        }
        activity.type = ACT_NULL;
        return;
    }

    if( reading->fun != 0 ) {
        int fun_bonus = 0;
        if( book->charges == 0 ) {
            //Book is out of chapters -> re-reading old book, less fun
            add_msg(_("The %s isn't as much fun now that you've finished it."), book->tname().c_str());
            if( one_in(6) ) { //Don't nag incessantly, just once in a while
                add_msg(m_info, _("Maybe you should find something new to read..."));
            }
            //50% penalty
            fun_bonus = (reading->fun * 5) / 2;
        } else {
            fun_bonus = reading->fun * 5;
        }
        // If you don't have a problem with eating humans, To Serve Man becomes rewarding
        if( (has_trait("CANNIBAL") || has_trait("PSYCHOPATH") || has_trait("SAPIOVORE")) &&
            reading->id == "cookbook_human" ) {
            fun_bonus = 25;
            add_morale(MORALE_BOOK, fun_bonus, fun_bonus * 3, 60, 30, true, reading);
        } else {
            add_morale(MORALE_BOOK, fun_bonus, reading->fun * 15, 60, 30, true, reading);
        }
    }

    if( book->charges > 0 ) {
        book->charges--;
    }

    bool no_recipes = true;
    if( !reading->recipes.empty() ) {
        bool recipe_learned = try_study_recipe(reading);
        if( !studied_all_recipes(reading) ) {
            no_recipes = false;
        }

        // for books that the player cannot yet read due to skill level or have no skill component,
        // but contain lower level recipes, break out once recipe has been studied
        if( reading->type == NULL || (skillLevel(reading->type) < (int)reading->req) ) {
            if( recipe_learned ) {
                add_msg(m_info, _("The rest of the book is currently still beyond your understanding."));
            }
            activity.type = ACT_NULL;
            return;
        }
    }

    if( skillLevel(reading->type) < (int)reading->level ) {
        int originalSkillLevel = skillLevel( reading->type );
        int min_ex = reading->time / 10 + int_cur / 4;
        int max_ex = reading->time /  5 + int_cur / 2 - originalSkillLevel;
        if (min_ex < 1) {
            min_ex = 1;
        }
        if (max_ex < 2) {
            max_ex = 2;
        }
        if (max_ex > 10) {
            max_ex = 10;
        }
        if (max_ex < min_ex) {
            max_ex = min_ex;
        }

        min_ex *= originalSkillLevel + 1;
        max_ex *= originalSkillLevel + 1;

        skillLevel(reading->type).readBook( min_ex, max_ex, reading->level );

        add_msg(_("You learn a little about %s! (%d%%)"), reading->type->name().c_str(),
                skillLevel(reading->type).exercise());

        if (skillLevel(reading->type) == originalSkillLevel && activity.get_value(0) == 1) {
            // continuously read until player gains a new skill level
            activity.type = ACT_NULL;
            read(activity.position);
            // Rooters root (based on time spent reading)
            int root_factor = (reading->time / 20);
            double foot_factor = footwear_factor();
            if( (has_trait("ROOTS2") || has_trait("ROOTS3")) &&
                g->m.has_flag("DIGGABLE", posx, posy) &&
                !foot_factor ) {
                hunger -= root_factor * foot_factor;
                thirst -= root_factor * foot_factor;
                mod_healthy_mod(root_factor * foot_factor);
            }
            if (activity.type != ACT_NULL) {
                return;
            }
        }

        int new_skill_level = (int)skillLevel(reading->type);
        if (new_skill_level > originalSkillLevel) {
            add_msg(m_good, _("You increase %s to level %d."),
                    reading->type->name().c_str(),
                    new_skill_level);

            if(new_skill_level % 4 == 0) {
                //~ %s is skill name. %d is skill level
                add_memorial_log(pgettext("memorial_male", "Reached skill level %1$d in %2$s."),
                                   pgettext("memorial_female", "Reached skill level %1$d in %2$s."),
                                   new_skill_level, reading->type->name().c_str());
            }
        }

        if (skillLevel(reading->type) == (int)reading->level) {
            if (no_recipes) {
                add_msg(m_info, _("You can no longer learn from %s."), reading->nname(1).c_str());
            } else {
                add_msg(m_info, _("Your skill level won't improve, but %s has more recipes for you."),
                        reading->nname(1).c_str());
            }
        }
    }

    if( reading->has_use() ) {
        reading->invoke( &g->u, book, false );
    }

    activity.type = ACT_NULL;
}

bool player::has_identified( std::string item_id ) const
{
    return items_identified.count( item_id ) > 0;
}

bool player::can_study_recipe(it_book* book)
{
    for (std::map<recipe*, int>::iterator iter = book->recipes.begin();
         iter != book->recipes.end(); ++iter) {
        if (!knows_recipe(iter->first) &&
            (iter->first->skill_used == NULL || skillLevel(iter->first->skill_used) >= iter->second)) {
            return true;
        }
    }
    return false;
}

bool player::studied_all_recipes(it_book* book)
{
    for (std::map<recipe*, int>::iterator iter = book->recipes.begin();
         iter != book->recipes.end(); ++iter) {
        if (!knows_recipe(iter->first)) {
            return false;
        }
    }
    return true;
}

bool player::try_study_recipe(it_book *book)
{
    for (std::map<recipe*, int>::iterator iter = book->recipes.begin();
         iter != book->recipes.end(); ++iter) {
        if (!knows_recipe(iter->first) &&
            (iter->first->skill_used == NULL ||
             skillLevel(iter->first->skill_used) >= iter->second)) {
            if (iter->first->skill_used == NULL ||
                rng(0, 4) <= (skillLevel(iter->first->skill_used) - iter->second) / 2) {
                learn_recipe(iter->first);
                add_msg(m_good, _("Learned a recipe for %s from the %s."),
                                itypes[iter->first->result]->nname(1).c_str(), book->nname(1).c_str());
                return true;
            } else {
                add_msg(_("Failed to learn a recipe from the %s."), book->nname(1).c_str());
                return false;
            }
        }
    }
    return true; // _("false") seems to mean _("attempted and failed")
}

void player::try_to_sleep()
{
    int vpart = -1;
    vehicle *veh = g->m.veh_at (posx, posy, vpart);
    const trap_id trap_at_pos = g->m.tr_at(posx, posy);
    const ter_id ter_at_pos = g->m.ter(posx, posy);
    const furn_id furn_at_pos = g->m.furn(posx, posy);
    bool plantsleep = false;
    if (has_trait("CHLOROMORPH")) {
        plantsleep = true;
        if( (ter_at_pos == t_dirt || ter_at_pos == t_pit ||
             ter_at_pos == t_dirtmound || ter_at_pos == t_pit_shallow ||
             ter_at_pos == t_ash || ter_at_pos == t_grass) && (!(veh)) &&
            (furn_at_pos == f_null) ) {
            add_msg(m_good, _("You relax as your roots embrace the soil."));
        } else if (veh) {
            add_msg(m_bad, _("It's impossible to sleep in this wheeled pot!"));
        } else if (furn_at_pos != f_null) {
            add_msg(m_bad, _("The humans' furniture blocks your roots. You can't get comfortable."));
        } else { // Floor problems
            add_msg(m_bad, _("Your roots scrabble ineffectively at the unyielding surface."));
        }
    }
    if( (furn_at_pos == f_bed || furn_at_pos == f_makeshift_bed ||
         trap_at_pos == tr_cot || trap_at_pos == tr_rollmat ||
         trap_at_pos == tr_fur_rollmat || furn_at_pos == f_armchair ||
         furn_at_pos == f_sofa || furn_at_pos == f_hay ||
         (veh && veh->part_with_feature (vpart, "SEAT") >= 0) ||
         (veh && veh->part_with_feature (vpart, "BED") >= 0)) &&
        (!(plantsleep)) ) {
        add_msg(m_good, _("This is a comfortable place to sleep."));
    } else if ((ter_at_pos != t_floor) && (!(plantsleep))) {
        add_msg( terlist[ter_at_pos].movecost <= 2 ?
                 _("It's a little hard to get to sleep on this %s.") :
                 _("It's hard to get to sleep on this %s."),
                 terlist[ter_at_pos].name.c_str() );
    }
    add_disease("lying_down", 300);
}

bool player::can_sleep()
{
 int sleepy = 0;
 bool plantsleep = false;
 if (has_addiction(ADD_SLEEP))
  sleepy -= 3;
 if (has_trait("INSOMNIA"))
  sleepy -= 8;
 if (has_trait("EASYSLEEPER"))
  sleepy += 8;
 if (has_trait("CHLOROMORPH"))
  plantsleep = true;

 int vpart = -1;
 vehicle *veh = g->m.veh_at (posx, posy, vpart);
 const trap_id trap_at_pos = g->m.tr_at(posx, posy);
 const ter_id ter_at_pos = g->m.ter(posx, posy);
 const furn_id furn_at_pos = g->m.furn(posx, posy);
 if ( ((veh && veh->part_with_feature (vpart, "BED") >= 0) ||
     furn_at_pos == f_makeshift_bed || trap_at_pos == tr_cot ||
     furn_at_pos == f_sofa || furn_at_pos == f_hay) &&
     (!(plantsleep)) ) {
  sleepy += 4;
 }
 else if ( ((veh && veh->part_with_feature (vpart, "SEAT") >= 0) ||
      trap_at_pos == tr_rollmat || trap_at_pos == tr_fur_rollmat ||
      furn_at_pos == f_armchair) && (!(plantsleep)) ) {
    sleepy += 3;
 }
 else if ( (furn_at_pos == f_bed) && (!(plantsleep)) ) {
    sleepy += 5;
 }
 else if ( (ter_at_pos == t_floor) && (!(plantsleep)) ) {
    sleepy += 1;
 }
 else if (plantsleep) {
    if ((ter_at_pos == t_dirt || ter_at_pos == t_pit ||
        ter_at_pos == t_dirtmound || ter_at_pos == t_pit_shallow) &&
        furn_at_pos == f_null) {
        sleepy += 10; // It's very easy for Chloromorphs to get to sleep on soil!
    }
    else if ((ter_at_pos == t_grass || ter_at_pos == t_ash) &&
        furn_at_pos == f_null) {
        sleepy += 5; // Not as much if you have to dig through stuff first
    }
    else {
        sleepy -= 999; // Sleep ain't happening
    }
 }
 else
  sleepy -= g->m.move_cost(posx, posy);
 if (fatigue < 192)
  sleepy -= int( (192 - fatigue) / 4);
 else
  sleepy += int((fatigue - 192) / 16);
 sleepy += rng(-8, 8);
 sleepy -= 2 * stim;
 if (sleepy > 0)
  return true;
 return false;
}

void player::fall_asleep(int duration)
{
    add_disease("sleep", duration);
}

void player::wake_up(const char * message)
{
    rem_disease("sleep");
    if (message) {
        add_msg_if_player(message);
    } else {
        add_msg_if_player(_("You wake up."));
    }
}

std::string player::is_snuggling()
{
    std::vector<item> *items_to_snuggle = &g->m.i_at( posx, posy );
    if( in_vehicle ) {
        int vpart;
        vehicle *veh = g->m.veh_at( posx, posy, vpart );
        if( veh != nullptr ) {
            int cargo = veh->part_with_feature( vpart, VPFLAG_CARGO, false );
            if( cargo >= 0 ) {
                if( !veh->parts[cargo].items.empty() ) {
                    items_to_snuggle = &veh->parts[cargo].items;
                }
            }
        }
    }
    std::vector<item>& floor_item = *items_to_snuggle;
    it_armor* floor_armor = NULL;
    int ticker = 0;

    // If there are no items on the floor, return nothing
    if ( floor_item.empty() ) {
        return "nothing";
    }

    for ( std::vector<item>::iterator afloor_item = floor_item.begin() ; afloor_item != floor_item.end() ; ++afloor_item) {
        if ( !afloor_item->is_armor() ) {
            continue;
        }
        else if ( afloor_item->volume() > 1 &&
              (afloor_item->covers.test(bp_torso) || afloor_item->covers.test(bp_leg_l) ||
              afloor_item->covers.test(bp_leg_r)) ){
            floor_armor = dynamic_cast<it_armor*>(afloor_item->type);
            ticker++;
        }
    }

    if ( ticker == 0 ) {
        return "nothing";
    }
    else if ( ticker == 1 ) {
        return floor_armor->nname(1);
    }
    else if ( ticker > 1 ) {
        return "many";
    }

    return "nothing";
}

// Returned values range from 1.0 (unimpeded vision) to 5.0 (totally blind).
// 2.5 is enough light for detail work.
float player::fine_detail_vision_mod()
{
    // PER_SLIME_OK implies you can get enough eyes around the bile
    // that you can generaly see.  There'll still be the haze, but
    // it's annoying rather than limiting.
    if (has_effect("blind") || ((has_effect("boomered")) &&
    !(has_trait("PER_SLIME_OK"))))
    {
        return 5;
    }
    if ( has_nv() )
    {
        return 1.5;
    }
    // flashlight is handled by the light level check below
    if (has_active_item("lightstrip"))
    {
        return 1;
    }
    if (LL_LIT <= g->m.light_at(posx, posy))
    {
        return 1;
    }

    float vision_ii = 0;
    if (g->m.light_at(posx, posy) == LL_LOW) { vision_ii = 4; }
    else if (g->m.light_at(posx, posy) == LL_DARK) { vision_ii = 5; }

    if (has_item_with_flag("LIGHT_2")){
        vision_ii -= 2;
    } else if (has_item_with_flag("LIGHT_1")){
        vision_ii -= 1;
    }

    if (has_trait("NIGHTVISION")) { vision_ii -= .5; }
    else if (has_trait("ELFA_NV")) { vision_ii -= 1; }
    else if (has_trait("NIGHTVISION2") || has_trait("FEL_NV")) { vision_ii -= 2; }
    else if (has_trait("NIGHTVISION3") || has_trait("ELFA_FNV") || is_wearing("rm13_armor_on")) { vision_ii -= 3; }

    if (vision_ii < 1) { vision_ii = 1; }
    return vision_ii;
}

int player::warmth(body_part bp) const
{
    int bodywetness = 0;
    int ret = 0, warmth = 0;
    const it_armor* armor = NULL;

    // Fetch the morale value of wetness for bodywetness
    for (auto &i : morale)
    {
        if( i.type == MORALE_WET )
        {
            bodywetness = abs(i.bonus); // Make it positive, less confusing
            break;
        }
    }

    // If the player is not wielding anything, check if hands can be put in pockets
    if((bp == bp_hand_l || bp == bp_hand_r) && !is_armed() && (temp_conv[bp] <=  BODYTEMP_COLD) &&
        worn_with_flag("POCKETS"))
    {
        ret += 10;
    }

    // If the players head is not encumbered, check if hood can be put up
    if(bp == bp_head && encumb(bp_head) < 1 && (temp_conv[bp] <=  BODYTEMP_COLD) && worn_with_flag("HOOD"))
    {
        ret += 10;
    }

    for (auto &i : worn)
    {
        armor = dynamic_cast<const it_armor*>(i.type);

        if (i.covers.test(bp))
        {
            warmth = armor->warmth;
            // Wool items do not lose their warmth in the rain
            if (!i.made_of("wool"))
            {
                warmth *= 1.0 - (float)bodywetness / 100.0;
            }
            ret += warmth;
        }
    }
    return ret;
}

int player::encumb(body_part bp) const
{
    int iArmorEnc = 0;
    double iLayers = 0;
    return encumb(bp, iLayers, iArmorEnc);
}


/*
 * Encumbrance logic:
 * Some clothing is intrinsically encumbering, such as heavy jackets, backpacks, body armor, etc.
 * These simply add their encumbrance value to each body part they cover.
 * In addition, each article of clothing after the first in a layer imposes an additional penalty.
 * e.g. one shirt will not encumber you, but two is tight and starts to restrict movement.
 * Clothes on seperate layers don't interact, so if you wear e.g. a light jacket over a shirt,
 * they're intended to be worn that way, and don't impose a penalty.
 * The default is to assume that clothes do not fit, clothes that are "fitted" either
 * reduce the encumbrance penalty by one, or if that is already 0, they reduce the layering effect.
 *
 * Use cases:
 * What would typically be considered normal "street clothes" should not be considered encumbering.
 * Tshirt, shirt, jacket on torso/arms, underwear and pants on legs, socks and shoes on feet.
 * This is currently handled by each of these articles of clothing
 * being on a different layer and/or body part, therefore accumulating no encumbrance.
 */
int player::encumb(body_part bp, double &layers, int &armorenc) const
{
    int ret = 0;
    double layer[MAX_CLOTHING_LAYER] = { };
    int level = 0;

    const it_armor* armor = NULL;
    for (size_t i = 0; i < worn.size(); ++i) {
        if( !worn[i].is_armor() ) {
            debugmsg("%s::encumb hit a non-armor item at worn[%d] (%s)", name.c_str(),
                     i, worn[i].tname().c_str());
        }
        armor = dynamic_cast<const it_armor*>(worn[i].type);

        if( worn[i].covers.test(bp) ) {
            if( worn[i].has_flag( "SKINTIGHT" ) ) {
                level = UNDERWEAR;
            } else if ( worn[i].has_flag( "OUTER" ) ) {
                level = OUTER_LAYER;
            } else if ( worn[i].has_flag( "BELTED") ) {
                level = BELTED_LAYER;
            } else {
                level = REGULAR_LAYER;
            }

            layer[level]++;
            if( armor->is_power_armor() &&
                (has_active_UPS() ||
                 has_active_bionic("bio_power_armor_interface") ||
                 has_active_bionic("bio_power_armor_interface_mkII")) ) {
                armorenc += std::max( 0, armor->encumber - 4);
            } else {
                armorenc += armor->encumber;
                // Fitted clothes will reduce either encumbrance or layering.
                if( worn[i].has_flag( "FIT" ) ) {
                    if( armor->encumber > 0 && armorenc > 0 ) {
                        armorenc--;
                    } else if (layer[level] > 0) {
                        layer[level] -= .5;
                    }
                }
            }
        }
    }
    if (armorenc < 0) {
        armorenc = 0;
    }
    ret += armorenc;

    for (size_t i = 0; i < sizeof(layer) / sizeof(layer[0]); ++i) {
        layers += std::max( 0.0, layer[i] - 1.0 );
    }

    if (layers > 0.0) {
        ret += layers;
    }

    if (volume_carried() > volume_capacity() - 2 && bp != bp_head) {
        ret += 3;
    }

    // Bionics and mutation
    if ( has_bionic("bio_stiff") && bp != bp_head && bp != bp_mouth && bp != bp_eyes ) {
        ret += 1;
    }
    if ( has_trait("CHITIN3") && bp != bp_eyes && bp != bp_mouth ) {
        ret += 1;
    }
    if ( has_trait("SLIT_NOSTRILS") && bp == bp_mouth ) {
        ret += 1;
    }
    if ( has_trait("ARM_FEATHERS") && (bp == bp_arm_l || bp == bp_arm_r) ) {
        ret += 2;
    }
    if ( has_trait("INSECT_ARMS") && (bp == bp_arm_l || bp == bp_arm_r) ) {
        ret += 3;
    }
    if ( has_trait("ARACHNID_ARMS") && (bp == bp_arm_l || bp == bp_arm_r) ) {
        ret += 4;
    }
    if ( has_trait("PAWS") && (bp == bp_hand_l || bp == bp_hand_r) ) {
        ret += 1;
    }
    if ( has_trait("PAWS_LARGE") && (bp == bp_hand_l || bp == bp_hand_r) ) {
        ret += 2;
    }
    if ( has_trait("LARGE") && (bp == bp_arm_l || bp == bp_arm_r || bp == bp_torso )) {
        ret += 1;
    }
    if ( has_trait("WINGS_BUTTERFLY") && (bp == bp_torso )) {
        ret += 1;
    }
    if ((bp == bp_hand_l || bp == bp_hand_r) &&
        (has_trait("ARM_TENTACLES") || has_trait("ARM_TENTACLES_4") ||
         has_trait("ARM_TENTACLES_8")) ) {
        ret += 3;
    }
    if ((bp == bp_hand_l || bp == bp_hand_r) &&
        (has_trait("CLAWS_TENTACLE") )) {
        ret += 2;
    }
    if (bp == bp_mouth &&
        ( has_bionic("bio_nostril") ) ) {
        ret += 1;
    }
    if ((bp == bp_hand_l || bp == bp_hand_r) &&
        ( has_bionic("bio_thumbs") ) ) {
        ret += 2;
    }
    if (bp == bp_eyes &&
        ( has_bionic("bio_pokedeye") ) ) {
        ret += 1;
    }
    if ( ret < 0 ) {
        ret = 0;
    }
    return ret;
}

int player::get_armor_bash(body_part bp) const
{
    return get_armor_bash_base(bp) + armor_bash_bonus;
}

int player::get_armor_cut(body_part bp) const
{
    return get_armor_cut_base(bp) + armor_cut_bonus;
}

int player::get_armor_bash_base(body_part bp) const
{
    int ret = 0;
    for (auto &i : worn) {
        if (i.covers.test(bp)) {
            ret += i.bash_resist();
        }
    }
    if (has_bionic("bio_carbon")) {
        ret += 2;
    }
    if (bp == bp_head && has_bionic("bio_armor_head")) {
        ret += 3;
    }
    if ((bp == bp_arm_l || bp == bp_arm_r) && has_bionic("bio_armor_arms")) {
        ret += 3;
    }
    if (bp == bp_torso && has_bionic("bio_armor_torso")) {
        ret += 3;
    }
    if ((bp == bp_leg_l || bp == bp_leg_r) && has_bionic("bio_armor_legs")) {
        ret += 3;
    }
    if (bp == bp_eyes && has_bionic("bio_armor_eyes")) {
        ret += 3;
    }
    if (has_trait("FUR") || has_trait("LUPINE_FUR") || has_trait("URSINE_FUR")) {
        ret++;
    }
    if (bp == bp_head && has_trait("LYNX_FUR")) {
        ret++;
    }
    if (has_trait("FAT")) {
        ret ++;
    }
    if (has_trait("CHITIN")) {
        ret += 2;
    }
    if (has_trait("SHELL") && bp == bp_torso) {
        ret += 6;
    }
    ret += rng(0, disease_intensity("armor_boost"));
    return ret;
}

int player::get_armor_cut_base(body_part bp) const
{
    int ret = 0;
    for (auto &i : worn) {
        if (i.covers.test(bp)) {
            ret += i.cut_resist();
        }
    }
    if (has_bionic("bio_carbon")) {
        ret += 4;
    }
    if (bp == bp_head && has_bionic("bio_armor_head")) {
        ret += 3;
    } else if ((bp == bp_arm_l || bp == bp_leg_r) && has_bionic("bio_armor_arms")) {
        ret += 3;
    } else if (bp == bp_torso && has_bionic("bio_armor_torso")) {
        ret += 3;
    } else if ((bp == bp_leg_l || bp == bp_leg_r) && has_bionic("bio_armor_legs")) {
        ret += 3;
    } else if (bp == bp_eyes && has_bionic("bio_armor_eyes")) {
        ret += 3;
    }
    if (has_trait("THICKSKIN")) {
        ret++;
    }
    if (has_trait("THINSKIN")) {
        ret--;
    }
    if (has_trait("SCALES")) {
        ret += 2;
    }
    if (has_trait("THICK_SCALES")) {
        ret += 4;
    }
    if (has_trait("SLEEK_SCALES")) {
        ret += 1;
    }
    if (has_trait("CHITIN")) {
        ret += 2;
    }
    if (has_trait("CHITIN2")) {
        ret += 4;
    }
    if (has_trait("CHITIN3")) {
        ret += 8;
    }
    if (has_trait("SHELL") && bp == bp_torso) {
        ret += 14;
    }
    ret += rng(0, disease_intensity("armor_boost"));
    return ret;
}

void get_armor_on(player* p, body_part bp, std::vector<int>& armor_indices) {
    for (size_t i = 0; i < p->worn.size(); i++) {
        if (p->worn[i].covers.test(bp)) {
            armor_indices.push_back(i);
        }
    }
}

// mutates du, returns true if armor was damaged
bool player::armor_absorb(damage_unit& du, item& armor) {
    it_armor* armor_type = dynamic_cast<it_armor*>(armor.type);

    float mitigation = 0; // total amount of damage mitigated
    float effective_resist = resistances(armor).get_effective_resist(du);
    bool armor_damaged = false;

    std::string pre_damage_name = armor.tname();
    std::string pre_damage_adj = armor_type->dmg_adj(armor.damage);

    if (rng(0,100) < armor_type->coverage) {
        if (armor_type->is_power_armor()) { // TODO: add some check for power armor
        }

        mitigation = std::min(effective_resist, du.amount);
        du.amount -= mitigation; // mitigate the damage first

        // if the post-mitigation amount is greater than the amount
        if ((du.amount > effective_resist && !one_in(du.amount) && one_in(2)) ||
                // or if it isn't, but 1/50 chance
                (du.amount <= effective_resist && !armor.has_flag("STURDY")
                && !armor_type->is_power_armor() && one_in(200))) {
            armor_damaged = true;
            armor.damage++;
            std::string damage_verb = du.type == DT_BASH
                ? armor_type->bash_dmg_verb()
                : armor_type->cut_dmg_verb();

            // add "further" if the damage adjective and verb are the same
            std::string format_string = pre_damage_adj == damage_verb
                ? _("Your %s is %s further!")
                : _("Your %s is %s!");
            add_msg_if_player( m_bad, format_string.c_str(), pre_damage_name.c_str(),
                                      damage_verb.c_str());
            //item is damaged
            if( is_player() ) {
                SCT.add(xpos(), ypos(),
                    NORTH,
                    pre_damage_name, m_neutral,
                    damage_verb, m_info);
            }
        }
    }
    return armor_damaged;
}
void player::absorb_hit(body_part bp, damage_instance &dam) {
    for (std::vector<damage_unit>::iterator it = dam.damage_units.begin();
            it != dam.damage_units.end(); ++it) {

        // Recompute the armor indices for every damage unit because we may have
        // destroyed armor earlier in the loop.
        std::vector<int> armor_indices;

        get_armor_on(this,bp,armor_indices);

        // CBMs absorb damage first before hitting armour
        if (has_active_bionic("bio_ads")) {
            if (it->amount > 0 && power_level > 24) {
                if (it->type == DT_BASH)
                    it->amount -= rng(1, 8);
                else if (it->type == DT_CUT)
                    it->amount -= rng(1, 4);
                else if (it->type == DT_STAB)
                    it->amount -= rng(1, 2);
                power_level -= 25;
            }
            if (it->amount < 0) it->amount = 0;
        }

        // The worn vector has the innermost item first, so
        // iterate reverse to damage the outermost (last in worn vector) first.
        for (std::vector<int>::reverse_iterator armor_it = armor_indices.rbegin();
                armor_it != armor_indices.rend(); ++armor_it) {

            const int index = *armor_it;

            armor_absorb(*it, worn[index]);

            // now check if armour was completely destroyed and display relevant messages
            // TODO: use something less janky than the old code for this check
            if (worn[index].damage >= 5) {
                //~ %s is armor name
                add_memorial_log(pgettext("memorial_male", "Worn %s was completely destroyed."),
                                 pgettext("memorial_female", "Worn %s was completely destroyed."),
                                 worn[index].tname().c_str());
                add_msg_player_or_npc( m_bad, _("Your %s is completely destroyed!"),
                                              _("<npcname>'s %s is completely destroyed!"),
                                              worn[index].tname().c_str() );
                worn.erase(worn.begin() + index);
            }
        }
    }
}


void player::absorb(body_part bp, int &dam, int &cut)
{
    it_armor* tmp;
    int arm_bash = 0, arm_cut = 0;
    bool cut_through = true;      // to determine if cutting damage penetrates multiple layers of armour
    int bash_absorb = 0;      // to determine if lower layers of armour get damaged

    // CBMS absorb damage first before hitting armour
    if (has_active_bionic("bio_ads"))
    {
        if (dam > 0 && power_level > 24)
        {
            dam -= rng(1, 8);
            power_level -= 25;
        }
        if (cut > 0 && power_level > 24)
        {
            cut -= rng(0, 4);
            power_level -= 25;
        }
        if (dam < 0)
            dam = 0;
        if (cut < 0)
            cut = 0;
    }

    // determines how much damage is absorbed by armour
    // zero if damage misses a covered part
    int bash_reduction = 0;
    int cut_reduction = 0;

    // See, we do it backwards, iterating inwards
    for (int i = worn.size() - 1; i >= 0; i--)
    {
        tmp = dynamic_cast<it_armor*>(worn[i].type);
        if (worn[i].covers.test(bp))
        {
            // first determine if damage is at a covered part of the body
            // probability given by coverage
            if (rng(0, 100) < tmp->coverage)
            {
                // hit a covered part of the body, so now determine if armour is damaged
                arm_bash = worn[i].bash_resist();
                arm_cut  = worn[i].cut_resist();
                // also determine how much damage is absorbed by armour
                // factor of 3 to normalise for material hardness values
                bash_reduction = arm_bash / 3;
                cut_reduction = arm_cut / 3;

                // power armour first  - to depreciate eventually
                if (worn[i].type->is_power_armor())
                {
                    if (cut > arm_cut * 2 || dam > arm_bash * 2)
                    {
                        add_msg_if_player(m_bad, _("Your %s is damaged!"), worn[i].tname().c_str());
                        worn[i].damage++;
                    }
                }
                else // normal armour
                {
                    // determine how much the damage exceeds the armour absorption
                    // bash damage takes into account preceding layers
                    int diff_bash = (dam - arm_bash - bash_absorb < 0) ? -1 : (dam - arm_bash);
                    int diff_cut  = (cut - arm_cut  < 0) ? -1 : (cut - arm_cut);
                    bool armor_damaged = false;
                    std::string pre_damage_name = worn[i].tname();

                    // armour damage occurs only if damage exceeds armour absorption
                    // plus a luck factor, even if damage is below armour absorption (2% chance)
                    if ((dam > arm_bash && !one_in(diff_bash)) ||
                        (!worn[i].has_flag ("STURDY") && diff_bash == -1 && one_in(50)))
                    {
                        armor_damaged = true;
                        worn[i].damage++;
                    }
                    bash_absorb += arm_bash;

                    // cut damage falls through to inner layers only if preceding layer was damaged
                    if (cut_through)
                    {
                        if ((cut > arm_cut && !one_in(diff_cut)) ||
                            (!worn[i].has_flag ("STURDY") && diff_cut == -1 && one_in(50)))
                        {
                            armor_damaged = true;
                            worn[i].damage++;
                        }
                        else // layer of clothing was not damaged, so stop cutting damage from penetrating
                        {
                            cut_through = false;
                        }
                    }

                    // now check if armour was completely destroyed and display relevant messages
                    if (worn[i].damage >= 5)
                    {
                      //~ %s is armor name
                      add_memorial_log(pgettext("memorial_male", "Worn %s was completely destroyed."),
                                       pgettext("memorial_female", "Worn %s was completely destroyed."),
                                       worn[i].tname().c_str());
                        add_msg_player_or_npc(m_bad, _("Your %s is completely destroyed!"),
                                                     _("<npcname>'s %s is completely destroyed!"),
                                                     worn[i].tname().c_str() );
                        worn.erase(worn.begin() + i);
                    } else if (armor_damaged) {
                        std::string damage_verb = diff_bash > diff_cut ? tmp->bash_dmg_verb() :
                                                                         tmp->cut_dmg_verb();
                        add_msg_if_player( m_bad, _("Your %s is %s!"), pre_damage_name.c_str(),
                                                  damage_verb.c_str());
                    }
                } // end of armour damage code
            }
        }
        // reduce damage accordingly
        dam -= bash_reduction;
        cut -= cut_reduction;
    }
    // now account for CBMs and mutations
    if (has_bionic("bio_carbon"))
    {
        dam -= 2;
        cut -= 4;
    }
    if (bp == bp_head && has_bionic("bio_armor_head"))
    {
        dam -= 3;
        cut -= 3;
    }
    else if ((bp == bp_arm_l || bp == bp_arm_r) && has_bionic("bio_armor_arms"))
    {
        dam -= 3;
        cut -= 3;
    }
    else if (bp == bp_torso && has_bionic("bio_armor_torso"))
    {
        dam -= 3;
        cut -= 3;
    }
    else if ((bp == bp_leg_l || bp == bp_leg_r) && has_bionic("bio_armor_legs"))
    {
        dam -= 3;
        cut -= 3;
    }
    else if (bp == bp_eyes && has_bionic("bio_armor_eyes"))
    {
        dam -= 3;
        cut -= 3;
    }
    if (has_trait("THICKSKIN")) {
        cut--;
    }
    if (has_trait("THINSKIN")) {
        cut++;
    }
    if (has_trait("SCALES")) {
        cut -= 2;
    }
    if (has_trait("THICK_SCALES")) {
        cut -= 4;
    }
    if (has_trait("SLEEK_SCALES")) {
        cut -= 1;
    }
    if (has_trait("FEATHERS")) {
        dam--;
    }
    if (has_trait("AMORPHOUS")) {
        dam--;
        if (!(has_trait("INT_SLIME"))) {
            dam -= 3;
        }
    }
    if ((bp == bp_arm_l || bp == bp_arm_r) && has_trait("ARM_FEATHERS")) {
        dam--;
    }
    if (has_trait("FUR") || has_trait("LUPINE_FUR") || has_trait("URSINE_FUR")) {
        dam--;
    }
    if (bp == bp_head && has_trait("LYNX_FUR")) {
        dam--;
    }
    if (has_trait("FAT")) {
        cut --;
    }
    if (has_trait("CHITIN")) {
        cut -= 2;
    }
    if (has_trait("CHITIN2")) {
        dam--;
        cut -= 4;
    }
    if (has_trait("CHITIN3")) {
        dam -= 2;
        cut -= 8;
    }
    if (has_trait("PLANTSKIN")) {
        dam--;
    }
    if (has_trait("BARK")) {
        dam -= 2;
    }
    if ((bp == bp_foot_l || bp == bp_foot_r) && has_trait("HOOVES")) {
        cut--;
    }
    if (has_trait("LIGHT_BONES")) {
        dam *= 1.4;
    }
    if (has_trait("HOLLOW_BONES")) {
        dam *= 1.8;
    }

    // apply martial arts armor buffs
    dam -= mabuff_arm_bash_bonus();
    cut -= mabuff_arm_cut_bonus();

    if (dam < 0)
        dam = 0;
    if (cut < 0)
        cut = 0;
}

int player::get_env_resist(body_part bp) const
{
    int ret = 0;
    for (auto &i : worn) {
        // Head protection works on eyes too (e.g. baseball cap)
        if (i.covers.test(bp) || (bp == bp_eyes && i.covers.test(bp_head))) {
            ret += (dynamic_cast<it_armor*>(i.type))->env_resist;
        }
    }

    if (bp == bp_mouth && has_bionic("bio_purifier") && ret < 5) {
        ret += 2;
        if (ret > 5) {
            ret = 5;
        }
    }

    if (bp == bp_eyes && has_bionic("bio_armor_eyes") && ret < 5) {
        ret += 2;
        if (ret > 5) {
            ret = 5;
        }
    }
    return ret;
}

bool player::wearing_something_on(body_part bp) const
{
    for (auto &i : worn) {
        if (i.covers.test(bp))
            return true;
    }
    return false;
}

bool player::is_wearing_shoes(std::string side) const
{
    bool left = true;
    bool right = true;
    if (side == "left" || side == "both") {
        left = false;
        for (auto &i : worn) {
            const item *worn_item = &i;
            if (i.covers.test(bp_foot_l) &&
                !worn_item->has_flag("BELTED") &&
                !worn_item->has_flag("SKINTIGHT")) {
                left = true;
                break;
            }
        }
    }
    if (side == "right" || side == "both") {
        right = false;
        for (auto &i : worn) {
            const item *worn_item = &i;
            if (i.covers.test(bp_foot_r) &&
                !worn_item->has_flag("BELTED") &&
                !worn_item->has_flag("SKINTIGHT")) {
                right = true;
                break;
            }
        }
    }
    return (left && right);
}

double player::footwear_factor() const
{
    double ret = 0;
    if (wearing_something_on(bp_foot_l)) {
        ret += .5;
    }
    if (wearing_something_on(bp_foot_r)) {
        ret += .5;
    }
    return ret;
}

int player::shoe_type_count(const itype_id & it) const
{
    int ret = 0;
    if (is_wearing_on_bp(it, bp_foot_l)) {
        ret++;
    }
    if (is_wearing_on_bp(it, bp_foot_r)) {
        ret++;
    }
    return ret;
}

bool player::is_wearing_power_armor(bool *hasHelmet) const {
    bool result = false;
    for (size_t i = 0; i < worn.size(); i++) {
        it_armor *armor = dynamic_cast<it_armor*>(worn[i].type);
        if (armor == NULL || !armor->is_power_armor()) {
            continue;
        }
        if (hasHelmet == NULL) {
            // found power armor, helmet not requested, cancel loop
            return true;
        }
        // found power armor, continue search for helmet
        result = true;
        if (worn[i].covers.test(bp_head)) {
            *hasHelmet = true;
            return true;
        }
    }
    return result;
}

int player::adjust_for_focus(int amount)
{
    int effective_focus = focus_pool;
    if (has_trait("FASTLEARNER"))
    {
        effective_focus += 15;
    }
    if (has_trait("SLOWLEARNER"))
    {
        effective_focus -= 15;
    }
    double tmp = amount * (effective_focus / 100.0);
    int ret = int(tmp);
    if (rng(0, 100) < 100 * (tmp - ret))
    {
        ret++;
    }
    return ret;
}

void player::practice( Skill *s, int amount, int cap )
{
    SkillLevel& level = skillLevel(s);
    // Double amount, but only if level.exercise isn't a small negative number?
    if (level.exercise() < 0) {
        if (amount >= -level.exercise()) {
            amount -= level.exercise();
        } else {
            amount += amount;
        }
    }

    bool isSavant = has_trait("SAVANT");

    Skill *savantSkill = NULL;
    SkillLevel savantSkillLevel = SkillLevel();

    if (isSavant) {
        for (std::vector<Skill*>::iterator aSkill = Skill::skills.begin();
             aSkill != Skill::skills.end(); ++aSkill) {
            if (skillLevel(*aSkill) > savantSkillLevel) {
                savantSkill = *aSkill;
                savantSkillLevel = skillLevel(*aSkill);
            }
        }
    }

    amount = adjust_for_focus(amount);

    if (has_trait("PACIFIST") && s->is_combat_skill()) {
        if(!one_in(3)) {
          amount = 0;
        }
    }
    if (has_trait("PRED2") && s->is_combat_skill()) {
        if(one_in(3)) {
          amount *= 2;
        }
    }
    if (has_trait("PRED3") && s->is_combat_skill()) {
        amount *= 2;
    }

    if (has_trait("PRED4") && s->is_combat_skill()) {
        amount *= 3;
    }

    if (isSavant && s != savantSkill) {
        amount /= 2;
    }

    if (skillLevel(s) > cap) { //blunt grinding cap implementation for crafting
        amount = 0;
        int curLevel = skillLevel(s);
        if(is_player() && one_in(5)) {//remind the player intermittently that no skill gain takes place
            add_msg(m_info, _("This task is too simple to train your %s beyond %d."),
                    s->name().c_str(), curLevel);
        }
    }

    if (amount > 0 && level.isTraining()) {
        int oldLevel = skillLevel(s);
        skillLevel(s).train(amount);
        int newLevel = skillLevel(s);
        if (is_player() && newLevel > oldLevel) {
            add_msg(m_good, _("Your skill in %s has increased to %d!"), s->name().c_str(), newLevel);
        }
        if(is_player() && newLevel > cap) {
            //inform player immediately that the current recipe can't be used to train further
            add_msg(m_info, _("You feel that %s tasks of this level are becoming trivial."),
                    s->name().c_str());
        }

        int chance_to_drop = focus_pool;
        focus_pool -= chance_to_drop / 100;
        // Apex Predators don't think about much other than killing.
        // They don't lose Focus when practicing combat skills.
        if ((rng(1, 100) <= (chance_to_drop % 100)) && (!(has_trait("PRED4") &&
                                                          s->is_combat_skill()))) {
            focus_pool--;
        }
    }

    skillLevel(s).practice();
}

void player::practice( std::string s, int amount, int cap )
{
    Skill *aSkill = Skill::skill(s);
    practice( aSkill, amount, cap );
}

bool player::knows_recipe(const recipe *rec) const
{
    // do we know the recipe by virtue of it being autolearned?
    if( rec->autolearn ) {
        // Can the skill being trained can handle the difficulty of the task
        bool meets_requirements = false;
        if(rec->skill_used == NULL || get_skill_level(rec->skill_used) >= rec->difficulty){
            meets_requirements = true;
            //If there are required skills, insure their requirements are met, or we can't craft
            if(!rec->required_skills.empty()){
                for( auto iter = rec->required_skills.cbegin();
                     iter != rec->required_skills.cend(); ++iter ){
                    if( get_skill_level(iter->first) < iter->second ){
                        meets_requirements = false;
                    }
                }
            }
        }
        if(meets_requirements){
            return true;
        }
    }

    if( learned_recipes.find( rec->ident ) != learned_recipes.end() ) {
        return true;
    }

    return false;
}

int player::has_recipe( const recipe *r, const inventory &crafting_inv ) const
{
    // Iterate over the nearby items and see if there's a book that has the recipe.
    const_invslice slice = crafting_inv.const_slice();
    int difficulty = -1;
    for( auto stack = slice.cbegin(); stack != slice.cend(); ++stack ) {
        // We are only checking qualities, so we only care about the first item in the stack.
        const item &candidate = (*stack)->front();
        if( candidate.is_book() && items_identified.count(candidate.type->id) ) {
            it_book *book_type = dynamic_cast<it_book *>(candidate.type);
            for( auto book_recipe = book_type->recipes.cbegin();
                 book_recipe != book_type->recipes.cend(); ++book_recipe ) {
                // Does it have the recipe, and do we meet it's requirements?
                if( book_recipe->first->ident == r->ident &&
                    ( book_recipe->first->skill_used == NULL ||
                      get_skill_level(book_recipe->first->skill_used) >= book_recipe->second ) &&
                    ( difficulty == -1 || book_recipe->second < difficulty ) ) {
                    difficulty = book_recipe->second;
                }
            }
        } else {
            if (candidate.has_flag("HAS_RECIPE")){
                item dummy = candidate;
                if (dummy.item_vars["RECIPE"] == r->ident){
                    if (difficulty == -1) difficulty = r->difficulty;
                }
            }
        }
    }
    return difficulty;
}

void player::learn_recipe(recipe *rec)
{
    learned_recipes[rec->ident] = rec;
}

void player::assign_activity(activity_type type, int moves, int index, int pos, std::string name)
{
    if (backlog.type == type && backlog.index == index && backlog.position == pos &&
        backlog.name == name) {
        add_msg_if_player( _("You resume your task."));
        activity = backlog;
        backlog = player_activity();
    } else {
        activity = player_activity(type, moves, index, pos, name);
    }
    if (this->moves <= activity.moves_left) {
        activity.moves_left -= this->moves;
    }
    this->moves = 0;
    activity.warned_of_proximity = false;
}

bool player::has_activity(const activity_type type) const
{
    if (activity.type == type) {
        return true;
    }

    return false;
}

void player::cancel_activity()
{
    if (activity.is_suspendable()) {
        backlog = activity;
    }
    activity.type = ACT_NULL;
}

std::vector<item*> player::has_ammo(ammotype at)
{
    std::vector<item*> result = inv.all_ammo(at);
    if (weapon.is_of_ammo_type_or_contains_it(at)) {
        result.push_back(&weapon);
    }
    for (size_t i = 0; i < worn.size(); i++) {
        if (worn[i].is_of_ammo_type_or_contains_it(at)) {
            result.push_back(&worn[i]);
        }
    }
    return result;
}

std::string player::weapname(bool charges)
{
    if (!(weapon.is_tool() && dynamic_cast<it_tool*>(weapon.type)->max_charges <= 0) &&
          weapon.charges >= 0 && charges) {
        std::stringstream dump;
        int spare_mag = weapon.has_gunmod("spare_mag");
        dump << weapon.tname().c_str();
        if (!(weapon.has_flag("NO_AMMO") || weapon.has_flag("RELOAD_AND_SHOOT"))) {
            dump << " (" << weapon.charges;
            if( -1 != spare_mag ) {
                dump << "+" << weapon.contents[spare_mag].charges;
            }
            for (auto &i : weapon.contents) {
                if (i.is_gunmod() && i.has_flag("MODE_AUX")) {
                    dump << "+" << i.charges;
                }
            }
            dump << ")";
        }
        return dump.str();
    } else if (weapon.is_container()) {
        std::stringstream dump;
        dump << weapon.tname().c_str();
        if(weapon.contents.size() == 1) {
            dump << " (" << weapon.contents[0].charges << ")";
        }
        return dump.str();
    } else if (weapon.is_null()) {
        return _("fists");
    } else {
        return weapon.tname();
    }
}

void player::wield_contents(item *container, bool force_invlet,
                            std::string /*skill_used*/, int /*volume_factor*/)
{
    if(!(container->contents.empty())) {
        item& weap = container->contents[0];
        inv.assign_empty_invlet(weap, force_invlet);
        wield(&(i_add(weap)));
        container->contents.erase(container->contents.begin());
    } else {
        debugmsg("Tried to wield contents of empty container (player::wield_contents)");
    }
}

void player::store(item* container, item* put, std::string skill_used, int volume_factor)
{
    int lvl = skillLevel(skill_used);
    moves -= (lvl == 0) ? ((volume_factor + 1) * put->volume()) : (volume_factor * put->volume()) / lvl;
    container->put_in(i_rem(put));
}

nc_color encumb_color(int level)
{
 if (level < 0)
  return c_green;
 if (level == 0)
  return c_ltgray;
 if (level < 4)
  return c_yellow;
 if (level < 7)
  return c_ltred;
 return c_red;
}

SkillLevel& player::skillLevel(std::string ident)
{
    return _skills[Skill::skill(ident)];
}

SkillLevel& player::skillLevel(Skill *_skill)
{
    return _skills[_skill];
}

SkillLevel player::get_skill_level(Skill *_skill) const
{
    for (std::map<Skill*,SkillLevel>::const_iterator it = _skills.begin();
            it != _skills.end(); ++it) {
        if (it->first == _skill) {
            return it->second;
        }
    }
    return SkillLevel();
}

SkillLevel player::get_skill_level(const std::string &ident) const
{
    Skill *sk = Skill::skill(ident);
    return get_skill_level(sk);
}

void player::copy_skill_levels(const player *rhs)
{
    _skills = rhs->_skills;
}

void player::set_skill_level(Skill* _skill, int level)
{
    skillLevel(_skill).level(level);
}

void player::set_skill_level(std::string ident, int level)
{
    skillLevel(ident).level(level);
}

void player::boost_skill_level(Skill* _skill, int level)
{
    skillLevel(_skill).level(level+skillLevel(_skill));
}

void player::boost_skill_level(std::string ident, int level)
{
    skillLevel(ident).level(level+skillLevel(ident));
}

int player::get_melee() const
{
    return get_skill_level("melee");
}

void player::setID (int i)
{
    if( id >= 0 ) {
        debugmsg( "tried to set id of a npc/player, but has already a id: %d", id );
    } else if( i < -1 ) {
        debugmsg( "tried to set invalid id of a npc/player: %d", i );
    } else {
        id = i;
    }
}

int player::getID () const
{
    return this->id;
}

bool player::uncanny_dodge(bool is_u)
{
    if( this->power_level < 74 || !this->has_active_bionic("bio_uncanny_dodge") ) { return false; }
    point adjacent = adjacent_tile();
    power_level -= 75;
    if (adjacent.x != posx || adjacent.y != posy)
    {
        posx = adjacent.x;
        posy = adjacent.y;
        if (is_u)
            add_msg(_("Time seems to slow down and you instinctively dodge!"));
        else
            add_msg(_("Your target dodges... so fast!"));
        return true;
    }
    if (is_u)
        add_msg(_("You try to dodge but there's no room!"));
    return false;
}

// adjacent_tile() returns a safe, unoccupied adjacent tile. If there are no such tiles, returns player position instead.
point player::adjacent_tile()
{
    std::vector<point> ret;
    field_entry *cur = NULL;
    field tmpfld;
    trap_id curtrap;
    int dangerous_fields;
    for (int i=posx-1; i <= posx+1; i++)
    {
        for (int j=posy-1; j <= posy+1; j++)
        {
            if (i == posx && j == posy) continue;       // don't consider player position
            curtrap=g->m.tr_at(i, j);
            if (g->mon_at(i, j) == -1 && g->npc_at(i, j) == -1 && g->m.move_cost(i, j) > 0 && (curtrap == tr_null || traplist[curtrap]->is_benign()))        // only consider tile if unoccupied, passable and has no traps
            {
                dangerous_fields = 0;
                tmpfld = g->m.field_at(i, j);
                for(std::map<field_id, field_entry*>::iterator field_list_it = tmpfld.getFieldStart(); field_list_it != tmpfld.getFieldEnd(); ++field_list_it)
                {
                    cur = field_list_it->second;
                    if (cur != NULL && cur->is_dangerous())
                        dangerous_fields++;
                }
                if (dangerous_fields == 0)
                {
                    ret.push_back(point(i, j));
                }
            }
        }
    }
    if (ret.size())
        return ret[rng(0, ret.size()-1)];   // return a random valid adjacent tile
    else
        return point(posx, posy);           // or return player position if no valid adjacent tiles
}

// --- Library functions ---
// This stuff could be moved elsewhere, but there
// doesn't seem to be a good place to put it right now.

// Basic logistic function.
double player::logistic(double t)
{
    return 1 / (1 + exp(-t));
}

// Logistic curve [-6,6], flipped and scaled to
// range from 1 to 0 as pos goes from min to max.
double player::logistic_range(int min, int max, int pos)
{
    const double LOGI_CUTOFF = 4;
    const double LOGI_MIN = logistic(-LOGI_CUTOFF);
    const double LOGI_MAX = logistic(+LOGI_CUTOFF);
    const double LOGI_RANGE = LOGI_MAX - LOGI_MIN;
    // Anything beyond [min,max] gets clamped.
    if (pos < min)
    {
        return 1.0;
    }
    else if (pos > max)
    {
        return 0.0;
    }

    // Normalize the pos to [0,1]
    double range = max - min;
    double unit_pos = (pos - min) / range;

    // Scale and flip it to [+LOGI_CUTOFF,-LOGI_CUTOFF]
    double scaled_pos = LOGI_CUTOFF - 2 * LOGI_CUTOFF * unit_pos;

    // Get the raw logistic value.
    double raw_logistic = logistic(scaled_pos);

    // Scale the output to [0,1]
    return (raw_logistic - LOGI_MIN) / LOGI_RANGE;
}

// Calculates portions favoring x, then y, then z
void player::calculate_portions(int &x, int &y, int &z, int maximum)
{
    z = std::min(z, std::max(maximum - x - y, 0));
    y = std::min(y, std::max(maximum - x , 0));
    x = std::min(x, std::max(maximum, 0));
}

void player::environmental_revert_effect()
{
    illness.clear();
    addictions.clear();
    morale.clear();

    for (int part = 0; part < num_hp_parts; part++) {
        hp_cur[part] = hp_max[part];
    }
    hunger = 0;
    thirst = 0;
    fatigue = 0;
    set_healthy(0);
    set_healthy_mod(0);
    stim = 0;
    pain = 0;
    pkill = 0;
    radiation = 0;

    recalc_sight_limits();
}

bool player::is_invisible() const {
    static const std::string str_bio_cloak("bio_cloak"); // This function used in monster::plan_moves
    static const std::string str_bio_night("bio_night");
    return (
        has_active_bionic(str_bio_cloak) ||
        has_active_bionic(str_bio_night) ||
        has_active_optcloak() ||
        has_trait("DEBUG_CLOAK") ||
        has_artifact_with(AEP_INVISIBLE)
    );
}

int player::visibility( bool, int ) const { // 0-100 %
    if ( is_invisible() ) {
        return 0;
    }
    // todo:
    // if ( dark_clothing() && light check ...
    return 100;
}

void player::set_destination(const std::vector<point> &route)
{
    auto_move_route = route;
}

void player::clear_destination()
{
    auto_move_route.clear();
    next_expected_position.x = -1;
    next_expected_position.y = -1;
}

bool player::has_destination() const
{
    return !auto_move_route.empty();
}

std::vector<point> &player::get_auto_move_route()
{
    return auto_move_route;
}

action_id player::get_next_auto_move_direction()
{
    if (!has_destination()) {
        return ACTION_NULL;
    }

    if (next_expected_position.x != -1) {
        if (posx != next_expected_position.x || posy != next_expected_position.y) {
            // We're off course, possibly stumbling or stuck, cancel auto move
            return ACTION_NULL;
        }
    }

    next_expected_position = auto_move_route.front();
    auto_move_route.erase(auto_move_route.begin());

    int dx = next_expected_position.x - posx;
    int dy = next_expected_position.y - posy;

    if (abs(dx) > 1 || abs(dy) > 1) {
        // Should never happen, but check just in case
        return ACTION_NULL;
    }

    return get_movement_direction_from_delta(dx, dy);
}

void player::shift_destination(int shiftx, int shifty)
{
    if (next_expected_position.x != -1) {
        next_expected_position.x += shiftx;
        next_expected_position.y += shifty;
    }

    for (std::vector<point>::iterator it = auto_move_route.begin(); it != auto_move_route.end(); it++) {
        it->x += shiftx;
        it->y += shifty;
    }
}

bool player::has_weapon() const {
    return !unarmed_attack();
}

m_size player::get_size() const {
    return MS_MEDIUM;
}

int player::get_hp( hp_part bp ) const
{
    if( bp < num_hp_parts ) {
        return hp_cur[bp];
    }
    int hp_total = 0;
    for( int i = 0; i < num_hp_parts; ++i ) {
        hp_total += hp_cur[i];
    }
    return hp_total;
}

int player::get_hp_max( hp_part bp ) const
{
    if( bp < num_hp_parts ) {
        return hp_max[bp];
    }
    int hp_total = 0;
    for( int i = 0; i < num_hp_parts; ++i ) {
        hp_total += hp_max[i];
    }
    return hp_total;
}

field_id player::playerBloodType() const {
    if (player::has_trait("THRESH_PLANT"))
        return fd_blood_veggy;
    if (player::has_trait("THRESH_INSECT") || player::has_trait("THRESH_SPIDER"))
        return fd_blood_insect;
    if (player::has_trait("THRESH_CEPHALOPOD"))
        return fd_blood_invertebrate;
    return fd_blood;
}

Creature *player::auto_find_hostile_target(int range, int &boo_hoo, int &fire_t)
{
    if (is_player()) {
        debugmsg("called player::auto_find_hostile_target for player themself!");
        return NULL;
    }
    int t;
    monster *target = NULL;
    const int iff_dist = 24; // iff check triggers at this distance
    int iff_hangle = 15; // iff safety margin (degrees). less accuracy, more paranoia
    int closest = range + 1;
    int u_angle = 0;         // player angle relative to turret
    boo_hoo = 0;         // how many targets were passed due to IFF. Tragically.
    bool iff_trig = false;   // player seen and within range of stray shots
    int pldist = rl_dist(posx, posy, g->u.posx, g->u.posy);
    if (pldist < iff_dist && g->sees_u(posx, posy, t)) {
        iff_trig = true;
        if (pldist < 3) {
            iff_hangle = (pldist == 2 ? 30 : 60);    // granularity increases with proximity
        }
        u_angle = g->m.coord_to_angle(posx, posy, g->u.posx, g->u.posy);
    }
    for (size_t i = 0; i < g->num_zombies(); i++) {
        monster *m = &g->zombie(i);
        if (m->friendly != 0) {
            // friendly to the player, not a target for us
            continue;
        }
        if (!sees(m, t)) {
            // can't see nor sense it
            continue;
        }
        int dist = rl_dist(posx, posy, m->posx(), m->posy());
        if (dist >= closest) {
            // Have a better target anyway, ignore this one.
            continue;
        }
        if (iff_trig) {
            int tangle = g->m.coord_to_angle(posx, posy, m->posx(), m->posy());
            int diff = abs(u_angle - tangle);
            if (diff + iff_hangle > 360 || diff < iff_hangle) {
                // Player is in the way
                boo_hoo++;
                continue;
            }
        }
        target = m;
        closest = dist;
        fire_t = t;
    }
    return target;
}

bool player::sees(int x, int y) const
{
    int dummy = 0;
    return sees(x, y, dummy);
}

bool player::sees(int x, int y, int &t) const
{
    const int s_range = sight_range(g->light_level());
    static const std::string str_bio_night("bio_night");
    const int wanted_range = rl_dist(posx, posy, x, y);

    if (wanted_range < clairvoyance()) {
        return true;
    }
    bool can_see = false;
    if (wanted_range <= s_range ||
        (wanted_range <= sight_range(DAYLIGHT_LEVEL) &&
            g->m.light_at(x, y) >= LL_LOW)) {
        if (is_player()) {
            // uses the seen cache in map
            can_see = g->m.pl_sees(posx, posy, x, y, wanted_range);
        } else if (g->m.light_at(x, y) >= LL_LOW) {
            can_see = g->m.sees(posx, posy, x, y, wanted_range, t);
        } else {
            can_see = g->m.sees(posx, posy, x, y, s_range, t);
        }
    }
    if (has_active_bionic(str_bio_night) && wanted_range < 15 && wanted_range > sight_range(1)) {
        return false;
    }
    return can_see;
}

bool player::sees(const Creature *critter) const
{
    int dummy = 0;
    return sees(critter, dummy);
}

bool player::sees(const Creature *critter, int &t) const
{
    if (!is_player() && critter->is_hallucination()) {
        // hallucinations are only visible for the player
        return false;
    }
    const int cx = critter->xpos();
    const int cy = critter->ypos();
    int dist = rl_dist(posx, posy, cx, cy);
    if (dist <= 3 && has_trait("ANTENNAE")) {
        return true;
    }
    if (dist > 1 && critter->digging() && !has_active_bionic("bio_ground_sonar")) {
        return false; // Can't see digging monsters until we're right next to them
    }
    if (g->m.is_divable(cx, cy) && critter->is_underwater() && !is_underwater()) {
        //Monster is in the water and submerged, and we're out of/above the water
        return false;
    }
    return sees(cx, cy, t);
}

bool player::can_pickup(bool print_msg) const
{
    if (weapon.has_flag("NO_PICKUP")) {
        if( print_msg && is_player() ) {
            add_msg(m_info, _("You cannot pick up items with your %s!"), weapon.tname().c_str());
        }
        return false;
    }
    return true;
}

bool player::has_container_for(const item &newit)
{
    if (!newit.made_of(LIQUID)) {
        // Currently only liquids need a container
        return true;
    }
    unsigned charges = newit.charges;
    LIQUID_FILL_ERROR tmperr;
    charges -= weapon.get_remaining_capacity_for_liquid(newit, tmperr);
    for (size_t i = 0; i < worn.size() && charges > 0; i++) {
        charges -= worn[i].get_remaining_capacity_for_liquid(newit, tmperr);
    }
    for (size_t i = 0; i < inv.size() && charges > 0; i++) {
        const std::list<item>&items = inv.const_stack(i);
        // Assume that each item in the stack has the same remaining capacity
        charges -= items.front().get_remaining_capacity_for_liquid(newit, tmperr) * items.size();
    }
    return charges <= 0;
}




nc_color player::bodytemp_color(int bp)
{
  nc_color color =  c_ltgray; // default
    if (bp == bp_eyes) {
        color = c_ltgray;    // Eyes don't count towards warmth
    } else if (temp_conv[bp] >  BODYTEMP_SCORCHING) {
        color = c_red;
    } else if (temp_conv[bp] >  BODYTEMP_VERY_HOT) {
        color = c_ltred;
    } else if (temp_conv[bp] >  BODYTEMP_HOT) {
        color = c_yellow;
    } else if (temp_conv[bp] >  BODYTEMP_COLD) {
        color = c_green;
    } else if (temp_conv[bp] >  BODYTEMP_VERY_COLD) {
        color = c_ltblue;
    } else if (temp_conv[bp] >  BODYTEMP_FREEZING) {
        color = c_cyan;
    } else if (temp_conv[bp] <= BODYTEMP_FREEZING) {
        color = c_blue;
    }
    return color;
}

//message related stuff
void player::add_msg_if_player(const char* msg, ...) const
{
    va_list ap;
    va_start(ap, msg);
    Messages::vadd_msg(msg, ap);
    va_end(ap);
};
void player::add_msg_player_or_npc(const char* player_str, const char* npc_str, ...) const
{
    va_list ap;
    va_start(ap, npc_str);
    Messages::vadd_msg(player_str, ap);
    va_end(ap);
};
void player::add_msg_if_player(game_message_type type, const char* msg, ...) const
{
    va_list ap;
    va_start(ap, msg);
    Messages::vadd_msg(type, msg, ap);
    va_end(ap);
};
void player::add_msg_player_or_npc(game_message_type type, const char* player_str, const char* npc_str, ...) const
{
    va_list ap;
    va_start(ap, npc_str);
    Messages::vadd_msg(type, player_str, ap);
    va_end(ap);
};

bool player::knows_trap(int x, int y) const
{
    const point a = g->m.getabs( x, y );
    const tripoint p( a.x, a.y, g->get_abs_levz() );
    return known_traps.count(p) > 0;
}

void player::add_known_trap(int x, int y, const std::string &t)
{
    const point a = g->m.getabs( x, y );
    const tripoint p( a.x, a.y, g->get_abs_levz() );
    if (t == "tr_null") {
        known_traps.erase(p);
    } else {
        known_traps[p] = t;
    }
}

bool player::is_deaf() const
{
    return has_effect("deaf") || worn_with_flag("DEAF");
}

bool player::is_suitable_weapon( const item &it ) const
{
    // if style is selected, always prefer compatible weapons
    if( get_combat_style().has_weapon( it.typeId() ) ) {
        return true;
    }
    // Assume all martial art styles can use any UNARMED_WEAPON item.
    // This includes the brawling style
    if( style_selected != "style_none" ) {
        return it.has_flag( "UNARMED_WEAPON" );
    }
    return false;
}

int player::print_info(WINDOW* w, int vStart, int, int column) const
{
    mvwprintw( w, vStart++, column, _( "You (%s)" ), name.c_str() );
    return vStart;
}

void player::place_corpse()
{
    std::vector<item *> tmp = inv_dump();
    item body;
    body.make_corpse( "corpse", GetMType( "mon_null" ), calendar::turn, name );
    for( auto itm : tmp ) {
        g->m.add_item_or_charges( posx, posy, *itm );
    }
    for( auto & bio : my_bionics ) {
        if( item_controller->has_template( bio.id ) ) {
            body.put_in( item( bio.id, calendar::turn ) );
        }
    }
    int pow = max_power_level;
    while( pow >= 100 ) {
        if( pow >= 250 ) {
            pow -= 250;
            body.contents.push_back( item( "bio_power_storage_mkII", calendar::turn ) );
        } else {
            pow -= 100;
            body.contents.push_back( item( "bio_power_storage", calendar::turn ) );
        }
    }
    g->m.add_item_or_charges( posx, posy, body );
}<|MERGE_RESOLUTION|>--- conflicted
+++ resolved
@@ -1846,17 +1846,8 @@
     memorial_file << _("Final Messages:") << "\n";
     std::vector<std::pair<std::string, std::string> > recent_messages = Messages::recent_messages(20);
     for( size_t i = 0; i < recent_messages.size(); ++i ) {
-<<<<<<< HEAD
-        memorial_file << indent << recent_messages[i].turn.print_time() << " " <<
-              recent_messages[i].message;
-        if(recent_messages[i].count > 1) {
-            memorial_file << " x" << recent_messages[i].count;
-        }
-        memorial_file << "\n";
-=======
       memorial_file << indent << recent_messages[i].first << " " << recent_messages[i].second;
       memorial_file << "\n";
->>>>>>> bc892fdd
     }
     memorial_file << "\n";
 
