#include "player.h"

#include "action.h"
#include "coordinate_conversions.h"
#include "profession.h"
#include "itype.h"
#include "string_formatter.h"
#include "bionics.h"
#include "mapdata.h"
#include "mission.h"
#include "game.h"
#include "map.h"
#include "filesystem.h"
#include "fungal_effects.h"
#include "debug.h"
#include "addiction.h"
#include "inventory.h"
#include "skill.h"
#include "options.h"
#include "weather.h"
#include "item.h"
#include "material.h"
#include "translations.h"
#include "cursesdef.h"
#include "catacharset.h"
#include "get_version.h"
#include "crafting.h"
#include "craft_command.h"
#include "requirements.h"
#include "monstergenerator.h"
#include "help.h" // get_hint
#include "martialarts.h"
#include "output.h"
#include "overmapbuffer.h"
#include "messages.h"
#include "sounds.h"
#include "item_action.h"
#include "mongroup.h"
#include "morale.h"
#include "morale_types.h"
#include "input.h"
#include "effect.h"
#include "veh_type.h"
#include "overmap.h"
#include "vehicle.h"
#include "trap.h"
#include "text_snippets.h"
#include "mutation.h"
#include "ui.h"
#include "uistate.h"
#include "trap.h"
#include "map_iterator.h"
#include "submap.h"
#include "mtype.h"
#include "weather_gen.h"
#include "cata_utility.h"
#include "iuse_actor.h"
#include "catalua.h"
#include "npc.h"
#include "overlay_ordering.h"
#include "vitamin.h"
#include "fault.h"
#include "recipe_dictionary.h"
#include "ranged.h"
#include "ammo.h"

#include <map>
#include <iterator>

#ifdef TILES
#include "SDL.h"
#endif // TILES

//Used for e^(x) functions
#include <stdio.h>
#include <math.h>

#include <ctime>
#include <algorithm>
#include <numeric>
#include <string>
#include <sstream>
#include <stdlib.h>
#include <limits>

const double MAX_RECOIL = 3000;

const mtype_id mon_player_blob( "mon_player_blob" );
const mtype_id mon_shadow_snake( "mon_shadow_snake" );

const skill_id skill_dodge( "dodge" );
const skill_id skill_gun( "gun" );
const skill_id skill_mechanics( "mechanics" );
const skill_id skill_swimming( "swimming" );
const skill_id skill_throw( "throw" );
const skill_id skill_unarmed( "unarmed" );

const efftype_id effect_adrenaline( "adrenaline" );
const efftype_id effect_alarm_clock( "alarm_clock" );
const efftype_id effect_asthma( "asthma" );
const efftype_id effect_attention( "attention" );
const efftype_id effect_bite( "bite" );
const efftype_id effect_blind( "blind" );
const efftype_id effect_blisters( "blisters" );
const efftype_id effect_bloodworms( "bloodworms" );
const efftype_id effect_boomered( "boomered" );
const efftype_id effect_brainworms( "brainworms" );
const efftype_id effect_cig( "cig" );
const efftype_id effect_cold( "cold" );
const efftype_id effect_common_cold( "common_cold" );
const efftype_id effect_contacts( "contacts" );
const efftype_id effect_corroding( "corroding" );
const efftype_id effect_darkness( "darkness" );
const efftype_id effect_datura( "datura" );
const efftype_id effect_deaf( "deaf" );
const efftype_id effect_depressants( "depressants" );
const efftype_id effect_dermatik( "dermatik" );
const efftype_id effect_disabled( "disabled" );
const efftype_id effect_downed( "downed" );
const efftype_id effect_drunk( "drunk" );
const efftype_id effect_earphones( "earphones" );
const efftype_id effect_evil( "evil" );
const efftype_id effect_flu( "flu" );
const efftype_id effect_foodpoison( "foodpoison" );
const efftype_id effect_formication( "formication" );
const efftype_id effect_frostbite( "frostbite" );
const efftype_id effect_frostbite_recovery( "frostbite_recovery" );
const efftype_id effect_fungus( "fungus" );
const efftype_id effect_glowing( "glowing" );
const efftype_id effect_grabbed( "grabbed" );
const efftype_id effect_hallu( "hallu" );
const efftype_id effect_happy( "happy" );
const efftype_id effect_hot( "hot" );
const efftype_id effect_infected( "infected" );
const efftype_id effect_iodine( "iodine" );
const efftype_id effect_irradiated( "irradiated" );
const efftype_id effect_jetinjector( "jetinjector" );
const efftype_id effect_lack_sleep( "lack_sleep" );
const efftype_id effect_lying_down( "lying_down" );
const efftype_id effect_mending( "mending" );
const efftype_id effect_meth( "meth" );
const efftype_id effect_onfire( "onfire" );
const efftype_id effect_paincysts( "paincysts" );
const efftype_id effect_pkill( "pkill" );
const efftype_id effect_pkill1( "pkill1" );
const efftype_id effect_pkill2( "pkill2" );
const efftype_id effect_pkill3( "pkill3" );
const efftype_id effect_recover( "recover" );
const efftype_id effect_sad( "sad" );
const efftype_id effect_shakes( "shakes" );
const efftype_id effect_sleep( "sleep" );
const efftype_id effect_slept_through_alarm( "slept_through_alarm" );
const efftype_id effect_spores( "spores" );
const efftype_id effect_stim( "stim" );
const efftype_id effect_stim_overdose( "stim_overdose" );
const efftype_id effect_stunned( "stunned" );
const efftype_id effect_tapeworm( "tapeworm" );
const efftype_id effect_took_prozac( "took_prozac" );
const efftype_id effect_took_xanax( "took_xanax" );
const efftype_id effect_visuals( "visuals" );
const efftype_id effect_weed_high( "weed_high" );
const efftype_id effect_winded( "winded" );
const efftype_id effect_nausea( "nausea" );
const efftype_id effect_cough_suppress( "cough_suppress" );

const matype_id style_none( "style_none" );
const matype_id style_kicks( "style_kicks" );

static const bionic_id bio_ads( "bio_ads" );
static const bionic_id bio_advreactor( "bio_advreactor" );
static const bionic_id bio_armor_arms( "bio_armor_arms" );
static const bionic_id bio_armor_eyes( "bio_armor_eyes" );
static const bionic_id bio_armor_head( "bio_armor_head" );
static const bionic_id bio_armor_legs( "bio_armor_legs" );
static const bionic_id bio_armor_torso( "bio_armor_torso" );
static const bionic_id bio_blaster( "bio_blaster" );
static const bionic_id bio_carbon( "bio_carbon" );
static const bionic_id bio_climate( "bio_climate" );
static const bionic_id bio_cloak( "bio_cloak" );
static const bionic_id bio_cqb( "bio_cqb" );
static const bionic_id bio_dis_acid( "bio_dis_acid" );
static const bionic_id bio_dis_shock( "bio_dis_shock" );
static const bionic_id bio_drain( "bio_drain" );
static const bionic_id bio_earplugs( "bio_earplugs" );
static const bionic_id bio_ears( "bio_ears" );
static const bionic_id bio_eye_optic( "bio_eye_optic" );
static const bionic_id bio_faraday( "bio_faraday" );
static const bionic_id bio_flashlight( "bio_flashlight" );
static const bionic_id bio_geiger( "bio_geiger" );
static const bionic_id bio_gills( "bio_gills" );
static const bionic_id bio_ground_sonar( "bio_ground_sonar" );
static const bionic_id bio_heatsink( "bio_heatsink" );
static const bionic_id bio_itchy( "bio_itchy" );
static const bionic_id bio_laser( "bio_laser" );
static const bionic_id bio_leaky( "bio_leaky" );
static const bionic_id bio_lighter( "bio_lighter" );
static const bionic_id bio_membrane( "bio_membrane" );
static const bionic_id bio_memory( "bio_memory" );
static const bionic_id bio_metabolics( "bio_metabolics" );
static const bionic_id bio_noise( "bio_noise" );
static const bionic_id bio_ods( "bio_ods" );
static const bionic_id bio_plut_filter( "bio_plut_filter" );
static const bionic_id bio_power_weakness( "bio_power_weakness" );
static const bionic_id bio_purifier( "bio_purifier" );
static const bionic_id bio_reactor( "bio_reactor" );
static const bionic_id bio_recycler( "bio_recycler" );
static const bionic_id bio_shakes( "bio_shakes" );
static const bionic_id bio_sleepy( "bio_sleepy" );
static const bionic_id bio_solar( "bio_solar" );
static const bionic_id bio_spasm( "bio_spasm" );
static const bionic_id bio_speed( "bio_speed" );
static const bionic_id bio_tools( "bio_tools" );
static const bionic_id bio_trip( "bio_trip" );
static const bionic_id bio_uncanny_dodge( "bio_uncanny_dodge" );
static const bionic_id bio_ups( "bio_ups" );
static const bionic_id bio_watch( "bio_watch" );

static const trait_id trait_ACIDBLOOD( "ACIDBLOOD" );
static const trait_id trait_ACIDPROOF( "ACIDPROOF" );
static const trait_id trait_ADDICTIVE( "ADDICTIVE" );
static const trait_id trait_ADRENALINE( "ADRENALINE" );
static const trait_id trait_ALBINO( "ALBINO" );
static const trait_id trait_AMORPHOUS( "AMORPHOUS" );
static const trait_id trait_ANTENNAE( "ANTENNAE" );
static const trait_id trait_ANTIFRUIT( "ANTIFRUIT" );
static const trait_id trait_ANTIJUNK( "ANTIJUNK" );
static const trait_id trait_ANTIWHEAT( "ANTIWHEAT" );
static const trait_id trait_ANTLERS( "ANTLERS" );
static const trait_id trait_ARACHNID_ARMS( "ARACHNID_ARMS" );
static const trait_id trait_ARACHNID_ARMS_OK( "ARACHNID_ARMS_OK" );
static const trait_id trait_ARM_FEATHERS( "ARM_FEATHERS" );
static const trait_id trait_ARM_TENTACLES( "ARM_TENTACLES" );
static const trait_id trait_ARM_TENTACLES_4( "ARM_TENTACLES_4" );
static const trait_id trait_ARM_TENTACLES_8( "ARM_TENTACLES_8" );
static const trait_id trait_ASTHMA( "ASTHMA" );
static const trait_id trait_BADBACK( "BADBACK" );
static const trait_id trait_BADCARDIO( "BADCARDIO" );
static const trait_id trait_BADHEARING( "BADHEARING" );
static const trait_id trait_BADKNEES( "BADKNEES" );
static const trait_id trait_BADTEMPER( "BADTEMPER" );
static const trait_id trait_BARK( "BARK" );
static const trait_id trait_BEAK( "BEAK" );
static const trait_id trait_BEAK_HUM( "BEAK_HUM" );
static const trait_id trait_BEAK_PECK( "BEAK_PECK" );
static const trait_id trait_BEAUTIFUL( "BEAUTIFUL" );
static const trait_id trait_BEAUTIFUL2( "BEAUTIFUL2" );
static const trait_id trait_BEAUTIFUL3( "BEAUTIFUL3" );
static const trait_id trait_BIRD_EYE( "BIRD_EYE" );
static const trait_id trait_CANINE_EARS( "CANINE_EARS" );
static const trait_id trait_CANNIBAL( "CANNIBAL" );
static const trait_id trait_CARNIVORE( "CARNIVORE" );
static const trait_id trait_CENOBITE( "CENOBITE" );
static const trait_id trait_CEPH_EYES( "CEPH_EYES" );
static const trait_id trait_CF_HAIR( "CF_HAIR" );
static const trait_id trait_CHAOTIC( "CHAOTIC" );
static const trait_id trait_CHEMIMBALANCE( "CHEMIMBALANCE" );
static const trait_id trait_CHITIN( "CHITIN" );
static const trait_id trait_CHITIN2( "CHITIN2" );
static const trait_id trait_CHITIN3( "CHITIN3" );
static const trait_id trait_CHITIN_FUR( "CHITIN_FUR" );
static const trait_id trait_CHITIN_FUR2( "CHITIN_FUR2" );
static const trait_id trait_CHITIN_FUR3( "CHITIN_FUR3" );
static const trait_id trait_CHLOROMORPH( "CHLOROMORPH" );
static const trait_id trait_CLAWS( "CLAWS" );
static const trait_id trait_CLAWS_RAT( "CLAWS_RAT" );
static const trait_id trait_CLAWS_RETRACT( "CLAWS_RETRACT" );
static const trait_id trait_CLAWS_ST( "CLAWS_ST" );
static const trait_id trait_CLAWS_TENTACLE( "CLAWS_TENTACLE" );
static const trait_id trait_CLUMSY( "CLUMSY" );
static const trait_id trait_COLDBLOOD( "COLDBLOOD" );
static const trait_id trait_COLDBLOOD2( "COLDBLOOD2" );
static const trait_id trait_COLDBLOOD3( "COLDBLOOD3" );
static const trait_id trait_COLDBLOOD4( "COLDBLOOD4" );
static const trait_id trait_COMPOUND_EYES( "COMPOUND_EYES" );
static const trait_id trait_DEBUG_CLOAK( "DEBUG_CLOAK" );
static const trait_id trait_DEBUG_HS( "DEBUG_HS" );
static const trait_id trait_DEBUG_LS( "DEBUG_LS" );
static const trait_id trait_DEBUG_NODMG( "DEBUG_NODMG" );
static const trait_id trait_DEBUG_NOTEMP( "DEBUG_NOTEMP" );
static const trait_id trait_DEFORMED( "DEFORMED" );
static const trait_id trait_DEFORMED2( "DEFORMED2" );
static const trait_id trait_DEFORMED3( "DEFORMED3" );
static const trait_id trait_DISIMMUNE( "DISIMMUNE" );
static const trait_id trait_DISRESISTANT( "DISRESISTANT" );
static const trait_id trait_DOWN( "DOWN" );
static const trait_id trait_EAGLEEYED( "EAGLEEYED" );
static const trait_id trait_EASYSLEEPER( "EASYSLEEPER" );
static const trait_id trait_EATDEAD( "EATDEAD" );
static const trait_id trait_EATHEALTH( "EATHEALTH" );
static const trait_id trait_EATPOISON( "EATPOISON" );
static const trait_id trait_FASTHEALER( "FASTHEALER" );
static const trait_id trait_FASTHEALER2( "FASTHEALER2" );
static const trait_id trait_FASTLEARNER( "FASTLEARNER" );
static const trait_id trait_FASTREADER( "FASTREADER" );
static const trait_id trait_FAT( "FAT" );
static const trait_id trait_FEATHERS( "FEATHERS" );
static const trait_id trait_FELINE_EARS( "FELINE_EARS" );
static const trait_id trait_FELINE_FUR( "FELINE_FUR" );
static const trait_id trait_FLEET( "FLEET" );
static const trait_id trait_FLEET2( "FLEET2" );
static const trait_id trait_FLIMSY( "FLIMSY" );
static const trait_id trait_FLIMSY2( "FLIMSY2" );
static const trait_id trait_FLIMSY3( "FLIMSY3" );
static const trait_id trait_FLOWERS( "FLOWERS" );
static const trait_id trait_FORGETFUL( "FORGETFUL" );
static const trait_id trait_FUR( "FUR" );
static const trait_id trait_GILLS( "GILLS" );
static const trait_id trait_GILLS_CEPH( "GILLS_CEPH" );
static const trait_id trait_GIZZARD( "GIZZARD" );
static const trait_id trait_GOODCARDIO( "GOODCARDIO" );
static const trait_id trait_GOODHEARING( "GOODHEARING" );
static const trait_id trait_GOODMEMORY( "GOODMEMORY" );
static const trait_id trait_GOURMAND( "GOURMAND" );
static const trait_id trait_HEAVYSLEEPER( "HEAVYSLEEPER" );
static const trait_id trait_HEAVYSLEEPER2( "HEAVYSLEEPER2" );
static const trait_id trait_HERBIVORE( "HERBIVORE" );
static const trait_id trait_HIBERNATE( "HIBERNATE" );
static const trait_id trait_HOARDER( "HOARDER" );
static const trait_id trait_HOLLOW_BONES( "HOLLOW_BONES" );
static const trait_id trait_HOOVES( "HOOVES" );
static const trait_id trait_HORNS_CURLED( "HORNS_CURLED" );
static const trait_id trait_HORNS_POINTED( "HORNS_POINTED" );
static const trait_id trait_HUGE( "HUGE" );
static const trait_id trait_HUGE_OK( "HUGE_OK" );
static const trait_id trait_HUNGER( "HUNGER" );
static const trait_id trait_HUNGER2( "HUNGER2" );
static const trait_id trait_HUNGER3( "HUNGER3" );
static const trait_id trait_HYPEROPIC( "HYPEROPIC" );
static const trait_id trait_ILLITERATE( "ILLITERATE" );
static const trait_id trait_INFIMMUNE( "INFIMMUNE" );
static const trait_id trait_INFRESIST( "INFRESIST" );
static const trait_id trait_INSECT_ARMS( "INSECT_ARMS" );
static const trait_id trait_INSECT_ARMS_OK( "INSECT_ARMS_OK" );
static const trait_id trait_INSOMNIA( "INSOMNIA" );
static const trait_id trait_INT_SLIME( "INT_SLIME" );
static const trait_id trait_JITTERY( "JITTERY" );
static const trait_id trait_LACTOSE( "LACTOSE" );
static const trait_id trait_LARGE( "LARGE" );
static const trait_id trait_LARGE_OK( "LARGE_OK" );
static const trait_id trait_LEAVES( "LEAVES" );
static const trait_id trait_LEG_TENTACLES( "LEG_TENTACLES" );
static const trait_id trait_LEG_TENT_BRACE( "LEG_TENT_BRACE" );
static const trait_id trait_LIGHTEATER( "LIGHTEATER" );
static const trait_id trait_LIGHTFUR( "LIGHTFUR" );
static const trait_id trait_LIGHTSTEP( "LIGHTSTEP" );
static const trait_id trait_LIGHT_BONES( "LIGHT_BONES" );
static const trait_id trait_LUPINE_EARS( "LUPINE_EARS" );
static const trait_id trait_LUPINE_FUR( "LUPINE_FUR" );
static const trait_id trait_LYNX_FUR( "LYNX_FUR" );
static const trait_id trait_MANDIBLES( "MANDIBLES" );
static const trait_id trait_MASOCHIST( "MASOCHIST" );
static const trait_id trait_MASOCHIST_MED( "MASOCHIST_MED" );
static const trait_id trait_MEATARIAN( "MEATARIAN" );
static const trait_id trait_MEMBRANE( "MEMBRANE" );
static const trait_id trait_MET_RAT( "MET_RAT" );
static const trait_id trait_MINOTAUR( "MINOTAUR" );
static const trait_id trait_MOODSWINGS( "MOODSWINGS" );
static const trait_id trait_MOUTH_TENTACLES( "MOUTH_TENTACLES" );
static const trait_id trait_MUZZLE( "MUZZLE" );
static const trait_id trait_MUZZLE_BEAR( "MUZZLE_BEAR" );
static const trait_id trait_MUZZLE_LONG( "MUZZLE_LONG" );
static const trait_id trait_MUZZLE_RAT( "MUZZLE_RAT" );
static const trait_id trait_MYOPIC( "MYOPIC" );
static const trait_id trait_M_BLOSSOMS( "M_BLOSSOMS" );
static const trait_id trait_M_DEPENDENT( "M_DEPENDENT" );
static const trait_id trait_M_IMMUNE( "M_IMMUNE" );
static const trait_id trait_M_SKIN( "M_SKIN" );
static const trait_id trait_M_SKIN2( "M_SKIN2" );
static const trait_id trait_M_SPORES( "M_SPORES" );
static const trait_id trait_NAUSEA( "NAUSEA" );
static const trait_id trait_NONADDICTIVE( "NONADDICTIVE" );
static const trait_id trait_NOPAIN( "NOPAIN" );
static const trait_id trait_OPTIMISTIC( "OPTIMISTIC" );
static const trait_id trait_PACIFIST( "PACIFIST" );
static const trait_id trait_PADDED_FEET( "PADDED_FEET" );
static const trait_id trait_PAINREC1( "PAINREC1" );
static const trait_id trait_PAINREC2( "PAINREC2" );
static const trait_id trait_PAINREC3( "PAINREC3" );
static const trait_id trait_PAINRESIST( "PAINRESIST" );
static const trait_id trait_PAINRESIST_TROGLO( "PAINRESIST_TROGLO" );
static const trait_id trait_PARAIMMUNE( "PARAIMMUNE" );
static const trait_id trait_PARKOUR( "PARKOUR" );
static const trait_id trait_PAWS( "PAWS" );
static const trait_id trait_PAWS_LARGE( "PAWS_LARGE" );
static const trait_id trait_PER_SLIME( "PER_SLIME" );
static const trait_id trait_PER_SLIME_OK( "PER_SLIME_OK" );
static const trait_id trait_PLANTSKIN( "PLANTSKIN" );
static const trait_id trait_PONDEROUS1( "PONDEROUS1" );
static const trait_id trait_PONDEROUS2( "PONDEROUS2" );
static const trait_id trait_PONDEROUS3( "PONDEROUS3" );
static const trait_id trait_PRED2( "PRED2" );
static const trait_id trait_PRED3( "PRED3" );
static const trait_id trait_PRED4( "PRED4" );
static const trait_id trait_PRETTY( "PRETTY" );
static const trait_id trait_PROBOSCIS( "PROBOSCIS" );
static const trait_id trait_PSYCHOPATH( "PSYCHOPATH" );
static const trait_id trait_QUICK( "QUICK" );
static const trait_id trait_QUILLS( "QUILLS" );
static const trait_id trait_RADIOACTIVE1( "RADIOACTIVE1" );
static const trait_id trait_RADIOACTIVE2( "RADIOACTIVE2" );
static const trait_id trait_RADIOACTIVE3( "RADIOACTIVE3" );
static const trait_id trait_RADIOGENIC( "RADIOGENIC" );
static const trait_id trait_RAP_TALONS( "RAP_TALONS" );
static const trait_id trait_REGEN( "REGEN" );
static const trait_id trait_REGEN_LIZ( "REGEN_LIZ" );
static const trait_id trait_ROOTS2( "ROOTS2" );
static const trait_id trait_ROOTS3( "ROOTS3" );
static const trait_id trait_ROT2( "ROT2" );
static const trait_id trait_ROT3( "ROT3" );
static const trait_id trait_RUMINANT( "RUMINANT" );
static const trait_id trait_SABER_TEETH( "SABER_TEETH" );
static const trait_id trait_SAPIOVORE( "SAPIOVORE" );
static const trait_id trait_SAPROPHAGE( "SAPROPHAGE" );
static const trait_id trait_SAPROVORE( "SAPROVORE" );
static const trait_id trait_SAVANT( "SAVANT" );
static const trait_id trait_SCALES( "SCALES" );
static const trait_id trait_SCHIZOPHRENIC( "SCHIZOPHRENIC" );
static const trait_id trait_SELFAWARE( "SELFAWARE" );
static const trait_id trait_SHELL( "SHELL" );
static const trait_id trait_SHELL2( "SHELL2" );
static const trait_id trait_SHOUT1( "SHOUT1" );
static const trait_id trait_SHOUT2( "SHOUT2" );
static const trait_id trait_SHOUT3( "SHOUT3" );
static const trait_id trait_SLEEK_SCALES( "SLEEK_SCALES" );
static const trait_id trait_SLEEPY( "SLEEPY" );
static const trait_id trait_SLEEPY2( "SLEEPY2" );
static const trait_id trait_SLIMESPAWNER( "SLIMESPAWNER" );
static const trait_id trait_SLIMY( "SLIMY" );
static const trait_id trait_SLIT_NOSTRILS( "SLIT_NOSTRILS" );
static const trait_id trait_SLOWHEALER( "SLOWHEALER" );
static const trait_id trait_SLOWLEARNER( "SLOWLEARNER" );
static const trait_id trait_SLOWREADER( "SLOWREADER" );
static const trait_id trait_SLOWRUNNER( "SLOWRUNNER" );
static const trait_id trait_SMELLY( "SMELLY" );
static const trait_id trait_SMELLY2( "SMELLY2" );
static const trait_id trait_SORES( "SORES" );
static const trait_id trait_SPINES( "SPINES" );
static const trait_id trait_SPIRITUAL( "SPIRITUAL" );
static const trait_id trait_SQUEAMISH( "SQUEAMISH" );
static const trait_id trait_STRONGSTOMACH( "STRONGSTOMACH" );
static const trait_id trait_SUNBURN( "SUNBURN" );
static const trait_id trait_SUNLIGHT_DEPENDENT( "SUNLIGHT_DEPENDENT" );
static const trait_id trait_TAIL_FIN( "TAIL_FIN" );
static const trait_id trait_TALONS( "TALONS" );
static const trait_id trait_THICKSKIN( "THICKSKIN" );
static const trait_id trait_THICK_SCALES( "THICK_SCALES" );
static const trait_id trait_THINSKIN( "THINSKIN" );
static const trait_id trait_THIRST( "THIRST" );
static const trait_id trait_THIRST2( "THIRST2" );
static const trait_id trait_THIRST3( "THIRST3" );
static const trait_id trait_THORNS( "THORNS" );
static const trait_id trait_THRESH_CEPHALOPOD( "THRESH_CEPHALOPOD" );
static const trait_id trait_THRESH_FELINE( "THRESH_FELINE" );
static const trait_id trait_THRESH_BIRD( "THRESH_BIRD" );
static const trait_id trait_THRESH_INSECT( "THRESH_INSECT" );
static const trait_id trait_THRESH_MYCUS( "THRESH_MYCUS" );
static const trait_id trait_THRESH_PLANT( "THRESH_PLANT" );
static const trait_id trait_THRESH_SPIDER( "THRESH_SPIDER" );
static const trait_id trait_THRESH_URSINE( "THRESH_URSINE" );
static const trait_id trait_TOUGH_FEET( "TOUGH_FEET" );
static const trait_id trait_TROGLO( "TROGLO" );
static const trait_id trait_TROGLO2( "TROGLO2" );
static const trait_id trait_TROGLO3( "TROGLO3" );
static const trait_id trait_UGLY( "UGLY" );
static const trait_id trait_UNSTABLE( "UNSTABLE" );
static const trait_id trait_URSINE_EARS( "URSINE_EARS" );
static const trait_id trait_URSINE_EYE( "URSINE_EYE" );
static const trait_id trait_URSINE_FUR( "URSINE_FUR" );
static const trait_id trait_VEGETARIAN( "VEGETARIAN" );
static const trait_id trait_VISCOUS( "VISCOUS" );
static const trait_id trait_VOMITOUS( "VOMITOUS" );
static const trait_id trait_WAKEFUL( "WAKEFUL" );
static const trait_id trait_WAKEFUL2( "WAKEFUL2" );
static const trait_id trait_WAKEFUL3( "WAKEFUL3" );
static const trait_id trait_WEAKSCENT( "WEAKSCENT" );
static const trait_id trait_WEAKSTOMACH( "WEAKSTOMACH" );
static const trait_id trait_WEBBED( "WEBBED" );
static const trait_id trait_WEB_SPINNER( "WEB_SPINNER" );
static const trait_id trait_WEB_WALKER( "WEB_WALKER" );
static const trait_id trait_WEB_WEAVER( "WEB_WEAVER" );
static const trait_id trait_WHISKERS( "WHISKERS" );
static const trait_id trait_WHISKERS_RAT( "WHISKERS_RAT" );
static const trait_id trait_WINGS_BUTTERFLY( "WINGS_BUTTERFLY" );
static const trait_id trait_WINGS_INSECT( "WINGS_INSECT" );
static const trait_id trait_WOOLALLERGY( "WOOLALLERGY" );

static const itype_id OPTICAL_CLOAK_ITEM_ID( "optical_cloak" );

stat_mod player::get_pain_penalty() const
{
    stat_mod ret;
    int pain = get_perceived_pain();
    if( pain <= 0 ) {
        return ret;
    }

    int stat_penalty = std::floor( std::pow( pain, 0.8f ) / 10.0f );

    bool ceno = has_trait( trait_CENOBITE );
    if( !ceno ) {
        ret.strength = stat_penalty;
        ret.dexterity = stat_penalty;
    }

    if( !has_trait( trait_INT_SLIME ) ) {
        ret.intelligence = 1 + stat_penalty;
    } else {
        ret.intelligence = 1 + pain / 5;
    }

    ret.perception = stat_penalty * 2 / 3;

    ret.speed = std::pow( pain, 0.7f );
    if( ceno ) {
        ret.speed /= 2;
    }

    ret.speed = std::min( ret.speed, 50 );
    return ret;
}

player::player() : Character()
, next_climate_control_check( calendar::before_time_starts )
, cached_time( calendar::before_time_starts )
{
    id = -1; // -1 is invalid
    str_cur = 8;
    str_max = 8;
    dex_cur = 8;
    dex_max = 8;
    int_cur = 8;
    int_max = 8;
    per_cur = 8;
    per_max = 8;
    dodges_left = 1;
    blocks_left = 1;
    power_level = 0;
    max_power_level = 0;
    stamina = get_stamina_max();
    stim = 0;
    pkill = 0;
    radiation = 0;
    tank_plut = 0;
    reactor_plut = 0;
    slow_rad = 0;
    cash = 0;
    scent = 500;
    male = true;
    prof = profession::has_initialized() ? profession::generic() :
           nullptr; //workaround for a potential structural limitation, see player::create

    start_location = start_location_id( "shelter" );
    moves = 100;
    movecounter = 0;
    oxygen = 0;
    last_climate_control_ret = false;
    active_mission = nullptr;
    in_vehicle = false;
    controlling_vehicle = false;
    grab_point = {0, 0, 0};
    grab_type = OBJECT_NONE;
    move_mode = "walk";
    style_selected = style_none;
    keep_hands_free = false;
    focus_pool = 100;
    last_item = itype_id( "null" );
    sight_max = 9999;
    last_batch = 0;
    lastconsumed = itype_id( "null" );
    next_expected_position = tripoint_min;

    empty_traits();

    for( int i = 0; i < num_bp; i++ ) {
        temp_cur[i] = BODYTEMP_NORM;
        frostbite_timer[i] = 0;
        temp_conv[i] = BODYTEMP_NORM;
        body_wetness[i] = 0;
    }
    nv_cached = false;
    volume = 0;

    for( const auto &v : vitamin::all() ) {
        vitamin_levels[ v.first ] = 0;
    }

    memorial_log.clear();

    drench_capacity[bp_eyes] = 1;
    drench_capacity[bp_mouth] = 1;
    drench_capacity[bp_head] = 7;
    drench_capacity[bp_leg_l] = 11;
    drench_capacity[bp_leg_r] = 11;
    drench_capacity[bp_foot_l] = 3;
    drench_capacity[bp_foot_r] = 3;
    drench_capacity[bp_arm_l] = 10;
    drench_capacity[bp_arm_r] = 10;
    drench_capacity[bp_hand_l] = 3;
    drench_capacity[bp_hand_r] = 3;
    drench_capacity[bp_torso] = 40;

    recalc_sight_limits();
    reset_encumbrance();

    ma_styles = {{
        style_none, style_kicks
    }};
}

player::~player() = default;
player::player(const player &) = default;
player::player(player &&) = default;
player &player::operator=(const player &) = default;
player &player::operator=(player &&) = default;

void player::normalize()
{
    Character::normalize();

    style_selected = style_none;

    recalc_hp();

    for( int i = 0 ; i < num_bp; i++ ) {
        temp_conv[i] = BODYTEMP_NORM;
    }
    stamina = get_stamina_max();
}

std::string player::disp_name( bool possessive ) const
{
    if( !possessive ) {
        if( is_player() ) {
            return _( "you" );
        }
        return name;
    } else {
        if( is_player() ) {
            return _( "your" );
        }
        return string_format( _( "%s's" ), name.c_str() );
    }
}

std::string player::skin_name() const
{
    //TODO: Return actual deflecting layer name
    return _( "armor" );
}

void player::reset_stats()
{
    // Trait / mutation buffs
    if( has_trait( trait_THICK_SCALES ) ) {
        add_miss_reason( _( "Your thick scales get in the way." ), 2 );
    }
    if( has_trait( trait_CHITIN2 ) || has_trait( trait_CHITIN3 ) || has_trait( trait_CHITIN_FUR3 ) ) {
        add_miss_reason( _( "Your chitin gets in the way." ), 1 );
    }
    if( has_trait( trait_COMPOUND_EYES ) && !wearing_something_on( bp_eyes ) ) {
        mod_per_bonus( 1 );
    }
    if( has_trait( trait_INSECT_ARMS ) ) {
        add_miss_reason( _( "Your insect limbs get in the way." ), 2 );
    }
    if( has_trait( trait_INSECT_ARMS_OK ) ) {
        if( !wearing_something_on( bp_torso ) ) {
            mod_dex_bonus( 1 );
        } else {
            mod_dex_bonus( -1 );
            add_miss_reason( _( "Your clothing restricts your insect arms." ), 1 );
        }
    }
    if( has_trait( trait_WEBBED ) ) {
        add_miss_reason( _( "Your webbed hands get in the way." ), 1 );
    }
    if( has_trait( trait_ARACHNID_ARMS ) ) {
        add_miss_reason( _( "Your arachnid limbs get in the way." ), 4 );
    }
    if( has_trait( trait_ARACHNID_ARMS_OK ) ) {
        if( !wearing_something_on( bp_torso ) ) {
            mod_dex_bonus( 2 );
        } else if( !exclusive_flag_coverage( "OVERSIZE" )[bp_torso] ) {
            mod_dex_bonus( -2 );
            add_miss_reason( _( "Your clothing constricts your arachnid limbs." ), 2 );
        }
    }
    const auto set_fake_effect_dur = [this]( const efftype_id &type, int dur ) {
        effect &eff = get_effect( type );
        if( eff.get_duration() == dur ) {
            return;
        }

        if( eff.is_null() && dur > 0 ) {
            add_effect( type, dur, num_bp, true );
        } else if( dur > 0 ) {
            eff.set_duration( dur );
        } else {
            remove_effect( type, num_bp );
        }
    };
    // Painkiller
    set_fake_effect_dur( effect_pkill, pkill );

    // Pain
    if( get_perceived_pain() > 0 ) {
        const auto ppen = get_pain_penalty();
        mod_str_bonus( -ppen.strength );
        mod_dex_bonus( -ppen.dexterity );
        mod_int_bonus( -ppen.intelligence );
        mod_per_bonus( -ppen.perception );
        if( ppen.dexterity > 0 ) {
            add_miss_reason( _( "Your pain distracts you!" ), unsigned( ppen.dexterity ) );
        }
    }

    // Radiation
    set_fake_effect_dur( effect_irradiated, radiation );
    // Morale
    const int morale = get_morale_level();
    set_fake_effect_dur( effect_happy, morale );
    set_fake_effect_dur( effect_sad, -morale );

    // Stimulants
    set_fake_effect_dur( effect_stim, stim );
    set_fake_effect_dur( effect_depressants, -stim );
    set_fake_effect_dur( effect_stim_overdose, stim - 30 );
    // Hunger
    if( get_hunger() >= 500 ) {
        // We die at 6000
        const int dex_mod = -get_hunger() / 1000;
        add_miss_reason( _( "You're weak from hunger." ), unsigned( -dex_mod ) );
        mod_str_bonus( -get_hunger() / 500 );
        mod_dex_bonus( dex_mod );
        mod_int_bonus( -get_hunger() / 1000 );
    }
    // Thirst
    if( get_thirst() >= 200 ) {
        // We die at 1200
        const int dex_mod = -get_thirst() / 200;
        add_miss_reason( _( "You're weak from thirst." ), unsigned( -dex_mod ) );
        mod_str_bonus( -get_thirst() / 200 );
        mod_dex_bonus( dex_mod );
        mod_int_bonus( -get_thirst() / 200 );
        mod_per_bonus( -get_thirst() / 200 );
    }

    // Dodge-related effects
    mod_dodge_bonus( mabuff_dodge_bonus() -
                     ( encumb( bp_leg_l ) + encumb( bp_leg_r ) ) / 20.0f -
                     ( encumb( bp_torso ) / 10.0f ) );
    // Whiskers don't work so well if they're covered
    if( has_trait( trait_WHISKERS ) && !wearing_something_on( bp_mouth ) ) {
        mod_dodge_bonus( 1 );
    }
    if( has_trait( trait_WHISKERS_RAT ) && !wearing_something_on( bp_mouth ) ) {
        mod_dodge_bonus( 2 );
    }
    // Spider hair is basically a full-body set of whiskers, once you get the brain for it
    if( has_trait( trait_CHITIN_FUR3 ) ) {
        static const std::array<body_part, 5> parts {{bp_head, bp_arm_r, bp_arm_l, bp_leg_r, bp_leg_l}};
        for( auto bp : parts ) {
            if( !wearing_something_on( bp ) ) {
                mod_dodge_bonus( +1 );
            }
        }
        // Torso handled separately, bigger bonus
        if( !wearing_something_on( bp_torso ) ) {
            mod_dodge_bonus( 4 );
        }
    }

    // Hit-related effects
    mod_hit_bonus( mabuff_tohit_bonus() + weapon.type->m_to_hit );

    // Apply static martial arts buffs
    ma_static_effects();

    if( calendar::once_every( 1_minutes ) ) {
        update_mental_focus();
    }

    recalc_sight_limits();
    recalc_speed_bonus();

    // Effects
    for( auto maps : *effects ) {
        for( auto i : maps.second ) {
            const auto &it = i.second;
            bool reduced = resists_effect( it );
            mod_str_bonus( it.get_mod( "STR", reduced ) );
            mod_dex_bonus( it.get_mod( "DEX", reduced ) );
            mod_per_bonus( it.get_mod( "PER", reduced ) );
            mod_int_bonus( it.get_mod( "INT", reduced ) );
        }
    }

    Character::reset_stats();
}

void player::process_turn()
{
    // Has to happen before reset_stats
    clear_miss_reasons();

    Character::process_turn();

    // Didn't just pick something up
    last_item = itype_id( "null" );

    if( has_active_bionic( bio_metabolics ) && power_level + 25 <= max_power_level &&
        get_hunger() < 100 && calendar::once_every( 5_turns ) ) {
        mod_hunger( 2 );
        charge_power( 25 );
    }

    visit_items( [this]( item * e ) {
        e->process_artifact( this, pos() );
        return VisitResponse::NEXT;
    } );

    suffer();

    // Set our scent towards the norm
    int norm_scent = 500;
    if( has_trait( trait_WEAKSCENT ) ) {
        norm_scent = 300;
    }
    if( has_trait( trait_SMELLY ) ) {
        norm_scent = 800;
    }
    if( has_trait( trait_SMELLY2 ) ) {
        norm_scent = 1200;
    }
    // Not so much that you don't have a scent
    // but that you smell like a plant, rather than
    // a human. When was the last time you saw a critter
    // attack a bluebell or an apple tree?
    if( ( has_trait( trait_FLOWERS ) ) && ( !( has_trait( trait_CHLOROMORPH ) ) ) ) {
        norm_scent -= 200;
    }
    // You *are* a plant.  Unless someone hunts triffids by scent,
    // you don't smell like prey.
    if( has_trait( trait_CHLOROMORPH ) ) {
        norm_scent = 0;
    }

    // Scent increases fast at first, and slows down as it approaches normal levels.
    // Estimate it will take about norm_scent * 2 turns to go from 0 - norm_scent / 2
    // Without smelly trait this is about 1.5 hrs. Slows down significantly after that.
    if( scent < rng( 0, norm_scent ) ) {
        scent++;
    }

    // Unusually high scent decreases steadily until it reaches normal levels.
    if( scent > norm_scent ) {
        scent--;
    }

    // We can dodge again! Assuming we can actually move...
    if( !in_sleep_state() ) {
        blocks_left = get_num_blocks();
        dodges_left = get_num_dodges();
    } else {
        blocks_left = 0;
        dodges_left = 0;
    }

    // auto-learning. This is here because skill-increases happens all over the place:
    // SkillLevel::readBook (has no connection to the skill or the player),
    // player::read, player::practice, ...
    /** @EFFECT_UNARMED >1 allows spontaneous discovery of brawling martial art style */
    if( get_skill_level( skill_unarmed ) >= 2 ) {
        const matype_id brawling( "style_brawling" );
        if( !has_martialart( brawling ) ) {
            add_martialart( brawling );
            add_msg_if_player( m_info, _( "You learned a new style." ) );
        }
    }
}

void player::action_taken()
{
    nv_cached = false;
}

void player::update_morale()
{
    morale->decay( 1 );
    apply_persistent_morale();
}

void player::apply_persistent_morale()
{
    // Hoarders get a morale penalty if they're not carrying a full inventory.
    if( has_trait( trait_HOARDER ) ) {
        int pen = ( volume_capacity() - volume_carried() ) / 125_ml;
        if( pen > 70 ) {
            pen = 70;
        }
        if( pen <= 0 ) {
            pen = 0;
        }
        if( has_effect( effect_took_xanax ) ) {
            pen = pen / 7;
        } else if( has_effect( effect_took_prozac ) ) {
            pen = pen / 2;
        }
        if( pen > 0 ) {
            add_morale( MORALE_PERM_HOARDER, -pen, -pen, 5, 5, true );
        }
    }
}

void player::update_mental_focus()
{
    int focus_gain_rate = calc_focus_equilibrium() - focus_pool;

    // handle negative gain rates in a symmetric manner
    int base_change = 1;
    if( focus_gain_rate < 0 ) {
        base_change = -1;
        focus_gain_rate = -focus_gain_rate;
    }

    // for every 100 points, we have a flat gain of 1 focus.
    // for every n points left over, we have an n% chance of 1 focus
    int gain = focus_gain_rate / 100;
    if( rng( 1, 100 ) <= ( focus_gain_rate % 100 ) ) {
        gain++;
    }

    focus_pool += ( gain * base_change );

    // Fatigue should at least prevent high focus
    // This caps focus gain at 60(arbitrary value) if you're Dead Tired
    if( get_fatigue() >= DEAD_TIRED && focus_pool > 60 ) {
        focus_pool = 60;
    }

    // Moved from calc_focus_equilibrium, because it is now const
    if( activity.id() == activity_id( "ACT_READ" ) ) {
        const item *book = activity.targets[0].get_item();
        if( get_item_position( book ) == INT_MIN || !book->is_book() ) {
            add_msg_if_player( m_bad, _( "You lost your book! You stop reading." ) );
            activity.set_to_null();
        }
    }
}

// written mostly by FunnyMan3595 in Github issue #613 (DarklingWolf's repo),
// with some small edits/corrections by Soron
int player::calc_focus_equilibrium() const
{
    int focus_gain_rate = 100;

    if( activity.id() == activity_id( "ACT_READ" ) ) {
        const item &book = *activity.targets[0].get_item();
        if( book.is_book() && get_item_position( &book ) != INT_MIN ) {
            auto &bt = *book.type->book;
            // apply a penalty when we're actually learning something
            const SkillLevel &skill_level = get_skill_level_object( bt.skill );
            if( skill_level.can_train() && skill_level < bt.level ) {
                focus_gain_rate -= 50;
            }
        }
    }

    int eff_morale = get_morale_level();
    // Factor in perceived pain, since it's harder to rest your mind while your body hurts.
    // Cenobites don't mind, though
    if( !has_trait( trait_CENOBITE ) ) {
        eff_morale = eff_morale - get_perceived_pain();
    }

    if( eff_morale < -99 ) {
        // At very low morale, focus goes up at 1% of the normal rate.
        focus_gain_rate = 1;
    } else if( eff_morale <= 50 ) {
        // At -99 to +50 morale, each point of morale gives 1% of the normal rate.
        focus_gain_rate += eff_morale;
    } else {
        /* Above 50 morale, we apply strong diminishing returns.
         * Each block of 50% takes twice as many morale points as the previous one:
         * 150% focus gain at 50 morale (as before)
         * 200% focus gain at 150 morale (100 more morale)
         * 250% focus gain at 350 morale (200 more morale)
         * ...
         * Cap out at 400% focus gain with 3,150+ morale, mostly as a sanity check.
         */

        int block_multiplier = 1;
        int morale_left = eff_morale;
        while( focus_gain_rate < 400 ) {
            if( morale_left > 50 * block_multiplier ) {
                // We can afford the entire block.  Get it and continue.
                morale_left -= 50 * block_multiplier;
                focus_gain_rate += 50;
                block_multiplier *= 2;
            } else {
                // We can't afford the entire block.  Each block_multiplier morale
                // points give 1% focus gain, and then we're done.
                focus_gain_rate += morale_left / block_multiplier;
                break;
            }
        }
    }

    // This should be redundant, but just in case...
    if( focus_gain_rate < 1 ) {
        focus_gain_rate = 1;
    } else if( focus_gain_rate > 400 ) {
        focus_gain_rate = 400;
    }

    return focus_gain_rate;
}

/* Here lies the intended effects of body temperature

Assumption 1 : a naked person is comfortable at 19C/66.2F (31C/87.8F at rest).
Assumption 2 : a "lightly clothed" person is comfortable at 13C/55.4F (25C/77F at rest).
Assumption 3 : the player is always running, thus generating more heat.
Assumption 4 : frostbite cannot happen above 0C temperature.*
* In the current model, a naked person can get frostbite at 1C. This isn't true, but it's a compromise with using nice whole numbers.

Here is a list of warmth values and the corresponding temperatures in which the player is comfortable, and in which the player is very cold.

Warmth  Temperature (Comfortable)    Temperature (Very cold)    Notes
  0       19C /  66.2F               -11C /  12.2F               * Naked
 10       13C /  55.4F               -17C /   1.4F               * Lightly clothed
 20        7C /  44.6F               -23C /  -9.4F
 30        1C /  33.8F               -29C / -20.2F
 40       -5C /  23.0F               -35C / -31.0F
 50      -11C /  12.2F               -41C / -41.8F
 60      -17C /   1.4F               -47C / -52.6F
 70      -23C /  -9.4F               -53C / -63.4F
 80      -29C / -20.2F               -59C / -74.2F
 90      -35C / -31.0F               -65C / -85.0F
100      -41C / -41.8F               -71C / -95.8F

WIND POWER
Except for the last entry, pressures are sort of made up...

Breeze : 5mph (1015 hPa)
Strong Breeze : 20 mph (1000 hPa)
Moderate Gale : 30 mph (990 hPa)
Storm : 50 mph (970 hPa)
Hurricane : 100 mph (920 hPa)
HURRICANE : 185 mph (880 hPa) [Ref: Hurricane Wilma]
*/

void player::update_bodytemp()
{
    if( has_trait( trait_DEBUG_NOTEMP ) ) {
        for( int i = 0 ; i < num_bp ; i++ ) {
            temp_cur[i] = BODYTEMP_NORM;
            temp_conv[i] = BODYTEMP_NORM;
        }
        return;
    }
    // NOTE : visit weather.h for some details on the numbers used
    // Converts temperature to Celsius/10
    int Ctemperature = int( 100 * temp_to_celsius( g->get_temperature() ) );
    w_point const weather = *g->weather_precise;
    int vpart = -1;
    vehicle *veh = g->m.veh_at( pos(), vpart );
    int vehwindspeed = 0;
    if( veh != nullptr ) {
        vehwindspeed = abs( veh->velocity / 100 ); // vehicle velocity in mph
    }
    const oter_id &cur_om_ter = overmap_buffer.ter( global_omt_location() );
    bool sheltered = g->is_sheltered( pos() );
    int total_windpower = get_local_windpower( weather.windpower + vehwindspeed, cur_om_ter, sheltered );

    // Let's cache this not to check it num_bp times
    const bool has_bark = has_trait( trait_BARK );
    const bool has_sleep = has_effect( effect_sleep );
    const bool has_sleep_state = has_sleep || in_sleep_state();
    const bool has_heatsink = has_bionic( bio_heatsink ) || is_wearing( "rm13_armor_on" );
    const bool has_common_cold = has_effect( effect_common_cold );
    const bool has_climate_control = in_climate_control();
    const bool use_floor_warmth = can_use_floor_warmth();
    const furn_id furn_at_pos = g->m.furn( pos() );
    // Temperature norms
    // Ambient normal temperature is lower while asleep
    const int ambient_norm = has_sleep ? 3100 : 1900;

    /**
     * Calculations that affect all body parts equally go here, not in the loop
     */
    // Hunger
    // -1000 when about to starve to death
    // -1333 when starving with light eater
    // -2000 if you managed to get 0 metabolism rate somehow
    const float met_rate = metabolic_rate();
    const int hunger_warmth = int( 2000 * std::min( met_rate, 1.0f ) - 2000 );
    // Give SOME bonus to those living furnaces with extreme metabolism
    const int metabolism_warmth = int( std::max( 0.0f, met_rate - 1.0f ) * 1000 );
    // Fatigue
    // ~-900 when exhausted
    const int fatigue_warmth = has_sleep ? 0 : int( std::min( 0.0f, -1.5f * get_fatigue() ) );

    // Sunlight
    const int sunlight_warmth = g->is_in_sunlight( pos() ) ? 0 :
                                ( g->weather == WEATHER_SUNNY ? 1000 : 500 );
    // Fire at our tile
    const int fire_warmth = bodytemp_modifier_fire();

    // Cache fires to avoid scanning the map around us bp times
    // Stored as intensity-distance pairs
    std::vector<std::pair<int, int>> fires;
    fires.reserve( 13 * 13 );
    int best_fire = 0;
    for( int j = -6 ; j <= 6 ; j++ ) {
        for( int k = -6 ; k <= 6 ; k++ ) {
            tripoint dest( posx() + j, posy() + k, posz() );
            int heat_intensity = 0;

            int ffire = g->m.get_field_strength( dest, fd_fire );
            if( ffire > 0 ) {
                heat_intensity = ffire;
            } else if( g->m.tr_at( dest ).loadid == tr_lava ) {
                heat_intensity = 3;
            }
            if( heat_intensity == 0 || !g->m.sees( pos(), dest, -1 ) ) {
                // No heat source here
                continue;
            }
            // Ensure fire_dist >= 1 to avoid divide-by-zero errors.
            const int fire_dist = std::max( 1, std::max( std::abs( j ), std::abs( k ) ) );
            fires.emplace_back( std::make_pair( heat_intensity, fire_dist ) );
            if( fire_dist <= 1 ) {
                // Extend limbs/lean over a single adjacent fire to warm up
                best_fire = std::max( best_fire, heat_intensity );
            }
        }
    }

    const int lying_warmth = use_floor_warmth ? floor_warmth( pos() ) : 0;
    const int water_temperature =
        100 * temp_to_celsius( g->get_cur_weather_gen().get_water_temperature() );

    // Correction of body temperature due to traits and mutations
    // Lower heat is applied always
    const int mutation_heat_low = bodytemp_modifier_traits( false );
    const int mutation_heat_high = bodytemp_modifier_traits( true );
    // Difference between high and low is the "safe" heat - one we only apply if it's beneficial
    const int mutation_heat_bonus = mutation_heat_high - mutation_heat_low;

    // Current temperature and converging temperature calculations
    for( int i = 0 ; i < num_bp; i++ ) {
        // Skip eyes
        if( i == bp_eyes ) {
            continue;
        }

        // This adjusts the temperature scale to match the bodytemp scale,
        // it needs to be reset every iteration
        int adjusted_temp = ( Ctemperature - ambient_norm );
        int bp_windpower = total_windpower;
        // Represents the fact that the body generates heat when it is cold.
        // TODO : should this increase hunger?
        double scaled_temperature = logarithmic_range( BODYTEMP_VERY_COLD, BODYTEMP_VERY_HOT,
                                    temp_cur[i] );
        // Produces a smooth curve between 30.0 and 60.0.
        double homeostasis_adjustement = 30.0 * ( 1.0 + scaled_temperature );
        int clothing_warmth_adjustement = int( homeostasis_adjustement * warmth( body_part( i ) ) );
        int clothing_warmth_adjusted_bonus = int( homeostasis_adjustement * bonus_item_warmth(
                body_part( i ) ) );
        // WINDCHILL

        bp_windpower = int( ( float )bp_windpower * ( 1 - get_wind_resistance( body_part( i ) ) / 100.0 ) );
        // Calculate windchill
        int windchill = get_local_windchill( g->get_temperature(),
                                             get_local_humidity( weather.humidity, g->weather,
                                                     sheltered ),
                                             bp_windpower );
        // If you're standing in water, air temperature is replaced by water temperature. No wind.
        const ter_id ter_at_pos = g->m.ter( pos() );
        // Convert to 0.01C
        if( ( ter_at_pos == t_water_dp || ter_at_pos == t_water_pool || ter_at_pos == t_swater_dp ) ||
            ( ( ter_at_pos == t_water_sh || ter_at_pos == t_swater_sh || ter_at_pos == t_sewage ) &&
              ( i == bp_foot_l || i == bp_foot_r || i == bp_leg_l || i == bp_leg_r ) ) ) {
            adjusted_temp += water_temperature - Ctemperature; // Swap out air temp for water temp.
            windchill = 0;
        }

        // Convergent temperature is affected by ambient temperature,
        // clothing warmth, and body wetness.
        temp_conv[i] = BODYTEMP_NORM + adjusted_temp + windchill * 100 + clothing_warmth_adjustement;
        // HUNGER
        temp_conv[i] += hunger_warmth;
        // FATIGUE
        temp_conv[i] += fatigue_warmth;
        // Mutations
        temp_conv[i] += mutation_heat_low;
        // CONVECTION HEAT SOURCES (generates body heat, helps fight frostbite)
        // Bark : lowers blister count to -10; harder to get blisters
        int blister_count = ( has_bark ? -10 : 0 ); // If the counter is high, your skin starts to burn
        for( const auto &intensity_dist : fires ) {
            const int intensity = intensity_dist.first;
            const int distance = intensity_dist.second;
            if( frostbite_timer[i] > 0 ) {
                frostbite_timer[i] -= std::max( 0, intensity - distance / 2 );
            }
            const int heat_here = intensity * intensity / distance;
            temp_conv[i] += 300 * heat_here;
            blister_count += heat_here;
        }
        // Bionic "Thermal Dissipation" says it prevents fire damage up to 2000F.
        // But it's kinda hard to get the balance right, let's go with 20 blisters
        if( has_heatsink ) {
            blister_count -= 20;
        }
        // BLISTERS : Skin gets blisters from intense heat exposure.
        if( blister_count - get_env_resist( body_part( i ) ) > 10 ) {
            add_effect( effect_blisters, 1, ( body_part )i );
        }

        temp_conv[i] += fire_warmth;
        temp_conv[i] += sunlight_warmth;
        // DISEASES
        if( i == bp_head && has_effect( effect_flu ) ) {
            temp_conv[i] += 1500;
        }
        if( has_common_cold ) {
            temp_conv[i] -= 750;
        }
        // Loss of blood results in loss of body heat, 1% bodyheat lost per 2% hp lost
        temp_conv[i] -= blood_loss( body_part( i ) ) * temp_conv[i] / 200;

        // EQUALIZATION
        switch( i ) {
            case bp_torso:
                temp_equalizer( bp_torso, bp_arm_l );
                temp_equalizer( bp_torso, bp_arm_r );
                temp_equalizer( bp_torso, bp_leg_l );
                temp_equalizer( bp_torso, bp_leg_r );
                temp_equalizer( bp_torso, bp_head );
                break;
            case bp_head:
                temp_equalizer( bp_head, bp_torso );
                temp_equalizer( bp_head, bp_mouth );
                break;
            case bp_arm_l:
                temp_equalizer( bp_arm_l, bp_torso );
                temp_equalizer( bp_arm_l, bp_hand_l );
                break;
            case bp_arm_r:
                temp_equalizer( bp_arm_r, bp_torso );
                temp_equalizer( bp_arm_r, bp_hand_r );
                break;
            case bp_leg_l:
                temp_equalizer( bp_leg_l, bp_torso );
                temp_equalizer( bp_leg_l, bp_foot_l );
                break;
            case bp_leg_r:
                temp_equalizer( bp_leg_r, bp_torso );
                temp_equalizer( bp_leg_r, bp_foot_r );
                break;
            case bp_mouth:
                temp_equalizer( bp_mouth, bp_head );
                break;
            case bp_hand_l:
                temp_equalizer( bp_hand_l, bp_arm_l );
                break;
            case bp_hand_r:
                temp_equalizer( bp_hand_r, bp_arm_r );
                break;
            case bp_foot_l:
                temp_equalizer( bp_foot_l, bp_leg_l );
                break;
            case bp_foot_r:
                temp_equalizer( bp_foot_r, bp_leg_r );
                break;
            default:
                debugmsg( "Wacky body part temperature equalization!" );
                break;
        }

        // Climate Control eases the effects of high and low ambient temps
        if( has_climate_control ) {
            temp_conv[i] = temp_corrected_by_climate_control( temp_conv[i] );
        }

        // FINAL CALCULATION : Increments current body temperature towards convergent.
        int bonus_fire_warmth = 0;
        if( !has_sleep_state && best_fire > 0 ) {
            // Warming up over a fire
            // Extremities are easier to extend over a fire
            switch( i ) {
                case bp_head:
                case bp_torso:
                case bp_mouth:
                case bp_leg_l:
                case bp_leg_r:
                    bonus_fire_warmth = best_fire * best_fire * 150; // Not much
                    break;
                case bp_arm_l:
                case bp_arm_r:
                    bonus_fire_warmth = best_fire * 600; // A fair bit
                    break;
                case bp_foot_l:
                case bp_foot_r:
                    if( furn_at_pos == f_armchair || furn_at_pos == f_chair || furn_at_pos == f_bench ) {
                        // Can sit on something to lift feet up to the fire
                        bonus_fire_warmth = best_fire * 1000;
                    } else {
                        // Has to stand
                        bonus_fire_warmth = best_fire * 300;
                    }
                    break;
                case bp_hand_l:
                case bp_hand_r:
                    bonus_fire_warmth = best_fire * 1500; // A lot
                default:
                    break;
            }
        }

        const int comfortable_warmth = bonus_fire_warmth + lying_warmth;
        const int bonus_warmth = comfortable_warmth + metabolism_warmth + mutation_heat_bonus;
        if( bonus_warmth > 0 ) {
            // Approximate temp_conv needed to reach comfortable temperature in this very turn
            // Basically inverted formula for temp_cur below
            int desired = 501 * BODYTEMP_NORM - 499 * temp_cur[i];
            if( std::abs( BODYTEMP_NORM - desired ) < 1000 ) {
                desired = BODYTEMP_NORM; // Ensure that it converges
            } else if( desired > BODYTEMP_HOT ) {
                desired = BODYTEMP_HOT; // Cap excess at sane temperature
            }

            if( desired < temp_conv[i] ) {
                // Too hot, can't help here
            } else if( desired < temp_conv[i] + bonus_warmth ) {
                // Use some heat, but not all of it
                temp_conv[i] = desired;
            } else {
                // Use all the heat
                temp_conv[i] += bonus_warmth;
            }

            // Morale bonus for comfiness - only if actually comfy (not too warm/cold)
            // Spread the morale bonus in time.
            if( comfortable_warmth > 0 &&
                calendar::turn % MINUTES( 1 ) == ( MINUTES( i ) / MINUTES( num_bp ) ) &&
                get_effect_int( effect_cold, num_bp ) == 0 &&
                get_effect_int( effect_hot, num_bp ) == 0 &&
                temp_cur[i] > BODYTEMP_COLD && temp_cur[i] <= BODYTEMP_NORM ) {
                add_morale( MORALE_COMFY, 1, 10, 20, 10, true );
            }
        }

        int temp_before = temp_cur[i];
        int temp_difference = temp_before - temp_conv[i]; // Negative if the player is warming up.
        // exp(-0.001) : half life of 60 minutes, exp(-0.002) : half life of 30 minutes,
        // exp(-0.003) : half life of 20 minutes, exp(-0.004) : half life of 15 minutes
        int rounding_error = 0;
        // If temp_diff is small, the player cannot warm up due to rounding errors. This fixes that.
        if( temp_difference < 0 && temp_difference > -600 ) {
            rounding_error = 1;
        }
        if( temp_cur[i] != temp_conv[i] ) {
            temp_cur[i] = int( temp_difference * exp( -0.002 ) + temp_conv[i] + rounding_error );
        }
        // This statement checks if we should be wearing our bonus warmth.
        // If, after all the warmth calculations, we should be, then we have to recalculate the temperature.
        if( clothing_warmth_adjusted_bonus != 0 &&
            ( ( temp_conv[i] + clothing_warmth_adjusted_bonus ) < BODYTEMP_HOT ||
              temp_cur[i] < BODYTEMP_COLD ) ) {
            temp_conv[i] += clothing_warmth_adjusted_bonus;
            rounding_error = 0;
            if( temp_difference < 0 && temp_difference > -600 ) {
                rounding_error = 1;
            }
            if( temp_before != temp_conv[i] ) {
                temp_difference = temp_before - temp_conv[i];
                temp_cur[i] = int( temp_difference * exp( -0.002 ) + temp_conv[i] + rounding_error );
            }
        }
        int temp_after = temp_cur[i];
        // PENALTIES
        if( temp_cur[i] < BODYTEMP_FREEZING ) {
            add_effect( effect_cold, 1, ( body_part )i, true, 3 );
        } else if( temp_cur[i] < BODYTEMP_VERY_COLD ) {
            add_effect( effect_cold, 1, ( body_part )i, true, 2 );
        } else if( temp_cur[i] < BODYTEMP_COLD ) {
            add_effect( effect_cold, 1, ( body_part )i, true, 1 );
        } else if( temp_cur[i] > BODYTEMP_SCORCHING ) {
            add_effect( effect_hot, 1, ( body_part )i, true, 3 );
        } else if( temp_cur[i] > BODYTEMP_VERY_HOT ) {
            add_effect( effect_hot, 1, ( body_part )i, true, 2 );
        } else if( temp_cur[i] > BODYTEMP_HOT ) {
            add_effect( effect_hot, 1, ( body_part )i, true, 1 );
        } else {
            if( temp_cur[i] >= BODYTEMP_COLD ) {
                remove_effect( effect_cold, ( body_part )i );
            }
            if( temp_cur[i] <= BODYTEMP_HOT ) {
                remove_effect( effect_hot, ( body_part )i );
            }
        }
        // FROSTBITE - only occurs to hands, feet, face
        /**

        Source : http://www.atc.army.mil/weather/windchill.pdf

        Temperature and wind chill are main factors, mitigated by clothing warmth. Each 10 warmth protects against 2C of cold.

        1200 turns in low risk, + 3 tics
        450 turns in moderate risk, + 8 tics
        50 turns in high risk, +72 tics

        Let's say frostnip @ 1800 tics, frostbite @ 3600 tics

        >> Chunked into 8 parts (http://imgur.com/xlTPmJF)
        -- 2 hour risk --
        Between 30F and 10F
        Between 10F and -5F, less than 20mph, -4x + 3y - 20 > 0, x : F, y : mph
        -- 45 minute risk --
        Between 10F and -5F, less than 20mph, -4x + 3y - 20 < 0, x : F, y : mph
        Between 10F and -5F, greater than 20mph
        Less than -5F, less than 10 mph
        Less than -5F, more than 10 mph, -4x + 3y - 170 > 0, x : F, y : mph
        -- 5 minute risk --
        Less than -5F, more than 10 mph, -4x + 3y - 170 < 0, x : F, y : mph
        Less than -35F, more than 10 mp
        **/

        if( i == bp_mouth || i == bp_foot_r || i == bp_foot_l || i == bp_hand_r || i == bp_hand_l ) {
            // Handle the frostbite timer
            // Need temps in F, windPower already in mph
            int wetness_percentage = 100 * body_wetness[i] / drench_capacity[i]; // 0 - 100
            // Warmth gives a slight buff to temperature resistance
            // Wetness gives a heavy nerf to temperature resistance
            int Ftemperature = int( g->get_temperature() +
                                    warmth( ( body_part )i ) * 0.2 - 20 * wetness_percentage / 100 );
            // Windchill reduced by your armor
            int FBwindPower = int( total_windpower * ( 1 - get_wind_resistance( body_part( i ) ) / 100.0 ) );

            int intense = get_effect_int( effect_frostbite, ( body_part )i );

            // This has been broken down into 8 zones
            // Low risk zones (stops at frostnip)
            if( temp_cur[i] < BODYTEMP_COLD &&
                ( ( Ftemperature < 30 && Ftemperature >= 10 ) ||
                  ( Ftemperature < 10 && Ftemperature >= -5 &&
                    FBwindPower < 20 && -4 * Ftemperature + 3 * FBwindPower - 20 >= 0 ) ) ) {
                if( frostbite_timer[i] < 2000 ) {
                    frostbite_timer[i] += 3;
                }
                if( one_in( 100 ) && !has_effect( effect_frostbite, ( body_part )i ) ) {
                    add_msg( m_warning, _( "Your %s will be frostnipped in the next few hours." ),
                             body_part_name( body_part( i ) ).c_str() );
                }
                // Medium risk zones
            } else if( temp_cur[i] < BODYTEMP_COLD &&
                       ( ( Ftemperature < 10 && Ftemperature >= -5 && FBwindPower < 20 &&
                           -4 * Ftemperature + 3 * FBwindPower - 20 < 0 ) ||
                         ( Ftemperature < 10 && Ftemperature >= -5 && FBwindPower >= 20 ) ||
                         ( Ftemperature < -5 && FBwindPower < 10 ) ||
                         ( Ftemperature < -5 && FBwindPower >= 10 &&
                           -4 * Ftemperature + 3 * FBwindPower - 170 >= 0 ) ) ) {
                frostbite_timer[i] += 8;
                if( one_in( 100 ) && intense < 2 ) {
                    add_msg( m_warning, _( "Your %s will be frostbitten within the hour!" ),
                             body_part_name( body_part( i ) ).c_str() );
                }
                // High risk zones
            } else if( temp_cur[i] < BODYTEMP_COLD &&
                       ( ( Ftemperature < -5 && FBwindPower >= 10 &&
                           -4 * Ftemperature + 3 * FBwindPower - 170 < 0 ) ||
                         ( Ftemperature < -35 && FBwindPower >= 10 ) ) ) {
                frostbite_timer[i] += 72;
                if( one_in( 100 ) && intense < 2 ) {
                    add_msg( m_warning, _( "Your %s will be frostbitten any minute now!!" ),
                             body_part_name( body_part( i ) ).c_str() );
                }
                // Risk free, so reduce frostbite timer
            } else {
                frostbite_timer[i] -= 3;
            }

            // Handle the bestowing of frostbite
            if( frostbite_timer[i] < 0 ) {
                frostbite_timer[i] = 0;
            } else if( frostbite_timer[i] > 4200 ) {
                // This ensures that the player will recover in at most 3 hours.
                frostbite_timer[i] = 4200;
            }
            // Frostbite, no recovery possible
            if( frostbite_timer[i] >= 3600 ) {
                add_effect( effect_frostbite, 1, ( body_part )i, true, 2 );
                remove_effect( effect_frostbite_recovery, ( body_part )i );
                // Else frostnip, add recovery if we were frostbitten
            } else if( frostbite_timer[i] >= 1800 ) {
                if( intense == 2 ) {
                    add_effect( effect_frostbite_recovery, 1, ( body_part )i, true );
                }
                add_effect( effect_frostbite, 1, ( body_part )i, true, 1 );
                // Else fully recovered
            } else if( frostbite_timer[i] == 0 ) {
                remove_effect( effect_frostbite, ( body_part )i );
                remove_effect( effect_frostbite_recovery, ( body_part )i );
            }
        }
        // Warn the player if condition worsens
        if( temp_before > BODYTEMP_FREEZING && temp_after < BODYTEMP_FREEZING ) {
            //~ %s is bodypart
            add_msg( m_warning, _( "You feel your %s beginning to go numb from the cold!" ),
                     body_part_name( body_part( i ) ).c_str() );
        } else if( temp_before > BODYTEMP_VERY_COLD && temp_after < BODYTEMP_VERY_COLD ) {
            //~ %s is bodypart
            add_msg( m_warning, _( "You feel your %s getting very cold." ),
                     body_part_name( body_part( i ) ).c_str() );
        } else if( temp_before > BODYTEMP_COLD && temp_after < BODYTEMP_COLD ) {
            //~ %s is bodypart
            add_msg( m_warning, _( "You feel your %s getting chilly." ),
                     body_part_name( body_part( i ) ).c_str() );
        } else if( temp_before < BODYTEMP_SCORCHING && temp_after > BODYTEMP_SCORCHING ) {
            //~ %s is bodypart
            add_msg( m_bad, _( "You feel your %s getting red hot from the heat!" ),
                     body_part_name( body_part( i ) ).c_str() );
        } else if( temp_before < BODYTEMP_VERY_HOT && temp_after > BODYTEMP_VERY_HOT ) {
            //~ %s is bodypart
            add_msg( m_warning, _( "You feel your %s getting very hot." ),
                     body_part_name( body_part( i ) ).c_str() );
        } else if( temp_before < BODYTEMP_HOT && temp_after > BODYTEMP_HOT ) {
            //~ %s is bodypart
            add_msg( m_warning, _( "You feel your %s getting warm." ),
                     body_part_name( body_part( i ) ).c_str() );
        }

        // Warn the player that wind is going to be a problem.
        // But only if it can be a problem, no need to spam player with "wind chills your scorching body"
        if( temp_conv[i] <= BODYTEMP_COLD && windchill < -10 && one_in( 200 ) ) {
            add_msg( m_bad, _( "The wind is making your %s feel quite cold." ),
                     body_part_name( body_part( i ) ).c_str() );
        } else if( temp_conv[i] <= BODYTEMP_COLD && windchill < -20 && one_in( 100 ) ) {
            add_msg( m_bad,
                     _( "The wind is very strong, you should find some more wind-resistant clothing for your %s." ),
                     body_part_name( body_part( i ) ).c_str() );
        } else if( temp_conv[i] <= BODYTEMP_COLD && windchill < -30 && one_in( 50 ) ) {
            add_msg( m_bad, _( "Your clothing is not providing enough protection from the wind for your %s!" ),
                     body_part_name( body_part( i ) ).c_str() );
        }
    }
}

bool player::can_use_floor_warmth() const
{
    // TODO: Reading? Waiting?
    return in_sleep_state();
}

int player::floor_bedding_warmth( const tripoint &pos )
{
    const trap &trap_at_pos = g->m.tr_at( pos );
    const ter_id ter_at_pos = g->m.ter( pos );
    const furn_id furn_at_pos = g->m.furn( pos );
    int floor_bedding_warmth = 0;


    int vpart = -1;
    vehicle *veh = g->m.veh_at( pos, vpart );
    bool veh_bed = ( veh != nullptr && veh->part_with_feature( vpart, "BED" ) >= 0 );
    bool veh_seat = ( veh != nullptr && veh->part_with_feature( vpart, "SEAT" ) >= 0 );

    // Search the floor for bedding
    if( furn_at_pos == f_bed ) {
        floor_bedding_warmth += 1000;
    } else if( furn_at_pos == f_makeshift_bed || furn_at_pos == f_armchair ||
               furn_at_pos == f_sofa ) {
        floor_bedding_warmth += 500;
    } else if( veh_bed && veh_seat ) {
        // BED+SEAT is intentionally worse than just BED
        floor_bedding_warmth += 250;
    } else if( veh_bed ) {
        floor_bedding_warmth += 300;
    } else if( veh_seat ) {
        floor_bedding_warmth += 200;
    } else if( furn_at_pos == f_straw_bed ) {
        floor_bedding_warmth += 200;
    } else if( trap_at_pos.loadid == tr_fur_rollmat || furn_at_pos == f_hay ) {
        floor_bedding_warmth += 0;
    } else if( trap_at_pos.loadid == tr_cot || ter_at_pos == t_improvised_shelter ||
               furn_at_pos == f_tatami ) {
        floor_bedding_warmth -= 500;
    } else if( trap_at_pos.loadid == tr_rollmat ) {
        floor_bedding_warmth -= 1000;
    } else {
        floor_bedding_warmth -= 2000;
    }

    return floor_bedding_warmth;
}

int player::floor_item_warmth( const tripoint &pos )
{
    if( !g->m.has_items( pos ) ) {
        return 0;
    }

    int item_warmth = 0;
    // Search the floor for items
    const auto floor_item = g->m.i_at( pos );
    for( const auto &elem : floor_item ) {
        if( !elem.is_armor() ) {
            continue;
        }
        // Items that are big enough and covers the torso are used to keep warm.
        // Smaller items don't do as good a job
        if( elem.volume() > 250_ml &&
            ( elem.covers( bp_torso ) || elem.covers( bp_leg_l ) ||
              elem.covers( bp_leg_r ) ) ) {
            item_warmth += 60 * elem.get_warmth() * elem.volume() / 2500_ml;
        }
    }

    return item_warmth;
}

int player::floor_warmth( const tripoint &pos ) const
{
    const int item_warmth = floor_item_warmth( pos );
    int bedding_warmth = floor_bedding_warmth( pos );

    // If the PC has fur, etc, that will apply too
    int floor_mut_warmth = bodytemp_modifier_traits_floor();
    // DOWN does not provide floor insulation, though.
    // Better-than-light fur or being in one's shell does.
    if( ( !( has_trait( trait_DOWN ) ) ) && ( floor_mut_warmth >= 200 ) ) {
        bedding_warmth = std::max( 0, bedding_warmth );
    }
    return ( item_warmth + bedding_warmth + floor_mut_warmth );
}

int player::bodytemp_modifier_fire() const
{
    int temp_conv = 0;
    // Being on fire increases very intensely the convergent temperature.
    if( has_effect( effect_onfire ) ) {
        temp_conv += 15000;
    }

    const trap &trap_at_pos = g->m.tr_at( pos() );
    // Same with standing on fire.
    int tile_strength = g->m.get_field_strength( pos(), fd_fire );
    if( tile_strength > 2 || trap_at_pos.loadid == tr_lava ) {
        temp_conv += 15000;
    }
    // Standing in the hot air of a fire is nice.
    tile_strength = g->m.get_field_strength( pos(), fd_hot_air1 );
    switch( tile_strength ) {
        case 3:
            temp_conv += 500;
            break;
        case 2:
            temp_conv += 300;
            break;
        case 1:
            temp_conv += 100;
            break;
        default:
            break;
    }
    tile_strength = g->m.get_field_strength( pos(), fd_hot_air2 );
    switch( tile_strength ) {
        case 3:
            temp_conv += 1000;
            break;
        case 2:
            temp_conv += 800;
            break;
        case 1:
            temp_conv += 300;
            break;
        default:
            break;
    }
    tile_strength = g->m.get_field_strength( pos(), fd_hot_air3 );
    switch( tile_strength ) {
        case 3:
            temp_conv += 3500;
            break;
        case 2:
            temp_conv += 2000;
            break;
        case 1:
            temp_conv += 800;
            break;
        default:
            break;
    }
    tile_strength = g->m.get_field_strength( pos(), fd_hot_air4 );
    switch( tile_strength ) {
        case 3:
            temp_conv += 8000;
            break;
        case 2:
            temp_conv += 5000;
            break;
        case 1:
            temp_conv += 3500;
            break;
        default:
            break;
    }
    return temp_conv;
}

int player::bodytemp_modifier_traits( bool overheated ) const
{
    int mod = 0;
    for( auto &iter : my_mutations ) {
        mod += overheated ? iter.first->bodytemp_min :
               iter.first->bodytemp_max;
    }
    return mod;
}

int player::bodytemp_modifier_traits_floor() const
{
    int mod = 0;
    for( auto &iter : my_mutations ) {
        mod += iter.first->bodytemp_sleep;
    }
    return mod;
}

int player::temp_corrected_by_climate_control( int temperature ) const
{
    const int variation = int( BODYTEMP_NORM * 0.5 );
    if( temperature < BODYTEMP_SCORCHING + variation &&
        temperature > BODYTEMP_FREEZING - variation ) {
        if( temperature > BODYTEMP_SCORCHING ) {
            temperature = BODYTEMP_VERY_HOT;
        } else if( temperature > BODYTEMP_VERY_HOT ) {
            temperature = BODYTEMP_HOT;
        } else if( temperature > BODYTEMP_HOT ) {
            temperature = BODYTEMP_NORM;
        } else if( temperature < BODYTEMP_FREEZING ) {
            temperature = BODYTEMP_VERY_COLD;
        } else if( temperature < BODYTEMP_VERY_COLD ) {
            temperature = BODYTEMP_COLD;
        } else if( temperature < BODYTEMP_COLD ) {
            temperature = BODYTEMP_NORM;
        }
    }
    return temperature;
}

int player::blood_loss( body_part bp ) const
{
    int blood_loss = 0;
    if( bp == bp_leg_l || bp == bp_leg_r ) {
        blood_loss = ( 100 - 100 * ( hp_cur[hp_leg_l] + hp_cur[hp_leg_r] ) /
                       ( hp_max[hp_leg_l] + hp_max[hp_leg_r] ) );
    } else if( bp == bp_arm_l || bp == bp_arm_r ) {
        blood_loss = ( 100 - 100 * ( hp_cur[hp_arm_l] + hp_cur[hp_arm_r] ) /
                       ( hp_max[hp_arm_l] + hp_max[hp_arm_r] ) );
    } else if( bp == bp_torso ) {
        blood_loss = ( 100 - 100 * hp_cur[hp_torso] / hp_max[hp_torso] );
    } else if( bp == bp_head ) {
        blood_loss = ( 100 - 100 * hp_cur[hp_head] / hp_max[hp_head] );
    }
    return blood_loss;
}

void player::temp_equalizer( body_part bp1, body_part bp2 )
{
    // Body heat is moved around.
    // Shift in one direction only, will be shifted in the other direction separately.
    int diff = int( ( temp_cur[bp2] - temp_cur[bp1] ) * 0.0001 ); // If bp1 is warmer, it will lose heat
    temp_cur[bp1] += diff;
}

int player::hunger_speed_penalty( int hunger )
{
    // We die at 6000 hunger
    // Hunger hits speed less hard than thirst does
    static const std::vector<std::pair<float, float>> hunger_thresholds = {{
            std::make_pair( 100.0f, 0.0f ),
            std::make_pair( 300.0f, -15.0f ),
            std::make_pair( 1000.0f, -40.0f ),
            std::make_pair( 6000.0f, -75.0f )
        }
    };
    return ( int )multi_lerp( hunger_thresholds, hunger );
}

int player::thirst_speed_penalty( int thirst )
{
    // We die at 1200 thirst
    // Start by dropping speed really fast, but then level it off a bit
    static const std::vector<std::pair<float, float>> thirst_thresholds = {{
            std::make_pair( 40.0f, 0.0f ),
            std::make_pair( 300.0f, -25.0f ),
            std::make_pair( 600.0f, -50.0f ),
            std::make_pair( 1200.0f, -75.0f )
        }
    };
    return ( int )multi_lerp( thirst_thresholds, thirst );
}

void player::recalc_speed_bonus()
{
    // Minus some for weight...
    int carry_penalty = 0;
    if( weight_carried() > weight_capacity() && !has_trait( trait_id( "DEBUG_STORAGE" ) ) ) {
        carry_penalty = 25 * ( weight_carried() - weight_capacity() ) / ( weight_capacity() );
    }
    mod_speed_bonus( -carry_penalty );

    mod_speed_bonus( -get_pain_penalty().speed );

    if( get_thirst() > 40 ) {
        mod_speed_bonus( thirst_speed_penalty( get_thirst() ) );
    }
    if( get_hunger() > 100 ) {
        mod_speed_bonus( hunger_speed_penalty( get_hunger() ) );
    }

    for( auto maps : *effects ) {
        for( auto i : maps.second ) {
            bool reduced = resists_effect( i.second );
            mod_speed_bonus( i.second.get_mod( "SPEED", reduced ) );
        }
    }

    // add martial arts speed bonus
    mod_speed_bonus( mabuff_speed_bonus() );

    // Not sure why Sunlight Dependent is here, but OK
    // Ectothermic/COLDBLOOD4 is intended to buff folks in the Summer
    // Threshold-crossing has its charms ;-)
    if( g != nullptr ) {
        if( has_trait( trait_SUNLIGHT_DEPENDENT ) && !g->is_in_sunlight( pos() ) ) {
            mod_speed_bonus( -( g->light_level( posz() ) >= 12 ? 5 : 10 ) );
        }
        if( has_trait( trait_COLDBLOOD4 ) || ( has_trait( trait_COLDBLOOD3 ) && g->get_temperature() < 65 ) ) {
            mod_speed_bonus( ( g->get_temperature() - 65 ) / 2 );
        } else if( has_trait( trait_COLDBLOOD2 ) && g->get_temperature() < 65 ) {
            mod_speed_bonus( ( g->get_temperature() - 65 ) / 3 );
        } else if( has_trait( trait_COLDBLOOD ) && g->get_temperature() < 65 ) {
            mod_speed_bonus( ( g->get_temperature() - 65 ) / 5 );
        }
    }

    if( has_trait( trait_M_SKIN2 ) ) {
        mod_speed_bonus( -20 ); // Could be worse--you've got the armor from a (sessile!) Spire
    }

    if( has_artifact_with( AEP_SPEED_UP ) ) {
        mod_speed_bonus( 20 );
    }
    if( has_artifact_with( AEP_SPEED_DOWN ) ) {
        mod_speed_bonus( -20 );
    }

    if( has_trait( trait_QUICK ) ) { // multiply by 1.1
        set_speed_bonus( int( get_speed() * 1.1 ) - get_speed_base() );
    }
    if( has_bionic( bio_speed ) ) { // multiply by 1.1
        set_speed_bonus( int( get_speed() * 1.1 ) - get_speed_base() );
    }

    // Speed cannot be less than 25% of base speed, so minimal speed bonus is -75% base speed.
    const int min_speed_bonus = int( -0.75 * get_speed_base() );
    if( get_speed_bonus() < min_speed_bonus ) {
        set_speed_bonus( min_speed_bonus );
    }
}

int player::run_cost( int base_cost, bool diag ) const
{
    float movecost = float( base_cost );
    if( diag ) {
        movecost *= 0.7071f; // because everything here assumes 100 is base
    }

    const bool flatground = movecost < 105;
    // The "FLAT" tag includes soft surfaces, so not a good fit.
    const bool on_road = flatground && g->m.has_flag( "ROAD", pos() );

    if( has_trait( trait_PARKOUR ) && movecost > 100 ) {
        movecost *= .5f;
        if( movecost < 100 ) {
            movecost = 100;
        }
    }
    if( has_trait( trait_BADKNEES ) && movecost > 100 ) {
        movecost *= 1.25f;
        if( movecost < 100 ) {
            movecost = 100;
        }
    }

    if( hp_cur[hp_leg_l] == 0 ) {
        movecost += 50;
    } else if( hp_cur[hp_leg_l] < hp_max[hp_leg_l] * .40 ) {
        movecost += 25;
    }

    if( hp_cur[hp_leg_r] == 0 ) {
        movecost += 50;
    } else if( hp_cur[hp_leg_r] < hp_max[hp_leg_r] * .40 ) {
        movecost += 25;
    }

    if( has_trait( trait_FLEET ) && flatground ) {
        movecost *= .85f;
    }
    if( has_trait( trait_FLEET2 ) && flatground ) {
        movecost *= .7f;
    }
    if( has_trait( trait_SLOWRUNNER ) && flatground ) {
        movecost *= 1.15f;
    }
    if( has_trait( trait_PADDED_FEET ) && !footwear_factor() ) {
        movecost *= .9f;
    }
    if( has_trait( trait_LIGHT_BONES ) ) {
        movecost *= .9f;
    }
    if( has_trait( trait_HOLLOW_BONES ) ) {
        movecost *= .8f;
    }
    if( has_active_mutation( trait_id( "WINGS_INSECT" ) ) ) {
        movecost *= .75f;
    }
    if( has_trait( trait_WINGS_BUTTERFLY ) ) {
        movecost -= 10; // You can't fly, but you can make life easier on your legs
    }
    if( has_trait( trait_LEG_TENTACLES ) ) {
        movecost += 20;
    }
    if( has_trait( trait_FAT ) ) {
        movecost *= 1.05f;
    }
    if( has_trait( trait_PONDEROUS1 ) ) {
        movecost *= 1.1f;
    }
    if( has_trait( trait_PONDEROUS2 ) ) {
        movecost *= 1.2f;
    }
    if( has_trait( trait_AMORPHOUS ) ) {
        movecost *= 1.25f;
    }
    if( has_trait( trait_PONDEROUS3 ) ) {
        movecost *= 1.3f;
    }
    if( is_wearing( "stillsuit" ) ) {
        movecost *= 1.1f;
    }
    if( worn_with_flag( "FIN" ) ) {
        movecost *= 1.5f;
    }
    if( worn_with_flag( "ROLLER_INLINE" ) ) {
        if( on_road ) {
            movecost *= 0.5f;
        } else {
            movecost *= 1.5f;
        }
    }
    // Quad skates might be more stable than inlines,
    // but that also translates into a slower speed when on good surfaces.
    if( worn_with_flag( "ROLLER_QUAD" ) ) {
        if( on_road ) {
            movecost *= 0.7f;
        } else {
            movecost *= 1.3f;
        }
    }

    movecost +=
        ( ( encumb( bp_foot_l ) + encumb( bp_foot_r ) ) * 2.5 +
          ( encumb( bp_leg_l ) + encumb( bp_leg_r ) ) * 1.5 ) / 10;

    // ROOTS3 does slow you down as your roots are probing around for nutrients,
    // whether you want them to or not.  ROOTS1 is just too squiggly without shoes
    // to give you some stability.  Plants are a bit of a slow-mover.  Deal.
    const bool mutfeet = has_trait( trait_LEG_TENTACLES ) || has_trait( trait_PADDED_FEET ) ||
                         has_trait( trait_HOOVES ) || has_trait( trait_TOUGH_FEET ) || has_trait( trait_ROOTS2 );
    if( !is_wearing_shoes( "left" ) && !mutfeet ) {
        movecost += 8;
    }
    if( !is_wearing_shoes( "right" ) && !mutfeet ) {
        movecost += 8;
    }

    if( !footwear_factor() && has_trait( trait_ROOTS3 ) &&
        g->m.has_flag( "DIGGABLE", pos() ) ) {
        movecost += 10 * footwear_factor();
    }

    // Both walk and run speed drop to half their maximums as stamina approaches 0.
    // Convert stamina to a float first to allow for decimal place carrying
    float stamina_modifier = ( float( stamina ) / get_stamina_max() + 1 ) / 2;
    if( move_mode == "run" && stamina > 0 ) {
        // Rationale: Average running speed is 2x walking speed. (NOT sprinting)
        stamina_modifier *= 2.0;
    }
    movecost /= stamina_modifier;

    if( diag ) {
        movecost *= 1.4142;
    }

    return int( movecost );
}

int player::swim_speed() const
{
    int ret = 440 + weight_carried() / 60_gram - 50 * get_skill_level( skill_swimming );
    const auto usable = exclusive_flag_coverage( "ALLOWS_NATURAL_ATTACKS" );
    float hand_bonus_mult = ( usable.test( bp_hand_l ) ? 0.5f : 0.0f ) +
                            ( usable.test( bp_hand_r ) ? 0.5f : 0.0f );
    /** @EFFECT_STR increases swim speed bonus from PAWS */
    if( has_trait( trait_PAWS ) ) {
        ret -= hand_bonus_mult * ( 20 + str_cur * 3 );
    }
    /** @EFFECT_STR increases swim speed bonus from PAWS_LARGE */
    if( has_trait( trait_PAWS_LARGE ) ) {
        ret -= hand_bonus_mult * ( 20 + str_cur * 4 );
    }
    /** @EFFECT_STR increases swim speed bonus from swim_fins */
    if( worn_with_flag( "FIN", bp_foot_l ) || worn_with_flag( "FIN", bp_foot_r) ) {
        if ( worn_with_flag ( "FIN", bp_foot_l) && worn_with_flag( "FIN", bp_foot_r) ){
            ret -= ( 15 * str_cur );
        } else {
            ret -= ( 15 * str_cur ) / 2;
        }
    }
    /** @EFFECT_STR increases swim speed bonus from WEBBED */
    if( has_trait( trait_WEBBED ) ) {
        ret -= hand_bonus_mult * ( 60 + str_cur * 5 );
    }
    /** @EFFECT_STR increases swim speed bonus from TAIL_FIN */
    if( has_trait( trait_TAIL_FIN ) ) {
        ret -= 100 + str_cur * 10;
    }
    if( has_trait( trait_SLEEK_SCALES ) ) {
        ret -= 100;
    }
    if( has_trait( trait_LEG_TENTACLES ) ) {
        ret -= 60;
    }
    if( has_trait( trait_FAT ) ) {
        ret -= 30;
    }
    /** @EFFECT_SWIMMING increases swim speed */
    ret += ( 50 - get_skill_level( skill_swimming ) * 2 ) * ( ( encumb( bp_leg_l ) + encumb(
                bp_leg_r ) ) / 10 );
    ret += ( 80 - get_skill_level( skill_swimming ) * 3 ) * ( encumb( bp_torso ) / 10 );
    if( get_skill_level( skill_swimming ) < 10 ) {
        for( auto &i : worn ) {
            ret += i.volume() / 125_ml * ( 10 - get_skill_level( skill_swimming ) );
        }
    }
    /** @EFFECT_STR increases swim speed */

    /** @EFFECT_DEX increases swim speed */
    ret -= str_cur * 6 + dex_cur * 4;
    if( worn_with_flag( "FLOTATION" ) ) {
        ret = std::min( ret, 400 );
        ret = std::max( ret, 200 );
    }
    // If (ret > 500), we can not swim; so do not apply the underwater bonus.
    if( underwater && ret < 500 ) {
        ret -= 50;
    }
    if( ret < 30 ) {
        ret = 30;
    }
    return ret;
}

bool player::digging() const
{
    return false;
}

bool player::is_on_ground() const
{
    return hp_cur[hp_leg_l] == 0 || hp_cur[hp_leg_r] == 0 || has_effect( effect_downed );
}

bool player::is_elec_immune() const
{
    return is_immune_damage( DT_ELECTRIC );
}

bool player::is_immune_effect( const efftype_id &eff ) const
{
    if( eff == effect_downed ) {
        return is_throw_immune() || ( has_trait( trait_LEG_TENT_BRACE ) && footwear_factor() == 0 );
    } else if( eff == effect_onfire ) {
        return is_immune_damage( DT_HEAT );
    } else if( eff == effect_deaf ) {
        return worn_with_flag( "DEAF" ) || worn_with_flag( "PARTIAL_DEAF" ) || has_bionic( bio_ears ) || is_wearing( "rm13_armor_on" );
    } else if( eff == effect_corroding ) {
        return is_immune_damage( DT_ACID ) || has_trait( trait_SLIMY ) || has_trait( trait_VISCOUS );
    } else if( eff == effect_nausea ) {
        return has_trait( trait_STRONGSTOMACH );
    }

    return false;
}

float player::stability_roll() const
{
    /** @EFFECT_STR improves player stability roll */

    /** @EFFECT_PER slightly improves player stability roll */

    /** @EFFECT_DEX slightly improves player stability roll */

    /** @EFFECT_MELEE improves player stability roll */
    return get_melee() + get_str() + ( get_per() / 3.0f ) + ( get_dex() / 4.0f );
}

bool player::is_immune_damage( const damage_type dt ) const
{
    switch( dt ) {
        case DT_NULL:
            return true;
        case DT_TRUE:
            return false;
        case DT_BIOLOGICAL:
            return false;
        case DT_BASH:
            return false;
        case DT_CUT:
            return false;
        case DT_ACID:
            return has_trait( trait_ACIDPROOF );
        case DT_STAB:
            return false;
        case DT_HEAT:
            return has_trait( trait_M_SKIN2 );
        case DT_COLD:
            return false;
        case DT_ELECTRIC:
            return has_active_bionic( bio_faraday ) ||
                   worn_with_flag( "ELECTRIC_IMMUNE" ) ||
                   has_artifact_with( AEP_RESIST_ELECTRICITY );
        default:
            return true;
    }
}

double player::recoil_vehicle() const
{
    // @todo: vary penalty dependent upon vehicle part on which player is boarded

    if( in_vehicle ) {
        vehicle *veh = g->m.veh_at( pos() );
        if( veh ) {
            return double( abs( veh->velocity ) ) * 3 / 100;
        }
    }
    return 0;
}

double player::recoil_total() const
{
    return recoil + recoil_vehicle();
}

bool player::is_underwater() const
{
    return underwater;
}

bool player::is_hallucination() const
{
    return false;
}

void player::set_underwater( bool u )
{
    if( underwater != u ) {
        underwater = u;
        recalc_sight_limits();
    }
}


nc_color player::basic_symbol_color() const
{
    if( has_effect( effect_onfire ) ) {
        return c_red;
    }
    if( has_effect( effect_stunned ) ) {
        return c_light_blue;
    }
    if( has_effect( effect_boomered ) ) {
        return c_pink;
    }
    if( has_active_mutation( trait_id( "SHELL2" ) ) ) {
        return c_magenta;
    }
    if( underwater ) {
        return c_blue;
    }
    if( has_active_bionic( bio_cloak ) || has_artifact_with( AEP_INVISIBLE ) ||
        has_active_optcloak() || has_trait( trait_DEBUG_CLOAK ) ) {
        return c_dark_gray;
    }
    return c_white;
}

void player::load_info( std::string data )
{
    try {
        ::deserialize( *this, data );
    } catch( const std::exception &jsonerr ) {
        debugmsg( "Bad player json\n%s", jsonerr.what() );
    }
}

std::string player::save_info() const
{
    return ::serialize( *this ) + "\n" + dump_memorial();
}

void player::memorial( std::ostream &memorial_file, std::string epitaph )
{
    static const char *eol = cata_files::eol();

    //Size of indents in the memorial file
    const std::string indent = "  ";

    const std::string pronoun = male ? _( "He" ) : _( "She" );

    //Avoid saying "a male unemployed" or similar
    std::string profession_name;
    if( prof == prof->generic() ) {
        if( male ) {
            profession_name = _( "an unemployed male" );
        } else {
            profession_name = _( "an unemployed female" );
        }
    } else {
        profession_name = string_format( _( "a %s" ), prof->gender_appropriate_name( male ).c_str() );
    }

    const std::string locdesc = overmap_buffer.get_description_at( global_sm_location() );
    //~ First parameter is a pronoun ("He"/"She"), second parameter is a description
    // that designates the location relative to its surroundings.
    const std::string kill_place = string_format( _( "%1$s was killed in a %2$s." ),
                                    pronoun.c_str(), locdesc.c_str() );

    //Header
    memorial_file << string_format( _( "Cataclysm - Dark Days Ahead version %s memorial file" ),
                                    getVersionString() ) << eol;
    memorial_file << eol;
    memorial_file << string_format( _( "In memory of: %s" ), name.c_str() ) << eol;
    if( epitaph.length() > 0 ) { //Don't record empty epitaphs
        //~ The "%s" will be replaced by an epitaph as displayed in the memorial files. Replace the quotation marks as appropriate for your language.
        memorial_file << string_format( pgettext( "epitaph", "\"%s\"" ), epitaph.c_str() ) << eol << eol;
    }
    //~ First parameter: Pronoun, second parameter: a profession name (with article)
    memorial_file << string_format( _( "%1$s was %2$s when the apocalypse began." ),
                                    pronoun.c_str(), profession_name.c_str() ) << eol;
    memorial_file << string_format( _( "%1$s died on %2$s of year %3$d, day %4$d, at %5$s." ),
                                    pronoun, calendar::name_season( season_of_year( calendar::turn ) ),
                                    ( calendar::turn.years() + 1 ),
                                    day_of_season<int>( calendar::turn ) + 1, calendar::turn.print_time() ) << eol;
    memorial_file << kill_place << eol;
    memorial_file << eol;

    //Misc
    memorial_file << string_format( _( "Cash on hand: $%d" ), cash ) << eol;
    memorial_file << eol;

    //HP

    const auto limb_hp =
    [this, &memorial_file, &indent]( const std::string & desc, const hp_part bp ) {
        memorial_file << indent << string_format( desc, get_hp( bp ), get_hp_max( bp ) ) << eol;
    };

    memorial_file << _( "Final HP:" ) << eol;
    limb_hp( _( " Head: %d/%d" ), hp_head );
    limb_hp( _( "Torso: %d/%d" ), hp_torso );
    limb_hp( _( "L Arm: %d/%d" ), hp_arm_l );
    limb_hp( _( "R Arm: %d/%d" ), hp_arm_r );
    limb_hp( _( "L Leg: %d/%d" ), hp_leg_l );
    limb_hp( _( "R Leg: %d/%d" ), hp_leg_r );
    memorial_file << eol;

    //Stats
    memorial_file << _( "Final Stats:" ) << eol;
    memorial_file << indent << string_format( _( "Str %d" ), str_cur )
                  << indent << string_format( _( "Dex %d" ), dex_cur )
                  << indent << string_format( _( "Int %d" ), int_cur )
                  << indent << string_format( _( "Per %d" ), per_cur ) << eol;
    memorial_file << _( "Base Stats:" ) << eol;
    memorial_file << indent << string_format( _( "Str %d" ), str_max )
                  << indent << string_format( _( "Dex %d" ), dex_max )
                  << indent << string_format( _( "Int %d" ), int_max )
                  << indent << string_format( _( "Per %d" ), per_max ) << eol;
    memorial_file << eol;

    //Last 20 messages
    memorial_file << _( "Final Messages:" ) << eol;
    std::vector<std::pair<std::string, std::string> > recent_messages = Messages::recent_messages( 20 );
    for( auto &recent_message : recent_messages ) {
        memorial_file << indent << recent_message.first << " " << recent_message.second;
        memorial_file << eol;
    }
    memorial_file << eol;

    //Kill list
    memorial_file << _( "Kills:" ) << eol;

    int total_kills = 0;

    std::map<std::tuple<std::string, std::string>, int> kill_counts;

    // map <name, sym> to kill count
    for( const auto &type : MonsterGenerator::generator().get_all_mtypes() ) {
        if( g->kill_count( type.id ) > 0 ) {
            kill_counts[std::tuple<std::string, std::string>(
                            type.nname(),
                            type.sym
                        )] += g->kill_count( type.id );
            total_kills += g->kill_count( type.id );
        }
    }

    for( const auto entry : kill_counts ) {
        memorial_file << "  " << std::get<1>( entry.first ) << " - "
                      << string_format( "%4d", entry.second ) << " "
                      << std::get<0>( entry.first ) << eol;
    }

    if( total_kills == 0 ) {
        memorial_file << indent << _( "No monsters were killed." ) << eol;
    } else {
        memorial_file << string_format( _( "Total kills: %d" ), total_kills ) << eol;
    }
    memorial_file << eol;

    //Skills
    memorial_file << _( "Skills:" ) << eol;
    for( auto &pair : *_skills ) {
        const SkillLevel &lobj = pair.second;
        //~ 1. skill name, 2. skill level, 3. exercise percentage to next level
        memorial_file << indent << string_format( _( "%s: %d (%d %%)" ), pair.first->name(), lobj.level(),
                      lobj.exercise() ) << eol;
    }
    memorial_file << eol;

    //Traits
    memorial_file << _( "Traits:" ) << eol;
    for( auto &iter : my_mutations ) {
        memorial_file << indent << mutation_branch::get_name( iter.first ) << eol;
    }
    if( !my_mutations.empty() ) {
        memorial_file << indent << _( "(None)" ) << eol;
    }
    memorial_file << eol;

    //Effects (illnesses)
    memorial_file << _( "Ongoing Effects:" ) << eol;
    bool had_effect = false;
    if( get_perceived_pain() > 0 ) {
        had_effect = true;
        memorial_file << indent << _( "Pain" ) << " (" << get_perceived_pain() << ")";
    }
    if( !had_effect ) {
        memorial_file << indent << _( "(None)" ) << eol;
    }
    memorial_file << eol;

    //Bionics
    memorial_file << _( "Bionics:" ) << eol;
    int total_bionics = 0;
    for( size_t i = 0; i < my_bionics->size(); ++i ) {
        memorial_file << indent << ( i + 1 ) << ": " << (*my_bionics)[i].id->name << eol;
        total_bionics++;
    }
    if( total_bionics == 0 ) {
        memorial_file << indent << _( "No bionics were installed." ) << eol;
    } else {
        memorial_file << string_format( _( "Total bionics: %d" ), total_bionics ) << eol;
    }
    memorial_file << string_format( _( "Power: %d/%d" ), power_level,  max_power_level ) << eol;
    memorial_file << eol;

    //Equipment
    memorial_file << _( "Weapon:" ) << eol;
    memorial_file << indent << weapon.invlet << " - " << weapon.tname( 1, false ) << eol;
    memorial_file << eol;

    memorial_file << _( "Equipment:" ) << eol;
    for( auto &elem : worn ) {
        item next_item = elem;
        memorial_file << indent << next_item.invlet << " - " << next_item.tname( 1, false );
        if( next_item.charges > 0 ) {
            memorial_file << " (" << next_item.charges << ")";
        } else if( next_item.contents.size() == 1 && next_item.contents.front().charges > 0 ) {
            memorial_file << " (" << next_item.contents.front().charges << ")";
        }
        memorial_file << eol;
    }
    memorial_file << eol;

    //Inventory
    memorial_file << _( "Inventory:" ) << eol;
    inv.restack( this );
    inv.sort();
    invslice slice = inv.slice();
    for( auto &elem : slice ) {
        item &next_item = elem->front();
        memorial_file << indent << next_item.invlet << " - " <<
                      next_item.tname( unsigned( elem->size() ), false );
        if( elem->size() > 1 ) {
            memorial_file << " [" << elem->size() << "]";
        }
        if( next_item.charges > 0 ) {
            memorial_file << " (" << next_item.charges << ")";
        } else if( next_item.contents.size() == 1 && next_item.contents.front().charges > 0 ) {
            memorial_file << " (" << next_item.contents.front().charges << ")";
        }
        memorial_file << eol;
    }
    memorial_file << eol;

    //Lifetime stats
    memorial_file << _( "Lifetime Stats" ) << eol;
    memorial_file << indent << string_format( _( "Distance walked: %d squares" ),
                  lifetime_stats.squares_walked ) << eol;
    memorial_file << indent << string_format( _( "Damage taken: %d damage" ),
                  lifetime_stats.damage_taken ) << eol;
    memorial_file << indent << string_format( _( "Damage healed: %d damage" ),
                  lifetime_stats.damage_healed ) << eol;
    memorial_file << indent << string_format( _( "Headshots: %d" ),
                  lifetime_stats.headshots ) << eol;
    memorial_file << eol;

    //History
    memorial_file << _( "Game History" ) << eol;
    memorial_file << dump_memorial();

}

/**
 * Adds an event to the memorial log, to be written to the memorial file when
 * the character dies. The message should contain only the informational string,
 * as the timestamp and location will be automatically prepended.
 */
void player::add_memorial_log( const std::string &male_msg, const std::string &female_msg )
{
    const std::string &msg = male ? male_msg : female_msg;

    if( msg.empty() ) {
        return;
    }

    std::stringstream timestamp;
    //~ A timestamp. Parameters from left to right: Year, season, day, time
    timestamp << string_format( _( "Year %1$d, %2$s %3$d, %4$s" ), calendar::turn.years() + 1,
                                calendar::name_season( season_of_year( calendar::turn ) ),
                                day_of_season<int>( calendar::turn ) + 1, calendar::turn.print_time()
                              );

    const oter_id &cur_ter = overmap_buffer.ter( global_omt_location() );
    const std::string &location = cur_ter->get_name();

    std::stringstream log_message;
    log_message << "| " << timestamp.str() << " | " << location.c_str() << " | " << msg;

    memorial_log.push_back( log_message.str() );

}

/**
 * Loads the data in a memorial file from the given ifstream. All the memorial
 * entry lines begin with a pipe (|).
 * @param fin The ifstream to read the memorial entries from.
 */
void player::load_memorial_file( std::istream &fin )
{
    std::string entry;
    memorial_log.clear();
    while( fin.peek() == '|' ) {
        getline( fin, entry );
        memorial_log.push_back( entry );
    }
}

/**
 * Concatenates all of the memorial log entries, delimiting them with newlines,
 * and returns the resulting string. Used for saving and for writing out to the
 * memorial file.
 */
std::string player::dump_memorial() const
{
    static const char *eol = cata_files::eol();
    std::stringstream output;

    for( auto &elem : memorial_log ) {
        output << elem << eol;
    }

    return output.str();
}

void player::mod_stat( const std::string &stat, float modifier )
{
    if( stat == "thirst" ) {
        mod_thirst( modifier );
    } else if( stat == "fatigue" ) {
        mod_fatigue( modifier );
    } else if( stat == "oxygen" ) {
        oxygen += modifier;
    } else if( stat == "stamina" ) {
        stamina += modifier;
        stamina = std::min( stamina, get_stamina_max() );
        stamina = std::max( 0, stamina );
    } else {
        // Fall through to the creature method.
        Character::mod_stat( stat, modifier );
    }
}

void player::disp_morale()
{
    morale->display( ( calc_focus_equilibrium() - focus_pool ) / 100.0 );
}

static std::string print_gun_mode( const player &p )
{
    auto m = p.weapon.gun_current_mode();
    if( m ) {
        if( m.melee() || !m->is_gunmod() ) {
            return string_format( m.mode.empty() ? "%s" : "%s (%s)",
                                  p.weapname().c_str(), _( m.mode.c_str() ) );
        } else {
            return string_format( "%s (%i/%i)", m->tname().c_str(),
                                  m->ammo_remaining(), m->ammo_capacity() );
        }
    } else {
        return p.weapname();
    }
}

void player::print_stamina_bar( const catacurses::window &w ) const
{
    std::string sta_bar;
    nc_color sta_color;
    std::tie( sta_bar, sta_color ) = get_hp_bar( stamina ,  get_stamina_max() );
    wprintz( w, sta_color, sta_bar.c_str() );
}

void player::disp_status( const catacurses::window &w, const catacurses::window &w2 )
{
    bool sideStyle = use_narrow_sidebar();
    const catacurses::window &weapwin = sideStyle ? w2 : w;

    {
        const int y = sideStyle ? 1 : 0;
        const int wn = getmaxx( weapwin );
        trim_and_print( weapwin, y, 0, wn, c_light_gray, print_gun_mode( *this ) );
    }

    // Print currently used style or weapon mode.
    std::string style;
    const auto style_color = is_armed() ? c_red : c_blue;
    const auto &cur_style = style_selected.obj();
    if( cur_style.force_unarmed || cur_style.weapon_valid( weapon ) ) {
        style = cur_style.name;
    } else if( is_armed() ) {
        style = _( "Normal" );
    } else {
        style = _( "No Style" );
    }

    if( !style.empty() ) {
        int x = sideStyle ? ( getmaxx( weapwin ) - 13 ) : 0;
        mvwprintz( weapwin, 1, x, style_color, style.c_str() );
    }

    wmove( w, sideStyle ? 1 : 2, 0 );
    if( get_hunger() > 2800 ) {
        wprintz( w, c_red,    _( "Starving!" ) );
    } else if( get_hunger() > 1400 ) {
        wprintz( w, c_light_red,  _( "Near starving" ) );
    } else if( get_hunger() > 300 ) {
        wprintz( w, c_light_red,  _( "Famished" ) );
    } else if( get_hunger() > 100 ) {
        wprintz( w, c_yellow, _( "Very hungry" ) );
    } else if( get_hunger() > 40 ) {
        wprintz( w, c_yellow, _( "Hungry" ) );
    } else if( get_hunger() < 0 ) {
        wprintz( w, c_green,  _( "Full" ) );
    } else if( get_hunger() < -20 ) {
        wprintz( w, c_green,  _( "Sated" ) );
    } else if( get_hunger() < -60 ) {
        wprintz( w, c_green,  _( "Engorged" ) );
    }

    /// Find hottest/coldest bodypart
    // Calculate the most extreme body temperatures
    int current_bp_extreme = 0, conv_bp_extreme = 0;
    for( int i = 0; i < num_bp ; i++ ) {
        if( abs( temp_cur[i] - BODYTEMP_NORM ) > abs( temp_cur[current_bp_extreme] - BODYTEMP_NORM ) ) {
            current_bp_extreme = i;
        }
        if( abs( temp_conv[i] - BODYTEMP_NORM ) > abs( temp_conv[conv_bp_extreme] - BODYTEMP_NORM ) ) {
            conv_bp_extreme = i;
        }
    }

    // Assign zones for comparisons
    int cur_zone = 0, conv_zone = 0;
    if( temp_cur[current_bp_extreme] >  BODYTEMP_SCORCHING ) {
        cur_zone = 7;
    } else if( temp_cur[current_bp_extreme] >  BODYTEMP_VERY_HOT ) {
        cur_zone = 6;
    } else if( temp_cur[current_bp_extreme] >  BODYTEMP_HOT ) {
        cur_zone = 5;
    } else if( temp_cur[current_bp_extreme] >  BODYTEMP_COLD ) {
        cur_zone = 4;
    } else if( temp_cur[current_bp_extreme] >  BODYTEMP_VERY_COLD ) {
        cur_zone = 3;
    } else if( temp_cur[current_bp_extreme] >  BODYTEMP_FREEZING ) {
        cur_zone = 2;
    } else if( temp_cur[current_bp_extreme] <= BODYTEMP_FREEZING ) {
        cur_zone = 1;
    }

    if( temp_conv[conv_bp_extreme] >  BODYTEMP_SCORCHING ) {
        conv_zone = 7;
    } else if( temp_conv[conv_bp_extreme] >  BODYTEMP_VERY_HOT ) {
        conv_zone = 6;
    } else if( temp_conv[conv_bp_extreme] >  BODYTEMP_HOT ) {
        conv_zone = 5;
    } else if( temp_conv[conv_bp_extreme] >  BODYTEMP_COLD ) {
        conv_zone = 4;
    } else if( temp_conv[conv_bp_extreme] >  BODYTEMP_VERY_COLD ) {
        conv_zone = 3;
    } else if( temp_conv[conv_bp_extreme] >  BODYTEMP_FREEZING ) {
        conv_zone = 2;
    } else if( temp_conv[conv_bp_extreme] <= BODYTEMP_FREEZING ) {
        conv_zone = 1;
    }

    // delta will be positive if temp_cur is rising
    int delta = conv_zone - cur_zone;
    // Decide if temp_cur is rising or falling
    const char *temp_message = "Error";
    if( delta >   2 ) {
        temp_message = _( " (Rising!!)" );
    } else if( delta ==  2 ) {
        temp_message = _( " (Rising!)" );
    } else if( delta ==  1 ) {
        temp_message = _( " (Rising)" );
    } else if( delta ==  0 ) {
        temp_message = "";
    } else if( delta == -1 ) {
        temp_message = _( " (Falling)" );
    } else if( delta == -2 ) {
        temp_message = _( " (Falling!)" );
    } else if( delta <  -2 ) {
        temp_message = _( " (Falling!!)" );
    }

    // printCur the hottest/coldest bodypart, and if it is rising or falling in temperature
    wmove( w, sideStyle ? 6 : 1, sideStyle ? 0 : 9 );
    if( temp_cur[current_bp_extreme] >  BODYTEMP_SCORCHING ) {
        wprintz( w, c_red,   _( "Scorching!%s" ), temp_message );
    } else if( temp_cur[current_bp_extreme] >  BODYTEMP_VERY_HOT ) {
        wprintz( w, c_light_red, _( "Very hot!%s" ), temp_message );
    } else if( temp_cur[current_bp_extreme] >  BODYTEMP_HOT ) {
        wprintz( w, c_yellow, _( "Warm%s" ), temp_message );
    } else if( temp_cur[current_bp_extreme] >
               BODYTEMP_COLD ) { // If you're warmer than cold, you are comfortable
        wprintz( w, c_green, _( "Comfortable%s" ), temp_message );
    } else if( temp_cur[current_bp_extreme] >  BODYTEMP_VERY_COLD ) {
        wprintz( w, c_light_blue, _( "Chilly%s" ), temp_message );
    } else if( temp_cur[current_bp_extreme] >  BODYTEMP_FREEZING ) {
        wprintz( w, c_cyan,  _( "Very cold!%s" ), temp_message );
    } else if( temp_cur[current_bp_extreme] <= BODYTEMP_FREEZING ) {
        wprintz( w, c_blue,  _( "Freezing!%s" ), temp_message );
    }

    int x = 32;
    int y = sideStyle ?  0 :  1;
    if( is_deaf() ) {
        mvwprintz( sideStyle ? w2 : w, y, x, c_red, _( "Deaf!" ) );
    } else {
        mvwprintz( sideStyle ? w2 : w, y, x, c_yellow, _( "Sound %d" ), volume );
    }
    volume = 0;

    wmove( w, 2, sideStyle ? 0 : 15 );
    if( get_thirst() > 520 ) {
        wprintz( w, c_light_red,  _( "Parched" ) );
    } else if( get_thirst() > 240 ) {
        wprintz( w, c_light_red,  _( "Dehydrated" ) );
    } else if( get_thirst() > 80 ) {
        wprintz( w, c_yellow, _( "Very thirsty" ) );
    } else if( get_thirst() > 40 ) {
        wprintz( w, c_yellow, _( "Thirsty" ) );
    } else if( get_thirst() < 0 ) {
        wprintz( w, c_green,  _( "Slaked" ) );
    } else if( get_thirst() < -20 ) {
        wprintz( w, c_green,  _( "Hydrated" ) );
    } else if( get_thirst() < -60 ) {
        wprintz( w, c_green,  _( "Turgid" ) );
    }

    wmove( w, sideStyle ? 3 : 2, sideStyle ? 0 : 30 );
    if( get_fatigue() > EXHAUSTED ) {
        wprintz( w, c_red,    _( "Exhausted" ) );
    } else if( get_fatigue() > DEAD_TIRED ) {
        wprintz( w, c_light_red,  _( "Dead tired" ) );
    } else if( get_fatigue() > TIRED ) {
        wprintz( w, c_yellow, _( "Tired" ) );
    }

    wmove( w, sideStyle ? 4 : 2, sideStyle ? 0 : 41 );
    wprintz( w, c_white, _( "Focus" ) );
    nc_color col_xp = c_dark_gray;
    if( focus_pool >= 100 ) {
        col_xp = c_white;
    } else if( focus_pool >  0 ) {
        col_xp = c_light_gray;
    }
    wprintz( w, col_xp, " %d", focus_pool );

    nc_color col_pain = c_yellow;
    if( get_perceived_pain() >= 60 ) {
        col_pain = c_red;
    } else if( get_perceived_pain() >= 40 ) {
        col_pain = c_light_red;
    }
    if( get_perceived_pain() > 0 ) {
        mvwprintz( w, sideStyle ? 0 : 3, 0, col_pain, _( "Pain %d" ), get_perceived_pain() );
    }

    int morale_cur = get_morale_level();
    nc_color col_morale = c_white;
    if( morale_cur >= 10 ) {
        col_morale = c_green;
    } else if( morale_cur <= -10 ) {
        col_morale = c_red;
    }
    const char *morale_str;
    if ( get_option<std::string>( "MORALE_STYLE" ) == "horizontal" ) {
        if( has_trait( trait_THRESH_FELINE ) || has_trait( trait_THRESH_URSINE ) ) {
            if( morale_cur >= 200) {
                morale_str = "@W@";
            } else if( morale_cur >= 100 ) {
                morale_str = "OWO";
            } else if( morale_cur >= 50 ) {
                morale_str = "owo";
            } else if( morale_cur >= 10 ) {
                morale_str = "^w^";
            } else if( morale_cur >= -10 ) {
                morale_str = "-w-";
            } else if( morale_cur >= -50 ) {
                morale_str = "-m-";
            } else if( morale_cur >= -100 ) {
                morale_str = "TmT";
            } else if( morale_cur >= -200 ) {
                morale_str = "XmX";
            } else {
                morale_str = "@m@";
            }
        } else if( has_trait( trait_THRESH_BIRD ) ) {
            if( morale_cur >= 200) {
                morale_str = "@v@";
            } else if( morale_cur >= 100 ) {
                morale_str = "OvO";
            } else if( morale_cur >= 50 ) {
                morale_str = "ovo";
            } else if( morale_cur >= 10 ) {
                morale_str = "^v^";
            } else if( morale_cur >= -10 ) {
                morale_str = "-v-";
            } else if( morale_cur >= -50 ) {
                morale_str = ".v.";
            } else if( morale_cur >= -100 ) {
                morale_str = "TvT";
            } else if( morale_cur >= -200 ) {
                morale_str = "XvX";
            } else {
                morale_str = "@v@";
            }
        } else if( morale_cur >= 200) {
            morale_str = "@U@";
        } else if( morale_cur >= 100 ) {
            morale_str = "OuO";
        } else if( morale_cur >= 50 ) {
            morale_str = "^u^";
        } else if( morale_cur >= 10 ) {
            morale_str = "n_n";
        } else if( morale_cur >= -10 ) {
            morale_str = "-_-";
        } else if( morale_cur >= -50 ) {
            morale_str = "-n-";
        } else if( morale_cur >= -100 ) {
            morale_str = "TnT";
        } else if( morale_cur >= -200 ) {
            morale_str = "XnX";
        } else {
            morale_str = "@n@";
        }
    } else if( morale_cur >= 100 ) {
        morale_str = "8D";
    } else if( morale_cur >= 50 ) {
        morale_str = ":D";
    } else if( has_trait( trait_THRESH_FELINE ) && morale_cur >= 10 ) {
        morale_str = ":3";
    } else if( !has_trait( trait_THRESH_FELINE ) && morale_cur >= 10 ) {
        morale_str = ":)";
    } else if( morale_cur >= -10 ) {
        morale_str = ":|";
    } else if( morale_cur >= -50 ) {
        morale_str = "):";
    } else if( morale_cur >= -100 ) {
        morale_str = "D:";
    } else {
        morale_str = "D8";
    }
    mvwprintz( w, sideStyle ? 0 : 3, sideStyle ? 11 : 9, col_morale, morale_str );

    vehicle *veh = g->remoteveh();
    if( veh == nullptr && in_vehicle ) {
        veh = g->m.veh_at( pos() );
    }
    if( veh ) {
        veh->print_fuel_indicators( w, sideStyle ? 2 : 3, sideStyle ? getmaxx( w ) - 5 : 49 );
        nc_color col_indf1 = c_light_gray;

        float strain = veh->strain();
        nc_color col_vel = strain <= 0 ? c_light_blue :
                           ( strain <= 0.2 ? c_yellow :
                             ( strain <= 0.4 ? c_light_red : c_red ) );

        // Draw the speedometer.
        int speedox = sideStyle ? 0 : 28;
        int speedoy = sideStyle ? 5 :  3;

        bool metric = get_option<std::string>( "USE_METRIC_SPEEDS" ) == "km/h";
        // Logic below is not applicable to translated units and should be changed
        int velx    = metric ? 4 : 3; // strlen(units) + 1
        int cruisex = metric ? 9 : 8; // strlen(units) + 6

        if( !sideStyle ) {
            if( !veh->cruise_on ) {
                speedox += 2;
            }
            if( !metric ) {
                speedox++;
            }
        }

        const char *speedo = veh->cruise_on ? "%s....>...." : "%s....";
        mvwprintz( w, speedoy, speedox,        col_indf1, speedo, velocity_units( VU_VEHICLE ) );
        mvwprintz( w, speedoy, speedox + velx, col_vel,   "%4d",
                   int( convert_velocity( veh->velocity, VU_VEHICLE ) ) );
        if( veh->cruise_on ) {
            mvwprintz( w, speedoy, speedox + cruisex, c_light_green, "%4d",
                       int( convert_velocity( veh->cruise_velocity, VU_VEHICLE ) ) );
        }

        const int vel_offset = 11 + ( veh->velocity != 0 ? 2 : 0 );
        wmove( w, sideStyle ? 4 : 3, getmaxx( w ) - vel_offset );
        if( veh->velocity != 0 ) {
            nc_color col_indc = veh->skidding ? c_red : c_green;
            int dfm = veh->face.dir() - veh->move.dir();

            if( dfm == 0 ) {
                wprintz( w, col_indc, "^" );
            } else if( dfm < 0 ) {
                wprintz( w, col_indc, "<" );
            } else {
                wprintz( w, col_indc, ">" );
            }

            wprintz( w, c_white, " ");
        }

        //Vehicle direction indicator in 0-359° where 0 is north (veh->face.dir() 0° is west)
        wprintz( w, c_white, string_format( "%3d°", ( veh->face.dir() + 90 ) % 360 ).c_str() );

        if( sideStyle ) {
            // Make sure this is left-aligned.
            mvwprintz( w, speedoy, getmaxx( w ) - 9, c_white, "%s", _( "Stm " ) );
            print_stamina_bar( w );
        }
    } else {  // Not in vehicle
        nc_color col_str = c_white, col_dex = c_white, col_int = c_white,
                 col_per = c_white, col_spd = c_white, col_time = c_white;
        int str_bonus = get_str_bonus();
        int dex_bonus = get_dex_bonus();
        int int_bonus = get_int_bonus();
        int per_bonus = get_per_bonus();
        int spd_bonus = get_speed_bonus();
        if( str_bonus < 0 ) {
            col_str = c_red;
        }
        if( str_bonus > 0 ) {
            col_str = c_green;
        }
        if( dex_bonus  < 0 ) {
            col_dex = c_red;
        }
        if( dex_bonus  > 0 ) {
            col_dex = c_green;
        }
        if( int_bonus  < 0 ) {
            col_int = c_red;
        }
        if( int_bonus  > 0 ) {
            col_int = c_green;
        }
        if( per_bonus  < 0 ) {
            col_per = c_red;
        }
        if( per_bonus  > 0 ) {
            col_per = c_green;
        }
        if( spd_bonus < 0 ) {
            col_spd = c_red;
        }
        if( spd_bonus > 0 ) {
            col_spd = c_green;
        }

        int wx  = sideStyle ? 18 : 12;
        int wy  = sideStyle ?  0 :  3;
        int dx = sideStyle ?  0 :  7;
        int dy = sideStyle ?  1 :  0;
        mvwprintz( w, wy + dy * 0, wx + dx * 0, col_str, _( "Str %d" ), str_cur );
        mvwprintz( w, wy + dy * 1, wx + dx * 1, col_dex, _( "Dex %d" ), dex_cur );
        mvwprintz( w, wy + dy * 2, wx + dx * 2, col_int, _( "Int %d" ), int_cur );
        mvwprintz( w, wy + dy * 3, wx + dx * 3, col_per, _( "Per %d" ), per_cur );

        int spdx = sideStyle ?  0 : wx + dx * 4 + 1;
        int spdy = sideStyle ?  5 : wy + dy * 4;
        mvwprintz( w, spdy, spdx, col_spd, _( "Spd %d" ), get_speed() );
        if( this->weight_carried() > this->weight_capacity() ) {
            col_time = h_black;
        }
        if( this->volume_carried() > this->volume_capacity() ) {
            if( this->weight_carried() > this->weight_capacity() ) {
                col_time = c_dark_gray_magenta;
            } else {
                col_time = c_dark_gray_red;
            }
        }
        wprintz( w, col_time, " %d", movecounter );

        //~ Movement type: "walking". Max string length: one letter.
        const auto str_walk = pgettext( "movement-type", "W" );
        //~ Movement type: "running". Max string length: one letter.
        const auto str_run = pgettext( "movement-type", "R" );
        wprintz( w, c_white, " %s", move_mode == "walk" ? str_walk : str_run );
        if( sideStyle ) {
            mvwprintz( w, spdy, wx + dx * 4 - 3, c_white, _( "Stm " ) );
            print_stamina_bar( w );
        }
    }
}

bool player::has_conflicting_trait( const trait_id &flag ) const
{
    return ( has_opposite_trait( flag ) || has_lower_trait( flag ) || has_higher_trait( flag ) );
}

bool player::has_opposite_trait( const trait_id &flag ) const
{
    for( auto &i : flag->cancels ) {
        if( has_trait( i ) ) {
            return true;
        }
    }
    return false;
}

bool player::has_lower_trait( const trait_id &flag ) const
{
    for( auto &i : flag->prereqs ) {
        if( has_trait( i ) || has_lower_trait( i ) ) {
            return true;
        }
    }
    return false;
}

bool player::has_higher_trait( const trait_id &flag ) const
{
    for( auto &i : flag->replacements ) {
        if( has_trait( i ) || has_higher_trait( i ) ) {
            return true;
        }
    }
    return false;
}

bool player::crossed_threshold() const
{
    for( auto &mut : my_mutations ) {
        if( mut.first->threshold ) {
            return true;
        }
    }
    return false;
}

bool player::purifiable( const trait_id &flag ) const
{
    return flag->purifiable;
}

void player::build_mut_dependency_map( const trait_id &mut, std::unordered_map<trait_id, int> &dependency_map, int distance )
{
    // Skip base traits and traits we've seen with a lower distance
    const auto lowest_distance = dependency_map.find( mut );
    if( !has_base_trait( mut ) && (lowest_distance == dependency_map.end() || distance < lowest_distance->second) ) {
        dependency_map[mut] = distance;
        // Recurse over all prerequisite and replacement mutations
        const auto &mdata = mut.obj();
        for( auto &i : mdata.prereqs ) {
            build_mut_dependency_map( i, dependency_map, distance + 1 );
        }
        for( auto &i : mdata.prereqs2 ) {
            build_mut_dependency_map( i, dependency_map, distance + 1 );
        }
        for( auto &i : mdata.replacements ) {
            build_mut_dependency_map( i, dependency_map, distance + 1 );
        }
    }
}

void player::set_highest_cat_level()
{
    mutation_category_level.clear();

    // For each of our mutations...
    for( auto &mut : my_mutations ) {
        // ...build up a map of all prerequisite/replacement mutations along the tree, along with their distance from the current mutation
        std::unordered_map<trait_id, int> dependency_map;
        build_mut_dependency_map( mut.first, dependency_map, 0);

        // Then use the map to set the category levels
        for ( auto &i : dependency_map ) {
            const auto &mdata = i.first.obj();
            for( auto &cat : mdata.category ) {
                // Decay category strength based on how far it is from the current mutation
                mutation_category_level[cat] += 8 / (int) std::pow( 2, i.second );
            }
        }
    }
}

/// Returns the mutation category with the highest strength
std::string player::get_highest_category() const
{
    int iLevel = 0;
    std::string sMaxCat;

    for( const auto &elem : mutation_category_level ) {
        if( elem.second > iLevel ) {
            sMaxCat = elem.first;
            iLevel = elem.second;
        } else if( elem.second == iLevel ) {
            sMaxCat = "";  // no category on ties
        }
    }
    return sMaxCat;
}

/// Returns a randomly selected dream
std::string player::get_category_dream( const std::string &cat,
                                        int strength ) const
{
    std::vector<dream> valid_dreams;
    //Pull the list of dreams
    for( auto &i : dreams ) {
        //Pick only the ones matching our desired category and strength
        if( ( i.category == cat ) && ( i.strength == strength ) ) {
            // Put the valid ones into our list
            valid_dreams.push_back( i );
        }
    }
    if( valid_dreams.empty() ) {
        return "";
    }
    const dream &selected_dream = random_entry( valid_dreams );
    return random_entry( selected_dream.messages );
}

bool player::in_climate_control()
{
    bool regulated_area = false;
    // Check
    if( has_active_bionic( bio_climate ) ) {
        return true;
    }
    for( auto &w : worn ) {
        if( w.typeId() == "rm13_armor_on" ) {
            return true;
        }
        if( w.active && w.is_power_armor() ) {
            return true;
        }
    }
    if( calendar::turn >= next_climate_control_check ) {
        // save CPU and simulate acclimation.
        next_climate_control_check = calendar::turn + 20_turns;
        int vpart = -1;
        vehicle *veh = g->m.veh_at( pos(), vpart );
        if( veh ) {
            regulated_area = (
                                 veh->is_inside( vpart ) &&  // Already checks for opened doors
                                 veh->total_power( true ) > 0 // Out of gas? No AC for you!
                             );  // TODO: (?) Force player to scrounge together an AC unit
        }
        // TODO: AC check for when building power is implemented
        last_climate_control_ret = regulated_area;
        if( !regulated_area ) {
            // Takes longer to cool down / warm up with AC, than it does to step outside and feel cruddy.
            next_climate_control_check += 40_turns;
        }
    } else {
        return last_climate_control_ret;
    }
    return regulated_area;
}

std::list<item *> player::get_radio_items()
{
    std::list<item *> rc_items;
    const invslice &stacks = inv.slice();
    for( auto &stack : stacks ) {
        item &itemit = stack->front();
        item *stack_iter = &itemit;
        if( stack_iter->has_flag( "RADIO_ACTIVATION" ) ) {
            rc_items.push_back( stack_iter );
        }
    }

    for( auto &elem : worn ) {
        if( elem.has_flag( "RADIO_ACTIVATION" ) ) {
            rc_items.push_back( &elem );
        }
    }

    if( is_armed() ) {
        if( weapon.has_flag( "RADIO_ACTIVATION" ) ) {
            rc_items.push_back( &weapon );
        }
    }
    return rc_items;
}

bool player::has_active_optcloak() const
{
    for( auto &w : worn ) {
        if( w.active && w.typeId() == OPTICAL_CLOAK_ITEM_ID ) {
            return true;
        }
    }
    return false;
}

void player::charge_power( int amount )
{
    power_level = clamp( power_level + amount, 0, max_power_level );
}


/*
 * Calculate player brightness based on the brightest active item, as
 * per itype tag LIGHT_* and optional CHARGEDIM ( fade starting at 20% charge )
 * item.light.* is -unimplemented- for the moment, as it is a custom override for
 * applying light sources/arcs with specific angle and direction.
 */
float player::active_light() const
{
    float lumination = 0;

    int maxlum = 0;
    has_item_with( [&maxlum]( const item & it ) {
        const int lumit = it.getlight_emit();
        if( maxlum < lumit ) {
            maxlum = lumit;
        }
        return false; // continue search, otherwise has_item_with would cancel the search
    } );

    lumination = ( float )maxlum;

    if( lumination < 60 && has_active_bionic( bio_flashlight ) ) {
        lumination = 60;
    } else if( lumination < 25 && has_artifact_with( AEP_GLOW ) ) {
        lumination = 25;
    } else if( lumination < 5 && has_effect( effect_glowing ) ) {
        lumination = 5;
    }
    return lumination;
}

tripoint player::global_square_location() const
{
    return g->m.getabs( position );
}

tripoint player::global_sm_location() const
{
    return ms_to_sm_copy( global_square_location() );
}

tripoint player::global_omt_location() const
{
    return ms_to_omt_copy( global_square_location() );
}

const tripoint &player::pos() const
{
    return position;
}

int player::sight_range( int light_level ) const
{
    /* Via Beer-Lambert we have:
     * light_level * (1 / exp( LIGHT_TRANSPARENCY_OPEN_AIR * distance) ) <= LIGHT_AMBIENT_LOW
     * Solving for distance:
     * 1 / exp( LIGHT_TRANSPARENCY_OPEN_AIR * distance ) <= LIGHT_AMBIENT_LOW / light_level
     * 1 <= exp( LIGHT_TRANSPARENCY_OPEN_AIR * distance ) * LIGHT_AMBIENT_LOW / light_level
     * light_level <= exp( LIGHT_TRANSPARENCY_OPEN_AIR * distance ) * LIGHT_AMBIENT_LOW
     * log(light_level) <= LIGHT_TRANSPARENCY_OPEN_AIR * distance + log(LIGHT_AMBIENT_LOW)
     * log(light_level) - log(LIGHT_AMBIENT_LOW) <= LIGHT_TRANSPARENCY_OPEN_AIR * distance
     * log(LIGHT_AMBIENT_LOW / light_level) <= LIGHT_TRANSPARENCY_OPEN_AIR * distance
     * log(LIGHT_AMBIENT_LOW / light_level) * (1 / LIGHT_TRANSPARENCY_OPEN_AIR) <= distance
     */
    int range = int( -log( get_vision_threshold( int( g->m.ambient_light_at( pos() ) ) ) /
                           ( float )light_level ) *
                     ( 1.0 / LIGHT_TRANSPARENCY_OPEN_AIR ) );
    // int range = log(light_level * LIGHT_AMBIENT_LOW) / LIGHT_TRANSPARENCY_OPEN_AIR;

    // Clamp to [1, sight_max].
    return std::max( 1, std::min( range, sight_max ) );
}

int player::unimpaired_range() const
{
    return std::min( sight_max, 60 );
}

bool player::overmap_los( const tripoint &omt, int sight_points )
{
    const tripoint ompos = global_omt_location();
    if( omt.x < ompos.x - sight_points || omt.x > ompos.x + sight_points ||
        omt.y < ompos.y - sight_points || omt.y > ompos.y + sight_points ) {
        // Outside maximum sight range
        return false;
    }

    const std::vector<tripoint> line = line_to( ompos, omt, 0, 0 );
    for( size_t i = 0; i < line.size() && sight_points >= 0; i++ ) {
        const tripoint &pt = line[i];
        const oter_id &ter = overmap_buffer.ter( pt );
        sight_points -= int( ter->get_see_cost() );
        if( sight_points < 0 ) {
            return false;
        }
    }
    return true;
}

int player::overmap_sight_range( int light_level ) const
{
    int sight = sight_range( light_level );
    if( sight < SEEX ) {
        return 0;
    }
    if( sight <= SEEX * 4 ) {
        return ( sight / ( SEEX / 2 ) );
    }
    sight = has_trait( trait_BIRD_EYE ) ? 15 : 10;
    bool has_optic = ( has_item_with_flag( "ZOOM" ) || has_bionic( bio_eye_optic ) );
    if( has_optic && has_trait( trait_EAGLEEYED ) ) {
        sight += 15;
    } else if( has_optic != has_trait( trait_EAGLEEYED ) ) {
        sight += 10;
    }
    return sight;
}

#define MAX_CLAIRVOYANCE 40
int player::clairvoyance() const
{
    if( vision_mode_cache[VISION_CLAIRVOYANCE_SUPER] ) {
        return MAX_CLAIRVOYANCE;
    }

    if( vision_mode_cache[VISION_CLAIRVOYANCE_PLUS] ) {
        return 8;
    }

    if( vision_mode_cache[VISION_CLAIRVOYANCE] ) {
        return 3;
    }

    return 0;
}

bool player::sight_impaired() const
{
    return ( ( ( has_effect( effect_boomered ) || has_effect( effect_darkness ) ) &&
               ( !( has_trait( trait_PER_SLIME_OK ) ) ) ) ||
             ( underwater && !has_bionic( bio_membrane ) && !has_trait( trait_MEMBRANE ) &&
               !worn_with_flag( "SWIM_GOGGLES" ) && !has_trait( trait_PER_SLIME_OK ) &&
               !has_trait( trait_CEPH_EYES ) ) ||
             ( ( has_trait( trait_MYOPIC ) || has_trait( trait_URSINE_EYE ) ) &&
               !is_wearing( "glasses_eye" ) &&
               !is_wearing( "glasses_monocle" ) &&
               !is_wearing( "glasses_bifocal" ) &&
               !has_effect( effect_contacts ) &&
               !has_bionic( bio_eye_optic ) ) ||
                has_trait( trait_PER_SLIME ) );
}

bool player::has_two_arms() const
{
    // If you've got a blaster arm, low hp arm, or you're inside a shell then you don't have two
    // arms to use.
    return !( ( has_bionic( bio_blaster ) || hp_cur[hp_arm_l] < 10 || hp_cur[hp_arm_r] < 10 ) ||
              has_active_mutation( trait_id( "SHELL2" ) ) );
}

bool player::avoid_trap( const tripoint &pos, const trap &tr ) const
{
    /** @EFFECT_DEX increases chance to avoid traps */

    /** @EFFECT_DODGE increases chance to avoid traps */
    int myroll = dice( 3, dex_cur + get_skill_level( skill_dodge ) * 1.5 );
    int traproll;
    if( tr.can_see( pos, *this ) ) {
        traproll = dice( 3, tr.get_avoidance() );
    } else {
        traproll = dice( 6, tr.get_avoidance() );
    }

    if( has_trait( trait_LIGHTSTEP ) ) {
        myroll += dice( 2, 6 );
    }

    if( has_trait( trait_CLUMSY ) ) {
        myroll -= dice( 2, 6 );
    }

    return myroll >= traproll;
}

bool player::has_alarm_clock() const
{
    return ( has_item_with_flag( "ALARMCLOCK" ) ||
             (
                 ( g->m.veh_at( pos() ) != nullptr ) &&
                 !g->m.veh_at( pos() )->all_parts_with_feature( "ALARMCLOCK", true ).empty()
             ) ||
             has_bionic( bio_watch )
           );
}

bool player::has_watch() const
{
    return ( has_item_with_flag( "WATCH" ) ||
             (
                 ( g->m.veh_at( pos() ) != nullptr ) &&
                 !g->m.veh_at( pos() )->all_parts_with_feature( "WATCH", true ).empty()
             ) ||
             has_bionic( bio_watch )
           );
}

void player::pause()
{
    moves = 0;
    recoil = MAX_RECOIL;

    // Train swimming if underwater
    if( !in_vehicle ) {
        if( underwater ) {
            practice( skill_swimming, 1 );
            drench( 100, mfb( bp_leg_l ) | mfb( bp_leg_r ) | mfb( bp_torso ) | mfb( bp_arm_l ) |
                         mfb( bp_arm_r ) | mfb( bp_head ) | mfb( bp_eyes ) | mfb( bp_mouth ) |
                         mfb( bp_foot_l ) | mfb( bp_foot_r ) | mfb( bp_hand_l ) | mfb( bp_hand_r ), true );
        } else if( g->m.has_flag( TFLAG_DEEP_WATER, pos() ) ) {
            practice( skill_swimming, 1 );
            // Same as above, except no head/eyes/mouth
            drench( 100, mfb( bp_leg_l ) | mfb( bp_leg_r ) | mfb( bp_torso ) | mfb( bp_arm_l ) |
                         mfb( bp_arm_r ) | mfb( bp_foot_l ) | mfb( bp_foot_r ) | mfb( bp_hand_l ) |
                         mfb( bp_hand_r ), true );
        } else if( g->m.has_flag( "SWIMMABLE", pos() ) ) {
            drench( 40, mfb( bp_foot_l ) | mfb( bp_foot_r ) | mfb( bp_leg_l ) | mfb( bp_leg_r ), false );
        }
    }

    // Try to put out clothing/hair fire
    if( has_effect( effect_onfire ) ) {
        int total_removed = 0;
        int total_left = 0;
        bool on_ground = has_effect( effect_downed );
        for( size_t i = 0; i < num_bp; i++ ) {
            body_part bp = body_part( i );
            effect &eff = get_effect( effect_onfire, bp );
            if( eff.is_null() ) {
                continue;
            }

            // @todo: Tools and skills
            total_left += eff.get_duration();
            // Being on the ground will smother the fire much faster because you can roll
            int dur_removed = on_ground ? eff.get_duration() / 2 + 2 : 1;
            eff.mod_duration( -dur_removed );
            total_removed += dur_removed;
        }

        // Don't drop on the ground when the ground is on fire
        if( total_left > 10 && !is_dangerous_fields( g->m.field_at( pos() ) ) ) {
            add_effect( effect_downed, 2, num_bp, false, 0, true );
            add_msg_player_or_npc( m_warning,
                                   _( "You roll on the ground, trying to smother the fire!" ),
                                   _( "<npcname> rolls on the ground!" ) );
        } else if( total_removed > 0 ) {
            add_msg_player_or_npc( m_warning,
                                   _( "You attempt to put out the fire on you!" ),
                                   _( "<npcname> attempts to put out the fire on them!" ) );
        }
    }

    if( is_npc() ) {
        // The stuff below doesn't apply to NPCs
        // search_surroundings should eventually do, though
        return;
    }

    VehicleList vehs = g->m.get_vehicles();
    vehicle *veh = nullptr;
    for( auto &v : vehs ) {
        veh = v.v;
        if( veh && veh->velocity != 0 && veh->player_in_control( *this ) ) {
            if( one_in( 8 ) ) {
                double exp_temp = 1 + veh->total_mass() / 400.0_kilogram + std::abs( veh->velocity / 3200.0 );
                int experience = int( exp_temp );
                if( exp_temp - experience > 0 && x_in_y( exp_temp - experience, 1.0 ) ) {
                    experience++;
                }
                practice( skill_id( "driving" ), experience );
            }
            break;
        }
    }

    search_surroundings();
}

void player::shout( std::string msg )
{
    int base = 10;
    int shout_multiplier = 2;

    // Mutations make shouting louder, they also define the default message
    if ( has_trait( trait_SHOUT2 ) ) {
        base = 15;
        shout_multiplier = 3;
        if ( msg.empty() ) {
            msg = _("yourself scream loudly!");
        }
    }

    if ( has_trait( trait_SHOUT3 ) ) {
        shout_multiplier = 4;
        base = 20;
        if ( msg.empty() ) {
            msg = _("yourself let out a piercing howl!");
        }
    }

    if ( msg.empty() ) {
        msg = _("yourself shout loudly!");
    }
    // Masks and such dampen the sound
    // Balanced around  whisper for wearing bondage mask
    // and noise ~= 10(door smashing) for wearing dust mask for character with strength = 8
    /** @EFFECT_STR increases shouting volume */
    const int penalty = encumb( bp_mouth ) * 3 / 2;
    int noise = base + str_cur * shout_multiplier - penalty;

    // Minimum noise volume possible after all reductions.
    // Volume 1 can't be heard even by player
    constexpr int minimum_noise = 2;

    if ( noise <= base ) {
        std::string dampened_shout;
        std::transform( msg.begin(), msg.end(), std::back_inserter(dampened_shout), tolower );
        noise = std::max( minimum_noise, noise );
        msg = std::move( dampened_shout );
    }

    // Screaming underwater is not good for oxygen and harder to do overall
    if ( underwater ) {
        if ( !has_trait( trait_GILLS ) && !has_trait( trait_GILLS_CEPH ) ) {
            mod_stat( "oxygen", -noise );
        }

        noise = std::max(minimum_noise, noise / 2);
    }

    if( noise <= minimum_noise ) {
        add_msg( m_warning, _( "The sound of your voice is almost completely muffled!" ) );
        msg.clear();
    } else if( noise * 2 <= noise + penalty ) {
        // The shout's volume is 1/2 or lower of what it would be without the penalty
        add_msg( m_warning, _( "The sound of your voice is significantly muffled!" ) );
    }
    sounds::sound( pos(), noise, msg );
}

void player::toggle_move_mode()
{
    if( move_mode == "walk" ) {
        if( stamina > 0 && !has_effect( effect_winded ) ) {
            move_mode = "run";
            add_msg(_("You start running."));
        } else {
            add_msg(m_bad, _("You're too tired to run."));
        }
    } else if( move_mode == "run" ) {
        move_mode = "walk";
        add_msg(_("You slow to a walk."));
    }
}

void player::search_surroundings()
{
    if (controlling_vehicle) {
        return;
    }
    // Search for traps in a larger area than before because this is the only
    // way we can "find" traps that aren't marked as visible.
    // Detection formula takes care of likelihood of seeing within this range.
    for( int xd = -5; xd <= 5; xd++ ) {
        for( int yd = -5; yd <= 5; yd++ ) {
            const tripoint tp = pos() + tripoint( xd, yd, 0 );
            const trap &tr = g->m.tr_at( tp );
            if( tr.is_null() || tp == pos() ) {
                continue;
            }
            if( !sees( tp ) ) {
                continue;
            }
            if( tr.name().empty() || tr.can_see( tp, *this ) ) {
                // Already seen, or has no name -> can never be seen
                continue;
            }
            // Chance to detect traps we haven't yet seen.
            if (tr.detect_trap( tp, *this )) {
                if( tr.get_visibility() > 0 ) {
                    // Only bug player about traps that aren't trivial to spot.
                    const std::string direction = direction_name(
                        direction_from( pos(), tp ) );
                    add_msg_if_player(_("You've spotted a %1$s to the %2$s!"),
                                      tr.name().c_str(), direction.c_str());
                }
                add_known_trap( tp, tr);
            }
        }
    }
}

int player::read_speed(bool return_stat_effect) const
{
    // Stat window shows stat effects on based on current stat
    const int intel = get_int();
    /** @EFFECT_INT increases reading speed */
    int ret = 1000 - 50 * (intel - 8);
    if( has_trait( trait_FASTREADER ) ) {
        ret *= .8;
    }

    if( has_trait( trait_SLOWREADER ) ) {
        ret *= 1.3;
    }

    if( ret < 100 ) {
        ret = 100;
    }
    // return_stat_effect actually matters here
    return (return_stat_effect ? ret : ret / 10);
}

int player::rust_rate(bool return_stat_effect) const
{
    if (get_option<std::string>( "SKILL_RUST" ) == "off") {
        return 0;
    }

    // Stat window shows stat effects on based on current stat
    int intel = get_int();
    /** @EFFECT_INT reduces skill rust */
    int ret = ((get_option<std::string>( "SKILL_RUST" ) == "vanilla" || get_option<std::string>( "SKILL_RUST" ) == "capped") ? 500 : 500 - 35 * (intel - 8));

    if (has_trait( trait_FORGETFUL )) {
        ret *= 1.33;
    }

    if (has_trait( trait_GOODMEMORY )) {
        ret *= .66;
    }

    if (ret < 0) {
        ret = 0;
    }

    // return_stat_effect actually matters here
    return (return_stat_effect ? ret : ret / 10);
}

int player::talk_skill() const
{
    /** @EFFECT_INT slightly increases talking skill */

    /** @EFFECT_PER slightly increases talking skill */

    /** @EFFECT_SPEECH increases talking skill */
    int ret = get_int() + get_per() + get_skill_level( skill_id( "speech" ) ) * 3;
    if (has_trait( trait_SAPIOVORE )) {
        ret -= 20; // Friendly conversation with your prey? unlikely
    } else if (has_trait( trait_UGLY )) {
        ret -= 3;
    } else if (has_trait( trait_DEFORMED )) {
        ret -= 6;
    } else if (has_trait( trait_DEFORMED2 )) {
        ret -= 12;
    } else if (has_trait( trait_DEFORMED3 )) {
        ret -= 18;
    } else if (has_trait( trait_PRETTY )) {
        ret += 1;
    } else if (has_trait( trait_BEAUTIFUL )) {
        ret += 2;
    } else if (has_trait( trait_BEAUTIFUL2 )) {
        ret += 4;
    } else if (has_trait( trait_BEAUTIFUL3 )) {
        ret += 6;
    }
    return ret;
}

int player::intimidation() const
{
    /** @EFFECT_STR increases intimidation factor */
    int ret = get_str() * 2;
    if (weapon.is_gun()) {
        ret += 10;
    }
    if( weapon.damage_melee( DT_BASH ) >= 12 ||
        weapon.damage_melee( DT_CUT  ) >= 12 ||
        weapon.damage_melee( DT_STAB ) >= 12 ) {
        ret += 5;
    }
    if (has_trait( trait_SAPIOVORE )) {
        ret += 5; // Scaring one's prey, on the other claw...
    } else if (has_trait( trait_DEFORMED2 )) {
        ret += 3;
    } else if (has_trait( trait_DEFORMED3 )) {
        ret += 6;
    } else if (has_trait( trait_PRETTY )) {
        ret -= 1;
    } else if (has_trait( trait_BEAUTIFUL ) || has_trait( trait_BEAUTIFUL2 ) || has_trait( trait_BEAUTIFUL3 )) {
        ret -= 4;
    }
    if (stim > 20) {
        ret += 2;
    }
    if( has_effect( effect_drunk ) ) {
        ret -= 4;
    }

    return ret;
}

bool player::is_dead_state() const
{
    return hp_cur[hp_head] <= 0 || hp_cur[hp_torso] <= 0;
}

void player::on_dodge( Creature *source, float difficulty )
{
    static const matec_id tec_none( "tec_none" );

    // Each avoided hit consumes an available dodge
    // When no more available we are likely to fail player::dodge_roll
    dodges_left--;

    // dodging throws of our aim unless we are either skilled at dodging or using a small weapon
    if( is_armed() && weapon.is_gun() ) {
        recoil += std::max( weapon.volume() / 250_ml - get_skill_level( skill_dodge ), 0 ) * rng( 0, 100 );
        recoil = std::min( MAX_RECOIL, recoil );
    }

    // Even if we are not to train still call practice to prevent skill rust
    difficulty = std::max( difficulty, 0.0f );
    practice( skill_dodge, difficulty * 2, difficulty );

    ma_ondodge_effects();

    // For adjacent attackers check for techniques usable upon successful dodge
    if( source && square_dist( pos(), source->pos() ) == 1 ) {
        matec_id tec = pick_technique( *source, used_weapon(), false, true, false );
        if( tec != tec_none ) {
            melee_attack( *source, false, tec );
        }
    }
}

void player::on_hit( Creature *source, body_part bp_hit,
                     float /*difficulty*/ , dealt_projectile_attack const* const proj ) {
    check_dead_state();
    if( source == nullptr || proj != nullptr ) {
        return;
    }

    bool u_see = g->u.sees( *this );
    if( has_active_bionic( bionic_id( "bio_ods" ) ) && power_level > 5 ) {
        if( is_player() ) {
            add_msg( m_good, _( "Your offensive defense system shocks %s in mid-attack!" ),
                             source->disp_name().c_str());
        } else if( u_see ) {
            add_msg( _( "%1$s's offensive defense system shocks %2$s in mid-attack!" ),
                        disp_name().c_str(),
                        source->disp_name().c_str() );
        }
        int shock = rng( 1, 4 );
        charge_power( -shock );
        damage_instance ods_shock_damage;
        ods_shock_damage.add_damage( DT_ELECTRIC, shock * 5 );
        // Should hit body part used for attack
        source->deal_damage( this, bp_torso, ods_shock_damage );
    }
    if( !wearing_something_on( bp_hit ) &&
        ( has_trait( trait_SPINES ) || has_trait( trait_QUILLS ) ) ) {
        int spine = rng( 1, has_trait( trait_QUILLS ) ? 20 : 8 );
        if( !is_player() ) {
            if( u_see ) {
                add_msg(_("%1$s's %2$s puncture %3$s in mid-attack!"), name.c_str(),
                            (has_trait( trait_QUILLS ) ? _("quills") : _("spines")),
                            source->disp_name().c_str());
            }
        } else {
            add_msg(m_good, _("Your %1$s puncture %2$s in mid-attack!"),
                            (has_trait( trait_QUILLS ) ? _("quills") : _("spines")),
                            source->disp_name().c_str());
        }
        damage_instance spine_damage;
        spine_damage.add_damage(DT_STAB, spine);
        source->deal_damage(this, bp_torso, spine_damage);
    }
    if ((!(wearing_something_on(bp_hit))) && (has_trait( trait_THORNS )) && (!(source->has_weapon()))) {
        if (!is_player()) {
            if( u_see ) {
                add_msg(_("%1$s's %2$s scrape %3$s in mid-attack!"), name.c_str(),
                            _("thorns"), source->disp_name().c_str());
            }
        } else {
            add_msg(m_good, _("Your thorns scrape %s in mid-attack!"), source->disp_name().c_str());
        }
        int thorn = rng(1, 4);
        damage_instance thorn_damage;
        thorn_damage.add_damage(DT_CUT, thorn);
        // In general, critters don't have separate limbs
        // so safer to target the torso
        source->deal_damage(this, bp_torso, thorn_damage);
    }
    if ((!(wearing_something_on(bp_hit))) && (has_trait( trait_CF_HAIR ))) {
        if (!is_player()) {
            if( u_see ) {
                add_msg(_("%1$s gets a load of %2$s's %3$s stuck in!"), source->disp_name().c_str(),
                  name.c_str(), (_("hair")));
            }
        } else {
            add_msg(m_good, _("Your hairs detach into %s!"), source->disp_name().c_str());
        }
        source->add_effect( effect_stunned, 2 );
        if (one_in(3)) { // In the eyes!
            source->add_effect( effect_blind, 2 );
        }
    }
}

void player::on_hurt( Creature *source, bool disturb /*= true*/ )
{
    if( has_trait( trait_ADRENALINE ) && !has_effect( effect_adrenaline ) &&
        ( hp_cur[hp_head] < 25 || hp_cur[hp_torso] < 15 ) ) {
        add_effect( effect_adrenaline, 200 );
    }

    if( disturb ) {
        if( in_sleep_state() ) {
            wake_up();
        }
        if( !is_npc() ) {
            if( source != nullptr ) {
                g->cancel_activity_query( string_format( _( "You were attacked by %s!" ), source->disp_name().c_str() ) );
            } else {
                g->cancel_activity_query( _( "You were hurt!" ) );
            }
        }
    }

    if( is_dead_state() ) {
        set_killer( source );
    }
}

bool player::immune_to( body_part bp, damage_unit dam ) const
{
    if( has_trait( trait_DEBUG_NODMG ) || is_immune_damage( dam.type ) ) {
        return true;
    }

    passive_absorb_hit( bp, dam );

    for( const item &cloth : worn ) {
        if( cloth.get_coverage() == 100 && cloth.covers( bp ) ) {
            cloth.mitigate_damage( dam );
        }
    }

    return dam.amount <= 0;
}

dealt_damage_instance player::deal_damage( Creature* source, body_part bp,
                                           const damage_instance& d )
{
    if( has_trait( trait_DEBUG_NODMG ) ) {
        return dealt_damage_instance();
    }

    //damage applied here
    dealt_damage_instance dealt_dams = Creature::deal_damage( source, bp, d );
    //block reduction should be by applied this point
    int dam = dealt_dams.total_damage();

    // TODO: Pre or post blit hit tile onto "this"'s location here
    if( g->u.sees( pos() ) ) {
        g->draw_hit_player( *this, dam );

        if( dam > 0 && is_player() && source ) {
            //monster hits player melee
            SCT.add( posx(), posy(),
                     direction_from( 0, 0, posx() - source->posx(), posy() - source->posy() ),
                     get_hp_bar( dam, get_hp_max( player::bp_to_hp( bp ) ) ).first, m_bad,
                     body_part_name( bp ), m_neutral );
        }
    }

    // handle snake artifacts
    if( has_artifact_with( AEP_SNAKES ) && dam >= 6 ) {
        int snakes = dam / 6;
        std::vector<tripoint> valid;
        for( int x = posx() - 1; x <= posx() + 1; x++ ) {
            for( int y = posy() - 1; y <= posy() + 1; y++ ) {
                tripoint dest( x, y, posz() );
                if( g->is_empty( dest ) ) {
                    valid.push_back( dest );
                }
            }
        }
        if( snakes > int( valid.size() ) ) {
            snakes = int( valid.size() );
        }
        if( snakes == 1 ) {
            add_msg( m_warning, _( "A snake sprouts from your body!" ) );
        } else if( snakes >= 2 ) {
            add_msg( m_warning, _( "Some snakes sprout from your body!" ) );
        }
        for( int i = 0; i < snakes && !valid.empty(); i++ ) {
            const tripoint target = random_entry_removed( valid );
            if( monster * const snake = g->summon_mon( mon_shadow_snake, target ) ) {
                snake->friendly = -1;
            }
        }
    }

    // And slimespawners too
    if( ( has_trait( trait_SLIMESPAWNER ) ) && ( dam >= 10 ) && one_in( 20 - dam ) ) {
        std::vector<tripoint> valid;
        for( int x = posx() - 1; x <= posx() + 1; x++ ) {
            for( int y = posy() - 1; y <= posy() + 1; y++ ) {
                tripoint dest( x, y, posz() );
                if( g->is_empty( dest ) ) {
                    valid.push_back( dest );
                }
            }
        }
        add_msg( m_warning, _( "Slime is torn from you, and moves on its own!" ) );
        int numslime = 1;
        for( int i = 0; i < numslime && !valid.empty(); i++ ) {
            const tripoint target = random_entry_removed( valid );
            if( monster * const slime = g->summon_mon( mon_player_blob, target ) ) {
                slime->friendly = -1;
            }
        }
    }

    //Acid blood effects.
    bool u_see = g->u.sees( *this );
    int cut_dam = dealt_dams.type_damage( DT_CUT );
    if( source && has_trait( trait_ACIDBLOOD ) && !one_in( 3 ) &&
        ( dam >= 4 || cut_dam > 0 ) && ( rl_dist( g->u.pos(), source->pos() ) <= 1) ) {
        if( is_player() ) {
            add_msg( m_good, _( "Your acidic blood splashes %s in mid-attack!" ),
                     source->disp_name().c_str() );
        } else if( u_see ) {
            add_msg( _( "%1$s's acidic blood splashes on %2$s in mid-attack!" ),
                     disp_name().c_str(), source->disp_name().c_str() );
        }
        damage_instance acidblood_damage;
        acidblood_damage.add_damage( DT_ACID, rng( 4, 16 ) );
        if( !one_in( 4 ) ) {
            source->deal_damage( this, bp_arm_l, acidblood_damage );
            source->deal_damage( this, bp_arm_r, acidblood_damage );
        } else {
            source->deal_damage( this, bp_torso, acidblood_damage );
            source->deal_damage( this, bp_head, acidblood_damage );
        }
    }

    int recoil_mul = 100;
    switch( bp ) {
        case bp_eyes:
            if( dam > 5 || cut_dam > 0 ) {
                int minblind = ( dam + cut_dam ) / 10;
                if( minblind < 1 ) {
                    minblind = 1;
                }
                int maxblind = ( dam + cut_dam ) /  4;
                if( maxblind > 5 ) {
                    maxblind = 5;
                }
                add_effect( effect_blind, rng( minblind, maxblind ) );
            }
            break;
        case bp_torso:
            break;
        case bp_hand_l: // Fall through to arms
        case bp_arm_l:
            // Hit to arms/hands are really bad to our aim
            recoil_mul = 200;
            break;
        case bp_hand_r: // Fall through to arms
        case bp_arm_r:
            recoil_mul = 200;
            break;
        case bp_foot_l: // Fall through to legs
        case bp_leg_l:
            break;
        case bp_foot_r: // Fall through to legs
        case bp_leg_r:
            break;
        case bp_mouth: // Fall through to head damage
        case bp_head:
            // @todo: Some daze maybe? Move drain?
            break;
        default:
            debugmsg( "Wacky body part hit!" );
    }

    // @todo: Scale with damage in a way that makes sense for power armors, plate armor and naked skin.
    recoil += recoil_mul * weapon.volume() / 250_ml;
    recoil = std::min( MAX_RECOIL, recoil );
    //looks like this should be based off of dealt damages, not d as d has no damage reduction applied.
    // Skip all this if the damage isn't from a creature. e.g. an explosion.
    if( source != nullptr ) {
        if ( source->has_flag( MF_GRABS ) && !source->is_hallucination() ) {
            /** @EFFECT_DEX increases chance to avoid being grabbed, if DEX>STR */

            /** @EFFECT_STR increases chance to avoid being grabbed, if STR>DEX */
            if( has_grab_break_tec() && get_grab_resist() > 0 &&
                ( get_dex() > get_str() ? rng( 0, get_dex() ) : rng( 0, get_str() ) ) >
                    rng( 0, 10 ) ) {
                if( has_effect( effect_grabbed ) ) {
                    add_msg_if_player( m_warning ,_("You are being grabbed by %s, but you bat it away!"),
                                       source->disp_name().c_str() );
                } else {
                    add_msg_player_or_npc( m_info, _("You are being grabbed by %s, but you break its grab!"),
                                           _("<npcname> are being grabbed by %s, but they break its grab!"),
                                           source->disp_name().c_str() );
                }
            } else {
                int prev_effect = get_effect_int( effect_grabbed );
                add_effect( effect_grabbed, 2, bp_torso, false, prev_effect + 2 );
                add_msg_player_or_npc(m_bad, _("You are grabbed by %s!"), _("<npcname> is grabbed by %s!"),
                                source->disp_name().c_str());
            }
        }
    }

    if( get_option<bool>( "FILTHY_WOUNDS" ) ) {
        int sum_cover = 0;
        for( const item &i : worn ) {
            if( i.covers( bp ) && i.is_filthy() ) {
                sum_cover += i.get_coverage();
            }
        }

        // Chance of infection is damage (with cut and stab x4) * sum of coverage on affected body part, in percent.
        // i.e. if the body part has a sum of 100 coverage from filthy clothing,
        // each point of damage has a 1% change of causing infection.
        const int cut_type_dam = dealt_dams.type_damage( DT_CUT ) + dealt_dams.type_damage( DT_STAB );
        const int combined_dam = dealt_dams.type_damage( DT_BASH ) + ( cut_type_dam * 4 );
        const int infection_chance = ( combined_dam * sum_cover ) / 100;
        if( x_in_y( infection_chance, 100 ) ) {
            if( has_effect( effect_bite, bp ) ) {
                add_effect( effect_bite, 400, bp, true );
            } else if( has_effect( effect_infected, bp ) ) {
                add_effect( effect_infected, 250, bp, true );
            } else {
                add_effect( effect_bite, 1, bp, true );
            }
            add_msg_if_player( _( "Filth from your clothing has implanted deep in the wound." ) );
        }
    }

    on_hurt( source );
    return dealt_dams;
}

void player::mod_pain(int npain) {
    if( npain > 0 ) {
        if( has_trait( trait_NOPAIN ) ) {
            return;
        }
        if( npain > 1 ) {
            // if it's 1 it'll just become 0, which is bad
            if( has_trait( trait_PAINRESIST_TROGLO ) ) {
                npain = roll_remainder( npain * 0.5f );
            } else if( has_trait( trait_PAINRESIST ) ) {
                npain = roll_remainder( npain * 0.67f );
            }
        }
    }
    Creature::mod_pain( npain );
}

void player::set_pain(int npain)
{
    const int prev_pain = get_perceived_pain();
    Creature::set_pain( npain );
    const int cur_pain = get_perceived_pain();

    if( cur_pain != prev_pain ) {
        react_to_felt_pain( cur_pain - prev_pain );
        on_stat_change( "perceived_pain", cur_pain );
    }
}

int player::get_perceived_pain() const
{
    if( get_effect_int( effect_adrenaline ) > 1 ) {
        return 0;
    }

    return std::max( get_pain() - get_painkiller(), 0 );
}

void player::mod_painkiller(int npkill)
{
    set_painkiller( pkill + npkill );
}

void player::set_painkiller(int npkill)
{
    npkill = std::max( npkill, 0 );
    if( pkill != npkill ) {
        const int prev_pain = get_perceived_pain();
        pkill = npkill;
        on_stat_change( "pkill", pkill );
        const int cur_pain = get_perceived_pain();

        if( cur_pain != prev_pain ) {
            react_to_felt_pain( cur_pain - prev_pain );
            on_stat_change( "perceived_pain", cur_pain );
        }
    }
}

int player::get_painkiller() const
{
    return pkill;
}

void player::react_to_felt_pain( int intensity )
{
    if( intensity <= 0 ) {
        return;
    }
    if( is_player() && intensity >= 2 ) {
        g->cancel_activity_query( _( "Ouch, something hurts!" ) );
    }
    // Only a large pain burst will actually wake people while sleeping.
    if( in_sleep_state() ) {
        int pain_thresh = rng( 3, 5 );

        if( has_trait( trait_HEAVYSLEEPER ) ) {
            pain_thresh += 2;
        } else if ( has_trait( trait_HEAVYSLEEPER2 ) ) {
            pain_thresh += 5;
        }

        if( intensity >= pain_thresh ) {
            wake_up();
        }
    }
}

/*
    Where damage to player is actually applied to hit body parts
    Might be where to put bleed stuff rather than in player::deal_damage()
 */
void player::apply_damage(Creature *source, body_part hurt, int dam)
{
    if( is_dead_state() || has_trait( trait_DEBUG_NODMG ) ) {
        // don't do any more damage if we're already dead
        // Or if we're debugging and don't want to die
        return;
    }

    hp_part hurtpart = bp_to_hp( hurt );
    if( hurtpart == num_hp_parts ) {
        debugmsg("Wacky body part hurt!");
        hurtpart = hp_torso;
    }

    mod_pain( dam / 2 );

    hp_cur[hurtpart] -= dam;
    if (hp_cur[hurtpart] < 0) {
        lifetime_stats.damage_taken += hp_cur[hurtpart];
        hp_cur[hurtpart] = 0;
    }

    if( hp_cur[hurtpart] <= 0 && ( source == nullptr || !source->is_hallucination() )) {
        remove_effect( effect_mending, hurt );
        add_effect( effect_disabled, 1, hurt, true );
    }

    lifetime_stats.damage_taken += dam;
    if( dam > get_painkiller() ) {
        on_hurt( source );
    }
}

void player::heal(body_part healed, int dam)
{
    hp_part healpart;
    switch (healed) {
        case bp_eyes: // Fall through to head damage
        case bp_mouth: // Fall through to head damage
        case bp_head:
            healpart = hp_head;
            break;
        case bp_torso:
            healpart = hp_torso;
            break;
        case bp_hand_l:
            // Shouldn't happen, but fall through to arms
            debugmsg("Heal against hands!");
            /* fallthrough */
        case bp_arm_l:
            healpart = hp_arm_l;
            break;
        case bp_hand_r:
            // Shouldn't happen, but fall through to arms
            debugmsg("Heal against hands!");
            /* fallthrough */
        case bp_arm_r:
            healpart = hp_arm_r;
            break;
        case bp_foot_l:
            // Shouldn't happen, but fall through to legs
            debugmsg("Heal against feet!");
            /* fallthrough */
        case bp_leg_l:
            healpart = hp_leg_l;
            break;
        case bp_foot_r:
            // Shouldn't happen, but fall through to legs
            debugmsg("Heal against feet!");
            /* fallthrough */
        case bp_leg_r:
            healpart = hp_leg_r;
            break;
        default:
            debugmsg("Wacky body part healed!");
            healpart = hp_torso;
    }
    heal( healpart, dam );
}

void player::heal(hp_part healed, int dam)
{
    if (hp_cur[healed] > 0) {
        hp_cur[healed] += dam;
        if (hp_cur[healed] > hp_max[healed]) {
            lifetime_stats.damage_healed -= hp_cur[healed] - hp_max[healed];
            hp_cur[healed] = hp_max[healed];
        }
        lifetime_stats.damage_healed += dam;
    }
}

void player::healall(int dam)
{
    for( int healed_part = 0; healed_part < num_hp_parts; healed_part++) {
        heal( (hp_part)healed_part, dam );
    }
}

void player::hurtall(int dam, Creature *source, bool disturb /*= true*/)
{
    if( is_dead_state() || has_trait( trait_DEBUG_NODMG ) || dam <= 0 ) {
        return;
    }

    for( int i = 0; i < num_hp_parts; i++ ) {
        const hp_part bp = static_cast<hp_part>( i );
        // Don't use apply_damage here or it will annoy the player with 6 queries
        hp_cur[bp] -= dam;
        lifetime_stats.damage_taken += dam;
        if( hp_cur[bp] < 0 ) {
            lifetime_stats.damage_taken += hp_cur[bp];
            hp_cur[bp] = 0;
        }
    }

    // Low pain: damage is spread all over the body, so not as painful as 6 hits in one part
    mod_pain( dam );
    on_hurt( source, disturb );
}

int player::hitall(int dam, int vary, Creature *source)
{
    int damage_taken = 0;
    for (int i = 0; i < num_hp_parts; i++) {
        const body_part bp = hp_to_bp( static_cast<hp_part>( i ) );
        int ddam = vary ? dam * rng (100 - vary, 100) / 100 : dam;
        int cut = 0;
        auto damage = damage_instance::physical(ddam, cut, 0);
        damage_taken += deal_damage( source, bp, damage ).total_damage();
    }
    return damage_taken;
}

float player::fall_damage_mod() const
{
    float ret = 1.0f;

    // Ability to land properly is 2x as important as dexterity itself
    /** @EFFECT_DEX decreases damage from falling */

    /** @EFFECT_DODGE decreases damage from falling */
    float dex_dodge = dex_cur / 2 + get_skill_level( skill_dodge );
    // Penalize for wearing heavy stuff
    dex_dodge -= ( ( ( encumb(bp_leg_l) + encumb(bp_leg_r) ) / 2 ) + ( encumb(bp_torso) / 1 ) ) / 10;
    // But prevent it from increasing damage
    dex_dodge = std::max( 0.0f, dex_dodge );
    // 100% damage at 0, 75% at 10, 50% at 20 and so on
    ret *= (100.0f - (dex_dodge * 4.0f)) / 100.0f;

    if( has_trait( trait_PARKOUR ) ) {
        ret *= 2.0f / 3.0f;
    }

    // TODO: Bonus for Judo, mutations. Penalty for heavy weight (including mutations)
    return std::max( 0.0f, ret );
}

// force is maximum damage to hp before scaling
int player::impact( const int force, const tripoint &p )
{
    // Falls over ~30m are fatal more often than not
    // But that would be quite a lot considering 21 z-levels in game
    // so let's assume 1 z-level is comparable to 30 force

    if( force <= 0 ) {
        return force;
    }

    // Damage modifier (post armor)
    float mod = 1.0f;
    int effective_force = force;
    int cut = 0;
    // Percentage armor penetration - armor won't help much here
    // TODO: Make cushioned items like bike helmets help more
    float armor_eff = 1.0f;

    // Being slammed against things rather than landing means we can't
    // control the impact as well
    const bool slam = p != pos();
    std::string target_name = "a swarm of bugs";
    Creature *critter = g->critter_at( p );
    int part_num = -1;
    vehicle *veh = g->m.veh_at( p, part_num );
    if( critter != this && critter != nullptr ) {
        target_name = critter->disp_name();
        // Slamming into creatures and NPCs
        // TODO: Handle spikes/horns and hard materials
        armor_eff = 0.5f; // 2x as much as with the ground
        // TODO: Modify based on something?
        mod = 1.0f;
        effective_force = force;
    } else if( veh != nullptr ) {
        // Slamming into vehicles
        // TODO: Integrate it with vehicle collision function somehow
        target_name = veh->disp_name();
        if( veh->part_with_feature( part_num, "SHARP" ) != -1 ) {
            // Now we're actually getting impaled
            cut = force; // Lots of fun
        }

        mod = slam ? 1.0f : fall_damage_mod();
        armor_eff = 0.25f; // Not much
        if( !slam && veh->part_with_feature( part_num, "ROOF" ) ) {
            // Roof offers better landing than frame or pavement
            effective_force /= 2; // TODO: Make this not happen with heavy duty/plated roof
        }
    } else {
        // Slamming into terrain/furniture
        target_name = g->m.disp_name( p );
        int hard_ground = g->m.has_flag( TFLAG_DIGGABLE, p ) ? 0 : 3;
        armor_eff = 0.25f; // Not much
        // Get cut by stuff
        // This isn't impalement on metal wreckage, more like flying through a closed window
        cut = g->m.has_flag( TFLAG_SHARP, p ) ? 5 : 0;
        effective_force = force + hard_ground;
        mod = slam ? 1.0f : fall_damage_mod();
        if( g->m.has_furn( p ) ) {
            // TODO: Make furniture matter
        } else if( g->m.has_flag( TFLAG_SWIMMABLE, p ) ) {
            // TODO: Some formula of swimming
            effective_force /= 4;
        }
    }

    // Rescale for huge force
    // At >30 force, proper landing is impossible and armor helps way less
    if( effective_force > 30 ) {
        // Armor simply helps way less
        armor_eff *= 30.0f / effective_force;
        if( mod < 1.0f ) {
            // Everything past 30 damage gets a worse modifier
            const float scaled_mod = std::pow( mod, 30.0f / effective_force );
            const float scaled_damage = ( 30.0f * mod ) + scaled_mod * ( effective_force - 30.0f );
            mod = scaled_damage / effective_force;
        }
    }

    if( !slam && mod < 1.0f && mod * force < 5 ) {
        // Perfect landing, no damage (regardless of armor)
        add_msg_if_player( m_warning, _("You land on %s."), target_name.c_str() );
        return 0;
    }

    int total_dealt = 0;
    for( int i = 0; i < num_hp_parts; i++ ) {
        const body_part bp = hp_to_bp( static_cast<hp_part>( i ) );
        int bash = ( effective_force * rng(60, 100) / 100 );
        damage_instance di;
        di.add_damage( DT_BASH, bash, 0, armor_eff, mod );
        // No good way to land on sharp stuff, so here modifier == 1.0f
        di.add_damage( DT_CUT,  cut,  0, armor_eff, 1.0f );
        total_dealt += deal_damage( nullptr, bp, di ).total_damage();
    }

    if( total_dealt > 0 && is_player() ) {
        // "You slam against the dirt" is fine
        add_msg( m_bad, _("You are slammed against %s for %d damage."),
                 target_name.c_str(), total_dealt );
    } else if( slam ) {
        // Only print this line if it is a slam and not a landing
        // Non-players should only get this one: player doesn't know how much damage was dealt
        // and landing messages for each slammed creature would be too much
        add_msg_player_or_npc( m_bad,
                               _("You are slammed against %s."),
                               _("<npcname> is slammed against %s."),
                               target_name.c_str() );
    } else {
        // No landing message for NPCs
        add_msg_if_player( m_warning, _("You land on %s."), target_name.c_str() );
    }

    if( x_in_y( mod, 1.0f ) ) {
        add_effect( effect_downed, 1 + rng( 0, int(mod * 3) ) );
    }

    return total_dealt;
}

void player::knock_back_from( const tripoint &p )
{
    if( p == pos() ) {
        return;
    }

    tripoint to = pos();
    const tripoint dp = pos() - p;
    to.x += sgn( dp.x );
    to.y += sgn( dp.y );

    // First, see if we hit a monster
    if( monster * const critter = g->critter_at<monster>( to ) ) {
        deal_damage( critter, bp_torso, damage_instance( DT_BASH, critter->type->size ) );
        add_effect( effect_stunned, 1 );
        /** @EFFECT_STR_MAX allows knocked back player to knock back, damage, stun some monsters */
        if ((str_max - 6) / 4 > critter->type->size) {
            critter->knock_back_from(pos()); // Chain reaction!
            critter->apply_damage( this, bp_torso, (str_max - 6) / 4);
            critter->add_effect( effect_stunned, 1 );
        } else if ((str_max - 6) / 4 == critter->type->size) {
            critter->apply_damage( this, bp_torso, (str_max - 6) / 4);
            critter->add_effect( effect_stunned, 1 );
        }
        critter->check_dead_state();

        add_msg_player_or_npc(_("You bounce off a %s!"), _("<npcname> bounces off a %s!"),
                              critter->name().c_str() );
        return;
    }

    if( npc * const np = g->critter_at<npc>( to ) ) {
        deal_damage( np, bp_torso, damage_instance( DT_BASH, np->get_size() ) );
        add_effect( effect_stunned, 1 );
        np->deal_damage( this, bp_torso, damage_instance( DT_BASH, 3 ) );
        add_msg_player_or_npc( _("You bounce off %s!"), _("<npcname> bounces off %s!"), np->name.c_str() );
        np->check_dead_state();
        return;
    }

    // If we're still in the function at this point, we're actually moving a tile!
    if (g->m.has_flag( "LIQUID", to ) && g->m.has_flag( TFLAG_DEEP_WATER, to )) {
        if (!is_npc()) {
            g->plswim( to );
        }
        // TODO: NPCs can't swim!
    } else if (g->m.impassable( to )) { // Wait, it's a wall

        // It's some kind of wall.
        apply_damage( nullptr, bp_torso, 3 ); // TODO: who knocked us back? Maybe that creature should be the source of the damage?
        add_effect( effect_stunned, 2 );
        add_msg_player_or_npc( _("You bounce off a %s!"), _("<npcname> bounces off a %s!"),
                               g->m.obstacle_name( to ).c_str() );

    } else { // It's no wall
        setpos( to );
    }
}

int player::hp_percentage() const
{
    int total_cur = 0, total_max = 0;
    // Head and torso HP are weighted 3x and 2x, respectively
    total_cur = hp_cur[hp_head] * 3 + hp_cur[hp_torso] * 2;
    total_max = hp_max[hp_head] * 3 + hp_max[hp_torso] * 2;
    for (int i = hp_arm_l; i < num_hp_parts; i++) {
        total_cur += hp_cur[i];
        total_max += hp_max[i];
    }

    return (100 * total_cur) / total_max;
}

// Returns the number of multiples of tick_length we would "pass" on our way `from` to `to`
// For example, if `tick_length` is 1 hour, then going from 0:59 to 1:01 should return 1
inline int ticks_between( int from, int to, int tick_length )
{
    return (to / tick_length) - (from / tick_length);
}

void player::update_body()
{
    const int now = calendar::turn;
    update_body( now - 1, now );
}

void player::update_body( int from, int to )
{
    update_stamina( to - from );
    const int five_mins = ticks_between( from, to, MINUTES(5) );
    if( five_mins > 0 ) {
        check_needs_extremes();
        update_needs( five_mins );
        regen( five_mins );
        // Note: mend ticks once per 5 minutes, but wants rate in TURNS, not 5 minute intervals
        mend( five_mins * MINUTES( 5 ) );
    }

    const int thirty_mins = ticks_between( from, to, MINUTES(30) );
    if( thirty_mins > 0 ) {
        // Radiation kills health even at low doses
        update_health( has_trait( trait_RADIOGENIC ) ? 0 : -radiation );
        get_sick();
    }

    for( const auto& v : vitamin::all() ) {
        int rate = vitamin_rate( v.first );
        if( rate > 0 ) {
            int qty = ticks_between( from, to, rate );
            if( qty > 0 ) {
                vitamin_mod( v.first, 0 - qty );
            }

        } else if ( rate < 0 ) {
            // mutations can result in vitamins being generated (but never accumulated)
            int qty = ticks_between( from, to, std::abs( rate ) );
            if( qty > 0 ) {
                vitamin_mod( v.first, qty );
            }
        }
    }
}

void player::update_vitamins( const vitamin_id& vit )
{
    if( is_npc() ) {
        return; // NPCs cannot develop vitamin diseases
    }

    efftype_id def = vit.obj().deficiency();
    efftype_id exc = vit.obj().excess();

    int lvl = vit.obj().severity( vitamin_get( vit ) );
    if( lvl <= 0 ) {
        remove_effect( def );
    }
    if( lvl >= 0 ) {
        remove_effect( exc );
    }
    if( lvl > 0 ) {
        if( has_effect( def, num_bp ) ) {
            get_effect( def, num_bp ).set_intensity( lvl, true );
        } else {
            add_effect( def, 1, num_bp, true, lvl );
        }
    }
    if( lvl < 0 ) {
        if( has_effect( exc, num_bp ) ) {
            get_effect( exc, num_bp ).set_intensity( lvl, true );
        } else {
            add_effect( exc, 1, num_bp, true, lvl );
        }
    }
}

void player::get_sick()
{
    // NPCs are too dumb to handle infections now
    if( is_npc() || has_trait( trait_DISIMMUNE ) ) {
        // In a shocking twist, disease immunity prevents diseases.
        return;
    }

    if( has_effect( effect_flu ) || has_effect( effect_common_cold ) ) {
        // While it's certainly possible to get sick when you already are,
        // it wouldn't be very fun.
        return;
    }

    // Normal people get sick about 2-4 times/year.
    int base_diseases_per_year = 3;
    if (has_trait( trait_DISRESISTANT )) {
        // Disease resistant people only get sick once a year.
        base_diseases_per_year = 1;
    }

    // This check runs once every 30 minutes, so double to get hours, *24 to get days.
    const int checks_per_year = 2 * 24 * 365;

    // Health is in the range [-200,200].
    // Diseases are half as common for every 50 health you gain.
    float health_factor = std::pow(2.0f, get_healthy() / 50.0f);

    int disease_rarity = (int) (checks_per_year * health_factor / base_diseases_per_year);
    add_msg( m_debug, "disease_rarity = %d", disease_rarity);
    if (one_in(disease_rarity)) {
        if (one_in(6)) {
            // The flu typically lasts 3-10 days.
            const int short_flu = DAYS(3);
            const int long_flu = DAYS(10);
            const int duration = rng(short_flu, long_flu);
            add_env_effect( effect_flu, bp_mouth, 3, duration );
        } else {
            // A cold typically lasts 1-14 days.
            int short_cold = DAYS(1);
            int long_cold = DAYS(14);
            int duration = rng(short_cold, long_cold);
            add_env_effect( effect_common_cold, bp_mouth, 3, duration );
        }
    }
}

void player::check_needs_extremes()
{
    // Check if we've overdosed... in any deadly way.
    if (stim > 250) {
        add_msg_if_player(m_bad, _("You have a sudden heart attack!"));
        add_memorial_log(pgettext("memorial_male", "Died of a drug overdose."),
                           pgettext("memorial_female", "Died of a drug overdose."));
        hp_cur[hp_torso] = 0;
    } else if (stim < -200 || get_painkiller() > 240) {
        add_msg_if_player(m_bad, _("Your breathing stops completely."));
        add_memorial_log(pgettext("memorial_male", "Died of a drug overdose."),
                           pgettext("memorial_female", "Died of a drug overdose."));
        hp_cur[hp_torso] = 0;
    } else if( has_effect( effect_jetinjector ) && get_effect_dur( effect_jetinjector ) > 400 ) {
        if (!(has_trait( trait_NOPAIN ))) {
            add_msg_if_player(m_bad, _("Your heart spasms painfully and stops."));
        } else {
            add_msg_if_player(_("Your heart spasms and stops."));
        }
        add_memorial_log(pgettext("memorial_male", "Died of a healing stimulant overdose."),
                           pgettext("memorial_female", "Died of a healing stimulant overdose."));
        hp_cur[hp_torso] = 0;
    } else if( get_effect_dur( effect_adrenaline ) > 500 ) {
        add_msg_if_player( m_bad, _("Your heart spasms and stops.") );
        add_memorial_log( pgettext("memorial_male", "Died of adrenaline overdose."),
                          pgettext("memorial_female", "Died of adrenaline overdose.") );
        hp_cur[hp_torso] = 0;
    }

    // Check if we're starving or have starved
    if( is_player() && get_hunger() >= 3000 ) {
        if (get_hunger() >= 6000) {
            add_msg_if_player(m_bad, _("You have starved to death."));
            add_memorial_log(pgettext("memorial_male", "Died of starvation."),
                               pgettext("memorial_female", "Died of starvation."));
            hp_cur[hp_torso] = 0;
        } else if( get_hunger() >= 5000 && calendar::once_every( 1_hours ) ) {
            add_msg_if_player(m_warning, _("Food..."));
        } else if( get_hunger() >= 4000 && calendar::once_every( 1_hours ) ) {
            add_msg_if_player(m_warning, _("You are STARVING!"));
        } else if( calendar::once_every( 1_hours ) ) {
            add_msg_if_player(m_warning, _("Your stomach feels so empty..."));
        }
    }

    // Check if we're dying of thirst
    if( is_player() && get_thirst() >= 600 ) {
        if( get_thirst() >= 1200 ) {
            add_msg_if_player(m_bad, _("You have died of dehydration."));
            add_memorial_log(pgettext("memorial_male", "Died of thirst."),
                               pgettext("memorial_female", "Died of thirst."));
            hp_cur[hp_torso] = 0;
        } else if( get_thirst() >= 1000 && calendar::once_every( 30_minutes ) ) {
            add_msg_if_player(m_warning, _("Even your eyes feel dry..."));
        } else if( get_thirst() >= 800 && calendar::once_every( 30_minutes ) ) {
            add_msg_if_player(m_warning, _("You are THIRSTY!"));
        } else if( calendar::once_every( 30_minutes ) ) {
            add_msg_if_player(m_warning, _("Your mouth feels so dry..."));
        }
    }

    // Check if we're falling asleep, unless we're sleeping
    if( get_fatigue() >= EXHAUSTED + 25 && !in_sleep_state() ) {
        if( get_fatigue() >= MASSIVE_FATIGUE ) {
            add_msg_if_player(m_bad, _("Survivor sleep now."));
            add_memorial_log(pgettext("memorial_male", "Succumbed to lack of sleep."),
                               pgettext("memorial_female", "Succumbed to lack of sleep."));
            mod_fatigue(-10);
            try_to_sleep();
        } else if( get_fatigue() >= 800 && calendar::once_every( 30_minutes ) ) {
            add_msg_if_player(m_warning, _("Anywhere would be a good place to sleep..."));
        } else if( calendar::once_every( 30_minutes ) ) {
            add_msg_if_player(m_warning, _("You feel like you haven't slept in days."));
        }
    }

    // Even if we're not Exhausted, we really should be feeling lack/sleep earlier
    // Penalties start at Dead Tired and go from there
    if( get_fatigue() >= DEAD_TIRED && !in_sleep_state() ) {
        if( get_fatigue() >= 700 ) {
            if( calendar::once_every( 30_minutes ) ) {
                add_msg_if_player( m_warning, _("You're too tired to stop yawning.") );
                add_effect( effect_lack_sleep, MINUTES(30) + 1 );
            }
            /** @EFFECT_INT slightly decreases occurrence of short naps when dead tired */
            if( one_in(50 + int_cur) ) {
                // Rivet's idea: look out for microsleeps!
                fall_asleep(5);
            }
        } else if( get_fatigue() >= EXHAUSTED ) {
            if( calendar::once_every( 30_minutes ) ) {
                add_msg_if_player( m_warning, _("How much longer until bedtime?") );
                add_effect( effect_lack_sleep, MINUTES( 30 ) + 1 );
            }
            /** @EFFECT_INT slightly decreases occurrence of short naps when exhausted */
            if (one_in(100 + int_cur)) {
                fall_asleep(5);
            }
        } else if( get_fatigue() >= DEAD_TIRED && calendar::once_every( 30_minutes ) ) {
            add_msg_if_player( m_warning, _("*yawn* You should really get some sleep.") );
            add_effect( effect_lack_sleep, MINUTES( 30 ) + 1 );
        }
    }
}

void player::update_needs( int rate_multiplier )
{
    // Hunger, thirst, & fatigue up every 5 minutes
    effect &sleep = get_effect( effect_sleep );
    // No food/thirst/fatigue clock at all
    const bool debug_ls = has_trait( trait_DEBUG_LS );
    // No food/thirst, capped fatigue clock (only up to tired)
    const bool npc_no_food = is_npc() && get_option<bool>( "NO_NPC_FOOD" );
    const bool foodless = debug_ls || npc_no_food;
    const bool has_recycler = has_bionic( bio_recycler );
    const bool asleep = !sleep.is_null();
    const bool lying = asleep || has_effect( effect_lying_down );
    const bool hibernating = asleep && is_hibernating();
    float hunger_rate = metabolic_rate();
    add_msg_if_player( m_debug, "Metabolic rate: %.2f", hunger_rate );

    float thirst_rate = 1.0f + mutation_value( "thirst_modifier" );
    if( is_wearing("stillsuit") ) {
        thirst_rate -= 0.3f;
    }

    // Note: intentionally not in metabolic rate
    if( has_recycler ) {
        // Recycler won't help much with mutant metabolism - it is intended for human one
        hunger_rate = std::min( hunger_rate, std::max( 0.5f, hunger_rate - 0.5f ) );
        thirst_rate = std::min( thirst_rate, std::max( 0.5f, thirst_rate - 0.5f ) );
    }

    if( asleep && !hibernating ) {
        // Hunger and thirst advance more slowly while we sleep. This is the standard rate.
        hunger_rate *= 0.5f;
        thirst_rate *= 0.5f;
    } else if( asleep && hibernating ) {
        // Hunger and thirst advance *much* more slowly whilst we hibernate.
        hunger_rate *= (2.0f / 7.0f);
        thirst_rate *= (2.0f / 7.0f);
    }

    if( is_npc() ) {
        hunger_rate *= 0.25f;
        thirst_rate *= 0.25f;
    }

    if( !foodless && hunger_rate > 0.0f ) {
        const int rolled_hunger = divide_roll_remainder( hunger_rate * rate_multiplier, 1.0 );
        mod_hunger( rolled_hunger );
    }

    if( !foodless && thirst_rate > 0.0f ) {
        mod_thirst( divide_roll_remainder( thirst_rate * rate_multiplier, 1.0 ) );
    }

    const bool wasnt_fatigued = get_fatigue() <= DEAD_TIRED;
    // Don't increase fatigue if sleeping or trying to sleep or if we're at the cap.
    if( get_fatigue() < 1050 && !asleep && !debug_ls ) {
        float fatigue_rate = 1.0f + mutation_value( "fatigue_modifier" );

        if( !debug_ls && fatigue_rate > 0.0f ) {
            mod_fatigue( divide_roll_remainder( fatigue_rate * rate_multiplier, 1.0 ) );
            if( npc_no_food && get_fatigue() > TIRED ) {
                set_fatigue( TIRED );
            }
        }
    } else if( asleep ) {
        float recovery_rate = 1.0f + mutation_value( "fatigue_regen_modifier" );
        if( !hibernating ) {
            const int intense = sleep.is_null() ? 0 : sleep.get_intensity();
            // Accelerated recovery capped to 2x over 2 hours
            // After 16 hours of activity, equal to 7.25 hours of rest
            const int accelerated_recovery_chance = 24 - intense + 1;
            const float accelerated_recovery_rate = 1.0f / accelerated_recovery_chance;
            recovery_rate += accelerated_recovery_rate;
        }

        // Untreated pain causes a flat penalty to fatigue reduction
        recovery_rate -= float(get_perceived_pain()) / 60;

        if( recovery_rate > 0.0f ) {
            int recovered = divide_roll_remainder( recovery_rate * rate_multiplier, 1.0 );
            if( get_fatigue() - recovered < -20 ) {
                // Should be wake up, but that could prevent some retroactive regeneration
                sleep.set_duration( 1 );
                mod_fatigue(-25);
            } else {
                mod_fatigue(-recovered);
            }
        }
    }
    if( is_player() && wasnt_fatigued && get_fatigue() > DEAD_TIRED && !lying ) {
        if( !activity ) {
            add_msg_if_player(m_warning, _("You're feeling tired.  %s to lie down for sleep."),
                press_x(ACTION_SLEEP).c_str());
        } else {
            g->cancel_activity_query( _( "You're feeling tired." ) );
        }
    }

    if( stim < 0 ) {
        stim = std::min( stim + rate_multiplier, 0 );
    } else if( stim > 0 ) {
        stim = std::max( stim - rate_multiplier, 0 );
    }

    if( get_painkiller() > 0 ) {
        mod_painkiller( -std::min( get_painkiller(), rate_multiplier ) );
    }

    if( has_bionic( bio_solar ) && g->is_in_sunlight( pos() ) ) {
        charge_power( rate_multiplier * 25 );
    }

    // Huge folks take penalties for cramming themselves in vehicles
    if( in_vehicle && (has_trait( trait_HUGE ) || has_trait( trait_HUGE_OK )) ) {
        // TODO: Make NPCs complain
        add_msg_if_player(m_bad, _("You're cramping up from stuffing yourself in this vehicle."));
        mod_pain_noresist( 2 * rng(2, 3) );
        focus_pool -= 1;
    }

    int dec_stom_food = int(get_stomach_food() * 0.2);
    int dec_stom_water = int(get_stomach_water() * 0.2);
    dec_stom_food = dec_stom_food < 10 ? 10 : dec_stom_food;
    dec_stom_water = dec_stom_water < 10 ? 10 : dec_stom_water;
    mod_stomach_food(-dec_stom_food);
    mod_stomach_water(-dec_stom_water);
}

void player::regen( int rate_multiplier )
{
    int pain_ticks = rate_multiplier;
    while( get_pain() > 0 && pain_ticks-- > 0 ) {
        mod_pain( -roll_remainder( 0.2f + get_pain() / 50.0f ) );
    }

    float rest = rest_quality();
    float heal_rate = healing_rate( rest ) * MINUTES(5);
    if( heal_rate > 0.0f ) {
        healall( roll_remainder( rate_multiplier * heal_rate ) );
    } else if( heal_rate < 0.0f ) {
        int rot_rate = roll_remainder( rate_multiplier * -heal_rate );
        // Has to be in loop because some effects depend on rounding
        while( rot_rate-- > 0 ) {
            hurtall( 1, nullptr, false );
        }
    }

    if( radiation > 0 ) {
        radiation = std::max( 0, radiation - roll_remainder( rate_multiplier / 50.0f ) );
    }
}

void player::update_stamina( int turns )
{
    float stamina_recovery = 0.0f;
    // Recover some stamina every turn.
    // Mutated stamina works even when winded
    float stamina_multiplier = ( !has_effect( effect_winded ) ? 1.0f : 0.0f ) +
                               mutation_value( "stamina_regen_modifier" );
    if( stamina_multiplier > 0.0f ) {
        // But mouth encumbrance interferes, even with mutated stamina.
        stamina_recovery += stamina_multiplier * std::max( 1.0f, 10.0f - ( encumb( bp_mouth ) / 10.0f ) );
        // TODO: recovering stamina causes hunger/thirst/fatigue.
        // TODO: Tiredness slowing recovery
    }

    // stim recovers stamina (or impairs recovery)
    if( stim > 0 ) {
        // TODO: Make stamina recovery with stims cost health
        stamina_recovery += std::min( 5.0f, stim / 20.0f );
    } else if( stim < 0 ) {
        // Affect it less near 0 and more near full
        // Stamina maxes out around 1000, stims kill at -200
        // At -100 stim fully counters regular regeneration at 500 stamina,
        // halves at 250 stamina, cuts by 25% at 125 stamina
        // At -50 stim fully counters at 1000, halves at 500
        stamina_recovery += stim * stamina / 1000.0f / 5.0f;
    }

    const int max_stam = get_stamina_max();
    if( power_level >= 3 && has_active_bionic( bio_gills ) ) {
        int bonus = std::min<int>( power_level / 3, max_stam - stamina - stamina_recovery * turns );
        bonus = std::min( bonus, 3 );
        if( bonus > 0 ) {
            charge_power( -3 * bonus );
            stamina_recovery += bonus;
        }
    }

    stamina = roll_remainder( stamina + stamina_recovery * turns );

    // Cap at max
    stamina = std::min( std::max( stamina, 0 ), max_stam );
}

bool player::is_hibernating() const
{
    // Hibernating only kicks in whilst Engorged; separate tracking for hunger/thirst here
    // as a safety catch.  One test subject managed to get two Colds during hibernation;
    // since those add fatigue and dry out the character, the subject went for the full 10 days plus
    // a little, and came out of it well into Parched.  Hibernating shouldn't endanger your
    // life like that--but since there's much less fluid reserve than food reserve,
    // simply using the same numbers won't work.
    return has_effect( effect_sleep ) && get_hunger() <= -60 && get_thirst() <= 80 && has_active_mutation( trait_id( "HIBERNATE" ) );
}

void player::add_addiction(add_type type, int strength)
{
    if( type == ADD_NULL ) {
        return;
    }
    int timer = HOURS( 2 );
    if( has_trait( trait_ADDICTIVE ) ) {
        strength *= 2;
        timer = HOURS( 1 );
    } else if( has_trait( trait_NONADDICTIVE ) ) {
        strength /= 2;
        timer = HOURS( 6 );
    }
    //Update existing addiction
    for( auto &i : addictions ) {
        if( i.type != type ) {
            continue;
        }

        if( i.sated < 0 ) {
            i.sated = timer;
        } else if( i.sated < MINUTES(10) ) {
            i.sated += timer; // TODO: Make this variable?
        } else {
            i.sated += timer / 2;
        }
        if( i.intensity < MAX_ADDICTION_LEVEL && strength > i.intensity * rng( 2, 5 ) ) {
            i.intensity++;
        }

        add_msg( m_debug, "Updating addiction: %d intensity, %d sated",
                 i.intensity, i.sated );

        return;
    }

    // Add a new addiction
    const int roll = rng( 0, 100 );
    add_msg( m_debug, "Addiction: roll %d vs strength %d", roll, strength );
    if( roll < strength ) {
        //~ %s is addiction name
        const std::string &type_name = addiction_type_name( type );
        add_memorial_log( pgettext("memorial_male", "Became addicted to %s."),
                          pgettext("memorial_female", "Became addicted to %s."),
                          type_name.c_str() );
        add_msg( m_debug, "%s got addicted to %s", disp_name().c_str(), type_name.c_str() );
        addictions.emplace_back( type, 1 );
    }
}

bool player::has_addiction(add_type type) const
{
    return std::any_of( addictions.begin(), addictions.end(),
        [type]( const addiction &ad ) {
        return ad.type == type && ad.intensity >= MIN_ADDICTION_LEVEL;
    } );
}

void player::rem_addiction( add_type type )
{
    auto iter = std::find_if( addictions.begin(), addictions.end(),
        [type]( const addiction &ad ) {
        return ad.type == type;
    } );

    if( iter != addictions.end() ) {
        //~ %s is addiction name
        add_memorial_log(pgettext("memorial_male", "Overcame addiction to %s."),
                    pgettext("memorial_female", "Overcame addiction to %s."),
                    addiction_type_name(type).c_str());
        addictions.erase( iter );
    }
}

int player::addiction_level( add_type type ) const
{
    auto iter = std::find_if( addictions.begin(), addictions.end(),
        [type]( const addiction &ad ) {
        return ad.type == type;
    } );
    return iter != addictions.end() ? iter->intensity : 0;
}

void player::siphon( vehicle &veh, const itype_id &type )
{
    auto qty = veh.fuel_left( type );
    if( qty <= 0 ) {
        add_msg( m_bad, _( "There is not enough %s left to siphon it." ), item::nname( type ).c_str() );
        return;
    }

    item liquid( type, calendar::turn, qty );
    if( g->handle_liquid( liquid, nullptr, 1, nullptr, &veh ) ) {
        veh.drain( type, qty - liquid.charges );
    }
}

void player::cough(bool harmful, int loudness)
{
    if( harmful ) {
        const int stam = stamina;
        mod_stat( "stamina", -100 );
        if( stam < 100 && x_in_y( 100 - stam, 100 ) ) {
            apply_damage( nullptr, bp_torso, 1 );
        }
    }

    if( has_effect( effect_cough_suppress ) ) {
        return;
    }

    if( !is_npc() ) {
        add_msg(m_bad, _("You cough heavily."));
        sounds::sound(pos(), loudness, "");
    } else {
        sounds::sound(pos(), loudness, _("a hacking cough."));
    }

    moves -= 80;

    if( has_effect( effect_sleep ) && ((harmful && one_in(3)) || one_in(10)) ) {
        wake_up();
    }
}

void player::add_pain_msg(int val, body_part bp) const
{
    if (has_trait( trait_NOPAIN )) {
        return;
    }
    if (bp == num_bp) {
        if (val > 20) {
            add_msg_if_player(_("Your body is wracked with excruciating pain!"));
        } else if (val > 10) {
            add_msg_if_player(_("Your body is wracked with terrible pain!"));
        } else if (val > 5) {
            add_msg_if_player(_("Your body is wracked with pain!"));
        } else if (val > 1) {
            add_msg_if_player(_("Your body pains you!"));
        } else {
            add_msg_if_player(_("Your body aches."));
        }
    } else {
        if (val > 20) {
            add_msg_if_player(_("Your %s is wracked with excruciating pain!"),
                                body_part_name_accusative(bp).c_str());
        } else if (val > 10) {
            add_msg_if_player(_("Your %s is wracked with terrible pain!"),
                                body_part_name_accusative(bp).c_str());
        } else if (val > 5) {
            add_msg_if_player(_("Your %s is wracked with pain!"),
                                body_part_name_accusative(bp).c_str());
        } else if (val > 1) {
            add_msg_if_player(_("Your %s pains you!"),
                                body_part_name_accusative(bp).c_str());
        } else {
            add_msg_if_player(_("Your %s aches."),
                                body_part_name_accusative(bp).c_str());
        }
    }
}

void player::print_health() const
{
    if( !is_player() ) {
        return;
    }
    int current_health = get_healthy();
    if( has_trait( trait_SELFAWARE ) ) {
        add_msg_if_player( _( "Your current health value is %d." ), current_health );
    }

    if( current_health > 0 &&
        ( has_effect( effect_common_cold ) || has_effect( effect_flu ) ) ) {
        return;
    }

    static const std::map<int, std::string> msg_categories = {
        { -100, "health_horrible" },
        { -50, "health_very_bad" },
        { -10, "health_bad" },
        { 10, "" },
        { 50, "health_good" },
        { 100, "health_very_good" },
        { INT_MAX, "health_great" }
    };

    auto iter = msg_categories.lower_bound( current_health );
    if( iter != msg_categories.end() && !iter->second.empty() ) {
        const std::string &msg = SNIPPET.random_from_category( iter->second );
        add_msg_if_player( current_health > 0 ? m_good : m_bad, msg.c_str() );
    }
}

void player::process_one_effect( effect &it, bool is_new )
{
    bool reduced = resists_effect(it);
    double mod = 1;
    body_part bp = it.get_bp();
    int val = 0;

    // Still hardcoded stuff, do this first since some modify their other traits
    hardcoded_effects(it);

    const auto get_effect = [&it, is_new]( const std::string &arg, bool reduced ) {
        if( is_new ) {
            return it.get_amount( arg, reduced );
        }
        return it.get_mod( arg, reduced );
    };

    // Handle miss messages
    auto msgs = it.get_miss_msgs();
    if (!msgs.empty()) {
        for (auto i : msgs) {
            add_miss_reason(_(i.first.c_str()), unsigned(i.second));
        }
    }

    // Handle health mod
    val = get_effect("H_MOD", reduced);
    if (val != 0) {
        mod = 1;
        if(is_new || it.activated(calendar::turn, "H_MOD", val, reduced, mod)) {
            int bounded = bound_mod_to_vals(
                    get_healthy_mod(), val, it.get_max_val("H_MOD", reduced),
                    it.get_min_val("H_MOD", reduced));
            // This already applies bounds, so we pass them through.
            mod_healthy_mod(bounded, get_healthy_mod() + bounded);
        }
    }

    // Handle health
    val = get_effect("HEALTH", reduced);
    if (val != 0) {
        mod = 1;
        if(is_new || it.activated(calendar::turn, "HEALTH", val, reduced, mod)) {
            mod_healthy(bound_mod_to_vals(get_healthy(), val,
                        it.get_max_val("HEALTH", reduced), it.get_min_val("HEALTH", reduced)));
        }
    }

    // Handle stim
    val = get_effect("STIM", reduced);
    if (val != 0) {
        mod = 1;
        if(is_new || it.activated(calendar::turn, "STIM", val, reduced, mod)) {
            stim += bound_mod_to_vals(stim, val, it.get_max_val("STIM", reduced),
                                        it.get_min_val("STIM", reduced));
        }
    }

    // Handle hunger
    val = get_effect("HUNGER", reduced);
    if (val != 0) {
        mod = 1;
        if(is_new || it.activated(calendar::turn, "HUNGER", val, reduced, mod)) {
            mod_hunger(bound_mod_to_vals(get_hunger(), val, it.get_max_val("HUNGER", reduced),
                                        it.get_min_val("HUNGER", reduced)));
        }
    }

    // Handle thirst
    val = get_effect("THIRST", reduced);
    if (val != 0) {
        mod = 1;
        if(is_new || it.activated(calendar::turn, "THIRST", val, reduced, mod)) {
            mod_thirst(bound_mod_to_vals(get_thirst(), val, it.get_max_val("THIRST", reduced),
                                        it.get_min_val("THIRST", reduced)));
        }
    }

    // Handle fatigue
    val = get_effect("FATIGUE", reduced);
    // Prevent ongoing fatigue effects while asleep.
    // These are meant to change how fast you get tired, not how long you sleep.
    if (val != 0 && !in_sleep_state()) {
        mod = 1;
        if(is_new || it.activated(calendar::turn, "FATIGUE", val, reduced, mod)) {
            mod_fatigue(bound_mod_to_vals(get_fatigue(), val, it.get_max_val("FATIGUE", reduced),
                                        it.get_min_val("FATIGUE", reduced)));
        }
    }

    // Handle Radiation
    val = get_effect("RAD", reduced);
    if (val != 0) {
        mod = 1;
        if(is_new || it.activated(calendar::turn, "RAD", val, reduced, mod)) {
            radiation += bound_mod_to_vals(radiation, val, it.get_max_val("RAD", reduced), 0);
            // Radiation can't go negative
            if (radiation < 0) {
                radiation = 0;
            }
        }
    }

    // Handle Pain
    val = get_effect("PAIN", reduced);
    if (val != 0) {
        mod = 1;
        if (it.get_sizing("PAIN")) {
            if (has_trait( trait_FAT )) {
                mod *= 1.5;
            }
            if (has_trait( trait_LARGE ) || has_trait( trait_LARGE_OK )) {
                mod *= 2;
            }
            if (has_trait( trait_HUGE ) || has_trait( trait_HUGE_OK )) {
                mod *= 3;
            }
        }
        if(is_new || it.activated(calendar::turn, "PAIN", val, reduced, mod)) {
            int pain_inc = bound_mod_to_vals(get_pain(), val, it.get_max_val("PAIN", reduced), 0);
            mod_pain(pain_inc);
            if (pain_inc > 0) {
                add_pain_msg(val, bp);
            }
        }
    }

    // Handle Damage
    val = get_effect("HURT", reduced);
    if (val != 0) {
        mod = 1;
        if (it.get_sizing("HURT")) {
            if (has_trait( trait_FAT )) {
                mod *= 1.5;
            }
            if (has_trait( trait_LARGE ) || has_trait( trait_LARGE_OK )) {
                mod *= 2;
            }
            if (has_trait( trait_HUGE ) || has_trait( trait_HUGE_OK )) {
                mod *= 3;
            }
        }
        if(is_new || it.activated(calendar::turn, "HURT", val, reduced, mod)) {
            if (bp == num_bp) {
                if (val > 5) {
                    add_msg_if_player(_("Your %s HURTS!"), body_part_name_accusative(bp_torso).c_str());
                } else {
                    add_msg_if_player(_("Your %s hurts!"), body_part_name_accusative(bp_torso).c_str());
                }
                apply_damage(nullptr, bp_torso, val);
            } else {
                if (val > 5) {
                    add_msg_if_player(_("Your %s HURTS!"), body_part_name_accusative(bp).c_str());
                } else {
                    add_msg_if_player(_("Your %s hurts!"), body_part_name_accusative(bp).c_str());
                }
                apply_damage(nullptr, bp, val);
            }
        }
    }

    // Handle Sleep
    val = get_effect("SLEEP", reduced);
    if (val != 0) {
        mod = 1;
        if(is_new || it.activated(calendar::turn, "SLEEP", val, reduced, mod)) {
            add_msg_if_player(_("You pass out!"));
            fall_asleep(val);
        }
    }

    // Handle painkillers
    val = get_effect("PKILL", reduced);
    if (val != 0) {
        mod = it.get_addict_mod("PKILL", addiction_level(ADD_PKILLER));
        if(is_new || it.activated(calendar::turn, "PKILL", val, reduced, mod)) {
            mod_painkiller(bound_mod_to_vals(pkill, val, it.get_max_val("PKILL", reduced), 0));
        }
    }

    // Handle coughing
    mod = 1;
    val = 0;
    if (it.activated(calendar::turn, "COUGH", val, reduced, mod)) {
        cough(it.get_harmful_cough());
    }

    // Handle vomiting
    mod = vomit_mod();
    val = 0;
    if (it.activated(calendar::turn, "VOMIT", val, reduced, mod)) {
        vomit();
    }

    // Handle stamina
    val = get_effect("STAMINA", reduced);
    if (val != 0) {
        mod = 1;
        if(is_new || it.activated(calendar::turn, "STAMINA", val, reduced, mod)) {
            stamina += bound_mod_to_vals( stamina, val,
                                          it.get_max_val("STAMINA", reduced),
                                          it.get_min_val("STAMINA", reduced) );
            if( stamina < 0 ) {
                // TODO: Make it drain fatigue and/or oxygen?
                stamina = 0;
            } else if( stamina > get_stamina_max() ) {
                stamina = get_stamina_max();
            }
        }
    }

    // Speed and stats are handled in recalc_speed_bonus and reset_stats respectively
}

void player::process_effects() {
    //Special Removals
    if (has_effect( effect_darkness ) && g->is_in_sunlight(pos())) {
        remove_effect( effect_darkness );
    }
    if (has_trait( trait_M_IMMUNE ) && has_effect( effect_fungus )) {
        vomit();
        remove_effect( effect_fungus );
        add_msg_if_player(m_bad,  _("We have mistakenly colonized a local guide!  Purging now."));
    }
    if (has_trait( trait_PARAIMMUNE ) && (has_effect( effect_dermatik ) || has_effect( effect_tapeworm ) ||
          has_effect( effect_bloodworms ) || has_effect( effect_brainworms ) || has_effect( effect_paincysts )) ) {
        remove_effect( effect_dermatik );
        remove_effect( effect_tapeworm );
        remove_effect( effect_bloodworms );
        remove_effect( effect_brainworms );
        remove_effect( effect_paincysts );
        add_msg_if_player(m_good, _("Something writhes and inside of you as it dies."));
    }
    if (has_trait( trait_ACIDBLOOD ) && (has_effect( effect_dermatik ) || has_effect( effect_bloodworms ) ||
          has_effect( effect_brainworms ))) {
        remove_effect( effect_dermatik );
        remove_effect( effect_bloodworms );
        remove_effect( effect_brainworms );
    }
    if (has_trait( trait_EATHEALTH ) && has_effect( effect_tapeworm ) ) {
        remove_effect( effect_tapeworm );
        add_msg_if_player(m_good, _("Your bowels gurgle as something inside them dies."));
    }
    if (has_trait( trait_INFIMMUNE ) && (has_effect( effect_bite ) || has_effect( effect_infected ) ||
          has_effect( effect_recover ) ) ) {
        remove_effect( effect_bite );
        remove_effect( effect_infected );
        remove_effect( effect_recover );
    }
    if (!(in_sleep_state()) && has_effect( effect_alarm_clock ) ) {
        remove_effect( effect_alarm_clock );
    }

    //Human only effects
    for( auto &elem : *effects ) {
        for( auto &_effect_it : elem.second ) {
            process_one_effect( _effect_it.second, false );
        }
    }

    Creature::process_effects();
}

double player::vomit_mod()
{
    double mod = 1;
    if (has_effect( effect_weed_high )) {
        mod *= .1;
    }
    if (has_trait( trait_STRONGSTOMACH )) {
        mod *= .5;
    }
    if (has_trait( trait_WEAKSTOMACH )) {
        mod *= 2;
    }
    if (has_trait( trait_NAUSEA )) {
        mod *= 3;
    }
    if (has_trait( trait_VOMITOUS )) {
        mod *= 3;
    }
    // If you're already nauseous, any food in your stomach greatly
    // increases chance of vomiting. Liquids don't provoke vomiting, though.
    if( get_stomach_food() != 0 && has_effect( effect_nausea ) ) {
        mod *= 5 * get_effect_int( effect_nausea );
    }
    return mod;
}

void player::suffer()
{
    // @todo: Remove this section and encapsulate hp_cur
    for( int i = 0; i < num_hp_parts; i++ ) {
        body_part bp = hp_to_bp( static_cast<hp_part>( i ) );
        if( hp_cur[i] <= 0 ) {
            add_effect( effect_disabled, 1, bp, true );
        }
    }

    for (size_t i = 0; i < my_bionics->size(); i++) {
        if ((*my_bionics)[i].powered) {
            process_bionic(i);
        }
    }

    for( auto &mut : my_mutations ) {
        auto &tdata = mut.second;
        if (!tdata.powered ) {
            continue;
        }
        const auto &mdata = mut.first.obj();
        if (tdata.powered && tdata.charge > 0) {
        // Already-on units just lose a bit of charge
        tdata.charge--;
        } else {
            // Not-on units, or those with zero charge, have to pay the power cost
            if (mdata.cooldown > 0) {
                tdata.powered = true;
                tdata.charge = mdata.cooldown - 1;
            }
            if (mdata.hunger){
                mod_hunger(mdata.cost);
                if (get_hunger() >= 700) { // Well into Famished
                    add_msg_if_player(m_warning, _("You're too famished to keep your %s going."), mdata.name.c_str());
                    tdata.powered = false;
                }
            }
            if (mdata.thirst){
                mod_thirst(mdata.cost);
                if (get_thirst() >= 260) { // Well into Dehydrated
                    add_msg_if_player(m_warning, _("You're too dehydrated to keep your %s going."), mdata.name.c_str());
                    tdata.powered = false;
                }
            }
            if (mdata.fatigue){
                mod_fatigue(mdata.cost);
                if (get_fatigue() >= EXHAUSTED) { // Exhausted
                    add_msg_if_player(m_warning, _("You're too exhausted to keep your %s going."), mdata.name.c_str());
                    tdata.powered = false;
                }
            }

            if (tdata.powered == false) {
                apply_mods(mut.first, false);
            }
        }
    }

    if (underwater) {
        if (!has_trait( trait_GILLS ) && !has_trait( trait_GILLS_CEPH )) {
            oxygen--;
        }
        if (oxygen < 12 && worn_with_flag("REBREATHER")) {
                oxygen += 12;
            }
        if (oxygen <= 5) {
            if (has_bionic( bio_gills ) && power_level >= 25) {
                oxygen += 5;
                charge_power(-25);
            } else {
                add_msg_if_player(m_bad, _("You're drowning!"));
                apply_damage( nullptr, bp_torso, rng( 1, 4 ) );
            }
        }
    }

    if( has_active_mutation( trait_id( "WINGS_INSECT" ) ) ) {
        //~Sound of buzzing Insect Wings
        sounds::sound( pos(), 10, _("BZZZZZ"));
    }

    double shoe_factor = footwear_factor();
    if( has_trait( trait_ROOTS3 ) && g->m.has_flag("DIGGABLE", pos()) && !shoe_factor) {
        if (one_in(100)) {
            add_msg_if_player(m_good, _("This soil is delicious!"));
            if (get_hunger() > -20) {
                mod_hunger(-2);
            }
            if (get_thirst() > -20) {
                mod_thirst(-2);
            }
            mod_healthy_mod(10, 50);
            // No losing oneself in the fertile embrace of rich
            // New England loam.  But it can be a near thing.
            /** @EFFECT_INT decreases chance of losing focus points while eating soil with ROOTS3 */
            if ( (one_in(int_cur)) && (focus_pool >= 25) ) {
                focus_pool--;
            }
        } else if (one_in(50)){
            if (get_hunger() > -20) {
                mod_hunger(-1);
            }
            if (get_thirst() > -20) {
                mod_thirst(-1);
            }
            mod_healthy_mod(5, 50);
        }
    }

    if( !in_sleep_state() ) {
        if ( !has_trait( trait_id( "DEBUG_STORAGE" ) ) && ( weight_carried() > 4 * weight_capacity() ) ) {
            if( has_effect( effect_downed ) ) {
                add_effect( effect_downed, 1, num_bp, false, 0, true );
            } else {
                add_effect( effect_downed, 2, num_bp, false, 0, true );
            }
        }
        int timer = -HOURS( 6 );
        if( has_trait( trait_ADDICTIVE ) ) {
            timer = -HOURS( 10 );
        } else if( has_trait( trait_NONADDICTIVE ) ) {
            timer = -HOURS( 3 );
        }
        for( auto &cur_addiction : addictions ) {
            if( cur_addiction.sated <= 0 &&
                cur_addiction.intensity >= MIN_ADDICTION_LEVEL ) {
                addict_effect( *this, cur_addiction );
            }
            cur_addiction.sated--;
            // Higher intensity addictions heal faster
            if( cur_addiction.sated - 100 * cur_addiction.intensity < timer ) {
                if( cur_addiction.intensity <= 2 ) {
                    rem_addiction( cur_addiction.type );
                    break;
                } else {
                    cur_addiction.intensity--;
                    cur_addiction.sated = 0;
                }
            }
        }
        if( has_trait( trait_CHEMIMBALANCE ) ) {
            if( one_in( 3600 ) && !has_trait( trait_NOPAIN ) ) {
                add_msg_if_player( m_bad, _( "You suddenly feel sharp pain for no reason." ) );
                mod_pain( 3 * rng( 1, 3 ) );
            }
            if( one_in( 3600 ) ) {
                int pkilladd = 5 * rng( -1, 2 );
                if( pkilladd > 0 ) {
                    add_msg_if_player(m_bad, _("You suddenly feel numb."));
                } else if ((pkilladd < 0) && (!(has_trait( trait_NOPAIN )))) {
                    add_msg_if_player(m_bad, _("You suddenly ache."));
                }
                mod_painkiller(pkilladd);
            }
            if (one_in(3600)) {
                add_msg_if_player(m_bad, _("You feel dizzy for a moment."));
                moves -= rng(10, 30);
            }
            if (one_in(3600)) {
                int hungadd = 5 * rng(-1, 3);
                if (hungadd > 0) {
                    add_msg_if_player(m_bad, _("You suddenly feel hungry."));
                } else {
                    add_msg_if_player(m_good, _("You suddenly feel a little full."));
                }
                mod_hunger(hungadd);
            }
            if (one_in(3600)) {
                add_msg_if_player(m_bad, _("You suddenly feel thirsty."));
                mod_thirst(5 * rng(1, 3));
            }
            if (one_in(3600)) {
                add_msg_if_player(m_good, _("You feel fatigued all of a sudden."));
                mod_fatigue(10 * rng(2, 4));
            }
            if (one_in(4800)) {
                if (one_in(3)) {
                    add_morale(MORALE_FEELING_GOOD, 20, 100);
                } else {
                    add_morale(MORALE_FEELING_BAD, -20, -100);
                }
            }
            if (one_in(3600)) {
                if (one_in(3)) {
                    add_msg_if_player(m_bad, _("You suddenly feel very cold."));
                    for (int i = 0 ; i < num_bp ; i++) {
                        temp_cur[i] = BODYTEMP_VERY_COLD;
                    }
                } else {
                    add_msg_if_player(m_bad, _("You suddenly feel cold."));
                    for (int i = 0 ; i < num_bp ; i++) {
                        temp_cur[i] = BODYTEMP_COLD;
                    }
                }
            }
            if (one_in(3600)) {
                if (one_in(3)) {
                    add_msg_if_player(m_bad, _("You suddenly feel very hot."));
                    for (int i = 0 ; i < num_bp ; i++) {
                        temp_cur[i] = BODYTEMP_VERY_HOT;
                    }
                } else {
                    add_msg_if_player(m_bad, _("You suddenly feel hot."));
                    for (int i = 0 ; i < num_bp ; i++) {
                        temp_cur[i] = BODYTEMP_HOT;
                    }
                }
            }
        }
        if ((has_trait( trait_SCHIZOPHRENIC ) || has_artifact_with(AEP_SCHIZO)) &&
            one_in(2400)) { // Every 4 hours or so
            monster phantasm;
            int i;
            switch(rng(0, 11)) {
                case 0:
                    add_effect( effect_hallu, 3600 );
                    break;
                case 1:
                    add_effect( effect_visuals, rng( 15, 60 ) );
                    break;
                case 2:
                    add_msg_if_player(m_warning, _("From the south you hear glass breaking."));
                    break;
                case 3:
                    add_msg_if_player(m_warning, _("YOU SHOULD QUIT THE GAME IMMEDIATELY."));
                    add_morale(MORALE_FEELING_BAD, -50, -150);
                    break;
                case 4:
                    for (i = 0; i < 10; i++) {
                        add_msg("XXXXXXXXXXXXXXXXXXXXXXXXXXX");
                    }
                    break;
                case 5:
                    add_msg_if_player(m_bad, _("You suddenly feel so numb..."));
                    mod_painkiller(25);
                    break;
                case 6:
                    add_msg_if_player(m_bad, _("You start to shake uncontrollably."));
                    add_effect( effect_shakes, 10 * rng( 2, 5 ) );
                    break;
                case 7:
                    for (i = 0; i < 10; i++) {
                        g->spawn_hallucination();
                    }
                    break;
                case 8:
                    add_msg_if_player(m_bad, _("It's a good time to lie down and sleep."));
                    add_effect( effect_lying_down, 200);
                    break;
                case 9:
                    add_msg_if_player(m_bad, _("You have the sudden urge to SCREAM!"));
                    shout(_("AHHHHHHH!"));
                    break;
                case 10:
                    add_msg(std::string(name + name + name + name + name + name + name +
                        name + name + name + name + name + name + name +
                        name + name + name + name + name + name).c_str());
                    break;
                case 11:
                    body_part bp = random_body_part(true);
                    add_effect( effect_formication, 600, bp );
                    break;
            }
        }
        if (has_trait( trait_JITTERY ) && !has_effect( effect_shakes )) {
            if (stim > 50 && one_in(300 - stim)) {
                add_effect( effect_shakes, 300 + stim );
            } else if (get_hunger() > 80 && one_in(500 - get_hunger())) {
                add_effect( effect_shakes, 400 );
            }
        }

        if (has_trait( trait_MOODSWINGS ) && one_in(3600)) {
            if (rng(1, 20) > 9) { // 55% chance
                add_morale(MORALE_MOODSWING, -100, -500);
            } else {  // 45% chance
                add_morale(MORALE_MOODSWING, 100, 500);
            }
        }

        if (has_trait( trait_VOMITOUS ) && one_in(4200)) {
            vomit();
        }

        if (has_trait( trait_SHOUT1 ) && one_in(3600)) {
            shout();
        }
        if (has_trait( trait_SHOUT2 ) && one_in(2400)) {
            shout();
        }
        if (has_trait( trait_SHOUT3 ) && one_in(1800)) {
            shout();
        }
        if (has_trait( trait_M_SPORES ) && one_in(2400)) {
            spores();
        }
        if (has_trait( trait_M_BLOSSOMS ) && one_in(1800)) {
            blossoms();
        }
    } // Done with while-awake-only effects

    if( has_trait( trait_ASTHMA ) && one_in(3600 - stim * 50) &&
        !has_effect( effect_adrenaline ) & !has_effect( effect_datura ) ) {
        bool auto_use = has_charges("inhaler", 1);
        if (underwater) {
            oxygen = oxygen / 2;
            auto_use = false;
        }

        if( has_effect( effect_sleep ) ) {
            add_msg_if_player(_("You have an asthma attack!"));
            wake_up();
            auto_use = false;
        } else {
            add_msg_if_player( m_bad, _( "You have an asthma attack!" ) );
        }

        if (auto_use) {
            use_charges("inhaler", 1);
            moves -= 40;
            const auto charges = charges_of( "inhaler" );
            if( charges == 0 ) {
                add_msg_if_player( m_bad, _( "You use your last inhaler charge." ) );
            } else {
                add_msg_if_player( m_info, ngettext( "You use your inhaler, only %d charge left.",
                                                     "You use your inhaler, only %d charges left.", charges ),
                                   charges );
            }
        } else {
            add_effect( effect_asthma, 50 * rng( 1, 4 ) );
            if (!is_npc()) {
                g->cancel_activity_query( _( "You have an asthma attack!" ) );
            }
        }
    }

    if (has_trait( trait_LEAVES ) && g->is_in_sunlight(pos()) && one_in(600)) {
        mod_hunger(-1);
    }

    if (get_pain() > 0) {
        if (has_trait( trait_PAINREC1 ) && one_in(600)) {
            mod_pain( -1 );
        }
        if (has_trait( trait_PAINREC2 ) && one_in(300)) {
            mod_pain( -1 );
        }
        if (has_trait( trait_PAINREC3 ) && one_in(150)) {
            mod_pain( -1 );
        }
    }

    if( ( has_trait( trait_ALBINO ) || has_effect( effect_datura ) ) &&
        g->is_in_sunlight( pos() ) && one_in(10) ) {
        // Umbrellas can keep the sun off the skin and sunglasses - off the eyes.
        if( !weapon.has_flag( "RAIN_PROTECT" ) ) {
            add_msg_if_player( m_bad, _( "The sunlight is really irritating your skin." ) );
            if( in_sleep_state() ) {
                wake_up();
            }
            if( one_in(10) ) {
                mod_pain(1);
            }
            else focus_pool --;
        }
        if( !( ( (worn_with_flag( "SUN_GLASSES" ) ) || worn_with_flag( "BLIND" ) ) && ( wearing_something_on( bp_eyes ) ) )
            && !has_bionic( bionic_id( "bio_sunglasses" ) ) ) {
            add_msg_if_player( m_bad, _( "The sunlight is really irritating your eyes." ) );
            if( one_in(10) ) {
                mod_pain(1);
            }
            else focus_pool --;
        }
    }

    if (has_trait( trait_SUNBURN ) && g->is_in_sunlight(pos()) && one_in(10)) {
        if( !( weapon.has_flag( "RAIN_PROTECT" ) ) ) {
            add_msg_if_player(m_bad, _("The sunlight burns your skin!"));
        if (in_sleep_state()) {
            wake_up();
        }
        mod_pain(1);
        hurtall(1, nullptr);
        }
    }

    if((has_trait( trait_TROGLO ) || has_trait( trait_TROGLO2 )) &&
        g->is_in_sunlight(pos()) && g->weather == WEATHER_SUNNY) {
        mod_str_bonus(-1);
        mod_dex_bonus(-1);
        add_miss_reason(_("The sunlight distracts you."), 1);
        mod_int_bonus(-1);
        mod_per_bonus(-1);
    }
    if (has_trait( trait_TROGLO2 ) && g->is_in_sunlight(pos())) {
        mod_str_bonus(-1);
        mod_dex_bonus(-1);
        add_miss_reason(_("The sunlight distracts you."), 1);
        mod_int_bonus(-1);
        mod_per_bonus(-1);
    }
    if (has_trait( trait_TROGLO3 ) && g->is_in_sunlight(pos())) {
        mod_str_bonus(-4);
        mod_dex_bonus(-4);
        add_miss_reason(_("You can't stand the sunlight!"), 4);
        mod_int_bonus(-4);
        mod_per_bonus(-4);
    }

    if (has_trait( trait_SORES )) {
        for (int i = bp_head; i < num_bp; i++) {
            int sores_pain = 5 + (int)(0.4 * abs( encumb( body_part( i ) ) ) );
            if (get_pain() < sores_pain) {
                set_pain( sores_pain );
            }
        }
    }
        //Web Weavers...weave web
    if (has_active_mutation( trait_WEB_WEAVER ) && !in_vehicle) {
      g->m.add_field( pos(), fd_web, 1, 0 ); //this adds density to if its not already there.

     }

    // Blind/Deaf for brief periods about once an hour,
    // and visuals about once every 30 min.
    if (has_trait( trait_PER_SLIME )) {
        if (one_in(600) && !has_effect( effect_deaf )) {
            add_msg_if_player(m_bad, _("Suddenly, you can't hear anything!"));
            add_effect( effect_deaf, 100 * rng ( 2, 6 ) ) ;
        }
        if (one_in(600) && !(has_effect( effect_blind ))) {
            add_msg_if_player(m_bad, _("Suddenly, your eyes stop working!"));
            add_effect( effect_blind, 10 * rng ( 2, 6 ) ) ;
        }
        // Yes, you can be blind and hallucinate at the same time.
        // Your post-human biology is truly remarkable.
        if (one_in(300) && !(has_effect( effect_visuals ))) {
            add_msg_if_player(m_bad, _("Your visual centers must be acting up..."));
            add_effect( effect_visuals, 120 * rng ( 3, 6 ) ) ;
        }
    }

    if (has_trait( trait_WEB_SPINNER ) && !in_vehicle && one_in(3)) {
        g->m.add_field( pos(), fd_web, 1, 0 ); //this adds density to if its not already there.
    }

    if (has_trait( trait_UNSTABLE ) && one_in(28800)) { // Average once per 2 days
        mutate();
    }
    if (has_trait( trait_CHAOTIC ) && one_in(7200)) { // Should be once every 12 hours
        mutate();
    }
    if (has_artifact_with(AEP_MUTAGENIC) && one_in(28800)) {
        mutate();
    }
    if (has_artifact_with(AEP_FORCE_TELEPORT) && one_in(600)) {
        g->teleport(this);
    }

    // checking for radioactive items in inventory
    const int item_radiation = leak_level("RADIOACTIVE");

    const int map_radiation = g->m.get_radiation( pos() );

    int rad_mut = 0;
    if( has_trait( trait_RADIOACTIVE3 ) ) {
        rad_mut = 3;
    } else if( has_trait( trait_RADIOACTIVE2 ) ) {
        rad_mut = 2;
    } else if( has_trait( trait_RADIOACTIVE1 ) ) {
        rad_mut = 1;
    }

    // Spread less radiation when sleeping (slower metabolism etc.)
    // Otherwise it can quickly get to the point where you simply can't sleep at all
    const bool rad_mut_proc = rad_mut > 0 && x_in_y( rad_mut, in_sleep_state() ? HOURS(3) : MINUTES(30) );

    // Used to control vomiting from radiation to make it not-annoying
    bool radiation_increasing = false;

    if( item_radiation > 0 || map_radiation > 0 || rad_mut > 0 ) {
        bool has_helmet = false;
        const bool power_armored = is_wearing_power_armor(&has_helmet);
        const bool rad_resist = is_rad_immune() || power_armored || worn_with_flag( "RAD_RESIST" );

        float rads;
        if( is_rad_immune() ) {
            // Power armor and some high-tech gear protects completely from radiation
            rads = 0.0f;
        } else if( rad_resist ) {
            rads = map_radiation / 400.0f + item_radiation / 40.0f;
        } else {
            rads = map_radiation / 100.0f + item_radiation / 10.0f;
        }

        if( rad_mut > 0 ) {
            const bool kept_in = is_rad_immune() || ( rad_resist && !one_in( 4 ) );
            if( kept_in ) {
                // As if standing on a map tile with radiation level equal to rad_mut
                rads += rad_mut / 100.0f;
            }

            if( rad_mut_proc && !kept_in ) {
                // Irradiate a random nearby point
                // If you can't, irradiate the player instead
                tripoint rad_point = pos() + point( rng( -3, 3 ), rng( -3, 3 ) );
                // TODO: Radioactive vehicles?
                if( g->m.get_radiation( rad_point ) < rad_mut ) {
                    g->m.adjust_radiation( rad_point, 1 );
                } else {
                    rads += rad_mut;
                }
            }
        }

        if( has_effect( effect_iodine ) ) {
            // Radioactive mutation makes iodine less efficient (but more useful)
            rads *= 0.3f + 0.1f * rad_mut;
        }

        if( rads > 0.0f && calendar::once_every( 3_minutes ) && has_bionic( bio_geiger ) ) {
            add_msg_if_player(m_warning, _("You feel an anomalous sensation coming from your radiation sensors."));
        }

        int rads_max = roll_remainder( rads );
        radiation += rng( 0, rads_max );

        if( rads > 0.0f ) {
            radiation_increasing = true;
        }

        // Apply rads to any radiation badges.
        for (item *const it : inv_dump()) {
            if (it->typeId() != "rad_badge") {
                continue;
            }

            // Actual irradiation levels of badges and the player aren't precisely matched.
            // This is intentional.
            int const before = it->irridation;

            const int delta = rng( 0, rads_max );
            if (delta == 0) {
                continue;
            }

            it->irridation += delta;

            // If in inventory (not worn), don't print anything.
            if( inv.has_item( *it ) ) {
                continue;
            }

            // If the color hasn't changed, don't print anything.
            const std::string &col_before = rad_badge_color(before);
            const std::string &col_after  = rad_badge_color(it->irridation);
            if (col_before == col_after) {
                continue;
            }

            add_msg_if_player( m_warning, _("Your radiation badge changes from %1$s to %2$s!"),
                               col_before.c_str(), col_after.c_str() );
        }
    }

    if( calendar::once_every( 15_minutes ) ) {
        if (radiation < 0) {
            radiation = 0;
        } else if (radiation > 2000) {
            radiation = 2000;
        }
        if( get_option<bool>( "RAD_MUTATION" ) && rng(100, 10000) < radiation ) {
            mutate();
            radiation -= 50;
        } else if( radiation > 50 && rng(1, 3000) < radiation &&
                   ( get_stomach_food() > 0 || get_stomach_water() > 0 ||
                     radiation_increasing || !in_sleep_state() ) ) {
            vomit();
            radiation -= 1;
        }
    }

    const bool radiogenic = has_trait( trait_RADIOGENIC );
    if( radiogenic && int(calendar::turn) % MINUTES(30) == 0 && radiation > 0 ) {
        // At 200 irradiation, twice as fast as REGEN
        if( x_in_y( radiation, 200 ) ) {
            healall( 1 );
            if( rad_mut == 0 ) {
                // Don't heal radiation if we're generating it naturally
                // That would counter the main downside of radioactivity
                radiation -= 5;
            }
        }
    }

    if( !radiogenic && radiation > 0 ) {
        // Even if you heal the radiation itself, the damage is done.
        const int hmod = get_healthy_mod();
        if( hmod > 200 - radiation ) {
            set_healthy_mod( std::max( -200, 200 - radiation ) );
        }
    }

    if( radiation > 200 && ( int(calendar::turn) % MINUTES(10) == 0 ) && x_in_y( radiation, 1000 ) ) {
        hurtall( 1, nullptr );
        radiation -= 5;
    }

    if (reactor_plut || tank_plut || slow_rad) {
        // Microreactor CBM and supporting bionics
        if (has_bionic( bio_reactor ) || has_bionic( bio_advreactor ) ) {
            //first do the filtering of plutonium from storage to reactor
            int plut_trans;
            plut_trans = 0;
            if (tank_plut > 0) {
                if (has_active_bionic( bio_plut_filter ) ) {
                    plut_trans = tank_plut * 0.025;
                } else {
                    plut_trans = tank_plut * 0.005;
                }
                if (plut_trans < 1) {
                    plut_trans = 1;
                }
                tank_plut -= plut_trans;
                reactor_plut += plut_trans;
            }
            //leaking radiation, reactor is unshielded, but still better than a simple tank
            slow_rad += ((tank_plut * 0.1) + (reactor_plut * 0.01));
            //begin power generation
            if (reactor_plut > 0) {
                int power_gen;
                power_gen = 0;
                if (has_bionic( bio_advreactor ) ) {
                    if ((reactor_plut * 0.05) > 2000){
                        power_gen = 2000;
                    } else {
                        power_gen = reactor_plut * 0.05;
                        if (power_gen < 1) {
                            power_gen = 1;
                        }
                    }
                    slow_rad += (power_gen * 3);
                    while (slow_rad >= 50) {
                        if (power_gen >= 1) {
                            slow_rad -= 50;
                            power_gen -= 1;
                            reactor_plut -= 1;
                        } else {
                        break;
                        }
                    }
                } else if (has_bionic( bio_reactor ) ) {
                    if ((reactor_plut * 0.025) > 500){
                        power_gen = 500;
                    } else {
                        power_gen = reactor_plut * 0.025;
                        if (power_gen < 1) {
                            power_gen = 1;
                        }
                    }
                    slow_rad += (power_gen * 3);
                }
                reactor_plut -= power_gen;
                while (power_gen >= 250) {
                    apply_damage( nullptr, bp_torso, 1);
                    mod_pain(1);
                    add_msg_if_player(m_bad, _("Your chest burns as your power systems overload!"));
                    charge_power(50);
                    power_gen -= 60; // ten units of power lost due to short-circuiting into you
                }
                charge_power(power_gen);
            }
        } else {
            slow_rad += (((reactor_plut * 0.4) + (tank_plut * 0.4)) * 100);
            //plutonium in body without any kind of container.  Not good at all.
            reactor_plut *= 0.6;
            tank_plut *= 0.6;
        }
        while (slow_rad >= 1000) {
            radiation += 1;
            slow_rad -= 1000;
        }
    }

    // Negative bionics effects
    if (has_bionic( bio_dis_shock ) && one_in(1200)) {
        add_msg_if_player(m_bad, _("You suffer a painful electrical discharge!"));
        mod_pain(1);
        moves -= 150;

        if (weapon.typeId() == "e_handcuffs" && weapon.charges > 0) {
            weapon.charges -= rng(1, 3) * 50;
            if (weapon.charges < 1) {
                weapon.charges = 1;
            }

            add_msg_if_player(m_good, _("The %s seems to be affected by the discharge."), weapon.tname().c_str());
        }
        sfx::play_variant_sound( "bionics", "elec_discharge", 100 );
    }
    if (has_bionic( bio_dis_acid ) && one_in(1500)) {
        add_msg_if_player(m_bad, _("You suffer a burning acidic discharge!"));
        hurtall(1, nullptr);
        sfx::play_variant_sound( "bionics", "acid_discharge", 100 );
        sfx::do_player_death_hurt( g->u, false );
    }
    if (has_bionic( bio_drain ) && power_level > 24 && one_in(600)) {
        add_msg_if_player(m_bad, _("Your batteries discharge slightly."));
        charge_power(-25);
        sfx::play_variant_sound( "bionics", "elec_crackle_low", 100 );
    }
    if (has_bionic( bio_noise ) && one_in(500)) {
        // TODO: NPCs with said bionic
        if(!is_deaf()) {
            add_msg(m_bad, _("A bionic emits a crackle of noise!"));
            sfx::play_variant_sound( "bionics", "elec_blast", 100 );
        } else {
            add_msg(m_bad, _("You feel your faulty bionic shuddering."));
            sfx::play_variant_sound( "bionics", "elec_blast_muffled", 100 );
        }
        sounds::sound( pos(), 60, "");
    }
    if (has_bionic( bio_power_weakness ) && max_power_level > 0 &&
        power_level >= max_power_level * .75) {
        mod_str_bonus(-3);
    }
    if (has_bionic( bio_trip ) && one_in(500) && !has_effect( effect_visuals )) {
        add_msg_if_player(m_bad, _("Your vision pixelates!"));
        add_effect( effect_visuals, 100 );
        sfx::play_variant_sound( "bionics", "pixelated", 100 );
    }
    if (has_bionic( bio_spasm ) && one_in(3000) && !has_effect( effect_downed )) {
        add_msg_if_player(m_bad, _("Your malfunctioning bionic causes you to spasm and fall to the floor!"));
        mod_pain(1);
        add_effect( effect_stunned, 1);
        add_effect( effect_downed, 1, num_bp, false, 0, true );
        sfx::play_variant_sound( "bionics", "elec_crackle_high", 100 );
    }
    if (has_bionic( bio_shakes ) && power_level > 24 && one_in(1200)) {
        add_msg_if_player(m_bad, _("Your bionics short-circuit, causing you to tremble and shiver."));
        charge_power(-25);
        add_effect( effect_shakes, 50 );
        sfx::play_variant_sound( "bionics", "elec_crackle_med", 100 );
    }
    if (has_bionic( bio_leaky ) && one_in(500)) {
        mod_healthy_mod(-50, -200);
    }
    if (has_bionic( bio_sleepy ) && one_in(500) && !in_sleep_state()) {
        mod_fatigue(1);
    }
    if (has_bionic( bio_itchy ) && one_in(500) && !has_effect( effect_formication )) {
        add_msg_if_player(m_bad, _("Your malfunctioning bionic itches!"));
        body_part bp = random_body_part(true);
        add_effect( effect_formication, 100, bp );
    }

    // Artifact effects
    if (has_artifact_with(AEP_ATTENTION)) {
        add_effect( effect_attention, 3 );
    }

    // Stim +250 kills
    if ( stim > 210 ) {
        if ( one_in( 20 ) && !has_effect( effect_downed ) ) {
            add_msg_if_player(m_bad, _("Your muscles spasm!"));
            if( !has_effect( effect_downed ) ) {
                add_msg_if_player(m_bad, _("You fall to the ground!"));
                add_effect( effect_downed, rng(6, 20) );
            }
        }
    }
    if ( stim > 170 ) {
        if ( !has_effect( effect_winded ) && calendar::once_every( 10_minutes ) ) {
            add_msg(m_bad, _("You feel short of breath.") );
            add_effect( effect_winded, MINUTES(10) + 1 );
        }
    }
    if ( stim > 110 ) {
        if ( !has_effect( effect_shakes ) && calendar::once_every( 10_minutes ) ) {
            add_msg( _("You shake uncontrollably.") );
            add_effect( effect_shakes, MINUTES(15) + 1 );
        }
    }
    if ( stim > 75 ) {
        if ( !one_in( 20 ) && !has_effect( effect_nausea ) ) {
            add_msg( _("You feel nauseous...") );
            add_effect( effect_nausea, 50 );
        }
    }

    // Stim -200 or painkillers 240 kills
    if ( stim < -160 || pkill > 200 ) {
        if ( one_in(30) && !in_sleep_state() ) {
            add_msg_if_player(m_bad, _("You black out!") );
            int dur = rng(300, 600);
            add_effect( effect_downed, dur );
            add_effect( effect_blind, dur );
            fall_asleep( dur );
        }
    }
    if ( stim < -120 || pkill > 160 ) {
        if ( !has_effect( effect_winded ) && calendar::once_every( 10_minutes ) ) {
            add_msg(m_bad, _("Your breathing slows down.") );
            add_effect( effect_winded, MINUTES(10) + 1 );
        }
    }
    if ( stim < -85 || pkill > 145 ) {
        if ( one_in( 15 ) ) {
            add_msg_if_player(m_bad, _("You feel dizzy for a moment."));
            mod_moves( -rng(10, 30) );
            if ( one_in(3) && !has_effect( effect_downed ) ) {
                add_msg_if_player(m_bad, _("You stumble and fall over!"));
                add_effect( effect_downed, rng(3, 10) );
            }
        }
    }
    if( stim < -60 || pkill > 130 ) {
        if( calendar::once_every( 10_minutes ) ) {
            add_msg( m_warning, _( "You feel tired..." ) );
            mod_fatigue( rng( 1, 2 ) );
        }
    }
}

// At minimum level, return at_min, at maximum at_max
float addiction_scaling( float at_min, float at_max, float add_lvl )
{
    // Not addicted
    if( add_lvl < MIN_ADDICTION_LEVEL ) {
        return 1.0f;
    }

    return lerp( at_min, at_max, ( add_lvl - MIN_ADDICTION_LEVEL ) / MAX_ADDICTION_LEVEL );
}

void player::mend( int rate_multiplier )
{
    // Wearing splints can slowly mend a broken limb back to 1 hp.
    bool any_broken = false;
    for( int i = 0; i < num_hp_parts; i++ ) {
        if( hp_cur[i] <= 0 ) {
            any_broken = true;
            break;
        }
    }

    if( !any_broken ) {
        return;
    }

    double healing_factor = 1.0;
    // Studies have shown that alcohol and tobacco use delay fracture healing time
    // Being under effect is 50% slowdown
    // Being addicted but not under effect scales from 25% slowdown to 75% slowdown
    // The improvement from being intoxicated over withdrawal is intended
    if( has_effect( effect_cig ) ) {
        healing_factor *= 0.5;
    } else {
        healing_factor *= addiction_scaling( 0.25f, 0.75f, addiction_level( ADD_CIG ) );
    }

    if( has_effect( effect_drunk ) ) {
        healing_factor *= 0.5;
    } else {
        healing_factor *= addiction_scaling( 0.25f, 0.75f, addiction_level( ADD_ALCOHOL ) );
    }

    if( radiation > 0 && !has_trait( trait_RADIOGENIC ) ) {
        healing_factor *= clamp( ( 1000.0f - radiation ) / 1000.0f, 0.0f, 1.0f );
    }

    // Bed rest speeds up mending
    if( has_effect( effect_sleep ) ) {
        healing_factor *= 4.0;
    } else if( get_fatigue() > DEAD_TIRED ) {
        // but being dead tired does not...
        healing_factor *= 0.75;
    } else {
        // If not dead tired, resting without sleep also helps
        healing_factor *= 1.0f + rest_quality();
    }

    // Being healthy helps.
    healing_factor *= 1.0f + get_healthy() / 200.0f;

    // Very hungry starts lowering the chance
    // Healing stops completely halfway between near starving and starving
    healing_factor *= 1.0f - clamp( ( get_hunger() - 100.0f ) / 2000.0f, 0.0f, 1.0f );
    // Similar for thirst - starts at very thirsty, drops to 0 ~halfway between two last statuses
    healing_factor *= 1.0f - clamp( ( get_thirst() - 80.0f ) / 300.0f, 0.0f, 1.0f );

    // Mutagenic healing factor!
    bool needs_splint = true;
    if( has_trait( trait_REGEN_LIZ ) ) {
        healing_factor *= 20.0;
        needs_splint = false;
    } else if( has_trait( trait_REGEN ) ) {
        healing_factor *= 16.0;
    } else if( has_trait( trait_FASTHEALER2 ) ) {
        healing_factor *= 4.0;
    } else if( has_trait( trait_FASTHEALER ) ) {
        healing_factor *= 2.0;
    } else if( has_trait( trait_SLOWHEALER ) ) {
        healing_factor *= 0.5;
    }

    add_msg( m_debug, "Limb mend healing factor: %.2f", healing_factor );
    if( healing_factor <= 0.0f ) {
        // The section below assumes positive healing rate
        return;
    }

    for( int i = 0; i < num_hp_parts; i++ ) {
        const bool broken = (hp_cur[i] <= 0);
        if( !broken ) {
            continue;
        }

        body_part part = hp_to_bp( static_cast<hp_part>( i ) );
        if( needs_splint && !worn_with_flag( "SPLINT", part ) ) {
            continue;
        }

        int dur_inc = roll_remainder( rate_multiplier * healing_factor );
        auto &eff = get_effect( effect_mending, part );
        if( eff.is_null() ) {
            add_effect( effect_mending, dur_inc, part, true );
            continue;
        }

        eff.set_duration( eff.get_duration() + dur_inc );

        if( eff.get_duration() >= eff.get_max_duration() ) {
            hp_cur[i] = 1;
            remove_effect( effect_mending, part );
            //~ %s is bodypart
            add_memorial_log( pgettext("memorial_male", "Broken %s began to mend."),
                              pgettext("memorial_female", "Broken %s began to mend."),
                              body_part_name( part ).c_str() );
            //~ %s is bodypart
            add_msg_if_player( m_good, _("Your %s has started to mend!"),
                               body_part_name( part ).c_str() );
        }
    }
}

void player::vomit()
{
    add_memorial_log(pgettext("memorial_male", "Threw up."),
                     pgettext("memorial_female", "Threw up."));

    const int stomach_contents = get_stomach_food() + get_stomach_water();
    if( stomach_contents != 0 ) {
        mod_hunger(get_stomach_food());
        mod_thirst(get_stomach_water());

        set_stomach_food(0);
        set_stomach_water(0);
        // Remove all joy form previously eaten food and apply the penalty
        rem_morale( MORALE_FOOD_GOOD );
        rem_morale( MORALE_FOOD_HOT );
        rem_morale( MORALE_HONEY ); // bears must suffer too
        add_morale( MORALE_VOMITED, -2 * stomach_contents, -40, 90, 45, false ); // 1.5 times longer

        g->m.add_field( adjacent_tile(), fd_bile, 1, 0 );

        add_msg_player_or_npc( m_bad, _("You throw up heavily!"), _("<npcname> throws up heavily!") );
    } else {
        add_msg_if_player( m_warning, _( "You retched, but your stomach is empty." ) );
    }

    if( !has_effect( effect_nausea ) ) { // Prevents never-ending nausea
        const effect dummy_nausea( &effect_nausea.obj(), 0, num_bp, false, 1, 0 );
        add_effect( effect_nausea, std::max( dummy_nausea.get_max_duration() * stomach_contents / 21,
                                             dummy_nausea.get_int_dur_factor() ) );
    }

    moves -= 100;
    for( auto &elem : *effects ) {
        for( auto &_effect_it : elem.second ) {
            auto &it = _effect_it.second;
            if( it.get_id() == effect_foodpoison ) {
                it.mod_duration(-300);
            } else if( it.get_id() == effect_drunk ) {
                it.mod_duration(rng(-100, -500));
            }
        }
    }
    remove_effect( effect_pkill1 );
    remove_effect( effect_pkill2 );
    remove_effect( effect_pkill3 );
    // Don't wake up when just retching
    if( stomach_contents != 0 ) {
        wake_up();
    }
}

void player::drench( int saturation, int flags, bool ignore_waterproof )
{
    if( saturation < 1 ) {
        return;
    }

    // OK, water gets in your AEP suit or whatever.  It wasn't built to keep you dry.
    if( has_trait( trait_DEBUG_NOTEMP ) || has_active_mutation( trait_id( "SHELL2" ) ) ||
        ( !ignore_waterproof && is_waterproof(flags) ) ) {
        return;
    }

    // Make the body wet
    for( int i = bp_torso; i < num_bp; ++i ) {
        // Different body parts have different size, they can only store so much water
        int bp_wetness_max = 0;
        if( mfb(i) & flags ){
            bp_wetness_max = drench_capacity[i];
        }

        if( bp_wetness_max == 0 ){
            continue;
        }
        // Different sources will only make the bodypart wet to a limit
        int source_wet_max = saturation * bp_wetness_max * 2 / 100;
        int wetness_increment = ignore_waterproof ? 100 : 2;
        // Respect maximums
        const int wetness_max = std::min( source_wet_max, bp_wetness_max );
        if( body_wetness[i] < wetness_max ){
            body_wetness[i] = std::min( wetness_max, body_wetness[i] + wetness_increment );
        }
    }

    // Remove onfire effect
    if( saturation > 10 || x_in_y( saturation, 10 ) ) {
        remove_effect( effect_onfire );
    }
}

void player::drench_mut_calc()
{
    for( size_t i = 0; i < num_bp; i++ ) {
        body_part bp = static_cast<body_part>( i );
        int ignored = 0;
        int neutral = 0;
        int good = 0;

        for( const auto &iter : my_mutations ) {
            const mutation_branch &mdata = iter.first.obj();
            const auto wp_iter = mdata.protection.find( bp );
            if( wp_iter != mdata.protection.end() ) {
                ignored += wp_iter->second.x;
                neutral += wp_iter->second.y;
                good += wp_iter->second.z;
            }
        }

        mut_drench[i][WT_GOOD] = good;
        mut_drench[i][WT_NEUTRAL] = neutral;
        mut_drench[i][WT_IGNORED] = ignored;
    }
}

void player::apply_wetness_morale( int temperature )
{
    // First, a quick check if we have any wetness to calculate morale from
    // Faster than checking all worn items for friendliness
    if( !std::any_of( body_wetness.begin(), body_wetness.end(),
        []( const int w ) { return w != 0; } ) ) {
        return;
    }

    // Normalize temperature to [-1.0,1.0]
    temperature = std::max( 0, std::min( 100, temperature ) );
    const double global_temperature_mod = -1.0 + ( 2.0 * temperature / 100.0 );

    int total_morale = 0;
    const auto wet_friendliness = exclusive_flag_coverage( "WATER_FRIENDLY" );
    for( int i = bp_torso; i < num_bp; ++i ) {
        // Sum of body wetness can go up to 103
        const int part_drench = body_wetness[i];
        if( part_drench == 0 ) {
            continue;
        }

        const auto &part_arr = mut_drench[i];
        const int part_ignored = part_arr[WT_IGNORED];
        const int part_neutral = part_arr[WT_NEUTRAL];
        const int part_good    = part_arr[WT_GOOD];

        if( part_ignored >= part_drench ) {
            continue;
        }

        int bp_morale = 0;
        const bool is_friendly = wet_friendliness[i];
        const int effective_drench = part_drench - part_ignored;
        if( is_friendly ) {
            // Using entire bonus from mutations and then some "human" bonus
            bp_morale = std::min( part_good, effective_drench ) + effective_drench / 2;
        } else if( effective_drench < part_good ) {
            // Positive or 0
            // Won't go higher than part_good / 2
            // Wet slime/scale doesn't feel as good when covered by wet rags/fur/kevlar
            bp_morale = std::min( effective_drench, part_good - effective_drench );
        } else if( effective_drench > part_good + part_neutral ) {
            // This one will be negative
            bp_morale = part_good + part_neutral - effective_drench;
        }

        // Clamp to [COLD,HOT] and cast to double
        const double part_temperature =
            std::min( BODYTEMP_HOT, std::max( BODYTEMP_COLD, temp_cur[i] ) );
        // 0.0 at COLD, 1.0 at HOT
        const double part_mod = (part_temperature - BODYTEMP_COLD) /
                                (BODYTEMP_HOT - BODYTEMP_COLD);
        // Average of global and part temperature modifiers, each in range [-1.0, 1.0]
        double scaled_temperature = ( global_temperature_mod + part_mod ) / 2;

        if( bp_morale < 0 ) {
            // Damp, hot clothing on hot skin feels bad
            scaled_temperature = fabs( scaled_temperature );
        }

        // For an unmutated human swimming in deep water, this will add up to:
        // +51 when hot in 100% water friendly clothing
        // -103 when cold/hot in 100% unfriendly clothing
        total_morale += static_cast<int>( bp_morale * ( 1.0 + scaled_temperature ) / 2.0 );
    }

    if( total_morale == 0 ) {
        return;
    }

    int morale_effect = total_morale / 8;
    if( morale_effect == 0 ) {
        if( total_morale > 0 ) {
            morale_effect = 1;
        } else {
            morale_effect = -1;
        }
    }

    add_morale( MORALE_WET, morale_effect, total_morale, 5, 5, true );
}

void player::update_body_wetness( const w_point &weather )
{
    // Average number of turns to go from completely soaked to fully dry
    // assuming average temperature and humidity
    constexpr int average_drying = HOURS(2);

    // A modifier on drying time
    double delay = 1.0;
    // Weather slows down drying
    delay -= ( weather.temperature - 65 ) / 100.0;
    delay += ( weather.humidity - 66 ) / 100.0;
    delay = std::max( 0.1, delay );
    // Fur/slime retains moisture
    if( has_trait( trait_LIGHTFUR ) || has_trait( trait_FUR ) || has_trait( trait_FELINE_FUR ) ||
        has_trait( trait_LUPINE_FUR ) || has_trait( trait_CHITIN_FUR ) || has_trait( trait_CHITIN_FUR2 ) ||
        has_trait( trait_CHITIN_FUR3 )) {
        delay = delay * 6 / 5;
    }
    if( has_trait( trait_URSINE_FUR ) || has_trait( trait_SLIMY ) ) {
        delay = delay * 3 / 2;
    }

    if( !one_in_improved( average_drying * delay / 100.0 ) ) {
        // No drying this turn
        return;
    }

    // Now per-body-part stuff
    // To make drying uniform, make just one roll and reuse it
    const int drying_roll = rng( 1, 100 );
    if( drying_roll > 40 ) {
        // Wouldn't affect anything
        return;
    }

    for( int i = 0; i < num_bp; ++i ) {
        if( body_wetness[i] == 0 ) {
            continue;
        }
        // This is to normalize drying times
        int drying_chance = drench_capacity[i];
        // Body temperature affects duration of wetness
        // Note: Using temp_conv rather than temp_cur, to better approximate environment
        if( temp_conv[i] >= BODYTEMP_SCORCHING ) {
            drying_chance *= 2;
        } else if( temp_conv[i] >=  BODYTEMP_VERY_HOT ) {
            drying_chance = drying_chance * 3 / 2;
        } else if( temp_conv[i] >= BODYTEMP_HOT ) {
            drying_chance = drying_chance * 4 / 3;
        } else if( temp_conv[i] > BODYTEMP_COLD ) {
            // Comfortable, doesn't need any changes
        } else {
            // Evaporation doesn't change that much at lower temp
            drying_chance = drying_chance * 3 / 4;
        }

        if( drying_chance < 1 ) {
            drying_chance = 1;
        }

        // @todo: Make evaporation reduce body heat
        if( drying_chance >= drying_roll ) {
            body_wetness[i] -= 1;
            if( body_wetness[i] < 0 ) {
                body_wetness[i] = 0;
            }
        }
    }
    // TODO: Make clothing slow down drying
}

int player::get_morale_level() const
{
    return morale->get_level();
}

void player::add_morale(morale_type type, int bonus, int max_bonus,
                        int duration, int decay_start,
                        bool capped, const itype* item_type)
{
    morale->add( type, bonus, max_bonus, duration, decay_start, capped, item_type );
}

int player::has_morale( morale_type type ) const
{
    return morale->has( type );
}

void player::rem_morale(morale_type type, const itype* item_type)
{
    morale->remove( type, item_type );
}

bool player::has_morale_to_read() const
{
    return get_morale_level() >= -40;
}

void player::check_and_recover_morale()
{
    player_morale test_morale;

    for( const auto &wit : worn ) {
        test_morale.on_item_wear( wit );
    }

    for( const auto &mut : my_mutations ) {
        test_morale.on_mutation_gain( mut.first );
    }

    for( auto &elem : *effects ) {
        for( auto &_effect_it : elem.second ) {
            const effect &e = _effect_it.second;
            test_morale.on_effect_int_change( e.get_id(), e.get_intensity(), e.get_bp() );
        }
    }

    test_morale.on_stat_change( "hunger", get_hunger() );
    test_morale.on_stat_change( "thirst", get_thirst() );
    test_morale.on_stat_change( "fatigue", get_fatigue() );
    test_morale.on_stat_change( "pain", get_pain() );
    test_morale.on_stat_change( "pkill", get_painkiller() );
    test_morale.on_stat_change( "perceived_pain", get_perceived_pain() );

    apply_persistent_morale();

    if( !morale->consistent_with( test_morale ) ) {
        *morale = player_morale( test_morale ); // Recover consistency
        add_msg( m_debug, "%s morale was recovered.", disp_name( true ).c_str() );
    }
}

void player::process_active_items()
{
    if( weapon.needs_processing() && weapon.process( this, pos(), false ) ) {
        weapon = ret_null;
    }

    std::vector<item *> inv_active = inv.active_items();
    for( auto tmp_it : inv_active ) {

        if( tmp_it->process( this, pos(), false ) ) {
            inv.remove_item(tmp_it);
        }
    }

    // worn items
    remove_worn_items_with( [this]( item &itm ) {
        return itm.needs_processing() && itm.process( this, pos(), false );
    } );

    long ch_UPS = charges_of( "UPS" );
    item *cloak = nullptr;
    item *power_armor = nullptr;
    // Manual iteration because we only care about *worn* active items.
    for( auto &w : worn ) {
        if( !w.active ) {
            continue;
        }
        if( w.typeId() == OPTICAL_CLOAK_ITEM_ID ) {
            cloak = &w;
        }
        // Only the main power armor item can be active, the other ones (hauling frame, helmet) aren't.
        if( power_armor == nullptr && w.is_power_armor() ) {
            power_armor = &w;
        }
    }
    if( cloak != nullptr ) {
        if( ch_UPS >= 20 ) {
            use_charges( "UPS", 20 );
            if( ch_UPS < 200 && one_in( 3 ) ) {
                add_msg_if_player( m_warning, _( "Your optical cloak flickers for a moment!" ) );
            }
        } else if( ch_UPS > 0 ) {
            use_charges( "UPS", ch_UPS );
        } else {
            add_msg_if_player( m_warning, _( "Your optical cloak flickers for a moment as it becomes opaque." ) );
            // Bypass the "you deactivate the ..." message
            cloak->active = false;
        }
    }

    // For powered armor, an armor-powering bionic should always be preferred over UPS usage.
    if( power_armor != nullptr ) {
        const int power_cost = 4;
        bool bio_powered = can_interface_armor() && power_level > 0;
        // Bionic power costs are handled elsewhere.
        if( !bio_powered ) {
            if( ch_UPS >= power_cost ) {
                use_charges( "UPS", power_cost );
            } else {
                // Deactivate armor here, bypassing the usual deactivation message.
                add_msg_if_player( m_warning, _( "Your power armor disengages." ) );
                power_armor->active = false;
            }
        }
    }

    // Load all items that use the UPS to their minimal functional charge,
    // The tool is not really useful if its charges are below charges_to_use
    ch_UPS = charges_of( "UPS" ); // might have been changed by cloak
    long ch_UPS_used = 0;
    for( size_t i = 0; i < inv.size() && ch_UPS_used < ch_UPS; i++ ) {
        item &it = inv.find_item(i);
        if( !it.has_flag( "USE_UPS" ) ) {
            continue;
        }
        if( it.charges < it.type->maximum_charges() ) {
            ch_UPS_used++;
            it.charges++;
        }
    }
    if( weapon.has_flag( "USE_UPS" ) &&  ch_UPS_used < ch_UPS &&
        weapon.charges < weapon.type->maximum_charges() ) {
        ch_UPS_used++;
        weapon.charges++;
    }

    for( item& worn_item : worn ) {
        if( ch_UPS_used >= ch_UPS ) {
            break;
        }
        if( !worn_item.has_flag( "USE_UPS" ) ) {
            continue;
        }
        if( worn_item.charges < worn_item.type->maximum_charges() ) {
            ch_UPS_used++;
            worn_item.charges++;
        }
    }
    if( ch_UPS_used > 0 ) {
        use_charges( "UPS", ch_UPS_used );
    }
}

item player::reduce_charges( int position, long quantity )
{
    item &it = i_at( position );
    if( it.is_null() ) {
        debugmsg( "invalid item position %d for reduce_charges", position );
        return ret_null;
    }
    if( it.charges <= quantity ) {
        return i_rem( position );
    }
    it.mod_charges( -quantity );
    item tmp( it );
    tmp.charges = quantity;
    return tmp;
}

item player::reduce_charges( item *it, long quantity )
{
    if( !has_item( *it ) ) {
        debugmsg( "invalid item (name %s) for reduce_charges", it->tname().c_str() );
        return ret_null;
    }
    if( it->charges <= quantity ) {
        return i_rem( it );
    }
    it->mod_charges( -quantity );
    item result( *it );
    result.charges = quantity;
    return result;
}

int player::invlet_to_position( const long linvlet ) const
{
    // Invlets may come from curses, which may also return any kind of key codes, those being
    // of type long and they can become valid, but different characters when casted to char.
    // Example: KEY_NPAGE (returned when the player presses the page-down key) is 0x152,
    // casted to char would yield 0x52, which happens to be 'R', a valid invlet.
    if( linvlet > std::numeric_limits<char>::max() || linvlet < std::numeric_limits<char>::min() ) {
        return INT_MIN;
    }
    const char invlet = static_cast<char>( linvlet );
    if( is_npc() ) {
        DebugLog( D_WARNING,  D_GAME ) << "Why do you need to call player::invlet_to_position on npc " << name;
    }
    if( weapon.invlet == invlet ) {
        return -1;
    }
    auto iter = worn.begin();
    for( size_t i = 0; i < worn.size(); i++, iter++ ) {
        if( iter->invlet == invlet ) {
            return worn_position_to_index( i );
        }
    }
    return inv.invlet_to_position( invlet );
}

bool player::can_interface_armor() const {
    bool okay = std::any_of( my_bionics->begin(), my_bionics->end(),
        []( const bionic &b ) { return b.powered && b.info().armor_interface; } );
    return okay;
}

const martialart &player::get_combat_style() const
{
    return style_selected.obj();
}

std::vector<item *> player::inv_dump()
{
    std::vector<item *> ret;
    if( is_armed() && can_unwield( weapon ).success() ) {
        ret.push_back(&weapon);
    }
    for (auto &i : worn) {
        ret.push_back(&i);
    }
    inv.dump(ret);
    return ret;
}

std::list<item> player::use_amount(itype_id it, int _quantity)
{
    std::list<item> ret;
    long quantity = _quantity; // Don't want to change the function signature right now
    if (weapon.use_amount(it, quantity, ret)) {
        remove_weapon();
    }
    for( auto a = worn.begin(); a != worn.end() && quantity > 0; ) {
        if( a->use_amount( it, quantity, ret ) ) {
            a->on_takeoff( *this );
            a = worn.erase( a );
        } else {
            ++a;
        }
    }
    if (quantity <= 0) {
        return ret;
    }
    std::list<item> tmp = inv.use_amount(it, quantity);
    ret.splice(ret.end(), tmp);
    return ret;
}

bool player::use_charges_if_avail(itype_id it, long quantity)
{
    if (has_charges(it, quantity))
    {
        use_charges(it, quantity);
        return true;
    }
    return false;
}

bool player::has_fire( const int quantity ) const
{
    if( is_npc() ) {
        // A hack to make NPCs use their molotovs
        return true;
    } else if( g->m.has_nearby_fire( pos() ) ) {
        return true;
    } else if( has_item_with_flag( "FIRE" ) ) {
        return true;
    } else if( has_item_with_flag( "FIRESTARTER" ) ) {
        auto firestarters = all_items_with_flag( "FIRESTARTER" );
        for( auto &i : firestarters ) {
            if( has_charges( i->typeId(), quantity ) ) {
                return true;
            }
        }
    }
    return false;
}

void player::use_fire( const int quantity )
{
<<<<<<< HEAD
=======
//Okay, so checks for nearby fires first,
//then held lit torch or candle, bionic tool/lighter/laser
//tries to use 1 charge of lighters, matches, flame throwers
//If there is enough power, will use power of one activation of the bio_lighter, bio_tools and bio_laser
// (home made, military), hotplate, welder in that order.
// bio_lighter, bio_laser, bio_tools, has_active_bionic("bio_tools"

>>>>>>> 8f7ecfcf
    if( g->m.has_nearby_fire( pos() ) ) {
        return;
    } else if( has_item_with_flag( "FIRE" ) ) {
        return;
    } else if( has_item_with_flag( "FIRESTARTER" ) ) {
        auto firestarters = all_items_with_flag( "FIRESTARTER" );
        for( auto &i : firestarters ) {
            if( has_charges( i->typeId(), quantity ) ) {
                use_charges( i->typeId(), quantity );
                return;
            }
        }
    }
}

std::list<item> player::use_charges( const itype_id& what, long qty )
{
    std::list<item> res;

    if( qty <= 0 ) {
        return res;

    } else if( what == "toolset" ) {
        charge_power( -qty );
        return res;

    } else if( what == "fire" ) {
        use_fire( qty );
        return res;

    } else if( what == "UPS" ) {
        if( power_level > 0 && has_active_bionic( bio_ups ) ) {
            auto bio = std::min( long( power_level ), qty );
            charge_power( -bio );
            qty -= std::min( qty, bio );
        }

        auto adv = charges_of( "adv_UPS_off", ( long )ceil( qty * 0.6 ) );
        if( adv > 0 ) {
            auto found = use_charges( "adv_UPS_off", adv );
            res.splice( res.end(), found );
            qty -= std::min( qty, long( adv / 0.6 ) );
        }

        auto ups = charges_of( "UPS_off", qty );
        if( ups > 0 ) {
            auto found = use_charges( "UPS_off", ups );
            res.splice( res.end(), found );
            qty -= std::min( qty, ups );
        }
    }

    std::vector<item *> del;

    bool has_tool_with_UPS = false;
    visit_items( [this, &what, &qty, &res, &del, &has_tool_with_UPS]( item *e ) {
        if( e->use_charges( what, qty, res, pos() ) ) {
            del.push_back( e );
        }
        if( e->typeId() == what && e->has_flag( "USE_UPS" ) ) {
            has_tool_with_UPS = true;
        }
        return qty > 0 ? VisitResponse::SKIP : VisitResponse::ABORT;
    } );

    for( auto e : del ) {
        remove_item( *e );
    }

    if( has_tool_with_UPS ) {
        use_charges( "UPS", qty );
    }

    return res;
}

bool player::covered_with_flag( const std::string &flag, const std::bitset<num_bp> &parts ) const
{
    if( parts.none() ) {
        return true;
    }

    std::bitset<num_bp> to_cover( parts );

    for( const auto &elem : worn ) {
        if( !elem.has_flag( flag ) ) {
            continue;
        }

        to_cover &= ~elem.get_covered_body_parts();

        if( to_cover.none() ) {
            return true;    // Allows early exit.
        }
    }

    return to_cover.none();
}

bool player::is_waterproof( const std::bitset<num_bp> &parts ) const
{
    return covered_with_flag("WATERPROOF", parts);
}

int player::amount_worn(const itype_id &id) const
{
    int amount = 0;
    for(auto &elem : worn) {
        if(elem.typeId() == id) {
            ++amount;
        }
    }
    return amount;
}

bool player::has_charges(const itype_id &it, long quantity) const
{
    if (it == "fire" || it == "apparatus") {
        return has_fire(quantity);
    }
    return charges_of( it, quantity ) == quantity;
}

int  player::leak_level( std::string flag ) const
{
    int leak_level = 0;
    leak_level = inv.leak_level(flag);
    return leak_level;
}

bool player::has_mission_item(int mission_id) const
{
    return mission_id != -1 && has_item_with( has_mission_item_filter{ mission_id } );
}

//Returns the amount of charges that were consumed by the player
int player::drink_from_hands(item& water) {
    int charges_consumed = 0;
    if( query_yn( _("Drink %s from your hands?"), water.type_name().c_str() ) )
    {
        // Create a dose of water no greater than the amount of water remaining.
        item water_temp( water );
        // If player is slaked water might not get consumed.
        consume_item( water_temp );
        charges_consumed = water.charges - water_temp.charges;
        if( charges_consumed > 0 )
        {
            moves -= 350;
        }
    }

    return charges_consumed;
}

// @todo: Properly split medications and food instead of hacking around
bool player::consume_med( item &target )
{
    if( !target.is_medication() ) {
        return false;
    }

    const itype_id tool_type = target.type->comestible->tool;
    const auto req_tool = item::find_type( tool_type );
    if( req_tool->tool ) {
        if( !( has_amount( tool_type, 1 ) && has_charges( tool_type, req_tool->tool->charges_per_use ) ) ) {
            add_msg_if_player( m_info, _( "You need a %s to consume that!" ), req_tool->nname( 1 ).c_str() );
            return false;
        }
        use_charges( tool_type, req_tool->tool->charges_per_use );
    }

    long amount_used = 1;
    if( target.type->has_use() ) {
        amount_used = target.type->invoke( *this, target, pos() );
        if( amount_used <= 0 ) {
            return false;
        }
    }

    // @todo: Get the target it was used on
    // Otherwise injecting someone will give us addictions etc.
    consume_effects( target );
    mod_moves( -250 );
    target.charges -= amount_used;
    return target.charges <= 0;
}

bool player::consume_item( item &target )
{
    if( target.is_null() ) {
        add_msg_if_player( m_info, _( "You do not have that item." ) );
        return false;
    }
    if( is_underwater() ) {
        add_msg_if_player( m_info, _( "You can't do that while underwater." ) );
        return false;
    }

    item &comest = get_comestible_from( target );

    if( comest.is_null() ) {
        add_msg_if_player( m_info, _( "You can't eat your %s." ), target.tname().c_str() );
        if(is_npc()) {
            debugmsg("%s tried to eat a %s", name.c_str(), target.tname().c_str());
        }
        return false;
    }

    if( consume_med( comest ) ||
        eat( comest ) ||
        feed_battery_with( comest ) ||
        feed_reactor_with( comest ) ||
        feed_furnace_with( comest ) ) {

        if( target.is_container() ) {
            target.on_contents_changed();
        }

        return comest.charges <= 0;
    }

    return false;
}

bool player::consume(int target_position)
{
    auto &target = i_at( target_position );

    if( consume_item( target ) ) {
        const bool was_in_container = !can_consume_as_is( target );

        if( was_in_container ) {
            i_rem( &target.contents.front() );
        } else {
            i_rem( &target );
        }

        //Restack and sort so that we don't lie about target's invlet
        if( target_position >= 0 ) {
            inv.restack( this );
            inv.sort();
        }

        if( was_in_container && target_position == -1 ) {
            add_msg_if_player(_("You are now wielding an empty %s."), weapon.tname().c_str());
        } else if( was_in_container && target_position < -1 ) {
            add_msg_if_player(_("You are now wearing an empty %s."), target.tname().c_str());
        } else if( was_in_container && !is_npc() ) {
            bool drop_it = false;
            if (get_option<std::string>( "DROP_EMPTY" ) == "no") {
                drop_it = false;
            } else if (get_option<std::string>( "DROP_EMPTY" ) == "watertight") {
                drop_it = !target.is_watertight_container();
            } else if (get_option<std::string>( "DROP_EMPTY" ) == "all") {
                drop_it = true;
            }
            if (drop_it) {
                add_msg(_("You drop the empty %s."), target.tname().c_str());
                g->m.add_item_or_charges( pos(), inv.remove_item(&target) );
            } else {
                int quantity = inv.const_stack( inv.position_by_item( &target ) ).size();
                char letter = target.invlet ? target.invlet : ' ';
                add_msg( m_info, _( "%c - %d empty %s" ), letter, quantity, target.tname( quantity ).c_str() );
            }
        }
    } else if( target_position >= 0 ) {
        inv.restack( this );
        inv.unsort();
    }

    return true;
}

void player::rooted_message() const
{
    if( (has_trait( trait_ROOTS2 ) || has_trait( trait_ROOTS3 ) ) &&
        g->m.has_flag("DIGGABLE", pos()) &&
        !footwear_factor() ) {
        add_msg(m_info, _("You sink your roots into the soil."));
    }
}

void player::rooted()
// Should average a point every two minutes or so; ground isn't uniformly fertile
// Overfilling triggered hibernation checks, so capping.
{
    double shoe_factor = footwear_factor();
    if( (has_trait( trait_ROOTS2 ) || has_trait( trait_ROOTS3 )) &&
        g->m.has_flag("DIGGABLE", pos()) && shoe_factor != 1.0 ) {
        if( one_in(20.0 / (1.0 - shoe_factor)) ) {
            if (get_hunger() > -20) {
                mod_hunger(-1);
            }
            if (get_thirst() > -20) {
                mod_thirst(-1);
            }
            mod_healthy_mod(5, 50);
        }
    }
}

item::reload_option player::select_ammo( const item &base, std::vector<item::reload_option> opts ) const
{
    using reload_option = item::reload_option;

    if( opts.empty() ) {
        add_msg_if_player( m_info, _( "Never mind." ) );
        return reload_option();
    }

    uimenu menu;
    menu.text = string_format( base.is_watertight_container() ? _("Refill %s") : _("Reload %s" ),
            base.tname().c_str() );
    menu.return_invalid = true;
    menu.w_width = -1;
    menu.w_height = -1;

    // Construct item names
    std::vector<std::string> names;
    std::transform( opts.begin(), opts.end(), std::back_inserter( names ), []( const reload_option& e ) {
        if( e.ammo->is_magazine() && e.ammo->ammo_data() ) {
            if( e.ammo->ammo_current() == "battery" ) {
                // This battery ammo is not a real object that can be recovered but pseudo-object that represents charge
                //~ magazine with ammo count
                return string_format( _( "%s (%d)" ), e.ammo->type_name().c_str(), e.ammo->ammo_remaining() );
            } else {
                //~ magazine with ammo (count)
                return string_format( _( "%s with %s (%d)" ), e.ammo->type_name().c_str(),
                                      e.ammo->ammo_data()->nname( e.ammo->ammo_remaining() ).c_str(), e.ammo->ammo_remaining() );
            }

        } else if( e.ammo->is_watertight_container() ||
                ( e.ammo->is_ammo_container() && g->u.is_worn( *e.ammo ) ) ) {
            // worn ammo containers should be named by their contents with their location also updated below
            return e.ammo->contents.front().display_name();

        } else {
            return e.ammo->display_name();
        }
    } );

    // Get location descriptions
    std::vector<std::string> where;
    std::transform( opts.begin(), opts.end(), std::back_inserter( where ), []( const reload_option& e ) {
        bool is_ammo_container = e.ammo->is_ammo_container();
        if( is_ammo_container || e.ammo->is_container() ) {
            if( is_ammo_container && g->u.is_worn( *e.ammo ) ) {
                return e.ammo->type_name();
            }
            return string_format( _("%s, %s"), e.ammo->type_name(), e.ammo.describe( &g->u ) );
        }
        return e.ammo.describe( &g->u );
    } );

    // Pads elements to match longest member and return length
    auto pad = []( std::vector<std::string>& vec, int n, int t ) -> int {
        for( const auto& e : vec ) {
            n = std::max( n, utf8_width( e, true ) + t );
        };
        for( auto& e : vec ) {
            e += std::string( n - utf8_width( e, true ), ' ' );
        }
        return n;
    };

    // Pad the first column including 4 trailing spaces
    int w = pad( names, utf8_width( menu.text, true ), 6 );
    menu.text.insert( 0, 2, ' ' ); // add space for UI hotkeys
    menu.text += std::string( w + 2 - utf8_width( menu.text, true ), ' ' );

    // Pad the location similarly (excludes leading "| " and trailing " ")
    w = pad( where, utf8_width( _( "| Location " ) ) - 3, 6 );
    menu.text += _("| Location " );
    menu.text += std::string( w + 3 - utf8_width( _( "| Location " ) ), ' ' );

    menu.text += _( "| Amount  " );
    menu.text += _( "| Moves   " );

    // We only show ammo statistics for guns and magazines
    if( base.is_gun() || base.is_magazine() ) {
        menu.text += _( "| Damage  | Pierce  " );
    }

    auto draw_row = [&]( int idx ) {
        const auto& sel = opts[ idx ];
        std::string row = string_format( "%s| %s |", names[ idx ].c_str(), where[ idx ].c_str() );
        row += string_format( ( sel.ammo->is_ammo() || sel.ammo->is_ammo_container() ) ? " %-7d |" : "         |", sel.qty() );
        row += string_format( " %-7d ", sel.moves() );

        if( base.is_gun() || base.is_magazine() ) {
            const itype *ammo = sel.ammo->is_ammo_container() ? sel.ammo->contents.front().ammo_data() : sel.ammo->ammo_data();
            if( ammo ) {
                row += string_format( "| %-7d | %-7d", ammo->ammo->damage, ammo->ammo->pierce );
            } else {
                row += "|         |         ";
            }
        }
        return row;
    };

    itype_id last = uistate.lastreload[ base.ammo_type() ];
    // We keep the last key so that pressing the key twice (for example, r-r for reload)
    // will always pick the first option on the list.
    int last_key = inp_mngr.get_previously_pressed_key();
    bool last_key_bound = false;
    // This is the entry that has out default
    int default_to = 0;

    for( auto i = 0; i < ( int )opts.size(); ++i ) {
        const item& ammo = opts[ i ].ammo->is_ammo_container() ? opts[ i ].ammo->contents.front() : *opts[ i ].ammo;

        char hotkey = -1;
        if( g->u.has_item( ammo ) ) {
            // if ammo in player possession and either it or any container has a valid invlet use this
            if( ammo.invlet ) {
                hotkey = ammo.invlet;
            } else {
                for( const auto obj : g->u.parents( ammo ) ) {
                    if( obj->invlet ) {
                        hotkey = obj->invlet;
                        break;
                    }
                }
            }
        }
        if( last == ammo.typeId() ) {
            if( !last_key_bound && hotkey == -1 ) {
                // If this is the first occurrence of the most recently used type of ammo and the hotkey
                // was not already set above then set it to the keypress that opened this prompt
                hotkey = last_key;
                last_key_bound = true;
            }
            if( !last_key_bound ) {
                // Pressing the last key defaults to the first entry of compatible type
                default_to = i;
                last_key_bound = true;
            }
        }
        if( hotkey == last_key ) {
            last_key_bound = true;
            // Prevent the default from being used: key is bound to something already
            default_to = -1;
        }

        menu.addentry( i, true, hotkey, draw_row( i ) );
    }

    struct reload_callback : public uimenu_callback {
        public:
            std::vector<item::reload_option> &opts;
            const std::function<std::string( int )> draw_row;
            int last_key;
            const int default_to;
            const bool can_partial_reload;

            reload_callback( std::vector<item::reload_option> &_opts,
                             std::function<std::string( int )> _draw_row,
                             int _last_key, int _default_to, bool _can_partial_reload ) :
                           opts( _opts ), draw_row( _draw_row ),
                           last_key( _last_key ), default_to( _default_to ),
                           can_partial_reload( _can_partial_reload )
            {}

            bool key( const input_context &, const input_event &event, int idx, uimenu * menu ) override {
                auto cur_key = event.get_first_input();
                //Prevent double RETURN '\n' to default to the first entry
                if( default_to != -1 && cur_key == last_key && cur_key != '\n' ) {
                    // Select the first entry on the list
                    menu->ret = default_to;
                    return true;
                }
                if( idx < 0 || idx >= (int)opts.size() ) {
                    return false;
                }
                auto &sel = opts[ idx ];
                switch( cur_key ) {
                    case KEY_LEFT:
                        if ( can_partial_reload ) {
                            sel.qty( sel.qty() - 1 );
                            menu->entries[ idx ].txt = draw_row( idx );
                        }
                        return true;

                    case KEY_RIGHT:
                        if ( can_partial_reload ) {
                            sel.qty( sel.qty() + 1 );
                            menu->entries[ idx ].txt = draw_row( idx );
                        }
                        return true;
                }
                return false;
            }
    } cb( opts, draw_row, last_key, default_to, !base.has_flag( "RELOAD_ONE" ) );
    menu.callback = &cb;

    menu.query();
    if( menu.ret < 0 || menu.ret >= ( int ) opts.size() ) {
        add_msg_if_player( m_info, _( "Never mind." ) );
        return reload_option();
    }

    const item_location& sel = opts[ menu.ret ].ammo;
    uistate.lastreload[ base.ammo_type() ] = sel->is_ammo_container() ? sel->contents.front().typeId() : sel->typeId();
    return std::move( opts[ menu.ret ] );
}

item::reload_option player::select_ammo( const item& base, bool prompt ) const
{
    using reload_option = item::reload_option;
    std::vector<reload_option> ammo_list;

    auto opts = base.gunmods();
    opts.push_back( &base );

    if( base.magazine_current() ) {
        opts.push_back( base.magazine_current() );
    }

    bool ammo_match_found = false;
    for( const auto e : opts ) {
        for( item_location& ammo : find_ammo( *e ) ) {
            auto id = ( ammo->is_ammo_container() || ammo->is_watertight_container() )
                ? ammo->contents.front().typeId()
                : ammo->typeId();
            if( e->can_reload_with( id ) ) {
                ammo_match_found = true;
            }
            if( can_reload( *e, id ) || e->has_flag( "RELOAD_AND_SHOOT" ) ) {
                ammo_list.emplace_back( this, e, &base, std::move( ammo ) );
            }
        }
    }

    if( ammo_list.empty() ) {
        if( !base.is_magazine() && !base.magazine_integral() && !base.magazine_current() ) {
            add_msg_if_player( m_info, _( "You need a compatible magazine to reload the %s!" ), base.tname().c_str() );

        } else if ( ammo_match_found ) {
            add_msg_if_player( m_info, _( "Nothing to reload!" ) );
        } else {
            std::string name;
            if ( base.ammo_data() ) {
                name = base.ammo_data()->nname( 1 );
            } else if ( base.is_watertight_container() ) {
                name = base.is_container_empty() ? "liquid" : base.contents.front().tname();
            } else {
                name = base.ammo_type()->name();
            }
            add_msg_if_player( m_info, _( "Out of %s!" ), name.c_str() );
        }
        return reload_option();
    }

    // sort in order of move cost (ascending), then remaining ammo (descending) with empty magazines always last
    std::stable_sort( ammo_list.begin(), ammo_list.end(), []( const reload_option& lhs, const reload_option& rhs ) {
        return lhs.ammo->ammo_remaining() > rhs.ammo->ammo_remaining();
    } );
    std::stable_sort( ammo_list.begin(), ammo_list.end(), []( const reload_option& lhs, const reload_option& rhs ) {
        return lhs.moves() < rhs.moves();
    } );
    std::stable_sort( ammo_list.begin(), ammo_list.end(), []( const reload_option& lhs, const reload_option& rhs ) {
        return ( lhs.ammo->ammo_remaining() != 0 ) > ( rhs.ammo->ammo_remaining() != 0 );
    } );

    if( is_npc() ) {
        return std::move( ammo_list[ 0 ] );
    }

    if( !prompt && ammo_list.size() == 1 ) {
        // Suppress display of reload prompt when...
        if( !base.is_gun() ) {
            return std::move( ammo_list[ 0 ]); // reloading tools

        } else if( base.magazine_integral() && base.ammo_remaining() > 0 ) {
            return std::move( ammo_list[ 0 ] ); // adding to partially filled integral magazines

        } else if( base.has_flag( "RELOAD_AND_SHOOT" ) && has_item( *ammo_list[ 0 ].ammo ) ) {
            return std::move( ammo_list[ 0 ] ); // using bows etc and ammo is already in player possession
        }
    }

    return select_ammo( base, std::move( ammo_list ) );
}

ret_val<bool> player::can_wear( const item& it  ) const
{
    if( !it.is_armor() ) {
        return ret_val<bool>::make_failure( _( "Putting on a %s would be tricky." ), it.tname().c_str() );
    }

    if( it.is_power_armor() ) {
        for( auto &elem : worn ) {
            if( ( elem.get_covered_body_parts() & it.get_covered_body_parts() ).any() ) {
                return ret_val<bool>::make_failure( _( "You can't wear power armor over other gear!" ) );
            }
        }
        if( !it.covers( bp_torso ) ) {
            bool power_armor = false;
            if( !worn.empty() ) {
                for( auto &elem : worn ) {
                    if( elem.is_power_armor() ) {
                        power_armor = true;
                        break;
                    }
                }
            }
            if( !power_armor ) {
                return ret_val<bool>::make_failure( _( "You can only wear power armor components with power armor!" ) );
            }
        }

        for( auto &i : worn ) {
            if( i.is_power_armor() && i.typeId() == it.typeId() ) {
                return ret_val<bool>::make_failure( _( "You cannot wear more than one %s!" ), it.tname().c_str() );
            }
        }
    } else {
        // Only headgear can be worn with power armor, except other power armor components.
        // You can't wear headgear if power armor helmet is already sitting on your head.
        bool has_helmet = false;
        if( is_wearing_power_armor( &has_helmet ) &&
            ( has_helmet || !(it.covers( bp_head ) || it.covers( bp_mouth ) || it.covers( bp_eyes ) ) ) ) {
            return ret_val<bool>::make_failure( _( "You can't wear %s with power armor!" ), it.tname().c_str() );
        }
    }

    // Check if we don't have both hands available before wearing a briefcase, shield, etc. Also occurs if we're already wearing one.
    if( it.has_flag( "RESTRICT_HANDS" ) && ( !has_two_arms() || worn_with_flag( "RESTRICT_HANDS" ) || weapon.is_two_handed( *this ) ) ) {
        return ret_val<bool>::make_failure( _("You don't have a hand free to wear that.") );
    }

    if( amount_worn( it.typeId() ) >= MAX_WORN_PER_TYPE ) {
        return ret_val<bool>::make_failure( _( "You can't wear %i or more %s at once." ),
                               MAX_WORN_PER_TYPE + 1, it.tname( MAX_WORN_PER_TYPE + 1 ).c_str() );
    }

    if( ( ( it.covers( bp_foot_l ) && is_wearing_shoes( "left" ) ) ||
          ( it.covers( bp_foot_r ) && is_wearing_shoes( "right") ) ) &&
          ( !it.has_flag( "OVERSIZE" ) || !it.has_flag( "OUTER" ) ) &&
          !it.has_flag( "SKINTIGHT" ) && !it.has_flag( "BELTED" ) ) {
        // Checks to see if the player is wearing shoes
        return ret_val<bool>::make_failure( _( "You're already wearing footwear!" ) );
    }

    if( it.covers( bp_head ) && ( encumb( bp_head ) > 10) && ( !( it.get_encumber() < 9) ) ) {
        return ret_val<bool>::make_failure( wearing_something_on( bp_head ) ?
                            _( "You can't wear another helmet!" ) : _( "You can't wear a helmet!" ) );
    }

    if( has_trait( trait_WOOLALLERGY ) && ( it.made_of( material_id( "wool" ) ) || it.item_tags.count( "wooled" ) ) ) {
        return ret_val<bool>::make_failure( _( "You can't wear that, it's made of wool!" ) );
    }

    if( it.is_filthy() && has_trait( trait_SQUEAMISH ) ) {
        return ret_val<bool>::make_failure( _( "You can't wear that, it's filthy!" ) );
    }

    if( !it.has_flag( "OVERSIZE" ) ) {
        for( const trait_id &mut : get_mutations() ) {
            const auto &branch = mut.obj();
            if( branch.conflicts_with_item( it ) ) {
                return ret_val<bool>::make_failure( _( "Your mutation %s prevents you from wearing that %s." ),
                             branch.name.c_str(), it.type_name().c_str() );
            }
        }
        if( it.covers(bp_head) &&
            !it.made_of( material_id( "wool" ) ) && !it.made_of( material_id( "cotton" ) ) &&
            !it.made_of( material_id( "nomex" ) ) && !it.made_of( material_id( "leather" ) ) &&
            ( has_trait( trait_HORNS_POINTED ) || has_trait( trait_ANTENNAE ) || has_trait( trait_ANTLERS ) ) ) {
            return ret_val<bool>::make_failure( _( "You cannot wear a helmet over your %s." ),
                            ( has_trait( trait_HORNS_POINTED ) ? _( "horns" ) :
                            ( has_trait( trait_ANTENNAE ) ? _( "antennae" ) : _( "antlers" ) ) ) );
        }
    }

    return ret_val<bool>::make_success();
}

ret_val<bool> player::can_wield( const item &it ) const
{
    if( it.made_of( LIQUID ) ) {
        return ret_val<bool>::make_failure( _( "Can't wield spilt liquids." ) );
    }

    if( it.is_two_handed( *this ) && ( !has_two_arms() || worn_with_flag( "RESTRICT_HANDS" ) ) ) {
        if( worn_with_flag( "RESTRICT_HANDS" ) ) {
            return ret_val<bool>::make_failure( _( "Something you are wearing hinders the use of both hands." ) );
        } else if( it.has_flag( "ALWAYS_TWOHAND" ) ) {
            return ret_val<bool>::make_failure( _( "The %s can't be wielded with only one arm." ), it.tname().c_str() );
        } else {
            return ret_val<bool>::make_failure( _( "You are too weak to wield %s with only one arm." ), it.tname().c_str() );
        }
    }

    return ret_val<bool>::make_success();
}

ret_val<bool> player::can_unwield( const item& it ) const
{
    if( it.has_flag( "NO_UNWIELD" ) ) {
        return ret_val<bool>::make_failure( _( "You cannot unwield your %s." ), it.tname().c_str() );
    }

    return ret_val<bool>::make_success();
}

bool player::is_wielding( const item& target ) const
{
    return &weapon == &target;
}

bool player::wield( item& target )
{
    if( is_wielding( target ) ) {
        return true;
    }

    if( !can_wield( target ).success() ) {
        return false;
    }

    if( !unwield() ) {
        return false;
    }

    if( target.is_null() ) {
        return true;
    }
    // Wielding from inventory is relatively slow and does not improve with increasing weapon skill.
    // Worn items (including guns with shoulder straps) are faster but still slower
    // than a skilled player with a holster.
    // There is an additional penalty when wielding items from the inventory whilst currently grabbed.

    bool worn = is_worn( target );
    int mv = item_handling_cost( target, true, worn ? INVENTORY_HANDLING_PENALTY / 2 : INVENTORY_HANDLING_PENALTY );

    if( worn ) {
        target.on_takeoff( *this );
    }

    add_msg( m_debug, "wielding took %d moves", mv );
    moves -= mv;

    if( has_item( target ) ) {
        weapon = i_rem( &target );
    } else {
        weapon = target;
    }

    last_item = weapon.typeId();
    recoil = MAX_RECOIL;

    weapon.on_wield( *this, mv );

    inv.update_invlet( weapon );
    inv.update_cache_with_item( weapon );

    return true;
}

bool player::unwield()
{
    if( weapon.is_null() ) {
        return true;
    }

    if( !can_unwield( weapon ).success() ) {
        return false;
    }

    const std::string query = string_format( _( "Stop wielding %s?" ), weapon.tname().c_str() );

    if ( !dispose_item( item_location( *this, &weapon ), query ) ) {
        return false;
    }

    inv.unsort();

    return true;
}

// ids of martial art styles that are available with the bio_cqb bionic.
static const std::vector<matype_id> bio_cqb_styles {{
    matype_id{ "style_karate" }, matype_id{ "style_judo" }, matype_id{ "style_muay_thai" }, matype_id{ "style_biojutsu" }
}};

class ma_style_callback : public uimenu_callback
{
private:
    size_t offset;
    const std::vector<matype_id> &styles;

public:
    ma_style_callback( int style_offset, const std::vector<matype_id> &selectable_styles )
        : offset( style_offset )
        , styles( selectable_styles )
    {}

    bool key(const input_context &ctxt, const input_event &event, int entnum, uimenu *menu) override {
        const std::string action = ctxt.input_to_action( event );
        if( action != "SHOW_DESCRIPTION" ) {
            return false;
        }
        matype_id style_selected;
        const size_t index = entnum;
        if( index >= offset && index - offset < styles.size() ) {
            style_selected = styles[index - offset];
        }
        if( !style_selected.str().empty() ) {
            const martialart &ma = style_selected.obj();
            std::ostringstream buffer;
            buffer << ma.name << "\n\n \n\n";
            if( !ma.techniques.empty() ) {
                buffer << ngettext( "Technique:", "Techniques:", ma.techniques.size() ) << " ";
                buffer << enumerate_as_string( ma.techniques.begin(), ma.techniques.end(), []( const matec_id &mid ) {
                    return mid.obj().name;
                } );
            }
            if( ma.force_unarmed ) {
                buffer << "\n\n \n\n";
                buffer << _( "This style forces you to use unarmed strikes, even if wielding a weapon." );
            }
            if( !ma.weapons.empty() ) {
                buffer << "\n\n \n\n";
                buffer << ngettext( "Weapon:", "Weapons:", ma.weapons.size() ) << " ";
                buffer << enumerate_as_string( ma.weapons.begin(), ma.weapons.end(), []( const std::string &wid ) {
                    return item::nname( wid );
                } );
            }
            popup(buffer.str(), PF_NONE);
            menu->redraw();
        }
        return true;
    }
    ~ma_style_callback() override { }
};

bool player::pick_style() // Style selection menu
{
    enum style_selection {
        KEEP_HANDS_FREE = 0,
        STYLE_OFFSET
    };

    // If there are style already, cursor starts there
    // if no selected styles, cursor starts from no-style

    // Any other keys quit the menu
    const std::vector<matype_id> &selectable_styles = has_active_bionic( bio_cqb ) ? bio_cqb_styles : ma_styles;

    input_context ctxt( "MELEE_STYLE_PICKER" );
    ctxt.register_action( "SHOW_DESCRIPTION" );

    uimenu kmenu;
    kmenu.return_invalid = true;
    kmenu.text = string_format( _( "Select a style. (press %s for more info)" ), ctxt.get_desc( "SHOW_DESCRIPTION" ).c_str() );
    ma_style_callback callback( ( size_t )STYLE_OFFSET, selectable_styles );
    kmenu.callback = &callback;
    kmenu.input_category = "MELEE_STYLE_PICKER";
    kmenu.additional_actions.emplace_back( "SHOW_DESCRIPTION", "" );
    kmenu.desc_enabled = true;
    kmenu.addentry_desc( KEEP_HANDS_FREE, true, 'h', keep_hands_free ? _( "Keep hands free (on)" ) : _( "Keep hands free (off)" ),
                         _( "When this is enabled, player won't wield things unless explicitly told to." ) );

    kmenu.selected = STYLE_OFFSET;

    for( size_t i = 0; i < selectable_styles.size(); i++ ) {
        auto &style = selectable_styles[i].obj();
        //Check if this style is currently selected
        if( selectable_styles[i] == style_selected ) {
            kmenu.selected = i + STYLE_OFFSET;
        }
        kmenu.addentry_desc( i + STYLE_OFFSET, true, -1, style.name, style.description );
    }

    kmenu.query();
    int selection = kmenu.ret;

    //debugmsg("selected %d",choice);
    if( selection >= STYLE_OFFSET ) {
        style_selected = selectable_styles[selection - STYLE_OFFSET];
    } else if( selection == KEEP_HANDS_FREE ) {
        keep_hands_free = !keep_hands_free;
    } else {
        return false;
    }

    return true;
}

hint_rating player::rate_action_wear( const item &it ) const
{
    //TODO flag already-worn items as HINT_IFFY

    if (!it.is_armor()) {
        return HINT_CANT;
    }

    return can_wear( it ).success() ? HINT_GOOD : HINT_IFFY;
}


hint_rating player::rate_action_change_side( const item &it ) const {
   if (!is_worn(it)) {
      return HINT_IFFY;
   }

    if (!it.is_sided()) {
        return HINT_CANT;
    }

    return HINT_GOOD;
}

bool player::can_reload( const item& it, const itype_id& ammo ) const {
    if( !it.is_reloadable_with( ammo ) ) {
        return false;
    }

    if( it.is_ammo_belt() ) {
        auto linkage = it.type->magazine->linkage;
        if( linkage != "NULL" && !has_charges( linkage, 1 ) ) {
            return false;
        }
    }

    return true;
}

bool player::dispose_item( item_location &&obj, const std::string& prompt )
{
    uimenu menu;
    menu.text = prompt.empty() ? string_format( _( "Dispose of %s" ), obj->tname().c_str() ) : prompt;
    menu.return_invalid = true;

    using dispose_option = struct {
        std::string prompt;
        bool enabled;
        char invlet;
        int moves;
        std::function<bool()> action;
    };

    std::vector<dispose_option> opts;

    const bool bucket = obj->is_bucket_nonempty();

    opts.emplace_back( dispose_option {
        bucket ? _( "Spill contents and store in inventory" ) : _( "Store in inventory" ),
        volume_carried() + obj->volume() <= volume_capacity(), '1',
        item_handling_cost( *obj ),
        [this, bucket, &obj] {
            if( bucket && !obj->spill_contents( *this ) ) {
                return false;
            }

            moves -= item_handling_cost( *obj );
            inv.add_item_keep_invlet( *obj );
            inv.unsort();
            obj.remove_item();
            return true;
        }
    } );

    opts.emplace_back( dispose_option {
        _( "Drop item" ), true, '2', 0, [this, &obj] {
            g->m.add_item_or_charges( pos(), *obj );
            obj.remove_item();
            return true;
        }
    } );

    opts.emplace_back( dispose_option {
        bucket ? _( "Spill contents and wear item" ) : _( "Wear item" ),
        can_wear( *obj ).success(), '3', item_wear_cost( *obj ),
        [this, bucket, &obj] {
            if( bucket && !obj->spill_contents( *this ) ) {
                return false;
            }

            item it = *obj;
            obj.remove_item();
            return wear_item( it );
        }
    } );

    for( auto& e : worn ) {
        if( e.can_holster( *obj ) ) {
            auto ptr = dynamic_cast<const holster_actor *>( e.type->get_use( "holster" )->get_actor_ptr() );
            opts.emplace_back( dispose_option {
                string_format( _( "Store in %s" ), e.tname().c_str() ), true, e.invlet,
                item_store_cost( *obj, e, false, ptr->draw_cost ),
                [this, ptr, &e, &obj]{
                    return ptr->store( *this, e, *obj );
                }
            } );
        }
    }

    int w = utf8_width( menu.text, true ) + 4;
    for( const auto& e : opts ) {
        w = std::max( w, utf8_width( e.prompt, true ) + 4 );
    };
    for( auto& e : opts ) {
        e.prompt += std::string( w - utf8_width( e.prompt, true ), ' ' );
    }

    menu.text.insert( 0, 2, ' ' ); // add space for UI hotkeys
    menu.text += std::string( w + 2 - utf8_width( menu.text, true ), ' ' );
    menu.text += _( " | Moves  " );

    for( const auto& e : opts ) {
        menu.addentry( -1, e.enabled, e.invlet, string_format( e.enabled ? "%s | %-7d" : "%s |", e.prompt.c_str(), e.moves ) );
    }

    menu.query();
    if( menu.ret >= 0 ) {
        return opts[ menu.ret ].action();
    }
    return false;
}

void player::mend_item( item_location&& obj, bool interactive )
{
    if( g->u.has_trait( trait_DEBUG_HS ) ) {
        uimenu menu( true, _( "Toggle which fault?" ) );
        std::vector<std::pair<fault_id, bool>> opts;
        for( const auto& f : obj->faults_potential() ) {
            opts.emplace_back( f, obj->faults.count( f ) );
            menu.addentry( -1, true, -1, string_format( "%s %s", opts.back().second ? _( "Mend" ) : _( "Break" ),
                                                        f.obj().name().c_str() ) );
        }
        menu.query();
        if( menu.ret >= 0 ) {
            if( opts[ menu.ret ].second ) {
                obj->faults.erase( opts[ menu.ret ].first );
            } else {
                obj->faults.insert( opts[ menu.ret ].first );
            }
        }
        return;
    }

    std::vector<std::pair<const fault *, bool>> faults;
    std::transform( obj->faults.begin(), obj->faults.end(), std::back_inserter( faults ), []( const fault_id& e ) {
        return std::make_pair<const fault *, bool>( &e.obj(), false );
    } );

    if( faults.empty() ) {
        if( interactive ) {
            add_msg( m_info, _( "The %s doesn't have any faults to mend." ), obj->tname().c_str() );
        }
        return;
    }

    auto inv = crafting_inventory();

    for( auto& f : faults ) {
        f.second = f.first->requirements().can_make_with_inventory( inv );
    }

    int sel = 0;
    if( interactive ) {
        uimenu menu;
        menu.text = _( "Mend which fault?" );
        menu.return_invalid = true;
        menu.desc_enabled = true;
        menu.desc_lines = 12;

        int w = 80;

        for( auto& f : faults ) {
            auto reqs = f.first->requirements();
            auto tools = reqs.get_folded_tools_list( w, c_white, inv );
            auto comps = reqs.get_folded_components_list( w, c_white, inv );

            std::ostringstream descr;
            descr << _( "<color_white>Time required:</color>\n" );
            //@todo: better have a from_moves function
            descr << "> " << to_string_approx( time_duration::from_turns( f.first->time() / 100 ) ) << "\n";
            descr << _( "<color_white>Skills:</color>\n" );
            for( const auto& e : f.first->skills() ) {
                bool hasSkill = get_skill_level( e.first ) >= e.second;
                if ( !hasSkill && f.second ) {
                    f.second = false;
                }
                //~ %1$s represents the internal color name which shouldn't be translated, %2$s is skill name, and %3$i is skill level
                descr << string_format( _( "> <color_%1$s>%2$s %3$i</color>\n" ), hasSkill ? "c_green" : "c_red",
                                        e.first.obj().name().c_str(), e.second );
            }

            std::copy( tools.begin(), tools.end(), std::ostream_iterator<std::string>( descr, "\n" ) );
            std::copy( comps.begin(), comps.end(), std::ostream_iterator<std::string>( descr, "\n" ) );

            auto name = f.first->name();
            name += std::string( std::max( w - utf8_width( name, true ), 0 ), ' ' );

            menu.addentry_desc( -1, true, -1, name, descr.str() );
        }
        menu.query();
        if( menu.ret < 0 ) {
            add_msg( _( "Never mind." ) );
            return;
        }
        sel = menu.ret;
    }

    if( sel >= 0 ) {
        if( !faults[ sel ].second ) {
            if( interactive ) {
                add_msg( m_info, _( "You are currently unable to mend the %s." ), obj->tname().c_str() );
            }
            return;
        }

        assign_activity( activity_id( "ACT_MEND_ITEM" ), faults[ sel ].first->time() );
        activity.name = faults[ sel ].first->id().str();
        activity.targets.push_back( std::move( obj ) );
    }
}

int player::item_handling_cost( const item& it, bool penalties, int base_cost ) const
{
    int mv = base_cost;
    if( penalties ) {
        // 40 moves per liter, up to 200 at 5 liters
        mv += std::min( 200, it.volume() / 20_ml );
    }

    if( weapon.typeId() == "e_handcuffs" ) {
        mv *= 4;
    } else if( penalties && has_effect( effect_grabbed ) ) {
        mv *= 2;
    }

    // For single handed items use the least encumbered hand
    if( it.is_two_handed( *this ) ) {
        mv += encumb( bp_hand_l ) + encumb( bp_hand_r );
    } else {
        mv += std::min( encumb( bp_hand_l ), encumb( bp_hand_r ) );
    }

    return std::min( std::max( mv, 0 ), MAX_HANDLING_COST );
}

int player::item_store_cost( const item& it, const item& /* container */, bool penalties, int base_cost ) const
{
    /** @EFFECT_PISTOL decreases time taken to store a pistol */
    /** @EFFECT_SMG decreases time taken to store an SMG */
    /** @EFFECT_RIFLE decreases time taken to store a rifle */
    /** @EFFECT_SHOTGUN decreases time taken to store a shotgun */
    /** @EFFECT_LAUNCHER decreases time taken to store a launcher */
    /** @EFFECT_STABBING decreases time taken to store a stabbing weapon */
    /** @EFFECT_CUTTING decreases time taken to store a cutting weapon */
    /** @EFFECT_BASHING decreases time taken to store a bashing weapon */
    int lvl = get_skill_level( it.is_gun() ? it.gun_skill() : it.melee_skill() );
    return item_handling_cost( it, penalties, base_cost ) / ( ( lvl + 10.0f ) / 10.0f );
}

int player::item_reload_cost( const item& it, const item& ammo, long qty ) const
{
    if( ammo.is_ammo() ) {
        qty = std::max( std::min( ammo.charges, qty ), 1L );
    } else if( ammo.is_ammo_container() || ammo.is_watertight_container() ) {
        qty = std::max( std::min( ammo.contents.front().charges, qty ), 1L );
    } else if( ammo.is_magazine() ) {
        qty = 1;
    } else {
        debugmsg( "cannot determine reload cost as %s is neither ammo or magazine", ammo.tname().c_str() );
        return 0;
    }

    // If necessary create duplicate with appropriate number of charges
    item obj = ammo;
    obj = obj.split( qty );
    if( obj.is_null() ) {
        obj = ammo;
    }
    // No base cost for handling ammo - that's already included in obtain cost
    // We have the ammo in our hands right now
    int mv = item_handling_cost( obj, true, 0 );

    if( ammo.has_flag( "MAG_BULKY" ) ) {
        mv *= 1.5; // bulky magazines take longer to insert
    }

    if( !it.is_gun() && !it.is_magazine() ) {
        return mv + 100; // reload a tool
    }

    /** @EFFECT_GUN decreases the time taken to reload a magazine */
    /** @EFFECT_PISTOL decreases time taken to reload a pistol */
    /** @EFFECT_SMG decreases time taken to reload an SMG */
    /** @EFFECT_RIFLE decreases time taken to reload a rifle */
    /** @EFFECT_SHOTGUN decreases time taken to reload a shotgun */
    /** @EFFECT_LAUNCHER decreases time taken to reload a launcher */

    int cost = ( it.is_gun() ? it.type->gun->reload_time : it.type->magazine->reload_time ) * qty;

    skill_id sk = it.is_gun() ? it.type->gun->skill_used : skill_gun;
    mv += cost / ( 1.0f + std::min( get_skill_level( sk ) * 0.1f, 1.0f ) );

    if( it.has_flag( "STR_RELOAD" ) ) {
        /** @EFFECT_STR reduces reload time of some weapons */
        mv -= get_str() * 20;
    }

    return std::max( mv, 25 );
}

int player::item_wear_cost( const item& it ) const
{
    double mv = item_handling_cost( it );

    switch( it.get_layer() ) {
        case UNDERWEAR:
            mv *= 1.5;
            break;

        case REGULAR_LAYER:
            break;

        case WAIST_LAYER:
        case OUTER_LAYER:
            mv /= 1.5;
            break;

        case BELTED_LAYER:
            mv /= 2.0;
            break;
        default:
            break;
    }

    mv *= std::max( it.get_encumber() / 10.0, 1.0 );

    return mv;
}

bool player::wear( int pos, bool interactive )
{
    return wear( i_at( pos ), interactive );
}

bool player::wear( item& to_wear, bool interactive )
{
    if( is_worn( to_wear ) ) {
        if( interactive ) {
            add_msg( m_info, _( "You are already wearing that." ) );
        }
        return false;
    }
    if( to_wear.is_null() ) {
        if( interactive ) {
            add_msg( m_info, _( "You don't have that item. ") );
        }
        return false;
    }

    bool was_weapon;
    item to_wear_copy( to_wear );
    if( &to_wear == &weapon ) {
        weapon = ret_null;
        was_weapon = true;
    } else {
        inv.remove_item( &to_wear );
        inv.restack( this );
        was_weapon = false;
    }

    if( !wear_item( to_wear_copy, interactive ) ) {
        if( was_weapon ) {
            weapon = to_wear_copy;
        } else {
            inv.add_item( to_wear_copy, true );
        }
        return false;
    }

    return true;
}

bool player::wear_item( const item &to_wear, bool interactive )
{
    const auto ret = can_wear( to_wear );
    if( !ret.success() && interactive ) {
        add_msg_if_player( m_info, "%s", ret.c_str() );
        return false;
    }

    const bool was_deaf = is_deaf();
    last_item = to_wear.typeId();
    worn.push_back(to_wear);

    if( interactive ) {
        add_msg( _("You put on your %s."), to_wear.tname().c_str() );
        moves -= item_wear_cost( to_wear );

        for( int i = 0; i < num_bp; i++ ) {
            body_part bp = body_part( i );
            if (to_wear.covers(bp) && encumb(bp) >= 40)
            {
                add_msg_if_player(m_warning,
                    i == bp_eyes ?
                    _("Your %s are very encumbered! %s"):_("Your %s is very encumbered! %s"),
                    body_part_name(body_part(i)).c_str(), encumb_text(body_part(i)).c_str());
            }
        }
        if( !was_deaf && is_deaf() ) {
            add_msg_if_player( m_info, _( "You're deafened!" ) );
        }
    } else {
        add_msg_if_npc( _("<npcname> puts on their %s."), to_wear.tname().c_str() );
    }

    item &new_item = worn.back();
    new_item.on_wear( *this );

    inv.update_invlet( new_item );
    inv.update_cache_with_item( new_item );

    recalc_sight_limits();
    reset_encumbrance();

    return true;
}

bool player::change_side( item &it, bool interactive )
{
    if( !it.swap_side() ) {
        if( interactive ) {
            add_msg_player_or_npc( m_info,
                                   _( "You cannot swap the side on which your %s is worn." ),
                                   _( "<npcname> cannot swap the side on which their %s is worn." ),
                                   it.tname().c_str() );
        }
        return false;
    }

    if( interactive ) {
        add_msg_player_or_npc( m_info, _( "You swap the side on which your %s is worn." ),
                                       _( "<npcname> swaps the side on which their %s is worn." ),
                                       it.tname().c_str() );
    }

    mod_moves( -250 );
    reset_encumbrance();

    return true;
}

bool player::change_side (int pos, bool interactive) {
    item &it( i_at( pos ) );

    if( !is_worn( it ) ) {
        if( interactive ) {
            add_msg_player_or_npc( m_info,
                                   _( "You are not wearing that item." ),
                                   _( "<npcname> isn't wearing that item." ) );
        }
        return false;
    }

    return change_side( it, interactive );
}

hint_rating player::rate_action_takeoff( const item &it ) const
{
    if (!it.is_armor()) {
        return HINT_CANT;
    }

    if (is_worn(it)) {
      return HINT_GOOD;
    }

    return HINT_IFFY;
}

std::list<const item *> player::get_dependent_worn_items( const item &it ) const
{
    std::list<const item *> dependent;
    // Adds dependent worn items recursively
    const std::function<void( const item &it )> add_dependent = [ & ]( const item &it ) {
        for( const auto &wit : worn ) {
            if( &wit == &it || !wit.is_worn_only_with( it ) ) {
                continue;
            }
            const auto iter = std::find_if( dependent.begin(), dependent.end(),
                [ &wit ]( const item *dit ) {
                    return &wit == dit;
                } );
            if( iter == dependent.end() ) { // Not in the list yet
                add_dependent( wit );
                dependent.push_back( &wit );
            }
        }
    };

    if( is_worn( it ) ) {
        add_dependent( it );
    }

    return dependent;
}

ret_val<bool> player::can_takeoff( const item& it, const std::list<item> *res ) const
{
    auto iter = std::find_if( worn.begin(), worn.end(), [ &it ]( const item &wit ) {
        return &it == &wit;
    } );

    if( iter == worn.end() ) {
        return ret_val<bool>::make_failure( !is_npc() ? _( "You are not wearing that item." ) : _( "<npcname> is not wearing that item." ) );
    }

    if( res == nullptr && !get_dependent_worn_items( it ).empty() ) {
        return ret_val<bool>::make_failure( !is_npc() ? _( "You can't take off power armor while wearing other power armor components." ) : _( "<npcname> can't take off power armor while wearing other power armor components." ) );
    }

    return ret_val<bool>::make_success();
}

bool player::takeoff( const item &it, std::list<item> *res )
{
    const auto ret = can_takeoff( it, res );
    if ( !ret.success() ) {
        add_msg( m_info, "%s", ret.c_str() );
        return false;
    }

    auto iter = std::find_if( worn.begin(), worn.end(), [ &it ]( const item &wit ) {
        return &it == &wit;
    } );

    if( res == nullptr ) {
        if( volume_carried() + it.volume() > volume_capacity_reduced_by( it.get_storage() ) ) {
            if( is_npc() || query_yn( _( "No room in inventory for your %s.  Drop it?" ), it.tname().c_str() ) ) {
                drop( get_item_position( &it ) );
                return true;
            }
            return false;
        }
        iter->on_takeoff( *this );
        inv.add_item_keep_invlet( it );
    } else {
        iter->on_takeoff( *this );
        res->push_back( it );
    }

    add_msg_player_or_npc( _( "You take off your %s." ),
                           _( "<npcname> takes off their %s." ),
                           it.tname().c_str() );

    mod_moves( -250 );    // TODO: Make this variable
    worn.erase( iter );

    recalc_sight_limits();
    reset_encumbrance();

    return true;
}

bool player::takeoff( int pos )
{
    return takeoff( i_at( pos ) );
}

void player::drop( int pos, const tripoint &where )
{
    const item &it = i_at( pos );
    const int count = it.count_by_charges() ? it.charges : 1;

    drop( { std::make_pair( pos, count ) }, where );
}

void player::drop( const std::list<std::pair<int, int>> &what, const tripoint &where, bool stash )
{
    const activity_id type( stash ? "ACT_STASH" : "ACT_DROP" );

    if( what.empty() ) {
        return;
    }

    const tripoint target = ( where != tripoint_min ) ? where : pos();
    if( rl_dist( pos(), target ) > 1 || !( stash || g->m.can_put_items( target ) ) ) {
        add_msg_player_or_npc( m_info, _( "You can't place items here!" ),
                                       _( "<npcname> can't place items here!" ) );
        return;
    }

    assign_activity( type );
    activity.placement = target - pos();

    for( auto item_pair : what ) {
        if( can_unwield( i_at( item_pair.first ) ).success() ) {
            activity.values.push_back( item_pair.first );
            activity.values.push_back( item_pair.second );
        }
    }
    // @todo: Remove the hack. Its here because npcs don't process activities
    if( is_npc() ) {
        activity.do_turn( this );
    }
}

void player::use_wielded() {
    use(-1);
}

hint_rating player::rate_action_reload( const item &it ) const
{
    hint_rating res = HINT_CANT;

    // Guns may contain additional reloadable mods so check these first
    for( const auto mod : it.gunmods() ) {
        switch( rate_action_reload( *mod ) ) {
            case HINT_GOOD:
                return HINT_GOOD;

            case HINT_CANT:
                continue;

            case HINT_IFFY:
                res = HINT_IFFY;
        }
    }

    if( !it.is_reloadable() ) {
        return res;
    }

    return can_reload( it ) ? HINT_GOOD : HINT_IFFY;
}

hint_rating player::rate_action_unload( const item &it ) const
{
    if( ( it.is_container() || it.is_bandolier() ) && !it.contents.empty() ) {
        return HINT_GOOD;
    }

    if( it.has_flag("NO_UNLOAD") ) {
        return HINT_CANT;
    }

    if( it.magazine_current() ) {
        return HINT_GOOD;
    }

    for( auto e : it.gunmods() ) {
        if( e->is_gun() && !e->has_flag( "NO_UNLOAD" ) &&
            ( e->magazine_current() || e->ammo_remaining() > 0 || e->casings_count() > 0 ) ) {
            return HINT_GOOD;
        }
    }

    if( it.ammo_type().is_null() ) {
        return HINT_CANT;
    }

    if( it.ammo_remaining() > 0 || it.casings_count() > 0 ) {
        return HINT_GOOD;
    }

    if ( it.ammo_capacity() > 0 ) {
        return HINT_IFFY;
    }

    return HINT_CANT;
}

hint_rating player::rate_action_mend( const item &it ) const
{
    // @todo: check also if item damage could be repaired via a tool
    if( !it.faults.empty() ) {
        return HINT_GOOD;
    }
    return it.faults_potential().empty() ? HINT_CANT : HINT_IFFY;
}

hint_rating player::rate_action_disassemble( const item &it )
{
    if( can_disassemble( it, crafting_inventory() ).success() ) {
        return HINT_GOOD; // possible

    } else if( recipe_dictionary::get_uncraft( it.typeId() ) ) {
        return HINT_IFFY; // potentially possible but we currently lack requirements

    } else {
        return HINT_CANT; // never possible
    }
}

hint_rating player::rate_action_use( const item &it ) const
{
    if( it.is_tool() ) {
        return it.ammo_sufficient() ? HINT_GOOD : HINT_IFFY;

    } else if (it.is_gunmod()) {
        /** @EFFECT_GUN >0 allows rating estimates for gun modifications */
        if (get_skill_level( skill_gun ) == 0) {
            return HINT_IFFY;
        } else {
            return HINT_GOOD;
        }
    } else if( it.is_food() || it.is_medication() || it.is_book() || it.is_armor() ) {
        return HINT_IFFY; //the rating is subjective, could be argued as HINT_CANT or HINT_GOOD as well
    } else if( it.type->has_use() ) {
        return HINT_GOOD;
    } else if( !it.is_container_empty() ) {
        return rate_action_use( it.get_contained() );
    }

    return HINT_CANT;
}

bool player::has_enough_charges( const item &it, bool show_msg ) const
{
    if( !it.is_tool() || !it.ammo_required() ) {
        return true;
    }
    if( it.has_flag( "USE_UPS" ) ) {
        if( has_charges( "UPS", it.ammo_required() ) || it.ammo_sufficient() ) {
            return true;
        }
        if( show_msg ) {
            add_msg_if_player( m_info,
                    ngettext( "Your %s needs %d charge from some UPS.",
                              "Your %s needs %d charges from some UPS.",
                              it.ammo_required() ),
                    it.tname().c_str(), it.ammo_required() );
        }
        return false;
    } else if( !it.ammo_sufficient() ) {
        if( show_msg ) {
            add_msg_if_player( m_info,
                    ngettext( "Your %s has %d charge but needs %d.",
                              "Your %s has %d charges but needs %d.",
                              it.ammo_remaining() ),
                    it.tname().c_str(), it.ammo_remaining(), it.ammo_required() );
        }
        return false;
    }
    return true;
}

bool player::consume_charges( item& used, long qty )
{
    if( qty < 0 ) {
        debugmsg( "Tried to consume negative charges" );
        return false;
    }

    if( qty == 0 ) {
        return false;
    }

    if( !used.is_tool() && !used.is_food() && !used.is_medication() ) {
        debugmsg( "Tried to consume charges for non-tool, non-food, non-med item" );
        return false;
    }

    // Consume comestibles destroying them if no charges remain
    if( used.is_food() || used.is_medication() ) {
        used.charges -= qty;
        if( used.charges <= 0 ) {
            i_rem( &used );
            return true;
        }
        return false;
    }

    // Tools which don't require ammo are instead destroyed
    if( used.is_tool() && !used.ammo_required() ) {
        i_rem( &used );
        return true;
    }

    // USE_UPS never occurs on base items but is instead added by the UPS tool mod
    if( used.has_flag( "USE_UPS" ) ) {
        // With the new UPS system, we'll want to use any charges built up in the tool before pulling from the UPS
        // The usage of the item was already approved, so drain item if possible, otherwise use UPS
        if( used.charges >= qty ) {
            used.ammo_consume( qty, pos() );
        } else {
            use_charges( "UPS", qty );
        }
    } else {
        used.ammo_consume( std::min( qty, used.ammo_remaining() ), pos() );
    }
    return false;
}

void player::use( int inventory_position )
{
    item *used = &i_at( inventory_position );
    item copy;

    if( used->is_null() ) {
        add_msg( m_info, _( "You do not have that item." ) );
        return;
    }

    last_item = used->typeId();

    if( used->is_tool() ) {
        if( !used->type->has_use() ) {
            add_msg_if_player( _( "You can't do anything interesting with your %s." ), used->tname().c_str() );
            return;
        }
        invoke_item( used );

    } else if( used->is_food() ||
               used->is_medication() ||
               used->get_contained().is_food() ||
               used->get_contained().is_medication() ) {
        consume( inventory_position );

    } else if( used->is_book() ) {
        read( inventory_position );

    } else if ( used->type->has_use() ) {
        invoke_item( used );

    } else {
        add_msg( m_info, _( "You can't do anything interesting with your %s." ),
                 used->tname().c_str() );
    }
}

bool player::invoke_item( item* used )
{
    return invoke_item( used, pos() );
}

bool player::invoke_item( item* used, const tripoint &pt )
{
    const auto &use_methods = used->type->use_methods;

    if( use_methods.empty() ) {
        return false;
    } else if( use_methods.size() == 1 ) {
        return invoke_item( used, use_methods.begin()->first, pt );
    }

    uimenu umenu;

    umenu.text = string_format( _( "What to do with your %s?" ), used->tname().c_str() );
    umenu.hilight_disabled = true;
    umenu.return_invalid = true;

    for( const auto &e : use_methods ) {
        const auto res = e.second.can_call( *this, *used, false, pt );
        umenu.addentry_desc( MENU_AUTOASSIGN, res.success(), MENU_AUTOASSIGN, e.second.get_name(), res.str() );
    }

    umenu.desc_enabled = std::any_of( umenu.entries.begin(), umenu.entries.end(), []( const uimenu_entry &elem ) {
        return !elem.desc.empty();
    });

    umenu.query();

    int choice = umenu.ret;
    if( choice < 0 || choice >= static_cast<int>( use_methods.size() ) ) {
        return false;
    }

    const std::string &method = std::next( use_methods.begin(), choice )->first;

    return invoke_item( used, method, pt );
}

bool player::invoke_item( item* used, const std::string &method )
{
    return invoke_item( used, method, pos() );
}

bool player::invoke_item( item* used, const std::string &method, const tripoint &pt )
{
    if( !has_enough_charges( *used, true ) ) {
        return false;
    }

    item *actually_used = used->get_usable_item( method );
    if( actually_used == nullptr ) {
        debugmsg( "Tried to invoke a method %s on item %s, which doesn't have this method",
                  method.c_str(), used->tname().c_str() );
    }

    long charges_used = actually_used->type->invoke( *this, *actually_used, pt, method );

    if( used->is_tool() || used->is_medication() || used->get_contained().is_medication() ) {
        return consume_charges( *actually_used, charges_used );
    } else if( used->is_bionic() && charges_used > 0 ) {
        i_rem( used );
        return true;
    }

    return false;
}

void player::reassign_item( item &it, long invlet )
{
    bool remove_old = true;
    if( invlet ) {
        item &prev = i_at( invlet_to_position( invlet ) );
        if( !prev.is_null() ) {
            remove_old = it.typeId() != prev.typeId();
            inv.reassign_item( prev, it.invlet, remove_old );
        }
    }

    if( !invlet || inv_chars.valid( invlet ) ) {
        const auto iter = inv.assigned_invlet.find( it.invlet );
        bool found = iter != inv.assigned_invlet.end();
        if( found ) {
            inv.assigned_invlet.erase( iter );
        }
        if( invlet && ( !found || it.invlet != invlet ) ) {
            inv.assigned_invlet[invlet] = it.typeId();
        }
        inv.reassign_item( it, invlet, remove_old );
    }
}

bool player::gunmod_remove( item &gun, item& mod )
{
    auto iter = std::find_if( gun.contents.begin(), gun.contents.end(), [&mod]( const item& e ) {
        return &mod == &e;
    } );
    if( iter == gun.contents.end() ) {
        debugmsg( "Cannot remove non-existent gunmod" );
        return false;
    }
    if( mod.ammo_remaining() && !g->unload( mod ) ) {
        return false;
    }

    gun.gun_set_mode( "DEFAULT" );
    moves -= mod.type->gunmod->install_time / 2;

    if( mod.typeId() == "brass_catcher" ) {
        gun.casings_handle( [&]( item &e ) {
            return i_add_or_drop( e );
        } );
    }

    i_add_or_drop( mod );
    gun.contents.erase( iter );

    return true;
}

std::pair<int, int> player::gunmod_installation_odds( const item& gun, const item& mod ) const
{
    // Mods with INSTALL_DIFFICULT have a chance to fail, potentially damaging the gun
    if( !mod.has_flag( "INSTALL_DIFFICULT" ) || has_trait( trait_DEBUG_HS ) ) {
        return std::make_pair( 100, 0 );
    }

    int roll = 100; // chance of success (%)
    int risk = 0;   // chance of failure (%)
    int chances = 1; // start with 1 in 6 (~17% chance)

    for( const auto &e : mod.type->min_skills ) {
        // gain an additional chance for every level above the minimum requirement
        skill_id sk = e.first == "weapon" ? gun.gun_skill() : skill_id( e.first );
        chances += std::max( get_skill_level( sk ) - e.second, 0 );
    }
    // cap success from skill alone to 1 in 5 (~83% chance)
    roll = std::min( double( chances ), 5.0 ) / 6.0 * 100;
    // focus is either a penalty or bonus of at most +/-10%
    roll += ( std::min( std::max( focus_pool, 140 ), 60 ) - 100 ) / 4;
    // dexterity and intelligence give +/-2% for each point above or below 12
    roll += ( get_dex() - 12 ) * 2;
    roll += ( get_int() - 12 ) * 2;
    // each point of damage to the base gun reduces success by 10%
    roll -= std::min( gun.damage(), 0 ) * 10;
    roll = std::min( std::max( roll, 0 ), 100 );

    // risk of causing damage on failure increases with less durable guns
    risk = ( 100 - roll ) * ( ( 10.0 - std::min( gun.type->gun->durability, 9 ) ) / 10.0 );

    return std::make_pair( roll, risk );
}

void player::gunmod_add( item &gun, item &mod )
{
    if( !gun.is_gunmod_compatible( mod ).success() ) {
        debugmsg( "Tried to add incompatible gunmod" );
        return;
    }

    if( !has_item( gun ) && !has_item( mod ) ) {
        debugmsg( "Tried gunmod installation but mod/gun not in player possession" );
        return;
    }

    // first check at least the minimum requirements are met
    if( !has_trait( trait_DEBUG_HS ) && !can_use( mod, gun ) ) {
        return;
    }

    // any (optional) tool charges that are used during installation
    auto odds = gunmod_installation_odds( gun, mod );
    int roll = odds.first;
    int risk = odds.second;

    std::string tool;
    int qty = 0;

    if( mod.is_irremovable() ) {
        if( !query_yn( _( "Permanently install your %1$s in your %2$s?" ), mod.tname().c_str(),
                       gun.tname().c_str() ) ) {
            add_msg_if_player( _( "Never mind." ) );
            return; // player canceled installation
        }
    }

    // if chance of success <100% prompt user to continue
    if( roll < 100 ) {
        uimenu prompt;
        prompt.return_invalid = true;
        prompt.text = string_format( _( "Attach your %1$s to your %2$s?" ), mod.tname().c_str(),
                                     gun.tname().c_str() );

        std::vector<std::function<void()>> actions;

        prompt.addentry( -1, true, 'w',
                         string_format( _( "Try without tools (%i%%) risking damage (%i%%)" ), roll, risk ) );
        actions.emplace_back( [&] {} );

        prompt.addentry( -1, has_charges( "small_repairkit", 100 ), 'f',
                         string_format( _( "Use 100 charges of firearm repair kit (%i%%)" ), std::min( roll * 2, 100 ) ) );

        actions.emplace_back( [&] {
            tool = "small_repairkit";
            qty = 100;
            roll *= 2; // firearm repair kit improves success...
            risk /= 2; // ...and reduces the risk of damage upon failure
        } );

        prompt.addentry( -1, has_charges( "large_repairkit", 25 ), 'g',
                         string_format( _( "Use 25 charges of gunsmith repair kit (%i%%)" ), std::min( roll * 3, 100 ) ) );

        actions.emplace_back( [&] {
            tool = "large_repairkit";
            qty = 25;
            roll *= 3; // gunsmith repair kit improves success markedly...
            risk = 0;  // ...and entirely prevents damage upon failure
        } );

        prompt.query();
        if( prompt.ret < 0 ) {
            add_msg_if_player( _( "Never mind." ) );
            return; // player canceled installation
        }
        actions[ prompt.ret ]();
    }

    int turns = !has_trait( trait_DEBUG_HS ) ? mod.type->gunmod->install_time : 0;

    assign_activity( activity_id( "ACT_GUNMOD_ADD" ), turns, -1, get_item_position( &gun ), tool );
    activity.values.push_back( get_item_position( &mod ) );
    activity.values.push_back( roll ); // chance of success (%)
    activity.values.push_back( risk ); // chance of damage (%)
    activity.values.push_back( qty ); // tool charges
}

void player::toolmod_add( item_location tool, item_location mod )
{
    if( !tool && !mod ) {
        debugmsg( "Tried toolmod installation but mod/tool not available" );
        return;
    }
    // first check at least the minimum requirements are met
    if( !has_trait( trait_DEBUG_HS ) && !can_use( *mod, *tool ) ) {
        return;
    }

    if( !query_yn( _( "Permanently install your %1$s in your %2$s?" ), mod->tname().c_str(),
                    tool->tname().c_str() ) ) {
        add_msg_if_player( _( "Never mind." ) );
        return; // player canceled installation
    }

    assign_activity( activity_id( "ACT_TOOLMOD_ADD" ), 1, -1 );
    activity.targets.emplace_back( std::move( tool ) );
    activity.targets.emplace_back( std::move( mod ) );
}

hint_rating player::rate_action_read( const item &it ) const
{
    if( !it.is_book() ) {
        return HINT_CANT;
    }

    std::vector<std::string> dummy;
    return get_book_reader( it, dummy ) == nullptr ? HINT_IFFY : HINT_GOOD;
}

const player *player::get_book_reader( const item &book, std::vector<std::string> &reasons ) const
{
    const player *reader = nullptr;
    if( !book.is_book() ) {
        reasons.push_back( string_format( _( "Your %s is not good reading material." ),
                                          book.tname().c_str() ) );
        return nullptr;
    }

    // Check for conditions that immediately disqualify the player from reading:
    const vehicle *veh = g->m.veh_at( pos() );
    if( veh != nullptr && veh->player_in_control( *this ) ) {
        reasons.emplace_back( _( "It's a bad idea to read while driving!" ) );
        return nullptr;
    }
    const auto &type = book.type->book;
    if( !fun_to_read( book ) && !has_morale_to_read() && has_identified( book.typeId() ) ) {
        // Low morale still permits skimming
        reasons.emplace_back( _( "What's the point of studying?  (Your morale is too low!)" ) );
        return nullptr;
    }
    const skill_id &skill = type->skill;
    const int skill_level = get_skill_level( skill );
    if( skill && skill_level < type->req && has_identified( book.typeId() ) ) {
        reasons.push_back( string_format( _( "You don't know enough about %s to understand the jargon!" ),
                                          skill.obj().name().c_str() ) );
        return nullptr;
    }

    // Check for conditions that disqualify us only if no NPCs can read to us
    if( type->intel > 0 && has_trait( trait_ILLITERATE ) ) {
        reasons.emplace_back( _( "You're illiterate!" ) );
    } else if( has_trait( trait_HYPEROPIC ) && !is_wearing( "glasses_reading" ) &&
               !is_wearing( "glasses_bifocal" ) && !has_effect( effect_contacts ) && !has_bionic( bio_eye_optic ) ) {
        reasons.emplace_back( _( "Your eyes won't focus without reading glasses." ) );
    } else if( fine_detail_vision_mod() > 4 ) {
        // Too dark to read only applies if the player can read to himself
        reasons.emplace_back( _( "It's too dark to read!" ) );
        return nullptr;
    } else {
        return this;
    }

    //Check for NPCs to read for you, negates Illiterate and Far Sighted
    //The fastest-reading NPC is chosen
    if( is_deaf() ) {
        reasons.emplace_back( _( "Maybe someone could read that to you, but you're deaf!" ) );
        return nullptr;
    }

    int time_taken = INT_MAX;
    auto candidates = get_crafting_helpers();

    for( const npc *elem : candidates ) {
        // Check for disqualifying factors:
        if( type->intel > 0 && elem->has_trait( trait_ILLITERATE ) ) {
            reasons.push_back( string_format( _( "%s is illiterate!" ),
                                              elem->disp_name().c_str() ) );
        } else if( skill && elem->get_skill_level( skill ) < type->req &&
                   has_identified( book.typeId() ) ) {
            reasons.push_back( string_format( _( "%s doesn't know enough about %s to understand the jargon!" ),
                                              elem->disp_name().c_str(), skill.obj().name().c_str() ) );
        } else if( elem->has_trait( trait_HYPEROPIC ) && !elem->is_wearing( "glasses_reading" ) &&
                   !elem->is_wearing( "glasses_bifocal" ) && !elem->has_effect( effect_contacts ) ) {
            reasons.push_back( string_format( _( "%s needs reading glasses!" ),
                                              elem->disp_name().c_str() ) );
        } else if( std::min( fine_detail_vision_mod(), elem->fine_detail_vision_mod() ) > 4 ) {
            reasons.push_back( string_format(
                                   _( "It's too dark for %s to read!" ),
                                   elem->disp_name().c_str() ) );
        } else if( !elem->sees( *this ) ) {
            reasons.push_back( string_format( _( "%s could read that to you, but they can't see you." ),
                                              elem->disp_name().c_str() ) );
        } else if( !elem->fun_to_read( book ) && !elem->has_morale_to_read() &&
                   has_identified( book.typeId() ) ) {
            // Low morale still permits skimming
            reasons.push_back( string_format( _( "%s morale is too low!" ), elem->disp_name( true ).c_str() ) );
        } else {
            int proj_time = time_to_read( book, *elem );
            if( proj_time < time_taken ) {
                reader = elem;
                time_taken = proj_time;
            }
        }
    } //end for all candidates
    return reader;
}

int player::time_to_read( const item &book, const player &reader, const player *learner ) const
{
    const auto &type = book.type->book;
    const skill_id &skill = type->skill;
    // The reader's reading speed has an effect only if they're trying to understand the book as they read it
    // Reading speed is assumed to be how well you learn from books (as opposed to hands-on experience)
    const bool try_understand = reader.fun_to_read( book ) ||
                                reader.get_skill_level( skill ) < type->level;
    int reading_speed = try_understand ? std::max( reader.read_speed(), read_speed() ) : read_speed();
    if( learner ) {
        reading_speed = std::max( reading_speed, learner->read_speed() );
    }

    int retval = type->time * reading_speed;
    retval *= std::min( fine_detail_vision_mod(), reader.fine_detail_vision_mod() );

    const int effective_int = std::min( {int_cur, reader.get_int(), learner ? learner->get_int() : INT_MAX } );
    if( type->intel > effective_int ) {
        retval += type->time * ( type->intel - effective_int ) * 100;
    }
    if( !has_identified( book.typeId() ) ) {
        retval /= 10; //skimming
    }
    return retval;
}

bool player::fun_to_read( const item &book ) const
{
    // If you don't have a problem with eating humans, To Serve Man becomes rewarding
    if( ( has_trait( trait_CANNIBAL ) || has_trait( trait_PSYCHOPATH ) || has_trait( trait_SAPIOVORE ) ) &&
        book.typeId() == "cookbook_human" ) {
        return true;
    } else if( has_trait( trait_SPIRITUAL ) && book.has_flag( "INSPIRATIONAL" ) ) {
        return true;
    } else {
        return book.type->book->fun > 0;
    }
}

/**
 * Explanation of ACT_READ activity values:
 *
 * position: ID of the reader
 * targets: 1-element vector with the item_location (always in inventory/wielded) of the book being read
 * index: We are studying until the player with this ID gains a level; 0 indicates reading once
 * values: IDs of the NPCs who will learn something
 * str_values: Parallel to values, these contain the learning penalties (as doubles in string form) as follows:
 *             Experience gained = Experience normally gained * penalty
 */

bool player::read( int inventory_position, const bool continuous )
{
    item &it = i_at( inventory_position );
    if( it.is_null() ) {
        add_msg( m_info, _( "Never mind." ) );
        return false;
    }
    std::vector<std::string> fail_messages;
    const player *reader = get_book_reader( it, fail_messages );
    if( reader == nullptr ) {
        // We can't read, and neither can our followers
        for( const std::string &reason : fail_messages ) {
            add_msg( m_bad, reason );
        }
        return false;
    }
    const int time_taken = time_to_read( it, *reader );

    add_msg( m_debug, "player::read: time_taken = %d", time_taken );
    player_activity act( activity_id( "ACT_READ" ), time_taken, continuous ? activity.index : 0, reader->getID() );
    act.targets.emplace_back( item_location( *this, &it ) );

    // If the player hasn't read this book before, skim it to get an idea of what's in it.
    if( !has_identified( it.typeId() ) ) {
        if( reader != this ) {
            add_msg( m_info, fail_messages[0] );
            add_msg( m_info, _( "%s reads aloud..." ), reader->disp_name().c_str() );
        }
        assign_activity( act );
        return true;
    }

    if( it.typeId() == "guidebook" ) {
        // special guidebook effect: print a misc. hint when read
        if( reader != this ) {
            add_msg( m_info, fail_messages[0] );
            dynamic_cast<const npc *>( reader )->say( get_hint() );
        } else {
            add_msg( m_info, get_hint().c_str() );
        }
        mod_moves( -100 );
        return false;
    }

    const auto &type = it.type->book;
    const skill_id &skill = type->skill;
    const std::string skill_name = skill ? skill.obj().name() : "";

    // Find NPCs to join the study session:
    std::map<npc *, std::string> learners;
    std::map<npc *, std::string> fun_learners; //reading only for fun
    std::map<npc *, std::string> nonlearners;
    auto candidates = get_crafting_helpers();
    for( npc *elem : candidates ) {
        const int lvl = elem->get_skill_level( skill );
        const bool skill_req = ( elem->fun_to_read( it ) && ( !skill || lvl >= type->req ) ) ||
                               ( skill && lvl < type->level && lvl >= type->req );
        const bool morale_req = elem->fun_to_read( it ) || elem->has_morale_to_read();

        if( !skill_req && elem != reader ) {
            if( skill && lvl < type->req ) {
                nonlearners.insert( { elem, string_format( _( " (needs %d %s)" ), type->req, skill_name.c_str() ) } );
            } else if( skill ) {
                nonlearners.insert( { elem, string_format( _( " (already has %d %s)" ), type->level, skill_name.c_str() ) } );
            } else {
                nonlearners.insert( { elem, _( " (uninterested)" ) } );
            }
        } else if( elem->is_deaf() && reader != elem ) {
            nonlearners.insert( { elem, _( " (deaf)" ) } );
        } else if( !morale_req ) {
            nonlearners.insert( { elem, _( " (too sad)" ) } );
        } else if( skill && lvl < type->level ) {
            const double penalty = ( double )time_taken / time_to_read( it, *reader, elem );
            learners.insert( {elem, elem == reader ? _( " (reading aloud to you)" ) : ""} );
            act.values.push_back( elem->getID() );
            act.str_values.push_back( to_string( penalty ) );
        } else {
            fun_learners.insert( {elem, elem == reader ? _( " (reading aloud to you)" ) : "" } );
            act.values.push_back( elem->getID() );
            act.str_values.emplace_back( "1" );
        }
    }

    if( !continuous ) {
        //only show the menu if there's useful information or multiple options
        if( skill || !nonlearners.empty() || !fun_learners.empty() ) {
            uimenu menu;

            // Some helpers to reduce repetition:
            auto length = []( const std::pair<npc *, std::string> &elem ) {
                return elem.first->disp_name().size() + elem.second.size();
            };

            auto max_length = [&length]( const std::map<npc *, std::string> &m ) {
                auto max_ele = std::max_element( m.begin(), m.end(), [&length]( std::pair<npc *, std::string> left,
                std::pair<npc *, std::string> right ) {
                    return length( left ) < length( right );
                } );
                return max_ele == m.end() ? 0 : length( *max_ele );
            };

            auto get_text =
                [&]( const std::map<npc *, std::string> &m, const std::pair<npc *, std::string> &elem )
            {
                const int lvl = elem.first->get_skill_level( skill );
                const std::string lvl_text = skill ? string_format( _( " | current level: %d" ), lvl ) : "";
                const std::string name_text = elem.first->disp_name() + elem.second;
                return string_format( ( "%-*s%s" ), static_cast<int>( max_length( m ) ),
                                      name_text.c_str(), lvl_text.c_str() );
            };

            auto add_header = [&menu]( const std::string & str ) {
                menu.addentry( -1, false, -1, "" );
                uimenu_entry header( -1, false, -1, str , c_yellow, c_yellow );
                header.force_color = true;
                menu.entries.push_back( header );
            };

            menu.return_invalid = true;
            menu.title = !skill ? string_format( _( "Reading %s" ), it.type_name().c_str() ) :
                         string_format( _( "Reading %s (can train %s from %d to %d)" ), it.type_name().c_str(),
                                        skill_name.c_str(), type->req, type->level );

            if( skill ) {
                const int lvl = get_skill_level( skill );
                menu.addentry( getID(), lvl < type->level, '0',
                               string_format( _( "Read until you gain a level | current level: %d" ), lvl ) );
            } else {
                menu.addentry( -1, false, '0', _( "Read until you gain a level" ) );
            }
            menu.addentry( 0, true, '1', _( "Read once" ) );

            if( skill && !learners.empty() ) {
                add_header( _( "Read until this NPC gains a level:" ) );
                for( const auto &elem : learners ) {
                    menu.addentry( elem.first->getID(), true, -1, get_text( learners, elem ) );
                }
            }
            if( !fun_learners.empty() ) {
                add_header( _( "Reading for fun:" ) );
                for( const auto &elem : fun_learners ) {
                    menu.addentry( -1, false, -1, get_text( fun_learners, elem ) );
                }
            }
            if( !nonlearners.empty() ) {
                add_header( _( "Not participating:" ) );
                for( const auto &elem : nonlearners ) {
                    menu.addentry( -1, false, -1, get_text( nonlearners, elem ) );
                }
            }

            menu.query( true );
            if( menu.ret == UIMENU_INVALID ) {
                add_msg( m_info, _( "Never mind." ) );
                return false;
            }
            act.index = menu.ret;
        }
        add_msg( m_info, _( "Now reading %s, %s to stop early." ),
                 it.type_name().c_str(), press_x( ACTION_PAUSE ).c_str() );
    }

    // Print some informational messages, but only the first time or if the information changes

    if( !continuous || activity.position != act.position ) {
        if( reader != this ) {
            add_msg( m_info, fail_messages[0] );
            add_msg( m_info, _( "%s reads aloud..." ), reader->disp_name().c_str() );
        } else if( !learners.empty() || !fun_learners.empty() ) {
            add_msg( m_info, _( "You read aloud..." ) );
        }
    }

    if( !continuous ||
    !std::all_of( learners.begin(), learners.end(), [&]( std::pair<npc *, std::string> elem ) {
    return std::count( activity.values.begin(), activity.values.end(), elem.first->getID() ) != 0;
    } ) ||
    !std::all_of( activity.values.begin(), activity.values.end(), [&]( int elem ) {
        return learners.find( g->find_npc( elem ) ) != learners.end();
    } ) ) {

        if( learners.size() == 1 ) {
            add_msg( m_info, _( "%s studies with you." ), learners.begin()->first->disp_name().c_str() );
        } else if( !learners.empty() ) {
            const std::string them = enumerate_as_string( learners.begin(),
            learners.end(), [&]( std::pair<npc *, std::string> elem ) {
                return elem.first->disp_name();
            } );
            add_msg( m_info, _( "%s study with you." ), them.c_str() );
        }

        // Don't include the reader as it would be too redundant.
        std::set<std::string> readers;
        for( const auto &elem : fun_learners ) {
            if( elem.first != reader ) {
                readers.insert( elem.first->disp_name() );
            }
        }
        if( readers.size() == 1 ) {
            add_msg( m_info, _( "%s reads with you for fun." ), readers.begin()->c_str() );
        } else if( !readers.empty() ) {
            const std::string them = enumerate_as_string( readers );
            add_msg( m_info, _( "%s read with you for fun." ), them.c_str() );
        }
    }

    if( std::min( fine_detail_vision_mod(), reader->fine_detail_vision_mod() ) > 1.0 ) {
        add_msg( m_warning,
                 _( "It's difficult for %s to see fine details right now. Reading will take longer than usual." ),
                 reader->disp_name().c_str() );
    }

    const bool complex_penalty = type->intel > std::min( int_cur, reader->get_int() );
    const player *complex_player = reader->get_int() < int_cur ? reader : this;
    if( complex_penalty && !continuous ) {
        add_msg( m_warning,
                 _( "This book is too complex for %s to easily understand. It will take longer to read." ),
                 complex_player->disp_name().c_str() );
    }

    assign_activity( act );

    // Reinforce any existing morale bonus/penalty, so it doesn't decay
    // away while you read more.
    const int minutes = time_taken / 1000;
    std::set<player *> apply_morale = { this };
    for( const auto &elem : learners ) {
        apply_morale.insert( elem.first );
    }
    for( const auto &elem : fun_learners ) {
        apply_morale.insert( elem.first );
    }
    for( player *elem : apply_morale ) {
        // If you don't have a problem with eating humans, To Serve Man becomes rewarding
        if( ( elem->has_trait( trait_CANNIBAL ) || elem->has_trait( trait_PSYCHOPATH ) ||
              elem->has_trait( trait_SAPIOVORE ) ) &&
            it.typeId() == "cookbook_human" ) {
            elem->add_morale( MORALE_BOOK, 0, 75, minutes + 30, minutes, false, it.type );
        } else if( elem->has_trait( trait_SPIRITUAL ) && it.has_flag( "INSPIRATIONAL" ) ) {
            elem->add_morale( MORALE_BOOK, 0, 90, minutes + 60, minutes, false, it.type );
        } else {
            elem->add_morale( MORALE_BOOK, 0, type->fun * 15, minutes + 30, minutes, false, it.type );
        }
    }

    return true;
}

void player::do_read( item *book )
{
    const auto &reading = book->type->book;
    if( !reading ) {
        activity.set_to_null();
        return;
    }
    const skill_id &skill = reading->skill;

    if( !has_identified( book->typeId() ) ) {
        // Note that we've read the book.
        items_identified.insert( book->typeId() );

        add_msg(_("You skim %s to find out what's in it."), book->type_name().c_str());
        if( skill && get_skill_level_object( skill ).can_train() ) {
            add_msg(m_info, _("Can bring your %s skill to %d."),
                    skill.obj().name().c_str(), reading->level);
            if( reading->req != 0 ){
                add_msg(m_info, _("Requires %s level %d to understand."),
                        skill.obj().name().c_str(), reading->req);
            }
        }

        if (reading->intel != 0) {
            add_msg(m_info, _("Requires intelligence of %d to easily read."), reading->intel);
        }
        if (reading->fun != 0) {
            add_msg(m_info, _("Reading this book affects your morale by %d"), reading->fun);
        }
        add_msg(m_info, ngettext("A chapter of this book takes %d minute to read.",
                         "A chapter of this book takes %d minutes to read.", reading->time),
                reading->time );

        std::vector<std::string> recipe_list;
        for( auto const & elem : reading->recipes ) {
            // If the player knows it, they recognize it even if it's not clearly stated.
            if( elem.is_hidden() && !knows_recipe( elem.recipe ) ) {
                continue;
            }
            recipe_list.push_back( elem.name );
        }
        if( !recipe_list.empty() ) {
            std::string recipe_line = string_format(
                ngettext( "This book contains %1$u crafting recipe: %2$s",
                          "This book contains %1$u crafting recipes: %2$s",
                          static_cast<unsigned long>( recipe_list.size() ) ),
                static_cast<unsigned long>( recipe_list.size() ),
                enumerate_as_string( recipe_list ).c_str() );
            add_msg( m_info, recipe_line );
        }
        if( recipe_list.size() != reading->recipes.size() ) {
            add_msg( m_info, _( "It might help you figuring out some more recipes." ) );
        }
        activity.set_to_null();
        return;
    }

    std::vector<std::pair<player *, double>> learners; //learners and their penalties
    for( size_t i = 0; i < activity.values.size(); i++ ) {
        player *n = g->find_npc( activity.values[i] );
        if( n != nullptr ) {
            const std::string &s = activity.get_str_value( i, "1" );
            learners.push_back( { n, strtod( s.c_str(), nullptr ) } );
        }
        // Otherwise they must have died/teleported or something
    }
    learners.push_back( { this, 1.0 } );
    bool continuous = false; //whether to continue reading or not
    std::set<std::string> little_learned; // NPCs who learned a little about the skill
    std::set<std::string> cant_learn;
    std::list<std::string> out_of_chapters;

    for( auto &elem : learners ) {
        player *learner = elem.first;

        if( reading->fun != 0 ) {
            int fun_bonus = 0;
            const int chapters = book->get_chapters();
            const int remain = book->get_remaining_chapters( *this );
            if( chapters > 0 && remain == 0 ) {
                //Book is out of chapters -> re-reading old book, less fun
                if( learner->is_player() ) {
                    // This goes in the front because "It isn't as much fun for Jim and you"
                    // sounds weird compared to "It isn't as much fun for you and Jim"
                    out_of_chapters.push_front( learner->disp_name() );
                } else {
                    out_of_chapters.push_back( learner->disp_name() );
                }
                //50% penalty
                fun_bonus = ( reading->fun * 5 ) / 2;
            } else {
                fun_bonus = reading->fun * 5;
            }
            // If you don't have a problem with eating humans, To Serve Man becomes rewarding
            if( ( learner->has_trait( trait_CANNIBAL ) || learner->has_trait( trait_PSYCHOPATH ) ||
                  learner->has_trait( trait_SAPIOVORE ) ) &&
                book->typeId() == "cookbook_human" ) {
                fun_bonus = 25;
                learner->add_morale( MORALE_BOOK, fun_bonus, fun_bonus * 3, 60, 30, true, book->type );
            } else if( learner->has_trait( trait_SPIRITUAL ) && book->has_flag( "INSPIRATIONAL" ) ) {
                fun_bonus = 15;
                learner->add_morale( MORALE_BOOK, fun_bonus, fun_bonus * 5, 90, 90, true, book->type );
            } else {
                learner->add_morale( MORALE_BOOK, fun_bonus, reading->fun * 15, 60, 30, true, book->type );
            }
        }

        book->mark_chapter_as_read( *learner );

        if( skill && learner->get_skill_level( skill ) < reading->level &&
            learner->get_skill_level_object( skill ).can_train() ) {
            SkillLevel &skill_level = learner->get_skill_level_object( skill );
            const int originalSkillLevel = skill_level.level();

            // Calculate experience gained
            /** @EFFECT_INT increases reading comprehension */
            int min_ex = std::max( 1, reading->time / 10 + learner->get_int() / 4 );
            int max_ex = reading->time /  5 + learner->get_int() / 2 - originalSkillLevel;
            if( max_ex < 2 ) {
                max_ex = 2;
            }
            if( max_ex > 10 ) {
                max_ex = 10;
            }
            if( max_ex < min_ex ) {
                max_ex = min_ex;
            }

            min_ex *= ( originalSkillLevel + 1 ) * elem.second;
            min_ex = std::max( min_ex, 1 );
            max_ex *= ( originalSkillLevel + 1 ) * elem.second;
            max_ex = std::max( min_ex, max_ex );

            skill_level.readBook( min_ex, max_ex, reading->level );

            if( skill_level != originalSkillLevel ) {
                if( learner->is_player() ) {
                    add_msg( m_good, _( "You increase %s to level %d." ), skill.obj().name().c_str(),
                             originalSkillLevel + 1 );
                    if( skill_level.level() % 4 == 0 ) {
                        //~ %s is skill name. %d is skill level
                        add_memorial_log( pgettext( "memorial_male", "Reached skill level %1$d in %2$s." ),
                                          pgettext( "memorial_female", "Reached skill level %1$d in %2$s." ),
                                          skill_level.level(), skill->name() );
                    }
                    lua_callback( "on_skill_increased" );
                } else {
                    add_msg( m_good, _( "%s increases their %s level." ), learner->disp_name().c_str(),
                             skill.obj().name().c_str() );
                }
            } else {
                //skill_level == originalSkillLevel
                if( activity.index == learner->getID() ) {
                    continuous = true;
                }
                if( learner->is_player() ) {
                    add_msg( m_info, _( "You learn a little about %s! (%d%%)" ), skill.obj().name().c_str(),
                             skill_level.exercise() );
                } else {
                    little_learned.insert( learner->disp_name() );
                }
            }

            if( skill_level == reading->level || !skill_level.can_train() ) {
                if( learner->is_player() ) {
                    add_msg( m_info, _( "You can no longer learn from %s." ), book->type_name().c_str() );
                } else {
                    cant_learn.insert( learner->disp_name() );
                }
            }
        } else if( skill ) {
            if( learner->is_player() ) {
                add_msg( m_info, _( "You can no longer learn from %s." ), book->type_name().c_str() );
            } else {
                cant_learn.insert( learner->disp_name() );
            }
        }
    } //end for all learners

    if( little_learned.size() == 1 ) {
        add_msg( m_info, _( "%s learns a little about %s!" ), little_learned.begin()->c_str(),
                 skill.obj().name().c_str() );
    } else if( !little_learned.empty() ) {
        const std::string little_learned_msg = enumerate_as_string( little_learned );
        add_msg( m_info, _( "%s learn a little about %s!" ), little_learned_msg.c_str(),
                 skill.obj().name().c_str() );
    }

    if( !cant_learn.empty() ) {
        const std::string names = enumerate_as_string( cant_learn );
        add_msg( m_info, _( "%s can no longer learn from %s." ), names.c_str(), book->type_name().c_str() );
    }
    if( !out_of_chapters.empty() ) {
        const std::string names = enumerate_as_string( out_of_chapters );
        add_msg( m_info, _( "Rereading the %s isn't as much fun for %s." ),
                 book->type_name().c_str(), names.c_str() );
        if( out_of_chapters.front() == disp_name() && one_in( 6 ) ) {
            add_msg( m_info, _( "Maybe you should find something new to read..." ) );
        }
    }

    if( continuous ) {
        activity.set_to_null();
        read( get_item_position( book ), true );
        if( activity ) {
            return;
        }
    }

    // NPCs can't learn martial arts from manuals (yet).
    auto m = book->type->use_methods.find( "MA_MANUAL" );
    if( m != book->type->use_methods.end() ) {
        m->second.call( *this, *book, false, pos() );
    }

    activity.set_to_null();
}

bool player::has_identified( std::string item_id ) const
{
    return items_identified.count( item_id ) > 0;
}

bool player::studied_all_recipes(const itype &book) const
{
    if( !book.book ) {
        return true;
    }
    for( auto &elem : book.book->recipes ) {
        if( !knows_recipe( elem.recipe ) ) {
            return false;
        }
    }
    return true;
}

const recipe_subset &player::get_learned_recipes() const
{
    // Cache validity check
    if( *_skills != *valid_autolearn_skills ) {
        for( const auto &r : recipe_dict.all_autolearn() ) {
            if( meets_skill_requirements( r->autolearn_requirements ) ) {
                learned_recipes.include( r );
            }
        }
        *valid_autolearn_skills = *_skills; // Reassign the validity stamp
    }

    return learned_recipes;
}

const recipe_subset player::get_recipes_from_books( const inventory &crafting_inv ) const
{
    recipe_subset res;

    for( const auto &stack : crafting_inv.const_slice() ) {
        const item &candidate = stack->front();

        if( !candidate.is_book() ) {
            continue;
        }
        // NPCs don't need to identify books
        if( is_player() && !items_identified.count( candidate.typeId() ) ) {
            continue;
        }

        for( auto const &elem : candidate.type->book->recipes ) {
            if( get_skill_level( elem.recipe->skill_used ) >= elem.skill_level ) {
                res.include( elem.recipe, elem.skill_level );
            }
        }
    }

    return res;
}

const std::set<itype_id> player::get_books_for_recipe( const inventory &crafting_inv, const recipe *r ) const
{
    std::set<itype_id> book_ids;
    const int skill_level = get_skill_level( r->skill_used );
    for( auto &book_lvl : r->booksets ) {
        itype_id book_id = book_lvl.first;
        int required_skill_level = book_lvl.second;
        // NPCs don't need to identify books
        if( is_player() && !items_identified.count( book_id ) ) {
            continue;
        }

        if( skill_level >= required_skill_level && crafting_inv.amount_of( book_id ) > 0 ) {
            book_ids.insert( book_id );
        }
    }
    return book_ids;
}

const recipe_subset player::get_available_recipes( const inventory &crafting_inv, const std::vector<npc *> *helpers ) const
{
    recipe_subset res( get_learned_recipes() );

    res.include( get_recipes_from_books( crafting_inv ) );

    if( helpers != nullptr ) {
        for( npc *np : *helpers ) {
            // Directly form the helper's inventory
            res.include( get_recipes_from_books( np->inv ) );
            // Being told what to do
            res.include_if( np->get_learned_recipes(), [ this ]( const recipe &r ) {
                return get_skill_level( r.skill_used ) >= int( r.difficulty * 0.8f ); // Skilled enough to understand
            } );
        }
    }

    return res;
}

void player::try_to_sleep()
{
    int vpart = -1;
    vehicle *veh = g->m.veh_at( pos(), vpart );
    const trap &trap_at_pos = g->m.tr_at(pos());
    const ter_id ter_at_pos = g->m.ter(pos());
    const furn_id furn_at_pos = g->m.furn(pos());
    bool plantsleep = false;
    bool websleep = false;
    bool webforce = false;
    bool websleeping = false;
    bool in_shell = false;
    if (has_trait( trait_CHLOROMORPH )) {
        plantsleep = true;
        if( (ter_at_pos == t_dirt || ter_at_pos == t_pit ||
              ter_at_pos == t_dirtmound || ter_at_pos == t_pit_shallow ||
              ter_at_pos == t_grass) && !veh &&
              furn_at_pos == f_null ) {
            add_msg_if_player(m_good, _("You relax as your roots embrace the soil."));
        } else if (veh) {
            add_msg_if_player(m_bad, _("It's impossible to sleep in this wheeled pot!"));
        } else if (furn_at_pos != f_null) {
            add_msg_if_player(m_bad, _("The humans' furniture blocks your roots. You can't get comfortable."));
        } else { // Floor problems
            add_msg_if_player(m_bad, _("Your roots scrabble ineffectively at the unyielding surface."));
        }
    }
    if (has_trait( trait_WEB_WALKER )) {
        websleep = true;
    }
    // Not sure how one would get Arachnid w/o web-making, but Just In Case
    if (has_trait( trait_THRESH_SPIDER ) && (has_trait( trait_WEB_SPINNER ) || (has_trait( trait_WEB_WEAVER ))) ) {
        webforce = true;
    }
    if (websleep || webforce) {
        int web = g->m.get_field_strength( pos(), fd_web );
            if (!webforce) {
            // At this point, it's kinda weird, but surprisingly comfy...
            if (web >= 3) {
                add_msg_if_player(m_good, _("These thick webs support your weight, and are strangely comfortable..."));
                websleeping = true;
            } else if( web > 0 ) {
                add_msg_if_player(m_info, _("You try to sleep, but the webs get in the way.  You brush them aside."));
                g->m.remove_field( pos(), fd_web );
            }
        } else {
            // Here, you're just not comfortable outside a nice thick web.
            if (web >= 3) {
                add_msg_if_player(m_good, _("You relax into your web."));
                websleeping = true;
            } else {
                add_msg_if_player(m_bad, _("You try to sleep, but you feel exposed and your spinnerets keep twitching."));
                add_msg_if_player(m_info, _("Maybe a nice thick web would help you sleep."));
            }
        }
    }
    if (has_active_mutation( trait_SHELL2 )) {
        // Your shell's interior is a comfortable place to sleep.
        in_shell = true;
    }
    if(!plantsleep && (furn_at_pos == f_bed || furn_at_pos == f_makeshift_bed ||
         trap_at_pos.loadid == tr_cot || trap_at_pos.loadid == tr_rollmat ||
         trap_at_pos.loadid == tr_fur_rollmat || furn_at_pos == f_armchair ||
         furn_at_pos == f_sofa || furn_at_pos == f_hay || furn_at_pos == f_straw_bed ||
         ter_at_pos == t_improvised_shelter || (in_shell) || (websleeping) ||
         (veh && veh->part_with_feature (vpart, "SEAT") >= 0) ||
         (veh && veh->part_with_feature (vpart, "BED") >= 0)) ) {
        add_msg_if_player(m_good, _("This is a comfortable place to sleep."));
    } else if (ter_at_pos != t_floor && !plantsleep) {
        add_msg_if_player( ter_at_pos.obj().movecost <= 2 ?
                 _("It's a little hard to get to sleep on this %s.") :
                 _("It's hard to get to sleep on this %s."),
                 ter_at_pos.obj().name().c_str() );
    }
    add_effect( effect_lying_down, 300);
}

int player::sleep_spot( const tripoint &p ) const
{
    int sleepy = 0;
    bool plantsleep = false;
    bool websleep = false;
    bool webforce = false;
    bool in_shell = false;
    if (has_addiction(ADD_SLEEP)) {
        sleepy -= 4;
    }
    if (has_trait( trait_INSOMNIA )) {
        // 12.5 points is the difference between "tired" and "dead tired"
        sleepy -= 12;
    }
    if (has_trait( trait_EASYSLEEPER )) {
        // Low fatigue (being rested) has a much stronger effect than high fatigue
        // so it's OK for the value to be that much higher
        sleepy += 24;
    }
    if (has_trait( trait_CHLOROMORPH )) {
        plantsleep = true;
    }
    if (has_trait( trait_WEB_WALKER )) {
        websleep = true;
    }
    // Not sure how one would get Arachnid w/o web-making, but Just In Case
    if (has_trait( trait_THRESH_SPIDER ) && (has_trait( trait_WEB_SPINNER ) || (has_trait( trait_WEB_WEAVER ))) ) {
        webforce = true;
    }
    if (has_active_mutation( trait_SHELL2 )) {
        // Your shell's interior is a comfortable place to sleep.
        in_shell = true;
    }
    int vpart = -1;
    vehicle *veh = g->m.veh_at(p, vpart);
    const maptile tile = g->m.maptile_at( p );
    const trap &trap_at_pos = tile.get_trap_t();
    const ter_id ter_at_pos = tile.get_ter();
    const furn_id furn_at_pos = tile.get_furn();
    int web = g->m.get_field_strength( p, fd_web );
    // Plant sleepers use a different method to determine how comfortable something is
    // Web-spinning Arachnids do too
    if (!plantsleep && !webforce) {
        // Shells are comfortable and get used anywhere
        if (in_shell) {
            sleepy += 4;
        // Else use the vehicle tile if we are in one
        } else if (veh) {
            if (veh->part_with_feature (vpart, "BED") >= 0) {
                sleepy += 4;
            } else if (veh->part_with_feature (vpart, "SEAT") >= 0) {
                sleepy += 3;
            } else {
                // Sleeping elsewhere is uncomfortable
                sleepy -= g->m.move_cost(p);
            }
        // Not in a vehicle, start checking furniture/terrain/traps at this point in decreasing order
        } else if (furn_at_pos == f_bed) {
            sleepy += 5;
        } else if (furn_at_pos == f_makeshift_bed || trap_at_pos.loadid == tr_cot ||
                    furn_at_pos == f_sofa) {
            sleepy += 4;
        } else if (websleep && web >= 3) {
            sleepy += 4;
        } else if (trap_at_pos.loadid == tr_rollmat || trap_at_pos.loadid == tr_fur_rollmat ||
              furn_at_pos == f_armchair || ter_at_pos == t_improvised_shelter) {
            sleepy += 3;
        } else if (furn_at_pos == f_straw_bed || furn_at_pos == f_hay || furn_at_pos == f_tatami) {
            sleepy += 2;
        } else if (ter_at_pos == t_floor || ter_at_pos == t_floor_waxed ||
                    ter_at_pos == t_carpet_red || ter_at_pos == t_carpet_yellow ||
                    ter_at_pos == t_carpet_green || ter_at_pos == t_carpet_purple) {
            sleepy += 1;
        } else {
            // Not a comfortable sleeping spot
            sleepy -= g->m.move_cost(p);
        }
    // Has plantsleep
    } else if (plantsleep) {
        if (veh || furn_at_pos != f_null) {
            // Sleep ain't happening in a vehicle or on furniture
            sleepy -= 999;
        } else {
            // It's very easy for Chloromorphs to get to sleep on soil!
            if (ter_at_pos == t_dirt || ter_at_pos == t_pit || ter_at_pos == t_dirtmound ||
                  ter_at_pos == t_pit_shallow) {
                sleepy += 10;
            // Not as much if you have to dig through stuff first
            } else if (ter_at_pos == t_grass) {
                sleepy += 5;
            // Sleep ain't happening
            } else {
                sleepy -= 999;
            }
        }
    // Has webforce
    } else {
        if (web >= 3) {
            // Thick Web and you're good to go
            sleepy += 10;
        }
        else {
            sleepy -= 999;
        }
    }
    if (get_fatigue() < TIRED + 1) {
        sleepy -= int( (TIRED + 1 - get_fatigue()) / 4);
    } else {
        sleepy += int((get_fatigue() - TIRED + 1) / 16);
    }

    if( stim > 0 || !has_trait( trait_INSOMNIA ) ) {
        sleepy -= 2 * stim;
    } else {
        // Make it harder for insomniac to get around the trait
        sleepy -= stim;
    }

    return sleepy;
}

bool player::can_sleep()
{
    if( has_effect( effect_meth ) ) {
        // Sleep ain't happening until that meth wears off completely.
        return false;
    }
    int sleepy = sleep_spot( pos() );
    sleepy += rng( -8, 8 );
    if( sleepy > 0 ) {
        return true;
    }
    return false;
}

void player::fall_asleep(int duration)
{
    if( activity ) {
        cancel_activity();
    }
    add_effect( effect_sleep, duration );
}

void player::wake_up()
{
    if( has_effect( effect_sleep ) ) {
        if(calendar::turn - get_effect( effect_sleep ).get_start_turn() > HOURS(2) ) {
            print_health();
        }
        if( has_effect( effect_slept_through_alarm ) ) {
            if( has_bionic( bio_watch ) ) {
                add_msg_if_player( m_warning, _( "It looks like you've slept through your internal alarm..." ) );
            } else {
                add_msg_if_player( m_warning, _( "It looks like you've slept through the alarm..." ) );
            }
        }
    }

    remove_effect( effect_sleep );
    remove_effect( effect_slept_through_alarm );
    remove_effect( effect_lying_down );
}

std::string player::is_snuggling() const
{
    auto begin = g->m.i_at( pos() ).begin();
    auto end = g->m.i_at( pos() ).end();

    if( in_vehicle ) {
        int vpart;
        vehicle *veh = g->m.veh_at( pos(), vpart );
        if( veh != nullptr ) {
            int cargo = veh->part_with_feature( vpart, VPFLAG_CARGO, false );
            if( cargo >= 0 ) {
                if( !veh->get_items(cargo).empty() ) {
                    begin = veh->get_items(cargo).begin();
                    end = veh->get_items(cargo).end();
                }
            }
        }
    }
    const item* floor_armor = nullptr;
    int ticker = 0;

    // If there are no items on the floor, return nothing
    if( begin == end ) {
        return "nothing";
    }

    for( auto candidate = begin; candidate != end; ++candidate ) {
        if( !candidate->is_armor() ) {
            continue;
        } else if( candidate->volume() > 250_ml && candidate->get_warmth() > 0 &&
                   ( candidate->covers( bp_torso ) || candidate->covers( bp_leg_l ) ||
                     candidate->covers( bp_leg_r ) ) ) {
            floor_armor = &*candidate;
            ticker++;
        }
    }

    if ( ticker == 0 ) {
        return "nothing";
    }
    else if ( ticker == 1 ) {
        return floor_armor->type_name();
    }
    else if ( ticker > 1 ) {
        return "many";
    }

    return "nothing";
}

// Returned values range from 1.0 (unimpeded vision) to 11.0 (totally blind).
//  1.0 is LIGHT_AMBIENT_LIT or brighter
//  4.0 is a dark clear night, barely bright enough for reading and crafting
//  6.0 is LIGHT_AMBIENT_DIM
//  7.3 is LIGHT_AMBIENT_MINIMAL, a dark cloudy night, unlit indoors
// 11.0 is zero light or blindness
float player::fine_detail_vision_mod() const
{
    // PER_SLIME_OK implies you can get enough eyes around the bile
    // that you can generally see.  There still will be the haze, but
    // it's annoying rather than limiting.
    if( is_blind() ||
         ( ( has_effect( effect_boomered ) || has_effect( effect_darkness ) ) && !has_trait( trait_PER_SLIME_OK ) ) ) {
        return 11.0;
    }
    // Scale linearly as light level approaches LIGHT_AMBIENT_LIT.
    // If we're actually a source of light, assume we can direct it where we need it.
    // Therefore give a hefty bonus relative to ambient light.
    float own_light = std::max( 1.0, LIGHT_AMBIENT_LIT - active_light() - 2 );

    // Same calculation as above, but with a result 3 lower.
    float ambient_light = std::max( 1.0, LIGHT_AMBIENT_LIT - g->m.ambient_light_at( pos() ) + 1.0 );

    return std::min( own_light, ambient_light );
}

int player::get_wind_resistance(body_part bp) const
{
    int coverage = 0;
    float totalExposed = 1.0;
    int totalCoverage = 0;
    int penalty = 100;

    for( auto &i : worn ) {
        if( i.covers(bp) ) {
            if( i.made_of( material_id( "leather" ) ) || i.made_of( material_id( "plastic" ) ) || i.made_of( material_id( "bone" ) ) ||
                i.made_of( material_id( "chitin" ) ) || i.made_of( material_id( "nomex" ) ) ) {
                penalty = 10; // 90% effective
            } else if( i.made_of( material_id( "cotton" ) ) ) {
                penalty = 30;
            } else if( i.made_of( material_id( "wool" ) ) ) {
                penalty = 40;
            } else {
                penalty = 1; // 99% effective
            }

            coverage = std::max(0, i.get_coverage() - penalty);
            totalExposed *= (1.0 - coverage/100.0); // Coverage is between 0 and 1?
        }
    }

    // Your shell provides complete wind protection if you're inside it
    if (has_active_mutation( trait_SHELL2 )) {
        totalCoverage = 100;
        return totalCoverage;
    }

    totalCoverage = 100 - totalExposed*100;

    return totalCoverage;
}

int player::warmth(body_part bp) const
{
    int ret = 0, warmth = 0;

    for (auto &i : worn) {
        if( i.covers( bp ) ) {
            warmth = i.get_warmth();
            // Wool items do not lose their warmth due to being wet.
            // Warmth is reduced by 0 - 66% based on wetness.
            if (!i.made_of( material_id( "wool" ) ))
            {
                warmth *= 1.0 - 0.66 * body_wetness[bp] / drench_capacity[bp];
            }
            ret += warmth;
        }
    }
    return ret;
}

int bestwarmth( const std::list< item > &its, const std::string &flag )
{
    int best = 0;
    for( auto &w : its ) {
        if( w.has_flag( flag ) && w.get_warmth() > best ) {
            best = w.get_warmth();
        }
    }
    return best;
}

int player::bonus_item_warmth(body_part bp) const
{
    int ret = 0;

    // If the player is not wielding anything big, check if hands can be put in pockets
    if( ( bp == bp_hand_l || bp == bp_hand_r ) && weapon.volume() < 500_ml ) {
        ret += bestwarmth( worn, "POCKETS" );
    }

    // If the player's head is not encumbered, check if hood can be put up
    if( bp == bp_head && encumb( bp_head ) < 10 ) {
        ret += bestwarmth( worn, "HOOD" );
    }

    // If the player's mouth is not encumbered, check if collar can be put up
    if( bp == bp_mouth && encumb( bp_mouth ) < 10 ) {
        ret += bestwarmth( worn, "COLLAR" );
    }

    return ret;
}

int player::get_armor_bash(body_part bp) const
{
    return get_armor_bash_base(bp) + armor_bash_bonus;
}

int player::get_armor_cut(body_part bp) const
{
    return get_armor_cut_base(bp) + armor_cut_bonus;
}

int player::get_armor_type( damage_type dt, body_part bp ) const
{
    switch( dt ) {
        case DT_TRUE:
            return 0;
        case DT_BIOLOGICAL:
            return 0;
        case DT_BASH:
            return get_armor_bash( bp );
        case DT_CUT:
            return get_armor_cut( bp );
        case DT_STAB:
            return get_armor_cut( bp ) * 0.8f;
        case DT_ACID:
        case DT_HEAT:
        case DT_COLD:
        case DT_ELECTRIC:
        {
            int ret = 0;
            for( auto &i : worn ) {
                if( i.covers( bp ) ) {
                    ret += i.damage_resist( dt );
                }
            }

            ret += mutation_armor( bp, dt );
            return ret;
        }
        case DT_NULL:
        case NUM_DT:
            // Let it error below
            break;
    }

    debugmsg( "Invalid damage type: %d", dt );
    return 0;
}

int player::get_armor_bash_base(body_part bp) const
{
    int ret = 0;
    for (auto &i : worn) {
        if (i.covers(bp)) {
            ret += i.bash_resist();
        }
    }
    if (has_bionic( bio_carbon ) ) {
        ret += 2;
    }
    if (bp == bp_head && has_bionic( bio_armor_head ) ) {
        ret += 3;
    }
    if ((bp == bp_arm_l || bp == bp_arm_r) && has_bionic( bio_armor_arms ) ) {
        ret += 3;
    }
    if (bp == bp_torso && has_bionic( bio_armor_torso ) ) {
        ret += 3;
    }
    if ((bp == bp_leg_l || bp == bp_leg_r) && has_bionic( bio_armor_legs ) ) {
        ret += 3;
    }
    if (bp == bp_eyes && has_bionic( bio_armor_eyes ) ) {
        ret += 3;
    }

    ret += mutation_armor( bp, DT_BASH );
    return ret;
}

int player::get_armor_cut_base(body_part bp) const
{
    int ret = 0;
    for (auto &i : worn) {
        if (i.covers(bp)) {
            ret += i.cut_resist();
        }
    }
    if (has_bionic( bio_carbon ) ) {
        ret += 4;
    }
    if (bp == bp_head && has_bionic( bio_armor_head ) ) {
        ret += 3;
    } else if ((bp == bp_arm_l || bp == bp_arm_r) && has_bionic( bio_armor_arms ) ) {
        ret += 3;
    } else if (bp == bp_torso && has_bionic( bio_armor_torso ) ) {
        ret += 3;
    } else if ((bp == bp_leg_l || bp == bp_leg_r) && has_bionic( bio_armor_legs ) ) {
        ret += 3;
    } else if (bp == bp_eyes && has_bionic( bio_armor_eyes ) ) {
        ret += 3;
    }

    ret += mutation_armor( bp, DT_CUT );
    return ret;
}

int player::get_armor_acid(body_part bp) const
{
    return get_armor_type( DT_ACID, bp );
}

int player::get_armor_fire(body_part bp) const
{
    return get_armor_type( DT_HEAT, bp );
}

void destroyed_armor_msg( Character &who, const std::string &pre_damage_name )
{
    //~ %s is armor name
    who.add_memorial_log( pgettext("memorial_male", "Worn %s was completely destroyed."),
                          pgettext("memorial_female", "Worn %s was completely destroyed."),
                          pre_damage_name.c_str() );
    who.add_msg_player_or_npc( m_bad, _("Your %s is completely destroyed!"),
                               _("<npcname>'s %s is completely destroyed!"),
                               pre_damage_name.c_str() );
}

bool player::armor_absorb( damage_unit& du, item& armor )
{
    if( rng( 1, 100 ) > armor.get_coverage() ) {
        return false;
    }

    // TODO: add some check for power armor
    armor.mitigate_damage( du );

    // We want armor's own resistance to this type, not the resistance it grants
    const int armors_own_resist = armor.damage_resist( du.type, true );
    if( armors_own_resist > 1000 ) {
        // This is some weird type that doesn't damage armors
        return false;
    }

    // Scale chance of article taking damage based on the number of parts it covers.
    // This represents large articles being able to take more punishment
    // before becoming ineffective or being destroyed.
    const int num_parts_covered = armor.get_covered_body_parts().count();
    if( !one_in( num_parts_covered ) ) {
        return false;
    }

    // Don't damage armor as much when bypassed by armor piercing
    // Most armor piercing damage comes from bypassing armor, not forcing through
    const int raw_dmg = du.amount;
    if( raw_dmg > armors_own_resist ) {
        // If damage is above armor value, the chance to avoid armor damage is
        // 50% + 50% * 1/dmg
        if( one_in( raw_dmg ) || one_in( 2 ) ) {
            return false;
        }
    } else {
        // Sturdy items and power armors never take chip damage.
        // Other armors have 0.5% of getting damaged from hits below their armor value.
        if( armor.has_flag("STURDY") || armor.is_power_armor() || !one_in( 200 ) ) {
            return false;
        }
    }

    auto &material = armor.get_random_material();
    std::string damage_verb = ( du.type == DT_BASH ) ?
        material.bash_dmg_verb() : material.cut_dmg_verb();

    const std::string pre_damage_name = armor.tname();
    const std::string pre_damage_adj = armor.get_base_material().dmg_adj( armor.damage() );

    // add "further" if the damage adjective and verb are the same
    std::string format_string = ( pre_damage_adj == damage_verb ) ?
        _("Your %1$s is %2$s further!") : _("Your %1$s is %2$s!");
    add_msg_if_player( m_bad, format_string.c_str(), pre_damage_name.c_str(),
                       damage_verb.c_str());
    //item is damaged
    if( is_player() ) {
        SCT.add(posx(), posy(), NORTH, remove_color_tags( pre_damage_name ),
                m_neutral, damage_verb, m_info);
    }

    return armor.mod_damage( armor.has_flag( "FRAGILE" ) ? rng( 2, 3 ) : 1, du.type );
}

float player::bionic_armor_bonus( body_part bp, damage_type dt ) const
{
    float result = 0.0f;
    // We only check the passive bionics
    if( has_bionic( bio_carbon ) ) {
        if( dt == DT_BASH ) {
            result += 2;
        } else if( dt == DT_CUT || dt == DT_STAB ) {
            result += 4;
        }
    }
    // All the other bionic armors reduce bash/cut/stab by 3
    // Map body parts to a set of bionics that protect it
    // @todo: JSONize passive bionic armor instead of hardcoding it
    static const std::map< body_part, bionic_id > armor_bionics = {
        { bp_head, { bio_armor_head } },
        { bp_arm_l, { bio_armor_arms } },
        { bp_arm_r, { bio_armor_arms } },
        { bp_torso, { bio_armor_torso } },
        { bp_leg_l, { bio_armor_legs } },
        { bp_leg_r, { bio_armor_legs } },
        { bp_eyes, { bio_armor_eyes } }
    };
    auto iter = armor_bionics.find( bp );
    if( iter != armor_bionics.end() && has_bionic( iter->second ) &&
        ( dt == DT_BASH || dt == DT_CUT || dt == DT_STAB ) ) {
        result += 3;
    }
    return result;
}

void player::passive_absorb_hit( body_part bp, damage_unit &du ) const
{
    // >0 check because some mutations provide negative armor
    // Thin skin check goes before subdermal armor plates because SUBdermal
    if( du.amount > 0.0f ) {
        // Horrible hack warning!
        // Get rid of this as soon as CUT and STAB are split
        if( du.type == DT_STAB ) {
            damage_unit du_copy = du;
            du_copy.type = DT_CUT;
            du.amount -= mutation_armor( bp, du_copy );
        } else {
            du.amount -= mutation_armor( bp, du );
        }
    }
    du.amount -= bionic_armor_bonus( bp, du.type ); //Check for passive armor bionics
    du.amount -= mabuff_armor_bonus( du.type );
    du.amount = std::max( 0.0f, du.amount );
}

void player::absorb_hit(body_part bp, damage_instance &dam) {
    std::list<item> worn_remains;
    bool armor_destroyed = false;

    for( auto &elem : dam.damage_units ) {
        if( elem.amount < 0 ) {
            // Prevents 0 damage hits (like from hallucinations) from ripping armor
            elem.amount = 0;
            continue;
        }

        // The bio_ads CBM absorbs damage before hitting armor
        if( has_active_bionic( bio_ads ) ) {
            if( elem.amount > 0 && power_level > 24 ) {
                if( elem.type == DT_BASH ) {
                    elem.amount -= rng( 1, 8 );
                } else if( elem.type == DT_CUT ) {
                    elem.amount -= rng( 1, 4 );
                } else if( elem.type == DT_STAB ) {
                    elem.amount -= rng( 1, 2 );
                }
                charge_power(-25);
            }
            if( elem.amount < 0 ) {
                elem.amount = 0;
            }
        }

        // Only the outermost armor can be set on fire
        bool outermost = true;
        // The worn vector has the innermost item first, so
        // iterate reverse to damage the outermost (last in worn vector) first.
        for( auto iter = worn.rbegin(); iter != worn.rend(); ) {
            item& armor = *iter;

            if( !armor.covers( bp ) ) {
                ++iter;
                continue;
            }

            const std::string pre_damage_name = armor.tname();
            bool destroy = false;

            // Heat damage can set armor on fire
            // Even though it doesn't cause direct physical damage to it
            if( outermost && elem.type == DT_HEAT && elem.amount >= 1.0f ) {
                // @todo: Different fire intensity values based on damage
                fire_data frd{ 2, 0.0f, 0.0f };
                destroy = armor.burn( frd, true );
                int fuel = roll_remainder( frd.fuel_produced );
                if( fuel > 0 ) {
                    add_effect( effect_onfire, fuel + 1, bp );
                }
            }

            if( !destroy ) {
                destroy = armor_absorb( elem, armor );
            }

            if( destroy ) {
                if( g->u.sees( *this ) ) {
                    SCT.add( posx(), posy(), NORTH, remove_color_tags( pre_damage_name ),
                             m_neutral, _( "destroyed" ), m_info);
                }
                destroyed_armor_msg( *this, pre_damage_name );
                armor_destroyed = true;
                armor.on_takeoff( *this );
                worn_remains.insert( worn_remains.end(), armor.contents.begin(), armor.contents.end() );
                // decltype is the type name of the iterator, note that reverse_iterator::base returns the
                // iterator to the next element, not the one the revers_iterator points to.
                // http://stackoverflow.com/questions/1830158/how-to-call-erase-with-a-reverse-iterator
                iter = decltype(iter)( worn.erase( --iter.base() ) );
            } else {
                ++iter;
                outermost = false;
            }
        }

        passive_absorb_hit( bp, elem );

        if( elem.type == DT_BASH ) {
            if( has_trait( trait_LIGHT_BONES ) ) {
                elem.amount *= 1.4;
            }
            if( has_trait( trait_HOLLOW_BONES ) ) {
                elem.amount *= 1.8;
            }
        }

        elem.amount = std::max( elem.amount, 0.0f );
    }
    for( item& remain : worn_remains ) {
        g->m.add_item_or_charges( pos(), remain );
    }
    if( armor_destroyed ) {
        drop_inventory_overflow();
    }
}

int player::get_env_resist(body_part bp) const
{
    int ret = 0;
    for (auto &i : worn) {
        // Head protection works on eyes too (e.g. baseball cap)
        if (i.covers(bp) || (bp == bp_eyes && i.covers(bp_head))) {
            ret += i.get_env_resist();
        }
    }

    if (bp == bp_mouth && has_bionic( bio_purifier ) && ret < 5) {
        ret += 2;
        if (ret > 5) {
            ret = 5;
        }
    }

    if (bp == bp_eyes && has_bionic( bio_armor_eyes ) && ret < 5) {
        ret += 2;
        if (ret > 5) {
            ret = 5;
        }
    }
    return ret;
}

bool player::wearing_something_on(body_part bp) const
{
    for (auto &i : worn) {
        if (i.covers(bp))
            return true;
    }
    return false;
}


bool player::natural_attack_restricted_on( body_part bp ) const
{
    for( auto &i : worn ) {
        if( i.covers( bp ) && !i.has_flag( "ALLOWS_NATURAL_ATTACKS" ) ) {
            return true;
        }
    }
    return false;
}

bool player::is_wearing_shoes(std::string side) const
{
    bool left = true;
    bool right = true;
    if (side == "left" || side == "both") {
        left = false;
        for (auto &i : worn) {
            const item *worn_item = &i;
            if (i.covers(bp_foot_l) &&
                !worn_item->has_flag("BELTED") &&
                !worn_item->has_flag("SKINTIGHT")) {
                left = true;
                break;
            }
        }
    }
    if (side == "right" || side == "both") {
        right = false;
        for (auto &i : worn) {
            const item *worn_item = &i;
            if (i.covers(bp_foot_r) &&
                !worn_item->has_flag("BELTED") &&
                !worn_item->has_flag("SKINTIGHT")) {
                right = true;
                break;
            }
        }
    }
    return (left && right);
}

double player::footwear_factor() const
{
    double ret = 0;
    if (wearing_something_on(bp_foot_l)) {
        ret += .5;
    }
    if (wearing_something_on(bp_foot_r)) {
        ret += .5;
    }
    return ret;
}

int player::shoe_type_count(const itype_id & it) const
{
    int ret = 0;
    if (is_wearing_on_bp(it, bp_foot_l)) {
        ret++;
    }
    if (is_wearing_on_bp(it, bp_foot_r)) {
        ret++;
    }
    return ret;
}

bool player::is_wearing_power_armor(bool *hasHelmet) const {
    bool result = false;
    for( auto &elem : worn ) {
        if( !elem.is_power_armor() ) {
            continue;
        }
        if (hasHelmet == nullptr) {
            // found power armor, helmet not requested, cancel loop
            return true;
        }
        // found power armor, continue search for helmet
        result = true;
        if( elem.covers( bp_head ) ) {
            *hasHelmet = true;
            return true;
        }
    }
    return result;
}

int player::adjust_for_focus(int amount) const
{
    int effective_focus = focus_pool;
    if (has_trait( trait_FASTLEARNER ))
    {
        effective_focus += 15;
    }
    if (has_trait( trait_SLOWLEARNER ))
    {
        effective_focus -= 15;
    }
    double tmp = amount * (effective_focus / 100.0);
    return roll_remainder(tmp);
}

void player::practice( const skill_id &id, int amount, int cap )
{
    SkillLevel &level = get_skill_level_object( id );
    const Skill &skill = id.obj();

    if( !level.can_train() ) {
        // If leveling is disabled, don't train, don't drain focus, don't print anything
        // Leaving as a skill method rather than global for possible future skill cap setting
        return;
    }

    const auto highest_skill = [&]() {
        std::pair<skill_id, int> result( skill_id::NULL_ID(), -1 );
        for( const auto &pair : *_skills ) {
            const SkillLevel &lobj = pair.second;
            if( lobj.level() > result.second ) {
                result = std::make_pair( pair.first, lobj.level() );
            }
        }
        return result.first;
    };

    const bool isSavant = has_trait( trait_SAVANT );
    const skill_id savantSkill = isSavant ? highest_skill() : skill_id::NULL_ID();

    amount = adjust_for_focus(amount);

    if (has_trait( trait_PACIFIST ) && skill.is_combat_skill()) {
        if(!one_in(3)) {
          amount = 0;
        }
    }
    if (has_trait( trait_PRED2 ) && skill.is_combat_skill()) {
        if(one_in(3)) {
          amount *= 2;
        }
    }
    if (has_trait( trait_PRED3 ) && skill.is_combat_skill()) {
        amount *= 2;
    }

    if (has_trait( trait_PRED4 ) && skill.is_combat_skill()) {
        amount *= 3;
    }

    if (isSavant && id != savantSkill ) {
        amount /= 2;
    }



    if (get_skill_level( id ) > cap) { //blunt grinding cap implementation for crafting
        amount = 0;
        int curLevel = get_skill_level( id );
        if(is_player() && one_in(5)) {//remind the player intermittently that no skill gain takes place
            add_msg(m_info, _("This task is too simple to train your %s beyond %d."),
                    skill.name().c_str(), curLevel);
        }
    }

    if (amount > 0 && level.isTraining()) {
        int oldLevel = get_skill_level( id );
        get_skill_level_object( id ).train( amount );
        int newLevel = get_skill_level( id );
        if (is_player() && newLevel > oldLevel) {
            add_msg(m_good, _("Your skill in %s has increased to %d!"), skill.name().c_str(), newLevel);
            lua_callback("on_skill_increased");
        }
        if(is_player() && newLevel > cap) {
            //inform player immediately that the current recipe can't be used to train further
            add_msg(m_info, _("You feel that %s tasks of this level are becoming trivial."),
                    skill.name().c_str());
        }

        int chance_to_drop = focus_pool;
        focus_pool -= chance_to_drop / 100;
        // Apex Predators don't think about much other than killing.
        // They don't lose Focus when practicing combat skills.
        if ((rng(1, 100) <= (chance_to_drop % 100)) && (!(has_trait( trait_PRED4 ) &&
                                                          skill.is_combat_skill()))) {
            focus_pool--;
        }
    }

    get_skill_level_object( id ).practice();
}

int player::exceeds_recipe_requirements( const recipe &rec ) const
{
    int over = rec.skill_used ? get_skill_level( rec.skill_used ) - rec.difficulty : 0;
    for( const auto &elem : compare_skill_requirements( rec.required_skills ) ) {
        over = std::min( over, elem.second );
    }
    return over;
}

bool player::has_recipe_requirements( const recipe &rec ) const
{
    return exceeds_recipe_requirements( rec ) >= 0;
}

bool player::can_decomp_learn( const recipe &rec ) const
{
    return !rec.learn_by_disassembly.empty() &&
           meets_skill_requirements( rec.learn_by_disassembly );
}

bool player::knows_recipe(const recipe *rec) const
{
    return get_learned_recipes().contains( rec );
}

int player::has_recipe( const recipe *r, const inventory &crafting_inv,
                        const std::vector<npc *> &helpers ) const
{
    if( !r->skill_used ) {
        return 0;
    }

    if( knows_recipe( r ) ) {
        return r->difficulty;
    }

    const auto available = get_available_recipes( crafting_inv, &helpers );
    return available.contains( r ) ? available.get_custom_difficulty( r ) : -1;
}

void player::learn_recipe( const recipe * const rec )
{
    learned_recipes.include( rec );
}

void player::assign_activity( activity_id type, int moves, int index, int pos, std::string name )
{
    assign_activity( player_activity( type, moves, index, pos, name ) );
}

void player::assign_activity( const player_activity &act, bool allow_resume )
{
    if( allow_resume && !backlog.empty() && backlog.front().can_resume_with( act, *this ) ) {
        add_msg_if_player( _("You resume your task.") );
        activity = backlog.front();
        backlog.pop_front();
    } else {
        if( activity ) {
            backlog.push_front( activity );
        }

        activity = act;
    }

    activity.warned_of_proximity = false;

    if( activity.rooted() ) {
        rooted_message();
    }
}

bool player::has_activity(const activity_id type) const
{
    return activity.id() == type;
}

void player::cancel_activity()
{
    // Clear any backlog items that aren't auto-resume.
    for( auto backlog_item = backlog.begin(); backlog_item != backlog.end(); ) {
        if( backlog_item->auto_resume ) {
            backlog_item++;
        } else {
            backlog_item = backlog.erase( backlog_item );
        }
    }
    if( activity && activity.is_suspendable() ) {
        backlog.push_front( activity );
    }
    activity = player_activity();
}

bool player::has_gun_for_ammo( const ammotype &at ) const
{
    return has_item_with( [at]( const item & it ) {
        // item::ammo_type considers the active gunmod.
        return it.is_gun() && it.ammo_type() == at;
    } );
}

bool player::has_magazine_for_ammo( const ammotype &at ) const
{
    return has_item_with( [&at]( const item & it ) {
        return !it.has_flag( "NO_RELOAD" ) &&
               ( ( it.is_magazine() && it.ammo_type() == at ) ||
                 ( it.is_gun() && it.magazine_integral() && it.ammo_type() == at ) ||
                 ( it.is_gun() && it.magazine_current() != nullptr &&
                   it.magazine_current()->ammo_type() == at ) );
    } );
}

std::string player::weapname() const
{
    if( weapon.is_gun() ) {
        std::stringstream str;
        str << weapon.type_name();

        // Is either the base item or at least one auxiliary gunmod loaded (includes empty magazines)
        bool base = weapon.ammo_capacity() > 0 && !weapon.has_flag( "RELOAD_AND_SHOOT" );

        const auto mods = weapon.gunmods();
        bool aux = std::any_of( mods.begin(), mods.end(), [&]( const item *e ) {
            return e->is_gun() && e->ammo_capacity() > 0 && !e->has_flag( "RELOAD_AND_SHOOT" );
        } );

        if( base || aux ) {
            str << " (";
            if( base ) {
                str << weapon.ammo_remaining();
                if( weapon.magazine_integral() ) {
                    str << "/" << weapon.ammo_capacity();
                }
            } else {
                str << "---";
            }
            str << ")";

            for( auto e : mods ) {
                if( e->is_gun() && e->ammo_capacity() > 0 && !e->has_flag( "RELOAD_AND_SHOOT" ) ) {
                    str << " (" << e->ammo_remaining();
                    if( e->magazine_integral() ) {
                        str << "/" << e->ammo_capacity();
                    }
                    str << ")";
                }
            }
        }
        return str.str();

    } else if( weapon.is_container() && weapon.contents.size() == 1 ) {
        return string_format( "%s (%d)", weapon.tname().c_str(), weapon.contents.front().charges );

    } else if( !is_armed() ) {
        return _( "fists" );

    } else {
        return weapon.tname();
    }
}

bool player::wield_contents( item &container, int pos, bool penalties, int base_cost )
{
    // if index not specified and container has multiple items then ask the player to choose one
    if( pos < 0 ) {
        std::vector<std::string> opts;
        std::transform( container.contents.begin(), container.contents.end(),
                        std::back_inserter( opts ), []( const item& elem ) {
                            return elem.display_name();
                        } );
        if( opts.size() > 1 ) {
            pos = ( uimenu( false, _("Wield what?"), opts ) ) - 1;
        } else {
            pos = 0;
        }
    }

    if( pos >= static_cast<int>(container.contents.size() ) ) {
        debugmsg( "Tried to wield non-existent item from container (player::wield_contents)" );
        return false;
    }

    auto target = std::next( container.contents.begin(), pos );
    const auto ret = can_wield( *target );
    if( !ret.success() ) {
        add_msg_if_player( m_info, "%s", ret.c_str() );
        return false;
    }

    int mv = 0;

    if( is_armed() ) {
        if( !unwield() ) {
            return false;
        }
        inv.unsort();
    }

    weapon = std::move( *target );
    container.contents.erase( target );
    container.on_contents_changed();

    inv.assign_empty_invlet( weapon, this, true );
    last_item = weapon.typeId();

    /**
     * @EFFECT_PISTOL decreases time taken to draw pistols from holsters
     * @EFFECT_SMG decreases time taken to draw smgs from holsters
     * @EFFECT_RIFLE decreases time taken to draw rifles from holsters
     * @EFFECT_SHOTGUN decreases time taken to draw shotguns from holsters
     * @EFFECT_LAUNCHER decreases time taken to draw launchers from holsters
     * @EFFECT_STABBING decreases time taken to draw stabbing weapons from sheathes
     * @EFFECT_CUTTING decreases time taken to draw cutting weapons from scabbards
     * @EFFECT_BASHING decreases time taken to draw bashing weapons from holsters
     */
    int lvl = get_skill_level( weapon.is_gun() ? weapon.gun_skill() : weapon.melee_skill() );
    mv += item_handling_cost( weapon, penalties, base_cost ) / ( ( lvl + 10.0f ) / 10.0f );

    moves -= mv;

    weapon.on_wield( *this, mv );

    return true;
}

void player::store( item& container, item& put, bool penalties, int base_cost )
{
    moves -= item_store_cost( put, container, penalties, base_cost );
    container.put_in( i_rem( &put ) );
}

nc_color encumb_color(int level)
{
 if (level < 0)
  return c_green;
 if (level < 10)
  return c_light_gray;
 if (level < 40)
  return c_yellow;
 if (level < 70)
  return c_light_red;
 return c_red;
}

float player::get_melee() const
{
    return get_skill_level( skill_id( "melee" ) );
}

void player::setID (int i)
{
    if( id >= 0 ) {
        debugmsg( "tried to set id of a npc/player, but has already a id: %d", id );
    } else if( i < -1 ) {
        debugmsg( "tried to set invalid id of a npc/player: %d", i );
    } else {
        id = i;
    }
}

int player::getID () const
{
    return this->id;
}

bool player::uncanny_dodge()
{
    bool is_u = this == &g->u;
    bool seen = g->u.sees( *this );
    if( this->power_level < 74 || !this->has_active_bionic( bio_uncanny_dodge ) ) { return false; }
    tripoint adjacent = adjacent_tile();
    charge_power(-75);
    if( adjacent.x != posx() || adjacent.y != posy()) {
        position.x = adjacent.x;
        position.y = adjacent.y;
        if( is_u ) {
            add_msg( _("Time seems to slow down and you instinctively dodge!") );
        } else if( seen ) {
            add_msg( _("%s dodges... so fast!"), this->disp_name().c_str() );

        }
        return true;
    }
    if( is_u ) {
        add_msg( _("You try to dodge but there's no room!") );
    } else if( seen ) {
        add_msg( _("%s tries to dodge but there's no room!"), this->disp_name().c_str() );
    }
    return false;
}

// adjacent_tile() returns a safe, unoccupied adjacent tile. If there are no such tiles, returns player position instead.
tripoint player::adjacent_tile() const
{
    std::vector<tripoint> ret;
    int dangerous_fields;
    for( const tripoint &p : g->m.points_in_radius( pos(), 1 ) ) {
        if( p == pos() ) {
            // Don't consider player position
            continue;
        }
        const trap &curtrap = g->m.tr_at( p );
        if( g->critter_at( p ) == nullptr && g->m.passable( p ) &&
            (curtrap.is_null() || curtrap.is_benign()) ) {
            // Only consider tile if unoccupied, passable and has no traps
            dangerous_fields = 0;
            auto &tmpfld = g->m.field_at( p );
            for( auto &fld : tmpfld ) {
                const field_entry &cur = fld.second;
                if( cur.is_dangerous() ) {
                    dangerous_fields++;
                }
            }

            if( dangerous_fields == 0 ) {
                ret.push_back( p );
            }
        }
    }

    return random_entry( ret, pos() ); // player position if no valid adjacent tiles
}

int player::climbing_cost( const tripoint &from, const tripoint &to ) const
{
    if( !g->m.valid_move( from, to, false, true ) ) {
        return 0;
    }

    const int diff = g->m.climb_difficulty( from );

    if( diff > 5 ) {
        return 0;
    }

    return 50 + diff * 100;
    // TODO: All sorts of mutations, equipment weight etc.
}

void player::environmental_revert_effect()
{
    addictions.clear();
    morale->clear();

    for (int part = 0; part < num_hp_parts; part++) {
        hp_cur[part] = hp_max[part];
    }
    set_hunger(0);
    set_thirst(0);
    set_fatigue(0);
    set_healthy(0);
    set_healthy_mod(0);
    stim = 0;
    set_pain(0);
    set_painkiller(0);
    radiation = 0;

    recalc_sight_limits();
    reset_encumbrance();
}

bool player::is_invisible() const
{
    static const bionic_id str_bio_cloak("bio_cloak"); // This function used in monster::plan_moves
    static const bionic_id str_bio_night("bio_night");
    return (
        has_active_bionic(str_bio_cloak) ||
        has_active_bionic(str_bio_night) ||
        has_active_optcloak() ||
        has_trait( trait_DEBUG_CLOAK ) ||
        has_artifact_with(AEP_INVISIBLE)
    );
}

int player::visibility( bool, int ) const
{
    // 0-100 %
    if ( is_invisible() ) {
        return 0;
    }
    // @todo:
    // if ( dark_clothing() && light check ...
    return 100;
}

void player::set_destination(const std::vector<tripoint> &route)
{
    auto_move_route = route;
}

void player::clear_destination()
{
    auto_move_route.clear();
    next_expected_position = tripoint_min;
}

bool player::has_destination() const
{
    return !auto_move_route.empty();
}

std::vector<tripoint> &player::get_auto_move_route()
{
    return auto_move_route;
}

action_id player::get_next_auto_move_direction()
{
    if (!has_destination()) {
        return ACTION_NULL;
    }

    if (next_expected_position != tripoint_min ) {
        if( pos() != next_expected_position ) {
            // We're off course, possibly stumbling or stuck, cancel auto move
            return ACTION_NULL;
        }
    }

    next_expected_position = auto_move_route.front();
    auto_move_route.erase(auto_move_route.begin());

    tripoint dp = next_expected_position - pos();

    // Make sure the direction is just one step and that
    // all diagonal moves have 0 z component
    if( abs( dp.x ) > 1 || abs( dp.y ) > 1 || abs( dp.z ) > 1 ||
        ( abs( dp.z ) != 0 && ( abs( dp.x ) != 0 || abs( dp.y ) != 0 ) ) ) {
        // Should never happen, but check just in case
        return ACTION_NULL;
    }

    return get_movement_direction_from_delta( dp.x, dp.y, dp.z );
}

void player::shift_destination(int shiftx, int shifty)
{
    if( next_expected_position != tripoint_min ) {
        next_expected_position.x += shiftx;
        next_expected_position.y += shifty;
    }

    for( auto &elem : auto_move_route ) {
        elem.x += shiftx;
        elem.y += shifty;
    }
}

bool player::has_weapon() const
{
    return !unarmed_attack();
}

m_size player::get_size() const
{
    return MS_MEDIUM;
}

int player::get_hp() const
{
    return get_hp( num_hp_parts );
}

int player::get_hp( hp_part bp ) const
{
    if( bp < num_hp_parts ) {
        return hp_cur[bp];
    }
    int hp_total = 0;
    for( int i = 0; i < num_hp_parts; ++i ) {
        hp_total += hp_cur[i];
    }
    return hp_total;
}

int player::get_hp_max() const
{
    return get_hp_max( num_hp_parts );
}

int player::get_hp_max( hp_part bp ) const
{
    if( bp < num_hp_parts ) {
        return hp_max[bp];
    }
    int hp_total = 0;
    for( int i = 0; i < num_hp_parts; ++i ) {
        hp_total += hp_max[i];
    }
    return hp_total;
}

int player::get_stamina_max() const
{
    if (has_trait( trait_BADCARDIO ))
        return 750;
    if (has_trait( trait_GOODCARDIO ))
        return 1250;
    return 1000;
}

void player::burn_move_stamina( int moves )
{
    int overburden_percentage = 0;
    units::mass current_weight = weight_carried();
    units::mass max_weight = weight_capacity();
    if (current_weight > max_weight) {
        overburden_percentage = (current_weight - max_weight) * 100 / max_weight;
    }
    // Regain 10 stamina / turn
    // 7/turn walking
    // 20/turn running
    int burn_ratio = 7;
    burn_ratio += overburden_percentage;
    if( move_mode == "run" ) {
        burn_ratio = burn_ratio * 3 - 1;
    }
    mod_stat( "stamina", -((moves * burn_ratio) / 100) );
    // Chance to suffer pain if overburden and stamina runs out or has trait BADBACK
    // Starts at 1 in 25, goes down by 5 for every 50% more carried
    if ((current_weight > max_weight) && (has_trait( trait_BADBACK ) || stamina == 0) && one_in(35 - 5 * current_weight / (max_weight / 2))) {
        add_msg_if_player(m_bad, _("Your body strains under the weight!"));
        // 1 more pain for every 800 grams more (5 per extra STR needed)
        if ( ( ( current_weight - max_weight ) / 800_gram > get_pain() && get_pain() < 100 ) ) {
            mod_pain(1);
        }
    }
}

Creature::Attitude player::attitude_to( const Creature &other ) const
{
    const auto m = dynamic_cast<const monster *>( &other );
    if( m != nullptr ) {
        if( m->friendly != 0 ) {
            return A_FRIENDLY;
        }
        switch( m->attitude( const_cast<player *>( this ) ) ) {
                // player probably does not want to harm them, but doesn't care much at all.
            case MATT_FOLLOW:
            case MATT_FPASSIVE:
            case MATT_IGNORE:
            case MATT_FLEE:
                return A_NEUTRAL;
                // player does not want to harm those.
            case MATT_FRIEND:
            case MATT_ZLAVE: // Don't want to harm your zlave!
                return A_FRIENDLY;
            case MATT_ATTACK:
                return A_HOSTILE;
            case MATT_NULL:
            case NUM_MONSTER_ATTITUDES:
                break;
        }

        return A_NEUTRAL;
    }

    const auto p = dynamic_cast<const npc *>( &other );
    if( p != nullptr ) {
        if( p->is_enemy() ) {
            return A_HOSTILE;
        } else if( p->is_friend() ) {
            return A_FRIENDLY;
        } else {
            return A_NEUTRAL;
        }
    } else if( &other == this ) {
        return A_FRIENDLY;
    }

    return A_NEUTRAL;
}

bool player::sees( const tripoint &t, bool ) const
{
    static const bionic_id str_bio_night("bio_night");
    const int wanted_range = rl_dist( pos(), t );
    bool can_see = is_player() ? g->m.pl_sees( t, wanted_range ) :
        Creature::sees( t );
    // Clairvoyance is now pretty cheap, so we can check it early
    if( wanted_range < MAX_CLAIRVOYANCE && wanted_range < clairvoyance() ) {
        return true;
    }
    // Only check if we need to override if we already came to the opposite conclusion.
    if( can_see && wanted_range < 15 && wanted_range > sight_range(1) &&
        has_active_bionic(str_bio_night) ) {
        can_see = false;
    }
    if( can_see && wanted_range > unimpaired_range() ) {
        can_see = false;
    }

    return can_see;
}

bool player::sees( const Creature &critter ) const
{
    // This handles only the player/npc specific stuff (monsters don't have traits or bionics).
    const int dist = rl_dist( pos(), critter.pos() );
    if (dist <= 3 && has_trait( trait_ANTENNAE )) {
        return true;
    }
    if( critter.digging() && has_active_bionic( bio_ground_sonar ) ) {
        // Bypass the check below, the bionic sonar also bypasses the sees(point) check because
        // walls don't block sonar which is transmitted in the ground, not the air.
        // TODO: this might need checks whether the player is in the air, or otherwise not connected
        // to the ground. It also might need a range check.
        return true;
    }
    return Creature::sees( critter );
}

nc_color player::bodytemp_color(int bp) const
{
  nc_color color =  c_light_gray; // default
    if (bp == bp_eyes) {
        color = c_light_gray;    // Eyes don't count towards warmth
    } else if (temp_conv[bp] >  BODYTEMP_SCORCHING) {
        color = c_red;
    } else if (temp_conv[bp] >  BODYTEMP_VERY_HOT) {
        color = c_light_red;
    } else if (temp_conv[bp] >  BODYTEMP_HOT) {
        color = c_yellow;
    } else if (temp_conv[bp] >  BODYTEMP_COLD) {
        color = c_green;
    } else if (temp_conv[bp] >  BODYTEMP_VERY_COLD) {
        color = c_light_blue;
    } else if (temp_conv[bp] >  BODYTEMP_FREEZING) {
        color = c_cyan;
    } else if (temp_conv[bp] <= BODYTEMP_FREEZING) {
        color = c_blue;
    }
    return color;
}

//message related stuff
void player::add_msg_if_player( const std::string &msg ) const
{
    Messages::add_msg( msg );
}

void player::add_msg_player_or_npc( const std::string &player_msg, const std::string &/*npc_msg*/ ) const
{
    Messages::add_msg( player_msg );
}

void player::add_msg_if_player( const game_message_type type, const std::string &msg ) const
{
    Messages::add_msg( type, msg );
}

void player::add_msg_player_or_npc( const game_message_type type, const std::string &player_msg, const std::string &/*npc_msg*/ ) const
{
    Messages::add_msg( type, player_msg );
}

void player::add_msg_player_or_say( const std::string &player_msg, const std::string &/*npc_speech*/ ) const
{
    Messages::add_msg( player_msg );
}

void player::add_msg_player_or_say( const game_message_type type, const std::string &player_msg, const std::string &/*npc_speech*/ ) const
{
    Messages::add_msg( type, player_msg );
}

bool player::knows_trap( const tripoint &pos ) const
{
    const tripoint p = g->m.getabs( pos );
    return known_traps.count( p ) > 0;
}

void player::add_known_trap( const tripoint &pos, const trap &t)
{
    const tripoint p = g->m.getabs( pos );
    if( t.is_null() ) {
        known_traps.erase( p );
    } else {
        // TODO: known_traps should map to a trap_str_id
        known_traps[p] = t.id.str();
    }
}

bool player::is_deaf() const
{
    return get_effect_int( effect_deaf ) > 2 || worn_with_flag("DEAF") ||
           (has_active_bionic( bio_earplugs ) && !has_active_bionic( bio_ears ) );
}

bool player::can_hear( const tripoint &source, const int volume ) const
{
    if( is_deaf() ) {
        return false;
    }

    // source is in-ear and at our square, we can hear it
    if ( source == pos() && volume == 0 ) {
        return true;
    }

    // TODO: sound attenuation due to weather

    const int dist = rl_dist( source, pos() );
    const float volume_multiplier = hearing_ability();
    return volume * volume_multiplier >= dist;
}

float player::hearing_ability() const
{
    float volume_multiplier = 1.0;

    // Mutation/Bionic volume modifiers
    if( has_active_bionic( bio_ears ) && !has_active_bionic( bio_earplugs ) ) {
        volume_multiplier *= 3.5;
    }
    if( has_trait( trait_PER_SLIME ) ) {
        // Random hearing :-/
        // (when it's working at all, see player.cpp)
        // changed from 0.5 to fix Mac compiling error
        volume_multiplier *= (rng(1, 2));
    }
    if( has_trait( trait_BADHEARING ) ) {
        volume_multiplier *= .5;
    }
    if( has_trait( trait_GOODHEARING ) ) {
        volume_multiplier *= 1.25;
    }
    if( has_trait( trait_CANINE_EARS ) ) {
        volume_multiplier *= 1.5;
    }
    if( has_trait( trait_URSINE_EARS ) || has_trait( trait_FELINE_EARS ) ) {
        volume_multiplier *= 1.25;
    }
    if( has_trait( trait_LUPINE_EARS ) ) {
        volume_multiplier *= 1.75;
    }

    if( has_effect( effect_deaf ) ) {
        // Scale linearly up to 300
        volume_multiplier *= ( 300.0 - get_effect_dur( effect_deaf ) ) / 300.0;
    }

    if( has_effect( effect_earphones ) ) {
        volume_multiplier *= .25;
    }

    return volume_multiplier;
}

int player::print_info( const catacurses::window &w, int vStart, int, int column ) const
{
    mvwprintw( w, vStart++, column, _( "You (%s)" ), name.c_str() );
    return vStart;
}

bool player::is_visible_in_range( const Creature &critter, const int range ) const
{
    return sees( critter ) && rl_dist( pos(), critter.pos() ) <= range;
}

std::vector<Creature *> player::get_visible_creatures( const int range ) const
{
    return g->get_creatures_if( [this, range]( const Creature &critter ) -> bool {
        return this != &critter && pos() != critter.pos() && // @todo: get rid of fake npcs (pos() check)
          rl_dist( pos(), critter.pos() ) <= range && sees( critter );
    } );
}

std::vector<Creature *> player::get_targetable_creatures( const int range ) const
{
    return g->get_creatures_if( [this, range]( const Creature &critter ) -> bool {
        return this != &critter && pos() != critter.pos() && // @todo: get rid of fake npcs (pos() check)
          rl_dist( pos(), critter.pos() ) <= range &&
          ( sees( critter ) || sees_with_infrared( critter ) );
    } );
}

std::vector<Creature *> player::get_hostile_creatures( int range ) const
{
    return g->get_creatures_if( [this, range] ( const Creature &critter ) -> bool {
        return this != &critter && pos() != critter.pos() && // @todo: get rid of fake npcs (pos() check)
            rl_dist( pos(), critter.pos() ) <= range &&
            critter.attitude_to( *this ) == A_HOSTILE && sees( critter );
    } );
}

void player::place_corpse()
{
    std::vector<item *> tmp = inv_dump();
    item body = item::make_corpse( mtype_id::NULL_ID(), calendar::turn, name );
    for( auto itm : tmp ) {
        g->m.add_item_or_charges( pos(), *itm );
    }
    for( auto & bio : *my_bionics ) {
        if( item::type_is_defined( bio.id.str() ) ) {
            body.put_in( item( bio.id.str(), calendar::turn ) );
        }
    }

    // Restore amount of installed pseudo-modules of Power Storage Units
    std::pair<int, int> storage_modules = amount_of_storage_bionics();
    for (int i = 0; i < storage_modules.first; ++i) {
        body.emplace_back( "bio_power_storage" );
    }
    for (int i = 0; i < storage_modules.second; ++i) {
        body.emplace_back( "bio_power_storage_mkII" );
    }
    g->m.add_item_or_charges( pos(), body );
}

bool player::sees_with_infrared( const Creature &critter ) const
{
    if( !vision_mode_cache[IR_VISION] || !critter.is_warm() ) {
        return false;
    }

    if( is_player() || critter.is_player() ) {
        // Players should not use map::sees
        // Likewise, players should not be "looked at" with map::sees, not to break symmetry
        return g->m.pl_line_of_sight( critter.pos(), sight_range( DAYLIGHT_LEVEL ) );
    }

    return g->m.sees( pos(), critter.pos(), sight_range( DAYLIGHT_LEVEL ) );
}

std::vector<std::string> player::get_overlay_ids() const
{
    std::vector<std::string> rval;
    std::multimap<int, std::string> mutation_sorting;


    // first get effects
    for( const auto &eff_pr : *effects ) {
        rval.push_back( "effect_" + eff_pr.first.str() );
    }

    // then get mutations
    for( auto &mutation : get_mutations() ) {
        auto it = base_mutation_overlay_ordering.find( mutation );
        auto it2 = tileset_mutation_overlay_ordering.find( mutation );
        int value = 9999;
        if( it != base_mutation_overlay_ordering.end() ) {
            value = it->second;
        }
        if( it2 != tileset_mutation_overlay_ordering.end() ) {
            value = it2->second;
        }
        mutation_sorting.insert( std::pair<int, std::string>( value, mutation.str() ) );
    }

    for( auto &mutorder : mutation_sorting ) {
        rval.push_back( "mutation_" + mutorder.second );
    }

    // next clothing
    // TODO: worry about correct order of clothing overlays
    for( const item &worn_item : worn ) {
        rval.push_back( "worn_" + worn_item.typeId() );
    }

    // last weapon
    // TODO: might there be clothing that covers the weapon?
    if( is_armed() ) {
        rval.push_back( "wielded_" + weapon.typeId() );
    }
    return rval;
}

void player::spores()
{
    fungal_effects fe( *g, g->m );
    //~spore-release sound
    sounds::sound( pos(), 10, _("Pouf!"));
    for (int i = -1; i <= 1; i++) {
        for (int j = -1; j <= 1; j++) {
            if (i == 0 && j == 0) {
                continue;
            }

            tripoint sporep( posx() + i, posy() + j, posz() );
            fe.fungalize( sporep, this, 0.25 );
        }
    }
}

void player::blossoms()
{
    // Player blossoms are shorter-ranged, but you can fire much more frequently if you like.
    sounds::sound( pos(), 10, _("Pouf!"));
    tripoint tmp = pos();
    int &i = tmp.x;
    int &j = tmp.y;
    for ( i = posx() - 2; i <= posx() + 2; i++) {
        for ( j = posy() - 2; j <= posy() + 2; j++) {
            g->m.add_field( tmp, fd_fungal_haze, rng(1, 2), 0 );
        }
    }
}

float player::power_rating() const
{
    int dmg = std::max( { weapon.damage_melee( DT_BASH ),
                          weapon.damage_melee( DT_CUT ),
                          weapon.damage_melee( DT_STAB ) } );

    int ret = 2;
    // Small guns can be easily hidden from view
    if( weapon.volume() <= 250_ml ) {
        ret = 2;
    } else if( weapon.is_gun() ) {
        ret = 4;
    } else if( dmg > 12 ) {
        ret = 3; // Melee weapon or weapon-y tool
    }
    if( has_trait( trait_HUGE ) || has_trait( trait_HUGE_OK ) ) {
        ret += 1;
    }
    if( is_wearing_power_armor( nullptr ) ) {
        ret = 5; // No mercy!
    }
    return ret;
}

float player::speed_rating() const
{
    float ret = get_speed() / 100.0f;
    ret *= 100.0f / run_cost( 100, false );
    // Adjustment for player being able to run, but not doing so at the moment
    if( move_mode != "run" ) {
        ret *= 1.0f + ((float)stamina / (float)get_stamina_max());
    }

    return ret;
}

std::vector<const item *> player::all_items_with_flag( const std::string flag ) const
{
    return items_with( [&flag]( const item & it ) {
        return it.has_flag( flag );
    } );
}

bool player::has_item_with_flag( const std::string &flag ) const
{
    return has_item_with( [&flag]( const item & it ) {
        return it.has_flag( flag );
    } );
}

void player::on_mutation_gain( const trait_id &mid )
{
    morale->on_mutation_gain( mid );
}

void player::on_mutation_loss( const trait_id &mid )
{
    morale->on_mutation_loss( mid );
}

void player::on_stat_change( const std::string &stat, int value )
{
    morale->on_stat_change( stat, value );
}

void player::on_item_wear( const item &it )
{
    morale->on_item_wear( it );
}

void player::on_item_takeoff( const item &it )
{
    morale->on_item_takeoff( it );
}

void player::on_effect_int_change( const efftype_id &eid, int intensity, body_part bp )
{
    // Adrenaline can reduce perceived pain (or increase it when you enter comedown).
    // See @ref get_perceived_pain()
    if( eid == effect_adrenaline ) {
        // Note that calling this does no harm if it wasn't changed.
        on_stat_change( "perceived_pain", get_perceived_pain() );
    }

    morale->on_effect_int_change( eid, intensity, bp );
}

void player::on_mission_assignment( mission &new_mission )
{
    active_missions.push_back( &new_mission );
    set_active_mission( new_mission );
}

void player::on_mission_finished( mission &cur_mission )
{
    if( cur_mission.has_failed() ) {
        failed_missions.push_back( &cur_mission );
        add_msg_if_player( m_bad, _( "Mission \"%s\" is failed." ), cur_mission.name().c_str() );
    } else {
        completed_missions.push_back( &cur_mission );
        add_msg_if_player( m_good, _( "Mission \"%s\" is successfully completed." ), cur_mission.name().c_str() );
    }
    const auto iter = std::find( active_missions.begin(), active_missions.end(), &cur_mission );
    if( iter == active_missions.end() ) {
        debugmsg( "completed mission %d was not in the active_missions list", cur_mission.get_id() );
    } else {
        active_missions.erase( iter );
    }
    if( &cur_mission == active_mission ) {
        if( active_missions.empty() ) {
            active_mission = nullptr;
        } else {
            active_mission = active_missions.front();
        }
    }
}

const targeting_data &player::get_targeting_data() {
    if( tdata.get() == nullptr ) {
        debugmsg( "Tried to get targeting data before setting it" );
        tdata.reset( new targeting_data() );
        tdata->relevant = nullptr;
    }

    return *tdata;
}

void player::set_targeting_data( const targeting_data &td ) {
    tdata.reset( new targeting_data( td ) );
}

void player::set_active_mission( mission &cur_mission )
{
    const auto iter = std::find( active_missions.begin(), active_missions.end(), &cur_mission );
    if( iter == active_missions.end() ) {
        debugmsg( "new active mission %d is not in the active_missions list", cur_mission.get_id() );
    } else {
        active_mission = &cur_mission;
    }
}

mission *player::get_active_mission() const
{
    return active_mission;
}

tripoint player::get_active_mission_target() const
{
    if( active_mission == nullptr ) {
        return overmap::invalid_tripoint;
    }
    return active_mission->get_target();
}

std::vector<mission*> player::get_active_missions() const
{
    return active_missions;
}

std::vector<mission*> player::get_completed_missions() const
{
    return completed_missions;
}

std::vector<mission*> player::get_failed_missions() const
{
    return failed_missions;
}

bool player::query_yn( const std::string &mes ) const
{
    return ::query_yn( mes );
}

const pathfinding_settings &player::get_pathfinding_settings() const
{
    return path_settings;
}

std::set<tripoint> player::get_path_avoid() const
{
    std::set<tripoint> ret;
    for( npc &guy : g->all_npcs() ) {
        if( sees( guy ) ) {
            ret.insert( guy.pos() );
        }
    }

    // @todo: Add known traps in a way that doesn't destroy performance

    return ret;
}

bool player::is_rad_immune() const
{
    bool has_helmet = false;
    return ( is_wearing_power_armor( &has_helmet ) && has_helmet ) || worn_with_flag( "RAD_PROOF" );
}

void player::do_skill_rust()
{
    const int rate = rust_rate();
    if( rate <= 0 ) {
        return;
    }
    for( auto &pair : *_skills ) {
        if( rate <= rng( 0, 1000 ) ) {
            continue;
        }

        const Skill &aSkill = *pair.first;
        SkillLevel &skill_level_obj = pair.second;

        if( aSkill.is_combat_skill() &&
            ( ( has_trait( trait_PRED2 ) && one_in( 4 ) ) ||
              ( has_trait( trait_PRED3 ) && one_in( 2 ) ) ||
              ( has_trait( trait_PRED4 ) && x_in_y( 2, 3 ) ) ) ) {
            // Their brain is optimized to remember this
            if( one_in( 15600 ) ) {
                // They've already passed the roll to avoid rust at
                // this point, but print a message about it now and
                // then.
                //
                // 13 combat skills, 600 turns/hr, 7800 tests/hr.
                // This means PRED2/PRED3/PRED4 think of hunting on
                // average every 8/4/3 hours, enough for immersion
                // without becoming an annoyance.
                //
                add_msg_if_player( _( "Your heart races as you recall your most recent hunt." ) );
                stim++;
            }
            continue;
        }

        const bool charged_bio_mem = power_level > 25 && has_active_bionic( bio_memory );
        const int oldSkillLevel = skill_level_obj.level();
        if( skill_level_obj.rust( charged_bio_mem ) ) {
            charge_power( -25 );
        }
        const int newSkill = skill_level_obj.level();
        if( newSkill < oldSkillLevel ) {
            add_msg_if_player( m_bad, _( "Your skill in %s has reduced to %d!" ), aSkill.name(), newSkill );
        }
    }
}<|MERGE_RESOLUTION|>--- conflicted
+++ resolved
@@ -6920,16 +6920,6 @@
 
 void player::use_fire( const int quantity )
 {
-<<<<<<< HEAD
-=======
-//Okay, so checks for nearby fires first,
-//then held lit torch or candle, bionic tool/lighter/laser
-//tries to use 1 charge of lighters, matches, flame throwers
-//If there is enough power, will use power of one activation of the bio_lighter, bio_tools and bio_laser
-// (home made, military), hotplate, welder in that order.
-// bio_lighter, bio_laser, bio_tools, has_active_bionic("bio_tools"
-
->>>>>>> 8f7ecfcf
     if( g->m.has_nearby_fire( pos() ) ) {
         return;
     } else if( has_item_with_flag( "FIRE" ) ) {
