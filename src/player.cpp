--- conflicted
+++ resolved
@@ -4304,7 +4304,7 @@
             // Hunger and thirst advance *much* more slowly whilst we hibernate.
             rates.hunger *= ( 2.0f / 7.0f );
             rates.thirst *= ( 2.0f / 7.0f );
-        } 
+        }
         rates.recovery -= float( get_perceived_pain() ) / 60;
 
     } else {
@@ -8703,11 +8703,7 @@
     return true;
 }
 
-<<<<<<< HEAD
-bool player::unload(item &it) 
-=======
 bool player::unload( item &it )
->>>>>>> c62f18af
 {
     // Unload a container consuming moves per item successfully removed
     if( it.is_container() || it.is_bandolier() ) {
@@ -11790,14 +11786,9 @@
 
 int player::get_stamina_max() const
 {
-<<<<<<< HEAD
-    if( has_trait( trait_BADCARDIO ) ) {
-        return g->stamina_max_default * 0.75;
-    }
-    if( has_trait( trait_GOODCARDIO ) ) {
-        return g->stamina_max_default * 1.4;
-    }
-    return g->stamina_max_default;
+    int maxStamina = g->stamina_max_default;
+    maxStamina *= Character::mutation_value( "max_stamina_modifier" );
+    return maxStamina;
 }
 
 int player::get_stamina_max_penalty() const
@@ -11811,11 +11802,6 @@
     // stamina pool penalty cannot exceed 75% of maximum stamina
     stamina_max_penalty = std::min( stamina_max_penalty, get_stamina_max() * 3 / 4 );
     stamina_max_penalty = std::max( stamina_max_penalty, 0 );
-=======
-    int maxStamina = get_option< int >( "PLAYER_MAX_STAMINA" );
-    maxStamina *= Character::mutation_value( "max_stamina_modifier" );
-    return maxStamina;
->>>>>>> c62f18af
 }
 
 void player::burn_move_stamina( int moves )
