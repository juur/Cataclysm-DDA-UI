#include "player.h"

#include "action.h"
#include "coordinate_conversions.h"
#include "profession.h"
#include "itype.h"
#include "string_formatter.h"
#include "bionics.h"
#include "mapdata.h"
#include "mission.h"
#include "game.h"
#include "map.h"
#include "filesystem.h"
#include "fungal_effects.h"
#include "debug.h"
#include "addiction.h"
#include "inventory.h"
#include "options.h"
#include "weather.h"
#include "item.h"
#include "material.h"
#include "translations.h"
#include "cursesdef.h"
#include "catacharset.h"
#include "get_version.h"
#include "crafting.h"
#include "craft_command.h"
#include "requirements.h"
#include "monstergenerator.h"
#include "help.h" // get_hint
#include "martialarts.h"
#include "output.h"
#include "overmapbuffer.h"
#include "messages.h"
#include "sounds.h"
#include "item_action.h"
#include "mongroup.h"
#include "morale.h"
#include "morale_types.h"
#include "input.h"
#include "effect.h"
#include "veh_type.h"
#include "overmap.h"
#include "vehicle.h"
#include "trap.h"
#include "text_snippets.h"
#include "mutation.h"
#include "ui.h"
#include "uistate.h"
#include "trap.h"
#include "map_iterator.h"
#include "submap.h"
#include "mtype.h"
#include "weather_gen.h"
#include "cata_utility.h"
#include "iuse_actor.h"
#include "catalua.h"
#include "npc.h"
#include "overlay_ordering.h"
#include "vitamin.h"
#include "fault.h"
#include "recipe_dictionary.h"
#include "ranged.h"
#include "ammo.h"

#include <map>
#include <iterator>

#ifdef TILES
#include "SDL.h"
#endif // TILES

//Used for e^(x) functions
#include <stdio.h>
#include <math.h>

#include <ctime>
#include <algorithm>
#include <numeric>
#include <string>
#include <sstream>
#include <stdlib.h>
#include <limits>

const double MAX_RECOIL = 3000;

const mtype_id mon_player_blob( "mon_player_blob" );
const mtype_id mon_shadow_snake( "mon_shadow_snake" );

const skill_id skill_dodge( "dodge" );
const skill_id skill_gun( "gun" );
const skill_id skill_mechanics( "mechanics" );
const skill_id skill_swimming( "swimming" );
const skill_id skill_throw( "throw" );
const skill_id skill_unarmed( "unarmed" );

const efftype_id effect_adrenaline( "adrenaline" );
const efftype_id effect_alarm_clock( "alarm_clock" );
const efftype_id effect_asthma( "asthma" );
const efftype_id effect_attention( "attention" );
const efftype_id effect_bite( "bite" );
const efftype_id effect_blind( "blind" );
const efftype_id effect_blisters( "blisters" );
const efftype_id effect_bloodworms( "bloodworms" );
const efftype_id effect_boomered( "boomered" );
const efftype_id effect_brainworms( "brainworms" );
const efftype_id effect_cig( "cig" );
const efftype_id effect_cold( "cold" );
const efftype_id effect_common_cold( "common_cold" );
const efftype_id effect_contacts( "contacts" );
const efftype_id effect_corroding( "corroding" );
const efftype_id effect_darkness( "darkness" );
const efftype_id effect_datura( "datura" );
const efftype_id effect_deaf( "deaf" );
const efftype_id effect_depressants( "depressants" );
const efftype_id effect_dermatik( "dermatik" );
const efftype_id effect_disabled( "disabled" );
const efftype_id effect_downed( "downed" );
const efftype_id effect_drunk( "drunk" );
const efftype_id effect_earphones( "earphones" );
const efftype_id effect_evil( "evil" );
const efftype_id effect_flu( "flu" );
const efftype_id effect_foodpoison( "foodpoison" );
const efftype_id effect_formication( "formication" );
const efftype_id effect_frostbite( "frostbite" );
const efftype_id effect_frostbite_recovery( "frostbite_recovery" );
const efftype_id effect_fungus( "fungus" );
const efftype_id effect_glowing( "glowing" );
const efftype_id effect_grabbed( "grabbed" );
const efftype_id effect_hallu( "hallu" );
const efftype_id effect_happy( "happy" );
const efftype_id effect_hot( "hot" );
const efftype_id effect_infected( "infected" );
const efftype_id effect_iodine( "iodine" );
const efftype_id effect_irradiated( "irradiated" );
const efftype_id effect_jetinjector( "jetinjector" );
const efftype_id effect_lack_sleep( "lack_sleep" );
const efftype_id effect_lying_down( "lying_down" );
const efftype_id effect_mending( "mending" );
const efftype_id effect_meth( "meth" );
const efftype_id effect_onfire( "onfire" );
const efftype_id effect_paincysts( "paincysts" );
const efftype_id effect_pkill( "pkill" );
const efftype_id effect_pkill1( "pkill1" );
const efftype_id effect_pkill2( "pkill2" );
const efftype_id effect_pkill3( "pkill3" );
const efftype_id effect_recover( "recover" );
const efftype_id effect_sad( "sad" );
const efftype_id effect_shakes( "shakes" );
const efftype_id effect_sleep( "sleep" );
const efftype_id effect_slept_through_alarm( "slept_through_alarm" );
const efftype_id effect_spores( "spores" );
const efftype_id effect_stim( "stim" );
const efftype_id effect_stim_overdose( "stim_overdose" );
const efftype_id effect_stunned( "stunned" );
const efftype_id effect_tapeworm( "tapeworm" );
const efftype_id effect_took_prozac( "took_prozac" );
const efftype_id effect_took_xanax( "took_xanax" );
const efftype_id effect_visuals( "visuals" );
const efftype_id effect_weed_high( "weed_high" );
const efftype_id effect_winded( "winded" );
const efftype_id effect_nausea( "nausea" );
const efftype_id effect_cough_suppress( "cough_suppress" );

const matype_id style_none( "style_none" );
const matype_id style_kicks( "style_kicks" );

static const bionic_id bio_ads( "bio_ads" );
static const bionic_id bio_advreactor( "bio_advreactor" );
static const bionic_id bio_armor_arms( "bio_armor_arms" );
static const bionic_id bio_armor_eyes( "bio_armor_eyes" );
static const bionic_id bio_armor_head( "bio_armor_head" );
static const bionic_id bio_armor_legs( "bio_armor_legs" );
static const bionic_id bio_armor_torso( "bio_armor_torso" );
static const bionic_id bio_blaster( "bio_blaster" );
static const bionic_id bio_carbon( "bio_carbon" );
static const bionic_id bio_climate( "bio_climate" );
static const bionic_id bio_cloak( "bio_cloak" );
static const bionic_id bio_cqb( "bio_cqb" );
static const bionic_id bio_dis_acid( "bio_dis_acid" );
static const bionic_id bio_dis_shock( "bio_dis_shock" );
static const bionic_id bio_drain( "bio_drain" );
static const bionic_id bio_earplugs( "bio_earplugs" );
static const bionic_id bio_ears( "bio_ears" );
static const bionic_id bio_eye_optic( "bio_eye_optic" );
static const bionic_id bio_faraday( "bio_faraday" );
static const bionic_id bio_flashlight( "bio_flashlight" );
static const bionic_id bio_geiger( "bio_geiger" );
static const bionic_id bio_gills( "bio_gills" );
static const bionic_id bio_ground_sonar( "bio_ground_sonar" );
static const bionic_id bio_heatsink( "bio_heatsink" );
static const bionic_id bio_itchy( "bio_itchy" );
static const bionic_id bio_laser( "bio_laser" );
static const bionic_id bio_leaky( "bio_leaky" );
static const bionic_id bio_lighter( "bio_lighter" );
static const bionic_id bio_membrane( "bio_membrane" );
static const bionic_id bio_metabolics( "bio_metabolics" );
static const bionic_id bio_noise( "bio_noise" );
static const bionic_id bio_ods( "bio_ods" );
static const bionic_id bio_plut_filter( "bio_plut_filter" );
static const bionic_id bio_power_weakness( "bio_power_weakness" );
static const bionic_id bio_purifier( "bio_purifier" );
static const bionic_id bio_reactor( "bio_reactor" );
static const bionic_id bio_recycler( "bio_recycler" );
static const bionic_id bio_shakes( "bio_shakes" );
static const bionic_id bio_sleepy( "bio_sleepy" );
static const bionic_id bio_solar( "bio_solar" );
static const bionic_id bio_spasm( "bio_spasm" );
static const bionic_id bio_speed( "bio_speed" );
static const bionic_id bio_tools( "bio_tools" );
static const bionic_id bio_trip( "bio_trip" );
static const bionic_id bio_uncanny_dodge( "bio_uncanny_dodge" );
static const bionic_id bio_ups( "bio_ups" );
static const bionic_id bio_watch( "bio_watch" );

static const trait_id trait_ACIDBLOOD( "ACIDBLOOD" );
static const trait_id trait_ACIDPROOF( "ACIDPROOF" );
static const trait_id trait_ADDICTIVE( "ADDICTIVE" );
static const trait_id trait_ADRENALINE( "ADRENALINE" );
static const trait_id trait_ALBINO( "ALBINO" );
static const trait_id trait_AMORPHOUS( "AMORPHOUS" );
static const trait_id trait_ANTENNAE( "ANTENNAE" );
static const trait_id trait_ANTIFRUIT( "ANTIFRUIT" );
static const trait_id trait_ANTIJUNK( "ANTIJUNK" );
static const trait_id trait_ANTIWHEAT( "ANTIWHEAT" );
static const trait_id trait_ANTLERS( "ANTLERS" );
static const trait_id trait_ARACHNID_ARMS( "ARACHNID_ARMS" );
static const trait_id trait_ARACHNID_ARMS_OK( "ARACHNID_ARMS_OK" );
static const trait_id trait_ARM_FEATHERS( "ARM_FEATHERS" );
static const trait_id trait_ARM_TENTACLES( "ARM_TENTACLES" );
static const trait_id trait_ARM_TENTACLES_4( "ARM_TENTACLES_4" );
static const trait_id trait_ARM_TENTACLES_8( "ARM_TENTACLES_8" );
static const trait_id trait_ASTHMA( "ASTHMA" );
static const trait_id trait_BADBACK( "BADBACK" );
static const trait_id trait_BADCARDIO( "BADCARDIO" );
static const trait_id trait_BADHEARING( "BADHEARING" );
static const trait_id trait_BADKNEES( "BADKNEES" );
static const trait_id trait_BADTEMPER( "BADTEMPER" );
static const trait_id trait_BARK( "BARK" );
static const trait_id trait_BEAK( "BEAK" );
static const trait_id trait_BEAK_HUM( "BEAK_HUM" );
static const trait_id trait_BEAK_PECK( "BEAK_PECK" );
static const trait_id trait_BEAUTIFUL( "BEAUTIFUL" );
static const trait_id trait_BEAUTIFUL2( "BEAUTIFUL2" );
static const trait_id trait_BEAUTIFUL3( "BEAUTIFUL3" );
static const trait_id trait_BIRD_EYE( "BIRD_EYE" );
static const trait_id trait_CANINE_EARS( "CANINE_EARS" );
static const trait_id trait_CANNIBAL( "CANNIBAL" );
static const trait_id trait_CARNIVORE( "CARNIVORE" );
static const trait_id trait_CENOBITE( "CENOBITE" );
static const trait_id trait_CEPH_EYES( "CEPH_EYES" );
static const trait_id trait_CF_HAIR( "CF_HAIR" );
static const trait_id trait_CHAOTIC( "CHAOTIC" );
static const trait_id trait_CHEMIMBALANCE( "CHEMIMBALANCE" );
static const trait_id trait_CHITIN( "CHITIN" );
static const trait_id trait_CHITIN2( "CHITIN2" );
static const trait_id trait_CHITIN3( "CHITIN3" );
static const trait_id trait_CHITIN_FUR( "CHITIN_FUR" );
static const trait_id trait_CHITIN_FUR2( "CHITIN_FUR2" );
static const trait_id trait_CHITIN_FUR3( "CHITIN_FUR3" );
static const trait_id trait_CHLOROMORPH( "CHLOROMORPH" );
static const trait_id trait_CLAWS( "CLAWS" );
static const trait_id trait_CLAWS_RAT( "CLAWS_RAT" );
static const trait_id trait_CLAWS_RETRACT( "CLAWS_RETRACT" );
static const trait_id trait_CLAWS_ST( "CLAWS_ST" );
static const trait_id trait_CLAWS_TENTACLE( "CLAWS_TENTACLE" );
static const trait_id trait_CLUMSY( "CLUMSY" );
static const trait_id trait_COLDBLOOD( "COLDBLOOD" );
static const trait_id trait_COLDBLOOD2( "COLDBLOOD2" );
static const trait_id trait_COLDBLOOD3( "COLDBLOOD3" );
static const trait_id trait_COLDBLOOD4( "COLDBLOOD4" );
static const trait_id trait_COMPOUND_EYES( "COMPOUND_EYES" );
static const trait_id trait_DEBUG_CLOAK( "DEBUG_CLOAK" );
static const trait_id trait_DEBUG_HS( "DEBUG_HS" );
static const trait_id trait_DEBUG_LS( "DEBUG_LS" );
static const trait_id trait_DEBUG_NODMG( "DEBUG_NODMG" );
static const trait_id trait_DEBUG_NOTEMP( "DEBUG_NOTEMP" );
static const trait_id trait_DEFORMED( "DEFORMED" );
static const trait_id trait_DEFORMED2( "DEFORMED2" );
static const trait_id trait_DEFORMED3( "DEFORMED3" );
static const trait_id trait_DISIMMUNE( "DISIMMUNE" );
static const trait_id trait_DISRESISTANT( "DISRESISTANT" );
static const trait_id trait_DOWN( "DOWN" );
static const trait_id trait_EAGLEEYED( "EAGLEEYED" );
static const trait_id trait_EASYSLEEPER( "EASYSLEEPER" );
static const trait_id trait_EATDEAD( "EATDEAD" );
static const trait_id trait_EATHEALTH( "EATHEALTH" );
static const trait_id trait_EATPOISON( "EATPOISON" );
static const trait_id trait_FASTHEALER( "FASTHEALER" );
static const trait_id trait_FASTHEALER2( "FASTHEALER2" );
static const trait_id trait_FASTLEARNER( "FASTLEARNER" );
static const trait_id trait_FASTREADER( "FASTREADER" );
static const trait_id trait_FAT( "FAT" );
static const trait_id trait_FEATHERS( "FEATHERS" );
static const trait_id trait_FELINE_EARS( "FELINE_EARS" );
static const trait_id trait_FELINE_FUR( "FELINE_FUR" );
static const trait_id trait_FLEET( "FLEET" );
static const trait_id trait_FLEET2( "FLEET2" );
static const trait_id trait_FLIMSY( "FLIMSY" );
static const trait_id trait_FLIMSY2( "FLIMSY2" );
static const trait_id trait_FLIMSY3( "FLIMSY3" );
static const trait_id trait_FLOWERS( "FLOWERS" );
static const trait_id trait_FORGETFUL( "FORGETFUL" );
static const trait_id trait_FUR( "FUR" );
static const trait_id trait_GILLS( "GILLS" );
static const trait_id trait_GILLS_CEPH( "GILLS_CEPH" );
static const trait_id trait_GIZZARD( "GIZZARD" );
static const trait_id trait_GOODCARDIO( "GOODCARDIO" );
static const trait_id trait_GOODHEARING( "GOODHEARING" );
static const trait_id trait_GOODMEMORY( "GOODMEMORY" );
static const trait_id trait_GOURMAND( "GOURMAND" );
static const trait_id trait_HEAVYSLEEPER( "HEAVYSLEEPER" );
static const trait_id trait_HEAVYSLEEPER2( "HEAVYSLEEPER2" );
static const trait_id trait_HERBIVORE( "HERBIVORE" );
static const trait_id trait_HIBERNATE( "HIBERNATE" );
static const trait_id trait_HOARDER( "HOARDER" );
static const trait_id trait_HOLLOW_BONES( "HOLLOW_BONES" );
static const trait_id trait_HOOVES( "HOOVES" );
static const trait_id trait_HORNS_CURLED( "HORNS_CURLED" );
static const trait_id trait_HORNS_POINTED( "HORNS_POINTED" );
static const trait_id trait_HUGE( "HUGE" );
static const trait_id trait_HUGE_OK( "HUGE_OK" );
static const trait_id trait_HUNGER( "HUNGER" );
static const trait_id trait_HUNGER2( "HUNGER2" );
static const trait_id trait_HUNGER3( "HUNGER3" );
static const trait_id trait_HYPEROPIC( "HYPEROPIC" );
static const trait_id trait_ILLITERATE( "ILLITERATE" );
static const trait_id trait_INFIMMUNE( "INFIMMUNE" );
static const trait_id trait_INFRESIST( "INFRESIST" );
static const trait_id trait_INSECT_ARMS( "INSECT_ARMS" );
static const trait_id trait_INSECT_ARMS_OK( "INSECT_ARMS_OK" );
static const trait_id trait_INSOMNIA( "INSOMNIA" );
static const trait_id trait_INT_SLIME( "INT_SLIME" );
static const trait_id trait_JITTERY( "JITTERY" );
static const trait_id trait_LACTOSE( "LACTOSE" );
static const trait_id trait_LARGE( "LARGE" );
static const trait_id trait_LARGE_OK( "LARGE_OK" );
static const trait_id trait_LEAVES( "LEAVES" );
static const trait_id trait_LEG_TENTACLES( "LEG_TENTACLES" );
static const trait_id trait_LEG_TENT_BRACE( "LEG_TENT_BRACE" );
static const trait_id trait_LIGHTEATER( "LIGHTEATER" );
static const trait_id trait_LIGHTFUR( "LIGHTFUR" );
static const trait_id trait_LIGHTSTEP( "LIGHTSTEP" );
static const trait_id trait_LIGHT_BONES( "LIGHT_BONES" );
static const trait_id trait_LUPINE_EARS( "LUPINE_EARS" );
static const trait_id trait_LUPINE_FUR( "LUPINE_FUR" );
static const trait_id trait_LYNX_FUR( "LYNX_FUR" );
static const trait_id trait_MANDIBLES( "MANDIBLES" );
static const trait_id trait_MASOCHIST( "MASOCHIST" );
static const trait_id trait_MASOCHIST_MED( "MASOCHIST_MED" );
static const trait_id trait_MEATARIAN( "MEATARIAN" );
static const trait_id trait_MEMBRANE( "MEMBRANE" );
static const trait_id trait_MET_RAT( "MET_RAT" );
static const trait_id trait_MINOTAUR( "MINOTAUR" );
static const trait_id trait_MOODSWINGS( "MOODSWINGS" );
static const trait_id trait_MOUTH_TENTACLES( "MOUTH_TENTACLES" );
static const trait_id trait_MUZZLE( "MUZZLE" );
static const trait_id trait_MUZZLE_BEAR( "MUZZLE_BEAR" );
static const trait_id trait_MUZZLE_LONG( "MUZZLE_LONG" );
static const trait_id trait_MUZZLE_RAT( "MUZZLE_RAT" );
static const trait_id trait_MYOPIC( "MYOPIC" );
static const trait_id trait_M_BLOSSOMS( "M_BLOSSOMS" );
static const trait_id trait_M_DEPENDENT( "M_DEPENDENT" );
static const trait_id trait_M_IMMUNE( "M_IMMUNE" );
static const trait_id trait_M_SKIN( "M_SKIN" );
static const trait_id trait_M_SKIN2( "M_SKIN2" );
static const trait_id trait_M_SPORES( "M_SPORES" );
static const trait_id trait_NAUSEA( "NAUSEA" );
static const trait_id trait_NONADDICTIVE( "NONADDICTIVE" );
static const trait_id trait_NOPAIN( "NOPAIN" );
static const trait_id trait_OPTIMISTIC( "OPTIMISTIC" );
static const trait_id trait_PACIFIST( "PACIFIST" );
static const trait_id trait_PADDED_FEET( "PADDED_FEET" );
static const trait_id trait_PAINREC1( "PAINREC1" );
static const trait_id trait_PAINREC2( "PAINREC2" );
static const trait_id trait_PAINREC3( "PAINREC3" );
static const trait_id trait_PAINRESIST( "PAINRESIST" );
static const trait_id trait_PAINRESIST_TROGLO( "PAINRESIST_TROGLO" );
static const trait_id trait_PARAIMMUNE( "PARAIMMUNE" );
static const trait_id trait_PARKOUR( "PARKOUR" );
static const trait_id trait_PAWS( "PAWS" );
static const trait_id trait_PAWS_LARGE( "PAWS_LARGE" );
static const trait_id trait_PER_SLIME( "PER_SLIME" );
static const trait_id trait_PER_SLIME_OK( "PER_SLIME_OK" );
static const trait_id trait_PLANTSKIN( "PLANTSKIN" );
static const trait_id trait_PONDEROUS1( "PONDEROUS1" );
static const trait_id trait_PONDEROUS2( "PONDEROUS2" );
static const trait_id trait_PONDEROUS3( "PONDEROUS3" );
static const trait_id trait_PRED2( "PRED2" );
static const trait_id trait_PRED3( "PRED3" );
static const trait_id trait_PRED4( "PRED4" );
static const trait_id trait_PRETTY( "PRETTY" );
static const trait_id trait_PROBOSCIS( "PROBOSCIS" );
static const trait_id trait_PSYCHOPATH( "PSYCHOPATH" );
static const trait_id trait_QUICK( "QUICK" );
static const trait_id trait_QUILLS( "QUILLS" );
static const trait_id trait_RADIOACTIVE1( "RADIOACTIVE1" );
static const trait_id trait_RADIOACTIVE2( "RADIOACTIVE2" );
static const trait_id trait_RADIOACTIVE3( "RADIOACTIVE3" );
static const trait_id trait_RADIOGENIC( "RADIOGENIC" );
static const trait_id trait_RAP_TALONS( "RAP_TALONS" );
static const trait_id trait_REGEN( "REGEN" );
static const trait_id trait_REGEN_LIZ( "REGEN_LIZ" );
static const trait_id trait_ROOTS2( "ROOTS2" );
static const trait_id trait_ROOTS3( "ROOTS3" );
static const trait_id trait_ROT2( "ROT2" );
static const trait_id trait_ROT3( "ROT3" );
static const trait_id trait_RUMINANT( "RUMINANT" );
static const trait_id trait_SABER_TEETH( "SABER_TEETH" );
static const trait_id trait_SAPIOVORE( "SAPIOVORE" );
static const trait_id trait_SAPROPHAGE( "SAPROPHAGE" );
static const trait_id trait_SAPROVORE( "SAPROVORE" );
static const trait_id trait_SAVANT( "SAVANT" );
static const trait_id trait_SCALES( "SCALES" );
static const trait_id trait_SCHIZOPHRENIC( "SCHIZOPHRENIC" );
static const trait_id trait_SELFAWARE( "SELFAWARE" );
static const trait_id trait_SHELL( "SHELL" );
static const trait_id trait_SHELL2( "SHELL2" );
static const trait_id trait_SHOUT1( "SHOUT1" );
static const trait_id trait_SHOUT2( "SHOUT2" );
static const trait_id trait_SHOUT3( "SHOUT3" );
static const trait_id trait_SLEEK_SCALES( "SLEEK_SCALES" );
static const trait_id trait_SLEEPY( "SLEEPY" );
static const trait_id trait_SLEEPY2( "SLEEPY2" );
static const trait_id trait_SLIMESPAWNER( "SLIMESPAWNER" );
static const trait_id trait_SLIMY( "SLIMY" );
static const trait_id trait_SLIT_NOSTRILS( "SLIT_NOSTRILS" );
static const trait_id trait_SLOWHEALER( "SLOWHEALER" );
static const trait_id trait_SLOWLEARNER( "SLOWLEARNER" );
static const trait_id trait_SLOWREADER( "SLOWREADER" );
static const trait_id trait_SLOWRUNNER( "SLOWRUNNER" );
static const trait_id trait_SMELLY( "SMELLY" );
static const trait_id trait_SMELLY2( "SMELLY2" );
static const trait_id trait_SORES( "SORES" );
static const trait_id trait_SPINES( "SPINES" );
static const trait_id trait_SPIRITUAL( "SPIRITUAL" );
static const trait_id trait_SQUEAMISH( "SQUEAMISH" );
static const trait_id trait_STRONGSTOMACH( "STRONGSTOMACH" );
static const trait_id trait_SUNBURN( "SUNBURN" );
static const trait_id trait_SUNLIGHT_DEPENDENT( "SUNLIGHT_DEPENDENT" );
static const trait_id trait_TAIL_FIN( "TAIL_FIN" );
static const trait_id trait_TALONS( "TALONS" );
static const trait_id trait_THICKSKIN( "THICKSKIN" );
static const trait_id trait_THICK_SCALES( "THICK_SCALES" );
static const trait_id trait_THINSKIN( "THINSKIN" );
static const trait_id trait_THIRST( "THIRST" );
static const trait_id trait_THIRST2( "THIRST2" );
static const trait_id trait_THIRST3( "THIRST3" );
static const trait_id trait_THORNS( "THORNS" );
static const trait_id trait_THRESH_CEPHALOPOD( "THRESH_CEPHALOPOD" );
static const trait_id trait_THRESH_FELINE( "THRESH_FELINE" );
static const trait_id trait_THRESH_BIRD( "THRESH_BIRD" );
static const trait_id trait_THRESH_INSECT( "THRESH_INSECT" );
static const trait_id trait_THRESH_MYCUS( "THRESH_MYCUS" );
static const trait_id trait_THRESH_PLANT( "THRESH_PLANT" );
static const trait_id trait_THRESH_SPIDER( "THRESH_SPIDER" );
static const trait_id trait_THRESH_URSINE( "THRESH_URSINE" );
static const trait_id trait_TOUGH_FEET( "TOUGH_FEET" );
static const trait_id trait_TROGLO( "TROGLO" );
static const trait_id trait_TROGLO2( "TROGLO2" );
static const trait_id trait_TROGLO3( "TROGLO3" );
static const trait_id trait_UGLY( "UGLY" );
static const trait_id trait_UNSTABLE( "UNSTABLE" );
static const trait_id trait_URSINE_EARS( "URSINE_EARS" );
static const trait_id trait_URSINE_EYE( "URSINE_EYE" );
static const trait_id trait_URSINE_FUR( "URSINE_FUR" );
static const trait_id trait_VEGETARIAN( "VEGETARIAN" );
static const trait_id trait_VISCOUS( "VISCOUS" );
static const trait_id trait_VOMITOUS( "VOMITOUS" );
static const trait_id trait_WAKEFUL( "WAKEFUL" );
static const trait_id trait_WAKEFUL2( "WAKEFUL2" );
static const trait_id trait_WAKEFUL3( "WAKEFUL3" );
static const trait_id trait_WEAKSCENT( "WEAKSCENT" );
static const trait_id trait_WEAKSTOMACH( "WEAKSTOMACH" );
static const trait_id trait_WEBBED( "WEBBED" );
static const trait_id trait_WEB_SPINNER( "WEB_SPINNER" );
static const trait_id trait_WEB_WALKER( "WEB_WALKER" );
static const trait_id trait_WEB_WEAVER( "WEB_WEAVER" );
static const trait_id trait_WHISKERS( "WHISKERS" );
static const trait_id trait_WHISKERS_RAT( "WHISKERS_RAT" );
static const trait_id trait_WINGS_BUTTERFLY( "WINGS_BUTTERFLY" );
static const trait_id trait_WINGS_INSECT( "WINGS_INSECT" );
static const trait_id trait_WOOLALLERGY( "WOOLALLERGY" );

static const itype_id OPTICAL_CLOAK_ITEM_ID( "optical_cloak" );

stat_mod player::get_pain_penalty() const
{
    stat_mod ret;
    int pain = get_perceived_pain();
    if( pain <= 0 ) {
        return ret;
    }

    int stat_penalty = std::floor( std::pow( pain, 0.8f ) / 10.0f );

    bool ceno = has_trait( trait_CENOBITE );
    if( !ceno ) {
        ret.strength = stat_penalty;
        ret.dexterity = stat_penalty;
    }

    if( !has_trait( trait_INT_SLIME ) ) {
        ret.intelligence = 1 + stat_penalty;
    } else {
        ret.intelligence = 1 + pain / 5;
    }

    ret.perception = stat_penalty * 2 / 3;

    ret.speed = std::pow( pain, 0.7f );
    if( ceno ) {
        ret.speed /= 2;
    }

    ret.speed = std::min( ret.speed, 50 );
    return ret;
}

player::player() : Character()
, next_climate_control_check( calendar::before_time_starts )
, cached_time( calendar::before_time_starts )
{
    id = -1; // -1 is invalid
    str_cur = 8;
    str_max = 8;
    dex_cur = 8;
    dex_max = 8;
    int_cur = 8;
    int_max = 8;
    per_cur = 8;
    per_max = 8;
    dodges_left = 1;
    blocks_left = 1;
    power_level = 0;
    max_power_level = 0;
    stamina = get_stamina_max();
    stim = 0;
    pkill = 0;
    radiation = 0;
    tank_plut = 0;
    reactor_plut = 0;
    slow_rad = 0;
    cash = 0;
    scent = 500;
    male = true;
    prof = profession::has_initialized() ? profession::generic() :
           nullptr; //workaround for a potential structural limitation, see player::create

    start_location = start_location_id( "shelter" );
    moves = 100;
    movecounter = 0;
    oxygen = 0;
    last_climate_control_ret = false;
    active_mission = nullptr;
    in_vehicle = false;
    controlling_vehicle = false;
    grab_point = {0, 0, 0};
    grab_type = OBJECT_NONE;
    move_mode = "walk";
    style_selected = style_none;
    keep_hands_free = false;
    focus_pool = 100;
    last_item = itype_id( "null" );
    sight_max = 9999;
    last_batch = 0;
    lastconsumed = itype_id( "null" );
    next_expected_position = tripoint_min;

    empty_traits();

    for( int i = 0; i < num_bp; i++ ) {
        temp_cur[i] = BODYTEMP_NORM;
        frostbite_timer[i] = 0;
        temp_conv[i] = BODYTEMP_NORM;
        body_wetness[i] = 0;
    }
    nv_cached = false;
    volume = 0;

    for( const auto &v : vitamin::all() ) {
        vitamin_levels[ v.first ] = 0;
    }

    memorial_log.clear();

    drench_capacity[bp_eyes] = 1;
    drench_capacity[bp_mouth] = 1;
    drench_capacity[bp_head] = 7;
    drench_capacity[bp_leg_l] = 11;
    drench_capacity[bp_leg_r] = 11;
    drench_capacity[bp_foot_l] = 3;
    drench_capacity[bp_foot_r] = 3;
    drench_capacity[bp_arm_l] = 10;
    drench_capacity[bp_arm_r] = 10;
    drench_capacity[bp_hand_l] = 3;
    drench_capacity[bp_hand_r] = 3;
    drench_capacity[bp_torso] = 40;

    recalc_sight_limits();
    reset_encumbrance();

    ma_styles = {{
        style_none, style_kicks
    }};
}

player::~player() = default;
player::player(const player &) = default;
player::player(player &&) = default;
player &player::operator=(const player &) = default;
player &player::operator=(player &&) = default;

void player::normalize()
{
    Character::normalize();

    style_selected = style_none;

    recalc_hp();

    for( int i = 0 ; i < num_bp; i++ ) {
        temp_conv[i] = BODYTEMP_NORM;
    }
    stamina = get_stamina_max();
}

std::string player::disp_name( bool possessive ) const
{
    if( !possessive ) {
        if( is_player() ) {
            return _( "you" );
        }
        return name;
    } else {
        if( is_player() ) {
            return _( "your" );
        }
        return string_format( _( "%s's" ), name.c_str() );
    }
}

std::string player::skin_name() const
{
    //TODO: Return actual deflecting layer name
    return _( "armor" );
}

void player::reset_stats()
{
    // Trait / mutation buffs
    if( has_trait( trait_THICK_SCALES ) ) {
        add_miss_reason( _( "Your thick scales get in the way." ), 2 );
    }
    if( has_trait( trait_CHITIN2 ) || has_trait( trait_CHITIN3 ) || has_trait( trait_CHITIN_FUR3 ) ) {
        add_miss_reason( _( "Your chitin gets in the way." ), 1 );
    }
    if( has_trait( trait_COMPOUND_EYES ) && !wearing_something_on( bp_eyes ) ) {
        mod_per_bonus( 1 );
    }
    if( has_trait( trait_INSECT_ARMS ) ) {
        add_miss_reason( _( "Your insect limbs get in the way." ), 2 );
    }
    if( has_trait( trait_INSECT_ARMS_OK ) ) {
        if( !wearing_something_on( bp_torso ) ) {
            mod_dex_bonus( 1 );
        } else {
            mod_dex_bonus( -1 );
            add_miss_reason( _( "Your clothing restricts your insect arms." ), 1 );
        }
    }
    if( has_trait( trait_WEBBED ) ) {
        add_miss_reason( _( "Your webbed hands get in the way." ), 1 );
    }
    if( has_trait( trait_ARACHNID_ARMS ) ) {
        add_miss_reason( _( "Your arachnid limbs get in the way." ), 4 );
    }
    if( has_trait( trait_ARACHNID_ARMS_OK ) ) {
        if( !wearing_something_on( bp_torso ) ) {
            mod_dex_bonus( 2 );
        } else if( !exclusive_flag_coverage( "OVERSIZE" )[bp_torso] ) {
            mod_dex_bonus( -2 );
            add_miss_reason( _( "Your clothing constricts your arachnid limbs." ), 2 );
        }
    }
    const auto set_fake_effect_dur = [this]( const efftype_id &type, int dur ) {
        effect &eff = get_effect( type );
        if( eff.get_duration() == dur ) {
            return;
        }

        if( eff.is_null() && dur > 0 ) {
            add_effect( type, dur, num_bp, true );
        } else if( dur > 0 ) {
            eff.set_duration( dur );
        } else {
            remove_effect( type, num_bp );
        }
    };
    // Painkiller
    set_fake_effect_dur( effect_pkill, pkill );

    // Pain
    if( get_perceived_pain() > 0 ) {
        const auto ppen = get_pain_penalty();
        mod_str_bonus( -ppen.strength );
        mod_dex_bonus( -ppen.dexterity );
        mod_int_bonus( -ppen.intelligence );
        mod_per_bonus( -ppen.perception );
        if( ppen.dexterity > 0 ) {
            add_miss_reason( _( "Your pain distracts you!" ), unsigned( ppen.dexterity ) );
        }
    }

    // Radiation
    set_fake_effect_dur( effect_irradiated, radiation );
    // Morale
    const int morale = get_morale_level();
    set_fake_effect_dur( effect_happy, morale );
    set_fake_effect_dur( effect_sad, -morale );

    // Stimulants
    set_fake_effect_dur( effect_stim, stim );
    set_fake_effect_dur( effect_depressants, -stim );
    set_fake_effect_dur( effect_stim_overdose, stim - 30 );
    // Hunger
    if( get_hunger() >= 500 ) {
        // We die at 6000
        const int dex_mod = -get_hunger() / 1000;
        add_miss_reason( _( "You're weak from hunger." ), unsigned( -dex_mod ) );
        mod_str_bonus( -get_hunger() / 500 );
        mod_dex_bonus( dex_mod );
        mod_int_bonus( -get_hunger() / 1000 );
    }
    // Thirst
    if( get_thirst() >= 200 ) {
        // We die at 1200
        const int dex_mod = -get_thirst() / 200;
        add_miss_reason( _( "You're weak from thirst." ), unsigned( -dex_mod ) );
        mod_str_bonus( -get_thirst() / 200 );
        mod_dex_bonus( dex_mod );
        mod_int_bonus( -get_thirst() / 200 );
        mod_per_bonus( -get_thirst() / 200 );
    }

    // Dodge-related effects
    mod_dodge_bonus( mabuff_dodge_bonus() -
                     ( encumb( bp_leg_l ) + encumb( bp_leg_r ) ) / 20.0f -
                     ( encumb( bp_torso ) / 10.0f ) );
    // Whiskers don't work so well if they're covered
    if( has_trait( trait_WHISKERS ) && !wearing_something_on( bp_mouth ) ) {
        mod_dodge_bonus( 1 );
    }
    if( has_trait( trait_WHISKERS_RAT ) && !wearing_something_on( bp_mouth ) ) {
        mod_dodge_bonus( 2 );
    }
    // Spider hair is basically a full-body set of whiskers, once you get the brain for it
    if( has_trait( trait_CHITIN_FUR3 ) ) {
        static const std::array<body_part, 5> parts {{bp_head, bp_arm_r, bp_arm_l, bp_leg_r, bp_leg_l}};
        for( auto bp : parts ) {
            if( !wearing_something_on( bp ) ) {
                mod_dodge_bonus( +1 );
            }
        }
        // Torso handled separately, bigger bonus
        if( !wearing_something_on( bp_torso ) ) {
            mod_dodge_bonus( 4 );
        }
    }

    // Hit-related effects
    mod_hit_bonus( mabuff_tohit_bonus() + weapon.type->m_to_hit );

    // Apply static martial arts buffs
    ma_static_effects();

    if( calendar::once_every( 1_minutes ) ) {
        update_mental_focus();
    }

    recalc_sight_limits();
    recalc_speed_bonus();

    // Effects
    for( auto maps : *effects ) {
        for( auto i : maps.second ) {
            const auto &it = i.second;
            bool reduced = resists_effect( it );
            mod_str_bonus( it.get_mod( "STR", reduced ) );
            mod_dex_bonus( it.get_mod( "DEX", reduced ) );
            mod_per_bonus( it.get_mod( "PER", reduced ) );
            mod_int_bonus( it.get_mod( "INT", reduced ) );
        }
    }

    Character::reset_stats();
}

void player::process_turn()
{
    // Has to happen before reset_stats
    clear_miss_reasons();

    Character::process_turn();

    // Didn't just pick something up
    last_item = itype_id( "null" );

    if( has_active_bionic( bio_metabolics ) && power_level + 25 <= max_power_level &&
        get_hunger() < 100 && calendar::once_every( 5_turns ) ) {
        mod_hunger( 2 );
        charge_power( 25 );
    }

    visit_items( [this]( item * e ) {
        e->process_artifact( this, pos() );
        return VisitResponse::NEXT;
    } );

    suffer();

    // Set our scent towards the norm
    int norm_scent = 500;
    if( has_trait( trait_WEAKSCENT ) ) {
        norm_scent = 300;
    }
    if( has_trait( trait_SMELLY ) ) {
        norm_scent = 800;
    }
    if( has_trait( trait_SMELLY2 ) ) {
        norm_scent = 1200;
    }
    // Not so much that you don't have a scent
    // but that you smell like a plant, rather than
    // a human. When was the last time you saw a critter
    // attack a bluebell or an apple tree?
    if( ( has_trait( trait_FLOWERS ) ) && ( !( has_trait( trait_CHLOROMORPH ) ) ) ) {
        norm_scent -= 200;
    }
    // You *are* a plant.  Unless someone hunts triffids by scent,
    // you don't smell like prey.
    if( has_trait( trait_CHLOROMORPH ) ) {
        norm_scent = 0;
    }

    // Scent increases fast at first, and slows down as it approaches normal levels.
    // Estimate it will take about norm_scent * 2 turns to go from 0 - norm_scent / 2
    // Without smelly trait this is about 1.5 hrs. Slows down significantly after that.
    if( scent < rng( 0, norm_scent ) ) {
        scent++;
    }

    // Unusually high scent decreases steadily until it reaches normal levels.
    if( scent > norm_scent ) {
        scent--;
    }

    // We can dodge again! Assuming we can actually move...
    if( !in_sleep_state() ) {
        blocks_left = get_num_blocks();
        dodges_left = get_num_dodges();
    } else {
        blocks_left = 0;
        dodges_left = 0;
    }

    // auto-learning. This is here because skill-increases happens all over the place:
    // SkillLevel::readBook (has no connection to the skill or the player),
    // player::read, player::practice, ...
    /** @EFFECT_UNARMED >1 allows spontaneous discovery of brawling martial art style */
    if( get_skill_level( skill_unarmed ) >= 2 ) {
        const matype_id brawling( "style_brawling" );
        if( !has_martialart( brawling ) ) {
            add_martialart( brawling );
            add_msg_if_player( m_info, _( "You learned a new style." ) );
        }
    }
}

void player::action_taken()
{
    nv_cached = false;
}

void player::update_morale()
{
    morale->decay( 1 );
    apply_persistent_morale();
}

void player::apply_persistent_morale()
{
    // Hoarders get a morale penalty if they're not carrying a full inventory.
    if( has_trait( trait_HOARDER ) ) {
        int pen = ( volume_capacity() - volume_carried() ) / 125_ml;
        if( pen > 70 ) {
            pen = 70;
        }
        if( pen <= 0 ) {
            pen = 0;
        }
        if( has_effect( effect_took_xanax ) ) {
            pen = pen / 7;
        } else if( has_effect( effect_took_prozac ) ) {
            pen = pen / 2;
        }
        if( pen > 0 ) {
            add_morale( MORALE_PERM_HOARDER, -pen, -pen, 5, 5, true );
        }
    }
}

void player::update_mental_focus()
{
    int focus_gain_rate = calc_focus_equilibrium() - focus_pool;

    // handle negative gain rates in a symmetric manner
    int base_change = 1;
    if( focus_gain_rate < 0 ) {
        base_change = -1;
        focus_gain_rate = -focus_gain_rate;
    }

    // for every 100 points, we have a flat gain of 1 focus.
    // for every n points left over, we have an n% chance of 1 focus
    int gain = focus_gain_rate / 100;
    if( rng( 1, 100 ) <= ( focus_gain_rate % 100 ) ) {
        gain++;
    }

    focus_pool += ( gain * base_change );

    // Fatigue should at least prevent high focus
    // This caps focus gain at 60(arbitrary value) if you're Dead Tired
    if( get_fatigue() >= DEAD_TIRED && focus_pool > 60 ) {
        focus_pool = 60;
    }

    // Moved from calc_focus_equilibrium, because it is now const
    if( activity.id() == activity_id( "ACT_READ" ) ) {
        const item *book = activity.targets[0].get_item();
        if( get_item_position( book ) == INT_MIN || !book->is_book() ) {
            add_msg_if_player( m_bad, _( "You lost your book! You stop reading." ) );
            activity.set_to_null();
        }
    }
}

// written mostly by FunnyMan3595 in Github issue #613 (DarklingWolf's repo),
// with some small edits/corrections by Soron
int player::calc_focus_equilibrium() const
{
    int focus_gain_rate = 100;

    if( activity.id() == activity_id( "ACT_READ" ) ) {
        const item &book = *activity.targets[0].get_item();
        if( book.is_book() && get_item_position( &book ) != INT_MIN ) {
            auto &bt = *book.type->book;
            // apply a penalty when we're actually learning something
            const auto &skill_level = get_skill_level( bt.skill );
            if( skill_level.can_train() && skill_level < bt.level ) {
                focus_gain_rate -= 50;
            }
        }
    }

    int eff_morale = get_morale_level();
    // Factor in perceived pain, since it's harder to rest your mind while your body hurts.
    // Cenobites don't mind, though
    if( !has_trait( trait_CENOBITE ) ) {
        eff_morale = eff_morale - get_perceived_pain();
    }

    if( eff_morale < -99 ) {
        // At very low morale, focus goes up at 1% of the normal rate.
        focus_gain_rate = 1;
    } else if( eff_morale <= 50 ) {
        // At -99 to +50 morale, each point of morale gives 1% of the normal rate.
        focus_gain_rate += eff_morale;
    } else {
        /* Above 50 morale, we apply strong diminishing returns.
         * Each block of 50% takes twice as many morale points as the previous one:
         * 150% focus gain at 50 morale (as before)
         * 200% focus gain at 150 morale (100 more morale)
         * 250% focus gain at 350 morale (200 more morale)
         * ...
         * Cap out at 400% focus gain with 3,150+ morale, mostly as a sanity check.
         */

        int block_multiplier = 1;
        int morale_left = eff_morale;
        while( focus_gain_rate < 400 ) {
            if( morale_left > 50 * block_multiplier ) {
                // We can afford the entire block.  Get it and continue.
                morale_left -= 50 * block_multiplier;
                focus_gain_rate += 50;
                block_multiplier *= 2;
            } else {
                // We can't afford the entire block.  Each block_multiplier morale
                // points give 1% focus gain, and then we're done.
                focus_gain_rate += morale_left / block_multiplier;
                break;
            }
        }
    }

    // This should be redundant, but just in case...
    if( focus_gain_rate < 1 ) {
        focus_gain_rate = 1;
    } else if( focus_gain_rate > 400 ) {
        focus_gain_rate = 400;
    }

    return focus_gain_rate;
}

/* Here lies the intended effects of body temperature

Assumption 1 : a naked person is comfortable at 19C/66.2F (31C/87.8F at rest).
Assumption 2 : a "lightly clothed" person is comfortable at 13C/55.4F (25C/77F at rest).
Assumption 3 : the player is always running, thus generating more heat.
Assumption 4 : frostbite cannot happen above 0C temperature.*
* In the current model, a naked person can get frostbite at 1C. This isn't true, but it's a compromise with using nice whole numbers.

Here is a list of warmth values and the corresponding temperatures in which the player is comfortable, and in which the player is very cold.

Warmth  Temperature (Comfortable)    Temperature (Very cold)    Notes
  0       19C /  66.2F               -11C /  12.2F               * Naked
 10       13C /  55.4F               -17C /   1.4F               * Lightly clothed
 20        7C /  44.6F               -23C /  -9.4F
 30        1C /  33.8F               -29C / -20.2F
 40       -5C /  23.0F               -35C / -31.0F
 50      -11C /  12.2F               -41C / -41.8F
 60      -17C /   1.4F               -47C / -52.6F
 70      -23C /  -9.4F               -53C / -63.4F
 80      -29C / -20.2F               -59C / -74.2F
 90      -35C / -31.0F               -65C / -85.0F
100      -41C / -41.8F               -71C / -95.8F

WIND POWER
Except for the last entry, pressures are sort of made up...

Breeze : 5mph (1015 hPa)
Strong Breeze : 20 mph (1000 hPa)
Moderate Gale : 30 mph (990 hPa)
Storm : 50 mph (970 hPa)
Hurricane : 100 mph (920 hPa)
HURRICANE : 185 mph (880 hPa) [Ref: Hurricane Wilma]
*/

void player::update_bodytemp()
{
    if( has_trait( trait_DEBUG_NOTEMP ) ) {
        for( int i = 0 ; i < num_bp ; i++ ) {
            temp_cur[i] = BODYTEMP_NORM;
            temp_conv[i] = BODYTEMP_NORM;
        }
        return;
    }
    // NOTE : visit weather.h for some details on the numbers used
    // Converts temperature to Celsius/10
    int Ctemperature = int( 100 * temp_to_celsius( g->get_temperature() ) );
    w_point const weather = *g->weather_precise;
    int vpart = -1;
    vehicle *veh = g->m.veh_at( pos(), vpart );
    int vehwindspeed = 0;
    if( veh != nullptr ) {
        vehwindspeed = abs( veh->velocity / 100 ); // vehicle velocity in mph
    }
    const oter_id &cur_om_ter = overmap_buffer.ter( global_omt_location() );
    bool sheltered = g->is_sheltered( pos() );
    int total_windpower = get_local_windpower( weather.windpower + vehwindspeed, cur_om_ter, sheltered );

    // Let's cache this not to check it num_bp times
    const bool has_bark = has_trait( trait_BARK );
    const bool has_sleep = has_effect( effect_sleep );
    const bool has_sleep_state = has_sleep || in_sleep_state();
    const bool has_heatsink = has_bionic( bio_heatsink ) || is_wearing( "rm13_armor_on" );
    const bool has_common_cold = has_effect( effect_common_cold );
    const bool has_climate_control = in_climate_control();
    const bool use_floor_warmth = can_use_floor_warmth();
    const furn_id furn_at_pos = g->m.furn( pos() );
    // Temperature norms
    // Ambient normal temperature is lower while asleep
    const int ambient_norm = has_sleep ? 3100 : 1900;

    /**
     * Calculations that affect all body parts equally go here, not in the loop
     */
    // Hunger
    // -1000 when about to starve to death
    // -1333 when starving with light eater
    // -2000 if you managed to get 0 metabolism rate somehow
    const float met_rate = metabolic_rate();
    const int hunger_warmth = int( 2000 * std::min( met_rate, 1.0f ) - 2000 );
    // Give SOME bonus to those living furnaces with extreme metabolism
    const int metabolism_warmth = int( std::max( 0.0f, met_rate - 1.0f ) * 1000 );
    // Fatigue
    // ~-900 when exhausted
    const int fatigue_warmth = has_sleep ? 0 : int( std::min( 0.0f, -1.5f * get_fatigue() ) );

    // Sunlight
    const int sunlight_warmth = g->is_in_sunlight( pos() ) ? 0 :
                                ( g->weather == WEATHER_SUNNY ? 1000 : 500 );
    // Fire at our tile
    const int fire_warmth = bodytemp_modifier_fire();

    // Cache fires to avoid scanning the map around us bp times
    // Stored as intensity-distance pairs
    std::vector<std::pair<int, int>> fires;
    fires.reserve( 13 * 13 );
    int best_fire = 0;
    for( int j = -6 ; j <= 6 ; j++ ) {
        for( int k = -6 ; k <= 6 ; k++ ) {
            tripoint dest( posx() + j, posy() + k, posz() );
            int heat_intensity = 0;

            int ffire = g->m.get_field_strength( dest, fd_fire );
            if( ffire > 0 ) {
                heat_intensity = ffire;
            } else if( g->m.tr_at( dest ).loadid == tr_lava ) {
                heat_intensity = 3;
            }
            if( heat_intensity == 0 || !g->m.sees( pos(), dest, -1 ) ) {
                // No heat source here
                continue;
            }
            // Ensure fire_dist >= 1 to avoid divide-by-zero errors.
            const int fire_dist = std::max( 1, std::max( std::abs( j ), std::abs( k ) ) );
            fires.emplace_back( std::make_pair( heat_intensity, fire_dist ) );
            if( fire_dist <= 1 ) {
                // Extend limbs/lean over a single adjacent fire to warm up
                best_fire = std::max( best_fire, heat_intensity );
            }
        }
    }

    const int lying_warmth = use_floor_warmth ? floor_warmth( pos() ) : 0;
    const int water_temperature =
        100 * temp_to_celsius( g->get_cur_weather_gen().get_water_temperature() );

    // Correction of body temperature due to traits and mutations
    // Lower heat is applied always
    const int mutation_heat_low = bodytemp_modifier_traits( false );
    const int mutation_heat_high = bodytemp_modifier_traits( true );
    // Difference between high and low is the "safe" heat - one we only apply if it's beneficial
    const int mutation_heat_bonus = mutation_heat_high - mutation_heat_low;

    // Current temperature and converging temperature calculations
    for( int i = 0 ; i < num_bp; i++ ) {
        // Skip eyes
        if( i == bp_eyes ) {
            continue;
        }

        // This adjusts the temperature scale to match the bodytemp scale,
        // it needs to be reset every iteration
        int adjusted_temp = ( Ctemperature - ambient_norm );
        int bp_windpower = total_windpower;
        // Represents the fact that the body generates heat when it is cold.
        // TODO : should this increase hunger?
        double scaled_temperature = logarithmic_range( BODYTEMP_VERY_COLD, BODYTEMP_VERY_HOT,
                                    temp_cur[i] );
        // Produces a smooth curve between 30.0 and 60.0.
        double homeostasis_adjustement = 30.0 * ( 1.0 + scaled_temperature );
        int clothing_warmth_adjustement = int( homeostasis_adjustement * warmth( body_part( i ) ) );
        int clothing_warmth_adjusted_bonus = int( homeostasis_adjustement * bonus_item_warmth(
                body_part( i ) ) );
        // WINDCHILL

        bp_windpower = int( ( float )bp_windpower * ( 1 - get_wind_resistance( body_part( i ) ) / 100.0 ) );
        // Calculate windchill
        int windchill = get_local_windchill( g->get_temperature(),
                                             get_local_humidity( weather.humidity, g->weather,
                                                     sheltered ),
                                             bp_windpower );
        // If you're standing in water, air temperature is replaced by water temperature. No wind.
        const ter_id ter_at_pos = g->m.ter( pos() );
        // Convert to 0.01C
        if( ( ter_at_pos == t_water_dp || ter_at_pos == t_water_pool || ter_at_pos == t_swater_dp ) ||
            ( ( ter_at_pos == t_water_sh || ter_at_pos == t_swater_sh || ter_at_pos == t_sewage ) &&
              ( i == bp_foot_l || i == bp_foot_r || i == bp_leg_l || i == bp_leg_r ) ) ) {
            adjusted_temp += water_temperature - Ctemperature; // Swap out air temp for water temp.
            windchill = 0;
        }

        // Convergent temperature is affected by ambient temperature,
        // clothing warmth, and body wetness.
        temp_conv[i] = BODYTEMP_NORM + adjusted_temp + windchill * 100 + clothing_warmth_adjustement;
        // HUNGER
        temp_conv[i] += hunger_warmth;
        // FATIGUE
        temp_conv[i] += fatigue_warmth;
        // Mutations
        temp_conv[i] += mutation_heat_low;
        // CONVECTION HEAT SOURCES (generates body heat, helps fight frostbite)
        // Bark : lowers blister count to -10; harder to get blisters
        int blister_count = ( has_bark ? -10 : 0 ); // If the counter is high, your skin starts to burn
        for( const auto &intensity_dist : fires ) {
            const int intensity = intensity_dist.first;
            const int distance = intensity_dist.second;
            if( frostbite_timer[i] > 0 ) {
                frostbite_timer[i] -= std::max( 0, intensity - distance / 2 );
            }
            const int heat_here = intensity * intensity / distance;
            temp_conv[i] += 300 * heat_here;
            blister_count += heat_here;
        }
        // Bionic "Thermal Dissipation" says it prevents fire damage up to 2000F.
        // But it's kinda hard to get the balance right, let's go with 20 blisters
        if( has_heatsink ) {
            blister_count -= 20;
        }
        // BLISTERS : Skin gets blisters from intense heat exposure.
        if( blister_count - get_env_resist( body_part( i ) ) > 10 ) {
            add_effect( effect_blisters, 1, ( body_part )i );
        }

        temp_conv[i] += fire_warmth;
        temp_conv[i] += sunlight_warmth;
        // DISEASES
        if( i == bp_head && has_effect( effect_flu ) ) {
            temp_conv[i] += 1500;
        }
        if( has_common_cold ) {
            temp_conv[i] -= 750;
        }
        // Loss of blood results in loss of body heat, 1% bodyheat lost per 2% hp lost
        temp_conv[i] -= blood_loss( body_part( i ) ) * temp_conv[i] / 200;

        // EQUALIZATION
        switch( i ) {
            case bp_torso:
                temp_equalizer( bp_torso, bp_arm_l );
                temp_equalizer( bp_torso, bp_arm_r );
                temp_equalizer( bp_torso, bp_leg_l );
                temp_equalizer( bp_torso, bp_leg_r );
                temp_equalizer( bp_torso, bp_head );
                break;
            case bp_head:
                temp_equalizer( bp_head, bp_torso );
                temp_equalizer( bp_head, bp_mouth );
                break;
            case bp_arm_l:
                temp_equalizer( bp_arm_l, bp_torso );
                temp_equalizer( bp_arm_l, bp_hand_l );
                break;
            case bp_arm_r:
                temp_equalizer( bp_arm_r, bp_torso );
                temp_equalizer( bp_arm_r, bp_hand_r );
                break;
            case bp_leg_l:
                temp_equalizer( bp_leg_l, bp_torso );
                temp_equalizer( bp_leg_l, bp_foot_l );
                break;
            case bp_leg_r:
                temp_equalizer( bp_leg_r, bp_torso );
                temp_equalizer( bp_leg_r, bp_foot_r );
                break;
            case bp_mouth:
                temp_equalizer( bp_mouth, bp_head );
                break;
            case bp_hand_l:
                temp_equalizer( bp_hand_l, bp_arm_l );
                break;
            case bp_hand_r:
                temp_equalizer( bp_hand_r, bp_arm_r );
                break;
            case bp_foot_l:
                temp_equalizer( bp_foot_l, bp_leg_l );
                break;
            case bp_foot_r:
                temp_equalizer( bp_foot_r, bp_leg_r );
                break;
            default:
                debugmsg( "Wacky body part temperature equalization!" );
                break;
        }

        // Climate Control eases the effects of high and low ambient temps
        if( has_climate_control ) {
            temp_conv[i] = temp_corrected_by_climate_control( temp_conv[i] );
        }

        // FINAL CALCULATION : Increments current body temperature towards convergent.
        int bonus_fire_warmth = 0;
        if( !has_sleep_state && best_fire > 0 ) {
            // Warming up over a fire
            // Extremities are easier to extend over a fire
            switch( i ) {
                case bp_head:
                case bp_torso:
                case bp_mouth:
                case bp_leg_l:
                case bp_leg_r:
                    bonus_fire_warmth = best_fire * best_fire * 150; // Not much
                    break;
                case bp_arm_l:
                case bp_arm_r:
                    bonus_fire_warmth = best_fire * 600; // A fair bit
                    break;
                case bp_foot_l:
                case bp_foot_r:
                    if( furn_at_pos == f_armchair || furn_at_pos == f_chair || furn_at_pos == f_bench ) {
                        // Can sit on something to lift feet up to the fire
                        bonus_fire_warmth = best_fire * 1000;
                    } else {
                        // Has to stand
                        bonus_fire_warmth = best_fire * 300;
                    }
                    break;
                case bp_hand_l:
                case bp_hand_r:
                    bonus_fire_warmth = best_fire * 1500; // A lot
                default:
                    break;
            }
        }

        const int comfortable_warmth = bonus_fire_warmth + lying_warmth;
        const int bonus_warmth = comfortable_warmth + metabolism_warmth + mutation_heat_bonus;
        if( bonus_warmth > 0 ) {
            // Approximate temp_conv needed to reach comfortable temperature in this very turn
            // Basically inverted formula for temp_cur below
            int desired = 501 * BODYTEMP_NORM - 499 * temp_cur[i];
            if( std::abs( BODYTEMP_NORM - desired ) < 1000 ) {
                desired = BODYTEMP_NORM; // Ensure that it converges
            } else if( desired > BODYTEMP_HOT ) {
                desired = BODYTEMP_HOT; // Cap excess at sane temperature
            }

            if( desired < temp_conv[i] ) {
                // Too hot, can't help here
            } else if( desired < temp_conv[i] + bonus_warmth ) {
                // Use some heat, but not all of it
                temp_conv[i] = desired;
            } else {
                // Use all the heat
                temp_conv[i] += bonus_warmth;
            }

            // Morale bonus for comfiness - only if actually comfy (not too warm/cold)
            // Spread the morale bonus in time.
            if( comfortable_warmth > 0 &&
                calendar::turn % MINUTES( 1 ) == ( MINUTES( i ) / MINUTES( num_bp ) ) &&
                get_effect_int( effect_cold, num_bp ) == 0 &&
                get_effect_int( effect_hot, num_bp ) == 0 &&
                temp_cur[i] > BODYTEMP_COLD && temp_cur[i] <= BODYTEMP_NORM ) {
                add_morale( MORALE_COMFY, 1, 10, 20, 10, true );
            }
        }

        int temp_before = temp_cur[i];
        int temp_difference = temp_before - temp_conv[i]; // Negative if the player is warming up.
        // exp(-0.001) : half life of 60 minutes, exp(-0.002) : half life of 30 minutes,
        // exp(-0.003) : half life of 20 minutes, exp(-0.004) : half life of 15 minutes
        int rounding_error = 0;
        // If temp_diff is small, the player cannot warm up due to rounding errors. This fixes that.
        if( temp_difference < 0 && temp_difference > -600 ) {
            rounding_error = 1;
        }
        if( temp_cur[i] != temp_conv[i] ) {
            temp_cur[i] = int( temp_difference * exp( -0.002 ) + temp_conv[i] + rounding_error );
        }
        // This statement checks if we should be wearing our bonus warmth.
        // If, after all the warmth calculations, we should be, then we have to recalculate the temperature.
        if( clothing_warmth_adjusted_bonus != 0 &&
            ( ( temp_conv[i] + clothing_warmth_adjusted_bonus ) < BODYTEMP_HOT ||
              temp_cur[i] < BODYTEMP_COLD ) ) {
            temp_conv[i] += clothing_warmth_adjusted_bonus;
            rounding_error = 0;
            if( temp_difference < 0 && temp_difference > -600 ) {
                rounding_error = 1;
            }
            if( temp_before != temp_conv[i] ) {
                temp_difference = temp_before - temp_conv[i];
                temp_cur[i] = int( temp_difference * exp( -0.002 ) + temp_conv[i] + rounding_error );
            }
        }
        int temp_after = temp_cur[i];
        // PENALTIES
        if( temp_cur[i] < BODYTEMP_FREEZING ) {
            add_effect( effect_cold, 1, ( body_part )i, true, 3 );
        } else if( temp_cur[i] < BODYTEMP_VERY_COLD ) {
            add_effect( effect_cold, 1, ( body_part )i, true, 2 );
        } else if( temp_cur[i] < BODYTEMP_COLD ) {
            add_effect( effect_cold, 1, ( body_part )i, true, 1 );
        } else if( temp_cur[i] > BODYTEMP_SCORCHING ) {
            add_effect( effect_hot, 1, ( body_part )i, true, 3 );
        } else if( temp_cur[i] > BODYTEMP_VERY_HOT ) {
            add_effect( effect_hot, 1, ( body_part )i, true, 2 );
        } else if( temp_cur[i] > BODYTEMP_HOT ) {
            add_effect( effect_hot, 1, ( body_part )i, true, 1 );
        } else {
            if( temp_cur[i] >= BODYTEMP_COLD ) {
                remove_effect( effect_cold, ( body_part )i );
            }
            if( temp_cur[i] <= BODYTEMP_HOT ) {
                remove_effect( effect_hot, ( body_part )i );
            }
        }
        // FROSTBITE - only occurs to hands, feet, face
        /**

        Source : http://www.atc.army.mil/weather/windchill.pdf

        Temperature and wind chill are main factors, mitigated by clothing warmth. Each 10 warmth protects against 2C of cold.

        1200 turns in low risk, + 3 tics
        450 turns in moderate risk, + 8 tics
        50 turns in high risk, +72 tics

        Let's say frostnip @ 1800 tics, frostbite @ 3600 tics

        >> Chunked into 8 parts (http://imgur.com/xlTPmJF)
        -- 2 hour risk --
        Between 30F and 10F
        Between 10F and -5F, less than 20mph, -4x + 3y - 20 > 0, x : F, y : mph
        -- 45 minute risk --
        Between 10F and -5F, less than 20mph, -4x + 3y - 20 < 0, x : F, y : mph
        Between 10F and -5F, greater than 20mph
        Less than -5F, less than 10 mph
        Less than -5F, more than 10 mph, -4x + 3y - 170 > 0, x : F, y : mph
        -- 5 minute risk --
        Less than -5F, more than 10 mph, -4x + 3y - 170 < 0, x : F, y : mph
        Less than -35F, more than 10 mp
        **/

        if( i == bp_mouth || i == bp_foot_r || i == bp_foot_l || i == bp_hand_r || i == bp_hand_l ) {
            // Handle the frostbite timer
            // Need temps in F, windPower already in mph
            int wetness_percentage = 100 * body_wetness[i] / drench_capacity[i]; // 0 - 100
            // Warmth gives a slight buff to temperature resistance
            // Wetness gives a heavy nerf to temperature resistance
            int Ftemperature = int( g->get_temperature() +
                                    warmth( ( body_part )i ) * 0.2 - 20 * wetness_percentage / 100 );
            // Windchill reduced by your armor
            int FBwindPower = int( total_windpower * ( 1 - get_wind_resistance( body_part( i ) ) / 100.0 ) );

            int intense = get_effect_int( effect_frostbite, ( body_part )i );

            // This has been broken down into 8 zones
            // Low risk zones (stops at frostnip)
            if( temp_cur[i] < BODYTEMP_COLD &&
                ( ( Ftemperature < 30 && Ftemperature >= 10 ) ||
                  ( Ftemperature < 10 && Ftemperature >= -5 &&
                    FBwindPower < 20 && -4 * Ftemperature + 3 * FBwindPower - 20 >= 0 ) ) ) {
                if( frostbite_timer[i] < 2000 ) {
                    frostbite_timer[i] += 3;
                }
                if( one_in( 100 ) && !has_effect( effect_frostbite, ( body_part )i ) ) {
                    add_msg( m_warning, _( "Your %s will be frostnipped in the next few hours." ),
                             body_part_name( body_part( i ) ).c_str() );
                }
                // Medium risk zones
            } else if( temp_cur[i] < BODYTEMP_COLD &&
                       ( ( Ftemperature < 10 && Ftemperature >= -5 && FBwindPower < 20 &&
                           -4 * Ftemperature + 3 * FBwindPower - 20 < 0 ) ||
                         ( Ftemperature < 10 && Ftemperature >= -5 && FBwindPower >= 20 ) ||
                         ( Ftemperature < -5 && FBwindPower < 10 ) ||
                         ( Ftemperature < -5 && FBwindPower >= 10 &&
                           -4 * Ftemperature + 3 * FBwindPower - 170 >= 0 ) ) ) {
                frostbite_timer[i] += 8;
                if( one_in( 100 ) && intense < 2 ) {
                    add_msg( m_warning, _( "Your %s will be frostbitten within the hour!" ),
                             body_part_name( body_part( i ) ).c_str() );
                }
                // High risk zones
            } else if( temp_cur[i] < BODYTEMP_COLD &&
                       ( ( Ftemperature < -5 && FBwindPower >= 10 &&
                           -4 * Ftemperature + 3 * FBwindPower - 170 < 0 ) ||
                         ( Ftemperature < -35 && FBwindPower >= 10 ) ) ) {
                frostbite_timer[i] += 72;
                if( one_in( 100 ) && intense < 2 ) {
                    add_msg( m_warning, _( "Your %s will be frostbitten any minute now!!" ),
                             body_part_name( body_part( i ) ).c_str() );
                }
                // Risk free, so reduce frostbite timer
            } else {
                frostbite_timer[i] -= 3;
            }

            // Handle the bestowing of frostbite
            if( frostbite_timer[i] < 0 ) {
                frostbite_timer[i] = 0;
            } else if( frostbite_timer[i] > 4200 ) {
                // This ensures that the player will recover in at most 3 hours.
                frostbite_timer[i] = 4200;
            }
            // Frostbite, no recovery possible
            if( frostbite_timer[i] >= 3600 ) {
                add_effect( effect_frostbite, 1, ( body_part )i, true, 2 );
                remove_effect( effect_frostbite_recovery, ( body_part )i );
                // Else frostnip, add recovery if we were frostbitten
            } else if( frostbite_timer[i] >= 1800 ) {
                if( intense == 2 ) {
                    add_effect( effect_frostbite_recovery, 1, ( body_part )i, true );
                }
                add_effect( effect_frostbite, 1, ( body_part )i, true, 1 );
                // Else fully recovered
            } else if( frostbite_timer[i] == 0 ) {
                remove_effect( effect_frostbite, ( body_part )i );
                remove_effect( effect_frostbite_recovery, ( body_part )i );
            }
        }
        // Warn the player if condition worsens
        if( temp_before > BODYTEMP_FREEZING && temp_after < BODYTEMP_FREEZING ) {
            //~ %s is bodypart
            add_msg( m_warning, _( "You feel your %s beginning to go numb from the cold!" ),
                     body_part_name( body_part( i ) ).c_str() );
        } else if( temp_before > BODYTEMP_VERY_COLD && temp_after < BODYTEMP_VERY_COLD ) {
            //~ %s is bodypart
            add_msg( m_warning, _( "You feel your %s getting very cold." ),
                     body_part_name( body_part( i ) ).c_str() );
        } else if( temp_before > BODYTEMP_COLD && temp_after < BODYTEMP_COLD ) {
            //~ %s is bodypart
            add_msg( m_warning, _( "You feel your %s getting chilly." ),
                     body_part_name( body_part( i ) ).c_str() );
        } else if( temp_before < BODYTEMP_SCORCHING && temp_after > BODYTEMP_SCORCHING ) {
            //~ %s is bodypart
            add_msg( m_bad, _( "You feel your %s getting red hot from the heat!" ),
                     body_part_name( body_part( i ) ).c_str() );
        } else if( temp_before < BODYTEMP_VERY_HOT && temp_after > BODYTEMP_VERY_HOT ) {
            //~ %s is bodypart
            add_msg( m_warning, _( "You feel your %s getting very hot." ),
                     body_part_name( body_part( i ) ).c_str() );
        } else if( temp_before < BODYTEMP_HOT && temp_after > BODYTEMP_HOT ) {
            //~ %s is bodypart
            add_msg( m_warning, _( "You feel your %s getting warm." ),
                     body_part_name( body_part( i ) ).c_str() );
        }

        // Warn the player that wind is going to be a problem.
        // But only if it can be a problem, no need to spam player with "wind chills your scorching body"
        if( temp_conv[i] <= BODYTEMP_COLD && windchill < -10 && one_in( 200 ) ) {
            add_msg( m_bad, _( "The wind is making your %s feel quite cold." ),
                     body_part_name( body_part( i ) ).c_str() );
        } else if( temp_conv[i] <= BODYTEMP_COLD && windchill < -20 && one_in( 100 ) ) {
            add_msg( m_bad,
                     _( "The wind is very strong, you should find some more wind-resistant clothing for your %s." ),
                     body_part_name( body_part( i ) ).c_str() );
        } else if( temp_conv[i] <= BODYTEMP_COLD && windchill < -30 && one_in( 50 ) ) {
            add_msg( m_bad, _( "Your clothing is not providing enough protection from the wind for your %s!" ),
                     body_part_name( body_part( i ) ).c_str() );
        }
    }
}

bool player::can_use_floor_warmth() const
{
    // TODO: Reading? Waiting?
    return in_sleep_state();
}

int player::floor_bedding_warmth( const tripoint &pos )
{
    const trap &trap_at_pos = g->m.tr_at( pos );
    const ter_id ter_at_pos = g->m.ter( pos );
    const furn_id furn_at_pos = g->m.furn( pos );
    int floor_bedding_warmth = 0;


    int vpart = -1;
    vehicle *veh = g->m.veh_at( pos, vpart );
    bool veh_bed = ( veh != nullptr && veh->part_with_feature( vpart, "BED" ) >= 0 );
    bool veh_seat = ( veh != nullptr && veh->part_with_feature( vpart, "SEAT" ) >= 0 );

    // Search the floor for bedding
    if( furn_at_pos == f_bed ) {
        floor_bedding_warmth += 1000;
    } else if( furn_at_pos == f_makeshift_bed || furn_at_pos == f_armchair ||
               furn_at_pos == f_sofa ) {
        floor_bedding_warmth += 500;
    } else if( veh_bed && veh_seat ) {
        // BED+SEAT is intentionally worse than just BED
        floor_bedding_warmth += 250;
    } else if( veh_bed ) {
        floor_bedding_warmth += 300;
    } else if( veh_seat ) {
        floor_bedding_warmth += 200;
    } else if( furn_at_pos == f_straw_bed ) {
        floor_bedding_warmth += 200;
    } else if( trap_at_pos.loadid == tr_fur_rollmat || furn_at_pos == f_hay ) {
        floor_bedding_warmth += 0;
    } else if( trap_at_pos.loadid == tr_cot || ter_at_pos == t_improvised_shelter ||
               furn_at_pos == f_tatami ) {
        floor_bedding_warmth -= 500;
    } else if( trap_at_pos.loadid == tr_rollmat ) {
        floor_bedding_warmth -= 1000;
    } else {
        floor_bedding_warmth -= 2000;
    }

    return floor_bedding_warmth;
}

int player::floor_item_warmth( const tripoint &pos )
{
    if( !g->m.has_items( pos ) ) {
        return 0;
    }

    int item_warmth = 0;
    // Search the floor for items
    const auto floor_item = g->m.i_at( pos );
    for( const auto &elem : floor_item ) {
        if( !elem.is_armor() ) {
            continue;
        }
        // Items that are big enough and covers the torso are used to keep warm.
        // Smaller items don't do as good a job
        if( elem.volume() > 250_ml &&
            ( elem.covers( bp_torso ) || elem.covers( bp_leg_l ) ||
              elem.covers( bp_leg_r ) ) ) {
            item_warmth += 60 * elem.get_warmth() * elem.volume() / 2500_ml;
        }
    }

    return item_warmth;
}

int player::floor_warmth( const tripoint &pos ) const
{
    const int item_warmth = floor_item_warmth( pos );
    int bedding_warmth = floor_bedding_warmth( pos );

    // If the PC has fur, etc, that'll apply too
    int floor_mut_warmth = bodytemp_modifier_traits_floor();
    // DOWN doesn't provide floor insulation, though.
    // Better-than-light fur or being in one's shell does.
    if( ( !( has_trait( trait_DOWN ) ) ) && ( floor_mut_warmth >= 200 ) ) {
        bedding_warmth = std::max( 0, bedding_warmth );
    }
    return ( item_warmth + bedding_warmth + floor_mut_warmth );
}

int player::bodytemp_modifier_fire() const
{
    int temp_conv = 0;
    // Being on fire increases very intensely the convergent temperature.
    if( has_effect( effect_onfire ) ) {
        temp_conv += 15000;
    }

    const trap &trap_at_pos = g->m.tr_at( pos() );
    // Same with standing on fire.
    int tile_strength = g->m.get_field_strength( pos(), fd_fire );
    if( tile_strength > 2 || trap_at_pos.loadid == tr_lava ) {
        temp_conv += 15000;
    }
    // Standing in the hot air of a fire is nice.
    tile_strength = g->m.get_field_strength( pos(), fd_hot_air1 );
    switch( tile_strength ) {
        case 3:
            temp_conv += 500;
            break;
        case 2:
            temp_conv += 300;
            break;
        case 1:
            temp_conv += 100;
            break;
        default:
            break;
    }
    tile_strength = g->m.get_field_strength( pos(), fd_hot_air2 );
    switch( tile_strength ) {
        case 3:
            temp_conv += 1000;
            break;
        case 2:
            temp_conv += 800;
            break;
        case 1:
            temp_conv += 300;
            break;
        default:
            break;
    }
    tile_strength = g->m.get_field_strength( pos(), fd_hot_air3 );
    switch( tile_strength ) {
        case 3:
            temp_conv += 3500;
            break;
        case 2:
            temp_conv += 2000;
            break;
        case 1:
            temp_conv += 800;
            break;
        default:
            break;
    }
    tile_strength = g->m.get_field_strength( pos(), fd_hot_air4 );
    switch( tile_strength ) {
        case 3:
            temp_conv += 8000;
            break;
        case 2:
            temp_conv += 5000;
            break;
        case 1:
            temp_conv += 3500;
            break;
        default:
            break;
    }
    return temp_conv;
}

int player::bodytemp_modifier_traits( bool overheated ) const
{
    int mod = 0;
    for( auto &iter : my_mutations ) {
        mod += overheated ? iter.first->bodytemp_min :
               iter.first->bodytemp_max;
    }
    return mod;
}

int player::bodytemp_modifier_traits_floor() const
{
    int mod = 0;
    for( auto &iter : my_mutations ) {
        mod += iter.first->bodytemp_sleep;
    }
    return mod;
}

int player::temp_corrected_by_climate_control( int temperature ) const
{
    const int variation = int( BODYTEMP_NORM * 0.5 );
    if( temperature < BODYTEMP_SCORCHING + variation &&
        temperature > BODYTEMP_FREEZING - variation ) {
        if( temperature > BODYTEMP_SCORCHING ) {
            temperature = BODYTEMP_VERY_HOT;
        } else if( temperature > BODYTEMP_VERY_HOT ) {
            temperature = BODYTEMP_HOT;
        } else if( temperature > BODYTEMP_HOT ) {
            temperature = BODYTEMP_NORM;
        } else if( temperature < BODYTEMP_FREEZING ) {
            temperature = BODYTEMP_VERY_COLD;
        } else if( temperature < BODYTEMP_VERY_COLD ) {
            temperature = BODYTEMP_COLD;
        } else if( temperature < BODYTEMP_COLD ) {
            temperature = BODYTEMP_NORM;
        }
    }
    return temperature;
}

int player::blood_loss( body_part bp ) const
{
    int blood_loss = 0;
    if( bp == bp_leg_l || bp == bp_leg_r ) {
        blood_loss = ( 100 - 100 * ( hp_cur[hp_leg_l] + hp_cur[hp_leg_r] ) /
                       ( hp_max[hp_leg_l] + hp_max[hp_leg_r] ) );
    } else if( bp == bp_arm_l || bp == bp_arm_r ) {
        blood_loss = ( 100 - 100 * ( hp_cur[hp_arm_l] + hp_cur[hp_arm_r] ) /
                       ( hp_max[hp_arm_l] + hp_max[hp_arm_r] ) );
    } else if( bp == bp_torso ) {
        blood_loss = ( 100 - 100 * hp_cur[hp_torso] / hp_max[hp_torso] );
    } else if( bp == bp_head ) {
        blood_loss = ( 100 - 100 * hp_cur[hp_head] / hp_max[hp_head] );
    }
    return blood_loss;
}

void player::temp_equalizer( body_part bp1, body_part bp2 )
{
    // Body heat is moved around.
    // Shift in one direction only, will be shifted in the other direction separately.
    int diff = int( ( temp_cur[bp2] - temp_cur[bp1] ) * 0.0001 ); // If bp1 is warmer, it will lose heat
    temp_cur[bp1] += diff;
}

int player::hunger_speed_penalty( int hunger )
{
    // We die at 6000 hunger
    // Hunger hits speed less hard than thirst does
    static const std::vector<std::pair<float, float>> hunger_thresholds = {{
            std::make_pair( 100.0f, 0.0f ),
            std::make_pair( 300.0f, -15.0f ),
            std::make_pair( 1000.0f, -40.0f ),
            std::make_pair( 6000.0f, -75.0f )
        }
    };
    return ( int )multi_lerp( hunger_thresholds, hunger );
}

int player::thirst_speed_penalty( int thirst )
{
    // We die at 1200 thirst
    // Start by dropping speed really fast, but then level it off a bit
    static const std::vector<std::pair<float, float>> thirst_thresholds = {{
            std::make_pair( 40.0f, 0.0f ),
            std::make_pair( 300.0f, -25.0f ),
            std::make_pair( 600.0f, -50.0f ),
            std::make_pair( 1200.0f, -75.0f )
        }
    };
    return ( int )multi_lerp( thirst_thresholds, thirst );
}

void player::recalc_speed_bonus()
{
    // Minus some for weight...
    int carry_penalty = 0;
    if( weight_carried() > weight_capacity() && !has_trait( trait_id( "DEBUG_STORAGE" ) ) ) {
        carry_penalty = 25 * ( weight_carried() - weight_capacity() ) / ( weight_capacity() );
    }
    mod_speed_bonus( -carry_penalty );

    mod_speed_bonus( -get_pain_penalty().speed );

    if( get_thirst() > 40 ) {
        mod_speed_bonus( thirst_speed_penalty( get_thirst() ) );
    }
    if( get_hunger() > 100 ) {
        mod_speed_bonus( hunger_speed_penalty( get_hunger() ) );
    }

    for( auto maps : *effects ) {
        for( auto i : maps.second ) {
            bool reduced = resists_effect( i.second );
            mod_speed_bonus( i.second.get_mod( "SPEED", reduced ) );
        }
    }

    // add martial arts speed bonus
    mod_speed_bonus( mabuff_speed_bonus() );

    // Not sure why Sunlight Dependent is here, but OK
    // Ectothermic/COLDBLOOD4 is intended to buff folks in the Summer
    // Threshold-crossing has its charms ;-)
    if( g != nullptr ) {
        if( has_trait( trait_SUNLIGHT_DEPENDENT ) && !g->is_in_sunlight( pos() ) ) {
            mod_speed_bonus( -( g->light_level( posz() ) >= 12 ? 5 : 10 ) );
        }
        if( has_trait( trait_COLDBLOOD4 ) || ( has_trait( trait_COLDBLOOD3 ) && g->get_temperature() < 65 ) ) {
            mod_speed_bonus( ( g->get_temperature() - 65 ) / 2 );
        } else if( has_trait( trait_COLDBLOOD2 ) && g->get_temperature() < 65 ) {
            mod_speed_bonus( ( g->get_temperature() - 65 ) / 3 );
        } else if( has_trait( trait_COLDBLOOD ) && g->get_temperature() < 65 ) {
            mod_speed_bonus( ( g->get_temperature() - 65 ) / 5 );
        }
    }

    if( has_trait( trait_M_SKIN2 ) ) {
        mod_speed_bonus( -20 ); // Could be worse--you've got the armor from a (sessile!) Spire
    }

    if( has_artifact_with( AEP_SPEED_UP ) ) {
        mod_speed_bonus( 20 );
    }
    if( has_artifact_with( AEP_SPEED_DOWN ) ) {
        mod_speed_bonus( -20 );
    }

    if( has_trait( trait_QUICK ) ) { // multiply by 1.1
        set_speed_bonus( int( get_speed() * 1.1 ) - get_speed_base() );
    }
    if( has_bionic( bio_speed ) ) { // multiply by 1.1
        set_speed_bonus( int( get_speed() * 1.1 ) - get_speed_base() );
    }

    // Speed cannot be less than 25% of base speed, so minimal speed bonus is -75% base speed.
    const int min_speed_bonus = int( -0.75 * get_speed_base() );
    if( get_speed_bonus() < min_speed_bonus ) {
        set_speed_bonus( min_speed_bonus );
    }
}

int player::run_cost( int base_cost, bool diag ) const
{
    float movecost = float( base_cost );
    if( diag ) {
        movecost *= 0.7071f; // because everything here assumes 100 is base
    }

    const bool flatground = movecost < 105;
    // The "FLAT" tag includes soft surfaces, so not a good fit.
    const bool on_road = flatground && g->m.has_flag( "ROAD", pos() );

    if( has_trait( trait_PARKOUR ) && movecost > 100 ) {
        movecost *= .5f;
        if( movecost < 100 ) {
            movecost = 100;
        }
    }
    if( has_trait( trait_BADKNEES ) && movecost > 100 ) {
        movecost *= 1.25f;
        if( movecost < 100 ) {
            movecost = 100;
        }
    }

    if( hp_cur[hp_leg_l] == 0 ) {
        movecost += 50;
    } else if( hp_cur[hp_leg_l] < hp_max[hp_leg_l] * .40 ) {
        movecost += 25;
    }

    if( hp_cur[hp_leg_r] == 0 ) {
        movecost += 50;
    } else if( hp_cur[hp_leg_r] < hp_max[hp_leg_r] * .40 ) {
        movecost += 25;
    }

    if( has_trait( trait_FLEET ) && flatground ) {
        movecost *= .85f;
    }
    if( has_trait( trait_FLEET2 ) && flatground ) {
        movecost *= .7f;
    }
    if( has_trait( trait_SLOWRUNNER ) && flatground ) {
        movecost *= 1.15f;
    }
    if( has_trait( trait_PADDED_FEET ) && !footwear_factor() ) {
        movecost *= .9f;
    }
    if( has_trait( trait_LIGHT_BONES ) ) {
        movecost *= .9f;
    }
    if( has_trait( trait_HOLLOW_BONES ) ) {
        movecost *= .8f;
    }
    if( has_active_mutation( trait_id( "WINGS_INSECT" ) ) ) {
        movecost *= .75f;
    }
    if( has_trait( trait_WINGS_BUTTERFLY ) ) {
        movecost -= 10; // You can't fly, but you can make life easier on your legs
    }
    if( has_trait( trait_LEG_TENTACLES ) ) {
        movecost += 20;
    }
    if( has_trait( trait_FAT ) ) {
        movecost *= 1.05f;
    }
    if( has_trait( trait_PONDEROUS1 ) ) {
        movecost *= 1.1f;
    }
    if( has_trait( trait_PONDEROUS2 ) ) {
        movecost *= 1.2f;
    }
    if( has_trait( trait_AMORPHOUS ) ) {
        movecost *= 1.25f;
    }
    if( has_trait( trait_PONDEROUS3 ) ) {
        movecost *= 1.3f;
    }
    if( is_wearing( "stillsuit" ) ) {
        movecost *= 1.1f;
    }
    if( worn_with_flag( "FIN" ) ) {
        movecost *= 1.5f;
    }
    if( worn_with_flag( "ROLLER_INLINE" ) ) {
        if( on_road ) {
            movecost *= 0.5f;
        } else {
            movecost *= 1.5f;
        }
    }
    // Quad skates might be more stable than inlines,
    // but that also translates into a slower speed when on good surfaces.
    if( worn_with_flag( "ROLLER_QUAD" ) ) {
        if( on_road ) {
            movecost *= 0.7f;
        } else {
            movecost *= 1.3f;
        }
    }

    movecost +=
        ( ( encumb( bp_foot_l ) + encumb( bp_foot_r ) ) * 2.5 +
          ( encumb( bp_leg_l ) + encumb( bp_leg_r ) ) * 1.5 ) / 10;

    // ROOTS3 does slow you down as your roots are probing around for nutrients,
    // whether you want them to or not.  ROOTS1 is just too squiggly without shoes
    // to give you some stability.  Plants are a bit of a slow-mover.  Deal.
    const bool mutfeet = has_trait( trait_LEG_TENTACLES ) || has_trait( trait_PADDED_FEET ) ||
                         has_trait( trait_HOOVES ) || has_trait( trait_TOUGH_FEET ) || has_trait( trait_ROOTS2 );
    if( !is_wearing_shoes( "left" ) && !mutfeet ) {
        movecost += 8;
    }
    if( !is_wearing_shoes( "right" ) && !mutfeet ) {
        movecost += 8;
    }

    if( !footwear_factor() && has_trait( trait_ROOTS3 ) &&
        g->m.has_flag( "DIGGABLE", pos() ) ) {
        movecost += 10 * footwear_factor();
    }

    // Both walk and run speed drop to half their maximums as stamina approaches 0.
    // Convert stamina to a float first to allow for decimal place carrying
    float stamina_modifier = ( float( stamina ) / get_stamina_max() + 1 ) / 2;
    if( move_mode == "run" && stamina > 0 ) {
        // Rationale: Average running speed is 2x walking speed. (NOT sprinting)
        stamina_modifier *= 2.0;
    }
    movecost /= stamina_modifier;

    if( diag ) {
        movecost *= 1.4142;
    }

    return int( movecost );
}

int player::swim_speed() const
{
    int ret = 440 + weight_carried() / 60_gram - 50 * get_skill_level( skill_swimming );
    const auto usable = exclusive_flag_coverage( "ALLOWS_NATURAL_ATTACKS" );
    float hand_bonus_mult = ( usable.test( bp_hand_l ) ? 0.5f : 0.0f ) +
                            ( usable.test( bp_hand_r ) ? 0.5f : 0.0f );
    /** @EFFECT_STR increases swim speed bonus from PAWS */
    if( has_trait( trait_PAWS ) ) {
        ret -= hand_bonus_mult * ( 20 + str_cur * 3 );
    }
    /** @EFFECT_STR increases swim speed bonus from PAWS_LARGE */
    if( has_trait( trait_PAWS_LARGE ) ) {
        ret -= hand_bonus_mult * ( 20 + str_cur * 4 );
    }
    /** @EFFECT_STR increases swim speed bonus from swim_fins */
    if( worn_with_flag( "FIN", bp_foot_l ) || worn_with_flag( "FIN", bp_foot_r) ) {
        if ( worn_with_flag ( "FIN", bp_foot_l) && worn_with_flag( "FIN", bp_foot_r) ){
            ret -= ( 15 * str_cur );
        } else {
            ret -= ( 15 * str_cur ) / 2;
        }
    }
    /** @EFFECT_STR increases swim speed bonus from WEBBED */
    if( has_trait( trait_WEBBED ) ) {
        ret -= hand_bonus_mult * ( 60 + str_cur * 5 );
    }
    /** @EFFECT_STR increases swim speed bonus from TAIL_FIN */
    if( has_trait( trait_TAIL_FIN ) ) {
        ret -= 100 + str_cur * 10;
    }
    if( has_trait( trait_SLEEK_SCALES ) ) {
        ret -= 100;
    }
    if( has_trait( trait_LEG_TENTACLES ) ) {
        ret -= 60;
    }
    if( has_trait( trait_FAT ) ) {
        ret -= 30;
    }
    /** @EFFECT_SWIMMING increases swim speed */
    ret += ( 50 - get_skill_level( skill_swimming ) * 2 ) * ( ( encumb( bp_leg_l ) + encumb(
                bp_leg_r ) ) / 10 );
    ret += ( 80 - get_skill_level( skill_swimming ) * 3 ) * ( encumb( bp_torso ) / 10 );
    if( get_skill_level( skill_swimming ) < 10 ) {
        for( auto &i : worn ) {
            ret += i.volume() / 125_ml * ( 10 - get_skill_level( skill_swimming ) );
        }
    }
    /** @EFFECT_STR increases swim speed */

    /** @EFFECT_DEX increases swim speed */
    ret -= str_cur * 6 + dex_cur * 4;
    if( worn_with_flag( "FLOTATION" ) ) {
        ret = std::min( ret, 400 );
        ret = std::max( ret, 200 );
    }
    // If (ret > 500), we can not swim; so do not apply the underwater bonus.
    if( underwater && ret < 500 ) {
        ret -= 50;
    }
    if( ret < 30 ) {
        ret = 30;
    }
    return ret;
}

bool player::digging() const
{
    return false;
}

bool player::is_on_ground() const
{
    return hp_cur[hp_leg_l] == 0 || hp_cur[hp_leg_r] == 0 || has_effect( effect_downed );
}

bool player::is_elec_immune() const
{
    return is_immune_damage( DT_ELECTRIC );
}

bool player::is_immune_effect( const efftype_id &eff ) const
{
    if( eff == effect_downed ) {
        return is_throw_immune() || ( has_trait( trait_LEG_TENT_BRACE ) && footwear_factor() == 0 );
    } else if( eff == effect_onfire ) {
        return is_immune_damage( DT_HEAT );
    } else if( eff == effect_deaf ) {
        return worn_with_flag( "DEAF" ) || worn_with_flag( "PARTIAL_DEAF" ) || has_bionic( bio_ears ) || is_wearing( "rm13_armor_on" );
    } else if( eff == effect_corroding ) {
        return is_immune_damage( DT_ACID ) || has_trait( trait_SLIMY ) || has_trait( trait_VISCOUS );
    } else if( eff == effect_nausea ) {
        return has_trait( trait_STRONGSTOMACH );
    }

    return false;
}

float player::stability_roll() const
{
    /** @EFFECT_STR improves player stability roll */

    /** @EFFECT_PER slightly improves player stability roll */

    /** @EFFECT_DEX slightly improves player stability roll */

    /** @EFFECT_MELEE improves player stability roll */
    return get_melee() + get_str() + ( get_per() / 3.0f ) + ( get_dex() / 4.0f );
}

bool player::is_immune_damage( const damage_type dt ) const
{
    switch( dt ) {
        case DT_NULL:
            return true;
        case DT_TRUE:
            return false;
        case DT_BIOLOGICAL:
            return false;
        case DT_BASH:
            return false;
        case DT_CUT:
            return false;
        case DT_ACID:
            return has_trait( trait_ACIDPROOF );
        case DT_STAB:
            return false;
        case DT_HEAT:
            return has_trait( trait_M_SKIN2 );
        case DT_COLD:
            return false;
        case DT_ELECTRIC:
            return has_active_bionic( bio_faraday ) ||
                   worn_with_flag( "ELECTRIC_IMMUNE" ) ||
                   has_artifact_with( AEP_RESIST_ELECTRICITY );
        default:
            return true;
    }
}

double player::recoil_vehicle() const
{
    // @todo vary penalty dependent upon vehicle part on which player is boarded

    if( in_vehicle ) {
        vehicle *veh = g->m.veh_at( pos() );
        if( veh ) {
            return double( abs( veh->velocity ) ) * 3 / 100;
        }
    }
    return 0;
}

double player::recoil_total() const
{
    return recoil + recoil_vehicle();
}

bool player::is_underwater() const
{
    return underwater;
}

bool player::is_hallucination() const
{
    return false;
}

void player::set_underwater( bool u )
{
    if( underwater != u ) {
        underwater = u;
        recalc_sight_limits();
    }
}


nc_color player::basic_symbol_color() const
{
    if( has_effect( effect_onfire ) ) {
        return c_red;
    }
    if( has_effect( effect_stunned ) ) {
        return c_light_blue;
    }
    if( has_effect( effect_boomered ) ) {
        return c_pink;
    }
    if( has_active_mutation( trait_id( "SHELL2" ) ) ) {
        return c_magenta;
    }
    if( underwater ) {
        return c_blue;
    }
    if( has_active_bionic( bio_cloak ) || has_artifact_with( AEP_INVISIBLE ) ||
        has_active_optcloak() || has_trait( trait_DEBUG_CLOAK ) ) {
        return c_dark_gray;
    }
    return c_white;
}

void player::load_info( std::string data )
{
    try {
        ::deserialize( *this, data );
    } catch( const std::exception &jsonerr ) {
        debugmsg( "Bad player json\n%s", jsonerr.what() );
    }
}

std::string player::save_info() const
{
    return ::serialize( *this ) + "\n" + dump_memorial();
}

void player::memorial( std::ostream &memorial_file, std::string epitaph )
{
    static const char *eol = cata_files::eol();

    //Size of indents in the memorial file
    const std::string indent = "  ";

    const std::string pronoun = male ? _( "He" ) : _( "She" );

    //Avoid saying "a male unemployed" or similar
    std::string profession_name;
    if( prof == prof->generic() ) {
        if( male ) {
            profession_name = _( "an unemployed male" );
        } else {
            profession_name = _( "an unemployed female" );
        }
    } else {
        profession_name = string_format( _( "a %s" ), prof->gender_appropriate_name( male ).c_str() );
    }

    const std::string locdesc = overmap_buffer.get_description_at( global_sm_location() );
    //~ First parameter is a pronoun ("He"/"She"), second parameter is a description
    // that designates the location relative to its surroundings.
    const std::string kill_place = string_format( _( "%1$s was killed in a %2$s." ),
                                    pronoun.c_str(), locdesc.c_str() );

    //Header
    memorial_file << string_format( _( "Cataclysm - Dark Days Ahead version %s memorial file" ),
                                    getVersionString() ) << eol;
    memorial_file << eol;
    memorial_file << string_format( _( "In memory of: %s" ), name.c_str() ) << eol;
    if( epitaph.length() > 0 ) { //Don't record empty epitaphs
        //~ The "%s" will be replaced by an epitaph as displyed in the memorial files. Replace the quotation marks as appropriate for your language.
        memorial_file << string_format( pgettext( "epitaph", "\"%s\"" ), epitaph.c_str() ) << eol << eol;
    }
    //~ First parameter: Pronoun, second parameter: a profession name (with article)
    memorial_file << string_format( _( "%1$s was %2$s when the apocalypse began." ),
                                    pronoun.c_str(), profession_name.c_str() ) << eol;
    memorial_file << string_format( _( "%1$s died on %2$s of year %3$d, day %4$d, at %5$s." ),
                                    pronoun, calendar::name_season( season_of_year( calendar::turn ) ),
                                    ( calendar::turn.years() + 1 ),
                                    day_of_season<int>( calendar::turn ) + 1, calendar::turn.print_time() ) << eol;
    memorial_file << kill_place << eol;
    memorial_file << eol;

    //Misc
    memorial_file << string_format( _( "Cash on hand: $%d" ), cash ) << eol;
    memorial_file << eol;

    //HP

    const auto limb_hp =
    [this, &memorial_file, &indent]( const std::string & desc, const hp_part bp ) {
        memorial_file << indent << string_format( desc, get_hp( bp ), get_hp_max( bp ) ) << eol;
    };

    memorial_file << _( "Final HP:" ) << eol;
    limb_hp( _( " Head: %d/%d" ), hp_head );
    limb_hp( _( "Torso: %d/%d" ), hp_torso );
    limb_hp( _( "L Arm: %d/%d" ), hp_arm_l );
    limb_hp( _( "R Arm: %d/%d" ), hp_arm_r );
    limb_hp( _( "L Leg: %d/%d" ), hp_leg_l );
    limb_hp( _( "R Leg: %d/%d" ), hp_leg_r );
    memorial_file << eol;

    //Stats
    memorial_file << _( "Final Stats:" ) << eol;
    memorial_file << indent << string_format( _( "Str %d" ), str_cur )
                  << indent << string_format( _( "Dex %d" ), dex_cur )
                  << indent << string_format( _( "Int %d" ), int_cur )
                  << indent << string_format( _( "Per %d" ), per_cur ) << eol;
    memorial_file << _( "Base Stats:" ) << eol;
    memorial_file << indent << string_format( _( "Str %d" ), str_max )
                  << indent << string_format( _( "Dex %d" ), dex_max )
                  << indent << string_format( _( "Int %d" ), int_max )
                  << indent << string_format( _( "Per %d" ), per_max ) << eol;
    memorial_file << eol;

    //Last 20 messages
    memorial_file << _( "Final Messages:" ) << eol;
    std::vector<std::pair<std::string, std::string> > recent_messages = Messages::recent_messages( 20 );
    for( auto &recent_message : recent_messages ) {
        memorial_file << indent << recent_message.first << " " << recent_message.second;
        memorial_file << eol;
    }
    memorial_file << eol;

    //Kill list
    memorial_file << _( "Kills:" ) << eol;

    int total_kills = 0;

    std::map<std::tuple<std::string, std::string>, int> kill_counts;

    // map <name, sym> to kill count
    for( const auto &type : MonsterGenerator::generator().get_all_mtypes() ) {
        if( g->kill_count( type.id ) > 0 ) {
            kill_counts[std::tuple<std::string, std::string>(
                            type.nname(),
                            type.sym
                        )] += g->kill_count( type.id );
            total_kills += g->kill_count( type.id );
        }
    }

    for( const auto entry : kill_counts ) {
        memorial_file << "  " << std::get<1>( entry.first ) << " - "
                      << string_format( "%4d", entry.second ) << " "
                      << std::get<0>( entry.first ) << eol;
    }

    if( total_kills == 0 ) {
        memorial_file << indent << _( "No monsters were killed." ) << eol;
    } else {
        memorial_file << string_format( _( "Total kills: %d" ), total_kills ) << eol;
    }
    memorial_file << eol;

    //Skills
    memorial_file << _( "Skills:" ) << eol;
    for( auto &skill : Skill::skills ) {
        SkillLevel next_skill_level = get_skill_level( skill.ident() );
        memorial_file << indent << skill.name() << ": " << next_skill_level.level() << " ("
                      << next_skill_level.exercise() << "%)" << eol;
    }
    memorial_file << eol;

    //Traits
    memorial_file << _( "Traits:" ) << eol;
    for( auto &iter : my_mutations ) {
        memorial_file << indent << mutation_branch::get_name( iter.first ) << eol;
    }
    if( !my_mutations.empty() ) {
        memorial_file << indent << _( "(None)" ) << eol;
    }
    memorial_file << eol;

    //Effects (illnesses)
    memorial_file << _( "Ongoing Effects:" ) << eol;
    bool had_effect = false;
    if( get_perceived_pain() > 0 ) {
        had_effect = true;
        memorial_file << indent << _( "Pain" ) << " (" << get_perceived_pain() << ")";
    }
    if( !had_effect ) {
        memorial_file << indent << _( "(None)" ) << eol;
    }
    memorial_file << eol;

    //Bionics
    memorial_file << _( "Bionics:" ) << eol;
    int total_bionics = 0;
    for( size_t i = 0; i < my_bionics->size(); ++i ) {
        memorial_file << indent << ( i + 1 ) << ": " << (*my_bionics)[i].id->name << eol;
        total_bionics++;
    }
    if( total_bionics == 0 ) {
        memorial_file << indent << _( "No bionics were installed." ) << eol;
    } else {
        memorial_file << string_format( _( "Total bionics: %d" ), total_bionics ) << eol;
    }
    memorial_file << string_format( _( "Power: %d/%d" ), power_level,  max_power_level ) << eol;
    memorial_file << eol;

    //Equipment
    memorial_file << _( "Weapon:" ) << eol;
    memorial_file << indent << weapon.invlet << " - " << weapon.tname( 1, false ) << eol;
    memorial_file << eol;

    memorial_file << _( "Equipment:" ) << eol;
    for( auto &elem : worn ) {
        item next_item = elem;
        memorial_file << indent << next_item.invlet << " - " << next_item.tname( 1, false );
        if( next_item.charges > 0 ) {
            memorial_file << " (" << next_item.charges << ")";
        } else if( next_item.contents.size() == 1 && next_item.contents.front().charges > 0 ) {
            memorial_file << " (" << next_item.contents.front().charges << ")";
        }
        memorial_file << eol;
    }
    memorial_file << eol;

    //Inventory
    memorial_file << _( "Inventory:" ) << eol;
    inv.restack( this );
    inv.sort();
    invslice slice = inv.slice();
    for( auto &elem : slice ) {
        item &next_item = elem->front();
        memorial_file << indent << next_item.invlet << " - " <<
                      next_item.tname( unsigned( elem->size() ), false );
        if( elem->size() > 1 ) {
            memorial_file << " [" << elem->size() << "]";
        }
        if( next_item.charges > 0 ) {
            memorial_file << " (" << next_item.charges << ")";
        } else if( next_item.contents.size() == 1 && next_item.contents.front().charges > 0 ) {
            memorial_file << " (" << next_item.contents.front().charges << ")";
        }
        memorial_file << eol;
    }
    memorial_file << eol;

    //Lifetime stats
    memorial_file << _( "Lifetime Stats" ) << eol;
    memorial_file << indent << string_format( _( "Distance walked: %d squares" ),
                  lifetime_stats.squares_walked ) << eol;
    memorial_file << indent << string_format( _( "Damage taken: %d damage" ),
                  lifetime_stats.damage_taken ) << eol;
    memorial_file << indent << string_format( _( "Damage healed: %d damage" ),
                  lifetime_stats.damage_healed ) << eol;
    memorial_file << indent << string_format( _( "Headshots: %d" ),
                  lifetime_stats.headshots ) << eol;
    memorial_file << eol;

    //History
    memorial_file << _( "Game History" ) << eol;
    memorial_file << dump_memorial();

}

/**
 * Adds an event to the memorial log, to be written to the memorial file when
 * the character dies. The message should contain only the informational string,
 * as the timestamp and location will be automatically prepended.
 */
void player::add_memorial_log( const std::string &male_msg, const std::string &female_msg )
{
    const std::string &msg = male ? male_msg : female_msg;

    if( msg.empty() ) {
        return;
    }

    std::stringstream timestamp;
    //~ A timestamp. Parameters from left to right: Year, season, day, time
    timestamp << string_format( _( "Year %1$d, %2$s %3$d, %4$s" ), calendar::turn.years() + 1,
                                calendar::name_season( season_of_year( calendar::turn ) ),
                                day_of_season<int>( calendar::turn ) + 1, calendar::turn.print_time()
                              );

    const oter_id &cur_ter = overmap_buffer.ter( global_omt_location() );
    const std::string &location = cur_ter->get_name();

    std::stringstream log_message;
    log_message << "| " << timestamp.str() << " | " << location.c_str() << " | " << msg;

    memorial_log.push_back( log_message.str() );

}

/**
 * Loads the data in a memorial file from the given ifstream. All the memorial
 * entry lines begin with a pipe (|).
 * @param fin The ifstream to read the memorial entries from.
 */
void player::load_memorial_file( std::istream &fin )
{
    std::string entry;
    memorial_log.clear();
    while( fin.peek() == '|' ) {
        getline( fin, entry );
        memorial_log.push_back( entry );
    }
}

/**
 * Concatenates all of the memorial log entries, delimiting them with newlines,
 * and returns the resulting string. Used for saving and for writing out to the
 * memorial file.
 */
std::string player::dump_memorial() const
{
    static const char *eol = cata_files::eol();
    std::stringstream output;

    for( auto &elem : memorial_log ) {
        output << elem << eol;
    }

    return output.str();
}

void player::mod_stat( const std::string &stat, float modifier )
{
    if( stat == "thirst" ) {
        mod_thirst( modifier );
    } else if( stat == "fatigue" ) {
        mod_fatigue( modifier );
    } else if( stat == "oxygen" ) {
        oxygen += modifier;
    } else if( stat == "stamina" ) {
        stamina += modifier;
        stamina = std::min( stamina, get_stamina_max() );
        stamina = std::max( 0, stamina );
    } else {
        // Fall through to the creature method.
        Character::mod_stat( stat, modifier );
    }
}

void player::disp_morale()
{
    morale->display( ( calc_focus_equilibrium() - focus_pool ) / 100.0 );
}

static std::string print_gun_mode( const player &p )
{
    auto m = p.weapon.gun_current_mode();
    if( m ) {
        if( m.melee() || !m->is_gunmod() ) {
            return string_format( m.mode.empty() ? "%s" : "%s (%s)",
                                  p.weapname().c_str(), _( m.mode.c_str() ) );
        } else {
            return string_format( "%s (%i/%i)", m->tname().c_str(),
                                  m->ammo_remaining(), m->ammo_capacity() );
        }
    } else {
        return p.weapname();
    }
}

void player::print_stamina_bar( const catacurses::window &w ) const
{
    std::string sta_bar;
    nc_color sta_color;
    std::tie( sta_bar, sta_color ) = get_hp_bar( stamina ,  get_stamina_max() );
    wprintz( w, sta_color, sta_bar.c_str() );
}

void player::disp_status( const catacurses::window &w, const catacurses::window &w2 )
{
    bool sideStyle = use_narrow_sidebar();
    const catacurses::window &weapwin = sideStyle ? w2 : w;

    {
        const int y = sideStyle ? 1 : 0;
        const int wn = getmaxx( weapwin );
        trim_and_print( weapwin, y, 0, wn, c_light_gray, print_gun_mode( *this ) );
    }

    // Print currently used style or weapon mode.
    std::string style;
    const auto style_color = is_armed() ? c_red : c_blue;
    const auto &cur_style = style_selected.obj();
    if( cur_style.force_unarmed || cur_style.weapon_valid( weapon ) ) {
        style = cur_style.name;
    } else if( is_armed() ) {
        style = _( "Normal" );
    } else {
        style = _( "No Style" );
    }

    if( !style.empty() ) {
        int x = sideStyle ? ( getmaxx( weapwin ) - 13 ) : 0;
        mvwprintz( weapwin, 1, x, style_color, style.c_str() );
    }

    wmove( w, sideStyle ? 1 : 2, 0 );
    if( get_hunger() > 2800 ) {
        wprintz( w, c_red,    _( "Starving!" ) );
    } else if( get_hunger() > 1400 ) {
        wprintz( w, c_light_red,  _( "Near starving" ) );
    } else if( get_hunger() > 300 ) {
        wprintz( w, c_light_red,  _( "Famished" ) );
    } else if( get_hunger() > 100 ) {
        wprintz( w, c_yellow, _( "Very hungry" ) );
    } else if( get_hunger() > 40 ) {
        wprintz( w, c_yellow, _( "Hungry" ) );
    } else if( get_hunger() < 0 ) {
        wprintz( w, c_green,  _( "Full" ) );
    } else if( get_hunger() < -20 ) {
        wprintz( w, c_green,  _( "Sated" ) );
    } else if( get_hunger() < -60 ) {
        wprintz( w, c_green,  _( "Engorged" ) );
    }

    /// Find hottest/coldest bodypart
    // Calculate the most extreme body temperatures
    int current_bp_extreme = 0, conv_bp_extreme = 0;
    for( int i = 0; i < num_bp ; i++ ) {
        if( abs( temp_cur[i] - BODYTEMP_NORM ) > abs( temp_cur[current_bp_extreme] - BODYTEMP_NORM ) ) {
            current_bp_extreme = i;
        }
        if( abs( temp_conv[i] - BODYTEMP_NORM ) > abs( temp_conv[conv_bp_extreme] - BODYTEMP_NORM ) ) {
            conv_bp_extreme = i;
        }
    }

    // Assign zones for comparisons
    int cur_zone = 0, conv_zone = 0;
    if( temp_cur[current_bp_extreme] >  BODYTEMP_SCORCHING ) {
        cur_zone = 7;
    } else if( temp_cur[current_bp_extreme] >  BODYTEMP_VERY_HOT ) {
        cur_zone = 6;
    } else if( temp_cur[current_bp_extreme] >  BODYTEMP_HOT ) {
        cur_zone = 5;
    } else if( temp_cur[current_bp_extreme] >  BODYTEMP_COLD ) {
        cur_zone = 4;
    } else if( temp_cur[current_bp_extreme] >  BODYTEMP_VERY_COLD ) {
        cur_zone = 3;
    } else if( temp_cur[current_bp_extreme] >  BODYTEMP_FREEZING ) {
        cur_zone = 2;
    } else if( temp_cur[current_bp_extreme] <= BODYTEMP_FREEZING ) {
        cur_zone = 1;
    }

    if( temp_conv[conv_bp_extreme] >  BODYTEMP_SCORCHING ) {
        conv_zone = 7;
    } else if( temp_conv[conv_bp_extreme] >  BODYTEMP_VERY_HOT ) {
        conv_zone = 6;
    } else if( temp_conv[conv_bp_extreme] >  BODYTEMP_HOT ) {
        conv_zone = 5;
    } else if( temp_conv[conv_bp_extreme] >  BODYTEMP_COLD ) {
        conv_zone = 4;
    } else if( temp_conv[conv_bp_extreme] >  BODYTEMP_VERY_COLD ) {
        conv_zone = 3;
    } else if( temp_conv[conv_bp_extreme] >  BODYTEMP_FREEZING ) {
        conv_zone = 2;
    } else if( temp_conv[conv_bp_extreme] <= BODYTEMP_FREEZING ) {
        conv_zone = 1;
    }

    // delta will be positive if temp_cur is rising
    int delta = conv_zone - cur_zone;
    // Decide if temp_cur is rising or falling
    const char *temp_message = "Error";
    if( delta >   2 ) {
        temp_message = _( " (Rising!!)" );
    } else if( delta ==  2 ) {
        temp_message = _( " (Rising!)" );
    } else if( delta ==  1 ) {
        temp_message = _( " (Rising)" );
    } else if( delta ==  0 ) {
        temp_message = "";
    } else if( delta == -1 ) {
        temp_message = _( " (Falling)" );
    } else if( delta == -2 ) {
        temp_message = _( " (Falling!)" );
    } else if( delta <  -2 ) {
        temp_message = _( " (Falling!!)" );
    }

    // printCur the hottest/coldest bodypart, and if it is rising or falling in temperature
    wmove( w, sideStyle ? 6 : 1, sideStyle ? 0 : 9 );
    if( temp_cur[current_bp_extreme] >  BODYTEMP_SCORCHING ) {
        wprintz( w, c_red,   _( "Scorching!%s" ), temp_message );
    } else if( temp_cur[current_bp_extreme] >  BODYTEMP_VERY_HOT ) {
        wprintz( w, c_light_red, _( "Very hot!%s" ), temp_message );
    } else if( temp_cur[current_bp_extreme] >  BODYTEMP_HOT ) {
        wprintz( w, c_yellow, _( "Warm%s" ), temp_message );
    } else if( temp_cur[current_bp_extreme] >
               BODYTEMP_COLD ) { // If you're warmer than cold, you are comfortable
        wprintz( w, c_green, _( "Comfortable%s" ), temp_message );
    } else if( temp_cur[current_bp_extreme] >  BODYTEMP_VERY_COLD ) {
        wprintz( w, c_light_blue, _( "Chilly%s" ), temp_message );
    } else if( temp_cur[current_bp_extreme] >  BODYTEMP_FREEZING ) {
        wprintz( w, c_cyan,  _( "Very cold!%s" ), temp_message );
    } else if( temp_cur[current_bp_extreme] <= BODYTEMP_FREEZING ) {
        wprintz( w, c_blue,  _( "Freezing!%s" ), temp_message );
    }

    int x = 32;
    int y = sideStyle ?  0 :  1;
    if( is_deaf() ) {
        mvwprintz( sideStyle ? w2 : w, y, x, c_red, _( "Deaf!" ) );
    } else {
        mvwprintz( sideStyle ? w2 : w, y, x, c_yellow, _( "Sound %d" ), volume );
    }
    volume = 0;

    wmove( w, 2, sideStyle ? 0 : 15 );
    if( get_thirst() > 520 ) {
        wprintz( w, c_light_red,  _( "Parched" ) );
    } else if( get_thirst() > 240 ) {
        wprintz( w, c_light_red,  _( "Dehydrated" ) );
    } else if( get_thirst() > 80 ) {
        wprintz( w, c_yellow, _( "Very thirsty" ) );
    } else if( get_thirst() > 40 ) {
        wprintz( w, c_yellow, _( "Thirsty" ) );
    } else if( get_thirst() < 0 ) {
        wprintz( w, c_green,  _( "Slaked" ) );
    } else if( get_thirst() < -20 ) {
        wprintz( w, c_green,  _( "Hydrated" ) );
    } else if( get_thirst() < -60 ) {
        wprintz( w, c_green,  _( "Turgid" ) );
    }

    wmove( w, sideStyle ? 3 : 2, sideStyle ? 0 : 30 );
    if( get_fatigue() > EXHAUSTED ) {
        wprintz( w, c_red,    _( "Exhausted" ) );
    } else if( get_fatigue() > DEAD_TIRED ) {
        wprintz( w, c_light_red,  _( "Dead tired" ) );
    } else if( get_fatigue() > TIRED ) {
        wprintz( w, c_yellow, _( "Tired" ) );
    }

    wmove( w, sideStyle ? 4 : 2, sideStyle ? 0 : 41 );
    wprintz( w, c_white, _( "Focus" ) );
    nc_color col_xp = c_dark_gray;
    if( focus_pool >= 100 ) {
        col_xp = c_white;
    } else if( focus_pool >  0 ) {
        col_xp = c_light_gray;
    }
    wprintz( w, col_xp, " %d", focus_pool );

    nc_color col_pain = c_yellow;
    if( get_perceived_pain() >= 60 ) {
        col_pain = c_red;
    } else if( get_perceived_pain() >= 40 ) {
        col_pain = c_light_red;
    }
    if( get_perceived_pain() > 0 ) {
        mvwprintz( w, sideStyle ? 0 : 3, 0, col_pain, _( "Pain %d" ), get_perceived_pain() );
    }

    int morale_cur = get_morale_level();
    nc_color col_morale = c_white;
    if( morale_cur >= 10 ) {
        col_morale = c_green;
    } else if( morale_cur <= -10 ) {
        col_morale = c_red;
    }
    const char *morale_str;
    if ( get_option<std::string>( "MORALE_STYLE" ) == "horizontal" ) {
        if( has_trait( trait_THRESH_FELINE ) || has_trait( trait_THRESH_URSINE ) ) {
            if( morale_cur >= 200) {
                morale_str = "@W@";
            } else if( morale_cur >= 100 ) {
                morale_str = "OWO";
            } else if( morale_cur >= 50 ) {
                morale_str = "owo";
            } else if( morale_cur >= 10 ) {
                morale_str = "^w^";
            } else if( morale_cur >= -10 ) {
                morale_str = "-w-";
            } else if( morale_cur >= -50 ) {
                morale_str = "-m-";
            } else if( morale_cur >= -100 ) {
                morale_str = "TmT";
            } else if( morale_cur >= -200 ) {
                morale_str = "XmX";
            } else {
                morale_str = "@m@";
            }
        } else if( has_trait( trait_THRESH_BIRD ) ) {
            if( morale_cur >= 200) {
                morale_str = "@v@";
            } else if( morale_cur >= 100 ) {
                morale_str = "OvO";
            } else if( morale_cur >= 50 ) {
                morale_str = "ovo";
            } else if( morale_cur >= 10 ) {
                morale_str = "^v^";
            } else if( morale_cur >= -10 ) {
                morale_str = "-v-";
            } else if( morale_cur >= -50 ) {
                morale_str = ".v.";
            } else if( morale_cur >= -100 ) {
                morale_str = "TvT";
            } else if( morale_cur >= -200 ) {
                morale_str = "XvX";
            } else {
                morale_str = "@v@";
            }
        } else if( morale_cur >= 200) {
            morale_str = "@U@";
        } else if( morale_cur >= 100 ) {
            morale_str = "OuO";
        } else if( morale_cur >= 50 ) {
            morale_str = "^u^";
        } else if( morale_cur >= 10 ) {
            morale_str = "n_n";
        } else if( morale_cur >= -10 ) {
            morale_str = "-_-";
        } else if( morale_cur >= -50 ) {
            morale_str = "-n-";
        } else if( morale_cur >= -100 ) {
            morale_str = "TnT";
        } else if( morale_cur >= -200 ) {
            morale_str = "XnX";
        } else {
            morale_str = "@n@";
        }
    } else if( morale_cur >= 100 ) {
        morale_str = "8D";
    } else if( morale_cur >= 50 ) {
        morale_str = ":D";
    } else if( has_trait( trait_THRESH_FELINE ) && morale_cur >= 10 ) {
        morale_str = ":3";
    } else if( !has_trait( trait_THRESH_FELINE ) && morale_cur >= 10 ) {
        morale_str = ":)";
    } else if( morale_cur >= -10 ) {
        morale_str = ":|";
    } else if( morale_cur >= -50 ) {
        morale_str = "):";
    } else if( morale_cur >= -100 ) {
        morale_str = "D:";
    } else {
        morale_str = "D8";
    }
    mvwprintz( w, sideStyle ? 0 : 3, sideStyle ? 11 : 9, col_morale, morale_str );

    vehicle *veh = g->remoteveh();
    if( veh == nullptr && in_vehicle ) {
        veh = g->m.veh_at( pos() );
    }
    if( veh ) {
        veh->print_fuel_indicators( w, sideStyle ? 2 : 3, sideStyle ? getmaxx( w ) - 5 : 49 );
        nc_color col_indf1 = c_light_gray;

        float strain = veh->strain();
        nc_color col_vel = strain <= 0 ? c_light_blue :
                           ( strain <= 0.2 ? c_yellow :
                             ( strain <= 0.4 ? c_light_red : c_red ) );

        // Draw the speedometer.
        int speedox = sideStyle ? 0 : 28;
        int speedoy = sideStyle ? 5 :  3;

        bool metric = get_option<std::string>( "USE_METRIC_SPEEDS" ) == "km/h";
        // Logic below is not applicable to translated units and should be changed
        int velx    = metric ? 4 : 3; // strlen(units) + 1
        int cruisex = metric ? 9 : 8; // strlen(units) + 6

        if( !sideStyle ) {
            if( !veh->cruise_on ) {
                speedox += 2;
            }
            if( !metric ) {
                speedox++;
            }
        }

        const char *speedo = veh->cruise_on ? "%s....>...." : "%s....";
        mvwprintz( w, speedoy, speedox,        col_indf1, speedo, velocity_units( VU_VEHICLE ) );
        mvwprintz( w, speedoy, speedox + velx, col_vel,   "%4d",
                   int( convert_velocity( veh->velocity, VU_VEHICLE ) ) );
        if( veh->cruise_on ) {
            mvwprintz( w, speedoy, speedox + cruisex, c_light_green, "%4d",
                       int( convert_velocity( veh->cruise_velocity, VU_VEHICLE ) ) );
        }

        const int vel_offset = 11 + ( veh->velocity != 0 ? 2 : 0 );
        wmove( w, sideStyle ? 4 : 3, getmaxx( w ) - vel_offset );
        if( veh->velocity != 0 ) {
            nc_color col_indc = veh->skidding ? c_red : c_green;
            int dfm = veh->face.dir() - veh->move.dir();

            if( dfm == 0 ) {
                wprintz( w, col_indc, "^" );
            } else if( dfm < 0 ) {
                wprintz( w, col_indc, "<" );
            } else {
                wprintz( w, col_indc, ">" );
            }

            wprintz( w, c_white, " ");
        }

        //Vehicle direction indicator in 0-359° where 0 is north (veh->face.dir() 0° is west)
        wprintz( w, c_white, string_format( "%3d°", ( veh->face.dir() + 90 ) % 360 ).c_str() );

        if( sideStyle ) {
            // Make sure this is left-aligned.
            mvwprintz( w, speedoy, getmaxx( w ) - 9, c_white, "%s", _( "Stm " ) );
            print_stamina_bar( w );
        }
    } else {  // Not in vehicle
        nc_color col_str = c_white, col_dex = c_white, col_int = c_white,
                 col_per = c_white, col_spd = c_white, col_time = c_white;
        int str_bonus = get_str_bonus();
        int dex_bonus = get_dex_bonus();
        int int_bonus = get_int_bonus();
        int per_bonus = get_per_bonus();
        int spd_bonus = get_speed_bonus();
        if( str_bonus < 0 ) {
            col_str = c_red;
        }
        if( str_bonus > 0 ) {
            col_str = c_green;
        }
        if( dex_bonus  < 0 ) {
            col_dex = c_red;
        }
        if( dex_bonus  > 0 ) {
            col_dex = c_green;
        }
        if( int_bonus  < 0 ) {
            col_int = c_red;
        }
        if( int_bonus  > 0 ) {
            col_int = c_green;
        }
        if( per_bonus  < 0 ) {
            col_per = c_red;
        }
        if( per_bonus  > 0 ) {
            col_per = c_green;
        }
        if( spd_bonus < 0 ) {
            col_spd = c_red;
        }
        if( spd_bonus > 0 ) {
            col_spd = c_green;
        }

        int wx  = sideStyle ? 18 : 12;
        int wy  = sideStyle ?  0 :  3;
        int dx = sideStyle ?  0 :  7;
        int dy = sideStyle ?  1 :  0;
        mvwprintz( w, wy + dy * 0, wx + dx * 0, col_str, _( "Str %d" ), str_cur );
        mvwprintz( w, wy + dy * 1, wx + dx * 1, col_dex, _( "Dex %d" ), dex_cur );
        mvwprintz( w, wy + dy * 2, wx + dx * 2, col_int, _( "Int %d" ), int_cur );
        mvwprintz( w, wy + dy * 3, wx + dx * 3, col_per, _( "Per %d" ), per_cur );

        int spdx = sideStyle ?  0 : wx + dx * 4 + 1;
        int spdy = sideStyle ?  5 : wy + dy * 4;
        mvwprintz( w, spdy, spdx, col_spd, _( "Spd %d" ), get_speed() );
        if( this->weight_carried() > this->weight_capacity() ) {
            col_time = h_black;
        }
        if( this->volume_carried() > this->volume_capacity() ) {
            if( this->weight_carried() > this->weight_capacity() ) {
                col_time = c_dark_gray_magenta;
            } else {
                col_time = c_dark_gray_red;
            }
        }
        wprintz( w, col_time, " %d", movecounter );

        //~ Movement type: "walking". Max string length: one letter.
        const auto str_walk = pgettext( "movement-type", "W" );
        //~ Movement type: "running". Max string length: one letter.
        const auto str_run = pgettext( "movement-type", "R" );
        wprintz( w, c_white, " %s", move_mode == "walk" ? str_walk : str_run );
        if( sideStyle ) {
            mvwprintz( w, spdy, wx + dx * 4 - 3, c_white, _( "Stm " ) );
            print_stamina_bar( w );
        }
    }
}

bool player::has_conflicting_trait( const trait_id &flag ) const
{
    return ( has_opposite_trait( flag ) || has_lower_trait( flag ) || has_higher_trait( flag ) );
}

bool player::has_opposite_trait( const trait_id &flag ) const
{
    for( auto &i : flag->cancels ) {
        if( has_trait( i ) ) {
            return true;
        }
    }
    return false;
}

bool player::has_lower_trait( const trait_id &flag ) const
{
    for( auto &i : flag->prereqs ) {
        if( has_trait( i ) || has_lower_trait( i ) ) {
            return true;
        }
    }
    return false;
}

bool player::has_higher_trait( const trait_id &flag ) const
{
    for( auto &i : flag->replacements ) {
        if( has_trait( i ) || has_higher_trait( i ) ) {
            return true;
        }
    }
    return false;
}

bool player::crossed_threshold() const
{
    for( auto &mut : my_mutations ) {
        if( mut.first->threshold ) {
            return true;
        }
    }
    return false;
}

bool player::purifiable( const trait_id &flag ) const
{
    return flag->purifiable;
}

void player::build_mut_dependency_map( const trait_id &mut, std::unordered_map<trait_id, int> &dependency_map, int distance )
{
    // Skip base traits and traits we've seen with a lower distance
    const auto lowest_distance = dependency_map.find( mut );
    if( !has_base_trait( mut ) && (lowest_distance == dependency_map.end() || distance < lowest_distance->second) ) {
        dependency_map[mut] = distance;
        // Recurse over all prerequisite and replacement mutations
        const auto &mdata = mut.obj();
        for( auto &i : mdata.prereqs ) {
            build_mut_dependency_map( i, dependency_map, distance + 1 );
        }
        for( auto &i : mdata.prereqs2 ) {
            build_mut_dependency_map( i, dependency_map, distance + 1 );
        }
        for( auto &i : mdata.replacements ) {
            build_mut_dependency_map( i, dependency_map, distance + 1 );
        }
    }
}

void player::set_highest_cat_level()
{
    mutation_category_level.clear();

    // For each of our mutations...
    for( auto &mut : my_mutations ) {
        // ...build up a map of all prereq/replacement mutations along the tree, along with their distance from the current mutation
        std::unordered_map<trait_id, int> dependency_map;
        build_mut_dependency_map( mut.first, dependency_map, 0);

        // Then use the map to set the category levels
        for ( auto &i : dependency_map ) {
            const auto &mdata = i.first.obj();
            for( auto &cat : mdata.category ) {
                // Decay category strength based on how far it is from the current mutation
                mutation_category_level[cat] += 8 / (int) std::pow( 2, i.second );
            }
        }
    }
}

/// Returns the mutation category with the highest strength
std::string player::get_highest_category() const
{
    int iLevel = 0;
    std::string sMaxCat;

    for( const auto &elem : mutation_category_level ) {
        if( elem.second > iLevel ) {
            sMaxCat = elem.first;
            iLevel = elem.second;
        } else if( elem.second == iLevel ) {
            sMaxCat = "";  // no category on ties
        }
    }
    return sMaxCat;
}

/// Returns a randomly selected dream
std::string player::get_category_dream( const std::string &cat,
                                        int strength ) const
{
    std::vector<dream> valid_dreams;
    //Pull the list of dreams
    for( auto &i : dreams ) {
        //Pick only the ones matching our desired category and strength
        if( ( i.category == cat ) && ( i.strength == strength ) ) {
            // Put the valid ones into our list
            valid_dreams.push_back( i );
        }
    }
    if( valid_dreams.empty() ) {
        return "";
    }
    const dream &selected_dream = random_entry( valid_dreams );
    return random_entry( selected_dream.messages );
}

bool player::in_climate_control()
{
    bool regulated_area = false;
    // Check
    if( has_active_bionic( bio_climate ) ) {
        return true;
    }
    for( auto &w : worn ) {
        if( w.typeId() == "rm13_armor_on" ) {
            return true;
        }
        if( w.active && w.is_power_armor() ) {
            return true;
        }
    }
    if( calendar::turn >= next_climate_control_check ) {
        // save CPU and simulate acclimation.
        next_climate_control_check = calendar::turn + 20_turns;
        int vpart = -1;
        vehicle *veh = g->m.veh_at( pos(), vpart );
        if( veh ) {
            regulated_area = (
                                 veh->is_inside( vpart ) &&  // Already checks for opened doors
                                 veh->total_power( true ) > 0 // Out of gas? No AC for you!
                             );  // TODO: (?) Force player to scrounge together an AC unit
        }
        // TODO: AC check for when building power is implemented
        last_climate_control_ret = regulated_area;
        if( !regulated_area ) {
            // Takes longer to cool down / warm up with AC, than it does to step outside and feel cruddy.
            next_climate_control_check += 40_turns;
        }
    } else {
        return last_climate_control_ret;
    }
    return regulated_area;
}

std::list<item *> player::get_radio_items()
{
    std::list<item *> rc_items;
    const invslice &stacks = inv.slice();
    for( auto &stack : stacks ) {
        item &itemit = stack->front();
        item *stack_iter = &itemit;
        if( stack_iter->has_flag( "RADIO_ACTIVATION" ) ) {
            rc_items.push_back( stack_iter );
        }
    }

    for( auto &elem : worn ) {
        if( elem.has_flag( "RADIO_ACTIVATION" ) ) {
            rc_items.push_back( &elem );
        }
    }

    if( is_armed() ) {
        if( weapon.has_flag( "RADIO_ACTIVATION" ) ) {
            rc_items.push_back( &weapon );
        }
    }
    return rc_items;
}

bool player::has_active_optcloak() const
{
    for( auto &w : worn ) {
        if( w.active && w.typeId() == OPTICAL_CLOAK_ITEM_ID ) {
            return true;
        }
    }
    return false;
}

void player::charge_power( int amount )
{
    power_level = clamp( power_level + amount, 0, max_power_level );
}


/*
 * Calculate player brightness based on the brightest active item, as
 * per itype tag LIGHT_* and optional CHARGEDIM ( fade starting at 20% charge )
 * item.light.* is -unimplemented- for the moment, as it is a custom override for
 * applying light sources/arcs with specific angle and direction.
 */
float player::active_light() const
{
    float lumination = 0;

    int maxlum = 0;
    has_item_with( [&maxlum]( const item & it ) {
        const int lumit = it.getlight_emit();
        if( maxlum < lumit ) {
            maxlum = lumit;
        }
        return false; // continue search, otherwise has_item_with would cancel the search
    } );

    lumination = ( float )maxlum;

    if( lumination < 60 && has_active_bionic( bio_flashlight ) ) {
        lumination = 60;
    } else if( lumination < 25 && has_artifact_with( AEP_GLOW ) ) {
        lumination = 25;
    } else if( lumination < 5 && has_effect( effect_glowing ) ) {
        lumination = 5;
    }
    return lumination;
}

tripoint player::global_square_location() const
{
    return g->m.getabs( position );
}

tripoint player::global_sm_location() const
{
    return ms_to_sm_copy( global_square_location() );
}

tripoint player::global_omt_location() const
{
    return ms_to_omt_copy( global_square_location() );
}

const tripoint &player::pos() const
{
    return position;
}

int player::sight_range( int light_level ) const
{
    /* Via Beer-Lambert we have:
     * light_level * (1 / exp( LIGHT_TRANSPARENCY_OPEN_AIR * distance) ) <= LIGHT_AMBIENT_LOW
     * Solving for distance:
     * 1 / exp( LIGHT_TRANSPARENCY_OPEN_AIR * distance ) <= LIGHT_AMBIENT_LOW / light_level
     * 1 <= exp( LIGHT_TRANSPARENCY_OPEN_AIR * distance ) * LIGHT_AMBIENT_LOW / light_level
     * light_level <= exp( LIGHT_TRANSPARENCY_OPEN_AIR * distance ) * LIGHT_AMBIENT_LOW
     * log(light_level) <= LIGHT_TRANSPARENCY_OPEN_AIR * distance + log(LIGHT_AMBIENT_LOW)
     * log(light_level) - log(LIGHT_AMBIENT_LOW) <= LIGHT_TRANSPARENCY_OPEN_AIR * distance
     * log(LIGHT_AMBIENT_LOW / light_level) <= LIGHT_TRANSPARENCY_OPEN_AIR * distance
     * log(LIGHT_AMBIENT_LOW / light_level) * (1 / LIGHT_TRANSPARENCY_OPEN_AIR) <= distance
     */
    int range = int( -log( get_vision_threshold( int( g->m.ambient_light_at( pos() ) ) ) /
                           ( float )light_level ) *
                     ( 1.0 / LIGHT_TRANSPARENCY_OPEN_AIR ) );
    // int range = log(light_level * LIGHT_AMBIENT_LOW) / LIGHT_TRANSPARENCY_OPEN_AIR;

    // Clamp to [1, sight_max].
    return std::max( 1, std::min( range, sight_max ) );
}

int player::unimpaired_range() const
{
    return std::min( sight_max, 60 );
}

bool player::overmap_los( const tripoint &omt, int sight_points )
{
    const tripoint ompos = global_omt_location();
    if( omt.x < ompos.x - sight_points || omt.x > ompos.x + sight_points ||
        omt.y < ompos.y - sight_points || omt.y > ompos.y + sight_points ) {
        // Outside maximum sight range
        return false;
    }

    const std::vector<tripoint> line = line_to( ompos, omt, 0, 0 );
    for( size_t i = 0; i < line.size() && sight_points >= 0; i++ ) {
        const tripoint &pt = line[i];
        const oter_id &ter = overmap_buffer.ter( pt );
        sight_points -= int( ter->get_see_cost() );
        if( sight_points < 0 ) {
            return false;
        }
    }
    return true;
}

int player::overmap_sight_range( int light_level ) const
{
    int sight = sight_range( light_level );
    if( sight < SEEX ) {
        return 0;
    }
    if( sight <= SEEX * 4 ) {
        return ( sight / ( SEEX / 2 ) );
    }
    sight = has_trait( trait_BIRD_EYE ) ? 15 : 10;
    bool has_optic = ( has_item_with_flag( "ZOOM" ) || has_bionic( bio_eye_optic ) );
    if( has_optic && has_trait( trait_EAGLEEYED ) ) {
        sight += 15;
    } else if( has_optic != has_trait( trait_EAGLEEYED ) ) {
        sight += 10;
    }
    return sight;
}

#define MAX_CLAIRVOYANCE 40
int player::clairvoyance() const
{
    if( vision_mode_cache[VISION_CLAIRVOYANCE_SUPER] ) {
        return MAX_CLAIRVOYANCE;
    }

    if( vision_mode_cache[VISION_CLAIRVOYANCE_PLUS] ) {
        return 8;
    }

    if( vision_mode_cache[VISION_CLAIRVOYANCE] ) {
        return 3;
    }

    return 0;
}

bool player::sight_impaired() const
{
    return ( ( ( has_effect( effect_boomered ) || has_effect( effect_darkness ) ) &&
               ( !( has_trait( trait_PER_SLIME_OK ) ) ) ) ||
             ( underwater && !has_bionic( bio_membrane ) && !has_trait( trait_MEMBRANE ) &&
               !worn_with_flag( "SWIM_GOGGLES" ) && !has_trait( trait_PER_SLIME_OK ) &&
               !has_trait( trait_CEPH_EYES ) ) ||
             ( ( has_trait( trait_MYOPIC ) || has_trait( trait_URSINE_EYE ) ) &&
               !is_wearing( "glasses_eye" ) &&
               !is_wearing( "glasses_monocle" ) &&
               !is_wearing( "glasses_bifocal" ) &&
               !has_effect( effect_contacts ) &&
               !has_bionic( bio_eye_optic ) ) ||
                has_trait( trait_PER_SLIME ) );
}

bool player::has_two_arms() const
{
    // If you've got a blaster arm, low hp arm, or you're inside a shell then you don't have two
    // arms to use.
    return !( ( has_bionic( bio_blaster ) || hp_cur[hp_arm_l] < 10 || hp_cur[hp_arm_r] < 10 ) ||
              has_active_mutation( trait_id( "SHELL2" ) ) );
}

bool player::avoid_trap( const tripoint &pos, const trap &tr ) const
{
    /** @EFFECT_DEX increases chance to avoid traps */

    /** @EFFECT_DODGE increases chance to avoid traps */
    int myroll = dice( 3, dex_cur + get_skill_level( skill_dodge ) * 1.5 );
    int traproll;
    if( tr.can_see( pos, *this ) ) {
        traproll = dice( 3, tr.get_avoidance() );
    } else {
        traproll = dice( 6, tr.get_avoidance() );
    }

    if( has_trait( trait_LIGHTSTEP ) ) {
        myroll += dice( 2, 6 );
    }

    if( has_trait( trait_CLUMSY ) ) {
        myroll -= dice( 2, 6 );
    }

    return myroll >= traproll;
}

bool player::has_alarm_clock() const
{
    return ( has_item_with_flag( "ALARMCLOCK" ) ||
             (
                 ( g->m.veh_at( pos() ) != nullptr ) &&
                 !g->m.veh_at( pos() )->all_parts_with_feature( "ALARMCLOCK", true ).empty()
             ) ||
             has_bionic( bio_watch )
           );
}

bool player::has_watch() const
{
    return ( has_item_with_flag( "WATCH" ) ||
             (
                 ( g->m.veh_at( pos() ) != nullptr ) &&
                 !g->m.veh_at( pos() )->all_parts_with_feature( "WATCH", true ).empty()
             ) ||
             has_bionic( bio_watch )
           );
}

void player::pause()
{
    moves = 0;
    recoil = MAX_RECOIL;

    // Train swimming if underwater
    if( !in_vehicle ) {
        if( underwater ) {
            practice( skill_swimming, 1 );
            drench( 100, mfb( bp_leg_l ) | mfb( bp_leg_r ) | mfb( bp_torso ) | mfb( bp_arm_l ) |
                         mfb( bp_arm_r ) | mfb( bp_head ) | mfb( bp_eyes ) | mfb( bp_mouth ) |
                         mfb( bp_foot_l ) | mfb( bp_foot_r ) | mfb( bp_hand_l ) | mfb( bp_hand_r ), true );
        } else if( g->m.has_flag( TFLAG_DEEP_WATER, pos() ) ) {
            practice( skill_swimming, 1 );
            // Same as above, except no head/eyes/mouth
            drench( 100, mfb( bp_leg_l ) | mfb( bp_leg_r ) | mfb( bp_torso ) | mfb( bp_arm_l ) |
                         mfb( bp_arm_r ) | mfb( bp_foot_l ) | mfb( bp_foot_r ) | mfb( bp_hand_l ) |
                         mfb( bp_hand_r ), true );
        } else if( g->m.has_flag( "SWIMMABLE", pos() ) ) {
            drench( 40, mfb( bp_foot_l ) | mfb( bp_foot_r ) | mfb( bp_leg_l ) | mfb( bp_leg_r ), false );
        }
    }

    // Try to put out clothing/hair fire
    if( has_effect( effect_onfire ) ) {
        int total_removed = 0;
        int total_left = 0;
        bool on_ground = has_effect( effect_downed );
        for( size_t i = 0; i < num_bp; i++ ) {
            body_part bp = body_part( i );
            effect &eff = get_effect( effect_onfire, bp );
            if( eff.is_null() ) {
                continue;
            }

            // @todo Tools and skills
            total_left += eff.get_duration();
            // Being on the ground will smother the fire much faster because you can roll
            int dur_removed = on_ground ? eff.get_duration() / 2 + 2 : 1;
            eff.mod_duration( -dur_removed );
            total_removed += dur_removed;
        }

        // Don't drop on the ground when the ground is on fire
        if( total_left > 10 && !is_dangerous_fields( g->m.field_at( pos() ) ) ) {
            add_effect( effect_downed, 2, num_bp, false, 0, true );
            add_msg_player_or_npc( m_warning,
                                   _( "You roll on the ground, trying to smother the fire!" ),
                                   _( "<npcname> rolls on the ground!" ) );
        } else if( total_removed > 0 ) {
            add_msg_player_or_npc( m_warning,
                                   _( "You attempt to put out the fire on you!" ),
                                   _( "<npcname> attempts to put out the fire on them!" ) );
        }
    }

    if( is_npc() ) {
        // The stuff below doesn't apply to NPCs
        // search_surroundings should eventually do, though
        return;
    }

    VehicleList vehs = g->m.get_vehicles();
    vehicle *veh = nullptr;
    for( auto &v : vehs ) {
        veh = v.v;
        if( veh && veh->velocity != 0 && veh->player_in_control( *this ) ) {
            if( one_in( 8 ) ) {
                double exp_temp = 1 + veh->total_mass() / 400.0_kilogram + std::abs( veh->velocity / 3200.0 );
                int experience = int( exp_temp );
                if( exp_temp - experience > 0 && x_in_y( exp_temp - experience, 1.0 ) ) {
                    experience++;
                }
                practice( skill_id( "driving" ), experience );
            }
            break;
        }
    }

    search_surroundings();
}

void player::shout( std::string msg )
{
    int base = 10;
    int shout_multiplier = 2;

    // Mutations make shouting louder, they also define the default message
    if ( has_trait( trait_SHOUT2 ) ) {
        base = 15;
        shout_multiplier = 3;
        if ( msg.empty() ) {
            msg = _("yourself scream loudly!");
        }
    }

    if ( has_trait( trait_SHOUT3 ) ) {
        shout_multiplier = 4;
        base = 20;
        if ( msg.empty() ) {
            msg = _("yourself let out a piercing howl!");
        }
    }

    if ( msg.empty() ) {
        msg = _("yourself shout loudly!");
    }
    // Masks and such dampen the sound
    // Balanced around  whisper for wearing bondage mask
    // and noise ~= 10(door smashing) for wearing dust mask for character with strength = 8
    /** @EFFECT_STR increases shouting volume */
    const int penalty = encumb( bp_mouth ) * 3 / 2;
    int noise = base + str_cur * shout_multiplier - penalty;

    // Minimum noise volume possible after all reductions.
    // Volume 1 can't be heard even by player
    constexpr int minimum_noise = 2;

    if ( noise <= base ) {
        std::string dampened_shout;
        std::transform( msg.begin(), msg.end(), std::back_inserter(dampened_shout), tolower );
        noise = std::max( minimum_noise, noise );
        msg = std::move( dampened_shout );
    }

    // Screaming underwater is not good for oxygen and harder to do overall
    if ( underwater ) {
        if ( !has_trait( trait_GILLS ) && !has_trait( trait_GILLS_CEPH ) ) {
            mod_stat( "oxygen", -noise );
        }

        noise = std::max(minimum_noise, noise / 2);
    }

    if( noise <= minimum_noise ) {
        add_msg( m_warning, _( "The sound of your voice is almost completely muffled!" ) );
        msg.clear();
    } else if( noise * 2 <= noise + penalty ) {
        // The shout's volume is 1/2 or lower of what it would be without the penalty
        add_msg( m_warning, _( "The sound of your voice is significantly muffled!" ) );
    }
    sounds::sound( pos(), noise, msg );
}

void player::toggle_move_mode()
{
    if( move_mode == "walk" ) {
        if( stamina > 0 && !has_effect( effect_winded ) ) {
            move_mode = "run";
            add_msg(_("You start running."));
        } else {
            add_msg(m_bad, _("You're too tired to run."));
        }
    } else if( move_mode == "run" ) {
        move_mode = "walk";
        add_msg(_("You slow to a walk."));
    }
}

void player::search_surroundings()
{
    if (controlling_vehicle) {
        return;
    }
    // Search for traps in a larger area than before because this is the only
    // way we can "find" traps that aren't marked as visible.
    // Detection formula takes care of likelihood of seeing within this range.
    for( int xd = -5; xd <= 5; xd++ ) {
        for( int yd = -5; yd <= 5; yd++ ) {
            const tripoint tp = pos() + tripoint( xd, yd, 0 );
            const trap &tr = g->m.tr_at( tp );
            if( tr.is_null() || tp == pos() ) {
                continue;
            }
            if( !sees( tp ) ) {
                continue;
            }
            if( tr.name().empty() || tr.can_see( tp, *this ) ) {
                // Already seen, or has no name -> can never be seen
                continue;
            }
            // Chance to detect traps we haven't yet seen.
            if (tr.detect_trap( tp, *this )) {
                if( tr.get_visibility() > 0 ) {
                    // Only bug player about traps that aren't trivial to spot.
                    const std::string direction = direction_name(
                        direction_from( pos(), tp ) );
                    add_msg_if_player(_("You've spotted a %1$s to the %2$s!"),
                                      tr.name().c_str(), direction.c_str());
                }
                add_known_trap( tp, tr);
            }
        }
    }
}

int player::read_speed(bool return_stat_effect) const
{
    // Stat window shows stat effects on based on current stat
    const int intel = get_int();
    /** @EFFECT_INT increases reading speed */
    int ret = 1000 - 50 * (intel - 8);
    if( has_trait( trait_FASTREADER ) ) {
        ret *= .8;
    }

    if( has_trait( trait_SLOWREADER ) ) {
        ret *= 1.3;
    }

    if( ret < 100 ) {
        ret = 100;
    }
    // return_stat_effect actually matters here
    return (return_stat_effect ? ret : ret / 10);
}

int player::rust_rate(bool return_stat_effect) const
{
    if (get_option<std::string>( "SKILL_RUST" ) == "off") {
        return 0;
    }

    // Stat window shows stat effects on based on current stat
    int intel = get_int();
    /** @EFFECT_INT reduces skill rust */
    int ret = ((get_option<std::string>( "SKILL_RUST" ) == "vanilla" || get_option<std::string>( "SKILL_RUST" ) == "capped") ? 500 : 500 - 35 * (intel - 8));

    if (has_trait( trait_FORGETFUL )) {
        ret *= 1.33;
    }

    if (has_trait( trait_GOODMEMORY )) {
        ret *= .66;
    }

    if (ret < 0) {
        ret = 0;
    }

    // return_stat_effect actually matters here
    return (return_stat_effect ? ret : ret / 10);
}

int player::talk_skill() const
{
    /** @EFFECT_INT slightly increases talking skill */

    /** @EFFECT_PER slightly increases talking skill */

    /** @EFFECT_SPEECH increases talking skill */
    int ret = get_int() + get_per() + get_skill_level( skill_id( "speech" ) ) * 3;
    if (has_trait( trait_SAPIOVORE )) {
        ret -= 20; // Friendly convo with your prey? unlikely
    } else if (has_trait( trait_UGLY )) {
        ret -= 3;
    } else if (has_trait( trait_DEFORMED )) {
        ret -= 6;
    } else if (has_trait( trait_DEFORMED2 )) {
        ret -= 12;
    } else if (has_trait( trait_DEFORMED3 )) {
        ret -= 18;
    } else if (has_trait( trait_PRETTY )) {
        ret += 1;
    } else if (has_trait( trait_BEAUTIFUL )) {
        ret += 2;
    } else if (has_trait( trait_BEAUTIFUL2 )) {
        ret += 4;
    } else if (has_trait( trait_BEAUTIFUL3 )) {
        ret += 6;
    }
    return ret;
}

int player::intimidation() const
{
    /** @EFFECT_STR increases intimidation factor */
    int ret = get_str() * 2;
    if (weapon.is_gun()) {
        ret += 10;
    }
    if( weapon.damage_melee( DT_BASH ) >= 12 ||
        weapon.damage_melee( DT_CUT  ) >= 12 ||
        weapon.damage_melee( DT_STAB ) >= 12 ) {
        ret += 5;
    }
    if (has_trait( trait_SAPIOVORE )) {
        ret += 5; // Scaring one's prey, on the other claw...
    } else if (has_trait( trait_DEFORMED2 )) {
        ret += 3;
    } else if (has_trait( trait_DEFORMED3 )) {
        ret += 6;
    } else if (has_trait( trait_PRETTY )) {
        ret -= 1;
    } else if (has_trait( trait_BEAUTIFUL ) || has_trait( trait_BEAUTIFUL2 ) || has_trait( trait_BEAUTIFUL3 )) {
        ret -= 4;
    }
    if (stim > 20) {
        ret += 2;
    }
    if( has_effect( effect_drunk ) ) {
        ret -= 4;
    }

    return ret;
}

bool player::is_dead_state() const
{
    return hp_cur[hp_head] <= 0 || hp_cur[hp_torso] <= 0;
}

void player::on_dodge( Creature *source, float difficulty )
{
    static const matec_id tec_none( "tec_none" );

    // Each avoided hit consumes an available dodge
    // When no more available we are likely to fail player::dodge_roll
    dodges_left--;

    // dodging throws of our aim unless we are either skilled at dodging or using a small weapon
    if( is_armed() && weapon.is_gun() ) {
        recoil += std::max( weapon.volume() / 250_ml - get_skill_level( skill_dodge ), 0 ) * rng( 0, 100 );
        recoil = std::min( MAX_RECOIL, recoil );
    }

    // Even if we are not to train still call practice to prevent skill rust
    difficulty = std::max( difficulty, 0.0f );
    practice( skill_dodge, difficulty * 2, difficulty );

    ma_ondodge_effects();

    // For adjacent attackers check for techniques usable upon successful dodge
    if( source && square_dist( pos(), source->pos() ) == 1 ) {
        matec_id tec = pick_technique( *source, used_weapon(), false, true, false );
        if( tec != tec_none ) {
            melee_attack( *source, false, tec );
        }
    }
}

void player::on_hit( Creature *source, body_part bp_hit,
                     float /*difficulty*/ , dealt_projectile_attack const* const proj ) {
    check_dead_state();
    if( source == nullptr || proj != nullptr ) {
        return;
    }

    bool u_see = g->u.sees( *this );
    if( has_active_bionic( bionic_id( "bio_ods" ) ) && power_level > 5 ) {
        if( is_player() ) {
            add_msg( m_good, _( "Your offensive defense system shocks %s in mid-attack!" ),
                             source->disp_name().c_str());
        } else if( u_see ) {
            add_msg( _( "%1$s's offensive defense system shocks %2$s in mid-attack!" ),
                        disp_name().c_str(),
                        source->disp_name().c_str() );
        }
        int shock = rng( 1, 4 );
        charge_power( -shock );
        damage_instance ods_shock_damage;
        ods_shock_damage.add_damage( DT_ELECTRIC, shock * 5 );
        // Should hit body part used for attack
        source->deal_damage( this, bp_torso, ods_shock_damage );
    }
    if( !wearing_something_on( bp_hit ) &&
        ( has_trait( trait_SPINES ) || has_trait( trait_QUILLS ) ) ) {
        int spine = rng( 1, has_trait( trait_QUILLS ) ? 20 : 8 );
        if( !is_player() ) {
            if( u_see ) {
                add_msg(_("%1$s's %2$s puncture %3$s in mid-attack!"), name.c_str(),
                            (has_trait( trait_QUILLS ) ? _("quills") : _("spines")),
                            source->disp_name().c_str());
            }
        } else {
            add_msg(m_good, _("Your %1$s puncture %2$s in mid-attack!"),
                            (has_trait( trait_QUILLS ) ? _("quills") : _("spines")),
                            source->disp_name().c_str());
        }
        damage_instance spine_damage;
        spine_damage.add_damage(DT_STAB, spine);
        source->deal_damage(this, bp_torso, spine_damage);
    }
    if ((!(wearing_something_on(bp_hit))) && (has_trait( trait_THORNS )) && (!(source->has_weapon()))) {
        if (!is_player()) {
            if( u_see ) {
                add_msg(_("%1$s's %2$s scrape %3$s in mid-attack!"), name.c_str(),
                            _("thorns"), source->disp_name().c_str());
            }
        } else {
            add_msg(m_good, _("Your thorns scrape %s in mid-attack!"), source->disp_name().c_str());
        }
        int thorn = rng(1, 4);
        damage_instance thorn_damage;
        thorn_damage.add_damage(DT_CUT, thorn);
        // In general, critters don't have separate limbs
        // so safer to target the torso
        source->deal_damage(this, bp_torso, thorn_damage);
    }
    if ((!(wearing_something_on(bp_hit))) && (has_trait( trait_CF_HAIR ))) {
        if (!is_player()) {
            if( u_see ) {
                add_msg(_("%1$s gets a load of %2$s's %3$s stuck in!"), source->disp_name().c_str(),
                  name.c_str(), (_("hair")));
            }
        } else {
            add_msg(m_good, _("Your hairs detach into %s!"), source->disp_name().c_str());
        }
        source->add_effect( effect_stunned, 2 );
        if (one_in(3)) { // In the eyes!
            source->add_effect( effect_blind, 2 );
        }
    }
}

void player::on_hurt( Creature *source, bool disturb /*= true*/ )
{
    if( has_trait( trait_ADRENALINE ) && !has_effect( effect_adrenaline ) &&
        ( hp_cur[hp_head] < 25 || hp_cur[hp_torso] < 15 ) ) {
        add_effect( effect_adrenaline, 200 );
    }

    if( disturb ) {
        if( in_sleep_state() ) {
            wake_up();
        }
        if( !is_npc() ) {
            if( source != nullptr ) {
                g->cancel_activity_query( string_format( _( "You were attacked by %s!" ), source->disp_name().c_str() ) );
            } else {
                g->cancel_activity_query( _( "You were hurt!" ) );
            }
        }
    }

    if( is_dead_state() ) {
        set_killer( source );
    }
}

bool player::immune_to( body_part bp, damage_unit dam ) const
{
    if( has_trait( trait_DEBUG_NODMG ) || is_immune_damage( dam.type ) ) {
        return true;
    }

    passive_absorb_hit( bp, dam );

    for( const item &cloth : worn ) {
        if( cloth.get_coverage() == 100 && cloth.covers( bp ) ) {
            cloth.mitigate_damage( dam );
        }
    }

    return dam.amount <= 0;
}

dealt_damage_instance player::deal_damage( Creature* source, body_part bp,
                                           const damage_instance& d )
{
    if( has_trait( trait_DEBUG_NODMG ) ) {
        return dealt_damage_instance();
    }

    //damage applied here
    dealt_damage_instance dealt_dams = Creature::deal_damage( source, bp, d );
    //block reduction should be by applied this point
    int dam = dealt_dams.total_damage();

    // TODO: Pre or post blit hit tile onto "this"'s location here
    if( g->u.sees( pos() ) ) {
        g->draw_hit_player( *this, dam );

        if( dam > 0 && is_player() && source ) {
            //monster hits player melee
            SCT.add( posx(), posy(),
                     direction_from( 0, 0, posx() - source->posx(), posy() - source->posy() ),
                     get_hp_bar( dam, get_hp_max( player::bp_to_hp( bp ) ) ).first, m_bad,
                     body_part_name( bp ), m_neutral );
        }
    }

    // handle snake artifacts
    if( has_artifact_with( AEP_SNAKES ) && dam >= 6 ) {
        int snakes = dam / 6;
        std::vector<tripoint> valid;
        for( int x = posx() - 1; x <= posx() + 1; x++ ) {
            for( int y = posy() - 1; y <= posy() + 1; y++ ) {
                tripoint dest( x, y, posz() );
                if( g->is_empty( dest ) ) {
                    valid.push_back( dest );
                }
            }
        }
        if( snakes > int( valid.size() ) ) {
            snakes = int( valid.size() );
        }
        if( snakes == 1 ) {
            add_msg( m_warning, _( "A snake sprouts from your body!" ) );
        } else if( snakes >= 2 ) {
            add_msg( m_warning, _( "Some snakes sprout from your body!" ) );
        }
        for( int i = 0; i < snakes && !valid.empty(); i++ ) {
            const tripoint target = random_entry_removed( valid );
            if( monster * const snake = g->summon_mon( mon_shadow_snake, target ) ) {
                snake->friendly = -1;
            }
        }
    }

    // And slimespawners too
    if( ( has_trait( trait_SLIMESPAWNER ) ) && ( dam >= 10 ) && one_in( 20 - dam ) ) {
        std::vector<tripoint> valid;
        for( int x = posx() - 1; x <= posx() + 1; x++ ) {
            for( int y = posy() - 1; y <= posy() + 1; y++ ) {
                tripoint dest( x, y, posz() );
                if( g->is_empty( dest ) ) {
                    valid.push_back( dest );
                }
            }
        }
        add_msg( m_warning, _( "Slime is torn from you, and moves on its own!" ) );
        int numslime = 1;
        for( int i = 0; i < numslime && !valid.empty(); i++ ) {
            const tripoint target = random_entry_removed( valid );
            if( monster * const slime = g->summon_mon( mon_player_blob, target ) ) {
                slime->friendly = -1;
            }
        }
    }

    //Acid blood effects.
    bool u_see = g->u.sees( *this );
    int cut_dam = dealt_dams.type_damage( DT_CUT );
    if( source && has_trait( trait_ACIDBLOOD ) && !one_in( 3 ) &&
        ( dam >= 4 || cut_dam > 0 ) && ( rl_dist( g->u.pos(), source->pos() ) <= 1) ) {
        if( is_player() ) {
            add_msg( m_good, _( "Your acidic blood splashes %s in mid-attack!" ),
                     source->disp_name().c_str() );
        } else if( u_see ) {
            add_msg( _( "%1$s's acidic blood splashes on %2$s in mid-attack!" ),
                     disp_name().c_str(), source->disp_name().c_str() );
        }
        damage_instance acidblood_damage;
        acidblood_damage.add_damage( DT_ACID, rng( 4, 16 ) );
        if( !one_in( 4 ) ) {
            source->deal_damage( this, bp_arm_l, acidblood_damage );
            source->deal_damage( this, bp_arm_r, acidblood_damage );
        } else {
            source->deal_damage( this, bp_torso, acidblood_damage );
            source->deal_damage( this, bp_head, acidblood_damage );
        }
    }

    int recoil_mul = 100;
    switch( bp ) {
        case bp_eyes:
            if( dam > 5 || cut_dam > 0 ) {
                int minblind = ( dam + cut_dam ) / 10;
                if( minblind < 1 ) {
                    minblind = 1;
                }
                int maxblind = ( dam + cut_dam ) /  4;
                if( maxblind > 5 ) {
                    maxblind = 5;
                }
                add_effect( effect_blind, rng( minblind, maxblind ) );
            }
            break;
        case bp_torso:
            break;
        case bp_hand_l: // Fall through to arms
        case bp_arm_l:
            // Hit to arms/hands are really bad to our aim
            recoil_mul = 200;
            break;
        case bp_hand_r: // Fall through to arms
        case bp_arm_r:
            recoil_mul = 200;
            break;
        case bp_foot_l: // Fall through to legs
        case bp_leg_l:
            break;
        case bp_foot_r: // Fall through to legs
        case bp_leg_r:
            break;
        case bp_mouth: // Fall through to head damage
        case bp_head:
            // @todo Some daze maybe? Move drain?
            break;
        default:
            debugmsg( "Wacky body part hit!" );
    }

    // @todo Scale with damage in a way that makes sense for power armors, plate armor and naked skin.
    recoil += recoil_mul * weapon.volume() / 250_ml;
    recoil = std::min( MAX_RECOIL, recoil );
    //looks like this should be based off of dealtdams, not d as d has no damage reduction applied.
    // Skip all this if the damage isn't from a creature. e.g. an explosion.
    if( source != nullptr ) {
        if ( source->has_flag( MF_GRABS ) && !source->is_hallucination() ) {
            /** @EFFECT_DEX increases chance to avoid being grabbed, if DEX>STR */

            /** @EFFECT_STR increases chance to avoid being grabbed, if STR>DEX */
            if( has_grab_break_tec() && get_grab_resist() > 0 &&
                ( get_dex() > get_str() ? rng( 0, get_dex() ) : rng( 0, get_str() ) ) >
                    rng( 0, 10 ) ) {
                if( has_effect( effect_grabbed ) ) {
                    add_msg_if_player( m_warning ,_("You are being grabbed by %s, but you bat it away!"),
                                       source->disp_name().c_str() );
                } else {
                    add_msg_player_or_npc( m_info, _("You are being grabbed by %s, but you break its grab!"),
                                           _("<npcname> are being grabbed by %s, but they break its grab!"),
                                           source->disp_name().c_str() );
                }
            } else {
                int prev_effect = get_effect_int( effect_grabbed );
                add_effect( effect_grabbed, 2, bp_torso, false, prev_effect + 2 );
                add_msg_player_or_npc(m_bad, _("You are grabbed by %s!"), _("<npcname> is grabbed by %s!"),
                                source->disp_name().c_str());
            }
        }
    }

    if( get_option<bool>( "FILTHY_WOUNDS" ) ) {
        int sum_cover = 0;
        for( const item &i : worn ) {
            if( i.covers( bp ) && i.is_filthy() ) {
                sum_cover += i.get_coverage();
            }
        }

        // Chance of infection is damage (with cut and stab x4) * sum of coverage on affected body part, in percent.
        // i.e. if the body part has a sum of 100 coverage from filthy clothing,
        // each point of damage has a 1% change of causing infection.
        const int cut_type_dam = dealt_dams.type_damage( DT_CUT ) + dealt_dams.type_damage( DT_STAB );
        const int combined_dam = dealt_dams.type_damage( DT_BASH ) + ( cut_type_dam * 4 );
        const int infection_chance = ( combined_dam * sum_cover ) / 100;
        if( x_in_y( infection_chance, 100 ) ) {
            if( has_effect( effect_bite, bp ) ) {
                add_effect( effect_bite, 400, bp, true );
            } else if( has_effect( effect_infected, bp ) ) {
                add_effect( effect_infected, 250, bp, true );
            } else {
                add_effect( effect_bite, 1, bp, true );
            }
            add_msg_if_player( _( "Filth from your clothing has implanted deep in the wound." ) );
        }
    }

    on_hurt( source );
    return dealt_dams;
}

void player::mod_pain(int npain) {
    if( npain > 0 ) {
        if( has_trait( trait_NOPAIN ) ) {
            return;
        }
        if( npain > 1 ) {
            // if it's 1 it'll just become 0, which is bad
            if( has_trait( trait_PAINRESIST_TROGLO ) ) {
                npain = roll_remainder( npain * 0.5f );
            } else if( has_trait( trait_PAINRESIST ) ) {
                npain = roll_remainder( npain * 0.67f );
            }
        }
    }
    Creature::mod_pain( npain );
}

void player::set_pain(int npain)
{
    const int prev_pain = get_perceived_pain();
    Creature::set_pain( npain );
    const int cur_pain = get_perceived_pain();

    if( cur_pain != prev_pain ) {
        react_to_felt_pain( cur_pain - prev_pain );
        on_stat_change( "perceived_pain", cur_pain );
    }
}

int player::get_perceived_pain() const
{
    if( get_effect_int( effect_adrenaline ) > 1 ) {
        return 0;
    }

    return std::max( get_pain() - get_painkiller(), 0 );
}

void player::mod_painkiller(int npkill)
{
    set_painkiller( pkill + npkill );
}

void player::set_painkiller(int npkill)
{
    npkill = std::max( npkill, 0 );
    if( pkill != npkill ) {
        const int prev_pain = get_perceived_pain();
        pkill = npkill;
        on_stat_change( "pkill", pkill );
        const int cur_pain = get_perceived_pain();

        if( cur_pain != prev_pain ) {
            react_to_felt_pain( cur_pain - prev_pain );
            on_stat_change( "perceived_pain", cur_pain );
        }
    }
}

int player::get_painkiller() const
{
    return pkill;
}

void player::react_to_felt_pain( int intensity )
{
    if( intensity <= 0 ) {
        return;
    }
    if( is_player() && intensity >= 2 ) {
        g->cancel_activity_query( _( "Ouch, something hurts!" ) );
    }
    // Only a large pain burst will actually wake people while sleeping.
    if( in_sleep_state() ) {
        int pain_thresh = rng( 3, 5 );

        if( has_trait( trait_HEAVYSLEEPER ) ) {
            pain_thresh += 2;
        } else if ( has_trait( trait_HEAVYSLEEPER2 ) ) {
            pain_thresh += 5;
        }

        if( intensity >= pain_thresh ) {
            wake_up();
        }
    }
}

/*
    Where damage to player is actually applied to hit body parts
    Might be where to put bleed stuff rather than in player::deal_damage()
 */
void player::apply_damage(Creature *source, body_part hurt, int dam)
{
    if( is_dead_state() || has_trait( trait_DEBUG_NODMG ) ) {
        // don't do any more damage if we're already dead
        // Or if we're debugging and don't want to die
        return;
    }

    hp_part hurtpart = bp_to_hp( hurt );
    if( hurtpart == num_hp_parts ) {
        debugmsg("Wacky body part hurt!");
        hurtpart = hp_torso;
    }

    mod_pain( dam / 2 );

    hp_cur[hurtpart] -= dam;
    if (hp_cur[hurtpart] < 0) {
        lifetime_stats.damage_taken += hp_cur[hurtpart];
        hp_cur[hurtpart] = 0;
    }

    if( hp_cur[hurtpart] <= 0 && ( source == nullptr || !source->is_hallucination() )) {
        remove_effect( effect_mending, hurt );
        add_effect( effect_disabled, 1, hurt, true );
    }

    lifetime_stats.damage_taken += dam;
    if( dam > get_painkiller() ) {
        on_hurt( source );
    }
}

void player::heal(body_part healed, int dam)
{
    hp_part healpart;
    switch (healed) {
        case bp_eyes: // Fall through to head damage
        case bp_mouth: // Fall through to head damage
        case bp_head:
            healpart = hp_head;
            break;
        case bp_torso:
            healpart = hp_torso;
            break;
        case bp_hand_l:
            // Shouldn't happen, but fall through to arms
            debugmsg("Heal against hands!");
            /* fallthrough */
        case bp_arm_l:
            healpart = hp_arm_l;
            break;
        case bp_hand_r:
            // Shouldn't happen, but fall through to arms
            debugmsg("Heal against hands!");
            /* fallthrough */
        case bp_arm_r:
            healpart = hp_arm_r;
            break;
        case bp_foot_l:
            // Shouldn't happen, but fall through to legs
            debugmsg("Heal against feet!");
            /* fallthrough */
        case bp_leg_l:
            healpart = hp_leg_l;
            break;
        case bp_foot_r:
            // Shouldn't happen, but fall through to legs
            debugmsg("Heal against feet!");
            /* fallthrough */
        case bp_leg_r:
            healpart = hp_leg_r;
            break;
        default:
            debugmsg("Wacky body part healed!");
            healpart = hp_torso;
    }
    heal( healpart, dam );
}

void player::heal(hp_part healed, int dam)
{
    if (hp_cur[healed] > 0) {
        hp_cur[healed] += dam;
        if (hp_cur[healed] > hp_max[healed]) {
            lifetime_stats.damage_healed -= hp_cur[healed] - hp_max[healed];
            hp_cur[healed] = hp_max[healed];
        }
        lifetime_stats.damage_healed += dam;
    }
}

void player::healall(int dam)
{
    for( int healed_part = 0; healed_part < num_hp_parts; healed_part++) {
        heal( (hp_part)healed_part, dam );
    }
}

void player::hurtall(int dam, Creature *source, bool disturb /*= true*/)
{
    if( is_dead_state() || has_trait( trait_DEBUG_NODMG ) || dam <= 0 ) {
        return;
    }

    for( int i = 0; i < num_hp_parts; i++ ) {
        const hp_part bp = static_cast<hp_part>( i );
        // Don't use apply_damage here or it will annoy the player with 6 queries
        hp_cur[bp] -= dam;
        lifetime_stats.damage_taken += dam;
        if( hp_cur[bp] < 0 ) {
            lifetime_stats.damage_taken += hp_cur[bp];
            hp_cur[bp] = 0;
        }
    }

    // Low pain: damage is spread all over the body, so not as painful as 6 hits in one part
    mod_pain( dam );
    on_hurt( source, disturb );
}

int player::hitall(int dam, int vary, Creature *source)
{
    int damage_taken = 0;
    for (int i = 0; i < num_hp_parts; i++) {
        const body_part bp = hp_to_bp( static_cast<hp_part>( i ) );
        int ddam = vary ? dam * rng (100 - vary, 100) / 100 : dam;
        int cut = 0;
        auto damage = damage_instance::physical(ddam, cut, 0);
        damage_taken += deal_damage( source, bp, damage ).total_damage();
    }
    return damage_taken;
}

float player::fall_damage_mod() const
{
    float ret = 1.0f;

    // Ability to land properly is 2x as important as dexterity itself
    /** @EFFECT_DEX decreases damage from falling */

    /** @EFFECT_DODGE decreases damage from falling */
    float dex_dodge = dex_cur / 2 + get_skill_level( skill_dodge );
    // Penalize for wearing heavy stuff
    dex_dodge -= ( ( ( encumb(bp_leg_l) + encumb(bp_leg_r) ) / 2 ) + ( encumb(bp_torso) / 1 ) ) / 10;
    // But prevent it from increasing damage
    dex_dodge = std::max( 0.0f, dex_dodge );
    // 100% damage at 0, 75% at 10, 50% at 20 and so on
    ret *= (100.0f - (dex_dodge * 4.0f)) / 100.0f;

    if( has_trait( trait_PARKOUR ) ) {
        ret *= 2.0f / 3.0f;
    }

    // TODO: Bonus for Judo, mutations. Penalty for heavy weight (including mutations)
    return std::max( 0.0f, ret );
}

// force is maximum damage to hp before scaling
int player::impact( const int force, const tripoint &p )
{
    // Falls over ~30m are fatal more often than not
    // But that would be quite a lot considering 21 z-levels in game
    // so let's assume 1 z-level is comparable to 30 force

    if( force <= 0 ) {
        return force;
    }

    // Damage modifier (post armor)
    float mod = 1.0f;
    int effective_force = force;
    int cut = 0;
    // Percentage arpen - armor won't help much here
    // TODO: Make cushioned items like bike helmets help more
    float armor_eff = 1.0f;

    // Being slammed against things rather than landing means we can't
    // control the impact as well
    const bool slam = p != pos();
    std::string target_name = "a swarm of bugs";
    Creature *critter = g->critter_at( p );
    int part_num = -1;
    vehicle *veh = g->m.veh_at( p, part_num );
    if( critter != this && critter != nullptr ) {
        target_name = critter->disp_name();
        // Slamming into creatures and NPCs
        // TODO: Handle spikes/horns and hard materials
        armor_eff = 0.5f; // 2x as much as with the ground
        // TODO: Modify based on something?
        mod = 1.0f;
        effective_force = force;
    } else if( veh != nullptr ) {
        // Slamming into vehicles
        // TODO: Integrate it with vehicle collision function somehow
        target_name = veh->disp_name();
        if( veh->part_with_feature( part_num, "SHARP" ) != -1 ) {
            // Now we're actually getting impaled
            cut = force; // Lots of fun
        }

        mod = slam ? 1.0f : fall_damage_mod();
        armor_eff = 0.25f; // Not much
        if( !slam && veh->part_with_feature( part_num, "ROOF" ) ) {
            // Roof offers better landing than frame or pavement
            effective_force /= 2; // TODO: Make this not happen with heavy duty/plated roof
        }
    } else {
        // Slamming into terrain/furniture
        target_name = g->m.disp_name( p );
        int hard_ground = g->m.has_flag( TFLAG_DIGGABLE, p ) ? 0 : 3;
        armor_eff = 0.25f; // Not much
        // Get cut by stuff
        // This isn't impalement on metal wreckage, more like flying through a closed window
        cut = g->m.has_flag( TFLAG_SHARP, p ) ? 5 : 0;
        effective_force = force + hard_ground;
        mod = slam ? 1.0f : fall_damage_mod();
        if( g->m.has_furn( p ) ) {
            // TODO: Make furniture matter
        } else if( g->m.has_flag( TFLAG_SWIMMABLE, p ) ) {
            // TODO: Some formula of swimming
            effective_force /= 4;
        }
    }

    // Rescale for huge force
    // At >30 force, proper landing is impossible and armor helps way less
    if( effective_force > 30 ) {
        // Armor simply helps way less
        armor_eff *= 30.0f / effective_force;
        if( mod < 1.0f ) {
            // Everything past 30 damage gets a worse modifier
            const float scaled_mod = std::pow( mod, 30.0f / effective_force );
            const float scaled_damage = ( 30.0f * mod ) + scaled_mod * ( effective_force - 30.0f );
            mod = scaled_damage / effective_force;
        }
    }

    if( !slam && mod < 1.0f && mod * force < 5 ) {
        // Perfect landing, no damage (regardless of armor)
        add_msg_if_player( m_warning, _("You land on %s."), target_name.c_str() );
        return 0;
    }

    int total_dealt = 0;
    for( int i = 0; i < num_hp_parts; i++ ) {
        const body_part bp = hp_to_bp( static_cast<hp_part>( i ) );
        int bash = ( effective_force * rng(60, 100) / 100 );
        damage_instance di;
        di.add_damage( DT_BASH, bash, 0, armor_eff, mod );
        // No good way to land on sharp stuff, so here modifier == 1.0f
        di.add_damage( DT_CUT,  cut,  0, armor_eff, 1.0f );
        total_dealt += deal_damage( nullptr, bp, di ).total_damage();
    }

    if( total_dealt > 0 && is_player() ) {
        // "You slam against the dirt" is fine
        add_msg( m_bad, _("You are slammed against %s for %d damage."),
                 target_name.c_str(), total_dealt );
    } else if( slam ) {
        // Only print this line if it is a slam and not a landing
        // Non-players should only get this one: player doesn't know how much damage was dealt
        // and landing messages for each slammed creature would be too much
        add_msg_player_or_npc( m_bad,
                               _("You are slammed against %s."),
                               _("<npcname> is slammed against %s."),
                               target_name.c_str() );
    } else {
        // No landing message for NPCs
        add_msg_if_player( m_warning, _("You land on %s."), target_name.c_str() );
    }

    if( x_in_y( mod, 1.0f ) ) {
        add_effect( effect_downed, 1 + rng( 0, int(mod * 3) ) );
    }

    return total_dealt;
}

void player::knock_back_from( const tripoint &p )
{
    if( p == pos() ) {
        return;
    }

    tripoint to = pos();
    const tripoint dp = pos() - p;
    to.x += sgn( dp.x );
    to.y += sgn( dp.y );

    // First, see if we hit a monster
    if( monster * const critter = g->critter_at<monster>( to ) ) {
        deal_damage( critter, bp_torso, damage_instance( DT_BASH, critter->type->size ) );
        add_effect( effect_stunned, 1 );
        /** @EFFECT_STR_MAX allows knocked back player to knock back, damage, stun some monsters */
        if ((str_max - 6) / 4 > critter->type->size) {
            critter->knock_back_from(pos()); // Chain reaction!
            critter->apply_damage( this, bp_torso, (str_max - 6) / 4);
            critter->add_effect( effect_stunned, 1 );
        } else if ((str_max - 6) / 4 == critter->type->size) {
            critter->apply_damage( this, bp_torso, (str_max - 6) / 4);
            critter->add_effect( effect_stunned, 1 );
        }
        critter->check_dead_state();

        add_msg_player_or_npc(_("You bounce off a %s!"), _("<npcname> bounces off a %s!"),
                              critter->name().c_str() );
        return;
    }

    if( npc * const np = g->critter_at<npc>( to ) ) {
        deal_damage( np, bp_torso, damage_instance( DT_BASH, np->get_size() ) );
        add_effect( effect_stunned, 1 );
        np->deal_damage( this, bp_torso, damage_instance( DT_BASH, 3 ) );
        add_msg_player_or_npc( _("You bounce off %s!"), _("<npcname> bounces off %s!"), np->name.c_str() );
        np->check_dead_state();
        return;
    }

    // If we're still in the function at this point, we're actually moving a tile!
    if (g->m.has_flag( "LIQUID", to ) && g->m.has_flag( TFLAG_DEEP_WATER, to )) {
        if (!is_npc()) {
            g->plswim( to );
        }
        // TODO: NPCs can't swim!
    } else if (g->m.impassable( to )) { // Wait, it's a wall

        // It's some kind of wall.
        apply_damage( nullptr, bp_torso, 3 ); // TODO: who knocked us back? Maybe that creature should be the source of the damage?
        add_effect( effect_stunned, 2 );
        add_msg_player_or_npc( _("You bounce off a %s!"), _("<npcname> bounces off a %s!"),
                               g->m.obstacle_name( to ).c_str() );

    } else { // It's no wall
        setpos( to );
    }
}

int player::hp_percentage() const
{
    int total_cur = 0, total_max = 0;
    // Head and torso HP are weighted 3x and 2x, respectively
    total_cur = hp_cur[hp_head] * 3 + hp_cur[hp_torso] * 2;
    total_max = hp_max[hp_head] * 3 + hp_max[hp_torso] * 2;
    for (int i = hp_arm_l; i < num_hp_parts; i++) {
        total_cur += hp_cur[i];
        total_max += hp_max[i];
    }

    return (100 * total_cur) / total_max;
}

// Returns the number of multiples of tick_length we would "pass" on our way `from` to `to`
// For example, if `tick_length` is 1 hour, then going from 0:59 to 1:01 should return 1
inline int ticks_between( int from, int to, int tick_length )
{
    return (to / tick_length) - (from / tick_length);
}

void player::update_body()
{
    const int now = calendar::turn;
    update_body( now - 1, now );
}

void player::update_body( int from, int to )
{
    update_stamina( to - from );
    const int five_mins = ticks_between( from, to, MINUTES(5) );
    if( five_mins > 0 ) {
        check_needs_extremes();
        update_needs( five_mins );
        regen( five_mins );
        // Note: mend ticks once per 5 minutes, but wants rate in TURNS, not 5 minute intervals
        mend( five_mins * MINUTES( 5 ) );
    }

    const int thirty_mins = ticks_between( from, to, MINUTES(30) );
    if( thirty_mins > 0 ) {
        // Radiation kills health even at low doses
        update_health( has_trait( trait_RADIOGENIC ) ? 0 : -radiation );
        get_sick();
    }

    for( const auto& v : vitamin::all() ) {
        int rate = vitamin_rate( v.first );
        if( rate > 0 ) {
            int qty = ticks_between( from, to, rate );
            if( qty > 0 ) {
                vitamin_mod( v.first, 0 - qty );
            }

        } else if ( rate < 0 ) {
            // mutations can result in vitamins being generated (but never accumulated)
            int qty = ticks_between( from, to, std::abs( rate ) );
            if( qty > 0 ) {
                vitamin_mod( v.first, qty );
            }
        }
    }
}

void player::update_vitamins( const vitamin_id& vit )
{
    if( is_npc() ) {
        return; // NPCs cannot develop vitamin diseases
    }

    efftype_id def = vit.obj().deficiency();
    efftype_id exc = vit.obj().excess();

    int lvl = vit.obj().severity( vitamin_get( vit ) );
    if( lvl <= 0 ) {
        remove_effect( def );
    }
    if( lvl >= 0 ) {
        remove_effect( exc );
    }
    if( lvl > 0 ) {
        if( has_effect( def, num_bp ) ) {
            get_effect( def, num_bp ).set_intensity( lvl, true );
        } else {
            add_effect( def, 1, num_bp, true, lvl );
        }
    }
    if( lvl < 0 ) {
        if( has_effect( exc, num_bp ) ) {
            get_effect( exc, num_bp ).set_intensity( lvl, true );
        } else {
            add_effect( exc, 1, num_bp, true, lvl );
        }
    }
}

void player::get_sick()
{
    // NPCs are too dumb to handle infections now
    if( is_npc() || has_trait( trait_DISIMMUNE ) ) {
        // In a shocking twist, disease immunity prevents diseases.
        return;
    }

    if( has_effect( effect_flu ) || has_effect( effect_common_cold ) ) {
        // While it's certainly possible to get sick when you already are,
        // it wouldn't be very fun.
        return;
    }

    // Normal people get sick about 2-4 times/year.
    int base_diseases_per_year = 3;
    if (has_trait( trait_DISRESISTANT )) {
        // Disease resistant people only get sick once a year.
        base_diseases_per_year = 1;
    }

    // This check runs once every 30 minutes, so double to get hours, *24 to get days.
    const int checks_per_year = 2 * 24 * 365;

    // Health is in the range [-200,200].
    // Diseases are half as common for every 50 health you gain.
    float health_factor = std::pow(2.0f, get_healthy() / 50.0f);

    int disease_rarity = (int) (checks_per_year * health_factor / base_diseases_per_year);
    add_msg( m_debug, "disease_rarity = %d", disease_rarity);
    if (one_in(disease_rarity)) {
        if (one_in(6)) {
            // The flu typically lasts 3-10 days.
            const int short_flu = DAYS(3);
            const int long_flu = DAYS(10);
            const int duration = rng(short_flu, long_flu);
            add_env_effect( effect_flu, bp_mouth, 3, duration );
        } else {
            // A cold typically lasts 1-14 days.
            int short_cold = DAYS(1);
            int long_cold = DAYS(14);
            int duration = rng(short_cold, long_cold);
            add_env_effect( effect_common_cold, bp_mouth, 3, duration );
        }
    }
}

void player::check_needs_extremes()
{
    // Check if we've overdosed... in any deadly way.
    if (stim > 250) {
        add_msg_if_player(m_bad, _("You have a sudden heart attack!"));
        add_memorial_log(pgettext("memorial_male", "Died of a drug overdose."),
                           pgettext("memorial_female", "Died of a drug overdose."));
        hp_cur[hp_torso] = 0;
    } else if (stim < -200 || get_painkiller() > 240) {
        add_msg_if_player(m_bad, _("Your breathing stops completely."));
        add_memorial_log(pgettext("memorial_male", "Died of a drug overdose."),
                           pgettext("memorial_female", "Died of a drug overdose."));
        hp_cur[hp_torso] = 0;
    } else if( has_effect( effect_jetinjector ) && get_effect_dur( effect_jetinjector ) > 400 ) {
        if (!(has_trait( trait_NOPAIN ))) {
            add_msg_if_player(m_bad, _("Your heart spasms painfully and stops."));
        } else {
            add_msg_if_player(_("Your heart spasms and stops."));
        }
        add_memorial_log(pgettext("memorial_male", "Died of a healing stimulant overdose."),
                           pgettext("memorial_female", "Died of a healing stimulant overdose."));
        hp_cur[hp_torso] = 0;
    } else if( get_effect_dur( effect_adrenaline ) > 500 ) {
        add_msg_if_player( m_bad, _("Your heart spasms and stops.") );
        add_memorial_log( pgettext("memorial_male", "Died of adrenaline overdose."),
                          pgettext("memorial_female", "Died of adrenaline overdose.") );
        hp_cur[hp_torso] = 0;
    }

    // Check if we're starving or have starved
    if( is_player() && get_hunger() >= 3000 ) {
        if (get_hunger() >= 6000) {
            add_msg_if_player(m_bad, _("You have starved to death."));
            add_memorial_log(pgettext("memorial_male", "Died of starvation."),
                               pgettext("memorial_female", "Died of starvation."));
            hp_cur[hp_torso] = 0;
        } else if( get_hunger() >= 5000 && calendar::once_every( 1_hours ) ) {
            add_msg_if_player(m_warning, _("Food..."));
        } else if( get_hunger() >= 4000 && calendar::once_every( 1_hours ) ) {
            add_msg_if_player(m_warning, _("You are STARVING!"));
        } else if( calendar::once_every( 1_hours ) ) {
            add_msg_if_player(m_warning, _("Your stomach feels so empty..."));
        }
    }

    // Check if we're dying of thirst
    if( is_player() && get_thirst() >= 600 ) {
        if( get_thirst() >= 1200 ) {
            add_msg_if_player(m_bad, _("You have died of dehydration."));
            add_memorial_log(pgettext("memorial_male", "Died of thirst."),
                               pgettext("memorial_female", "Died of thirst."));
            hp_cur[hp_torso] = 0;
        } else if( get_thirst() >= 1000 && calendar::once_every( 30_minutes ) ) {
            add_msg_if_player(m_warning, _("Even your eyes feel dry..."));
        } else if( get_thirst() >= 800 && calendar::once_every( 30_minutes ) ) {
            add_msg_if_player(m_warning, _("You are THIRSTY!"));
        } else if( calendar::once_every( 30_minutes ) ) {
            add_msg_if_player(m_warning, _("Your mouth feels so dry..."));
        }
    }

    // Check if we're falling asleep, unless we're sleeping
    if( get_fatigue() >= EXHAUSTED + 25 && !in_sleep_state() ) {
        if( get_fatigue() >= MASSIVE_FATIGUE ) {
            add_msg_if_player(m_bad, _("Survivor sleep now."));
            add_memorial_log(pgettext("memorial_male", "Succumbed to lack of sleep."),
                               pgettext("memorial_female", "Succumbed to lack of sleep."));
            mod_fatigue(-10);
            try_to_sleep();
        } else if( get_fatigue() >= 800 && calendar::once_every( 30_minutes ) ) {
            add_msg_if_player(m_warning, _("Anywhere would be a good place to sleep..."));
        } else if( calendar::once_every( 30_minutes ) ) {
            add_msg_if_player(m_warning, _("You feel like you haven't slept in days."));
        }
    }

    // Even if we're not Exhausted, we really should be feeling lack/sleep earlier
    // Penalties start at Dead Tired and go from there
    if( get_fatigue() >= DEAD_TIRED && !in_sleep_state() ) {
        if( get_fatigue() >= 700 ) {
            if( calendar::once_every( 30_minutes ) ) {
                add_msg_if_player( m_warning, _("You're too tired to stop yawning.") );
                add_effect( effect_lack_sleep, MINUTES(30) + 1 );
            }
            /** @EFFECT_INT slightly decreases occurrence of short naps when dead tired */
            if( one_in(50 + int_cur) ) {
                // Rivet's idea: look out for microsleeps!
                fall_asleep(5);
            }
        } else if( get_fatigue() >= EXHAUSTED ) {
            if( calendar::once_every( 30_minutes ) ) {
                add_msg_if_player( m_warning, _("How much longer until bedtime?") );
                add_effect( effect_lack_sleep, MINUTES( 30 ) + 1 );
            }
            /** @EFFECT_INT slightly decreases occurrence of short naps when exhausted */
            if (one_in(100 + int_cur)) {
                fall_asleep(5);
            }
        } else if( get_fatigue() >= DEAD_TIRED && calendar::once_every( 30_minutes ) ) {
            add_msg_if_player( m_warning, _("*yawn* You should really get some sleep.") );
            add_effect( effect_lack_sleep, MINUTES( 30 ) + 1 );
        }
    }
}

void player::update_needs( int rate_multiplier )
{
    // Hunger, thirst, & fatigue up every 5 minutes
    effect &sleep = get_effect( effect_sleep );
    // No food/thirst/fatigue clock at all
    const bool debug_ls = has_trait( trait_DEBUG_LS );
    // No food/thirst, capped fatigue clock (only up to tired)
    const bool npc_no_food = is_npc() && get_option<bool>( "NO_NPC_FOOD" );
    const bool foodless = debug_ls || npc_no_food;
    const bool has_recycler = has_bionic( bio_recycler );
    const bool asleep = !sleep.is_null();
    const bool lying = asleep || has_effect( effect_lying_down );
    const bool hibernating = asleep && is_hibernating();
    float hunger_rate = metabolic_rate();
    add_msg_if_player( m_debug, "Metabolic rate: %.2f", hunger_rate );

    float thirst_rate = 1.0f + mutation_value( "thirst_modifier" );
    if( is_wearing("stillsuit") ) {
        thirst_rate -= 0.3f;
    }

    // Note: intentionally not in metabolic rate
    if( has_recycler ) {
        // Recycler won't help much with mutant metabolism - it is intended for human one
        hunger_rate = std::min( hunger_rate, std::max( 0.5f, hunger_rate - 0.5f ) );
        thirst_rate = std::min( thirst_rate, std::max( 0.5f, thirst_rate - 0.5f ) );
    }

    if( asleep && !hibernating ) {
        // Hunger and thirst advance more slowly while we sleep. This is the standard rate.
        hunger_rate *= 0.5f;
        thirst_rate *= 0.5f;
    } else if( asleep && hibernating ) {
        // Hunger and thirst advance *much* more slowly whilst we hibernate.
        hunger_rate *= (2.0f / 7.0f);
        thirst_rate *= (2.0f / 7.0f);
    }

    if( is_npc() ) {
        hunger_rate *= 0.25f;
        thirst_rate *= 0.25f;
    }

    if( !foodless && hunger_rate > 0.0f ) {
        const int rolled_hunger = divide_roll_remainder( hunger_rate * rate_multiplier, 1.0 );
        mod_hunger( rolled_hunger );
    }

    if( !foodless && thirst_rate > 0.0f ) {
        mod_thirst( divide_roll_remainder( thirst_rate * rate_multiplier, 1.0 ) );
    }

    const bool wasnt_fatigued = get_fatigue() <= DEAD_TIRED;
    // Don't increase fatigue if sleeping or trying to sleep or if we're at the cap.
    if( get_fatigue() < 1050 && !asleep && !debug_ls ) {
        float fatigue_rate = 1.0f + mutation_value( "fatigue_modifier" );

        if( !debug_ls && fatigue_rate > 0.0f ) {
            mod_fatigue( divide_roll_remainder( fatigue_rate * rate_multiplier, 1.0 ) );
            if( npc_no_food && get_fatigue() > TIRED ) {
                set_fatigue( TIRED );
            }
        }
    } else if( asleep ) {
        float recovery_rate = 1.0f + mutation_value( "fatigue_regen_modifier" );
        if( !hibernating ) {
            const int intense = sleep.is_null() ? 0 : sleep.get_intensity();
            // Accelerated recovery capped to 2x over 2 hours
            // After 16 hours of activity, equal to 7.25 hours of rest
            const int accelerated_recovery_chance = 24 - intense + 1;
            const float accelerated_recovery_rate = 1.0f / accelerated_recovery_chance;
            recovery_rate += accelerated_recovery_rate;
        }

        // Untreated pain causes a flat penalty to fatigue reduction
        recovery_rate -= float(get_perceived_pain()) / 60;

        if( recovery_rate > 0.0f ) {
            int recovered = divide_roll_remainder( recovery_rate * rate_multiplier, 1.0 );
            if( get_fatigue() - recovered < -20 ) {
                // Should be wake up, but that could prevent some retroactive regeneration
                sleep.set_duration( 1 );
                mod_fatigue(-25);
            } else {
                mod_fatigue(-recovered);
            }
        }
    }
    if( is_player() && wasnt_fatigued && get_fatigue() > DEAD_TIRED && !lying ) {
        if( !activity ) {
            add_msg_if_player(m_warning, _("You're feeling tired.  %s to lie down for sleep."),
                press_x(ACTION_SLEEP).c_str());
        } else {
            g->cancel_activity_query( _( "You're feeling tired." ) );
        }
    }

    if( stim < 0 ) {
        stim = std::min( stim + rate_multiplier, 0 );
    } else if( stim > 0 ) {
        stim = std::max( stim - rate_multiplier, 0 );
    }

    if( get_painkiller() > 0 ) {
        mod_painkiller( -std::min( get_painkiller(), rate_multiplier ) );
    }

    if( has_bionic( bio_solar ) && g->is_in_sunlight( pos() ) ) {
        charge_power( rate_multiplier * 25 );
    }

    // Huge folks take penalties for cramming themselves in vehicles
    if( in_vehicle && (has_trait( trait_HUGE ) || has_trait( trait_HUGE_OK )) ) {
        // TODO: Make NPCs complain
        add_msg_if_player(m_bad, _("You're cramping up from stuffing yourself in this vehicle."));
        mod_pain_noresist( 2 * rng(2, 3) );
        focus_pool -= 1;
    }

    int dec_stom_food = int(get_stomach_food() * 0.2);
    int dec_stom_water = int(get_stomach_water() * 0.2);
    dec_stom_food = dec_stom_food < 10 ? 10 : dec_stom_food;
    dec_stom_water = dec_stom_water < 10 ? 10 : dec_stom_water;
    mod_stomach_food(-dec_stom_food);
    mod_stomach_water(-dec_stom_water);
}

void player::regen( int rate_multiplier )
{
    int pain_ticks = rate_multiplier;
    while( get_pain() > 0 && pain_ticks-- > 0 ) {
        mod_pain( -roll_remainder( 0.2f + get_pain() / 50.0f ) );
    }

    float rest = rest_quality();
    float heal_rate = healing_rate( rest ) * MINUTES(5);
    if( heal_rate > 0.0f ) {
        healall( roll_remainder( rate_multiplier * heal_rate ) );
    } else if( heal_rate < 0.0f ) {
        int rot_rate = roll_remainder( rate_multiplier * -heal_rate );
        // Has to be in loop because some effects depend on rounding
        while( rot_rate-- > 0 ) {
            hurtall( 1, nullptr, false );
        }
    }

    if( radiation > 0 ) {
        radiation = std::max( 0, radiation - roll_remainder( rate_multiplier / 50.0f ) );
    }
}

void player::update_stamina( int turns )
{
    float stamina_recovery = 0.0f;
    // Recover some stamina every turn.
    // Mutated stamina works even when winded
    float stamina_multiplier = ( !has_effect( effect_winded ) ? 1.0f : 0.0f ) +
                               mutation_value( "stamina_regen_modifier" );
    if( stamina_multiplier > 0.0f ) {
        // But mouth encumbrance interferes, even with mutated stamina.
        stamina_recovery += stamina_multiplier * std::max( 1.0f, 10.0f - ( encumb( bp_mouth ) / 10.0f ) );
        // TODO: recovering stamina causes hunger/thirst/fatigue.
        // TODO: Tiredness slowing recovery
    }

    // stim recovers stamina (or impairs recovery)
    if( stim > 0 ) {
        // TODO: Make stamina recovery with stims cost health
        stamina_recovery += std::min( 5.0f, stim / 20.0f );
    } else if( stim < 0 ) {
        // Affect it less near 0 and more near full
        // Stamina maxes out around 1000, stims kill at -200
        // At -100 stim fully counters regular regeneration at 500 stamina,
        // halves at 250 stamina, cuts by 25% at 125 stamina
        // At -50 stim fully counters at 1000, halves at 500
        stamina_recovery += stim * stamina / 1000.0f / 5.0f;
    }

    const int max_stam = get_stamina_max();
    if( power_level >= 3 && has_active_bionic( bio_gills ) ) {
        int bonus = std::min<int>( power_level / 3, max_stam - stamina - stamina_recovery * turns );
        bonus = std::min( bonus, 3 );
        if( bonus > 0 ) {
            charge_power( -3 * bonus );
            stamina_recovery += bonus;
        }
    }

    stamina = roll_remainder( stamina + stamina_recovery * turns );

    // Cap at max
    stamina = std::min( std::max( stamina, 0 ), max_stam );
}

bool player::is_hibernating() const
{
    // Hibernating only kicks in whilst Engorged; separate tracking for hunger/thirst here
    // as a safety catch.  One test subject managed to get two Colds during hibernation;
    // since those add fatigue and dry out the character, the subject went for the full 10 days plus
    // a little, and came out of it well into Parched.  Hibernating shouldn't endanger your
    // life like that--but since there's much less fluid reserve than food reserve,
    // simply using the same numbers won't work.
    return has_effect( effect_sleep ) && get_hunger() <= -60 && get_thirst() <= 80 && has_active_mutation( trait_id( "HIBERNATE" ) );
}

void player::add_addiction(add_type type, int strength)
{
    if( type == ADD_NULL ) {
        return;
    }
    int timer = HOURS( 2 );
    if( has_trait( trait_ADDICTIVE ) ) {
        strength *= 2;
        timer = HOURS( 1 );
    } else if( has_trait( trait_NONADDICTIVE ) ) {
        strength /= 2;
        timer = HOURS( 6 );
    }
    //Update existing addiction
    for( auto &i : addictions ) {
        if( i.type != type ) {
            continue;
        }

        if( i.sated < 0 ) {
            i.sated = timer;
        } else if( i.sated < MINUTES(10) ) {
            i.sated += timer; // TODO: Make this variable?
        } else {
            i.sated += timer / 2;
        }
        if( i.intensity < MAX_ADDICTION_LEVEL && strength > i.intensity * rng( 2, 5 ) ) {
            i.intensity++;
        }

        add_msg( m_debug, "Updating addiction: %d intensity, %d sated",
                 i.intensity, i.sated );

        return;
    }

    // Add a new addiction
    const int roll = rng( 0, 100 );
    add_msg( m_debug, "Addiction: roll %d vs strength %d", roll, strength );
    if( roll < strength ) {
        //~ %s is addiction name
        const std::string &type_name = addiction_type_name( type );
        add_memorial_log( pgettext("memorial_male", "Became addicted to %s."),
                          pgettext("memorial_female", "Became addicted to %s."),
                          type_name.c_str() );
        add_msg( m_debug, "%s got addicted to %s", disp_name().c_str(), type_name.c_str() );
        addictions.emplace_back( type, 1 );
    }
}

bool player::has_addiction(add_type type) const
{
    return std::any_of( addictions.begin(), addictions.end(),
        [type]( const addiction &ad ) {
        return ad.type == type && ad.intensity >= MIN_ADDICTION_LEVEL;
    } );
}

void player::rem_addiction( add_type type )
{
    auto iter = std::find_if( addictions.begin(), addictions.end(),
        [type]( const addiction &ad ) {
        return ad.type == type;
    } );

    if( iter != addictions.end() ) {
        //~ %s is addiction name
        add_memorial_log(pgettext("memorial_male", "Overcame addiction to %s."),
                    pgettext("memorial_female", "Overcame addiction to %s."),
                    addiction_type_name(type).c_str());
        addictions.erase( iter );
    }
}

int player::addiction_level( add_type type ) const
{
    auto iter = std::find_if( addictions.begin(), addictions.end(),
        [type]( const addiction &ad ) {
        return ad.type == type;
    } );
    return iter != addictions.end() ? iter->intensity : 0;
}

void player::siphon( vehicle &veh, const itype_id &type )
{
    auto qty = veh.fuel_left( type );
    if( qty <= 0 ) {
        add_msg( m_bad, _( "There is not enough %s left to siphon it." ), item::nname( type ).c_str() );
        return;
    }

    item liquid( type, calendar::turn, qty );
    if( g->handle_liquid( liquid, nullptr, 1, nullptr, &veh ) ) {
        veh.drain( type, qty - liquid.charges );
    }
}

void player::cough(bool harmful, int loudness)
{
    if( harmful ) {
        const int stam = stamina;
        mod_stat( "stamina", -100 );
        if( stam < 100 && x_in_y( 100 - stam, 100 ) ) {
            apply_damage( nullptr, bp_torso, 1 );
        }
    }

    if( has_effect( effect_cough_suppress ) ) {
        return;
    }

    if( !is_npc() ) {
        add_msg(m_bad, _("You cough heavily."));
        sounds::sound(pos(), loudness, "");
    } else {
        sounds::sound(pos(), loudness, _("a hacking cough."));
    }

    moves -= 80;

    if( has_effect( effect_sleep ) && ((harmful && one_in(3)) || one_in(10)) ) {
        wake_up();
    }
}

void player::add_pain_msg(int val, body_part bp) const
{
    if (has_trait( trait_NOPAIN )) {
        return;
    }
    if (bp == num_bp) {
        if (val > 20) {
            add_msg_if_player(_("Your body is wracked with excruciating pain!"));
        } else if (val > 10) {
            add_msg_if_player(_("Your body is wracked with terrible pain!"));
        } else if (val > 5) {
            add_msg_if_player(_("Your body is wracked with pain!"));
        } else if (val > 1) {
            add_msg_if_player(_("Your body pains you!"));
        } else {
            add_msg_if_player(_("Your body aches."));
        }
    } else {
        if (val > 20) {
            add_msg_if_player(_("Your %s is wracked with excruciating pain!"),
                                body_part_name_accusative(bp).c_str());
        } else if (val > 10) {
            add_msg_if_player(_("Your %s is wracked with terrible pain!"),
                                body_part_name_accusative(bp).c_str());
        } else if (val > 5) {
            add_msg_if_player(_("Your %s is wracked with pain!"),
                                body_part_name_accusative(bp).c_str());
        } else if (val > 1) {
            add_msg_if_player(_("Your %s pains you!"),
                                body_part_name_accusative(bp).c_str());
        } else {
            add_msg_if_player(_("Your %s aches."),
                                body_part_name_accusative(bp).c_str());
        }
    }
}

void player::print_health() const
{
    if( !is_player() ) {
        return;
    }
    int current_health = get_healthy();
    if( has_trait( trait_SELFAWARE ) ) {
        add_msg_if_player( _( "Your current health value is %d." ), current_health );
    }

    if( current_health > 0 &&
        ( has_effect( effect_common_cold ) || has_effect( effect_flu ) ) ) {
        return;
    }

    static const std::map<int, std::string> msg_categories = {
        { -100, "health_horrible" },
        { -50, "health_very_bad" },
        { -10, "health_bad" },
        { 10, "" },
        { 50, "health_good" },
        { 100, "health_very_good" },
        { INT_MAX, "health_great" }
    };

    auto iter = msg_categories.lower_bound( current_health );
    if( iter != msg_categories.end() && !iter->second.empty() ) {
        const std::string &msg = SNIPPET.random_from_category( iter->second );
        add_msg_if_player( current_health > 0 ? m_good : m_bad, msg.c_str() );
    }
}

void player::process_one_effect( effect &it, bool is_new )
{
    bool reduced = resists_effect(it);
    double mod = 1;
    body_part bp = it.get_bp();
    int val = 0;

    // Still hardcoded stuff, do this first since some modify their other traits
    hardcoded_effects(it);

    const auto get_effect = [&it, is_new]( const std::string &arg, bool reduced ) {
        if( is_new ) {
            return it.get_amount( arg, reduced );
        }
        return it.get_mod( arg, reduced );
    };

    // Handle miss messages
    auto msgs = it.get_miss_msgs();
    if (!msgs.empty()) {
        for (auto i : msgs) {
            add_miss_reason(_(i.first.c_str()), unsigned(i.second));
        }
    }

    // Handle health mod
    val = get_effect("H_MOD", reduced);
    if (val != 0) {
        mod = 1;
        if(is_new || it.activated(calendar::turn, "H_MOD", val, reduced, mod)) {
            int bounded = bound_mod_to_vals(
                    get_healthy_mod(), val, it.get_max_val("H_MOD", reduced),
                    it.get_min_val("H_MOD", reduced));
            // This already applies bounds, so we pass them through.
            mod_healthy_mod(bounded, get_healthy_mod() + bounded);
        }
    }

    // Handle health
    val = get_effect("HEALTH", reduced);
    if (val != 0) {
        mod = 1;
        if(is_new || it.activated(calendar::turn, "HEALTH", val, reduced, mod)) {
            mod_healthy(bound_mod_to_vals(get_healthy(), val,
                        it.get_max_val("HEALTH", reduced), it.get_min_val("HEALTH", reduced)));
        }
    }

    // Handle stim
    val = get_effect("STIM", reduced);
    if (val != 0) {
        mod = 1;
        if(is_new || it.activated(calendar::turn, "STIM", val, reduced, mod)) {
            stim += bound_mod_to_vals(stim, val, it.get_max_val("STIM", reduced),
                                        it.get_min_val("STIM", reduced));
        }
    }

    // Handle hunger
    val = get_effect("HUNGER", reduced);
    if (val != 0) {
        mod = 1;
        if(is_new || it.activated(calendar::turn, "HUNGER", val, reduced, mod)) {
            mod_hunger(bound_mod_to_vals(get_hunger(), val, it.get_max_val("HUNGER", reduced),
                                        it.get_min_val("HUNGER", reduced)));
        }
    }

    // Handle thirst
    val = get_effect("THIRST", reduced);
    if (val != 0) {
        mod = 1;
        if(is_new || it.activated(calendar::turn, "THIRST", val, reduced, mod)) {
            mod_thirst(bound_mod_to_vals(get_thirst(), val, it.get_max_val("THIRST", reduced),
                                        it.get_min_val("THIRST", reduced)));
        }
    }

    // Handle fatigue
    val = get_effect("FATIGUE", reduced);
    // Prevent ongoing fatigue effects while asleep.
    // These are meant to change how fast you get tired, not how long you sleep.
    if (val != 0 && !in_sleep_state()) {
        mod = 1;
        if(is_new || it.activated(calendar::turn, "FATIGUE", val, reduced, mod)) {
            mod_fatigue(bound_mod_to_vals(get_fatigue(), val, it.get_max_val("FATIGUE", reduced),
                                        it.get_min_val("FATIGUE", reduced)));
        }
    }

    // Handle Radiation
    val = get_effect("RAD", reduced);
    if (val != 0) {
        mod = 1;
        if(is_new || it.activated(calendar::turn, "RAD", val, reduced, mod)) {
            radiation += bound_mod_to_vals(radiation, val, it.get_max_val("RAD", reduced), 0);
            // Radiation can't go negative
            if (radiation < 0) {
                radiation = 0;
            }
        }
    }

    // Handle Pain
    val = get_effect("PAIN", reduced);
    if (val != 0) {
        mod = 1;
        if (it.get_sizing("PAIN")) {
            if (has_trait( trait_FAT )) {
                mod *= 1.5;
            }
            if (has_trait( trait_LARGE ) || has_trait( trait_LARGE_OK )) {
                mod *= 2;
            }
            if (has_trait( trait_HUGE ) || has_trait( trait_HUGE_OK )) {
                mod *= 3;
            }
        }
        if(is_new || it.activated(calendar::turn, "PAIN", val, reduced, mod)) {
            int pain_inc = bound_mod_to_vals(get_pain(), val, it.get_max_val("PAIN", reduced), 0);
            mod_pain(pain_inc);
            if (pain_inc > 0) {
                add_pain_msg(val, bp);
            }
        }
    }

    // Handle Damage
    val = get_effect("HURT", reduced);
    if (val != 0) {
        mod = 1;
        if (it.get_sizing("HURT")) {
            if (has_trait( trait_FAT )) {
                mod *= 1.5;
            }
            if (has_trait( trait_LARGE ) || has_trait( trait_LARGE_OK )) {
                mod *= 2;
            }
            if (has_trait( trait_HUGE ) || has_trait( trait_HUGE_OK )) {
                mod *= 3;
            }
        }
        if(is_new || it.activated(calendar::turn, "HURT", val, reduced, mod)) {
            if (bp == num_bp) {
                if (val > 5) {
                    add_msg_if_player(_("Your %s HURTS!"), body_part_name_accusative(bp_torso).c_str());
                } else {
                    add_msg_if_player(_("Your %s hurts!"), body_part_name_accusative(bp_torso).c_str());
                }
                apply_damage(nullptr, bp_torso, val);
            } else {
                if (val > 5) {
                    add_msg_if_player(_("Your %s HURTS!"), body_part_name_accusative(bp).c_str());
                } else {
                    add_msg_if_player(_("Your %s hurts!"), body_part_name_accusative(bp).c_str());
                }
                apply_damage(nullptr, bp, val);
            }
        }
    }

    // Handle Sleep
    val = get_effect("SLEEP", reduced);
    if (val != 0) {
        mod = 1;
        if(is_new || it.activated(calendar::turn, "SLEEP", val, reduced, mod)) {
            add_msg_if_player(_("You pass out!"));
            fall_asleep(val);
        }
    }

    // Handle painkillers
    val = get_effect("PKILL", reduced);
    if (val != 0) {
        mod = it.get_addict_mod("PKILL", addiction_level(ADD_PKILLER));
        if(is_new || it.activated(calendar::turn, "PKILL", val, reduced, mod)) {
            mod_painkiller(bound_mod_to_vals(pkill, val, it.get_max_val("PKILL", reduced), 0));
        }
    }

    // Handle coughing
    mod = 1;
    val = 0;
    if (it.activated(calendar::turn, "COUGH", val, reduced, mod)) {
        cough(it.get_harmful_cough());
    }

    // Handle vomiting
    mod = vomit_mod();
    val = 0;
    if (it.activated(calendar::turn, "VOMIT", val, reduced, mod)) {
        vomit();
    }

    // Handle stamina
    val = get_effect("STAMINA", reduced);
    if (val != 0) {
        mod = 1;
        if(is_new || it.activated(calendar::turn, "STAMINA", val, reduced, mod)) {
            stamina += bound_mod_to_vals( stamina, val,
                                          it.get_max_val("STAMINA", reduced),
                                          it.get_min_val("STAMINA", reduced) );
            if( stamina < 0 ) {
                // TODO: Make it drain fatigue and/or oxygen?
                stamina = 0;
            } else if( stamina > get_stamina_max() ) {
                stamina = get_stamina_max();
            }
        }
    }

    // Speed and stats are handled in recalc_speed_bonus and reset_stats respectively
}

void player::process_effects() {
    //Special Removals
    if (has_effect( effect_darkness ) && g->is_in_sunlight(pos())) {
        remove_effect( effect_darkness );
    }
    if (has_trait( trait_M_IMMUNE ) && has_effect( effect_fungus )) {
        vomit();
        remove_effect( effect_fungus );
        add_msg_if_player(m_bad,  _("We have mistakenly colonized a local guide!  Purging now."));
    }
    if (has_trait( trait_PARAIMMUNE ) && (has_effect( effect_dermatik ) || has_effect( effect_tapeworm ) ||
          has_effect( effect_bloodworms ) || has_effect( effect_brainworms ) || has_effect( effect_paincysts )) ) {
        remove_effect( effect_dermatik );
        remove_effect( effect_tapeworm );
        remove_effect( effect_bloodworms );
        remove_effect( effect_brainworms );
        remove_effect( effect_paincysts );
        add_msg_if_player(m_good, _("Something writhes and inside of you as it dies."));
    }
    if (has_trait( trait_ACIDBLOOD ) && (has_effect( effect_dermatik ) || has_effect( effect_bloodworms ) ||
          has_effect( effect_brainworms ))) {
        remove_effect( effect_dermatik );
        remove_effect( effect_bloodworms );
        remove_effect( effect_brainworms );
    }
    if (has_trait( trait_EATHEALTH ) && has_effect( effect_tapeworm ) ) {
        remove_effect( effect_tapeworm );
        add_msg_if_player(m_good, _("Your bowels gurgle as something inside them dies."));
    }
    if (has_trait( trait_INFIMMUNE ) && (has_effect( effect_bite ) || has_effect( effect_infected ) ||
          has_effect( effect_recover ) ) ) {
        remove_effect( effect_bite );
        remove_effect( effect_infected );
        remove_effect( effect_recover );
    }
    if (!(in_sleep_state()) && has_effect( effect_alarm_clock ) ) {
        remove_effect( effect_alarm_clock );
    }

    //Human only effects
    for( auto &elem : *effects ) {
        for( auto &_effect_it : elem.second ) {
            process_one_effect( _effect_it.second, false );
        }
    }

    Creature::process_effects();
}

double player::vomit_mod()
{
    double mod = 1;
    if (has_effect( effect_weed_high )) {
        mod *= .1;
    }
    if (has_trait( trait_STRONGSTOMACH )) {
        mod *= .5;
    }
    if (has_trait( trait_WEAKSTOMACH )) {
        mod *= 2;
    }
    if (has_trait( trait_NAUSEA )) {
        mod *= 3;
    }
    if (has_trait( trait_VOMITOUS )) {
        mod *= 3;
    }
    // If you're already nauseous, any food in your stomach greatly
    // increases chance of vomiting. Liquids don't provoke vomiting, though.
    if( get_stomach_food() != 0 && has_effect( effect_nausea ) ) {
        mod *= 5 * get_effect_int( effect_nausea );
    }
    return mod;
}

void player::suffer()
{
    // @todo Remove this section and encapsulate hp_cur
    for( int i = 0; i < num_hp_parts; i++ ) {
        body_part bp = hp_to_bp( static_cast<hp_part>( i ) );
        if( hp_cur[i] <= 0 ) {
            add_effect( effect_disabled, 1, bp, true );
        }
    }

    for (size_t i = 0; i < my_bionics->size(); i++) {
        if ((*my_bionics)[i].powered) {
            process_bionic(i);
        }
    }

    for( auto &mut : my_mutations ) {
        auto &tdata = mut.second;
        if (!tdata.powered ) {
            continue;
        }
        const auto &mdata = mut.first.obj();
        if (tdata.powered && tdata.charge > 0) {
        // Already-on units just lose a bit of charge
        tdata.charge--;
        } else {
            // Not-on units, or those with zero charge, have to pay the power cost
            if (mdata.cooldown > 0) {
                tdata.powered = true;
                tdata.charge = mdata.cooldown - 1;
            }
            if (mdata.hunger){
                mod_hunger(mdata.cost);
                if (get_hunger() >= 700) { // Well into Famished
                    add_msg_if_player(m_warning, _("You're too famished to keep your %s going."), mdata.name.c_str());
                    tdata.powered = false;
                }
            }
            if (mdata.thirst){
                mod_thirst(mdata.cost);
                if (get_thirst() >= 260) { // Well into Dehydrated
                    add_msg_if_player(m_warning, _("You're too dehydrated to keep your %s going."), mdata.name.c_str());
                    tdata.powered = false;
                }
            }
            if (mdata.fatigue){
                mod_fatigue(mdata.cost);
                if (get_fatigue() >= EXHAUSTED) { // Exhausted
                    add_msg_if_player(m_warning, _("You're too exhausted to keep your %s going."), mdata.name.c_str());
                    tdata.powered = false;
                }
            }

            if (tdata.powered == false) {
                apply_mods(mut.first, false);
            }
        }
    }

    if (underwater) {
        if (!has_trait( trait_GILLS ) && !has_trait( trait_GILLS_CEPH )) {
            oxygen--;
        }
        if (oxygen < 12 && worn_with_flag("REBREATHER")) {
                oxygen += 12;
            }
        if (oxygen <= 5) {
            if (has_bionic( bio_gills ) && power_level >= 25) {
                oxygen += 5;
                charge_power(-25);
            } else {
                add_msg_if_player(m_bad, _("You're drowning!"));
                apply_damage( nullptr, bp_torso, rng( 1, 4 ) );
            }
        }
    }

    if( has_active_mutation( trait_id( "WINGS_INSECT" ) ) ) {
        //~Sound of buzzing Insect Wings
        sounds::sound( pos(), 10, _("BZZZZZ"));
    }

    double shoe_factor = footwear_factor();
    if( has_trait( trait_ROOTS3 ) && g->m.has_flag("DIGGABLE", pos()) && !shoe_factor) {
        if (one_in(100)) {
            add_msg_if_player(m_good, _("This soil is delicious!"));
            if (get_hunger() > -20) {
                mod_hunger(-2);
            }
            if (get_thirst() > -20) {
                mod_thirst(-2);
            }
            mod_healthy_mod(10, 50);
            // No losing oneself in the fertile embrace of rich
            // New England loam.  But it can be a near thing.
            /** @EFFECT_INT decreases chance of losing focus points while eating soil with ROOTS3 */
            if ( (one_in(int_cur)) && (focus_pool >= 25) ) {
                focus_pool--;
            }
        } else if (one_in(50)){
            if (get_hunger() > -20) {
                mod_hunger(-1);
            }
            if (get_thirst() > -20) {
                mod_thirst(-1);
            }
            mod_healthy_mod(5, 50);
        }
    }

    if( !in_sleep_state() ) {
        if ( !has_trait( trait_id( "DEBUG_STORAGE" ) ) && ( weight_carried() > 4 * weight_capacity() ) ) {
            if( has_effect( effect_downed ) ) {
                add_effect( effect_downed, 1, num_bp, false, 0, true );
            } else {
                add_effect( effect_downed, 2, num_bp, false, 0, true );
            }
        }
        int timer = -HOURS( 6 );
        if( has_trait( trait_ADDICTIVE ) ) {
            timer = -HOURS( 10 );
        } else if( has_trait( trait_NONADDICTIVE ) ) {
            timer = -HOURS( 3 );
        }
        for( auto &cur_addiction : addictions ) {
            if( cur_addiction.sated <= 0 &&
                cur_addiction.intensity >= MIN_ADDICTION_LEVEL ) {
                addict_effect( *this, cur_addiction );
            }
            cur_addiction.sated--;
            // Higher intensity addictions heal faster
            if( cur_addiction.sated - 100 * cur_addiction.intensity < timer ) {
                if( cur_addiction.intensity <= 2 ) {
                    rem_addiction( cur_addiction.type );
                    break;
                } else {
                    cur_addiction.intensity--;
                    cur_addiction.sated = 0;
                }
            }
        }
        if( has_trait( trait_CHEMIMBALANCE ) ) {
            if( one_in( 3600 ) && !has_trait( trait_NOPAIN ) ) {
                add_msg_if_player( m_bad, _( "You suddenly feel sharp pain for no reason." ) );
                mod_pain( 3 * rng( 1, 3 ) );
            }
            if( one_in( 3600 ) ) {
                int pkilladd = 5 * rng( -1, 2 );
                if( pkilladd > 0 ) {
                    add_msg_if_player(m_bad, _("You suddenly feel numb."));
                } else if ((pkilladd < 0) && (!(has_trait( trait_NOPAIN )))) {
                    add_msg_if_player(m_bad, _("You suddenly ache."));
                }
                mod_painkiller(pkilladd);
            }
            if (one_in(3600)) {
                add_msg_if_player(m_bad, _("You feel dizzy for a moment."));
                moves -= rng(10, 30);
            }
            if (one_in(3600)) {
                int hungadd = 5 * rng(-1, 3);
                if (hungadd > 0) {
                    add_msg_if_player(m_bad, _("You suddenly feel hungry."));
                } else {
                    add_msg_if_player(m_good, _("You suddenly feel a little full."));
                }
                mod_hunger(hungadd);
            }
            if (one_in(3600)) {
                add_msg_if_player(m_bad, _("You suddenly feel thirsty."));
                mod_thirst(5 * rng(1, 3));
            }
            if (one_in(3600)) {
                add_msg_if_player(m_good, _("You feel fatigued all of a sudden."));
                mod_fatigue(10 * rng(2, 4));
            }
            if (one_in(4800)) {
                if (one_in(3)) {
                    add_morale(MORALE_FEELING_GOOD, 20, 100);
                } else {
                    add_morale(MORALE_FEELING_BAD, -20, -100);
                }
            }
            if (one_in(3600)) {
                if (one_in(3)) {
                    add_msg_if_player(m_bad, _("You suddenly feel very cold."));
                    for (int i = 0 ; i < num_bp ; i++) {
                        temp_cur[i] = BODYTEMP_VERY_COLD;
                    }
                } else {
                    add_msg_if_player(m_bad, _("You suddenly feel cold."));
                    for (int i = 0 ; i < num_bp ; i++) {
                        temp_cur[i] = BODYTEMP_COLD;
                    }
                }
            }
            if (one_in(3600)) {
                if (one_in(3)) {
                    add_msg_if_player(m_bad, _("You suddenly feel very hot."));
                    for (int i = 0 ; i < num_bp ; i++) {
                        temp_cur[i] = BODYTEMP_VERY_HOT;
                    }
                } else {
                    add_msg_if_player(m_bad, _("You suddenly feel hot."));
                    for (int i = 0 ; i < num_bp ; i++) {
                        temp_cur[i] = BODYTEMP_HOT;
                    }
                }
            }
        }
        if ((has_trait( trait_SCHIZOPHRENIC ) || has_artifact_with(AEP_SCHIZO)) &&
            one_in(2400)) { // Every 4 hours or so
            monster phantasm;
            int i;
            switch(rng(0, 11)) {
                case 0:
                    add_effect( effect_hallu, 3600 );
                    break;
                case 1:
                    add_effect( effect_visuals, rng( 15, 60 ) );
                    break;
                case 2:
                    add_msg_if_player(m_warning, _("From the south you hear glass breaking."));
                    break;
                case 3:
                    add_msg_if_player(m_warning, _("YOU SHOULD QUIT THE GAME IMMEDIATELY."));
                    add_morale(MORALE_FEELING_BAD, -50, -150);
                    break;
                case 4:
                    for (i = 0; i < 10; i++) {
                        add_msg("XXXXXXXXXXXXXXXXXXXXXXXXXXX");
                    }
                    break;
                case 5:
                    add_msg_if_player(m_bad, _("You suddenly feel so numb..."));
                    mod_painkiller(25);
                    break;
                case 6:
                    add_msg_if_player(m_bad, _("You start to shake uncontrollably."));
                    add_effect( effect_shakes, 10 * rng( 2, 5 ) );
                    break;
                case 7:
                    for (i = 0; i < 10; i++) {
                        g->spawn_hallucination();
                    }
                    break;
                case 8:
                    add_msg_if_player(m_bad, _("It's a good time to lie down and sleep."));
                    add_effect( effect_lying_down, 200);
                    break;
                case 9:
                    add_msg_if_player(m_bad, _("You have the sudden urge to SCREAM!"));
                    shout(_("AHHHHHHH!"));
                    break;
                case 10:
                    add_msg(std::string(name + name + name + name + name + name + name +
                        name + name + name + name + name + name + name +
                        name + name + name + name + name + name).c_str());
                    break;
                case 11:
                    body_part bp = random_body_part(true);
                    add_effect( effect_formication, 600, bp );
                    break;
            }
        }
        if (has_trait( trait_JITTERY ) && !has_effect( effect_shakes )) {
            if (stim > 50 && one_in(300 - stim)) {
                add_effect( effect_shakes, 300 + stim );
            } else if (get_hunger() > 80 && one_in(500 - get_hunger())) {
                add_effect( effect_shakes, 400 );
            }
        }

        if (has_trait( trait_MOODSWINGS ) && one_in(3600)) {
            if (rng(1, 20) > 9) { // 55% chance
                add_morale(MORALE_MOODSWING, -100, -500);
            } else {  // 45% chance
                add_morale(MORALE_MOODSWING, 100, 500);
            }
        }

        if (has_trait( trait_VOMITOUS ) && one_in(4200)) {
            vomit();
        }

        if (has_trait( trait_SHOUT1 ) && one_in(3600)) {
            shout();
        }
        if (has_trait( trait_SHOUT2 ) && one_in(2400)) {
            shout();
        }
        if (has_trait( trait_SHOUT3 ) && one_in(1800)) {
            shout();
        }
        if (has_trait( trait_M_SPORES ) && one_in(2400)) {
            spores();
        }
        if (has_trait( trait_M_BLOSSOMS ) && one_in(1800)) {
            blossoms();
        }
    } // Done with while-awake-only effects

    if( has_trait( trait_ASTHMA ) && one_in(3600 - stim * 50) &&
        !has_effect( effect_adrenaline ) & !has_effect( effect_datura ) ) {
        bool auto_use = has_charges("inhaler", 1);
        if (underwater) {
            oxygen = oxygen / 2;
            auto_use = false;
        }

        if( has_effect( effect_sleep ) ) {
            add_msg_if_player(_("You have an asthma attack!"));
            wake_up();
            auto_use = false;
        } else {
            add_msg_if_player( m_bad, _( "You have an asthma attack!" ) );
        }

        if (auto_use) {
            use_charges("inhaler", 1);
            moves -= 40;
            const auto charges = charges_of( "inhaler" );
            if( charges == 0 ) {
                add_msg_if_player( m_bad, _( "You use your last inhaler charge." ) );
            } else {
                add_msg_if_player( m_info, ngettext( "You use your inhaler, only %d charge left.",
                                                     "You use your inhaler, only %d charges left.", charges ),
                                   charges );
            }
        } else {
            add_effect( effect_asthma, 50 * rng( 1, 4 ) );
            if (!is_npc()) {
                g->cancel_activity_query( _( "You have an asthma attack!" ) );
            }
        }
    }

    if (has_trait( trait_LEAVES ) && g->is_in_sunlight(pos()) && one_in(600)) {
        mod_hunger(-1);
    }

    if (get_pain() > 0) {
        if (has_trait( trait_PAINREC1 ) && one_in(600)) {
            mod_pain( -1 );
        }
        if (has_trait( trait_PAINREC2 ) && one_in(300)) {
            mod_pain( -1 );
        }
        if (has_trait( trait_PAINREC3 ) && one_in(150)) {
            mod_pain( -1 );
        }
    }

    if( ( has_trait( trait_ALBINO ) || has_effect( effect_datura ) ) &&
        g->is_in_sunlight( pos() ) && one_in(10) ) {
        // Umbrellas can keep the sun off the skin and sunglasses - off the eyes.
        if( !weapon.has_flag( "RAIN_PROTECT" ) ) {
            add_msg_if_player( m_bad, _( "The sunlight is really irritating your skin." ) );
            if( in_sleep_state() ) {
                wake_up();
            }
            if( one_in(10) ) {
                mod_pain(1);
            }
            else focus_pool --;
        }
        if( !( ( (worn_with_flag( "SUN_GLASSES" ) ) || worn_with_flag( "BLIND" ) ) && ( wearing_something_on( bp_eyes ) ) )
            && !has_bionic( bionic_id( "bio_sunglasses" ) ) ) {
            add_msg_if_player( m_bad, _( "The sunlight is really irritating your eyes." ) );
            if( one_in(10) ) {
                mod_pain(1);
            }
            else focus_pool --;
        }
    }

    if (has_trait( trait_SUNBURN ) && g->is_in_sunlight(pos()) && one_in(10)) {
        if( !( weapon.has_flag( "RAIN_PROTECT" ) ) ) {
            add_msg_if_player(m_bad, _("The sunlight burns your skin!"));
        if (in_sleep_state()) {
            wake_up();
        }
        mod_pain(1);
        hurtall(1, nullptr);
        }
    }

    if((has_trait( trait_TROGLO ) || has_trait( trait_TROGLO2 )) &&
        g->is_in_sunlight(pos()) && g->weather == WEATHER_SUNNY) {
        mod_str_bonus(-1);
        mod_dex_bonus(-1);
        add_miss_reason(_("The sunlight distracts you."), 1);
        mod_int_bonus(-1);
        mod_per_bonus(-1);
    }
    if (has_trait( trait_TROGLO2 ) && g->is_in_sunlight(pos())) {
        mod_str_bonus(-1);
        mod_dex_bonus(-1);
        add_miss_reason(_("The sunlight distracts you."), 1);
        mod_int_bonus(-1);
        mod_per_bonus(-1);
    }
    if (has_trait( trait_TROGLO3 ) && g->is_in_sunlight(pos())) {
        mod_str_bonus(-4);
        mod_dex_bonus(-4);
        add_miss_reason(_("You can't stand the sunlight!"), 4);
        mod_int_bonus(-4);
        mod_per_bonus(-4);
    }

    if (has_trait( trait_SORES )) {
        for (int i = bp_head; i < num_bp; i++) {
            int sores_pain = 5 + (int)(0.4 * abs( encumb( body_part( i ) ) ) );
            if (get_pain() < sores_pain) {
                set_pain( sores_pain );
            }
        }
    }
        //Web Weavers...weave web
    if (has_active_mutation( trait_WEB_WEAVER ) && !in_vehicle) {
      g->m.add_field( pos(), fd_web, 1, 0 ); //this adds density to if its not already there.

     }

    // Blind/Deaf for brief periods about once an hour,
    // and visuals about once every 30 min.
    if (has_trait( trait_PER_SLIME )) {
        if (one_in(600) && !has_effect( effect_deaf )) {
            add_msg_if_player(m_bad, _("Suddenly, you can't hear anything!"));
            add_effect( effect_deaf, 100 * rng ( 2, 6 ) ) ;
        }
        if (one_in(600) && !(has_effect( effect_blind ))) {
            add_msg_if_player(m_bad, _("Suddenly, your eyes stop working!"));
            add_effect( effect_blind, 10 * rng ( 2, 6 ) ) ;
        }
        // Yes, you can be blind and hallucinate at the same time.
        // Your post-human biology is truly remarkable.
        if (one_in(300) && !(has_effect( effect_visuals ))) {
            add_msg_if_player(m_bad, _("Your visual centers must be acting up..."));
            add_effect( effect_visuals, 120 * rng ( 3, 6 ) ) ;
        }
    }

    if (has_trait( trait_WEB_SPINNER ) && !in_vehicle && one_in(3)) {
        g->m.add_field( pos(), fd_web, 1, 0 ); //this adds density to if its not already there.
    }

    if (has_trait( trait_UNSTABLE ) && one_in(28800)) { // Average once per 2 days
        mutate();
    }
    if (has_trait( trait_CHAOTIC ) && one_in(7200)) { // Should be once every 12 hours
        mutate();
    }
    if (has_artifact_with(AEP_MUTAGENIC) && one_in(28800)) {
        mutate();
    }
    if (has_artifact_with(AEP_FORCE_TELEPORT) && one_in(600)) {
        g->teleport(this);
    }

    // checking for radioactive items in inventory
    const int item_radiation = leak_level("RADIOACTIVE");

    const int map_radiation = g->m.get_radiation( pos() );

    int rad_mut = 0;
    if( has_trait( trait_RADIOACTIVE3 ) ) {
        rad_mut = 3;
    } else if( has_trait( trait_RADIOACTIVE2 ) ) {
        rad_mut = 2;
    } else if( has_trait( trait_RADIOACTIVE1 ) ) {
        rad_mut = 1;
    }

    // Spread less radiation when sleeping (slower metabolism etc.)
    // Otherwise it can quickly get to the point where you simply can't sleep at all
    const bool rad_mut_proc = rad_mut > 0 && x_in_y( rad_mut, in_sleep_state() ? HOURS(3) : MINUTES(30) );

    // Used to control vomiting from radiation to make it not-annoying
    bool radiation_increasing = false;

    if( item_radiation > 0 || map_radiation > 0 || rad_mut > 0 ) {
        bool has_helmet = false;
        const bool power_armored = is_wearing_power_armor(&has_helmet);
        const bool rad_resist = is_rad_immune() || power_armored || worn_with_flag( "RAD_RESIST" );

        float rads;
        if( is_rad_immune() ) {
            // Power armor and some high-tech gear protects completely from radiation
            rads = 0.0f;
        } else if( rad_resist ) {
            rads = map_radiation / 400.0f + item_radiation / 40.0f;
        } else {
            rads = map_radiation / 100.0f + item_radiation / 10.0f;
        }

        if( rad_mut > 0 ) {
            const bool kept_in = is_rad_immune() || ( rad_resist && !one_in( 4 ) );
            if( kept_in ) {
                // As if standing on a map tile with radiation level equal to rad_mut
                rads += rad_mut / 100.0f;
            }

            if( rad_mut_proc && !kept_in ) {
                // Irradiate a random nearby point
                // If you can't, irradiate the player instead
                tripoint rad_point = pos() + point( rng( -3, 3 ), rng( -3, 3 ) );
                // TODO: Radioactive vehicles?
                if( g->m.get_radiation( rad_point ) < rad_mut ) {
                    g->m.adjust_radiation( rad_point, 1 );
                } else {
                    rads += rad_mut;
                }
            }
        }

        if( has_effect( effect_iodine ) ) {
            // Radioactive mutation makes iodine less efficient (but more useful)
            rads *= 0.3f + 0.1f * rad_mut;
        }

        if( rads > 0.0f && calendar::once_every( 3_minutes ) && has_bionic( bio_geiger ) ) {
            add_msg_if_player(m_warning, _("You feel an anomalous sensation coming from your radiation sensors."));
        }

        int rads_max = roll_remainder( rads );
        radiation += rng( 0, rads_max );

        if( rads > 0.0f ) {
            radiation_increasing = true;
        }

        // Apply rads to any radiation badges.
        for (item *const it : inv_dump()) {
            if (it->typeId() != "rad_badge") {
                continue;
            }

            // Actual irradiation levels of badges and the player aren't precisely matched.
            // This is intentional.
            int const before = it->irridation;

            const int delta = rng( 0, rads_max );
            if (delta == 0) {
                continue;
            }

            it->irridation += delta;

            // If in inventory (not worn), don't print anything.
            if( inv.has_item( *it ) ) {
                continue;
            }

            // If the color hasn't changed, don't print anything.
            const std::string &col_before = rad_badge_color(before);
            const std::string &col_after  = rad_badge_color(it->irridation);
            if (col_before == col_after) {
                continue;
            }

            add_msg_if_player( m_warning, _("Your radiation badge changes from %1$s to %2$s!"),
                               col_before.c_str(), col_after.c_str() );
        }
    }

    if( calendar::once_every( 15_minutes ) ) {
        if (radiation < 0) {
            radiation = 0;
        } else if (radiation > 2000) {
            radiation = 2000;
        }
        if( get_option<bool>( "RAD_MUTATION" ) && rng(100, 10000) < radiation ) {
            mutate();
            radiation -= 50;
        } else if( radiation > 50 && rng(1, 3000) < radiation &&
                   ( get_stomach_food() > 0 || get_stomach_water() > 0 ||
                     radiation_increasing || !in_sleep_state() ) ) {
            vomit();
            radiation -= 1;
        }
    }

    const bool radiogenic = has_trait( trait_RADIOGENIC );
    if( radiogenic && int(calendar::turn) % MINUTES(30) == 0 && radiation > 0 ) {
        // At 200 irradiation, twice as fast as REGEN
        if( x_in_y( radiation, 200 ) ) {
            healall( 1 );
            if( rad_mut == 0 ) {
                // Don't heal radiation if we're generating it naturally
                // That would counter the main downside of radioactivity
                radiation -= 5;
            }
        }
    }

    if( !radiogenic && radiation > 0 ) {
        // Even if you heal the radiation itself, the damage is done.
        const int hmod = get_healthy_mod();
        if( hmod > 200 - radiation ) {
            set_healthy_mod( std::max( -200, 200 - radiation ) );
        }
    }

    if( radiation > 200 && ( int(calendar::turn) % MINUTES(10) == 0 ) && x_in_y( radiation, 1000 ) ) {
        hurtall( 1, nullptr );
        radiation -= 5;
    }

    if (reactor_plut || tank_plut || slow_rad) {
        // Microreactor CBM and supporting bionics
        if (has_bionic( bio_reactor ) || has_bionic( bio_advreactor ) ) {
            //first do the filtering of plutonium from storage to reactor
            int plut_trans;
            plut_trans = 0;
            if (tank_plut > 0) {
                if (has_active_bionic( bio_plut_filter ) ) {
                    plut_trans = tank_plut * 0.025;
                } else {
                    plut_trans = tank_plut * 0.005;
                }
                if (plut_trans < 1) {
                    plut_trans = 1;
                }
                tank_plut -= plut_trans;
                reactor_plut += plut_trans;
            }
            //leaking radiation, reactor is unshielded, but still better than a simple tank
            slow_rad += ((tank_plut * 0.1) + (reactor_plut * 0.01));
            //begin power generation
            if (reactor_plut > 0) {
                int power_gen;
                power_gen = 0;
                if (has_bionic( bio_advreactor ) ) {
                    if ((reactor_plut * 0.05) > 2000){
                        power_gen = 2000;
                    } else {
                        power_gen = reactor_plut * 0.05;
                        if (power_gen < 1) {
                            power_gen = 1;
                        }
                    }
                    slow_rad += (power_gen * 3);
                    while (slow_rad >= 50) {
                        if (power_gen >= 1) {
                            slow_rad -= 50;
                            power_gen -= 1;
                            reactor_plut -= 1;
                        } else {
                        break;
                        }
                    }
                } else if (has_bionic( bio_reactor ) ) {
                    if ((reactor_plut * 0.025) > 500){
                        power_gen = 500;
                    } else {
                        power_gen = reactor_plut * 0.025;
                        if (power_gen < 1) {
                            power_gen = 1;
                        }
                    }
                    slow_rad += (power_gen * 3);
                }
                reactor_plut -= power_gen;
                while (power_gen >= 250) {
                    apply_damage( nullptr, bp_torso, 1);
                    mod_pain(1);
                    add_msg_if_player(m_bad, _("Your chest burns as your power systems overload!"));
                    charge_power(50);
                    power_gen -= 60; // ten units of power lost due to short-circuiting into you
                }
                charge_power(power_gen);
            }
        } else {
            slow_rad += (((reactor_plut * 0.4) + (tank_plut * 0.4)) * 100);
            //plutonium in body without any kind of container.  Not good at all.
            reactor_plut *= 0.6;
            tank_plut *= 0.6;
        }
        while (slow_rad >= 1000) {
            radiation += 1;
            slow_rad -= 1000;
        }
    }

    // Negative bionics effects
    if (has_bionic( bio_dis_shock ) && one_in(1200)) {
        add_msg_if_player(m_bad, _("You suffer a painful electrical discharge!"));
        mod_pain(1);
        moves -= 150;

        if (weapon.typeId() == "e_handcuffs" && weapon.charges > 0) {
            weapon.charges -= rng(1, 3) * 50;
            if (weapon.charges < 1) {
                weapon.charges = 1;
            }

            add_msg_if_player(m_good, _("The %s seems to be affected by the discharge."), weapon.tname().c_str());
        }
        sfx::play_variant_sound( "bionics", "elec_discharge", 100 );
    }
    if (has_bionic( bio_dis_acid ) && one_in(1500)) {
        add_msg_if_player(m_bad, _("You suffer a burning acidic discharge!"));
        hurtall(1, nullptr);
        sfx::play_variant_sound( "bionics", "acid_discharge", 100 );
        sfx::do_player_death_hurt( g->u, false );
    }
    if (has_bionic( bio_drain ) && power_level > 24 && one_in(600)) {
        add_msg_if_player(m_bad, _("Your batteries discharge slightly."));
        charge_power(-25);
        sfx::play_variant_sound( "bionics", "elec_crackle_low", 100 );
    }
    if (has_bionic( bio_noise ) && one_in(500)) {
        // TODO: NPCs with said bionic
        if(!is_deaf()) {
            add_msg(m_bad, _("A bionic emits a crackle of noise!"));
            sfx::play_variant_sound( "bionics", "elec_blast", 100 );
        } else {
            add_msg(m_bad, _("You feel your faulty bionic shuddering."));
            sfx::play_variant_sound( "bionics", "elec_blast_muffled", 100 );
        }
        sounds::sound( pos(), 60, "");
    }
    if (has_bionic( bio_power_weakness ) && max_power_level > 0 &&
        power_level >= max_power_level * .75) {
        mod_str_bonus(-3);
    }
    if (has_bionic( bio_trip ) && one_in(500) && !has_effect( effect_visuals )) {
        add_msg_if_player(m_bad, _("Your vision pixelates!"));
        add_effect( effect_visuals, 100 );
        sfx::play_variant_sound( "bionics", "pixelated", 100 );
    }
    if (has_bionic( bio_spasm ) && one_in(3000) && !has_effect( effect_downed )) {
        add_msg_if_player(m_bad, _("Your malfunctioning bionic causes you to spasm and fall to the floor!"));
        mod_pain(1);
        add_effect( effect_stunned, 1);
        add_effect( effect_downed, 1, num_bp, false, 0, true );
        sfx::play_variant_sound( "bionics", "elec_crackle_high", 100 );
    }
    if (has_bionic( bio_shakes ) && power_level > 24 && one_in(1200)) {
        add_msg_if_player(m_bad, _("Your bionics short-circuit, causing you to tremble and shiver."));
        charge_power(-25);
        add_effect( effect_shakes, 50 );
        sfx::play_variant_sound( "bionics", "elec_crackle_med", 100 );
    }
    if (has_bionic( bio_leaky ) && one_in(500)) {
        mod_healthy_mod(-50, -200);
    }
    if (has_bionic( bio_sleepy ) && one_in(500) && !in_sleep_state()) {
        mod_fatigue(1);
    }
    if (has_bionic( bio_itchy ) && one_in(500) && !has_effect( effect_formication )) {
        add_msg_if_player(m_bad, _("Your malfunctioning bionic itches!"));
        body_part bp = random_body_part(true);
        add_effect( effect_formication, 100, bp );
    }

    // Artifact effects
    if (has_artifact_with(AEP_ATTENTION)) {
        add_effect( effect_attention, 3 );
    }

    // Stim +250 kills
    if ( stim > 210 ) {
        if ( one_in( 20 ) && !has_effect( effect_downed ) ) {
            add_msg_if_player(m_bad, _("Your muscles spasm!"));
            if( !has_effect( effect_downed ) ) {
                add_msg_if_player(m_bad, _("You fall to the ground!"));
                add_effect( effect_downed, rng(6, 20) );
            }
        }
    }
    if ( stim > 170 ) {
        if ( !has_effect( effect_winded ) && calendar::once_every( 10_minutes ) ) {
            add_msg(m_bad, _("You feel short of breath.") );
            add_effect( effect_winded, MINUTES(10) + 1 );
        }
    }
    if ( stim > 110 ) {
        if ( !has_effect( effect_shakes ) && calendar::once_every( 10_minutes ) ) {
            add_msg( _("You shake uncontrollably.") );
            add_effect( effect_shakes, MINUTES(15) + 1 );
        }
    }
    if ( stim > 75 ) {
        if ( !one_in( 20 ) && !has_effect( effect_nausea ) ) {
            add_msg( _("You feel nauseous...") );
            add_effect( effect_nausea, 50 );
        }
    }

    // Stim -200 or painkillers 240 kills
    if ( stim < -160 || pkill > 200 ) {
        if ( one_in(30) && !in_sleep_state() ) {
            add_msg_if_player(m_bad, _("You black out!") );
            int dur = rng(300, 600);
            add_effect( effect_downed, dur );
            add_effect( effect_blind, dur );
            fall_asleep( dur );
        }
    }
    if ( stim < -120 || pkill > 160 ) {
        if ( !has_effect( effect_winded ) && calendar::once_every( 10_minutes ) ) {
            add_msg(m_bad, _("Your breathing slows down.") );
            add_effect( effect_winded, MINUTES(10) + 1 );
        }
    }
    if ( stim < -85 || pkill > 145 ) {
        if ( one_in( 15 ) ) {
            add_msg_if_player(m_bad, _("You feel dizzy for a moment."));
            mod_moves( -rng(10, 30) );
            if ( one_in(3) && !has_effect( effect_downed ) ) {
                add_msg_if_player(m_bad, _("You stumble and fall over!"));
                add_effect( effect_downed, rng(3, 10) );
            }
        }
    }
    if( stim < -60 || pkill > 130 ) {
        if( calendar::once_every( 10_minutes ) ) {
            add_msg( m_warning, _( "You feel tired..." ) );
            mod_fatigue( rng( 1, 2 ) );
        }
    }
}

// At minimum level, return at_min, at maximum at_max
float addiction_scaling( float at_min, float at_max, float add_lvl )
{
    // Not addicted
    if( add_lvl < MIN_ADDICTION_LEVEL ) {
        return 1.0f;
    }

    return lerp( at_min, at_max, ( add_lvl - MIN_ADDICTION_LEVEL ) / MAX_ADDICTION_LEVEL );
}

void player::mend( int rate_multiplier )
{
    // Wearing splints can slowly mend a broken limb back to 1 hp.
    bool any_broken = false;
    for( int i = 0; i < num_hp_parts; i++ ) {
        if( hp_cur[i] <= 0 ) {
            any_broken = true;
            break;
        }
    }

    if( !any_broken ) {
        return;
    }

    double healing_factor = 1.0;
    // Studies have shown that alcohol and tobacco use delay fracture healing time
    // Being under effect is 50% slowdown
    // Being addicted but not under effect scales from 25% slowdown to 75% slowdown
    // The improvement from being intoxicated over withdrawal is intended
    if( has_effect( effect_cig ) ) {
        healing_factor *= 0.5;
    } else {
        healing_factor *= addiction_scaling( 0.25f, 0.75f, addiction_level( ADD_CIG ) );
    }

    if( has_effect( effect_drunk ) ) {
        healing_factor *= 0.5;
    } else {
        healing_factor *= addiction_scaling( 0.25f, 0.75f, addiction_level( ADD_ALCOHOL ) );
    }

    if( radiation > 0 && !has_trait( trait_RADIOGENIC ) ) {
        healing_factor *= clamp( ( 1000.0f - radiation ) / 1000.0f, 0.0f, 1.0f );
    }

    // Bed rest speeds up mending
    if( has_effect( effect_sleep ) ) {
        healing_factor *= 4.0;
    } else if( get_fatigue() > DEAD_TIRED ) {
        // but being dead tired does not...
        healing_factor *= 0.75;
    } else {
        // If not dead tired, resting without sleep also helps
        healing_factor *= 1.0f + rest_quality();
    }

    // Being healthy helps.
    healing_factor *= 1.0f + get_healthy() / 200.0f;

    // Very hungry starts lowering the chance
    // Healing stops completely halfway between near starving and starving
    healing_factor *= 1.0f - clamp( ( get_hunger() - 100.0f ) / 2000.0f, 0.0f, 1.0f );
    // Similar for thirst - starts at very thirsty, drops to 0 ~halfway between two last statuses
    healing_factor *= 1.0f - clamp( ( get_thirst() - 80.0f ) / 300.0f, 0.0f, 1.0f );

    // Mutagenic healing factor!
    bool needs_splint = true;
    if( has_trait( trait_REGEN_LIZ ) ) {
        healing_factor *= 20.0;
        needs_splint = false;
    } else if( has_trait( trait_REGEN ) ) {
        healing_factor *= 16.0;
    } else if( has_trait( trait_FASTHEALER2 ) ) {
        healing_factor *= 4.0;
    } else if( has_trait( trait_FASTHEALER ) ) {
        healing_factor *= 2.0;
    } else if( has_trait( trait_SLOWHEALER ) ) {
        healing_factor *= 0.5;
    }

    add_msg( m_debug, "Limb mend healing factor: %.2f", healing_factor );
    if( healing_factor <= 0.0f ) {
        // The section below assumes positive healing rate
        return;
    }

    for( int i = 0; i < num_hp_parts; i++ ) {
        const bool broken = (hp_cur[i] <= 0);
        if( !broken ) {
            continue;
        }

        body_part part = hp_to_bp( static_cast<hp_part>( i ) );
        if( needs_splint && !worn_with_flag( "SPLINT", part ) ) {
            continue;
        }

        int dur_inc = roll_remainder( rate_multiplier * healing_factor );
        auto &eff = get_effect( effect_mending, part );
        if( eff.is_null() ) {
            add_effect( effect_mending, dur_inc, part, true );
            continue;
        }

        eff.set_duration( eff.get_duration() + dur_inc );

        if( eff.get_duration() >= eff.get_max_duration() ) {
            hp_cur[i] = 1;
            remove_effect( effect_mending, part );
            //~ %s is bodypart
            add_memorial_log( pgettext("memorial_male", "Broken %s began to mend."),
                              pgettext("memorial_female", "Broken %s began to mend."),
                              body_part_name( part ).c_str() );
            //~ %s is bodypart
            add_msg_if_player( m_good, _("Your %s has started to mend!"),
                               body_part_name( part ).c_str() );
        }
    }
}

void player::vomit()
{
    add_memorial_log(pgettext("memorial_male", "Threw up."),
                     pgettext("memorial_female", "Threw up."));

    const int stomach_contents = get_stomach_food() + get_stomach_water();
    if( stomach_contents != 0 ) {
        mod_hunger(get_stomach_food());
        mod_thirst(get_stomach_water());

        set_stomach_food(0);
        set_stomach_water(0);
        // Remove all joy form previously eaten food and apply the penalty
        rem_morale( MORALE_FOOD_GOOD );
        rem_morale( MORALE_FOOD_HOT );
        rem_morale( MORALE_HONEY ); // bears must suffer too
        add_morale( MORALE_VOMITED, -2 * stomach_contents, -40, 90, 45, false ); // 1.5 times longer

        g->m.add_field( adjacent_tile(), fd_bile, 1, 0 );

        add_msg_player_or_npc( m_bad, _("You throw up heavily!"), _("<npcname> throws up heavily!") );
    } else {
        add_msg_if_player( m_warning, _( "You retched, but your stomach is empty." ) );
    }

    if( !has_effect( effect_nausea ) ) { // Prevents never-ending nausea
        const effect dummy_nausea( &effect_nausea.obj(), 0, num_bp, false, 1, 0 );
        add_effect( effect_nausea, std::max( dummy_nausea.get_max_duration() * stomach_contents / 21,
                                             dummy_nausea.get_int_dur_factor() ) );
    }

    moves -= 100;
    for( auto &elem : *effects ) {
        for( auto &_effect_it : elem.second ) {
            auto &it = _effect_it.second;
            if( it.get_id() == effect_foodpoison ) {
                it.mod_duration(-300);
            } else if( it.get_id() == effect_drunk ) {
                it.mod_duration(rng(-100, -500));
            }
        }
    }
    remove_effect( effect_pkill1 );
    remove_effect( effect_pkill2 );
    remove_effect( effect_pkill3 );
    // Don't wake up when just retching
    if( stomach_contents != 0 ) {
        wake_up();
    }
}

void player::drench( int saturation, int flags, bool ignore_waterproof )
{
    if( saturation < 1 ) {
        return;
    }

    // OK, water gets in your AEP suit or whatever.  It wasn't built to keep you dry.
    if( has_trait( trait_DEBUG_NOTEMP ) || has_active_mutation( trait_id( "SHELL2" ) ) ||
        ( !ignore_waterproof && is_waterproof(flags) ) ) {
        return;
    }

    // Make the body wet
    for( int i = bp_torso; i < num_bp; ++i ) {
        // Different body parts have different size, they can only store so much water
        int bp_wetness_max = 0;
        if( mfb(i) & flags ){
            bp_wetness_max = drench_capacity[i];
        }

        if( bp_wetness_max == 0 ){
            continue;
        }
        // Different sources will only make the bodypart wet to a limit
        int source_wet_max = saturation * bp_wetness_max * 2 / 100;
        int wetness_increment = ignore_waterproof ? 100 : 2;
        // Respect maximums
        const int wetness_max = std::min( source_wet_max, bp_wetness_max );
        if( body_wetness[i] < wetness_max ){
            body_wetness[i] = std::min( wetness_max, body_wetness[i] + wetness_increment );
        }
    }

    // Remove onfire effect
    if( saturation > 10 || x_in_y( saturation, 10 ) ) {
        remove_effect( effect_onfire );
    }
}

void player::drench_mut_calc()
{
    for( size_t i = 0; i < num_bp; i++ ) {
        body_part bp = static_cast<body_part>( i );
        int ignored = 0;
        int neutral = 0;
        int good = 0;

        for( const auto &iter : my_mutations ) {
            const mutation_branch &mdata = iter.first.obj();
            const auto wp_iter = mdata.protection.find( bp );
            if( wp_iter != mdata.protection.end() ) {
                ignored += wp_iter->second.x;
                neutral += wp_iter->second.y;
                good += wp_iter->second.z;
            }
        }

        mut_drench[i][WT_GOOD] = good;
        mut_drench[i][WT_NEUTRAL] = neutral;
        mut_drench[i][WT_IGNORED] = ignored;
    }
}

void player::apply_wetness_morale( int temperature )
{
    // First, a quick check if we have any wetness to calculate morale from
    // Faster than checking all worn items for friendliness
    if( !std::any_of( body_wetness.begin(), body_wetness.end(),
        []( const int w ) { return w != 0; } ) ) {
        return;
    }

    // Normalize temperature to [-1.0,1.0]
    temperature = std::max( 0, std::min( 100, temperature ) );
    const double global_temperature_mod = -1.0 + ( 2.0 * temperature / 100.0 );

    int total_morale = 0;
    const auto wet_friendliness = exclusive_flag_coverage( "WATER_FRIENDLY" );
    for( int i = bp_torso; i < num_bp; ++i ) {
        // Sum of body wetness can go up to 103
        const int part_drench = body_wetness[i];
        if( part_drench == 0 ) {
            continue;
        }

        const auto &part_arr = mut_drench[i];
        const int part_ignored = part_arr[WT_IGNORED];
        const int part_neutral = part_arr[WT_NEUTRAL];
        const int part_good    = part_arr[WT_GOOD];

        if( part_ignored >= part_drench ) {
            continue;
        }

        int bp_morale = 0;
        const bool is_friendly = wet_friendliness[i];
        const int effective_drench = part_drench - part_ignored;
        if( is_friendly ) {
            // Using entire bonus from mutations and then some "human" bonus
            bp_morale = std::min( part_good, effective_drench ) + effective_drench / 2;
        } else if( effective_drench < part_good ) {
            // Positive or 0
            // Won't go higher than part_good / 2
            // Wet slime/scale doesn't feel as good when covered by wet rags/fur/kevlar
            bp_morale = std::min( effective_drench, part_good - effective_drench );
        } else if( effective_drench > part_good + part_neutral ) {
            // This one will be negative
            bp_morale = part_good + part_neutral - effective_drench;
        }

        // Clamp to [COLD,HOT] and cast to double
        const double part_temperature =
            std::min( BODYTEMP_HOT, std::max( BODYTEMP_COLD, temp_cur[i] ) );
        // 0.0 at COLD, 1.0 at HOT
        const double part_mod = (part_temperature - BODYTEMP_COLD) /
                                (BODYTEMP_HOT - BODYTEMP_COLD);
        // Average of global and part temperature modifiers, each in range [-1.0, 1.0]
        double scaled_temperature = ( global_temperature_mod + part_mod ) / 2;

        if( bp_morale < 0 ) {
            // Damp, hot clothing on hot skin feels bad
            scaled_temperature = fabs( scaled_temperature );
        }

        // For an unmutated human swimming in deep water, this will add up to:
        // +51 when hot in 100% water friendly clothing
        // -103 when cold/hot in 100% unfriendly clothing
        total_morale += static_cast<int>( bp_morale * ( 1.0 + scaled_temperature ) / 2.0 );
    }

    if( total_morale == 0 ) {
        return;
    }

    int morale_effect = total_morale / 8;
    if( morale_effect == 0 ) {
        if( total_morale > 0 ) {
            morale_effect = 1;
        } else {
            morale_effect = -1;
        }
    }

    add_morale( MORALE_WET, morale_effect, total_morale, 5, 5, true );
}

void player::update_body_wetness( const w_point &weather )
{
    // Average number of turns to go from completely soaked to fully dry
    // assuming average temperature and humidity
    constexpr int average_drying = HOURS(2);

    // A modifier on drying time
    double delay = 1.0;
    // Weather slows down drying
    delay -= ( weather.temperature - 65 ) / 100.0;
    delay += ( weather.humidity - 66 ) / 100.0;
    delay = std::max( 0.1, delay );
    // Fur/slime retains moisture
    if( has_trait( trait_LIGHTFUR ) || has_trait( trait_FUR ) || has_trait( trait_FELINE_FUR ) ||
        has_trait( trait_LUPINE_FUR ) || has_trait( trait_CHITIN_FUR ) || has_trait( trait_CHITIN_FUR2 ) ||
        has_trait( trait_CHITIN_FUR3 )) {
        delay = delay * 6 / 5;
    }
    if( has_trait( trait_URSINE_FUR ) || has_trait( trait_SLIMY ) ) {
        delay = delay * 3 / 2;
    }

    if( !one_in_improved( average_drying * delay / 100.0 ) ) {
        // No drying this turn
        return;
    }

    // Now per-body-part stuff
    // To make drying uniform, make just one roll and reuse it
    const int drying_roll = rng( 1, 100 );
    if( drying_roll > 40 ) {
        // Wouldn't affect anything
        return;
    }

    for( int i = 0; i < num_bp; ++i ) {
        if( body_wetness[i] == 0 ) {
            continue;
        }
        // This is to normalize drying times
        int drying_chance = drench_capacity[i];
        // Body temperature affects duration of wetness
        // Note: Using temp_conv rather than temp_cur, to better approximate environment
        if( temp_conv[i] >= BODYTEMP_SCORCHING ) {
            drying_chance *= 2;
        } else if( temp_conv[i] >=  BODYTEMP_VERY_HOT ) {
            drying_chance = drying_chance * 3 / 2;
        } else if( temp_conv[i] >= BODYTEMP_HOT ) {
            drying_chance = drying_chance * 4 / 3;
        } else if( temp_conv[i] > BODYTEMP_COLD ) {
            // Comfortable, doesn't need any changes
        } else {
            // Evaporation doesn't change that much at lower temp
            drying_chance = drying_chance * 3 / 4;
        }

        if( drying_chance < 1 ) {
            drying_chance = 1;
        }

        // @todo Make evaporation reduce body heat
        if( drying_chance >= drying_roll ) {
            body_wetness[i] -= 1;
            if( body_wetness[i] < 0 ) {
                body_wetness[i] = 0;
            }
        }
    }
    // TODO: Make clothing slow down drying
}

int player::get_morale_level() const
{
    return morale->get_level();
}

void player::add_morale(morale_type type, int bonus, int max_bonus,
                        int duration, int decay_start,
                        bool capped, const itype* item_type)
{
    morale->add( type, bonus, max_bonus, duration, decay_start, capped, item_type );
}

int player::has_morale( morale_type type ) const
{
    return morale->has( type );
}

void player::rem_morale(morale_type type, const itype* item_type)
{
    morale->remove( type, item_type );
}

bool player::has_morale_to_read() const
{
    return get_morale_level() >= -40;
}

void player::check_and_recover_morale()
{
    player_morale test_morale;

    for( const auto &wit : worn ) {
        test_morale.on_item_wear( wit );
    }

    for( const auto &mut : my_mutations ) {
        test_morale.on_mutation_gain( mut.first );
    }

    for( auto &elem : *effects ) {
        for( auto &_effect_it : elem.second ) {
            const effect &e = _effect_it.second;
            test_morale.on_effect_int_change( e.get_id(), e.get_intensity(), e.get_bp() );
        }
    }

    test_morale.on_stat_change( "hunger", get_hunger() );
    test_morale.on_stat_change( "thirst", get_thirst() );
    test_morale.on_stat_change( "fatigue", get_fatigue() );
    test_morale.on_stat_change( "pain", get_pain() );
    test_morale.on_stat_change( "pkill", get_painkiller() );
    test_morale.on_stat_change( "perceived_pain", get_perceived_pain() );

    apply_persistent_morale();

    if( !morale->consistent_with( test_morale ) ) {
        *morale = player_morale( test_morale ); // Recover consistency
        add_msg( m_debug, "%s morale was recovered.", disp_name( true ).c_str() );
    }
}

void player::process_active_items()
{
    if( weapon.needs_processing() && weapon.process( this, pos(), false ) ) {
        weapon = ret_null;
    }

    std::vector<item *> inv_active = inv.active_items();
    for( auto tmp_it : inv_active ) {

        if( tmp_it->process( this, pos(), false ) ) {
            inv.remove_item(tmp_it);
        }
    }

    // worn items
    remove_worn_items_with( [this]( item &itm ) {
        return itm.needs_processing() && itm.process( this, pos(), false );
    } );

    long ch_UPS = charges_of( "UPS" );
    item *cloak = nullptr;
    item *power_armor = nullptr;
    // Manual iteration because we only care about *worn* active items.
    for( auto &w : worn ) {
        if( !w.active ) {
            continue;
        }
        if( w.typeId() == OPTICAL_CLOAK_ITEM_ID ) {
            cloak = &w;
        }
        // Only the main power armor item can be active, the other ones (hauling frame, helmet) aren't.
        if( power_armor == nullptr && w.is_power_armor() ) {
            power_armor = &w;
        }
    }
    if( cloak != nullptr ) {
        if( ch_UPS >= 20 ) {
            use_charges( "UPS", 20 );
            if( ch_UPS < 200 && one_in( 3 ) ) {
                add_msg_if_player( m_warning, _( "Your optical cloak flickers for a moment!" ) );
            }
        } else if( ch_UPS > 0 ) {
            use_charges( "UPS", ch_UPS );
        } else {
            add_msg_if_player( m_warning, _( "Your optical cloak flickers for a moment as it becomes opaque." ) );
            // Bypass the "you deactivate the ..." message
            cloak->active = false;
        }
    }

    // For powered armor, an armor-powering bionic should always be preferred over UPS usage.
    if( power_armor != nullptr ) {
        const int power_cost = 4;
        bool bio_powered = can_interface_armor() && power_level > 0;
        // Bionic power costs are handled elsewhere.
        if( !bio_powered ) {
            if( ch_UPS >= power_cost ) {
                use_charges( "UPS", power_cost );
            } else {
                // Deactivate armor here, bypassing the usual deactivation message.
                add_msg_if_player( m_warning, _( "Your power armor disengages." ) );
                power_armor->active = false;
            }
        }
    }

    // Load all items that use the UPS to their minimal functional charge,
    // The tool is not really useful if its charges are below charges_to_use
    ch_UPS = charges_of( "UPS" ); // might have been changed by cloak
    long ch_UPS_used = 0;
    for( size_t i = 0; i < inv.size() && ch_UPS_used < ch_UPS; i++ ) {
        item &it = inv.find_item(i);
        if( !it.has_flag( "USE_UPS" ) ) {
            continue;
        }
        if( it.charges < it.type->maximum_charges() ) {
            ch_UPS_used++;
            it.charges++;
        }
    }
    if( weapon.has_flag( "USE_UPS" ) &&  ch_UPS_used < ch_UPS &&
        weapon.charges < weapon.type->maximum_charges() ) {
        ch_UPS_used++;
        weapon.charges++;
    }

    for( item& worn_item : worn ) {
        if( ch_UPS_used >= ch_UPS ) {
            break;
        }
        if( !worn_item.has_flag( "USE_UPS" ) ) {
            continue;
        }
        if( worn_item.charges < worn_item.type->maximum_charges() ) {
            ch_UPS_used++;
            worn_item.charges++;
        }
    }
    if( ch_UPS_used > 0 ) {
        use_charges( "UPS", ch_UPS_used );
    }
}

item player::reduce_charges( int position, long quantity )
{
    item &it = i_at( position );
    if( it.is_null() ) {
        debugmsg( "invalid item position %d for reduce_charges", position );
        return ret_null;
    }
    if( it.charges <= quantity ) {
        return i_rem( position );
    }
    it.mod_charges( -quantity );
    item tmp( it );
    tmp.charges = quantity;
    return tmp;
}

item player::reduce_charges( item *it, long quantity )
{
    if( !has_item( *it ) ) {
        debugmsg( "invalid item (name %s) for reduce_charges", it->tname().c_str() );
        return ret_null;
    }
    if( it->charges <= quantity ) {
        return i_rem( it );
    }
    it->mod_charges( -quantity );
    item result( *it );
    result.charges = quantity;
    return result;
}

int player::invlet_to_position( const long linvlet ) const
{
    // Invlets may come from curses, which may also return any kind of key codes, those being
    // of type long and they can become valid, but different characters when casted to char.
    // Example: KEY_NPAGE (returned when the player presses the page-down key) is 0x152,
    // casted to char would yield 0x52, which happens to be 'R', a valid invlet.
    if( linvlet > std::numeric_limits<char>::max() || linvlet < std::numeric_limits<char>::min() ) {
        return INT_MIN;
    }
    const char invlet = static_cast<char>( linvlet );
    if( is_npc() ) {
        DebugLog( D_WARNING,  D_GAME ) << "Why do you need to call player::invlet_to_position on npc " << name;
    }
    if( weapon.invlet == invlet ) {
        return -1;
    }
    auto iter = worn.begin();
    for( size_t i = 0; i < worn.size(); i++, iter++ ) {
        if( iter->invlet == invlet ) {
            return worn_position_to_index( i );
        }
    }
    return inv.invlet_to_position( invlet );
}

bool player::can_interface_armor() const {
    bool okay = std::any_of( my_bionics->begin(), my_bionics->end(),
        []( const bionic &b ) { return b.powered && b.info().armor_interface; } );
    return okay;
}

const martialart &player::get_combat_style() const
{
    return style_selected.obj();
}

std::vector<item *> player::inv_dump()
{
    std::vector<item *> ret;
    if( is_armed() && can_unwield( weapon ).success() ) {
        ret.push_back(&weapon);
    }
    for (auto &i : worn) {
        ret.push_back(&i);
    }
    inv.dump(ret);
    return ret;
}

std::list<item> player::use_amount(itype_id it, int _quantity)
{
    std::list<item> ret;
    long quantity = _quantity; // Don't want to change the function signature right now
    if (weapon.use_amount(it, quantity, ret)) {
        remove_weapon();
    }
    for( auto a = worn.begin(); a != worn.end() && quantity > 0; ) {
        if( a->use_amount( it, quantity, ret ) ) {
            a->on_takeoff( *this );
            a = worn.erase( a );
        } else {
            ++a;
        }
    }
    if (quantity <= 0) {
        return ret;
    }
    std::list<item> tmp = inv.use_amount(it, quantity);
    ret.splice(ret.end(), tmp);
    return ret;
}

bool player::use_charges_if_avail(itype_id it, long quantity)
{
    if (has_charges(it, quantity))
    {
        use_charges(it, quantity);
        return true;
    }
    return false;
}

bool player::has_fire( const int quantity ) const
{
    if( is_npc() ) {
        // A hack to make NPCs use their molotovs
        return true;
    } else if( g->m.has_nearby_fire( pos() ) ) {
        return true;
<<<<<<< HEAD
    } else if( has_item_with_flag( "FIRE" ) ) {
=======
    } else if( is_npc() ) {
        // A hack to make NPCs use their Molotovs
>>>>>>> 32c7ee32
        return true;
    } else if( has_item_with_flag( "FIRESTARTER" ) ) {
        auto firestarters = all_items_with_flag( "FIRESTARTER" );
        for( auto &i : firestarters ) {
            if( has_charges( i->typeId(), quantity ) ) {
                return true;
            }
        }
    }
    return false;
}

void player::use_fire( const int quantity )
{
    if( g->m.has_nearby_fire( pos() ) ) {
        return;
    } else if( has_item_with_flag( "FIRE" ) ) {
        return;
    } else if( has_item_with_flag( "FIRESTARTER" ) ) {
        auto firestarters = all_items_with_flag( "FIRESTARTER" );
        for( auto &i : firestarters ) {
            if( has_charges( i->typeId(), quantity ) ) {
                use_charges( i->typeId(), quantity );
                return;
            }
        }
    }
}

std::list<item> player::use_charges( const itype_id& what, long qty )
{
    std::list<item> res;

    if( qty <= 0 ) {
        return res;

    } else if( what == "toolset" ) {
        charge_power( -qty );
        return res;

    } else if( what == "fire" ) {
        use_fire( qty );
        return res;

    } else if( what == "UPS" ) {
        if( power_level > 0 && has_active_bionic( bio_ups ) ) {
            auto bio = std::min( long( power_level ), qty );
            charge_power( -bio );
            qty -= std::min( qty, bio );
        }

        auto adv = charges_of( "adv_UPS_off", ( long )ceil( qty * 0.6 ) );
        if( adv > 0 ) {
            auto found = use_charges( "adv_UPS_off", adv );
            res.splice( res.end(), found );
            qty -= std::min( qty, long( adv / 0.6 ) );
        }

        auto ups = charges_of( "UPS_off", qty );
        if( ups > 0 ) {
            auto found = use_charges( "UPS_off", ups );
            res.splice( res.end(), found );
            qty -= std::min( qty, ups );
        }
    }

    std::vector<item *> del;

    bool has_tool_with_UPS = false;
    visit_items( [this, &what, &qty, &res, &del, &has_tool_with_UPS]( item *e ) {
        if( e->use_charges( what, qty, res, pos() ) ) {
            del.push_back( e );
        }
        if( e->typeId() == what && e->has_flag( "USE_UPS" ) ) {
            has_tool_with_UPS = true;
        }
        return qty > 0 ? VisitResponse::SKIP : VisitResponse::ABORT;
    } );

    for( auto e : del ) {
        remove_item( *e );
    }

    if( has_tool_with_UPS ) {
        use_charges( "UPS", qty );
    }

    return res;
}

bool player::covered_with_flag( const std::string &flag, const std::bitset<num_bp> &parts ) const
{
    if( parts.none() ) {
        return true;
    }

    std::bitset<num_bp> to_cover( parts );

    for( const auto &elem : worn ) {
        if( !elem.has_flag( flag ) ) {
            continue;
        }

        to_cover &= ~elem.get_covered_body_parts();

        if( to_cover.none() ) {
            return true;    // Allows early exit.
        }
    }

    return to_cover.none();
}

bool player::is_waterproof( const std::bitset<num_bp> &parts ) const
{
    return covered_with_flag("WATERPROOF", parts);
}

int player::amount_worn(const itype_id &id) const
{
    int amount = 0;
    for(auto &elem : worn) {
        if(elem.typeId() == id) {
            ++amount;
        }
    }
    return amount;
}

bool player::has_charges(const itype_id &it, long quantity) const
{
    if (it == "fire" || it == "apparatus") {
        return has_fire(quantity);
    }
    return charges_of( it, quantity ) == quantity;
}

int  player::leak_level( std::string flag ) const
{
    int leak_level = 0;
    leak_level = inv.leak_level(flag);
    return leak_level;
}

bool player::has_mission_item(int mission_id) const
{
    return mission_id != -1 && has_item_with( has_mission_item_filter{ mission_id } );
}

//Returns the amount of charges that were consumed by the player
int player::drink_from_hands(item& water) {
    int charges_consumed = 0;
    if( query_yn( _("Drink %s from your hands?"), water.type_name().c_str() ) )
    {
        // Create a dose of water no greater than the amount of water remaining.
        item water_temp( water );
        // If player is slaked water might not get consumed.
        consume_item( water_temp );
        charges_consumed = water.charges - water_temp.charges;
        if( charges_consumed > 0 )
        {
            moves -= 350;
        }
    }

    return charges_consumed;
}

// @todo Properly split medications and food instead of hacking around
bool player::consume_med( item &target )
{
    if( !target.is_medication() ) {
        return false;
    }

    const itype_id tool_type = target.type->comestible->tool;
    const auto req_tool = item::find_type( tool_type );
    if( req_tool->tool ) {
        if( !( has_amount( tool_type, 1 ) && has_charges( tool_type, req_tool->tool->charges_per_use ) ) ) {
            add_msg_if_player( m_info, _( "You need a %s to consume that!" ), req_tool->nname( 1 ).c_str() );
            return false;
        }
        use_charges( tool_type, req_tool->tool->charges_per_use );
    }

    long amount_used = 1;
    if( target.type->has_use() ) {
        amount_used = target.type->invoke( *this, target, pos() );
        if( amount_used <= 0 ) {
            return false;
        }
    }

    // @todo Get the target it was used on
    // Otherwise injecting someone will give us addictions etc.
    consume_effects( target );
    mod_moves( -250 );
    target.charges -= amount_used;
    return target.charges <= 0;
}

bool player::consume_item( item &target )
{
    if( target.is_null() ) {
        add_msg_if_player( m_info, _( "You do not have that item." ) );
        return false;
    }
    if( is_underwater() ) {
        add_msg_if_player( m_info, _( "You can't do that while underwater." ) );
        return false;
    }

    item &comest = get_comestible_from( target );

    if( comest.is_null() ) {
        add_msg_if_player( m_info, _( "You can't eat your %s." ), target.tname().c_str() );
        if(is_npc()) {
            debugmsg("%s tried to eat a %s", name.c_str(), target.tname().c_str());
        }
        return false;
    }

    if( consume_med( comest ) ||
        eat( comest ) ||
        feed_battery_with( comest ) ||
        feed_reactor_with( comest ) ||
        feed_furnace_with( comest ) ) {

        if( target.is_container() ) {
            target.on_contents_changed();
        }

        return comest.charges <= 0;
    }

    return false;
}

bool player::consume(int target_position)
{
    auto &target = i_at( target_position );

    if( consume_item( target ) ) {
        const bool was_in_container = !can_consume_as_is( target );

        if( was_in_container ) {
            i_rem( &target.contents.front() );
        } else {
            i_rem( &target );
        }

        //Restack and sort so that we don't lie about target's invlet
        if( target_position >= 0 ) {
            inv.restack( this );
            inv.sort();
        }

        if( was_in_container && target_position == -1 ) {
            add_msg_if_player(_("You are now wielding an empty %s."), weapon.tname().c_str());
        } else if( was_in_container && target_position < -1 ) {
            add_msg_if_player(_("You are now wearing an empty %s."), target.tname().c_str());
        } else if( was_in_container && !is_npc() ) {
            bool drop_it = false;
            if (get_option<std::string>( "DROP_EMPTY" ) == "no") {
                drop_it = false;
            } else if (get_option<std::string>( "DROP_EMPTY" ) == "watertight") {
                drop_it = !target.is_watertight_container();
            } else if (get_option<std::string>( "DROP_EMPTY" ) == "all") {
                drop_it = true;
            }
            if (drop_it) {
                add_msg(_("You drop the empty %s."), target.tname().c_str());
                g->m.add_item_or_charges( pos(), inv.remove_item(&target) );
            } else {
                int quantity = inv.const_stack( inv.position_by_item( &target ) ).size();
                char letter = target.invlet ? target.invlet : ' ';
                add_msg( m_info, _( "%c - %d empty %s" ), letter, quantity, target.tname( quantity ).c_str() );
            }
        }
    } else if( target_position >= 0 ) {
        inv.restack( this );
        inv.unsort();
    }

    return true;
}

void player::rooted_message() const
{
    if( (has_trait( trait_ROOTS2 ) || has_trait( trait_ROOTS3 ) ) &&
        g->m.has_flag("DIGGABLE", pos()) &&
        !footwear_factor() ) {
        add_msg(m_info, _("You sink your roots into the soil."));
    }
}

void player::rooted()
// Should average a point every two minutes or so; ground isn't uniformly fertile
// Overfilling triggered hibernation checks, so capping.
{
    double shoe_factor = footwear_factor();
    if( (has_trait( trait_ROOTS2 ) || has_trait( trait_ROOTS3 )) &&
        g->m.has_flag("DIGGABLE", pos()) && shoe_factor != 1.0 ) {
        if( one_in(20.0 / (1.0 - shoe_factor)) ) {
            if (get_hunger() > -20) {
                mod_hunger(-1);
            }
            if (get_thirst() > -20) {
                mod_thirst(-1);
            }
            mod_healthy_mod(5, 50);
        }
    }
}

item::reload_option player::select_ammo( const item &base, std::vector<item::reload_option> opts ) const
{
    using reload_option = item::reload_option;

    if( opts.empty() ) {
        add_msg_if_player( m_info, _( "Never mind." ) );
        return reload_option();
    }

    uimenu menu;
    menu.text = string_format( base.is_watertight_container() ? _("Refill %s") : _("Reload %s" ),
            base.tname().c_str() );
    menu.return_invalid = true;
    menu.w_width = -1;
    menu.w_height = -1;

    // Construct item names
    std::vector<std::string> names;
    std::transform( opts.begin(), opts.end(), std::back_inserter( names ), []( const reload_option& e ) {
        if( e.ammo->is_magazine() && e.ammo->ammo_data() ) {
            if( e.ammo->ammo_current() == "battery" ) {
                // This battery ammo is not a real object that can be recovered but pseudo-object that represents charge
                //~ magazine with ammo count
                return string_format( _( "%s (%d)" ), e.ammo->type_name().c_str(), e.ammo->ammo_remaining() );
            } else {
                //~ magazine with ammo (count)
                return string_format( _( "%s with %s (%d)" ), e.ammo->type_name().c_str(),
                                      e.ammo->ammo_data()->nname( e.ammo->ammo_remaining() ).c_str(), e.ammo->ammo_remaining() );
            }

        } else if( e.ammo->is_watertight_container() ||
                ( e.ammo->is_ammo_container() && g->u.is_worn( *e.ammo ) ) ) {
            // worn ammo containers should be named by their contents with their location also updated below
            return e.ammo->contents.front().display_name();

        } else {
            return e.ammo->display_name();
        }
    } );

    // Get location descriptions
    std::vector<std::string> where;
    std::transform( opts.begin(), opts.end(), std::back_inserter( where ), []( const reload_option& e ) {
        bool is_ammo_container = e.ammo->is_ammo_container();
        if( is_ammo_container || e.ammo->is_container() ) {
            if( is_ammo_container && g->u.is_worn( *e.ammo ) ) {
                return e.ammo->type_name();
            }
            return string_format( _("%s, %s"), e.ammo->type_name(), e.ammo.describe( &g->u ) );
        }
        return e.ammo.describe( &g->u );
    } );

    // Pads elements to match longest member and return length
    auto pad = []( std::vector<std::string>& vec, int n, int t ) -> int {
        for( const auto& e : vec ) {
            n = std::max( n, utf8_width( e, true ) + t );
        };
        for( auto& e : vec ) {
            e += std::string( n - utf8_width( e, true ), ' ' );
        }
        return n;
    };

    // Pad the first column including 4 trailing spaces
    int w = pad( names, utf8_width( menu.text, true ), 6 );
    menu.text.insert( 0, 2, ' ' ); // add space for UI hotkeys
    menu.text += std::string( w + 2 - utf8_width( menu.text, true ), ' ' );

    // Pad the location similarly (excludes leading "| " and trailing " ")
    w = pad( where, utf8_width( _( "| Location " ) ) - 3, 6 );
    menu.text += _("| Location " );
    menu.text += std::string( w + 3 - utf8_width( _( "| Location " ) ), ' ' );

    menu.text += _( "| Amount  " );
    menu.text += _( "| Moves   " );

    // We only show ammo statistics for guns and magazines
    if( base.is_gun() || base.is_magazine() ) {
        menu.text += _( "| Damage  | Pierce  " );
    }

    auto draw_row = [&]( int idx ) {
        const auto& sel = opts[ idx ];
        std::string row = string_format( "%s| %s |", names[ idx ].c_str(), where[ idx ].c_str() );
        row += string_format( ( sel.ammo->is_ammo() || sel.ammo->is_ammo_container() ) ? " %-7d |" : "         |", sel.qty() );
        row += string_format( " %-7d ", sel.moves() );

        if( base.is_gun() || base.is_magazine() ) {
            const itype *ammo = sel.ammo->is_ammo_container() ? sel.ammo->contents.front().ammo_data() : sel.ammo->ammo_data();
            if( ammo ) {
                row += string_format( "| %-7d | %-7d", ammo->ammo->damage, ammo->ammo->pierce );
            } else {
                row += "|         |         ";
            }
        }
        return row;
    };

    itype_id last = uistate.lastreload[ base.ammo_type() ];
    // We keep the last key so that pressing the key twice (for example, r-r for reload)
    // will always pick the first option on the list.
    int last_key = inp_mngr.get_previously_pressed_key();
    bool last_key_bound = false;
    // This is the entry that has out default
    int default_to = 0;

    for( auto i = 0; i < ( int )opts.size(); ++i ) {
        const item& ammo = opts[ i ].ammo->is_ammo_container() ? opts[ i ].ammo->contents.front() : *opts[ i ].ammo;

        char hotkey = -1;
        if( g->u.has_item( ammo ) ) {
            // if ammo in player possession and either it or any container has a valid invlet use this
            if( ammo.invlet ) {
                hotkey = ammo.invlet;
            } else {
                for( const auto obj : g->u.parents( ammo ) ) {
                    if( obj->invlet ) {
                        hotkey = obj->invlet;
                        break;
                    }
                }
            }
        }
        if( last == ammo.typeId() ) {
            if( !last_key_bound && hotkey == -1 ) {
                // If this is the first occurrence of the most recently used type of ammo and the hotkey
                // was not already set above then set it to the keypress that opened this prompt
                hotkey = last_key;
                last_key_bound = true;
            }
            if( !last_key_bound ) {
                // Pressing the last key defaults to the first entry of compatible type
                default_to = i;
                last_key_bound = true;
            }
        }
        if( hotkey == last_key ) {
            last_key_bound = true;
            // Prevent the default from being used: key is bound to something already
            default_to = -1;
        }

        menu.addentry( i, true, hotkey, draw_row( i ) );
    }

    struct reload_callback : public uimenu_callback {
        public:
            std::vector<item::reload_option> &opts;
            const std::function<std::string( int )> draw_row;
            int last_key;
            const int default_to;
            const bool can_partial_reload;

            reload_callback( std::vector<item::reload_option> &_opts,
                             std::function<std::string( int )> _draw_row,
                             int _last_key, int _default_to, bool _can_partial_reload ) :
                           opts( _opts ), draw_row( _draw_row ),
                           last_key( _last_key ), default_to( _default_to ),
                           can_partial_reload( _can_partial_reload )
            {}

            bool key( const input_context &, const input_event &event, int idx, uimenu * menu ) override {
                auto cur_key = event.get_first_input();
                //Prevent double RETURN '\n' to default to the first entry
                if( default_to != -1 && cur_key == last_key && cur_key != '\n' ) {
                    // Select the first entry on the list
                    menu->ret = default_to;
                    return true;
                }
                if( idx < 0 || idx >= (int)opts.size() ) {
                    return false;
                }
                auto &sel = opts[ idx ];
                switch( cur_key ) {
                    case KEY_LEFT:
                        if ( can_partial_reload ) {
                            sel.qty( sel.qty() - 1 );
                            menu->entries[ idx ].txt = draw_row( idx );
                        }
                        return true;

                    case KEY_RIGHT:
                        if ( can_partial_reload ) {
                            sel.qty( sel.qty() + 1 );
                            menu->entries[ idx ].txt = draw_row( idx );
                        }
                        return true;
                }
                return false;
            }
    } cb( opts, draw_row, last_key, default_to, !base.has_flag( "RELOAD_ONE" ) );
    menu.callback = &cb;

    menu.query();
    if( menu.ret < 0 || menu.ret >= ( int ) opts.size() ) {
        add_msg_if_player( m_info, _( "Never mind." ) );
        return reload_option();
    }

    const item_location& sel = opts[ menu.ret ].ammo;
    uistate.lastreload[ base.ammo_type() ] = sel->is_ammo_container() ? sel->contents.front().typeId() : sel->typeId();
    return std::move( opts[ menu.ret ] );
}

item::reload_option player::select_ammo( const item& base, bool prompt ) const
{
    using reload_option = item::reload_option;
    std::vector<reload_option> ammo_list;

    auto opts = base.gunmods();
    opts.push_back( &base );

    if( base.magazine_current() ) {
        opts.push_back( base.magazine_current() );
    }

    bool ammo_match_found = false;
    for( const auto e : opts ) {
        for( item_location& ammo : find_ammo( *e ) ) {
            auto id = ( ammo->is_ammo_container() || ammo->is_watertight_container() )
                ? ammo->contents.front().typeId()
                : ammo->typeId();
            if( e->can_reload_with( id ) ) {
                ammo_match_found = true;
            }
            if( can_reload( *e, id ) || e->has_flag( "RELOAD_AND_SHOOT" ) ) {
                ammo_list.emplace_back( this, e, &base, std::move( ammo ) );
            }
        }
    }

    if( ammo_list.empty() ) {
        if( !base.is_magazine() && !base.magazine_integral() && !base.magazine_current() ) {
            add_msg_if_player( m_info, _( "You need a compatible magazine to reload the %s!" ), base.tname().c_str() );

        } else if ( ammo_match_found ) {
            add_msg_if_player( m_info, _( "Nothing to reload!" ) );
        } else {
            std::string name;
            if ( base.ammo_data() ) {
                name = base.ammo_data()->nname( 1 );
            } else if ( base.is_watertight_container() ) {
                name = base.is_container_empty() ? "liquid" : base.contents.front().tname();
            } else {
                name = base.ammo_type()->name();
            }
            add_msg_if_player( m_info, _( "Out of %s!" ), name.c_str() );
        }
        return reload_option();
    }

    // sort in order of move cost (ascending), then remaining ammo (descending) with empty magazines always last
    std::stable_sort( ammo_list.begin(), ammo_list.end(), []( const reload_option& lhs, const reload_option& rhs ) {
        return lhs.ammo->ammo_remaining() > rhs.ammo->ammo_remaining();
    } );
    std::stable_sort( ammo_list.begin(), ammo_list.end(), []( const reload_option& lhs, const reload_option& rhs ) {
        return lhs.moves() < rhs.moves();
    } );
    std::stable_sort( ammo_list.begin(), ammo_list.end(), []( const reload_option& lhs, const reload_option& rhs ) {
        return ( lhs.ammo->ammo_remaining() != 0 ) > ( rhs.ammo->ammo_remaining() != 0 );
    } );

    if( is_npc() ) {
        return std::move( ammo_list[ 0 ] );
    }

    if( !prompt && ammo_list.size() == 1 ) {
        // Suppress display of reload prompt when...
        if( !base.is_gun() ) {
            return std::move( ammo_list[ 0 ]); // reloading tools

        } else if( base.magazine_integral() && base.ammo_remaining() > 0 ) {
            return std::move( ammo_list[ 0 ] ); // adding to partially filled integral magazines

        } else if( base.has_flag( "RELOAD_AND_SHOOT" ) && has_item( *ammo_list[ 0 ].ammo ) ) {
            return std::move( ammo_list[ 0 ] ); // using bows etc and ammo is already in player possession
        }
    }

    return select_ammo( base, std::move( ammo_list ) );
}

ret_val<bool> player::can_wear( const item& it  ) const
{
    if( !it.is_armor() ) {
        return ret_val<bool>::make_failure( _( "Putting on a %s would be tricky." ), it.tname().c_str() );
    }

    if( it.is_power_armor() ) {
        for( auto &elem : worn ) {
            if( ( elem.get_covered_body_parts() & it.get_covered_body_parts() ).any() ) {
                return ret_val<bool>::make_failure( _( "You can't wear power armor over other gear!" ) );
            }
        }
        if( !it.covers( bp_torso ) ) {
            bool power_armor = false;
            if( !worn.empty() ) {
                for( auto &elem : worn ) {
                    if( elem.is_power_armor() ) {
                        power_armor = true;
                        break;
                    }
                }
            }
            if( !power_armor ) {
                return ret_val<bool>::make_failure( _( "You can only wear power armor components with power armor!" ) );
            }
        }

        for( auto &i : worn ) {
            if( i.is_power_armor() && i.typeId() == it.typeId() ) {
                return ret_val<bool>::make_failure( _( "You cannot wear more than one %s!" ), it.tname().c_str() );
            }
        }
    } else {
        // Only headgear can be worn with power armor, except other power armor components.
        // You can't wear headgear if power armor helmet is already sitting on your head.
        bool has_helmet = false;
        if( is_wearing_power_armor( &has_helmet ) &&
            ( has_helmet || !(it.covers( bp_head ) || it.covers( bp_mouth ) || it.covers( bp_eyes ) ) ) ) {
            return ret_val<bool>::make_failure( _( "You can't wear %s with power armor!" ), it.tname().c_str() );
        }
    }

    // Check if we don't have both hands available before wearing a briefcase, shield, etc. Also occurs if we're already wearing one.
    if( it.has_flag( "RESTRICT_HANDS" ) && ( !has_two_arms() || worn_with_flag( "RESTRICT_HANDS" ) || weapon.is_two_handed( *this ) ) ) {
        return ret_val<bool>::make_failure( _("You don't have a hand free to wear that.") );
    }

    if( amount_worn( it.typeId() ) >= MAX_WORN_PER_TYPE ) {
        return ret_val<bool>::make_failure( _( "You can't wear %i or more %s at once." ),
                               MAX_WORN_PER_TYPE + 1, it.tname( MAX_WORN_PER_TYPE + 1 ).c_str() );
    }

    if( ( ( it.covers( bp_foot_l ) && is_wearing_shoes( "left" ) ) ||
          ( it.covers( bp_foot_r ) && is_wearing_shoes( "right") ) ) &&
          ( !it.has_flag( "OVERSIZE" ) || !it.has_flag( "OUTER" ) ) &&
          !it.has_flag( "SKINTIGHT" ) && !it.has_flag( "BELTED" ) ) {
        // Checks to see if the player is wearing shoes
        return ret_val<bool>::make_failure( _( "You're already wearing footwear!" ) );
    }

    if( it.covers( bp_head ) && ( encumb( bp_head ) > 10) && ( !( it.get_encumber() < 9) ) ) {
        return ret_val<bool>::make_failure( wearing_something_on( bp_head ) ?
                            _( "You can't wear another helmet!" ) : _( "You can't wear a helmet!" ) );
    }

    if( has_trait( trait_WOOLALLERGY ) && ( it.made_of( material_id( "wool" ) ) || it.item_tags.count( "wooled" ) ) ) {
        return ret_val<bool>::make_failure( _( "You can't wear that, it's made of wool!" ) );
    }

    if( it.is_filthy() && has_trait( trait_SQUEAMISH ) ) {
        return ret_val<bool>::make_failure( _( "You can't wear that, it's filthy!" ) );
    }

    if( !it.has_flag( "OVERSIZE" ) ) {
        for( const trait_id &mut : get_mutations() ) {
            const auto &branch = mut.obj();
            if( branch.conflicts_with_item( it ) ) {
                return ret_val<bool>::make_failure( _( "Your mutation %s prevents you from wearing that %s." ),
                             branch.name.c_str(), it.type_name().c_str() );
            }
        }
        if( it.covers(bp_head) &&
            !it.made_of( material_id( "wool" ) ) && !it.made_of( material_id( "cotton" ) ) &&
            !it.made_of( material_id( "nomex" ) ) && !it.made_of( material_id( "leather" ) ) &&
            ( has_trait( trait_HORNS_POINTED ) || has_trait( trait_ANTENNAE ) || has_trait( trait_ANTLERS ) ) ) {
            return ret_val<bool>::make_failure( _( "You cannot wear a helmet over your %s." ),
                            ( has_trait( trait_HORNS_POINTED ) ? _( "horns" ) :
                            ( has_trait( trait_ANTENNAE ) ? _( "antennae" ) : _( "antlers" ) ) ) );
        }
    }

    return ret_val<bool>::make_success();
}

ret_val<bool> player::can_wield( const item &it ) const
{
    if( it.made_of( LIQUID ) ) {
        return ret_val<bool>::make_failure( _( "Can't wield spilt liquids." ) );
    }

    if( it.is_two_handed( *this ) && ( !has_two_arms() || worn_with_flag( "RESTRICT_HANDS" ) ) ) {
        if( worn_with_flag( "RESTRICT_HANDS" ) ) {
            return ret_val<bool>::make_failure( _( "Something you are wearing hinders the use of both hands." ) );
        } else if( it.has_flag( "ALWAYS_TWOHAND" ) ) {
            return ret_val<bool>::make_failure( _( "The %s can't be wielded with only one arm." ), it.tname().c_str() );
        } else {
            return ret_val<bool>::make_failure( _( "You are too weak to wield %s with only one arm." ), it.tname().c_str() );
        }
    }

    return ret_val<bool>::make_success();
}

ret_val<bool> player::can_unwield( const item& it ) const
{
    if( it.has_flag( "NO_UNWIELD" ) ) {
        return ret_val<bool>::make_failure( _( "You cannot unwield your %s." ), it.tname().c_str() );
    }

    return ret_val<bool>::make_success();
}

bool player::is_wielding( const item& target ) const
{
    return &weapon == &target;
}

bool player::wield( item& target )
{
    if( is_wielding( target ) ) {
        return true;
    }

    if( !can_wield( target ).success() ) {
        return false;
    }

    if( !unwield() ) {
        return false;
    }

    if( target.is_null() ) {
        return true;
    }
    // Wielding from inventory is relatively slow and does not improve with increasing weapon skill.
    // Worn items (including guns with shoulder straps) are faster but still slower
    // than a skilled player with a holster.
    // There is an additional penalty when wielding items from the inventory whilst currently grabbed.

    bool worn = is_worn( target );
    int mv = item_handling_cost( target, true, worn ? INVENTORY_HANDLING_PENALTY / 2 : INVENTORY_HANDLING_PENALTY );

    if( worn ) {
        target.on_takeoff( *this );
    }

    add_msg( m_debug, "wielding took %d moves", mv );
    moves -= mv;

    if( has_item( target ) ) {
        weapon = i_rem( &target );
    } else {
        weapon = target;
    }

    last_item = weapon.typeId();
    recoil = MAX_RECOIL;

    weapon.on_wield( *this, mv );

    inv.update_invlet( weapon );
    inv.update_cache_with_item( weapon );

    return true;
}

bool player::unwield()
{
    if( weapon.is_null() ) {
        return true;
    }

    if( !can_unwield( weapon ).success() ) {
        return false;
    }

    const std::string query = string_format( _( "Stop wielding %s?" ), weapon.tname().c_str() );

    if ( !dispose_item( item_location( *this, &weapon ), query ) ) {
        return false;
    }

    inv.unsort();

    return true;
}

// ids of martial art styles that are available with the bio_cqb bionic.
static const std::vector<matype_id> bio_cqb_styles {{
    matype_id{ "style_karate" }, matype_id{ "style_judo" }, matype_id{ "style_muay_thai" }, matype_id{ "style_biojutsu" }
}};

class ma_style_callback : public uimenu_callback
{
private:
    size_t offset;
    const std::vector<matype_id> &styles;

public:
    ma_style_callback( int style_offset, const std::vector<matype_id> &selectable_styles )
        : offset( style_offset )
        , styles( selectable_styles )
    {}

    bool key(const input_context &ctxt, const input_event &event, int entnum, uimenu *menu) override {
        const std::string action = ctxt.input_to_action( event );
        if( action != "SHOW_DESCRIPTION" ) {
            return false;
        }
        matype_id style_selected;
        const size_t index = entnum;
        if( index >= offset && index - offset < styles.size() ) {
            style_selected = styles[index - offset];
        }
        if( !style_selected.str().empty() ) {
            const martialart &ma = style_selected.obj();
            std::ostringstream buffer;
            buffer << ma.name << "\n\n \n\n";
            if( !ma.techniques.empty() ) {
                buffer << ngettext( "Technique:", "Techniques:", ma.techniques.size() ) << " ";
                buffer << enumerate_as_string( ma.techniques.begin(), ma.techniques.end(), []( const matec_id &mid ) {
                    return mid.obj().name;
                } );
            }
            if( ma.force_unarmed ) {
                buffer << "\n\n \n\n";
                buffer << _( "This style forces you to use unarmed strikes, even if wielding a weapon." );
            }
            if( !ma.weapons.empty() ) {
                buffer << "\n\n \n\n";
                buffer << ngettext( "Weapon:", "Weapons:", ma.weapons.size() ) << " ";
                buffer << enumerate_as_string( ma.weapons.begin(), ma.weapons.end(), []( const std::string &wid ) {
                    return item::nname( wid );
                } );
            }
            popup(buffer.str(), PF_NONE);
            menu->redraw();
        }
        return true;
    }
    ~ma_style_callback() override { }
};

bool player::pick_style() // Style selection menu
{
    enum style_selection {
        KEEP_HANDS_FREE = 0,
        STYLE_OFFSET
    };

    // If there are style already, cursor starts there
    // if no selected styles, cursor starts from no-style

    // Any other keys quit the menu
    const std::vector<matype_id> &selectable_styles = has_active_bionic( bio_cqb ) ? bio_cqb_styles : ma_styles;

    input_context ctxt( "MELEE_STYLE_PICKER" );
    ctxt.register_action( "SHOW_DESCRIPTION" );

    uimenu kmenu;
    kmenu.return_invalid = true;
    kmenu.text = string_format( _( "Select a style. (press %s for more info)" ), ctxt.get_desc( "SHOW_DESCRIPTION" ).c_str() );
    ma_style_callback callback( ( size_t )STYLE_OFFSET, selectable_styles );
    kmenu.callback = &callback;
    kmenu.input_category = "MELEE_STYLE_PICKER";
    kmenu.additional_actions.emplace_back( "SHOW_DESCRIPTION", "" );
    kmenu.desc_enabled = true;
    kmenu.addentry_desc( KEEP_HANDS_FREE, true, 'h', keep_hands_free ? _( "Keep hands free (on)" ) : _( "Keep hands free (off)" ),
                         _( "When this is enabled, player won't wield things unless explicitly told to." ) );

    kmenu.selected = STYLE_OFFSET;

    for( size_t i = 0; i < selectable_styles.size(); i++ ) {
        auto &style = selectable_styles[i].obj();
        //Check if this style is currently selected
        if( selectable_styles[i] == style_selected ) {
            kmenu.selected = i + STYLE_OFFSET;
        }
        kmenu.addentry_desc( i + STYLE_OFFSET, true, -1, style.name, style.description );
    }

    kmenu.query();
    int selection = kmenu.ret;

    //debugmsg("selected %d",choice);
    if( selection >= STYLE_OFFSET ) {
        style_selected = selectable_styles[selection - STYLE_OFFSET];
    } else if( selection == KEEP_HANDS_FREE ) {
        keep_hands_free = !keep_hands_free;
    } else {
        return false;
    }

    return true;
}

hint_rating player::rate_action_wear( const item &it ) const
{
    //TODO flag already-worn items as HINT_IFFY

    if (!it.is_armor()) {
        return HINT_CANT;
    }

    return can_wear( it ).success() ? HINT_GOOD : HINT_IFFY;
}


hint_rating player::rate_action_change_side( const item &it ) const {
   if (!is_worn(it)) {
      return HINT_IFFY;
   }

    if (!it.is_sided()) {
        return HINT_CANT;
    }

    return HINT_GOOD;
}

bool player::can_reload( const item& it, const itype_id& ammo ) const {
    if( !it.is_reloadable_with( ammo ) ) {
        return false;
    }

    if( it.is_ammo_belt() ) {
        auto linkage = it.type->magazine->linkage;
        if( linkage != "NULL" && !has_charges( linkage, 1 ) ) {
            return false;
        }
    }

    return true;
}

bool player::dispose_item( item_location &&obj, const std::string& prompt )
{
    uimenu menu;
    menu.text = prompt.empty() ? string_format( _( "Dispose of %s" ), obj->tname().c_str() ) : prompt;
    menu.return_invalid = true;

    using dispose_option = struct {
        std::string prompt;
        bool enabled;
        char invlet;
        int moves;
        std::function<bool()> action;
    };

    std::vector<dispose_option> opts;

    const bool bucket = obj->is_bucket_nonempty();

    opts.emplace_back( dispose_option {
        bucket ? _( "Spill contents and store in inventory" ) : _( "Store in inventory" ),
        volume_carried() + obj->volume() <= volume_capacity(), '1',
        item_handling_cost( *obj ),
        [this, bucket, &obj] {
            if( bucket && !obj->spill_contents( *this ) ) {
                return false;
            }

            moves -= item_handling_cost( *obj );
            inv.add_item_keep_invlet( *obj );
            inv.unsort();
            obj.remove_item();
            return true;
        }
    } );

    opts.emplace_back( dispose_option {
        _( "Drop item" ), true, '2', 0, [this, &obj] {
            g->m.add_item_or_charges( pos(), *obj );
            obj.remove_item();
            return true;
        }
    } );

    opts.emplace_back( dispose_option {
        bucket ? _( "Spill contents and wear item" ) : _( "Wear item" ),
        can_wear( *obj ).success(), '3', item_wear_cost( *obj ),
        [this, bucket, &obj] {
            if( bucket && !obj->spill_contents( *this ) ) {
                return false;
            }

            item it = *obj;
            obj.remove_item();
            return wear_item( it );
        }
    } );

    for( auto& e : worn ) {
        if( e.can_holster( *obj ) ) {
            auto ptr = dynamic_cast<const holster_actor *>( e.type->get_use( "holster" )->get_actor_ptr() );
            opts.emplace_back( dispose_option {
                string_format( _( "Store in %s" ), e.tname().c_str() ), true, e.invlet,
                item_store_cost( *obj, e, false, ptr->draw_cost ),
                [this, ptr, &e, &obj]{
                    return ptr->store( *this, e, *obj );
                }
            } );
        }
    }

    int w = utf8_width( menu.text, true ) + 4;
    for( const auto& e : opts ) {
        w = std::max( w, utf8_width( e.prompt, true ) + 4 );
    };
    for( auto& e : opts ) {
        e.prompt += std::string( w - utf8_width( e.prompt, true ), ' ' );
    }

    menu.text.insert( 0, 2, ' ' ); // add space for UI hotkeys
    menu.text += std::string( w + 2 - utf8_width( menu.text, true ), ' ' );
    menu.text += _( " | Moves  " );

    for( const auto& e : opts ) {
        menu.addentry( -1, e.enabled, e.invlet, string_format( e.enabled ? "%s | %-7d" : "%s |", e.prompt.c_str(), e.moves ) );
    }

    menu.query();
    if( menu.ret >= 0 ) {
        return opts[ menu.ret ].action();
    }
    return false;
}

void player::mend_item( item_location&& obj, bool interactive )
{
    if( g->u.has_trait( trait_DEBUG_HS ) ) {
        uimenu menu( true, _( "Toggle which fault?" ) );
        std::vector<std::pair<fault_id, bool>> opts;
        for( const auto& f : obj->faults_potential() ) {
            opts.emplace_back( f, obj->faults.count( f ) );
            menu.addentry( -1, true, -1, string_format( "%s %s", opts.back().second ? _( "Mend" ) : _( "Break" ),
                                                        f.obj().name().c_str() ) );
        }
        menu.query();
        if( menu.ret >= 0 ) {
            if( opts[ menu.ret ].second ) {
                obj->faults.erase( opts[ menu.ret ].first );
            } else {
                obj->faults.insert( opts[ menu.ret ].first );
            }
        }
        return;
    }

    std::vector<std::pair<const fault *, bool>> faults;
    std::transform( obj->faults.begin(), obj->faults.end(), std::back_inserter( faults ), []( const fault_id& e ) {
        return std::make_pair<const fault *, bool>( &e.obj(), false );
    } );

    if( faults.empty() ) {
        if( interactive ) {
            add_msg( m_info, _( "The %s doesn't have any faults to mend." ), obj->tname().c_str() );
        }
        return;
    }

    auto inv = crafting_inventory();

    for( auto& f : faults ) {
        f.second = f.first->requirements().can_make_with_inventory( inv );
    }

    int sel = 0;
    if( interactive ) {
        uimenu menu;
        menu.text = _( "Mend which fault?" );
        menu.return_invalid = true;
        menu.desc_enabled = true;
        menu.desc_lines = 12;

        int w = 80;

        for( auto& f : faults ) {
            auto reqs = f.first->requirements();
            auto tools = reqs.get_folded_tools_list( w, c_white, inv );
            auto comps = reqs.get_folded_components_list( w, c_white, inv );

            std::ostringstream descr;
            descr << _( "<color_white>Time required:</color>\n" );
            //@todo better have a from_moves function
            descr << "> " << to_string_approx( time_duration::from_turns( f.first->time() / 100 ) ) << "\n";
            descr << _( "<color_white>Skills:</color>\n" );
            for( const auto& e : f.first->skills() ) {
                bool hasSkill = get_skill_level( e.first ) >= e.second;
                if ( !hasSkill && f.second ) {
                    f.second = false;
                }
                //~ %1$s represents the internal color name which shouldn't be translated, %2$s is skill name, and %3$i is skill level
                descr << string_format( _( "> <color_%1$s>%2$s %3$i</color>\n" ), hasSkill ? "c_green" : "c_red",
                                        e.first.obj().name().c_str(), e.second );
            }

            std::copy( tools.begin(), tools.end(), std::ostream_iterator<std::string>( descr, "\n" ) );
            std::copy( comps.begin(), comps.end(), std::ostream_iterator<std::string>( descr, "\n" ) );

            auto name = f.first->name();
            name += std::string( std::max( w - utf8_width( name, true ), 0 ), ' ' );

            menu.addentry_desc( -1, true, -1, name, descr.str() );
        }
        menu.query();
        if( menu.ret < 0 ) {
            add_msg( _( "Never mind." ) );
            return;
        }
        sel = menu.ret;
    }

    if( sel >= 0 ) {
        if( !faults[ sel ].second ) {
            if( interactive ) {
                add_msg( m_info, _( "You are currently unable to mend the %s." ), obj->tname().c_str() );
            }
            return;
        }

        assign_activity( activity_id( "ACT_MEND_ITEM" ), faults[ sel ].first->time() );
        activity.name = faults[ sel ].first->id().str();
        activity.targets.push_back( std::move( obj ) );
    }
}

int player::item_handling_cost( const item& it, bool penalties, int base_cost ) const
{
    int mv = base_cost;
    if( penalties ) {
        // 40 moves per liter, up to 200 at 5 liters
        mv += std::min( 200, it.volume() / 20_ml );
    }

    if( weapon.typeId() == "e_handcuffs" ) {
        mv *= 4;
    } else if( penalties && has_effect( effect_grabbed ) ) {
        mv *= 2;
    }

    // For single handed items use the least encumbered hand
    if( it.is_two_handed( *this ) ) {
        mv += encumb( bp_hand_l ) + encumb( bp_hand_r );
    } else {
        mv += std::min( encumb( bp_hand_l ), encumb( bp_hand_r ) );
    }

    return std::min( std::max( mv, 0 ), MAX_HANDLING_COST );
}

int player::item_store_cost( const item& it, const item& /* container */, bool penalties, int base_cost ) const
{
    /** @EFFECT_PISTOL decreases time taken to store a pistol */
    /** @EFFECT_SMG decreases time taken to store an SMG */
    /** @EFFECT_RIFLE decreases time taken to store a rifle */
    /** @EFFECT_SHOTGUN decreases time taken to store a shotgun */
    /** @EFFECT_LAUNCHER decreases time taken to store a launcher */
    /** @EFFECT_STABBING decreases time taken to store a stabbing weapon */
    /** @EFFECT_CUTTING decreases time taken to store a cutting weapon */
    /** @EFFECT_BASHING decreases time taken to store a bashing weapon */
    int lvl = get_skill_level( it.is_gun() ? it.gun_skill() : it.melee_skill() );
    return item_handling_cost( it, penalties, base_cost ) / ( ( lvl + 10.0f ) / 10.0f );
}

int player::item_reload_cost( const item& it, const item& ammo, long qty ) const
{
    if( ammo.is_ammo() ) {
        qty = std::max( std::min( ammo.charges, qty ), 1L );
    } else if( ammo.is_ammo_container() || ammo.is_watertight_container() ) {
        qty = std::max( std::min( ammo.contents.front().charges, qty ), 1L );
    } else if( ammo.is_magazine() ) {
        qty = 1;
    } else {
        debugmsg( "cannot determine reload cost as %s is neither ammo or magazine", ammo.tname().c_str() );
        return 0;
    }

    // If necessary create duplicate with appropriate number of charges
    item obj = ammo;
    obj = obj.split( qty );
    if( obj.is_null() ) {
        obj = ammo;
    }
    // No base cost for handling ammo - that's already included in obtain cost
    // We have the ammo in our hands right now
    int mv = item_handling_cost( obj, true, 0 );

    if( ammo.has_flag( "MAG_BULKY" ) ) {
        mv *= 1.5; // bulky magazines take longer to insert
    }

    if( !it.is_gun() && !it.is_magazine() ) {
        return mv + 100; // reload a tool
    }

    /** @EFFECT_GUN decreases the time taken to reload a magazine */
    /** @EFFECT_PISTOL decreases time taken to reload a pistol */
    /** @EFFECT_SMG decreases time taken to reload an SMG */
    /** @EFFECT_RIFLE decreases time taken to reload a rifle */
    /** @EFFECT_SHOTGUN decreases time taken to reload a shotgun */
    /** @EFFECT_LAUNCHER decreases time taken to reload a launcher */

    int cost = ( it.is_gun() ? it.type->gun->reload_time : it.type->magazine->reload_time ) * qty;

    skill_id sk = it.is_gun() ? it.type->gun->skill_used : skill_gun;
    mv += cost / ( 1.0f + std::min( float( get_skill_level( sk ) ) * 0.1f, 1.0f ) );

    if( it.has_flag( "STR_RELOAD" ) ) {
        /** @EFFECT_STR reduces reload time of some weapons */
        mv -= get_str() * 20;
    }

    return std::max( mv, 25 );
}

int player::item_wear_cost( const item& it ) const
{
    double mv = item_handling_cost( it );

    switch( it.get_layer() ) {
        case UNDERWEAR:
            mv *= 1.5;
            break;

        case REGULAR_LAYER:
            break;

        case WAIST_LAYER:
        case OUTER_LAYER:
            mv /= 1.5;
            break;

        case BELTED_LAYER:
            mv /= 2.0;
            break;
        default:
            break;
    }

    mv *= std::max( it.get_encumber() / 10.0, 1.0 );

    return mv;
}

bool player::wear( int pos, bool interactive )
{
    return wear( i_at( pos ), interactive );
}

bool player::wear( item& to_wear, bool interactive )
{
    if( is_worn( to_wear ) ) {
        if( interactive ) {
            add_msg( m_info, _( "You are already wearing that." ) );
        }
        return false;
    }
    if( to_wear.is_null() ) {
        if( interactive ) {
            add_msg( m_info, _( "You don't have that item. ") );
        }
        return false;
    }

    bool was_weapon;
    item to_wear_copy( to_wear );
    if( &to_wear == &weapon ) {
        weapon = ret_null;
        was_weapon = true;
    } else {
        inv.remove_item( &to_wear );
        inv.restack( this );
        was_weapon = false;
    }

    if( !wear_item( to_wear_copy, interactive ) ) {
        if( was_weapon ) {
            weapon = to_wear_copy;
        } else {
            inv.add_item( to_wear_copy, true );
        }
        return false;
    }

    return true;
}

bool player::wear_item( const item &to_wear, bool interactive )
{
    const auto ret = can_wear( to_wear );
    if( !ret.success() && interactive ) {
        add_msg_if_player( m_info, "%s", ret.c_str() );
        return false;
    }

    const bool was_deaf = is_deaf();
    last_item = to_wear.typeId();
    worn.push_back(to_wear);

    if( interactive ) {
        add_msg( _("You put on your %s."), to_wear.tname().c_str() );
        moves -= item_wear_cost( to_wear );

        for( int i = 0; i < num_bp; i++ ) {
            body_part bp = body_part( i );
            if (to_wear.covers(bp) && encumb(bp) >= 40)
            {
                add_msg_if_player(m_warning,
                    i == bp_eyes ?
                    _("Your %s are very encumbered! %s"):_("Your %s is very encumbered! %s"),
                    body_part_name(body_part(i)).c_str(), encumb_text(body_part(i)).c_str());
            }
        }
        if( !was_deaf && is_deaf() ) {
            add_msg_if_player( m_info, _( "You're deafened!" ) );
        }
    } else {
        add_msg_if_npc( _("<npcname> puts on their %s."), to_wear.tname().c_str() );
    }

    item &new_item = worn.back();
    new_item.on_wear( *this );

    inv.update_invlet( new_item );
    inv.update_cache_with_item( new_item );

    recalc_sight_limits();
    reset_encumbrance();

    return true;
}

bool player::change_side( item &it, bool interactive )
{
    if( !it.swap_side() ) {
        if( interactive ) {
            add_msg_player_or_npc( m_info,
                                   _( "You cannot swap the side on which your %s is worn." ),
                                   _( "<npcname> cannot swap the side on which their %s is worn." ),
                                   it.tname().c_str() );
        }
        return false;
    }

    if( interactive ) {
        add_msg_player_or_npc( m_info, _( "You swap the side on which your %s is worn." ),
                                       _( "<npcname> swaps the side on which their %s is worn." ),
                                       it.tname().c_str() );
    }

    mod_moves( -250 );
    reset_encumbrance();

    return true;
}

bool player::change_side (int pos, bool interactive) {
    item &it( i_at( pos ) );

    if( !is_worn( it ) ) {
        if( interactive ) {
            add_msg_player_or_npc( m_info,
                                   _( "You are not wearing that item." ),
                                   _( "<npcname> isn't wearing that item." ) );
        }
        return false;
    }

    return change_side( it, interactive );
}

hint_rating player::rate_action_takeoff( const item &it ) const
{
    if (!it.is_armor()) {
        return HINT_CANT;
    }

    if (is_worn(it)) {
      return HINT_GOOD;
    }

    return HINT_IFFY;
}

std::list<const item *> player::get_dependent_worn_items( const item &it ) const
{
    std::list<const item *> dependent;
    // Adds dependent worn items recursively
    const std::function<void( const item &it )> add_dependent = [ & ]( const item &it ) {
        for( const auto &wit : worn ) {
            if( &wit == &it || !wit.is_worn_only_with( it ) ) {
                continue;
            }
            const auto iter = std::find_if( dependent.begin(), dependent.end(),
                [ &wit ]( const item *dit ) {
                    return &wit == dit;
                } );
            if( iter == dependent.end() ) { // Not in the list yet
                add_dependent( wit );
                dependent.push_back( &wit );
            }
        }
    };

    if( is_worn( it ) ) {
        add_dependent( it );
    }

    return dependent;
}

ret_val<bool> player::can_takeoff( const item& it, const std::list<item> *res ) const
{
    auto iter = std::find_if( worn.begin(), worn.end(), [ &it ]( const item &wit ) {
        return &it == &wit;
    } );

    if( iter == worn.end() ) {
        return ret_val<bool>::make_failure( !is_npc() ? _( "You are not wearing that item." ) : _( "<npcname> is not wearing that item." ) );
    }

    if( res == nullptr && !get_dependent_worn_items( it ).empty() ) {
        return ret_val<bool>::make_failure( !is_npc() ? _( "You can't take off power armor while wearing other power armor components." ) : _( "<npcname> can't take off power armor while wearing other power armor components." ) );
    }

    return ret_val<bool>::make_success();
}

bool player::takeoff( const item &it, std::list<item> *res )
{
    const auto ret = can_takeoff( it, res );
    if ( !ret.success() ) {
        add_msg( m_info, "%s", ret.c_str() );
        return false;
    }

    auto iter = std::find_if( worn.begin(), worn.end(), [ &it ]( const item &wit ) {
        return &it == &wit;
    } );

    if( res == nullptr ) {
        if( volume_carried() + it.volume() > volume_capacity_reduced_by( it.get_storage() ) ) {
            if( is_npc() || query_yn( _( "No room in inventory for your %s.  Drop it?" ), it.tname().c_str() ) ) {
                drop( get_item_position( &it ) );
                return true;
            }
            return false;
        }
        iter->on_takeoff( *this );
        inv.add_item_keep_invlet( it );
    } else {
        iter->on_takeoff( *this );
        res->push_back( it );
    }

    add_msg_player_or_npc( _( "You take off your %s." ),
                           _( "<npcname> takes off their %s." ),
                           it.tname().c_str() );

    mod_moves( -250 );    // TODO: Make this variable
    worn.erase( iter );

    recalc_sight_limits();
    reset_encumbrance();

    return true;
}

bool player::takeoff( int pos )
{
    return takeoff( i_at( pos ) );
}

void player::drop( int pos, const tripoint &where )
{
    const item &it = i_at( pos );
    const int count = it.count_by_charges() ? it.charges : 1;

    drop( { std::make_pair( pos, count ) }, where );
}

void player::drop( const std::list<std::pair<int, int>> &what, const tripoint &where, bool stash )
{
    const activity_id type( stash ? "ACT_STASH" : "ACT_DROP" );

    if( what.empty() ) {
        return;
    }

    const tripoint target = ( where != tripoint_min ) ? where : pos();
    if( rl_dist( pos(), target ) > 1 || !( stash || g->m.can_put_items( target ) ) ) {
        add_msg_player_or_npc( m_info, _( "You can't place items here!" ),
                                       _( "<npcname> can't place items here!" ) );
        return;
    }

    assign_activity( type );
    activity.placement = target - pos();

    for( auto item_pair : what ) {
        if( can_unwield( i_at( item_pair.first ) ).success() ) {
            activity.values.push_back( item_pair.first );
            activity.values.push_back( item_pair.second );
        }
    }
    // @todo Remove the hack. Its here because npcs don't process activities
    if( is_npc() ) {
        activity.do_turn( this );
    }
}

void player::use_wielded() {
    use(-1);
}

hint_rating player::rate_action_reload( const item &it ) const
{
    hint_rating res = HINT_CANT;

    // Guns may contain additional reloadable mods so check these first
    for( const auto mod : it.gunmods() ) {
        switch( rate_action_reload( *mod ) ) {
            case HINT_GOOD:
                return HINT_GOOD;

            case HINT_CANT:
                continue;

            case HINT_IFFY:
                res = HINT_IFFY;
        }
    }

    if( !it.is_reloadable() ) {
        return res;
    }

    return can_reload( it ) ? HINT_GOOD : HINT_IFFY;
}

hint_rating player::rate_action_unload( const item &it ) const
{
    if( ( it.is_container() || it.is_bandolier() ) && !it.contents.empty() ) {
        return HINT_GOOD;
    }

    if( it.has_flag("NO_UNLOAD") ) {
        return HINT_CANT;
    }

    if( it.magazine_current() ) {
        return HINT_GOOD;
    }

    for( auto e : it.gunmods() ) {
        if( e->is_gun() && !e->has_flag( "NO_UNLOAD" ) &&
            ( e->magazine_current() || e->ammo_remaining() > 0 || e->casings_count() > 0 ) ) {
            return HINT_GOOD;
        }
    }

    if( it.ammo_type().is_null() ) {
        return HINT_CANT;
    }

    if( it.ammo_remaining() > 0 || it.casings_count() > 0 ) {
        return HINT_GOOD;
    }

    if ( it.ammo_capacity() > 0 ) {
        return HINT_IFFY;
    }

    return HINT_CANT;
}

hint_rating player::rate_action_mend( const item &it ) const
{
    // @todo check also if item damage could be repaired via a tool
    if( !it.faults.empty() ) {
        return HINT_GOOD;
    }
    return it.faults_potential().empty() ? HINT_CANT : HINT_IFFY;
}

hint_rating player::rate_action_disassemble( const item &it )
{
    if( can_disassemble( it, crafting_inventory() ).success() ) {
        return HINT_GOOD; // possible

    } else if( recipe_dictionary::get_uncraft( it.typeId() ) ) {
        return HINT_IFFY; // potentially possible but we currently lack requirements

    } else {
        return HINT_CANT; // never possible
    }
}

hint_rating player::rate_action_use( const item &it ) const
{
    if( it.is_tool() ) {
        return it.ammo_sufficient() ? HINT_GOOD : HINT_IFFY;

    } else if (it.is_gunmod()) {
        /** @EFFECT_GUN >0 allows rating estimates for gun modifications */
        if (get_skill_level( skill_gun ) == 0) {
            return HINT_IFFY;
        } else {
            return HINT_GOOD;
        }
    } else if( it.is_food() || it.is_medication() || it.is_book() || it.is_armor() ) {
        return HINT_IFFY; //the rating is subjective, could be argued as HINT_CANT or HINT_GOOD as well
    } else if( it.type->has_use() ) {
        return HINT_GOOD;
    } else if( !it.is_container_empty() ) {
        return rate_action_use( it.get_contained() );
    }

    return HINT_CANT;
}

bool player::has_enough_charges( const item &it, bool show_msg ) const
{
    if( !it.is_tool() || !it.ammo_required() ) {
        return true;
    }
    if( it.has_flag( "USE_UPS" ) ) {
        if( has_charges( "UPS", it.ammo_required() ) || it.ammo_sufficient() ) {
            return true;
        }
        if( show_msg ) {
            add_msg_if_player( m_info,
                    ngettext( "Your %s needs %d charge from some UPS.",
                              "Your %s needs %d charges from some UPS.",
                              it.ammo_required() ),
                    it.tname().c_str(), it.ammo_required() );
        }
        return false;
    } else if( !it.ammo_sufficient() ) {
        if( show_msg ) {
            add_msg_if_player( m_info,
                    ngettext( "Your %s has %d charge but needs %d.",
                              "Your %s has %d charges but needs %d.",
                              it.ammo_remaining() ),
                    it.tname().c_str(), it.ammo_remaining(), it.ammo_required() );
        }
        return false;
    }
    return true;
}

bool player::consume_charges( item& used, long qty )
{
    if( qty < 0 ) {
        debugmsg( "Tried to consume negative charges" );
        return false;
    }

    if( qty == 0 ) {
        return false;
    }

    if( !used.is_tool() && !used.is_food() && !used.is_medication() ) {
        debugmsg( "Tried to consume charges for non-tool, non-food, non-med item" );
        return false;
    }

    // Consume comestibles destroying them if no charges remain
    if( used.is_food() || used.is_medication() ) {
        used.charges -= qty;
        if( used.charges <= 0 ) {
            i_rem( &used );
            return true;
        }
        return false;
    }

    // Tools which don't require ammo are instead destroyed
    if( used.is_tool() && !used.ammo_required() ) {
        i_rem( &used );
        return true;
    }

    // USE_UPS never occurs on base items but is instead added by the UPS tool mod
    if( used.has_flag( "USE_UPS" ) ) {
        // With the new UPS system, we'll want to use any charges built up in the tool before pulling from the UPS
        // The usage of the item was already approved, so drain item if possible, otherwise use UPS
        if( used.charges >= qty ) {
            used.ammo_consume( qty, pos() );
        } else {
            use_charges( "UPS", qty );
        }
    } else {
        used.ammo_consume( std::min( qty, used.ammo_remaining() ), pos() );
    }
    return false;
}

void player::use( int inventory_position )
{
    item *used = &i_at( inventory_position );
    item copy;

    if( used->is_null() ) {
        add_msg( m_info, _( "You do not have that item." ) );
        return;
    }

    last_item = used->typeId();

    if( used->is_tool() ) {
        if( !used->type->has_use() ) {
            add_msg_if_player( _( "You can't do anything interesting with your %s." ), used->tname().c_str() );
            return;
        }
        invoke_item( used );

    } else if( used->is_food() ||
               used->is_medication() ||
               used->get_contained().is_food() ||
               used->get_contained().is_medication() ) {
        consume( inventory_position );

    } else if( used->is_book() ) {
        read( inventory_position );

    } else if ( used->type->has_use() ) {
        invoke_item( used );

    } else {
        add_msg( m_info, _( "You can't do anything interesting with your %s." ),
                 used->tname().c_str() );
    }
}

bool player::invoke_item( item* used )
{
    return invoke_item( used, pos() );
}

bool player::invoke_item( item* used, const tripoint &pt )
{
    const auto &use_methods = used->type->use_methods;

    if( use_methods.empty() ) {
        return false;
    } else if( use_methods.size() == 1 ) {
        return invoke_item( used, use_methods.begin()->first, pt );
    }

    uimenu umenu;

    umenu.text = string_format( _( "What to do with your %s?" ), used->tname().c_str() );
    umenu.hilight_disabled = true;
    umenu.return_invalid = true;

    for( const auto &e : use_methods ) {
        const auto res = e.second.can_call( *this, *used, false, pt );
        umenu.addentry_desc( MENU_AUTOASSIGN, res.success(), MENU_AUTOASSIGN, e.second.get_name(), res.str() );
    }

    umenu.desc_enabled = std::any_of( umenu.entries.begin(), umenu.entries.end(), []( const uimenu_entry &elem ) {
        return !elem.desc.empty();
    });

    umenu.query();

    int choice = umenu.ret;
    if( choice < 0 || choice >= static_cast<int>( use_methods.size() ) ) {
        return false;
    }

    const std::string &method = std::next( use_methods.begin(), choice )->first;

    return invoke_item( used, method, pt );
}

bool player::invoke_item( item* used, const std::string &method )
{
    return invoke_item( used, method, pos() );
}

bool player::invoke_item( item* used, const std::string &method, const tripoint &pt )
{
    if( !has_enough_charges( *used, true ) ) {
        return false;
    }

    item *actually_used = used->get_usable_item( method );
    if( actually_used == nullptr ) {
        debugmsg( "Tried to invoke a method %s on item %s, which doesn't have this method",
                  method.c_str(), used->tname().c_str() );
    }

    long charges_used = actually_used->type->invoke( *this, *actually_used, pt, method );

    if( used->is_tool() || used->is_medication() ) {
        return consume_charges( *actually_used, charges_used );
    } else if( used->is_bionic() && charges_used > 0 ) {
        i_rem( used );
        return true;
    }

    return false;
}

void player::reassign_item( item &it, long invlet )
{
    bool remove_old = true;
    if( invlet ) {
        item &prev = i_at( invlet_to_position( invlet ) );
        if( !prev.is_null() ) {
            remove_old = it.typeId() != prev.typeId();
            inv.reassign_item( prev, it.invlet, remove_old );
        }
    }

    if( !invlet || inv_chars.valid( invlet ) ) {
        const auto iter = inv.assigned_invlet.find( it.invlet );
        bool found = iter != inv.assigned_invlet.end();
        if( found ) {
            inv.assigned_invlet.erase( iter );
        }
        if( invlet && ( !found || it.invlet != invlet ) ) {
            inv.assigned_invlet[invlet] = it.typeId();
        }
        inv.reassign_item( it, invlet, remove_old );
    }
}

bool player::gunmod_remove( item &gun, item& mod )
{
    auto iter = std::find_if( gun.contents.begin(), gun.contents.end(), [&mod]( const item& e ) {
        return &mod == &e;
    } );
    if( iter == gun.contents.end() ) {
        debugmsg( "Cannot remove non-existent gunmod" );
        return false;
    }
    if( mod.ammo_remaining() && !g->unload( mod ) ) {
        return false;
    }

    gun.gun_set_mode( "DEFAULT" );
    moves -= mod.type->gunmod->install_time / 2;

    if( mod.typeId() == "brass_catcher" ) {
        gun.casings_handle( [&]( item &e ) {
            return i_add_or_drop( e );
        } );
    }

    i_add_or_drop( mod );
    gun.contents.erase( iter );

    return true;
}

std::pair<int, int> player::gunmod_installation_odds( const item& gun, const item& mod ) const
{
    // Mods with INSTALL_DIFFICULT have a chance to fail, potentially damaging the gun
    if( !mod.has_flag( "INSTALL_DIFFICULT" ) || has_trait( trait_DEBUG_HS ) ) {
        return std::make_pair( 100, 0 );
    }

    int roll = 100; // chance of success (%)
    int risk = 0;   // chance of failure (%)
    int chances = 1; // start with 1 in 6 (~17% chance)

    for( const auto &e : mod.type->min_skills ) {
        // gain an additional chance for every level above the minimum requirement
        skill_id sk = e.first == "weapon" ? gun.gun_skill() : skill_id( e.first );
        chances += std::max( get_skill_level( sk ) - e.second, 0 );
    }
    // cap success from skill alone to 1 in 5 (~83% chance)
    roll = std::min( double( chances ), 5.0 ) / 6.0 * 100;
    // focus is either a penalty or bonus of at most +/-10%
    roll += ( std::min( std::max( focus_pool, 140 ), 60 ) - 100 ) / 4;
    // dexterity and intelligence give +/-2% for each point above or below 12
    roll += ( get_dex() - 12 ) * 2;
    roll += ( get_int() - 12 ) * 2;
    // each point of damage to the base gun reduces success by 10%
    roll -= std::min( gun.damage(), 0 ) * 10;
    roll = std::min( std::max( roll, 0 ), 100 );

    // risk of causing damage on failure increases with less durable guns
    risk = ( 100 - roll ) * ( ( 10.0 - std::min( gun.type->gun->durability, 9 ) ) / 10.0 );

    return std::make_pair( roll, risk );
}

void player::gunmod_add( item &gun, item &mod )
{
    if( !gun.is_gunmod_compatible( mod ).success() ) {
        debugmsg( "Tried to add incompatible gunmod" );
        return;
    }

    if( !has_item( gun ) && !has_item( mod ) ) {
        debugmsg( "Tried gunmod installation but mod/gun not in player possession" );
        return;
    }

    // first check at least the minimum requirements are met
    if( !has_trait( trait_DEBUG_HS ) && !can_use( mod, gun ) ) {
        return;
    }

    // any (optional) tool charges that are used during installation
    auto odds = gunmod_installation_odds( gun, mod );
    int roll = odds.first;
    int risk = odds.second;

    std::string tool;
    int qty = 0;

    if( mod.is_irremovable() ) {
        if( !query_yn( _( "Permanently install your %1$s in your %2$s?" ), mod.tname().c_str(),
                       gun.tname().c_str() ) ) {
            add_msg_if_player( _( "Never mind." ) );
            return; // player cancelled installation
        }
    }

    // if chance of success <100% prompt user to continue
    if( roll < 100 ) {
        uimenu prompt;
        prompt.return_invalid = true;
        prompt.text = string_format( _( "Attach your %1$s to your %2$s?" ), mod.tname().c_str(),
                                     gun.tname().c_str() );

        std::vector<std::function<void()>> actions;

        prompt.addentry( -1, true, 'w',
                         string_format( _( "Try without tools (%i%%) risking damage (%i%%)" ), roll, risk ) );
        actions.emplace_back( [&] {} );

        prompt.addentry( -1, has_charges( "small_repairkit", 100 ), 'f',
                         string_format( _( "Use 100 charges of firearm repair kit (%i%%)" ), std::min( roll * 2, 100 ) ) );

        actions.emplace_back( [&] {
            tool = "small_repairkit";
            qty = 100;
            roll *= 2; // firearm repair kit improves success...
            risk /= 2; // ...and reduces the risk of damage upon failure
        } );

        prompt.addentry( -1, has_charges( "large_repairkit", 25 ), 'g',
                         string_format( _( "Use 25 charges of gunsmith repair kit (%i%%)" ), std::min( roll * 3, 100 ) ) );

        actions.emplace_back( [&] {
            tool = "large_repairkit";
            qty = 25;
            roll *= 3; // gunsmith repair kit improves success markedly...
            risk = 0;  // ...and entirely prevents damage upon failure
        } );

        prompt.query();
        if( prompt.ret < 0 ) {
            add_msg_if_player( _( "Never mind." ) );
            return; // player cancelled installation
        }
        actions[ prompt.ret ]();
    }

    int turns = !has_trait( trait_DEBUG_HS ) ? mod.type->gunmod->install_time : 0;

    assign_activity( activity_id( "ACT_GUNMOD_ADD" ), turns, -1, get_item_position( &gun ), tool );
    activity.values.push_back( get_item_position( &mod ) );
    activity.values.push_back( roll ); // chance of success (%)
    activity.values.push_back( risk ); // chance of damage (%)
    activity.values.push_back( qty ); // tool charges
}

void player::toolmod_add( item_location tool, item_location mod )
{
    if( !tool && !mod ) {
        debugmsg( "Tried toolmod installation but mod/tool not available" );
        return;
    }
    // first check at least the minimum requirements are met
    if( !has_trait( trait_DEBUG_HS ) && !can_use( *mod, *tool ) ) {
        return;
    }

    if( !query_yn( _( "Permanently install your %1$s in your %2$s?" ), mod->tname().c_str(),
                    tool->tname().c_str() ) ) {
        add_msg_if_player( _( "Never mind." ) );
        return; // player cancelled installation
    }

    assign_activity( activity_id( "ACT_TOOLMOD_ADD" ), 1, -1 );
    activity.targets.emplace_back( std::move( tool ) );
    activity.targets.emplace_back( std::move( mod ) );
}

hint_rating player::rate_action_read( const item &it ) const
{
    if( !it.is_book() ) {
        return HINT_CANT;
    }

    std::vector<std::string> dummy;
    return get_book_reader( it, dummy ) == nullptr ? HINT_IFFY : HINT_GOOD;
}

const player *player::get_book_reader( const item &book, std::vector<std::string> &reasons ) const
{
    const player *reader = nullptr;
    if( !book.is_book() ) {
        reasons.push_back( string_format( _( "Your %s is not good reading material." ),
                                          book.tname().c_str() ) );
        return nullptr;
    }

    // Check for conditions that immediately disqualify the player from reading:
    const vehicle *veh = g->m.veh_at( pos() );
    if( veh != nullptr && veh->player_in_control( *this ) ) {
        reasons.emplace_back( _( "It's a bad idea to read while driving!" ) );
        return nullptr;
    }
    const auto &type = book.type->book;
    if( !fun_to_read( book ) && !has_morale_to_read() && has_identified( book.typeId() ) ) {
        // Low morale still permits skimming
        reasons.emplace_back( _( "What's the point of studying?  (Your morale is too low!)" ) );
        return nullptr;
    }
    const skill_id &skill = type->skill;
    const auto &skill_level = get_skill_level( skill );
    if( skill && skill_level < type->req && has_identified( book.typeId() ) ) {
        reasons.push_back( string_format( _( "You don't know enough about %s to understand the jargon!" ),
                                          skill.obj().name().c_str() ) );
        return nullptr;
    }

    // Check for conditions that disqualify us only if no NPCs can read to us
    if( type->intel > 0 && has_trait( trait_ILLITERATE ) ) {
        reasons.emplace_back( _( "You're illiterate!" ) );
    } else if( has_trait( trait_HYPEROPIC ) && !is_wearing( "glasses_reading" ) &&
               !is_wearing( "glasses_bifocal" ) && !has_effect( effect_contacts ) && !has_bionic( bio_eye_optic ) ) {
        reasons.emplace_back( _( "Your eyes won't focus without reading glasses." ) );
    } else if( fine_detail_vision_mod() > 4 ) {
        // Too dark to read only applies if the player can read to himself
        reasons.emplace_back( _( "It's too dark to read!" ) );
        return nullptr;
    } else {
        return this;
    }

    //Check for NPCs to read for you, negates Illiterate and Far Sighted
    //The fastest-reading NPC is chosen
    if( is_deaf() ) {
        reasons.emplace_back( _( "Maybe someone could read that to you, but you're deaf!" ) );
        return nullptr;
    }

    int time_taken = INT_MAX;
    auto candidates = get_crafting_helpers();

    for( const npc *elem : candidates ) {
        // Check for disqualifying factors:
        if( type->intel > 0 && elem->has_trait( trait_ILLITERATE ) ) {
            reasons.push_back( string_format( _( "%s is illiterate!" ),
                                              elem->disp_name().c_str() ) );
        } else if( skill && elem->get_skill_level( skill ) < type->req &&
                   has_identified( book.typeId() ) ) {
            reasons.push_back( string_format( _( "%s doesn't know enough about %s to understand the jargon!" ),
                                              elem->disp_name().c_str(), skill.obj().name().c_str() ) );
        } else if( elem->has_trait( trait_HYPEROPIC ) && !elem->is_wearing( "glasses_reading" ) &&
                   !elem->is_wearing( "glasses_bifocal" ) && !elem->has_effect( effect_contacts ) ) {
            reasons.push_back( string_format( _( "%s needs reading glasses!" ),
                                              elem->disp_name().c_str() ) );
        } else if( std::min( fine_detail_vision_mod(), elem->fine_detail_vision_mod() ) > 4 ) {
            reasons.push_back( string_format(
                                   _( "It's too dark for %s to read!" ),
                                   elem->disp_name().c_str() ) );
        } else if( !elem->sees( *this ) ) {
            reasons.push_back( string_format( _( "%s could read that to you, but they can't see you." ),
                                              elem->disp_name().c_str() ) );
        } else if( !elem->fun_to_read( book ) && !elem->has_morale_to_read() &&
                   has_identified( book.typeId() ) ) {
            // Low morale still permits skimming
            reasons.push_back( string_format( _( "%s morale is too low!" ), elem->disp_name( true ).c_str() ) );
        } else {
            int proj_time = time_to_read( book, *elem );
            if( proj_time < time_taken ) {
                reader = elem;
                time_taken = proj_time;
            }
        }
    } //end for all candidates
    return reader;
}

int player::time_to_read( const item &book, const player &reader, const player *learner ) const
{
    const auto &type = book.type->book;
    const skill_id &skill = type->skill;
    // The reader's reading speed has an effect only if they're trying to understand the book as they read it
    // Reading speed is assumed to be how well you learn from books (as opposed to hands-on experience)
    const bool try_understand = reader.fun_to_read( book ) ||
                                reader.get_skill_level( skill ) < type->level;
    int reading_speed = try_understand ? std::max( reader.read_speed(), read_speed() ) : read_speed();
    if( learner ) {
        reading_speed = std::max( reading_speed, learner->read_speed() );
    }

    int retval = type->time * reading_speed;
    retval *= std::min( fine_detail_vision_mod(), reader.fine_detail_vision_mod() );

    const int effective_int = std::min( {int_cur, reader.get_int(), learner ? learner->get_int() : INT_MAX } );
    if( type->intel > effective_int ) {
        retval += type->time * ( type->intel - effective_int ) * 100;
    }
    if( !has_identified( book.typeId() ) ) {
        retval /= 10; //skimming
    }
    return retval;
}

bool player::fun_to_read( const item &book ) const
{
    // If you don't have a problem with eating humans, To Serve Man becomes rewarding
    if( ( has_trait( trait_CANNIBAL ) || has_trait( trait_PSYCHOPATH ) || has_trait( trait_SAPIOVORE ) ) &&
        book.typeId() == "cookbook_human" ) {
        return true;
    } else if( has_trait( trait_SPIRITUAL ) && book.has_flag( "INSPIRATIONAL" ) ) {
        return true;
    } else {
        return book.type->book->fun > 0;
    }
}

/**
 * Explanation of ACT_READ activity values:
 *
 * position: ID of the reader
 * targets: 1-element vector with the item_location (always in inventory/wielded) of the book being read
 * index: We are studying until the player with this ID gains a level; 0 indicates reading once
 * values: IDs of the NPCs who will learn something
 * str_values: Parallel to values, these contain the learning penalties (as doubles in string form) as follows:
 *             Experience gained = Experience normally gained * penalty
 */

bool player::read( int inventory_position, const bool continuous )
{
    item &it = i_at( inventory_position );
    if( it.is_null() ) {
        add_msg( m_info, _( "Never mind." ) );
        return false;
    }
    std::vector<std::string> fail_messages;
    const player *reader = get_book_reader( it, fail_messages );
    if( reader == nullptr ) {
        // We can't read, and neither can our followers
        for( const std::string &reason : fail_messages ) {
            add_msg( m_bad, reason );
        }
        return false;
    }
    const int time_taken = time_to_read( it, *reader );

    add_msg( m_debug, "player::read: time_taken = %d", time_taken );
    player_activity act( activity_id( "ACT_READ" ), time_taken, continuous ? activity.index : 0, reader->getID() );
    act.targets.emplace_back( item_location( *this, &it ) );

    // If the player hasn't read this book before, skim it to get an idea of what's in it.
    if( !has_identified( it.typeId() ) ) {
        if( reader != this ) {
            add_msg( m_info, fail_messages[0] );
            add_msg( m_info, _( "%s reads aloud..." ), reader->disp_name().c_str() );
        }
        assign_activity( act );
        return true;
    }

    if( it.typeId() == "guidebook" ) {
        // special guidebook effect: print a misc. hint when read
        if( reader != this ) {
            add_msg( m_info, fail_messages[0] );
            dynamic_cast<const npc *>( reader )->say( get_hint() );
        } else {
            add_msg( m_info, get_hint().c_str() );
        }
        mod_moves( -100 );
        return false;
    }

    const auto &type = it.type->book;
    const skill_id &skill = type->skill;
    const std::string skill_name = skill ? skill.obj().name() : "";

    // Find NPCs to join the study session:
    std::map<npc *, std::string> learners;
    std::map<npc *, std::string> fun_learners; //reading only for fun
    std::map<npc *, std::string> nonlearners;
    auto candidates = get_crafting_helpers();
    for( npc *elem : candidates ) {
        const int lvl = elem->get_skill_level( skill );
        const bool skill_req = ( elem->fun_to_read( it ) && ( !skill || lvl >= type->req ) ) ||
                               ( skill && lvl < type->level && lvl >= type->req );
        const bool morale_req = elem->fun_to_read( it ) || elem->has_morale_to_read();

        if( !skill_req && elem != reader ) {
            if( skill && lvl < type->req ) {
                nonlearners.insert( { elem, string_format( _( " (needs %d %s)" ), type->req, skill_name.c_str() ) } );
            } else if( skill ) {
                nonlearners.insert( { elem, string_format( _( " (already has %d %s)" ), type->level, skill_name.c_str() ) } );
            } else {
                nonlearners.insert( { elem, _( " (uninterested)" ) } );
            }
        } else if( elem->is_deaf() && reader != elem ) {
            nonlearners.insert( { elem, _( " (deaf)" ) } );
        } else if( !morale_req ) {
            nonlearners.insert( { elem, _( " (too sad)" ) } );
        } else if( skill && lvl < type->level ) {
            const double penalty = ( double )time_taken / time_to_read( it, *reader, elem );
            learners.insert( {elem, elem == reader ? _( " (reading aloud to you)" ) : ""} );
            act.values.push_back( elem->getID() );
            act.str_values.push_back( to_string( penalty ) );
        } else {
            fun_learners.insert( {elem, elem == reader ? _( " (reading aloud to you)" ) : "" } );
            act.values.push_back( elem->getID() );
            act.str_values.emplace_back( "1" );
        }
    }

    if( !continuous ) {
        //only show the menu if there's useful information or multiple options
        if( skill || !nonlearners.empty() || !fun_learners.empty() ) {
            uimenu menu;

            // Some helpers to reduce repetition:
            auto length = []( const std::pair<npc *, std::string> &elem ) {
                return elem.first->disp_name().size() + elem.second.size();
            };

            auto max_length = [&length]( const std::map<npc *, std::string> &m ) {
                auto max_ele = std::max_element( m.begin(), m.end(), [&length]( std::pair<npc *, std::string> left,
                std::pair<npc *, std::string> right ) {
                    return length( left ) < length( right );
                } );
                return max_ele == m.end() ? 0 : length( *max_ele );
            };

            auto get_text =
                [&]( const std::map<npc *, std::string> &m, const std::pair<npc *, std::string> &elem )
            {
                const int lvl = elem.first->get_skill_level( skill );
                const std::string lvl_text = skill ? string_format( _( " | current level: %d" ), lvl ) : "";
                const std::string name_text = elem.first->disp_name() + elem.second;
                return string_format( ( "%-*s%s" ), static_cast<int>( max_length( m ) ),
                                      name_text.c_str(), lvl_text.c_str() );
            };

            auto add_header = [&menu]( const std::string & str ) {
                menu.addentry( -1, false, -1, "" );
                uimenu_entry header( -1, false, -1, str , c_yellow, c_yellow );
                header.force_color = true;
                menu.entries.push_back( header );
            };

            menu.return_invalid = true;
            menu.title = !skill ? string_format( _( "Reading %s" ), it.type_name().c_str() ) :
                         string_format( _( "Reading %s (can train %s from %d to %d)" ), it.type_name().c_str(),
                                        skill_name.c_str(), type->req, type->level );

            if( skill ) {
                const int lvl = ( int )get_skill_level( skill );
                menu.addentry( getID(), lvl < type->level, '0',
                               string_format( _( "Read until you gain a level | current level: %d" ), lvl ) );
            } else {
                menu.addentry( -1, false, '0', _( "Read until you gain a level" ) );
            }
            menu.addentry( 0, true, '1', _( "Read once" ) );

            if( skill && !learners.empty() ) {
                add_header( _( "Read until this NPC gains a level:" ) );
                for( const auto &elem : learners ) {
                    menu.addentry( elem.first->getID(), true, -1, get_text( learners, elem ) );
                }
            }
            if( !fun_learners.empty() ) {
                add_header( _( "Reading for fun:" ) );
                for( const auto &elem : fun_learners ) {
                    menu.addentry( -1, false, -1, get_text( fun_learners, elem ) );
                }
            }
            if( !nonlearners.empty() ) {
                add_header( _( "Not participating:" ) );
                for( const auto &elem : nonlearners ) {
                    menu.addentry( -1, false, -1, get_text( nonlearners, elem ) );
                }
            }

            menu.query( true );
            if( menu.ret == UIMENU_INVALID ) {
                add_msg( m_info, _( "Never mind." ) );
                return false;
            }
            act.index = menu.ret;
        }
        add_msg( m_info, _( "Now reading %s, %s to stop early." ),
                 it.type_name().c_str(), press_x( ACTION_PAUSE ).c_str() );
    }

    // Print some informational messages, but only the first time or if the information changes

    if( !continuous || activity.position != act.position ) {
        if( reader != this ) {
            add_msg( m_info, fail_messages[0] );
            add_msg( m_info, _( "%s reads aloud..." ), reader->disp_name().c_str() );
        } else if( !learners.empty() || !fun_learners.empty() ) {
            add_msg( m_info, _( "You read aloud..." ) );
        }
    }

    if( !continuous ||
    !std::all_of( learners.begin(), learners.end(), [&]( std::pair<npc *, std::string> elem ) {
    return std::count( activity.values.begin(), activity.values.end(), elem.first->getID() ) != 0;
    } ) ||
    !std::all_of( activity.values.begin(), activity.values.end(), [&]( int elem ) {
        return learners.find( g->find_npc( elem ) ) != learners.end();
    } ) ) {

        if( learners.size() == 1 ) {
            add_msg( m_info, _( "%s studies with you." ), learners.begin()->first->disp_name().c_str() );
        } else if( !learners.empty() ) {
            const std::string them = enumerate_as_string( learners.begin(),
            learners.end(), [&]( std::pair<npc *, std::string> elem ) {
                return elem.first->disp_name();
            } );
            add_msg( m_info, _( "%s study with you." ), them.c_str() );
        }

        // Don't include the reader as it would be too redundant.
        std::set<std::string> readers;
        for( const auto &elem : fun_learners ) {
            if( elem.first != reader ) {
                readers.insert( elem.first->disp_name() );
            }
        }
        if( readers.size() == 1 ) {
            add_msg( m_info, _( "%s reads with you for fun." ), readers.begin()->c_str() );
        } else if( !readers.empty() ) {
            const std::string them = enumerate_as_string( readers );
            add_msg( m_info, _( "%s read with you for fun." ), them.c_str() );
        }
    }

    if( std::min( fine_detail_vision_mod(), reader->fine_detail_vision_mod() ) > 1.0 ) {
        add_msg( m_warning,
                 _( "It's difficult for %s to see fine details right now. Reading will take longer than usual." ),
                 reader->disp_name().c_str() );
    }

    const bool complex_penalty = type->intel > std::min( int_cur, reader->get_int() );
    const player *complex_player = reader->get_int() < int_cur ? reader : this;
    if( complex_penalty && !continuous ) {
        add_msg( m_warning,
                 _( "This book is too complex for %s to easily understand. It will take longer to read." ),
                 complex_player->disp_name().c_str() );
    }

    assign_activity( act );

    // Reinforce any existing morale bonus/penalty, so it doesn't decay
    // away while you read more.
    const int minutes = time_taken / 1000;
    std::set<player *> apply_morale = { this };
    for( const auto &elem : learners ) {
        apply_morale.insert( elem.first );
    }
    for( const auto &elem : fun_learners ) {
        apply_morale.insert( elem.first );
    }
    for( player *elem : apply_morale ) {
        // If you don't have a problem with eating humans, To Serve Man becomes rewarding
        if( ( elem->has_trait( trait_CANNIBAL ) || elem->has_trait( trait_PSYCHOPATH ) ||
              elem->has_trait( trait_SAPIOVORE ) ) &&
            it.typeId() == "cookbook_human" ) {
            elem->add_morale( MORALE_BOOK, 0, 75, minutes + 30, minutes, false, it.type );
        } else if( elem->has_trait( trait_SPIRITUAL ) && it.has_flag( "INSPIRATIONAL" ) ) {
            elem->add_morale( MORALE_BOOK, 0, 90, minutes + 60, minutes, false, it.type );
        } else {
            elem->add_morale( MORALE_BOOK, 0, type->fun * 15, minutes + 30, minutes, false, it.type );
        }
    }

    return true;
}

void player::do_read( item *book )
{
    const auto &reading = book->type->book;
    if( !reading ) {
        activity.set_to_null();
        return;
    }
    const skill_id &skill = reading->skill;

    if( !has_identified( book->typeId() ) ) {
        // Note that we've read the book.
        items_identified.insert( book->typeId() );

        add_msg(_("You skim %s to find out what's in it."), book->type_name().c_str());
        if( skill && get_skill_level( skill ).can_train() ) {
            add_msg(m_info, _("Can bring your %s skill to %d."),
                    skill.obj().name().c_str(), reading->level);
            if( reading->req != 0 ){
                add_msg(m_info, _("Requires %s level %d to understand."),
                        skill.obj().name().c_str(), reading->req);
            }
        }

        if (reading->intel != 0) {
            add_msg(m_info, _("Requires intelligence of %d to easily read."), reading->intel);
        }
        if (reading->fun != 0) {
            add_msg(m_info, _("Reading this book affects your morale by %d"), reading->fun);
        }
        add_msg(m_info, ngettext("A chapter of this book takes %d minute to read.",
                         "A chapter of this book takes %d minutes to read.", reading->time),
                reading->time );

        std::vector<std::string> recipe_list;
        for( auto const & elem : reading->recipes ) {
            // If the player knows it, they recognize it even if it's not clearly stated.
            if( elem.is_hidden() && !knows_recipe( elem.recipe ) ) {
                continue;
            }
            recipe_list.push_back( elem.name );
        }
        if( !recipe_list.empty() ) {
            std::string recipe_line = string_format(
                ngettext( "This book contains %1$u crafting recipe: %2$s",
                          "This book contains %1$u crafting recipes: %2$s",
                          static_cast<unsigned long>( recipe_list.size() ) ),
                static_cast<unsigned long>( recipe_list.size() ),
                enumerate_as_string( recipe_list ).c_str() );
            add_msg( m_info, recipe_line );
        }
        if( recipe_list.size() != reading->recipes.size() ) {
            add_msg( m_info, _( "It might help you figuring out some more recipes." ) );
        }
        activity.set_to_null();
        return;
    }

    std::vector<std::pair<player *, double>> learners; //learners and their penalties
    for( size_t i = 0; i < activity.values.size(); i++ ) {
        player *n = g->find_npc( activity.values[i] );
        if( n != nullptr ) {
            const std::string &s = activity.get_str_value( i, "1" );
            learners.push_back( { n, strtod( s.c_str(), nullptr ) } );
        }
        // Otherwise they must have died/teleported or something
    }
    learners.push_back( { this, 1.0 } );
    bool continuous = false; //whether to continue reading or not
    std::set<std::string> little_learned; // NPCs who learned a little about the skill
    std::set<std::string> cant_learn;
    std::list<std::string> out_of_chapters;

    for( auto &elem : learners ) {
        player *learner = elem.first;

        if( reading->fun != 0 ) {
            int fun_bonus = 0;
            const int chapters = book->get_chapters();
            const int remain = book->get_remaining_chapters( *this );
            if( chapters > 0 && remain == 0 ) {
                //Book is out of chapters -> re-reading old book, less fun
                if( learner->is_player() ) {
                    // This goes in the front because "It isn't as much fun for Jim and you"
                    // sounds weird compared to "It isn't as much fun for you and Jim"
                    out_of_chapters.push_front( learner->disp_name() );
                } else {
                    out_of_chapters.push_back( learner->disp_name() );
                }
                //50% penalty
                fun_bonus = ( reading->fun * 5 ) / 2;
            } else {
                fun_bonus = reading->fun * 5;
            }
            // If you don't have a problem with eating humans, To Serve Man becomes rewarding
            if( ( learner->has_trait( trait_CANNIBAL ) || learner->has_trait( trait_PSYCHOPATH ) ||
                  learner->has_trait( trait_SAPIOVORE ) ) &&
                book->typeId() == "cookbook_human" ) {
                fun_bonus = 25;
                learner->add_morale( MORALE_BOOK, fun_bonus, fun_bonus * 3, 60, 30, true, book->type );
            } else if( learner->has_trait( trait_SPIRITUAL ) && book->has_flag( "INSPIRATIONAL" ) ) {
                fun_bonus = 15;
                learner->add_morale( MORALE_BOOK, fun_bonus, fun_bonus * 5, 90, 90, true, book->type );
            } else {
                learner->add_morale( MORALE_BOOK, fun_bonus, reading->fun * 15, 60, 30, true, book->type );
            }
        }

        book->mark_chapter_as_read( *learner );

        if( skill && learner->get_skill_level( skill ) < reading->level &&
            learner->get_skill_level( skill ).can_train() ) {
            auto &skill_level = learner->get_skill_level( skill );
            const int originalSkillLevel = skill_level;

            // Calculate experience gained
            /** @EFFECT_INT increases reading comprehension */
            int min_ex = std::max( 1, reading->time / 10 + learner->get_int() / 4 );
            int max_ex = reading->time /  5 + learner->get_int() / 2 - originalSkillLevel;
            if( max_ex < 2 ) {
                max_ex = 2;
            }
            if( max_ex > 10 ) {
                max_ex = 10;
            }
            if( max_ex < min_ex ) {
                max_ex = min_ex;
            }

            min_ex *= ( originalSkillLevel + 1 ) * elem.second;
            min_ex = std::max( min_ex, 1 );
            max_ex *= ( originalSkillLevel + 1 ) * elem.second;
            max_ex = std::max( min_ex, max_ex );

            skill_level.readBook( min_ex, max_ex, reading->level );

            if( skill_level != originalSkillLevel ) {
                if( learner->is_player() ) {
                    add_msg( m_good, _( "You increase %s to level %d." ), skill.obj().name().c_str(),
                             originalSkillLevel + 1 );
                    if( skill_level % 4 == 0 ) {
                        //~ %s is skill name. %d is skill level
                        add_memorial_log( pgettext( "memorial_male", "Reached skill level %1$d in %2$s." ),
                                          pgettext( "memorial_female", "Reached skill level %1$d in %2$s." ),
                                          ( int )skill_level, skill.obj().name().c_str() );
                    }
                    lua_callback( "on_skill_increased" );
                } else {
                    add_msg( m_good, _( "%s increases their %s level." ), learner->disp_name().c_str(),
                             skill.obj().name().c_str() );
                }
            } else {
                //skill_level == originalSkillLevel
                if( activity.index == learner->getID() ) {
                    continuous = true;
                }
                if( learner->is_player() ) {
                    add_msg( m_info, _( "You learn a little about %s! (%d%%)" ), skill.obj().name().c_str(),
                             skill_level.exercise() );
                } else {
                    little_learned.insert( learner->disp_name() );
                }
            }

            if( skill_level == reading->level || !skill_level.can_train() ) {
                if( learner->is_player() ) {
                    add_msg( m_info, _( "You can no longer learn from %s." ), book->type_name().c_str() );
                } else {
                    cant_learn.insert( learner->disp_name() );
                }
            }
        } else if( skill ) {
            if( learner->is_player() ) {
                add_msg( m_info, _( "You can no longer learn from %s." ), book->type_name().c_str() );
            } else {
                cant_learn.insert( learner->disp_name() );
            }
        }
    } //end for all learners

    if( little_learned.size() == 1 ) {
        add_msg( m_info, _( "%s learns a little about %s!" ), little_learned.begin()->c_str(),
                 skill.obj().name().c_str() );
    } else if( !little_learned.empty() ) {
        const std::string little_learned_msg = enumerate_as_string( little_learned );
        add_msg( m_info, _( "%s learn a little about %s!" ), little_learned_msg.c_str(),
                 skill.obj().name().c_str() );
    }

    if( !cant_learn.empty() ) {
        const std::string names = enumerate_as_string( cant_learn );
        add_msg( m_info, _( "%s can no longer learn from %s." ), names.c_str(), book->type_name().c_str() );
    }
    if( !out_of_chapters.empty() ) {
        const std::string names = enumerate_as_string( out_of_chapters );
        add_msg( m_info, _( "Rereading the %s isn't as much fun for %s." ),
                 book->type_name().c_str(), names.c_str() );
        if( out_of_chapters.front() == disp_name() && one_in( 6 ) ) {
            add_msg( m_info, _( "Maybe you should find something new to read..." ) );
        }
    }

    if( continuous ) {
        activity.set_to_null();
        read( get_item_position( book ), true );
        if( activity ) {
            return;
        }
    }

    // NPCs can't learn martial arts from manuals (yet).
    auto m = book->type->use_methods.find( "MA_MANUAL" );
    if( m != book->type->use_methods.end() ) {
        m->second.call( *this, *book, false, pos() );
    }

    activity.set_to_null();
}

bool player::has_identified( std::string item_id ) const
{
    return items_identified.count( item_id ) > 0;
}

bool player::studied_all_recipes(const itype &book) const
{
    if( !book.book ) {
        return true;
    }
    for( auto &elem : book.book->recipes ) {
        if( !knows_recipe( elem.recipe ) ) {
            return false;
        }
    }
    return true;
}

const recipe_subset &player::get_learned_recipes() const
{
    // Cache validity check
    if( _skills != valid_autolearn_skills ) {
        for( const auto &r : recipe_dict.all_autolearn() ) {
            if( meets_skill_requirements( r->autolearn_requirements ) ) {
                learned_recipes.include( r );
            }
        }
        valid_autolearn_skills = _skills; // Reassign the validity stamp
    }

    return learned_recipes;
}

const recipe_subset player::get_recipes_from_books( const inventory &crafting_inv ) const
{
    recipe_subset res;

    for( const auto &stack : crafting_inv.const_slice() ) {
        const item &candidate = stack->front();

        if( !candidate.is_book() ) {
            continue;
        }
        // NPCs don't need to identify books
        if( is_player() && !items_identified.count( candidate.typeId() ) ) {
            continue;
        }

        for( auto const &elem : candidate.type->book->recipes ) {
            if( get_skill_level( elem.recipe->skill_used ) >= elem.skill_level ) {
                res.include( elem.recipe, elem.skill_level );
            }
        }
    }

    return res;
}

const std::set<itype_id> player::get_books_for_recipe( const inventory &crafting_inv, const recipe *r ) const
{
    std::set<itype_id> book_ids;
    auto &skill_level = get_skill_level( r->skill_used );
    for( auto &book_lvl : r->booksets ) {
        itype_id book_id = book_lvl.first;
        int required_skill_level = book_lvl.second;
        // NPCs don't need to identify books
        if( is_player() && !items_identified.count( book_id ) ) {
            continue;
        }

        if( skill_level >= required_skill_level && crafting_inv.amount_of( book_id ) > 0 ) {
            book_ids.insert( book_id );
        }
    }
    return book_ids;
}

const recipe_subset player::get_available_recipes( const inventory &crafting_inv, const std::vector<npc *> *helpers ) const
{
    recipe_subset res( get_learned_recipes() );

    res.include( get_recipes_from_books( crafting_inv ) );

    if( helpers != nullptr ) {
        for( npc *np : *helpers ) {
            // Directly form the helper's inventory
            res.include( get_recipes_from_books( np->inv ) );
            // Being told what to do
            res.include_if( np->get_learned_recipes(), [ this ]( const recipe &r ) {
                return get_skill_level( r.skill_used ) >= int( r.difficulty * 0.8f ); // Skilled enough to understand
            } );
        }
    }

    return res;
}

void player::try_to_sleep()
{
    int vpart = -1;
    vehicle *veh = g->m.veh_at( pos(), vpart );
    const trap &trap_at_pos = g->m.tr_at(pos());
    const ter_id ter_at_pos = g->m.ter(pos());
    const furn_id furn_at_pos = g->m.furn(pos());
    bool plantsleep = false;
    bool websleep = false;
    bool webforce = false;
    bool websleeping = false;
    bool in_shell = false;
    if (has_trait( trait_CHLOROMORPH )) {
        plantsleep = true;
        if( (ter_at_pos == t_dirt || ter_at_pos == t_pit ||
              ter_at_pos == t_dirtmound || ter_at_pos == t_pit_shallow ||
              ter_at_pos == t_grass) && !veh &&
              furn_at_pos == f_null ) {
            add_msg_if_player(m_good, _("You relax as your roots embrace the soil."));
        } else if (veh) {
            add_msg_if_player(m_bad, _("It's impossible to sleep in this wheeled pot!"));
        } else if (furn_at_pos != f_null) {
            add_msg_if_player(m_bad, _("The humans' furniture blocks your roots. You can't get comfortable."));
        } else { // Floor problems
            add_msg_if_player(m_bad, _("Your roots scrabble ineffectively at the unyielding surface."));
        }
    }
    if (has_trait( trait_WEB_WALKER )) {
        websleep = true;
    }
    // Not sure how one would get Arachnid w/o web-making, but Just In Case
    if (has_trait( trait_THRESH_SPIDER ) && (has_trait( trait_WEB_SPINNER ) || (has_trait( trait_WEB_WEAVER ))) ) {
        webforce = true;
    }
    if (websleep || webforce) {
        int web = g->m.get_field_strength( pos(), fd_web );
            if (!webforce) {
            // At this point, it's kinda weird, but surprisingly comfy...
            if (web >= 3) {
                add_msg_if_player(m_good, _("These thick webs support your weight, and are strangely comfortable..."));
                websleeping = true;
            } else if( web > 0 ) {
                add_msg_if_player(m_info, _("You try to sleep, but the webs get in the way.  You brush them aside."));
                g->m.remove_field( pos(), fd_web );
            }
        } else {
            // Here, you're just not comfortable outside a nice thick web.
            if (web >= 3) {
                add_msg_if_player(m_good, _("You relax into your web."));
                websleeping = true;
            } else {
                add_msg_if_player(m_bad, _("You try to sleep, but you feel exposed and your spinnerets keep twitching."));
                add_msg_if_player(m_info, _("Maybe a nice thick web would help you sleep."));
            }
        }
    }
    if (has_active_mutation( trait_SHELL2 )) {
        // Your shell's interior is a comfortable place to sleep.
        in_shell = true;
    }
    if(!plantsleep && (furn_at_pos == f_bed || furn_at_pos == f_makeshift_bed ||
         trap_at_pos.loadid == tr_cot || trap_at_pos.loadid == tr_rollmat ||
         trap_at_pos.loadid == tr_fur_rollmat || furn_at_pos == f_armchair ||
         furn_at_pos == f_sofa || furn_at_pos == f_hay || furn_at_pos == f_straw_bed ||
         ter_at_pos == t_improvised_shelter || (in_shell) || (websleeping) ||
         (veh && veh->part_with_feature (vpart, "SEAT") >= 0) ||
         (veh && veh->part_with_feature (vpart, "BED") >= 0)) ) {
        add_msg_if_player(m_good, _("This is a comfortable place to sleep."));
    } else if (ter_at_pos != t_floor && !plantsleep) {
        add_msg_if_player( ter_at_pos.obj().movecost <= 2 ?
                 _("It's a little hard to get to sleep on this %s.") :
                 _("It's hard to get to sleep on this %s."),
                 ter_at_pos.obj().name().c_str() );
    }
    add_effect( effect_lying_down, 300);
}

int player::sleep_spot( const tripoint &p ) const
{
    int sleepy = 0;
    bool plantsleep = false;
    bool websleep = false;
    bool webforce = false;
    bool in_shell = false;
    if (has_addiction(ADD_SLEEP)) {
        sleepy -= 4;
    }
    if (has_trait( trait_INSOMNIA )) {
        // 12.5 points is the difference between "tired" and "dead tired"
        sleepy -= 12;
    }
    if (has_trait( trait_EASYSLEEPER )) {
        // Low fatigue (being rested) has a much stronger effect than high fatigue
        // so it's OK for the value to be that much higher
        sleepy += 24;
    }
    if (has_trait( trait_CHLOROMORPH )) {
        plantsleep = true;
    }
    if (has_trait( trait_WEB_WALKER )) {
        websleep = true;
    }
    // Not sure how one would get Arachnid w/o web-making, but Just In Case
    if (has_trait( trait_THRESH_SPIDER ) && (has_trait( trait_WEB_SPINNER ) || (has_trait( trait_WEB_WEAVER ))) ) {
        webforce = true;
    }
    if (has_active_mutation( trait_SHELL2 )) {
        // Your shell's interior is a comfortable place to sleep.
        in_shell = true;
    }
    int vpart = -1;
    vehicle *veh = g->m.veh_at(p, vpart);
    const maptile tile = g->m.maptile_at( p );
    const trap &trap_at_pos = tile.get_trap_t();
    const ter_id ter_at_pos = tile.get_ter();
    const furn_id furn_at_pos = tile.get_furn();
    int web = g->m.get_field_strength( p, fd_web );
    // Plant sleepers use a different method to determine how comfortable something is
    // Web-spinning Arachnids do too
    if (!plantsleep && !webforce) {
        // Shells are comfortable and get used anywhere
        if (in_shell) {
            sleepy += 4;
        // Else use the vehicle tile if we are in one
        } else if (veh) {
            if (veh->part_with_feature (vpart, "BED") >= 0) {
                sleepy += 4;
            } else if (veh->part_with_feature (vpart, "SEAT") >= 0) {
                sleepy += 3;
            } else {
                // Sleeping elsewhere is uncomfortable
                sleepy -= g->m.move_cost(p);
            }
        // Not in a vehicle, start checking furniture/terrain/traps at this point in decreasing order
        } else if (furn_at_pos == f_bed) {
            sleepy += 5;
        } else if (furn_at_pos == f_makeshift_bed || trap_at_pos.loadid == tr_cot ||
                    furn_at_pos == f_sofa) {
            sleepy += 4;
        } else if (websleep && web >= 3) {
            sleepy += 4;
        } else if (trap_at_pos.loadid == tr_rollmat || trap_at_pos.loadid == tr_fur_rollmat ||
              furn_at_pos == f_armchair || ter_at_pos == t_improvised_shelter) {
            sleepy += 3;
        } else if (furn_at_pos == f_straw_bed || furn_at_pos == f_hay || furn_at_pos == f_tatami) {
            sleepy += 2;
        } else if (ter_at_pos == t_floor || ter_at_pos == t_floor_waxed ||
                    ter_at_pos == t_carpet_red || ter_at_pos == t_carpet_yellow ||
                    ter_at_pos == t_carpet_green || ter_at_pos == t_carpet_purple) {
            sleepy += 1;
        } else {
            // Not a comfortable sleeping spot
            sleepy -= g->m.move_cost(p);
        }
    // Has plantsleep
    } else if (plantsleep) {
        if (veh || furn_at_pos != f_null) {
            // Sleep ain't happening in a vehicle or on furniture
            sleepy -= 999;
        } else {
            // It's very easy for Chloromorphs to get to sleep on soil!
            if (ter_at_pos == t_dirt || ter_at_pos == t_pit || ter_at_pos == t_dirtmound ||
                  ter_at_pos == t_pit_shallow) {
                sleepy += 10;
            // Not as much if you have to dig through stuff first
            } else if (ter_at_pos == t_grass) {
                sleepy += 5;
            // Sleep ain't happening
            } else {
                sleepy -= 999;
            }
        }
    // Has webforce
    } else {
        if (web >= 3) {
            // Thick Web and you're good to go
            sleepy += 10;
        }
        else {
            sleepy -= 999;
        }
    }
    if (get_fatigue() < TIRED + 1) {
        sleepy -= int( (TIRED + 1 - get_fatigue()) / 4);
    } else {
        sleepy += int((get_fatigue() - TIRED + 1) / 16);
    }

    if( stim > 0 || !has_trait( trait_INSOMNIA ) ) {
        sleepy -= 2 * stim;
    } else {
        // Make it harder for insomniac to get around the trait
        sleepy -= stim;
    }

    return sleepy;
}

bool player::can_sleep()
{
    if( has_effect( effect_meth ) ) {
        // Sleep ain't happening until that meth wears off completely.
        return false;
    }
    int sleepy = sleep_spot( pos() );
    sleepy += rng( -8, 8 );
    if( sleepy > 0 ) {
        return true;
    }
    return false;
}

void player::fall_asleep(int duration)
{
    if( activity ) {
        cancel_activity();
    }
    add_effect( effect_sleep, duration );
}

void player::wake_up()
{
    if( has_effect( effect_sleep ) ) {
        if(calendar::turn - get_effect( effect_sleep ).get_start_turn() > HOURS(2) ) {
            print_health();
        }
        if( has_effect( effect_slept_through_alarm ) ) {
            if( has_bionic( bio_watch ) ) {
                add_msg_if_player( m_warning, _( "It looks like you've slept through your internal alarm..." ) );
            } else {
                add_msg_if_player( m_warning, _( "It looks like you've slept through the alarm..." ) );
            }
        }
    }

    remove_effect( effect_sleep );
    remove_effect( effect_slept_through_alarm );
    remove_effect( effect_lying_down );
}

std::string player::is_snuggling() const
{
    auto begin = g->m.i_at( pos() ).begin();
    auto end = g->m.i_at( pos() ).end();

    if( in_vehicle ) {
        int vpart;
        vehicle *veh = g->m.veh_at( pos(), vpart );
        if( veh != nullptr ) {
            int cargo = veh->part_with_feature( vpart, VPFLAG_CARGO, false );
            if( cargo >= 0 ) {
                if( !veh->get_items(cargo).empty() ) {
                    begin = veh->get_items(cargo).begin();
                    end = veh->get_items(cargo).end();
                }
            }
        }
    }
    const item* floor_armor = nullptr;
    int ticker = 0;

    // If there are no items on the floor, return nothing
    if( begin == end ) {
        return "nothing";
    }

    for( auto candidate = begin; candidate != end; ++candidate ) {
        if( !candidate->is_armor() ) {
            continue;
        } else if( candidate->volume() > 250_ml && candidate->get_warmth() > 0 &&
                   ( candidate->covers( bp_torso ) || candidate->covers( bp_leg_l ) ||
                     candidate->covers( bp_leg_r ) ) ) {
            floor_armor = &*candidate;
            ticker++;
        }
    }

    if ( ticker == 0 ) {
        return "nothing";
    }
    else if ( ticker == 1 ) {
        return floor_armor->type_name();
    }
    else if ( ticker > 1 ) {
        return "many";
    }

    return "nothing";
}

// Returned values range from 1.0 (unimpeded vision) to 11.0 (totally blind).
//  1.0 is LIGHT_AMBIENT_LIT or brighter
//  4.0 is a dark clear night, barely bright enough for reading and crafting
//  6.0 is LIGHT_AMBIENT_DIM
//  7.3 is LIGHT_AMBIENT_MINIMAL, a dark cloudy night, unlit indoors
// 11.0 is zero light or blindness
float player::fine_detail_vision_mod() const
{
    // PER_SLIME_OK implies you can get enough eyes around the bile
    // that you can generally see.  There'll still be the haze, but
    // it's annoying rather than limiting.
    if( is_blind() ||
         ( ( has_effect( effect_boomered ) || has_effect( effect_darkness ) ) && !has_trait( trait_PER_SLIME_OK ) ) ) {
        return 11.0;
    }
    // Scale linearly as light level approaches LIGHT_AMBIENT_LIT.
    // If we're actually a source of light, assume we can direct it where we need it.
    // Therefore give a hefty bonus relative to ambient light.
    float own_light = std::max( 1.0, LIGHT_AMBIENT_LIT - active_light() - 2 );

    // Same calculation as above, but with a result 3 lower.
    float ambient_light = std::max( 1.0, LIGHT_AMBIENT_LIT - g->m.ambient_light_at( pos() ) + 1.0 );

    return std::min( own_light, ambient_light );
}

int player::get_wind_resistance(body_part bp) const
{
    int coverage = 0;
    float totalExposed = 1.0;
    int totalCoverage = 0;
    int penalty = 100;

    for( auto &i : worn ) {
        if( i.covers(bp) ) {
            if( i.made_of( material_id( "leather" ) ) || i.made_of( material_id( "plastic" ) ) || i.made_of( material_id( "bone" ) ) ||
                i.made_of( material_id( "chitin" ) ) || i.made_of( material_id( "nomex" ) ) ) {
                penalty = 10; // 90% effective
            } else if( i.made_of( material_id( "cotton" ) ) ) {
                penalty = 30;
            } else if( i.made_of( material_id( "wool" ) ) ) {
                penalty = 40;
            } else {
                penalty = 1; // 99% effective
            }

            coverage = std::max(0, i.get_coverage() - penalty);
            totalExposed *= (1.0 - coverage/100.0); // Coverage is between 0 and 1?
        }
    }

    // Your shell provides complete wind protection if you're inside it
    if (has_active_mutation( trait_SHELL2 )) {
        totalCoverage = 100;
        return totalCoverage;
    }

    totalCoverage = 100 - totalExposed*100;

    return totalCoverage;
}

int player::warmth(body_part bp) const
{
    int ret = 0, warmth = 0;

    for (auto &i : worn) {
        if( i.covers( bp ) ) {
            warmth = i.get_warmth();
            // Wool items do not lose their warmth due to being wet.
            // Warmth is reduced by 0 - 66% based on wetness.
            if (!i.made_of( material_id( "wool" ) ))
            {
                warmth *= 1.0 - 0.66 * body_wetness[bp] / drench_capacity[bp];
            }
            ret += warmth;
        }
    }
    return ret;
}

int bestwarmth( const std::list< item > &its, const std::string &flag )
{
    int best = 0;
    for( auto &w : its ) {
        if( w.has_flag( flag ) && w.get_warmth() > best ) {
            best = w.get_warmth();
        }
    }
    return best;
}

int player::bonus_item_warmth(body_part bp) const
{
    int ret = 0;

    // If the player is not wielding anything big, check if hands can be put in pockets
    if( ( bp == bp_hand_l || bp == bp_hand_r ) && weapon.volume() < 500_ml ) {
        ret += bestwarmth( worn, "POCKETS" );
    }

    // If the player's head is not encumbered, check if hood can be put up
    if( bp == bp_head && encumb( bp_head ) < 10 ) {
        ret += bestwarmth( worn, "HOOD" );
    }

    // If the player's mouth is not encumbered, check if collar can be put up
    if( bp == bp_mouth && encumb( bp_mouth ) < 10 ) {
        ret += bestwarmth( worn, "COLLAR" );
    }

    return ret;
}

int player::get_armor_bash(body_part bp) const
{
    return get_armor_bash_base(bp) + armor_bash_bonus;
}

int player::get_armor_cut(body_part bp) const
{
    return get_armor_cut_base(bp) + armor_cut_bonus;
}

int player::get_armor_type( damage_type dt, body_part bp ) const
{
    switch( dt ) {
        case DT_TRUE:
            return 0;
        case DT_BIOLOGICAL:
            return 0;
        case DT_BASH:
            return get_armor_bash( bp );
        case DT_CUT:
            return get_armor_cut( bp );
        case DT_STAB:
            return get_armor_cut( bp ) * 0.8f;
        case DT_ACID:
        case DT_HEAT:
        case DT_COLD:
        case DT_ELECTRIC:
        {
            int ret = 0;
            for( auto &i : worn ) {
                if( i.covers( bp ) ) {
                    ret += i.damage_resist( dt );
                }
            }

            ret += mutation_armor( bp, dt );
            return ret;
        }
        case DT_NULL:
        case NUM_DT:
            // Let it error below
            break;
    }

    debugmsg( "Invalid damage type: %d", dt );
    return 0;
}

int player::get_armor_bash_base(body_part bp) const
{
    int ret = 0;
    for (auto &i : worn) {
        if (i.covers(bp)) {
            ret += i.bash_resist();
        }
    }
    if (has_bionic( bio_carbon ) ) {
        ret += 2;
    }
    if (bp == bp_head && has_bionic( bio_armor_head ) ) {
        ret += 3;
    }
    if ((bp == bp_arm_l || bp == bp_arm_r) && has_bionic( bio_armor_arms ) ) {
        ret += 3;
    }
    if (bp == bp_torso && has_bionic( bio_armor_torso ) ) {
        ret += 3;
    }
    if ((bp == bp_leg_l || bp == bp_leg_r) && has_bionic( bio_armor_legs ) ) {
        ret += 3;
    }
    if (bp == bp_eyes && has_bionic( bio_armor_eyes ) ) {
        ret += 3;
    }

    ret += mutation_armor( bp, DT_BASH );
    return ret;
}

int player::get_armor_cut_base(body_part bp) const
{
    int ret = 0;
    for (auto &i : worn) {
        if (i.covers(bp)) {
            ret += i.cut_resist();
        }
    }
    if (has_bionic( bio_carbon ) ) {
        ret += 4;
    }
    if (bp == bp_head && has_bionic( bio_armor_head ) ) {
        ret += 3;
    } else if ((bp == bp_arm_l || bp == bp_arm_r) && has_bionic( bio_armor_arms ) ) {
        ret += 3;
    } else if (bp == bp_torso && has_bionic( bio_armor_torso ) ) {
        ret += 3;
    } else if ((bp == bp_leg_l || bp == bp_leg_r) && has_bionic( bio_armor_legs ) ) {
        ret += 3;
    } else if (bp == bp_eyes && has_bionic( bio_armor_eyes ) ) {
        ret += 3;
    }

    ret += mutation_armor( bp, DT_CUT );
    return ret;
}

int player::get_armor_acid(body_part bp) const
{
    return get_armor_type( DT_ACID, bp );
}

int player::get_armor_fire(body_part bp) const
{
    return get_armor_type( DT_HEAT, bp );
}

void destroyed_armor_msg( Character &who, const std::string &pre_damage_name )
{
    //~ %s is armor name
    who.add_memorial_log( pgettext("memorial_male", "Worn %s was completely destroyed."),
                          pgettext("memorial_female", "Worn %s was completely destroyed."),
                          pre_damage_name.c_str() );
    who.add_msg_player_or_npc( m_bad, _("Your %s is completely destroyed!"),
                               _("<npcname>'s %s is completely destroyed!"),
                               pre_damage_name.c_str() );
}

bool player::armor_absorb( damage_unit& du, item& armor )
{
    if( rng( 1, 100 ) > armor.get_coverage() ) {
        return false;
    }

    // TODO: add some check for power armor
    armor.mitigate_damage( du );

    // We want armor's own resistance to this type, not the resistance it grants
    const int armors_own_resist = armor.damage_resist( du.type, true );
    if( armors_own_resist > 1000 ) {
        // This is some weird type that doesn't damage armors
        return false;
    }

    // Scale chance of article taking damage based on the number of parts it covers.
    // This represents large articles being able to take more punishment
    // before becoming ineffective or being destroyed.
    const int num_parts_covered = armor.get_covered_body_parts().count();
    if( !one_in( num_parts_covered ) ) {
        return false;
    }

    // Don't damage armor as much when bypassed by armor piercing
    // Most armor piercing damage comes from bypassing armor, not forcing through
    const int raw_dmg = du.amount;
    if( raw_dmg > armors_own_resist ) {
        // If damage is above armor value, the chance to avoid armor damage is
        // 50% + 50% * 1/dmg
        if( one_in( raw_dmg ) || one_in( 2 ) ) {
            return false;
        }
    } else {
        // Sturdy items and power armors never take chip damage.
        // Other armors have 0.5% of getting damaged from hits below their armor value.
        if( armor.has_flag("STURDY") || armor.is_power_armor() || !one_in( 200 ) ) {
            return false;
        }
    }

    auto &material = armor.get_random_material();
    std::string damage_verb = ( du.type == DT_BASH ) ?
        material.bash_dmg_verb() : material.cut_dmg_verb();

    const std::string pre_damage_name = armor.tname();
    const std::string pre_damage_adj = armor.get_base_material().dmg_adj( armor.damage() );

    // add "further" if the damage adjective and verb are the same
    std::string format_string = ( pre_damage_adj == damage_verb ) ?
        _("Your %1$s is %2$s further!") : _("Your %1$s is %2$s!");
    add_msg_if_player( m_bad, format_string.c_str(), pre_damage_name.c_str(),
                       damage_verb.c_str());
    //item is damaged
    if( is_player() ) {
        SCT.add(posx(), posy(), NORTH, remove_color_tags( pre_damage_name ),
                m_neutral, damage_verb, m_info);
    }

    return armor.mod_damage( armor.has_flag( "FRAGILE" ) ? rng( 2, 3 ) : 1, du.type );
}

float player::bionic_armor_bonus( body_part bp, damage_type dt ) const
{
    float result = 0.0f;
    // We only check the passive bionics
    if( has_bionic( bio_carbon ) ) {
        if( dt == DT_BASH ) {
            result += 2;
        } else if( dt == DT_CUT || dt == DT_STAB ) {
            result += 4;
        }
    }
    // All the other bionic armors reduce bash/cut/stab by 3
    // Map body parts to a set of bionics that protect it
    // @todo: JSONize passive bionic armor instead of hardcoding it
    static const std::map< body_part, bionic_id > armor_bionics = {
        { bp_head, { bio_armor_head } },
        { bp_arm_l, { bio_armor_arms } },
        { bp_arm_r, { bio_armor_arms } },
        { bp_torso, { bio_armor_torso } },
        { bp_leg_l, { bio_armor_legs } },
        { bp_leg_r, { bio_armor_legs } },
        { bp_eyes, { bio_armor_eyes } }
    };
    auto iter = armor_bionics.find( bp );
    if( iter != armor_bionics.end() && has_bionic( iter->second ) &&
        ( dt == DT_BASH || dt == DT_CUT || dt == DT_STAB ) ) {
        result += 3;
    }
    return result;
}

void player::passive_absorb_hit( body_part bp, damage_unit &du ) const
{
    // >0 check because some mutations provide negative armor
    // Thin skin check goes before subdermal armor plates because SUBdermal
    if( du.amount > 0.0f ) {
        // Horrible hack warning!
        // Get rid of this as soon as CUT and STAB are split
        if( du.type == DT_STAB ) {
            damage_unit du_copy = du;
            du_copy.type = DT_CUT;
            du.amount -= mutation_armor( bp, du_copy );
        } else {
            du.amount -= mutation_armor( bp, du );
        }
    }
    du.amount -= bionic_armor_bonus( bp, du.type ); //Check for passive armor bionics
    du.amount -= mabuff_armor_bonus( du.type );
    du.amount = std::max( 0.0f, du.amount );
}

void player::absorb_hit(body_part bp, damage_instance &dam) {
    std::list<item> worn_remains;
    bool armor_destroyed = false;

    for( auto &elem : dam.damage_units ) {
        if( elem.amount < 0 ) {
            // Prevents 0 damage hits (like from hallucinations) from ripping armor
            elem.amount = 0;
            continue;
        }

        // The bio_ads CBM absorbs damage before hitting armor
        if( has_active_bionic( bio_ads ) ) {
            if( elem.amount > 0 && power_level > 24 ) {
                if( elem.type == DT_BASH ) {
                    elem.amount -= rng( 1, 8 );
                } else if( elem.type == DT_CUT ) {
                    elem.amount -= rng( 1, 4 );
                } else if( elem.type == DT_STAB ) {
                    elem.amount -= rng( 1, 2 );
                }
                charge_power(-25);
            }
            if( elem.amount < 0 ) {
                elem.amount = 0;
            }
        }

        // Only the outermost armor can be set on fire
        bool outermost = true;
        // The worn vector has the innermost item first, so
        // iterate reverse to damage the outermost (last in worn vector) first.
        for( auto iter = worn.rbegin(); iter != worn.rend(); ) {
            item& armor = *iter;

            if( !armor.covers( bp ) ) {
                ++iter;
                continue;
            }

            const std::string pre_damage_name = armor.tname();
            bool destroy = false;

            // Heat damage can set armor on fire
            // Even though it doesn't cause direct physical damage to it
            if( outermost && elem.type == DT_HEAT && elem.amount >= 1.0f ) {
                // @todo Different fire intensity values based on damage
                fire_data frd{ 2, 0.0f, 0.0f };
                destroy = armor.burn( frd, true );
                int fuel = roll_remainder( frd.fuel_produced );
                if( fuel > 0 ) {
                    add_effect( effect_onfire, fuel + 1, bp );
                }
            }

            if( !destroy ) {
                destroy = armor_absorb( elem, armor );
            }

            if( destroy ) {
                if( g->u.sees( *this ) ) {
                    SCT.add( posx(), posy(), NORTH, remove_color_tags( pre_damage_name ),
                             m_neutral, _( "destroyed" ), m_info);
                }
                destroyed_armor_msg( *this, pre_damage_name );
                armor_destroyed = true;
                armor.on_takeoff( *this );
                worn_remains.insert( worn_remains.end(), armor.contents.begin(), armor.contents.end() );
                // decltype is the type name of the iterator, note that reverse_iterator::base returns the
                // iterator to the next element, not the one the revers_iterator points to.
                // http://stackoverflow.com/questions/1830158/how-to-call-erase-with-a-reverse-iterator
                iter = decltype(iter)( worn.erase( --iter.base() ) );
            } else {
                ++iter;
                outermost = false;
            }
        }

        passive_absorb_hit( bp, elem );

        if( elem.type == DT_BASH ) {
            if( has_trait( trait_LIGHT_BONES ) ) {
                elem.amount *= 1.4;
            }
            if( has_trait( trait_HOLLOW_BONES ) ) {
                elem.amount *= 1.8;
            }
        }

        elem.amount = std::max( elem.amount, 0.0f );
    }
    for( item& remain : worn_remains ) {
        g->m.add_item_or_charges( pos(), remain );
    }
    if( armor_destroyed ) {
        drop_inventory_overflow();
    }
}

int player::get_env_resist(body_part bp) const
{
    int ret = 0;
    for (auto &i : worn) {
        // Head protection works on eyes too (e.g. baseball cap)
        if (i.covers(bp) || (bp == bp_eyes && i.covers(bp_head))) {
            ret += i.get_env_resist();
        }
    }

    if (bp == bp_mouth && has_bionic( bio_purifier ) && ret < 5) {
        ret += 2;
        if (ret > 5) {
            ret = 5;
        }
    }

    if (bp == bp_eyes && has_bionic( bio_armor_eyes ) && ret < 5) {
        ret += 2;
        if (ret > 5) {
            ret = 5;
        }
    }
    return ret;
}

bool player::wearing_something_on(body_part bp) const
{
    for (auto &i : worn) {
        if (i.covers(bp))
            return true;
    }
    return false;
}


bool player::natural_attack_restricted_on( body_part bp ) const
{
    for( auto &i : worn ) {
        if( i.covers( bp ) && !i.has_flag( "ALLOWS_NATURAL_ATTACKS" ) ) {
            return true;
        }
    }
    return false;
}

bool player::is_wearing_shoes(std::string side) const
{
    bool left = true;
    bool right = true;
    if (side == "left" || side == "both") {
        left = false;
        for (auto &i : worn) {
            const item *worn_item = &i;
            if (i.covers(bp_foot_l) &&
                !worn_item->has_flag("BELTED") &&
                !worn_item->has_flag("SKINTIGHT")) {
                left = true;
                break;
            }
        }
    }
    if (side == "right" || side == "both") {
        right = false;
        for (auto &i : worn) {
            const item *worn_item = &i;
            if (i.covers(bp_foot_r) &&
                !worn_item->has_flag("BELTED") &&
                !worn_item->has_flag("SKINTIGHT")) {
                right = true;
                break;
            }
        }
    }
    return (left && right);
}

double player::footwear_factor() const
{
    double ret = 0;
    if (wearing_something_on(bp_foot_l)) {
        ret += .5;
    }
    if (wearing_something_on(bp_foot_r)) {
        ret += .5;
    }
    return ret;
}

int player::shoe_type_count(const itype_id & it) const
{
    int ret = 0;
    if (is_wearing_on_bp(it, bp_foot_l)) {
        ret++;
    }
    if (is_wearing_on_bp(it, bp_foot_r)) {
        ret++;
    }
    return ret;
}

bool player::is_wearing_power_armor(bool *hasHelmet) const {
    bool result = false;
    for( auto &elem : worn ) {
        if( !elem.is_power_armor() ) {
            continue;
        }
        if (hasHelmet == nullptr) {
            // found power armor, helmet not requested, cancel loop
            return true;
        }
        // found power armor, continue search for helmet
        result = true;
        if( elem.covers( bp_head ) ) {
            *hasHelmet = true;
            return true;
        }
    }
    return result;
}

int player::adjust_for_focus(int amount) const
{
    int effective_focus = focus_pool;
    if (has_trait( trait_FASTLEARNER ))
    {
        effective_focus += 15;
    }
    if (has_trait( trait_SLOWLEARNER ))
    {
        effective_focus -= 15;
    }
    double tmp = amount * (effective_focus / 100.0);
    return roll_remainder(tmp);
}

void player::practice( const skill_id &id, int amount, int cap )
{
    SkillLevel &level = get_skill_level( id );
    const Skill &skill = id.obj();

    if( !level.can_train() ) {
        // If leveling is disabled, don't train, don't drain focus, don't print anything
        // Leaving as a skill method rather than global for possible future skill cap setting
        return;
    }

    bool isSavant = has_trait( trait_SAVANT );

    skill_id savantSkill( skill_id::NULL_ID() );
    SkillLevel savantSkillLevel = SkillLevel();

    if (isSavant) {
        for( auto const &skill : Skill::skills ) {
            if( get_skill_level( skill.ident() ) > savantSkillLevel ) {
                savantSkill = skill.ident();
                savantSkillLevel = get_skill_level( skill.ident() );
            }
        }
    }

    amount = adjust_for_focus(amount);

    if (has_trait( trait_PACIFIST ) && skill.is_combat_skill()) {
        if(!one_in(3)) {
          amount = 0;
        }
    }
    if (has_trait( trait_PRED2 ) && skill.is_combat_skill()) {
        if(one_in(3)) {
          amount *= 2;
        }
    }
    if (has_trait( trait_PRED3 ) && skill.is_combat_skill()) {
        amount *= 2;
    }

    if (has_trait( trait_PRED4 ) && skill.is_combat_skill()) {
        amount *= 3;
    }

    if (isSavant && id != savantSkill ) {
        amount /= 2;
    }



    if (get_skill_level( id ) > cap) { //blunt grinding cap implementation for crafting
        amount = 0;
        int curLevel = get_skill_level( id );
        if(is_player() && one_in(5)) {//remind the player intermittently that no skill gain takes place
            add_msg(m_info, _("This task is too simple to train your %s beyond %d."),
                    skill.name().c_str(), curLevel);
        }
    }

    if (amount > 0 && level.isTraining()) {
        int oldLevel = get_skill_level( id );
        get_skill_level( id ).train(amount);
        int newLevel = get_skill_level( id );
        if (is_player() && newLevel > oldLevel) {
            add_msg(m_good, _("Your skill in %s has increased to %d!"), skill.name().c_str(), newLevel);
            lua_callback("on_skill_increased");
        }
        if(is_player() && newLevel > cap) {
            //inform player immediately that the current recipe can't be used to train further
            add_msg(m_info, _("You feel that %s tasks of this level are becoming trivial."),
                    skill.name().c_str());
        }

        int chance_to_drop = focus_pool;
        focus_pool -= chance_to_drop / 100;
        // Apex Predators don't think about much other than killing.
        // They don't lose Focus when practicing combat skills.
        if ((rng(1, 100) <= (chance_to_drop % 100)) && (!(has_trait( trait_PRED4 ) &&
                                                          skill.is_combat_skill()))) {
            focus_pool--;
        }
    }

    get_skill_level( id ).practice();
}

int player::exceeds_recipe_requirements( const recipe &rec ) const
{
    int over = rec.skill_used ? get_skill_level( rec.skill_used ) - rec.difficulty : 0;
    for( const auto &elem : compare_skill_requirements( rec.required_skills ) ) {
        over = std::min( over, elem.second );
    }
    return over;
}

bool player::has_recipe_requirements( const recipe &rec ) const
{
    return exceeds_recipe_requirements( rec ) >= 0;
}

bool player::can_decomp_learn( const recipe &rec ) const
{
    return !rec.learn_by_disassembly.empty() &&
           meets_skill_requirements( rec.learn_by_disassembly );
}

bool player::knows_recipe(const recipe *rec) const
{
    return get_learned_recipes().contains( rec );
}

int player::has_recipe( const recipe *r, const inventory &crafting_inv,
                        const std::vector<npc *> &helpers ) const
{
    if( !r->skill_used ) {
        return 0;
    }

    if( knows_recipe( r ) ) {
        return r->difficulty;
    }

    const auto available = get_available_recipes( crafting_inv, &helpers );
    return available.contains( r ) ? available.get_custom_difficulty( r ) : -1;
}

void player::learn_recipe( const recipe * const rec )
{
    learned_recipes.include( rec );
}

void player::assign_activity( activity_id type, int moves, int index, int pos, std::string name )
{
    assign_activity( player_activity( type, moves, index, pos, name ) );
}

void player::assign_activity( const player_activity &act, bool allow_resume )
{
    if( allow_resume && !backlog.empty() && backlog.front().can_resume_with( act, *this ) ) {
        add_msg_if_player( _("You resume your task.") );
        activity = backlog.front();
        backlog.pop_front();
    } else {
        if( activity ) {
            backlog.push_front( activity );
        }

        activity = act;
    }

    activity.warned_of_proximity = false;

    if( activity.rooted() ) {
        rooted_message();
    }
}

bool player::has_activity(const activity_id type) const
{
    return activity.id() == type;
}

void player::cancel_activity()
{
    // Clear any backlog items that aren't auto-resume.
    for( auto backlog_item = backlog.begin(); backlog_item != backlog.end(); ) {
        if( backlog_item->auto_resume ) {
            backlog_item++;
        } else {
            backlog_item = backlog.erase( backlog_item );
        }
    }
    if( activity && activity.is_suspendable() ) {
        backlog.push_front( activity );
    }
    activity = player_activity();
}

bool player::has_gun_for_ammo( const ammotype &at ) const
{
    return has_item_with( [at]( const item & it ) {
        // item::ammo_type considers the active gunmod.
        return it.is_gun() && it.ammo_type() == at;
    } );
}

bool player::has_magazine_for_ammo( const ammotype &at ) const
{
    return has_item_with( [&at]( const item & it ) {
        return !it.has_flag( "NO_RELOAD" ) &&
               ( ( it.is_magazine() && it.ammo_type() == at ) ||
                 ( it.is_gun() && it.magazine_integral() && it.ammo_type() == at ) ||
                 ( it.is_gun() && it.magazine_current() != nullptr &&
                   it.magazine_current()->ammo_type() == at ) );
    } );
}

std::string player::weapname() const
{
    if( weapon.is_gun() ) {
        std::stringstream str;
        str << weapon.type_name();

        // Is either the base item or at least one auxiliary gunmod loaded (includes empty magazines)
        bool base = weapon.ammo_capacity() > 0 && !weapon.has_flag( "RELOAD_AND_SHOOT" );

        const auto mods = weapon.gunmods();
        bool aux = std::any_of( mods.begin(), mods.end(), [&]( const item *e ) {
            return e->is_gun() && e->ammo_capacity() > 0 && !e->has_flag( "RELOAD_AND_SHOOT" );
        } );

        if( base || aux ) {
            str << " (";
            if( base ) {
                str << weapon.ammo_remaining();
                if( weapon.magazine_integral() ) {
                    str << "/" << weapon.ammo_capacity();
                }
            } else {
                str << "---";
            }
            str << ")";

            for( auto e : mods ) {
                if( e->is_gun() && e->ammo_capacity() > 0 && !e->has_flag( "RELOAD_AND_SHOOT" ) ) {
                    str << " (" << e->ammo_remaining();
                    if( e->magazine_integral() ) {
                        str << "/" << e->ammo_capacity();
                    }
                    str << ")";
                }
            }
        }
        return str.str();

    } else if( weapon.is_container() && weapon.contents.size() == 1 ) {
        return string_format( "%s (%d)", weapon.tname().c_str(), weapon.contents.front().charges );

    } else if( !is_armed() ) {
        return _( "fists" );

    } else {
        return weapon.tname();
    }
}

bool player::wield_contents( item &container, int pos, bool penalties, int base_cost )
{
    // if index not specified and container has multiple items then ask the player to choose one
    if( pos < 0 ) {
        std::vector<std::string> opts;
        std::transform( container.contents.begin(), container.contents.end(),
                        std::back_inserter( opts ), []( const item& elem ) {
                            return elem.display_name();
                        } );
        if( opts.size() > 1 ) {
            pos = ( uimenu( false, _("Wield what?"), opts ) ) - 1;
        } else {
            pos = 0;
        }
    }

    if( pos >= static_cast<int>(container.contents.size() ) ) {
        debugmsg( "Tried to wield non-existent item from container (player::wield_contents)" );
        return false;
    }

    auto target = std::next( container.contents.begin(), pos );
    const auto ret = can_wield( *target );
    if( !ret.success() ) {
        add_msg_if_player( m_info, "%s", ret.c_str() );
        return false;
    }

    int mv = 0;

    if( is_armed() ) {
        if( !unwield() ) {
            return false;
        }
        inv.unsort();
    }

    weapon = std::move( *target );
    container.contents.erase( target );
    container.on_contents_changed();

    inv.assign_empty_invlet( weapon, this, true );
    last_item = weapon.typeId();

    /**
     * @EFFECT_PISTOL decreases time taken to draw pistols from holsters
     * @EFFECT_SMG decreases time taken to draw smgs from holsters
     * @EFFECT_RIFLE decreases time taken to draw rifles from holsters
     * @EFFECT_SHOTGUN decreases time taken to draw shotguns from holsters
     * @EFFECT_LAUNCHER decreases time taken to draw launchers from holsters
     * @EFFECT_STABBING decreases time taken to draw stabbing weapons from sheathes
     * @EFFECT_CUTTING decreases time taken to draw cutting weapons from scabbards
     * @EFFECT_BASHING decreases time taken to draw bashing weapons from holsters
     */
    int lvl = get_skill_level( weapon.is_gun() ? weapon.gun_skill() : weapon.melee_skill() );
    mv += item_handling_cost( weapon, penalties, base_cost ) / ( ( lvl + 10.0f ) / 10.0f );

    moves -= mv;

    weapon.on_wield( *this, mv );

    return true;
}

void player::store( item& container, item& put, bool penalties, int base_cost )
{
    moves -= item_store_cost( put, container, penalties, base_cost );
    container.put_in( i_rem( &put ) );
}

nc_color encumb_color(int level)
{
 if (level < 0)
  return c_green;
 if (level < 10)
  return c_light_gray;
 if (level < 40)
  return c_yellow;
 if (level < 70)
  return c_light_red;
 return c_red;
}

float player::get_melee() const
{
    return get_skill_level( skill_id( "melee" ) );
}

void player::setID (int i)
{
    if( id >= 0 ) {
        debugmsg( "tried to set id of a npc/player, but has already a id: %d", id );
    } else if( i < -1 ) {
        debugmsg( "tried to set invalid id of a npc/player: %d", i );
    } else {
        id = i;
    }
}

int player::getID () const
{
    return this->id;
}

bool player::uncanny_dodge()
{
    bool is_u = this == &g->u;
    bool seen = g->u.sees( *this );
    if( this->power_level < 74 || !this->has_active_bionic( bio_uncanny_dodge ) ) { return false; }
    tripoint adjacent = adjacent_tile();
    charge_power(-75);
    if( adjacent.x != posx() || adjacent.y != posy()) {
        position.x = adjacent.x;
        position.y = adjacent.y;
        if( is_u ) {
            add_msg( _("Time seems to slow down and you instinctively dodge!") );
        } else if( seen ) {
            add_msg( _("%s dodges... so fast!"), this->disp_name().c_str() );

        }
        return true;
    }
    if( is_u ) {
        add_msg( _("You try to dodge but there's no room!") );
    } else if( seen ) {
        add_msg( _("%s tries to dodge but there's no room!"), this->disp_name().c_str() );
    }
    return false;
}

// adjacent_tile() returns a safe, unoccupied adjacent tile. If there are no such tiles, returns player position instead.
tripoint player::adjacent_tile() const
{
    std::vector<tripoint> ret;
    int dangerous_fields;
    for( const tripoint &p : g->m.points_in_radius( pos(), 1 ) ) {
        if( p == pos() ) {
            // Don't consider player position
            continue;
        }
        const trap &curtrap = g->m.tr_at( p );
        if( g->critter_at( p ) == nullptr && g->m.passable( p ) &&
            (curtrap.is_null() || curtrap.is_benign()) ) {
            // Only consider tile if unoccupied, passable and has no traps
            dangerous_fields = 0;
            auto &tmpfld = g->m.field_at( p );
            for( auto &fld : tmpfld ) {
                const field_entry &cur = fld.second;
                if( cur.is_dangerous() ) {
                    dangerous_fields++;
                }
            }

            if( dangerous_fields == 0 ) {
                ret.push_back( p );
            }
        }
    }

    return random_entry( ret, pos() ); // player position if no valid adjacent tiles
}

int player::climbing_cost( const tripoint &from, const tripoint &to ) const
{
    if( !g->m.valid_move( from, to, false, true ) ) {
        return 0;
    }

    const int diff = g->m.climb_difficulty( from );

    if( diff > 5 ) {
        return 0;
    }

    return 50 + diff * 100;
    // TODO: All sorts of mutations, equipment weight etc.
}

void player::environmental_revert_effect()
{
    addictions.clear();
    morale->clear();

    for (int part = 0; part < num_hp_parts; part++) {
        hp_cur[part] = hp_max[part];
    }
    set_hunger(0);
    set_thirst(0);
    set_fatigue(0);
    set_healthy(0);
    set_healthy_mod(0);
    stim = 0;
    set_pain(0);
    set_painkiller(0);
    radiation = 0;

    recalc_sight_limits();
    reset_encumbrance();
}

bool player::is_invisible() const
{
    static const bionic_id str_bio_cloak("bio_cloak"); // This function used in monster::plan_moves
    static const bionic_id str_bio_night("bio_night");
    return (
        has_active_bionic(str_bio_cloak) ||
        has_active_bionic(str_bio_night) ||
        has_active_optcloak() ||
        has_trait( trait_DEBUG_CLOAK ) ||
        has_artifact_with(AEP_INVISIBLE)
    );
}

int player::visibility( bool, int ) const
{
    // 0-100 %
    if ( is_invisible() ) {
        return 0;
    }
    // todo:
    // if ( dark_clothing() && light check ...
    return 100;
}

void player::set_destination(const std::vector<tripoint> &route)
{
    auto_move_route = route;
}

void player::clear_destination()
{
    auto_move_route.clear();
    next_expected_position = tripoint_min;
}

bool player::has_destination() const
{
    return !auto_move_route.empty();
}

std::vector<tripoint> &player::get_auto_move_route()
{
    return auto_move_route;
}

action_id player::get_next_auto_move_direction()
{
    if (!has_destination()) {
        return ACTION_NULL;
    }

    if (next_expected_position != tripoint_min ) {
        if( pos() != next_expected_position ) {
            // We're off course, possibly stumbling or stuck, cancel auto move
            return ACTION_NULL;
        }
    }

    next_expected_position = auto_move_route.front();
    auto_move_route.erase(auto_move_route.begin());

    tripoint dp = next_expected_position - pos();

    // Make sure the direction is just one step and that
    // all diagonal moves have 0 z component
    if( abs( dp.x ) > 1 || abs( dp.y ) > 1 || abs( dp.z ) > 1 ||
        ( abs( dp.z ) != 0 && ( abs( dp.x ) != 0 || abs( dp.y ) != 0 ) ) ) {
        // Should never happen, but check just in case
        return ACTION_NULL;
    }

    return get_movement_direction_from_delta( dp.x, dp.y, dp.z );
}

void player::shift_destination(int shiftx, int shifty)
{
    if( next_expected_position != tripoint_min ) {
        next_expected_position.x += shiftx;
        next_expected_position.y += shifty;
    }

    for( auto &elem : auto_move_route ) {
        elem.x += shiftx;
        elem.y += shifty;
    }
}

bool player::has_weapon() const
{
    return !unarmed_attack();
}

m_size player::get_size() const
{
    return MS_MEDIUM;
}

int player::get_hp() const
{
    return get_hp( num_hp_parts );
}

int player::get_hp( hp_part bp ) const
{
    if( bp < num_hp_parts ) {
        return hp_cur[bp];
    }
    int hp_total = 0;
    for( int i = 0; i < num_hp_parts; ++i ) {
        hp_total += hp_cur[i];
    }
    return hp_total;
}

int player::get_hp_max() const
{
    return get_hp_max( num_hp_parts );
}

int player::get_hp_max( hp_part bp ) const
{
    if( bp < num_hp_parts ) {
        return hp_max[bp];
    }
    int hp_total = 0;
    for( int i = 0; i < num_hp_parts; ++i ) {
        hp_total += hp_max[i];
    }
    return hp_total;
}

int player::get_stamina_max() const
{
    if (has_trait( trait_BADCARDIO ))
        return 750;
    if (has_trait( trait_GOODCARDIO ))
        return 1250;
    return 1000;
}

void player::burn_move_stamina( int moves )
{
    int overburden_percentage = 0;
    units::mass current_weight = weight_carried();
    units::mass max_weight = weight_capacity();
    if (current_weight > max_weight) {
        overburden_percentage = (current_weight - max_weight) * 100 / max_weight;
    }
    // Regain 10 stamina / turn
    // 7/turn walking
    // 20/turn running
    int burn_ratio = 7;
    burn_ratio += overburden_percentage;
    if( move_mode == "run" ) {
        burn_ratio = burn_ratio * 3 - 1;
    }
    mod_stat( "stamina", -((moves * burn_ratio) / 100) );
    // Chance to suffer pain if overburden and stamina runs out or has trait BADBACK
    // Starts at 1 in 25, goes down by 5 for every 50% more carried
    if ((current_weight > max_weight) && (has_trait( trait_BADBACK ) || stamina == 0) && one_in(35 - 5 * current_weight / (max_weight / 2))) {
        add_msg_if_player(m_bad, _("Your body strains under the weight!"));
        // 1 more pain for every 800 grams more (5 per extra STR needed)
        if ( ( ( current_weight - max_weight ) / 800_gram > get_pain() && get_pain() < 100 ) ) {
            mod_pain(1);
        }
    }
}

Creature::Attitude player::attitude_to( const Creature &other ) const
{
    const auto m = dynamic_cast<const monster *>( &other );
    if( m != nullptr ) {
        if( m->friendly != 0 ) {
            return A_FRIENDLY;
        }
        switch( m->attitude( const_cast<player *>( this ) ) ) {
                // player probably does not want to harm them, but doesn't care much at all.
            case MATT_FOLLOW:
            case MATT_FPASSIVE:
            case MATT_IGNORE:
            case MATT_FLEE:
                return A_NEUTRAL;
                // player does not want to harm those.
            case MATT_FRIEND:
            case MATT_ZLAVE: // Don't want to harm your zlave!
                return A_FRIENDLY;
            case MATT_ATTACK:
                return A_HOSTILE;
            case MATT_NULL:
            case NUM_MONSTER_ATTITUDES:
                break;
        }

        return A_NEUTRAL;
    }

    const auto p = dynamic_cast<const npc *>( &other );
    if( p != nullptr ) {
        if( p->is_enemy() ) {
            return A_HOSTILE;
        } else if( p->is_friend() ) {
            return A_FRIENDLY;
        } else {
            return A_NEUTRAL;
        }
    } else if( &other == this ) {
        return A_FRIENDLY;
    }

    return A_NEUTRAL;
}

bool player::sees( const tripoint &t, bool ) const
{
    static const bionic_id str_bio_night("bio_night");
    const int wanted_range = rl_dist( pos(), t );
    bool can_see = is_player() ? g->m.pl_sees( t, wanted_range ) :
        Creature::sees( t );
    // Clairvoyance is now pretty cheap, so we can check it early
    if( wanted_range < MAX_CLAIRVOYANCE && wanted_range < clairvoyance() ) {
        return true;
    }
    // Only check if we need to override if we already came to the opposite conclusion.
    if( can_see && wanted_range < 15 && wanted_range > sight_range(1) &&
        has_active_bionic(str_bio_night) ) {
        can_see = false;
    }
    if( can_see && wanted_range > unimpaired_range() ) {
        can_see = false;
    }

    return can_see;
}

bool player::sees( const Creature &critter ) const
{
    // This handles only the player/npc specific stuff (monsters don't have traits or bionics).
    const int dist = rl_dist( pos(), critter.pos() );
    if (dist <= 3 && has_trait( trait_ANTENNAE )) {
        return true;
    }
    if( critter.digging() && has_active_bionic( bio_ground_sonar ) ) {
        // Bypass the check below, the bionic sonar also bypasses the sees(point) check because
        // walls don't block sonar which is transmitted in the ground, not the air.
        // TODO: this might need checks whether the player is in the air, or otherwise not connected
        // to the ground. It also might need a range check.
        return true;
    }
    return Creature::sees( critter );
}

nc_color player::bodytemp_color(int bp) const
{
  nc_color color =  c_light_gray; // default
    if (bp == bp_eyes) {
        color = c_light_gray;    // Eyes don't count towards warmth
    } else if (temp_conv[bp] >  BODYTEMP_SCORCHING) {
        color = c_red;
    } else if (temp_conv[bp] >  BODYTEMP_VERY_HOT) {
        color = c_light_red;
    } else if (temp_conv[bp] >  BODYTEMP_HOT) {
        color = c_yellow;
    } else if (temp_conv[bp] >  BODYTEMP_COLD) {
        color = c_green;
    } else if (temp_conv[bp] >  BODYTEMP_VERY_COLD) {
        color = c_light_blue;
    } else if (temp_conv[bp] >  BODYTEMP_FREEZING) {
        color = c_cyan;
    } else if (temp_conv[bp] <= BODYTEMP_FREEZING) {
        color = c_blue;
    }
    return color;
}

//message related stuff
void player::add_msg_if_player( const std::string &msg ) const
{
    Messages::add_msg( msg );
}

void player::add_msg_player_or_npc( const std::string &player_msg, const std::string &/*npc_msg*/ ) const
{
    Messages::add_msg( player_msg );
}

void player::add_msg_if_player( const game_message_type type, const std::string &msg ) const
{
    Messages::add_msg( type, msg );
}

void player::add_msg_player_or_npc( const game_message_type type, const std::string &player_msg, const std::string &/*npc_msg*/ ) const
{
    Messages::add_msg( type, player_msg );
}

void player::add_msg_player_or_say( const std::string &player_msg, const std::string &/*npc_speech*/ ) const
{
    Messages::add_msg( player_msg );
}

void player::add_msg_player_or_say( const game_message_type type, const std::string &player_msg, const std::string &/*npc_speech*/ ) const
{
    Messages::add_msg( type, player_msg );
}

bool player::knows_trap( const tripoint &pos ) const
{
    const tripoint p = g->m.getabs( pos );
    return known_traps.count( p ) > 0;
}

void player::add_known_trap( const tripoint &pos, const trap &t)
{
    const tripoint p = g->m.getabs( pos );
    if( t.is_null() ) {
        known_traps.erase( p );
    } else {
        // TODO: known_traps should map to a trap_str_id
        known_traps[p] = t.id.str();
    }
}

bool player::is_deaf() const
{
    return get_effect_int( effect_deaf ) > 2 || worn_with_flag("DEAF") ||
           (has_active_bionic( bio_earplugs ) && !has_active_bionic( bio_ears ) );
}

bool player::can_hear( const tripoint &source, const int volume ) const
{
    if( is_deaf() ) {
        return false;
    }

    // source is in-ear and at our square, we can hear it
    if ( source == pos() && volume == 0 ) {
        return true;
    }

    // TODO: sound attenuation due to weather

    const int dist = rl_dist( source, pos() );
    const float volume_multiplier = hearing_ability();
    return volume * volume_multiplier >= dist;
}

float player::hearing_ability() const
{
    float volume_multiplier = 1.0;

    // Mutation/Bionic volume modifiers
    if( has_active_bionic( bio_ears ) && !has_active_bionic( bio_earplugs ) ) {
        volume_multiplier *= 3.5;
    }
    if( has_trait( trait_PER_SLIME ) ) {
        // Random hearing :-/
        // (when it's working at all, see player.cpp)
        // changed from 0.5 to fix Mac compiling error
        volume_multiplier *= (rng(1, 2));
    }
    if( has_trait( trait_BADHEARING ) ) {
        volume_multiplier *= .5;
    }
    if( has_trait( trait_GOODHEARING ) ) {
        volume_multiplier *= 1.25;
    }
    if( has_trait( trait_CANINE_EARS ) ) {
        volume_multiplier *= 1.5;
    }
    if( has_trait( trait_URSINE_EARS ) || has_trait( trait_FELINE_EARS ) ) {
        volume_multiplier *= 1.25;
    }
    if( has_trait( trait_LUPINE_EARS ) ) {
        volume_multiplier *= 1.75;
    }

    if( has_effect( effect_deaf ) ) {
        // Scale linearly up to 300
        volume_multiplier *= ( 300.0 - get_effect_dur( effect_deaf ) ) / 300.0;
    }

    if( has_effect( effect_earphones ) ) {
        volume_multiplier *= .25;
    }

    return volume_multiplier;
}

int player::print_info( const catacurses::window &w, int vStart, int, int column ) const
{
    mvwprintw( w, vStart++, column, _( "You (%s)" ), name.c_str() );
    return vStart;
}

bool player::is_visible_in_range( const Creature &critter, const int range ) const
{
    return sees( critter ) && rl_dist( pos(), critter.pos() ) <= range;
}

std::vector<Creature *> player::get_visible_creatures( const int range ) const
{
    return g->get_creatures_if( [this, range]( const Creature &critter ) -> bool {
        return this != &critter && pos() != critter.pos() && // @todo get rid of fake npcs (pos() check)
          rl_dist( pos(), critter.pos() ) <= range && sees( critter );
    } );
}

std::vector<Creature *> player::get_targetable_creatures( const int range ) const
{
    return g->get_creatures_if( [this, range]( const Creature &critter ) -> bool {
        return this != &critter && pos() != critter.pos() && // @todo get rid of fake npcs (pos() check)
          rl_dist( pos(), critter.pos() ) <= range &&
          ( sees( critter ) || sees_with_infrared( critter ) );
    } );
}

std::vector<Creature *> player::get_hostile_creatures( int range ) const
{
    return g->get_creatures_if( [this, range] ( const Creature &critter ) -> bool {
        return this != &critter && pos() != critter.pos() && // @todo get rid of fake npcs (pos() check)
            rl_dist( pos(), critter.pos() ) <= range &&
            critter.attitude_to( *this ) == A_HOSTILE && sees( critter );
    } );
}

void player::place_corpse()
{
    std::vector<item *> tmp = inv_dump();
    item body = item::make_corpse( mtype_id::NULL_ID(), calendar::turn, name );
    for( auto itm : tmp ) {
        g->m.add_item_or_charges( pos(), *itm );
    }
    for( auto & bio : *my_bionics ) {
        if( item::type_is_defined( bio.id.str() ) ) {
            body.put_in( item( bio.id.str(), calendar::turn ) );
        }
    }

    // Restore amount of installed pseudo-modules of Power Storage Units
    std::pair<int, int> storage_modules = amount_of_storage_bionics();
    for (int i = 0; i < storage_modules.first; ++i) {
        body.emplace_back( "bio_power_storage" );
    }
    for (int i = 0; i < storage_modules.second; ++i) {
        body.emplace_back( "bio_power_storage_mkII" );
    }
    g->m.add_item_or_charges( pos(), body );
}

bool player::sees_with_infrared( const Creature &critter ) const
{
    if( !vision_mode_cache[IR_VISION] || !critter.is_warm() ) {
        return false;
    }

    if( is_player() || critter.is_player() ) {
        // Players should not use map::sees
        // Likewise, players should not be "looked at" with map::sees, not to break symmetry
        return g->m.pl_line_of_sight( critter.pos(), sight_range( DAYLIGHT_LEVEL ) );
    }

    return g->m.sees( pos(), critter.pos(), sight_range( DAYLIGHT_LEVEL ) );
}

std::vector<std::string> player::get_overlay_ids() const
{
    std::vector<std::string> rval;
    std::multimap<int, std::string> mutation_sorting;


    // first get effects
    for( const auto &eff_pr : *effects ) {
        rval.push_back( "effect_" + eff_pr.first.str() );
    }

    // then get mutations
    for( auto &mutation : get_mutations() ) {
        auto it = base_mutation_overlay_ordering.find( mutation );
        auto it2 = tileset_mutation_overlay_ordering.find( mutation );
        int value = 9999;
        if( it != base_mutation_overlay_ordering.end() ) {
            value = it->second;
        }
        if( it2 != tileset_mutation_overlay_ordering.end() ) {
            value = it2->second;
        }
        mutation_sorting.insert( std::pair<int, std::string>( value, mutation.str() ) );
    }

    for( auto &mutorder : mutation_sorting ) {
        rval.push_back( "mutation_" + mutorder.second );
    }

    // next clothing
    // TODO: worry about correct order of clothing overlays
    for( const item &worn_item : worn ) {
        rval.push_back( "worn_" + worn_item.typeId() );
    }

    // last weapon
    // TODO: might there be clothing that covers the weapon?
    if( is_armed() ) {
        rval.push_back( "wielded_" + weapon.typeId() );
    }
    return rval;
}

void player::spores()
{
    fungal_effects fe( *g, g->m );
    //~spore-release sound
    sounds::sound( pos(), 10, _("Pouf!"));
    for (int i = -1; i <= 1; i++) {
        for (int j = -1; j <= 1; j++) {
            if (i == 0 && j == 0) {
                continue;
            }

            tripoint sporep( posx() + i, posy() + j, posz() );
            fe.fungalize( sporep, this, 0.25 );
        }
    }
}

void player::blossoms()
{
    // Player blossoms are shorter-ranged, but you can fire much more frequently if you like.
    sounds::sound( pos(), 10, _("Pouf!"));
    tripoint tmp = pos();
    int &i = tmp.x;
    int &j = tmp.y;
    for ( i = posx() - 2; i <= posx() + 2; i++) {
        for ( j = posy() - 2; j <= posy() + 2; j++) {
            g->m.add_field( tmp, fd_fungal_haze, rng(1, 2), 0 );
        }
    }
}

float player::power_rating() const
{
    int dmg = std::max( { weapon.damage_melee( DT_BASH ),
                          weapon.damage_melee( DT_CUT ),
                          weapon.damage_melee( DT_STAB ) } );

    int ret = 2;
    // Small guns can be easily hidden from view
    if( weapon.volume() <= 250_ml ) {
        ret = 2;
    } else if( weapon.is_gun() ) {
        ret = 4;
    } else if( dmg > 12 ) {
        ret = 3; // Melee weapon or weapon-y tool
    }
    if( has_trait( trait_HUGE ) || has_trait( trait_HUGE_OK ) ) {
        ret += 1;
    }
    if( is_wearing_power_armor( nullptr ) ) {
        ret = 5; // No mercy!
    }
    return ret;
}

float player::speed_rating() const
{
    float ret = get_speed() / 100.0f;
    ret *= 100.0f / run_cost( 100, false );
    // Adjustment for player being able to run, but not doing so at the moment
    if( move_mode != "run" ) {
        ret *= 1.0f + ((float)stamina / (float)get_stamina_max());
    }

    return ret;
}

std::vector<const item *> player::all_items_with_flag( const std::string flag ) const
{
    return items_with( [&flag]( const item & it ) {
        return it.has_flag( flag );
    } );
}

bool player::has_item_with_flag( const std::string &flag ) const
{
    return has_item_with( [&flag]( const item & it ) {
        return it.has_flag( flag );
    } );
}

void player::on_mutation_gain( const trait_id &mid )
{
    morale->on_mutation_gain( mid );
}

void player::on_mutation_loss( const trait_id &mid )
{
    morale->on_mutation_loss( mid );
}

void player::on_stat_change( const std::string &stat, int value )
{
    morale->on_stat_change( stat, value );
}

void player::on_item_wear( const item &it )
{
    morale->on_item_wear( it );
}

void player::on_item_takeoff( const item &it )
{
    morale->on_item_takeoff( it );
}

void player::on_effect_int_change( const efftype_id &eid, int intensity, body_part bp )
{
    // Adrenaline can reduce perceived pain (or increase it when you enter comedown).
    // See @ref get_perceived_pain()
    if( eid == effect_adrenaline ) {
        // Note that calling this does no harm if it wasn't changed.
        on_stat_change( "perceived_pain", get_perceived_pain() );
    }

    morale->on_effect_int_change( eid, intensity, bp );
}

void player::on_mission_assignment( mission &new_mission )
{
    active_missions.push_back( &new_mission );
    set_active_mission( new_mission );
}

void player::on_mission_finished( mission &cur_mission )
{
    if( cur_mission.has_failed() ) {
        failed_missions.push_back( &cur_mission );
        add_msg_if_player( m_bad, _( "Mission \"%s\" is failed." ), cur_mission.name().c_str() );
    } else {
        completed_missions.push_back( &cur_mission );
        add_msg_if_player( m_good, _( "Mission \"%s\" is successfully completed." ), cur_mission.name().c_str() );
    }
    const auto iter = std::find( active_missions.begin(), active_missions.end(), &cur_mission );
    if( iter == active_missions.end() ) {
        debugmsg( "completed mission %d was not in the active_missions list", cur_mission.get_id() );
    } else {
        active_missions.erase( iter );
    }
    if( &cur_mission == active_mission ) {
        if( active_missions.empty() ) {
            active_mission = nullptr;
        } else {
            active_mission = active_missions.front();
        }
    }
}

const targeting_data &player::get_targeting_data() {
    if( tdata.get() == nullptr ) {
        debugmsg( "Tried to get targeting data before setting it" );
        tdata.reset( new targeting_data() );
        tdata->relevant = nullptr;
    }

    return *tdata;
}

void player::set_targeting_data( const targeting_data &td ) {
    tdata.reset( new targeting_data( td ) );
}

void player::set_active_mission( mission &cur_mission )
{
    const auto iter = std::find( active_missions.begin(), active_missions.end(), &cur_mission );
    if( iter == active_missions.end() ) {
        debugmsg( "new active mission %d is not in the active_missions list", cur_mission.get_id() );
    } else {
        active_mission = &cur_mission;
    }
}

mission *player::get_active_mission() const
{
    return active_mission;
}

tripoint player::get_active_mission_target() const
{
    if( active_mission == nullptr ) {
        return overmap::invalid_tripoint;
    }
    return active_mission->get_target();
}

std::vector<mission*> player::get_active_missions() const
{
    return active_missions;
}

std::vector<mission*> player::get_completed_missions() const
{
    return completed_missions;
}

std::vector<mission*> player::get_failed_missions() const
{
    return failed_missions;
}

bool player::query_yn( const std::string &mes ) const
{
    return ::query_yn( mes );
}

const pathfinding_settings &player::get_pathfinding_settings() const
{
    return path_settings;
}

std::set<tripoint> player::get_path_avoid() const
{
    std::set<tripoint> ret;
    for( npc &guy : g->all_npcs() ) {
        if( sees( guy ) ) {
            ret.insert( guy.pos() );
        }
    }

    // @todo Add known traps in a way that doesn't destroy performance

    return ret;
}

bool player::is_rad_immune() const
{
    bool has_helmet = false;
    return ( is_wearing_power_armor( &has_helmet ) && has_helmet ) || worn_with_flag( "RAD_PROOF" );
}<|MERGE_RESOLUTION|>--- conflicted
+++ resolved
@@ -6902,12 +6902,7 @@
         return true;
     } else if( g->m.has_nearby_fire( pos() ) ) {
         return true;
-<<<<<<< HEAD
     } else if( has_item_with_flag( "FIRE" ) ) {
-=======
-    } else if( is_npc() ) {
-        // A hack to make NPCs use their Molotovs
->>>>>>> 32c7ee32
         return true;
     } else if( has_item_with_flag( "FIRESTARTER" ) ) {
         auto firestarters = all_items_with_flag( "FIRESTARTER" );
