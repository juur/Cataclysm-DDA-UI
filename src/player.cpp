#include "player.h"

#include "action.h"
#include "coordinate_conversions.h"
#include "profession.h"
#include "itype.h"
#include "string_formatter.h"
#include "bionics.h"
#include "mapdata.h"
#include "mission.h"
#include "game.h"
#include "map.h"
#include "filesystem.h"
#include "fungal_effects.h"
#include "debug.h"
#include "addiction.h"
#include "inventory.h"
#include "skill.h"
#include "options.h"
#include "weather.h"
#include "item.h"
#include "material.h"
#include "vpart_position.h"
#include "translations.h"
#include "vpart_reference.h"
#include "cursesdef.h"
#include "catacharset.h"
#include "get_version.h"
#include "crafting.h"
#include "craft_command.h"
#include "requirements.h"
#include "melee.h"
#include "monstergenerator.h"
#include "help.h" // get_hint
#include "martialarts.h"
#include "output.h"
#include "overmapbuffer.h"
#include "messages.h"
#include "sounds.h"
#include "item_action.h"
#include "mongroup.h"
#include "morale.h"
#include "morale_types.h"
#include "input.h"
#include "effect.h"
#include "veh_type.h"
#include "overmap.h"
#include "vehicle.h"
#include "trap.h"
#include "text_snippets.h"
#include "mutation.h"
#include "ui.h"
#include "uistate.h"
#include "trap.h"
#include "map_iterator.h"
#include "submap.h"
#include "mtype.h"
#include "weather_gen.h"
#include "cata_utility.h"
#include "iuse_actor.h"
#include "catalua.h"
#include "npc.h"
#include "overlay_ordering.h"
#include "vitamin.h"
#include "fault.h"
#include "recipe_dictionary.h"
#include "ranged.h"
#include "ammo.h"
#include "name.h"

#include <map>
#include <iterator>

#ifdef TILES
#include "SDL.h"
#endif // TILES

//Used for e^(x) functions
#include <stdio.h>
#include <math.h>

#include <ctime>
#include <algorithm>
#include <numeric>
#include <string>
#include <sstream>
#include <stdlib.h>
#include <limits>

const double MAX_RECOIL = 3000;

const mtype_id mon_player_blob( "mon_player_blob" );
const mtype_id mon_shadow_snake( "mon_shadow_snake" );

const skill_id skill_dodge( "dodge" );
const skill_id skill_gun( "gun" );
const skill_id skill_mechanics( "mechanics" );
const skill_id skill_swimming( "swimming" );
const skill_id skill_throw( "throw" );
const skill_id skill_unarmed( "unarmed" );

const efftype_id effect_adrenaline( "adrenaline" );
const efftype_id effect_alarm_clock( "alarm_clock" );
const efftype_id effect_asthma( "asthma" );
const efftype_id effect_attention( "attention" );
const efftype_id effect_bandaged( "bandaged" );
const efftype_id effect_bite( "bite" );
const efftype_id effect_blind( "blind" );
const efftype_id effect_blisters( "blisters" );
const efftype_id effect_bloodworms( "bloodworms" );
const efftype_id effect_boomered( "boomered" );
const efftype_id effect_brainworms( "brainworms" );
const efftype_id effect_cig( "cig" );
const efftype_id effect_cold( "cold" );
const efftype_id effect_common_cold( "common_cold" );
const efftype_id effect_contacts( "contacts" );
const efftype_id effect_corroding( "corroding" );
const efftype_id effect_cough_suppress( "cough_suppress" );
const efftype_id effect_darkness( "darkness" );
const efftype_id effect_datura( "datura" );
const efftype_id effect_deaf( "deaf" );
const efftype_id effect_depressants( "depressants" );
const efftype_id effect_dermatik( "dermatik" );
const efftype_id effect_disabled( "disabled" );
const efftype_id effect_disinfected( "disinfected" );
const efftype_id effect_downed( "downed" );
const efftype_id effect_drunk( "drunk" );
const efftype_id effect_earphones( "earphones" );
const efftype_id effect_evil( "evil" );
const efftype_id effect_flu( "flu" );
const efftype_id effect_foodpoison( "foodpoison" );
const efftype_id effect_formication( "formication" );
const efftype_id effect_frostbite( "frostbite" );
const efftype_id effect_frostbite_recovery( "frostbite_recovery" );
const efftype_id effect_fungus( "fungus" );
const efftype_id effect_glowing( "glowing" );
const efftype_id effect_grabbed( "grabbed" );
const efftype_id effect_hallu( "hallu" );
const efftype_id effect_happy( "happy" );
const efftype_id effect_hot( "hot" );
const efftype_id effect_infected( "infected" );
const efftype_id effect_iodine( "iodine" );
const efftype_id effect_irradiated( "irradiated" );
const efftype_id effect_jetinjector( "jetinjector" );
const efftype_id effect_lack_sleep( "lack_sleep" );
const efftype_id effect_lying_down( "lying_down" );
const efftype_id effect_mending( "mending" );
const efftype_id effect_meth( "meth" );
const efftype_id effect_narcosis( "narcosis" );
const efftype_id effect_nausea( "nausea" );
const efftype_id effect_onfire( "onfire" );
const efftype_id effect_paincysts( "paincysts" );
const efftype_id effect_pkill( "pkill" );
const efftype_id effect_pkill1( "pkill1" );
const efftype_id effect_pkill2( "pkill2" );
const efftype_id effect_pkill3( "pkill3" );
const efftype_id effect_recover( "recover" );
const efftype_id effect_sad( "sad" );
const efftype_id effect_shakes( "shakes" );
const efftype_id effect_sleep( "sleep" );
const efftype_id effect_slept_through_alarm( "slept_through_alarm" );
const efftype_id effect_spores( "spores" );
const efftype_id effect_stim( "stim" );
const efftype_id effect_stim_overdose( "stim_overdose" );
const efftype_id effect_stunned( "stunned" );
const efftype_id effect_tapeworm( "tapeworm" );
const efftype_id effect_took_prozac( "took_prozac" );
const efftype_id effect_took_xanax( "took_xanax" );
const efftype_id effect_visuals( "visuals" );
const efftype_id effect_weed_high( "weed_high" );
const efftype_id effect_winded( "winded" );
const efftype_id effect_bleed( "bleed" );

const matype_id style_none( "style_none" );
const matype_id style_kicks( "style_kicks" );

static const bionic_id bio_ads( "bio_ads" );
static const bionic_id bio_advreactor( "bio_advreactor" );
static const bionic_id bio_armor_arms( "bio_armor_arms" );
static const bionic_id bio_armor_eyes( "bio_armor_eyes" );
static const bionic_id bio_armor_head( "bio_armor_head" );
static const bionic_id bio_armor_legs( "bio_armor_legs" );
static const bionic_id bio_armor_torso( "bio_armor_torso" );
static const bionic_id bio_blaster( "bio_blaster" );
static const bionic_id bio_carbon( "bio_carbon" );
static const bionic_id bio_climate( "bio_climate" );
static const bionic_id bio_cloak( "bio_cloak" );
static const bionic_id bio_cqb( "bio_cqb" );
static const bionic_id bio_dis_acid( "bio_dis_acid" );
static const bionic_id bio_dis_shock( "bio_dis_shock" );
static const bionic_id bio_drain( "bio_drain" );
static const bionic_id bio_earplugs( "bio_earplugs" );
static const bionic_id bio_ears( "bio_ears" );
static const bionic_id bio_eye_optic( "bio_eye_optic" );
static const bionic_id bio_faraday( "bio_faraday" );
static const bionic_id bio_flashlight( "bio_flashlight" );
static const bionic_id bio_geiger( "bio_geiger" );
static const bionic_id bio_gills( "bio_gills" );
static const bionic_id bio_ground_sonar( "bio_ground_sonar" );
static const bionic_id bio_heatsink( "bio_heatsink" );
static const bionic_id bio_itchy( "bio_itchy" );
static const bionic_id bio_laser( "bio_laser" );
static const bionic_id bio_leaky( "bio_leaky" );
static const bionic_id bio_lighter( "bio_lighter" );
static const bionic_id bio_membrane( "bio_membrane" );
static const bionic_id bio_memory( "bio_memory" );
static const bionic_id bio_metabolics( "bio_metabolics" );
static const bionic_id bio_noise( "bio_noise" );
static const bionic_id bio_ods( "bio_ods" );
static const bionic_id bio_plut_filter( "bio_plut_filter" );
static const bionic_id bio_power_weakness( "bio_power_weakness" );
static const bionic_id bio_purifier( "bio_purifier" );
static const bionic_id bio_reactor( "bio_reactor" );
static const bionic_id bio_recycler( "bio_recycler" );
static const bionic_id bio_shakes( "bio_shakes" );
static const bionic_id bio_sleepy( "bio_sleepy" );
static const bionic_id bn_bio_solar( "bn_bio_solar" );
static const bionic_id bio_spasm( "bio_spasm" );
static const bionic_id bio_speed( "bio_speed" );
static const bionic_id bio_tools( "bio_tools" );
static const bionic_id bio_trip( "bio_trip" );
static const bionic_id bio_uncanny_dodge( "bio_uncanny_dodge" );
static const bionic_id bio_ups( "bio_ups" );
static const bionic_id bio_watch( "bio_watch" );

static const trait_id trait_ACIDBLOOD( "ACIDBLOOD" );
static const trait_id trait_ACIDPROOF( "ACIDPROOF" );
static const trait_id trait_ADDICTIVE( "ADDICTIVE" );
static const trait_id trait_ADRENALINE( "ADRENALINE" );
static const trait_id trait_ALBINO( "ALBINO" );
static const trait_id trait_AMORPHOUS( "AMORPHOUS" );
static const trait_id trait_ANTENNAE( "ANTENNAE" );
static const trait_id trait_ANTLERS( "ANTLERS" );
static const trait_id trait_ARACHNID_ARMS( "ARACHNID_ARMS" );
static const trait_id trait_ARACHNID_ARMS_OK( "ARACHNID_ARMS_OK" );
static const trait_id trait_ASTHMA( "ASTHMA" );
static const trait_id trait_BADBACK( "BADBACK" );
static const trait_id trait_BADCARDIO( "BADCARDIO" );
static const trait_id trait_BADHEARING( "BADHEARING" );
static const trait_id trait_BADKNEES( "BADKNEES" );
static const trait_id trait_BARK( "BARK" );
static const trait_id trait_BEAUTIFUL( "BEAUTIFUL" );
static const trait_id trait_BEAUTIFUL2( "BEAUTIFUL2" );
static const trait_id trait_BEAUTIFUL3( "BEAUTIFUL3" );
static const trait_id trait_BIRD_EYE( "BIRD_EYE" );
static const trait_id trait_CANINE_EARS( "CANINE_EARS" );
static const trait_id trait_CANNIBAL( "CANNIBAL" );
static const trait_id trait_CENOBITE( "CENOBITE" );
static const trait_id trait_CEPH_EYES( "CEPH_EYES" );
static const trait_id trait_CF_HAIR( "CF_HAIR" );
static const trait_id trait_CHAOTIC( "CHAOTIC" );
static const trait_id trait_CHEMIMBALANCE( "CHEMIMBALANCE" );
static const trait_id trait_CHITIN( "CHITIN" );
static const trait_id trait_CHITIN2( "CHITIN2" );
static const trait_id trait_CHITIN3( "CHITIN3" );
static const trait_id trait_CHITIN_FUR( "CHITIN_FUR" );
static const trait_id trait_CHITIN_FUR2( "CHITIN_FUR2" );
static const trait_id trait_CHITIN_FUR3( "CHITIN_FUR3" );
static const trait_id trait_CHLOROMORPH( "CHLOROMORPH" );
static const trait_id trait_CLUMSY( "CLUMSY" );
static const trait_id trait_COLDBLOOD( "COLDBLOOD" );
static const trait_id trait_COLDBLOOD2( "COLDBLOOD2" );
static const trait_id trait_COLDBLOOD3( "COLDBLOOD3" );
static const trait_id trait_COLDBLOOD4( "COLDBLOOD4" );
static const trait_id trait_COMPOUND_EYES( "COMPOUND_EYES" );
static const trait_id trait_DEBUG_CLOAK( "DEBUG_CLOAK" );
static const trait_id trait_DEBUG_HS( "DEBUG_HS" );
static const trait_id trait_DEBUG_LS( "DEBUG_LS" );
static const trait_id trait_DEBUG_NODMG( "DEBUG_NODMG" );
static const trait_id trait_DEBUG_NOTEMP( "DEBUG_NOTEMP" );
static const trait_id trait_DEFORMED( "DEFORMED" );
static const trait_id trait_DEFORMED2( "DEFORMED2" );
static const trait_id trait_DEFORMED3( "DEFORMED3" );
static const trait_id trait_DISIMMUNE( "DISIMMUNE" );
static const trait_id trait_DISRESISTANT( "DISRESISTANT" );
static const trait_id trait_DOWN( "DOWN" );
static const trait_id trait_EAGLEEYED( "EAGLEEYED" );
static const trait_id trait_EASYSLEEPER( "EASYSLEEPER" );
static const trait_id trait_EATHEALTH( "EATHEALTH" );
static const trait_id trait_FASTHEALER( "FASTHEALER" );
static const trait_id trait_FASTHEALER2( "FASTHEALER2" );
static const trait_id trait_FASTLEARNER( "FASTLEARNER" );
static const trait_id trait_FASTREADER( "FASTREADER" );
static const trait_id trait_FAT( "FAT" );
static const trait_id trait_FELINE_EARS( "FELINE_EARS" );
static const trait_id trait_FELINE_FUR( "FELINE_FUR" );
static const trait_id trait_FLEET( "FLEET" );
static const trait_id trait_FLEET2( "FLEET2" );
static const trait_id trait_FLOWERS( "FLOWERS" );
static const trait_id trait_FORGETFUL( "FORGETFUL" );
static const trait_id trait_FUR( "FUR" );
static const trait_id trait_GILLS( "GILLS" );
static const trait_id trait_GILLS_CEPH( "GILLS_CEPH" );
static const trait_id trait_GOODCARDIO( "GOODCARDIO" );
static const trait_id trait_GOODHEARING( "GOODHEARING" );
static const trait_id trait_GOODMEMORY( "GOODMEMORY" );
static const trait_id trait_HATES_BOOKS( "HATES_BOOKS" );
static const trait_id trait_HEAVYSLEEPER( "HEAVYSLEEPER" );
static const trait_id trait_HEAVYSLEEPER2( "HEAVYSLEEPER2" );
static const trait_id trait_HOARDER( "HOARDER" );
static const trait_id trait_HOLLOW_BONES( "HOLLOW_BONES" );
static const trait_id trait_HOOVES( "HOOVES" );
static const trait_id trait_HORNS_POINTED( "HORNS_POINTED" );
static const trait_id trait_HUGE( "HUGE" );
static const trait_id trait_HUGE_OK( "HUGE_OK" );
static const trait_id trait_HYPEROPIC( "HYPEROPIC" );
static const trait_id trait_ILLITERATE( "ILLITERATE" );
static const trait_id trait_INFIMMUNE( "INFIMMUNE" );
static const trait_id trait_INSECT_ARMS( "INSECT_ARMS" );
static const trait_id trait_INSECT_ARMS_OK( "INSECT_ARMS_OK" );
static const trait_id trait_INSOMNIA( "INSOMNIA" );
static const trait_id trait_INT_SLIME( "INT_SLIME" );
static const trait_id trait_JITTERY( "JITTERY" );
static const trait_id trait_LARGE( "LARGE" );
static const trait_id trait_LARGE_OK( "LARGE_OK" );
static const trait_id trait_LEAVES( "LEAVES" );
static const trait_id trait_LEG_TENTACLES( "LEG_TENTACLES" );
static const trait_id trait_LEG_TENT_BRACE( "LEG_TENT_BRACE" );
static const trait_id trait_LIGHTFUR( "LIGHTFUR" );
static const trait_id trait_LIGHTSTEP( "LIGHTSTEP" );
static const trait_id trait_LIGHT_BONES( "LIGHT_BONES" );
static const trait_id trait_LOVES_BOOKS( "LOVES_BOOKS" );
static const trait_id trait_LUPINE_EARS( "LUPINE_EARS" );
static const trait_id trait_LUPINE_FUR( "LUPINE_FUR" );
static const trait_id trait_MEMBRANE( "MEMBRANE" );
static const trait_id trait_MOODSWINGS( "MOODSWINGS" );
static const trait_id trait_MOREPAIN( "MORE_PAIN" );
static const trait_id trait_MOREPAIN2( "MORE_PAIN2" );
static const trait_id trait_MOREPAIN3( "MORE_PAIN3" );
static const trait_id trait_MYOPIC( "MYOPIC" );
static const trait_id trait_M_BLOSSOMS( "M_BLOSSOMS" );
static const trait_id trait_M_DEPENDENT( "M_DEPENDENT" );
static const trait_id trait_M_IMMUNE( "M_IMMUNE" );
static const trait_id trait_M_SKIN2( "M_SKIN2" );
static const trait_id trait_M_SKIN3( "M_SKIN3" );
static const trait_id trait_M_SPORES( "M_SPORES" );
static const trait_id trait_NARCOLEPTIC( "NARCOLEPTIC" );
static const trait_id trait_NAUSEA( "NAUSEA" );
static const trait_id trait_NONADDICTIVE( "NONADDICTIVE" );
static const trait_id trait_NOPAIN( "NOPAIN" );
static const trait_id trait_PACIFIST( "PACIFIST" );
static const trait_id trait_PADDED_FEET( "PADDED_FEET" );
static const trait_id trait_PAINREC1( "PAINREC1" );
static const trait_id trait_PAINREC2( "PAINREC2" );
static const trait_id trait_PAINREC3( "PAINREC3" );
static const trait_id trait_PAINRESIST( "PAINRESIST" );
static const trait_id trait_PAINRESIST_TROGLO( "PAINRESIST_TROGLO" );
static const trait_id trait_PARAIMMUNE( "PARAIMMUNE" );
static const trait_id trait_PARKOUR( "PARKOUR" );
static const trait_id trait_PAWS( "PAWS" );
static const trait_id trait_PAWS_LARGE( "PAWS_LARGE" );
static const trait_id trait_PER_SLIME( "PER_SLIME" );
static const trait_id trait_PER_SLIME_OK( "PER_SLIME_OK" );
static const trait_id trait_PONDEROUS1( "PONDEROUS1" );
static const trait_id trait_PONDEROUS2( "PONDEROUS2" );
static const trait_id trait_PONDEROUS3( "PONDEROUS3" );
static const trait_id trait_PRED2( "PRED2" );
static const trait_id trait_PRED3( "PRED3" );
static const trait_id trait_PRED4( "PRED4" );
static const trait_id trait_PRETTY( "PRETTY" );
static const trait_id trait_PROF_DICEMASTER( "PROF_DICEMASTER" );
static const trait_id trait_PSYCHOPATH( "PSYCHOPATH" );
static const trait_id trait_PYROMANIA( "PYROMANIA" );
static const trait_id trait_QUICK( "QUICK" );
static const trait_id trait_QUILLS( "QUILLS" );
static const trait_id trait_RADIOACTIVE1( "RADIOACTIVE1" );
static const trait_id trait_RADIOACTIVE2( "RADIOACTIVE2" );
static const trait_id trait_RADIOACTIVE3( "RADIOACTIVE3" );
static const trait_id trait_RADIOGENIC( "RADIOGENIC" );
static const trait_id trait_REGEN( "REGEN" );
static const trait_id trait_REGEN_LIZ( "REGEN_LIZ" );
static const trait_id trait_ROOTS2( "ROOTS2" );
static const trait_id trait_ROOTS3( "ROOTS3" );
static const trait_id trait_SAPIOVORE( "SAPIOVORE" );
static const trait_id trait_SAVANT( "SAVANT" );
static const trait_id trait_SCHIZOPHRENIC( "SCHIZOPHRENIC" );
static const trait_id trait_SELFAWARE( "SELFAWARE" );
static const trait_id trait_SHELL2( "SHELL2" );
static const trait_id trait_SHOUT1( "SHOUT1" );
static const trait_id trait_SHOUT2( "SHOUT2" );
static const trait_id trait_SHOUT3( "SHOUT3" );
static const trait_id trait_SLEEK_SCALES( "SLEEK_SCALES" );
static const trait_id trait_SLIMESPAWNER( "SLIMESPAWNER" );
static const trait_id trait_SLIMY( "SLIMY" );
static const trait_id trait_SLOWHEALER( "SLOWHEALER" );
static const trait_id trait_SLOWLEARNER( "SLOWLEARNER" );
static const trait_id trait_SLOWREADER( "SLOWREADER" );
static const trait_id trait_SLOWRUNNER( "SLOWRUNNER" );
static const trait_id trait_SMELLY( "SMELLY" );
static const trait_id trait_SMELLY2( "SMELLY2" );
static const trait_id trait_SORES( "SORES" );
static const trait_id trait_SPINES( "SPINES" );
static const trait_id trait_SPIRITUAL( "SPIRITUAL" );
static const trait_id trait_SQUEAMISH( "SQUEAMISH" );
static const trait_id trait_STRONGSTOMACH( "STRONGSTOMACH" );
static const trait_id trait_SUNBURN( "SUNBURN" );
static const trait_id trait_SUNLIGHT_DEPENDENT( "SUNLIGHT_DEPENDENT" );
static const trait_id trait_TAIL_FIN( "TAIL_FIN" );
static const trait_id trait_THICK_SCALES( "THICK_SCALES" );
static const trait_id trait_THORNS( "THORNS" );
static const trait_id trait_THRESH_SPIDER( "THRESH_SPIDER" );
static const trait_id trait_TOUGH_FEET( "TOUGH_FEET" );
static const trait_id trait_TROGLO( "TROGLO" );
static const trait_id trait_TROGLO2( "TROGLO2" );
static const trait_id trait_TROGLO3( "TROGLO3" );
static const trait_id trait_UGLY( "UGLY" );
static const trait_id trait_UNSTABLE( "UNSTABLE" );
static const trait_id trait_URSINE_EARS( "URSINE_EARS" );
static const trait_id trait_URSINE_EYE( "URSINE_EYE" );
static const trait_id trait_URSINE_FUR( "URSINE_FUR" );
static const trait_id trait_VISCOUS( "VISCOUS" );
static const trait_id trait_VOMITOUS( "VOMITOUS" );
static const trait_id trait_WEAKSCENT( "WEAKSCENT" );
static const trait_id trait_WEAKSTOMACH( "WEAKSTOMACH" );
static const trait_id trait_WEBBED( "WEBBED" );
static const trait_id trait_WEB_SPINNER( "WEB_SPINNER" );
static const trait_id trait_WEB_WALKER( "WEB_WALKER" );
static const trait_id trait_WEB_WEAVER( "WEB_WEAVER" );
static const trait_id trait_WHISKERS( "WHISKERS" );
static const trait_id trait_WHISKERS_RAT( "WHISKERS_RAT" );
static const trait_id trait_WINGS_BUTTERFLY( "WINGS_BUTTERFLY" );
static const trait_id trait_WOOLALLERGY( "WOOLALLERGY" );

static const itype_id OPTICAL_CLOAK_ITEM_ID( "optical_cloak" );

stat_mod player::get_pain_penalty() const
{
    stat_mod ret;
    int pain = get_perceived_pain();
    if( pain <= 0 ) {
        return ret;
    }

    int stat_penalty = std::floor( std::pow( pain, 0.8f ) / 10.0f );

    bool ceno = has_trait( trait_CENOBITE );
    if( !ceno ) {
        ret.strength = stat_penalty;
        ret.dexterity = stat_penalty;
    }

    if( !has_trait( trait_INT_SLIME ) ) {
        ret.intelligence = 1 + stat_penalty;
    } else {
        ret.intelligence = 1 + pain / 5;
    }

    ret.perception = stat_penalty * 2 / 3;

    ret.speed = std::pow( pain, 0.7f );
    if( ceno ) {
        ret.speed /= 2;
    }

    ret.speed = std::min( ret.speed, 50 );
    return ret;
}

player::player() : Character()
, next_climate_control_check( calendar::before_time_starts )
, cached_time( calendar::before_time_starts )
{
    id = -1; // -1 is invalid
    str_cur = 8;
    str_max = 8;
    dex_cur = 8;
    dex_max = 8;
    int_cur = 8;
    int_max = 8;
    per_cur = 8;
    per_max = 8;
    dodges_left = 1;
    blocks_left = 1;
    power_level = 0;
    max_power_level = 0;
    stamina = 1000; //Temporary value for stamina. It will be reset later from external json option.
    stim = 0;
    pkill = 0;
    radiation = 0;
    tank_plut = 0;
    reactor_plut = 0;
    slow_rad = 0;
    cash = 0;
    scent = 500;
    male = true;
    prof = profession::has_initialized() ? profession::generic() :
           nullptr; //workaround for a potential structural limitation, see player::create

    start_location = start_location_id( "shelter" );
    moves = 100;
    movecounter = 0;
    oxygen = 0;
    last_climate_control_ret = false;
    active_mission = nullptr;
    in_vehicle = false;
    controlling_vehicle = false;
    grab_point = {0, 0, 0};
    grab_type = OBJECT_NONE;
    move_mode = "walk";
    style_selected = style_none;
    keep_hands_free = false;
    focus_pool = 100;
    last_item = itype_id( "null" );
    sight_max = 9999;
    last_batch = 0;
    lastconsumed = itype_id( "null" );
    next_expected_position = tripoint_min;
    death_drops = true;

    empty_traits();

    temp_cur.fill( BODYTEMP_NORM );
    frostbite_timer.fill( 0 );
    temp_conv.fill( BODYTEMP_NORM );
    body_wetness.fill( 0 );
    nv_cached = false;
    volume = 0;

    for( const auto &v : vitamin::all() ) {
        vitamin_levels[ v.first ] = 0;
    }

    memorial_log.clear();

    drench_capacity[bp_eyes] = 1;
    drench_capacity[bp_mouth] = 1;
    drench_capacity[bp_head] = 7;
    drench_capacity[bp_leg_l] = 11;
    drench_capacity[bp_leg_r] = 11;
    drench_capacity[bp_foot_l] = 3;
    drench_capacity[bp_foot_r] = 3;
    drench_capacity[bp_arm_l] = 10;
    drench_capacity[bp_arm_r] = 10;
    drench_capacity[bp_hand_l] = 3;
    drench_capacity[bp_hand_r] = 3;
    drench_capacity[bp_torso] = 40;

    recalc_sight_limits();
    reset_encumbrance();

    ma_styles = {{
        style_none, style_kicks
    }};
}

player::~player() = default;
player::player(const player &) = default;
player::player(player &&) = default;
player &player::operator=(const player &) = default;
player &player::operator=(player &&) = default;

void player::normalize()
{
    Character::normalize();

    style_selected = style_none;

    recalc_hp();

    temp_conv.fill( BODYTEMP_NORM );
    stamina = get_stamina_max();
}

std::string player::disp_name( bool possessive ) const
{
    if( !possessive ) {
        if( is_player() ) {
            return _( "you" );
        }
        return name;
    } else {
        if( is_player() ) {
            return _( "your" );
        }
        return string_format( _( "%s's" ), name.c_str() );
    }
}

std::string player::skin_name() const
{
    //TODO: Return actual deflecting layer name
    return _( "armor" );
}

void player::reset_stats()
{
    // Trait / mutation buffs
    if( has_trait( trait_THICK_SCALES ) ) {
        add_miss_reason( _( "Your thick scales get in the way." ), 2 );
    }
    if( has_trait( trait_CHITIN2 ) || has_trait( trait_CHITIN3 ) || has_trait( trait_CHITIN_FUR3 ) ) {
        add_miss_reason( _( "Your chitin gets in the way." ), 1 );
    }
    if( has_trait( trait_COMPOUND_EYES ) && !wearing_something_on( bp_eyes ) ) {
        mod_per_bonus( 1 );
    }
    if( has_trait( trait_INSECT_ARMS ) ) {
        add_miss_reason( _( "Your insect limbs get in the way." ), 2 );
    }
    if( has_trait( trait_INSECT_ARMS_OK ) ) {
        if( !wearing_something_on( bp_torso ) ) {
            mod_dex_bonus( 1 );
        } else {
            mod_dex_bonus( -1 );
            add_miss_reason( _( "Your clothing restricts your insect arms." ), 1 );
        }
    }
    if( has_trait( trait_WEBBED ) ) {
        add_miss_reason( _( "Your webbed hands get in the way." ), 1 );
    }
    if( has_trait( trait_ARACHNID_ARMS ) ) {
        add_miss_reason( _( "Your arachnid limbs get in the way." ), 4 );
    }
    if( has_trait( trait_ARACHNID_ARMS_OK ) ) {
        if( !wearing_something_on( bp_torso ) ) {
            mod_dex_bonus( 2 );
        } else if( !exclusive_flag_coverage( "OVERSIZE" ).test( bp_torso ) ) {
            mod_dex_bonus( -2 );
            add_miss_reason( _( "Your clothing constricts your arachnid limbs." ), 2 );
        }
    }
    const auto set_fake_effect_dur = [this]( const efftype_id &type, const time_duration dur ) {
        effect &eff = get_effect( type );
        if( eff.get_duration() == dur ) {
            return;
        }

        if( eff.is_null() && dur > 0_turns ) {
            add_effect( type, dur, num_bp, true );
        } else if( dur > 0_turns ) {
            eff.set_duration( dur );
        } else {
            remove_effect( type, num_bp );
        }
    };
    // Painkiller
    set_fake_effect_dur( effect_pkill, 1_turns * pkill );

    // Pain
    if( get_perceived_pain() > 0 ) {
        const auto ppen = get_pain_penalty();
        mod_str_bonus( -ppen.strength );
        mod_dex_bonus( -ppen.dexterity );
        mod_int_bonus( -ppen.intelligence );
        mod_per_bonus( -ppen.perception );
        if( ppen.dexterity > 0 ) {
            add_miss_reason( _( "Your pain distracts you!" ), unsigned( ppen.dexterity ) );
        }
    }

    // Radiation
    set_fake_effect_dur( effect_irradiated, 1_turns * radiation );
    // Morale
    const int morale = get_morale_level();
    set_fake_effect_dur( effect_happy, 1_turns * morale );
    set_fake_effect_dur( effect_sad, 1_turns * -morale );

    // Stimulants
    set_fake_effect_dur( effect_stim, 1_turns * stim );
    set_fake_effect_dur( effect_depressants, 1_turns * -stim );
    set_fake_effect_dur( effect_stim_overdose, 1_turns * ( stim - 30 ) );
    // Starvation
    if( get_starvation() >= 200 ) {
        // We die at 6000
        const int dex_mod = -( get_starvation() + 300 ) / 1000;
        add_miss_reason( _( "You're weak from hunger." ), unsigned( -dex_mod ) );
        mod_str_bonus( -( get_starvation() + 300 ) / 500 );
        mod_dex_bonus( dex_mod );
        mod_int_bonus( -( get_starvation() + 300 ) / 1000 );
    }
    // Thirst
    if( get_thirst() >= 200 ) {
        // We die at 1200
        const int dex_mod = -get_thirst() / 200;
        add_miss_reason( _( "You're weak from thirst." ), unsigned( -dex_mod ) );
        mod_str_bonus( -get_thirst() / 200 );
        mod_dex_bonus( dex_mod );
        mod_int_bonus( -get_thirst() / 200 );
        mod_per_bonus( -get_thirst() / 200 );
    }

    // Dodge-related effects
    mod_dodge_bonus( mabuff_dodge_bonus() -
                     ( encumb( bp_leg_l ) + encumb( bp_leg_r ) ) / 20.0f -
                     ( encumb( bp_torso ) / 10.0f ) );
    // Whiskers don't work so well if they're covered
    if( has_trait( trait_WHISKERS ) && !wearing_something_on( bp_mouth ) ) {
        mod_dodge_bonus( 1 );
    }
    if( has_trait( trait_WHISKERS_RAT ) && !wearing_something_on( bp_mouth ) ) {
        mod_dodge_bonus( 2 );
    }
    // Spider hair is basically a full-body set of whiskers, once you get the brain for it
    if( has_trait( trait_CHITIN_FUR3 ) ) {
        static const std::array<body_part, 5> parts {{bp_head, bp_arm_r, bp_arm_l, bp_leg_r, bp_leg_l}};
        for( auto bp : parts ) {
            if( !wearing_something_on( bp ) ) {
                mod_dodge_bonus( +1 );
            }
        }
        // Torso handled separately, bigger bonus
        if( !wearing_something_on( bp_torso ) ) {
            mod_dodge_bonus( 4 );
        }
    }

    // Hit-related effects
    mod_hit_bonus( mabuff_tohit_bonus() + weapon.type->m_to_hit );

    // Apply static martial arts buffs
    ma_static_effects();

    if( calendar::once_every( 1_minutes ) ) {
        update_mental_focus();
    }

    // Effects
    for( auto maps : *effects ) {
        for( auto i : maps.second ) {
            const auto &it = i.second;
            bool reduced = resists_effect( it );
            mod_str_bonus( it.get_mod( "STR", reduced ) );
            mod_dex_bonus( it.get_mod( "DEX", reduced ) );
            mod_per_bonus( it.get_mod( "PER", reduced ) );
            mod_int_bonus( it.get_mod( "INT", reduced ) );
        }
    }

    Character::reset_stats();

    recalc_sight_limits();
    recalc_speed_bonus();
}

void player::process_turn()
{
    // Has to happen before reset_stats
    clear_miss_reasons();

    Character::process_turn();

    // Didn't just pick something up
    last_item = itype_id( "null" );

    if( has_active_bionic( bio_metabolics ) && power_level + 25 <= max_power_level &&
        get_hunger() < 100 && calendar::once_every( 5_turns ) ) {
        mod_hunger( 2 );
        charge_power( 25 );
    }

    visit_items( [this]( item * e ) {
        e->process_artifact( this, pos() );
        return VisitResponse::NEXT;
    } );

    suffer();

    // Set our scent towards the norm
    int norm_scent = 500;
    if( has_trait( trait_WEAKSCENT ) ) {
        norm_scent = 300;
    }
    if( has_trait( trait_SMELLY ) ) {
        norm_scent = 800;
    }
    if( has_trait( trait_SMELLY2 ) ) {
        norm_scent = 1200;
    }
    // Not so much that you don't have a scent
    // but that you smell like a plant, rather than
    // a human. When was the last time you saw a critter
    // attack a bluebell or an apple tree?
    if( ( has_trait( trait_FLOWERS ) ) && ( !( has_trait( trait_CHLOROMORPH ) ) ) ) {
        norm_scent -= 200;
    }
    // You *are* a plant.  Unless someone hunts triffids by scent,
    // you don't smell like prey.
    if( has_trait( trait_CHLOROMORPH ) ) {
        norm_scent = 0;
    }

    // Scent increases fast at first, and slows down as it approaches normal levels.
    // Estimate it will take about norm_scent * 2 turns to go from 0 - norm_scent / 2
    // Without smelly trait this is about 1.5 hrs. Slows down significantly after that.
    if( scent < rng( 0, norm_scent ) ) {
        scent++;
    }

    // Unusually high scent decreases steadily until it reaches normal levels.
    if( scent > norm_scent ) {
        scent--;
    }

    // We can dodge again! Assuming we can actually move...
    if( !in_sleep_state() ) {
        blocks_left = get_num_blocks();
        dodges_left = get_num_dodges();
    } else {
        blocks_left = 0;
        dodges_left = 0;
    }

    // auto-learning. This is here because skill-increases happens all over the place:
    // SkillLevel::readBook (has no connection to the skill or the player),
    // player::read, player::practice, ...
    /** @EFFECT_UNARMED >1 allows spontaneous discovery of brawling martial art style */
    if( get_skill_level( skill_unarmed ) >= 2 ) {
        const matype_id brawling( "style_brawling" );
        if( !has_martialart( brawling ) ) {
            add_martialart( brawling );
            add_msg_if_player( m_info, _( "You learned a new style." ) );
        }
    }
}

void player::action_taken()
{
    nv_cached = false;
}

void player::update_morale()
{
    morale->decay( 1_turns );
    apply_persistent_morale();
}

void player::apply_persistent_morale()
{
    // Hoarders get a morale penalty if they're not carrying a full inventory.
    if( has_trait( trait_HOARDER ) ) {
        int pen = ( volume_capacity() - volume_carried() ) / 125_ml;
        if( pen > 70 ) {
            pen = 70;
        }
        if( pen <= 0 ) {
            pen = 0;
        }
        if( has_effect( effect_took_xanax ) ) {
            pen = pen / 7;
        } else if( has_effect( effect_took_prozac ) ) {
            pen = pen / 2;
        }
        if( pen > 0 ) {
            add_morale( MORALE_PERM_HOARDER, -pen, -pen, 5_turns, 5_turns, true );
        }
    }
}

void player::update_mental_focus()
{
    int focus_gain_rate = calc_focus_equilibrium() - focus_pool;

    // handle negative gain rates in a symmetric manner
    int base_change = 1;
    if( focus_gain_rate < 0 ) {
        base_change = -1;
        focus_gain_rate = -focus_gain_rate;
    }

    // for every 100 points, we have a flat gain of 1 focus.
    // for every n points left over, we have an n% chance of 1 focus
    int gain = focus_gain_rate / 100;
    if( rng( 1, 100 ) <= ( focus_gain_rate % 100 ) ) {
        gain++;
    }

    focus_pool += ( gain * base_change );

    // Fatigue should at least prevent high focus
    // This caps focus gain at 60(arbitrary value) if you're Dead Tired
    if( get_fatigue() >= DEAD_TIRED && focus_pool > 60 ) {
        focus_pool = 60;
    }

    // Moved from calc_focus_equilibrium, because it is now const
    if( activity.id() == activity_id( "ACT_READ" ) ) {
        const item *book = activity.targets[0].get_item();
        if( get_item_position( book ) == INT_MIN || !book->is_book() ) {
            add_msg_if_player( m_bad, _( "You lost your book! You stop reading." ) );
            activity.set_to_null();
        }
    }
}

// written mostly by FunnyMan3595 in Github issue #613 (DarklingWolf's repo),
// with some small edits/corrections by Soron
int player::calc_focus_equilibrium() const
{
    int focus_gain_rate = 100;

    if( activity.id() == activity_id( "ACT_READ" ) ) {
        const item &book = *activity.targets[0].get_item();
        if( book.is_book() && get_item_position( &book ) != INT_MIN ) {
            auto &bt = *book.type->book;
            // apply a penalty when we're actually learning something
            const SkillLevel &skill_level = get_skill_level_object( bt.skill );
            if( skill_level.can_train() && skill_level < bt.level ) {
                focus_gain_rate -= 50;
            }
        }
    }

    int eff_morale = get_morale_level();
    // Factor in perceived pain, since it's harder to rest your mind while your body hurts.
    // Cenobites don't mind, though
    if( !has_trait( trait_CENOBITE ) ) {
        eff_morale = eff_morale - get_perceived_pain();
    }

    if( eff_morale < -99 ) {
        // At very low morale, focus goes up at 1% of the normal rate.
        focus_gain_rate = 1;
    } else if( eff_morale <= 50 ) {
        // At -99 to +50 morale, each point of morale gives 1% of the normal rate.
        focus_gain_rate += eff_morale;
    } else {
        /* Above 50 morale, we apply strong diminishing returns.
         * Each block of 50% takes twice as many morale points as the previous one:
         * 150% focus gain at 50 morale (as before)
         * 200% focus gain at 150 morale (100 more morale)
         * 250% focus gain at 350 morale (200 more morale)
         * ...
         * Cap out at 400% focus gain with 3,150+ morale, mostly as a sanity check.
         */

        int block_multiplier = 1;
        int morale_left = eff_morale;
        while( focus_gain_rate < 400 ) {
            if( morale_left > 50 * block_multiplier ) {
                // We can afford the entire block.  Get it and continue.
                morale_left -= 50 * block_multiplier;
                focus_gain_rate += 50;
                block_multiplier *= 2;
            } else {
                // We can't afford the entire block.  Each block_multiplier morale
                // points give 1% focus gain, and then we're done.
                focus_gain_rate += morale_left / block_multiplier;
                break;
            }
        }
    }

    // This should be redundant, but just in case...
    if( focus_gain_rate < 1 ) {
        focus_gain_rate = 1;
    } else if( focus_gain_rate > 400 ) {
        focus_gain_rate = 400;
    }

    return focus_gain_rate;
}

/* Here lies the intended effects of body temperature

Assumption 1 : a naked person is comfortable at 19C/66.2F (31C/87.8F at rest).
Assumption 2 : a "lightly clothed" person is comfortable at 13C/55.4F (25C/77F at rest).
Assumption 3 : the player is always running, thus generating more heat.
Assumption 4 : frostbite cannot happen above 0C temperature.*
* In the current model, a naked person can get frostbite at 1C. This isn't true, but it's a compromise with using nice whole numbers.

Here is a list of warmth values and the corresponding temperatures in which the player is comfortable, and in which the player is very cold.

Warmth  Temperature (Comfortable)    Temperature (Very cold)    Notes
  0       19C /  66.2F               -11C /  12.2F               * Naked
 10       13C /  55.4F               -17C /   1.4F               * Lightly clothed
 20        7C /  44.6F               -23C /  -9.4F
 30        1C /  33.8F               -29C / -20.2F
 40       -5C /  23.0F               -35C / -31.0F
 50      -11C /  12.2F               -41C / -41.8F
 60      -17C /   1.4F               -47C / -52.6F
 70      -23C /  -9.4F               -53C / -63.4F
 80      -29C / -20.2F               -59C / -74.2F
 90      -35C / -31.0F               -65C / -85.0F
100      -41C / -41.8F               -71C / -95.8F

WIND POWER
Except for the last entry, pressures are sort of made up...

Breeze : 5mph (1015 hPa)
Strong Breeze : 20 mph (1000 hPa)
Moderate Gale : 30 mph (990 hPa)
Storm : 50 mph (970 hPa)
Hurricane : 100 mph (920 hPa)
HURRICANE : 185 mph (880 hPa) [Ref: Hurricane Wilma]
*/

void player::update_bodytemp()
{
    if( has_trait( trait_DEBUG_NOTEMP ) ) {
        temp_cur.fill( BODYTEMP_NORM );
        temp_conv.fill( BODYTEMP_NORM );
        return;
    }
    /* Cache calls to g->get_temperature( player position ), used in several places in function */
    const auto player_local_temp = g->get_temperature( pos() );
    // NOTE : visit weather.h for some details on the numbers used
    // Converts temperature to Celsius/10
    int Ctemperature = int( 100 * temp_to_celsius( player_local_temp ) );
    w_point const weather = *g->weather_precise;
    int vehwindspeed = 0;
    if( const optional_vpart_position vp = g->m.veh_at( pos() ) ) {
        vehwindspeed = abs( vp->vehicle().velocity / 100 ); // vehicle velocity in mph
    }
    const oter_id &cur_om_ter = overmap_buffer.ter( global_omt_location() );
    bool sheltered = g->is_sheltered( pos() );
    int total_windpower = get_local_windpower( weather.windpower + vehwindspeed, cur_om_ter, sheltered );

    // Let's cache this not to check it num_bp times
    const bool has_bark = has_trait( trait_BARK );
    const bool has_sleep = has_effect( effect_sleep );
    const bool has_sleep_state = has_sleep || in_sleep_state();
    const bool has_heatsink = has_bionic( bio_heatsink ) || is_wearing( "rm13_armor_on" );
    const bool has_common_cold = has_effect( effect_common_cold );
    const bool has_climate_control = in_climate_control();
    const bool use_floor_warmth = can_use_floor_warmth();
    const furn_id furn_at_pos = g->m.furn( pos() );
    // Temperature norms
    // Ambient normal temperature is lower while asleep
    const int ambient_norm = has_sleep ? 3100 : 1900;

    /**
     * Calculations that affect all body parts equally go here, not in the loop
     */
    // Hunger / Starvation
    // -1000 when about to starve to death
    // -1333 when starving with light eater
    // -2000 if you managed to get 0 metabolism rate somehow
    const float met_rate = metabolic_rate();
    const int hunger_warmth = int( 2000 * std::min( met_rate, 1.0f ) - 2000 );
    // Give SOME bonus to those living furnaces with extreme metabolism
    const int metabolism_warmth = int( std::max( 0.0f, met_rate - 1.0f ) * 1000 );
    // Fatigue
    // ~-900 when exhausted
    const int fatigue_warmth = has_sleep ? 0 : int( std::min( 0.0f, -1.5f * get_fatigue() ) );

    // Sunlight
    const int sunlight_warmth = g->is_in_sunlight( pos() ) ? 0 :
                                ( g->weather == WEATHER_SUNNY ? 1000 : 500 );
    // Fire at our tile
    const int fire_warmth = bodytemp_modifier_fire();

    // Cache fires to avoid scanning the map around us bp times
    // Stored as intensity-distance pairs
    std::vector<std::pair<int, int>> fires;
    fires.reserve( 13 * 13 );
    int best_fire = 0;
    for( const tripoint &dest : g->m.points_in_radius( pos(), 6 ) ) {
        int heat_intensity = 0;

        int ffire = g->m.get_field_strength( dest, fd_fire );
        if( ffire > 0 ) {
            heat_intensity = ffire;
        } else if( g->m.tr_at( dest ).loadid == tr_lava ) {
            heat_intensity = 3;
        }
        if( heat_intensity == 0 || !g->m.sees( pos(), dest, -1 ) ) {
            // No heat source here
            continue;
        }
        // Ensure fire_dist >= 1 to avoid divide-by-zero errors.
        const int fire_dist = std::max( 1, square_dist( dest, pos() ) );
        fires.emplace_back( std::make_pair( heat_intensity, fire_dist ) );
        if( fire_dist <= 1 ) {
            // Extend limbs/lean over a single adjacent fire to warm up
            best_fire = std::max( best_fire, heat_intensity );
        }
    }

    const int lying_warmth = use_floor_warmth ? floor_warmth( pos() ) : 0;
    const int water_temperature =
        100 * temp_to_celsius( g->get_cur_weather_gen().get_water_temperature() );

    // Correction of body temperature due to traits and mutations
    // Lower heat is applied always
    const int mutation_heat_low = bodytemp_modifier_traits( false );
    const int mutation_heat_high = bodytemp_modifier_traits( true );
    // Difference between high and low is the "safe" heat - one we only apply if it's beneficial
    const int mutation_heat_bonus = mutation_heat_high - mutation_heat_low;

    // Current temperature and converging temperature calculations
    for( const body_part bp : all_body_parts ) {
        // Skip eyes
        if( bp == bp_eyes ) {
            continue;
        }

        // This adjusts the temperature scale to match the bodytemp scale,
        // it needs to be reset every iteration
        int adjusted_temp = ( Ctemperature - ambient_norm );
        int bp_windpower = total_windpower;
        // Represents the fact that the body generates heat when it is cold.
        // TODO : should this increase hunger?
        double scaled_temperature = logarithmic_range( BODYTEMP_VERY_COLD, BODYTEMP_VERY_HOT,
                                    temp_cur[bp] );
        // Produces a smooth curve between 30.0 and 60.0.
        double homeostasis_adjustement = 30.0 * ( 1.0 + scaled_temperature );
        int clothing_warmth_adjustement = int( homeostasis_adjustement * warmth( bp ) );
        int clothing_warmth_adjusted_bonus = int( homeostasis_adjustement * bonus_item_warmth( bp ) );
        // WINDCHILL

        bp_windpower = int( ( float )bp_windpower * ( 1 - get_wind_resistance( bp ) / 100.0 ) );
        // Calculate windchill
        int windchill = get_local_windchill( player_local_temp,
                                             get_local_humidity( weather.humidity, g->weather,
                                                     sheltered ),
                                             bp_windpower );
        // If you're standing in water, air temperature is replaced by water temperature. No wind.
        const ter_id ter_at_pos = g->m.ter( pos() );
        // Convert to 0.01C
        if( ( ter_at_pos == t_water_dp || ter_at_pos == t_water_pool || ter_at_pos == t_swater_dp ) ||
            ( ( ter_at_pos == t_water_sh || ter_at_pos == t_swater_sh || ter_at_pos == t_sewage ) &&
              ( bp == bp_foot_l || bp == bp_foot_r || bp == bp_leg_l || bp == bp_leg_r ) ) ) {
            adjusted_temp += water_temperature - Ctemperature; // Swap out air temp for water temp.
            windchill = 0;
        }

        // Convergent temperature is affected by ambient temperature,
        // clothing warmth, and body wetness.
        temp_conv[bp] = BODYTEMP_NORM + adjusted_temp + windchill * 100 + clothing_warmth_adjustement;
        // HUNGER / STARVATION
        temp_conv[bp] += hunger_warmth;
        // FATIGUE
        temp_conv[bp] += fatigue_warmth;
        // Mutations
        temp_conv[bp] += mutation_heat_low;
        // CONVECTION HEAT SOURCES (generates body heat, helps fight frostbite)
        // Bark : lowers blister count to -10; harder to get blisters
        int blister_count = ( has_bark ? -10 : 0 ); // If the counter is high, your skin starts to burn
        for( const auto &intensity_dist : fires ) {
            const int intensity = intensity_dist.first;
            const int distance = intensity_dist.second;
            if( frostbite_timer[bp] > 0 ) {
                frostbite_timer[bp] -= std::max( 0, intensity - distance / 2 );
            }
            const int heat_here = intensity * intensity / distance;
            temp_conv[bp] += 300 * heat_here;
            blister_count += heat_here;
        }
        // Bionic "Thermal Dissipation" says it prevents fire damage up to 2000F.
        // But it's kinda hard to get the balance right, let's go with 20 blisters
        if( has_heatsink ) {
            blister_count -= 20;
        }

        const bool pyromania = has_trait( trait_PYROMANIA );
        // BLISTERS : Skin gets blisters from intense heat exposure.
        if( blister_count - get_env_resist( bp ) > 10 ) {
            add_effect( effect_blisters, 1_turns, bp );
            if( pyromania ) {
                add_morale( MORALE_PYROMANIA_NEARFIRE, 10, 10, 1_hours, 30_minutes ); // Proximity that's close enough to harm us gives us a bit of a thrill
                rem_morale( MORALE_PYROMANIA_NOFIRE );
            }
        } else if( pyromania && fire_warmth >= 1 ) { // Only give us fire bonus if there's actually fire
            add_morale( MORALE_PYROMANIA_NEARFIRE, 5, 5, 30_minutes, 15_minutes ); // Gain a much smaller mood boost even if it doesn't hurt us
            rem_morale( MORALE_PYROMANIA_NOFIRE );
        }

        temp_conv[bp] += fire_warmth;
        temp_conv[bp] += sunlight_warmth;
        // DISEASES
        if( bp == bp_head && has_effect( effect_flu ) ) {
            temp_conv[bp] += 1500;
        }
        if( has_common_cold ) {
            temp_conv[bp] -= 750;
        }
        // Loss of blood results in loss of body heat, 1% bodyheat lost per 2% hp lost
        temp_conv[bp] -= blood_loss( bp ) * temp_conv[bp] / 200;

        // EQUALIZATION
        switch( bp ) {
            case bp_torso:
                temp_equalizer( bp_torso, bp_arm_l );
                temp_equalizer( bp_torso, bp_arm_r );
                temp_equalizer( bp_torso, bp_leg_l );
                temp_equalizer( bp_torso, bp_leg_r );
                temp_equalizer( bp_torso, bp_head );
                break;
            case bp_head:
                temp_equalizer( bp_head, bp_torso );
                temp_equalizer( bp_head, bp_mouth );
                break;
            case bp_arm_l:
                temp_equalizer( bp_arm_l, bp_torso );
                temp_equalizer( bp_arm_l, bp_hand_l );
                break;
            case bp_arm_r:
                temp_equalizer( bp_arm_r, bp_torso );
                temp_equalizer( bp_arm_r, bp_hand_r );
                break;
            case bp_leg_l:
                temp_equalizer( bp_leg_l, bp_torso );
                temp_equalizer( bp_leg_l, bp_foot_l );
                break;
            case bp_leg_r:
                temp_equalizer( bp_leg_r, bp_torso );
                temp_equalizer( bp_leg_r, bp_foot_r );
                break;
            case bp_mouth:
                temp_equalizer( bp_mouth, bp_head );
                break;
            case bp_hand_l:
                temp_equalizer( bp_hand_l, bp_arm_l );
                break;
            case bp_hand_r:
                temp_equalizer( bp_hand_r, bp_arm_r );
                break;
            case bp_foot_l:
                temp_equalizer( bp_foot_l, bp_leg_l );
                break;
            case bp_foot_r:
                temp_equalizer( bp_foot_r, bp_leg_r );
                break;
            default:
                debugmsg( "Wacky body part temperature equalization!" );
                break;
        }

        // Climate Control eases the effects of high and low ambient temps
        if( has_climate_control ) {
            temp_conv[bp] = temp_corrected_by_climate_control( temp_conv[bp] );
        }

        // FINAL CALCULATION : Increments current body temperature towards convergent.
        int bonus_fire_warmth = 0;
        if( !has_sleep_state && best_fire > 0 ) {
            // Warming up over a fire
            // Extremities are easier to extend over a fire
            switch( bp ) {
                case bp_head:
                case bp_torso:
                case bp_mouth:
                case bp_leg_l:
                case bp_leg_r:
                    bonus_fire_warmth = best_fire * best_fire * 150; // Not much
                    break;
                case bp_arm_l:
                case bp_arm_r:
                    bonus_fire_warmth = best_fire * 600; // A fair bit
                    break;
                case bp_foot_l:
                case bp_foot_r:
                    if( furn_at_pos == f_armchair || furn_at_pos == f_chair || furn_at_pos == f_bench ) {
                        // Can sit on something to lift feet up to the fire
                        bonus_fire_warmth = best_fire * 1000;
                    } else {
                        // Has to stand
                        bonus_fire_warmth = best_fire * 300;
                    }
                    break;
                case bp_hand_l:
                case bp_hand_r:
                    bonus_fire_warmth = best_fire * 1500; // A lot
                default:
                    break;
            }
        }

        const int comfortable_warmth = bonus_fire_warmth + lying_warmth;
        const int bonus_warmth = comfortable_warmth + metabolism_warmth + mutation_heat_bonus;
        if( bonus_warmth > 0 ) {
            // Approximate temp_conv needed to reach comfortable temperature in this very turn
            // Basically inverted formula for temp_cur below
            int desired = 501 * BODYTEMP_NORM - 499 * temp_cur[bp];
            if( std::abs( BODYTEMP_NORM - desired ) < 1000 ) {
                desired = BODYTEMP_NORM; // Ensure that it converges
            } else if( desired > BODYTEMP_HOT ) {
                desired = BODYTEMP_HOT; // Cap excess at sane temperature
            }

            if( desired < temp_conv[bp] ) {
                // Too hot, can't help here
            } else if( desired < temp_conv[bp] + bonus_warmth ) {
                // Use some heat, but not all of it
                temp_conv[bp] = desired;
            } else {
                // Use all the heat
                temp_conv[bp] += bonus_warmth;
            }

            // Morale bonus for comfiness - only if actually comfy (not too warm/cold)
            // Spread the morale bonus in time.
            if( comfortable_warmth > 0 &&
                calendar::turn % MINUTES( 1 ) == ( MINUTES( bp ) / MINUTES( num_bp ) ) &&
                get_effect_int( effect_cold, num_bp ) == 0 &&
                get_effect_int( effect_hot, num_bp ) == 0 &&
                temp_cur[bp] > BODYTEMP_COLD && temp_cur[bp] <= BODYTEMP_NORM ) {
                add_morale( MORALE_COMFY, 1, 10, 2_minutes, 1_minutes, true );
            }
        }

        int temp_before = temp_cur[bp];
        int temp_difference = temp_before - temp_conv[bp]; // Negative if the player is warming up.
        // exp(-0.001) : half life of 60 minutes, exp(-0.002) : half life of 30 minutes,
        // exp(-0.003) : half life of 20 minutes, exp(-0.004) : half life of 15 minutes
        int rounding_error = 0;
        // If temp_diff is small, the player cannot warm up due to rounding errors. This fixes that.
        if( temp_difference < 0 && temp_difference > -600 ) {
            rounding_error = 1;
        }
        if( temp_cur[bp] != temp_conv[bp] ) {
            temp_cur[bp] = int( temp_difference * exp( -0.002 ) + temp_conv[bp] + rounding_error );
        }
        // This statement checks if we should be wearing our bonus warmth.
        // If, after all the warmth calculations, we should be, then we have to recalculate the temperature.
        if( clothing_warmth_adjusted_bonus != 0 &&
            ( ( temp_conv[bp] + clothing_warmth_adjusted_bonus ) < BODYTEMP_HOT ||
              temp_cur[bp] < BODYTEMP_COLD ) ) {
            temp_conv[bp] += clothing_warmth_adjusted_bonus;
            rounding_error = 0;
            if( temp_difference < 0 && temp_difference > -600 ) {
                rounding_error = 1;
            }
            if( temp_before != temp_conv[bp] ) {
                temp_difference = temp_before - temp_conv[bp];
                temp_cur[bp] = int( temp_difference * exp( -0.002 ) + temp_conv[bp] + rounding_error );
            }
        }
        int temp_after = temp_cur[bp];
        // PENALTIES
        if( temp_cur[bp] < BODYTEMP_FREEZING ) {
            add_effect( effect_cold, 1_turns, bp, true, 3 );
        } else if( temp_cur[bp] < BODYTEMP_VERY_COLD ) {
            add_effect( effect_cold, 1_turns, bp, true, 2 );
        } else if( temp_cur[bp] < BODYTEMP_COLD ) {
            add_effect( effect_cold, 1_turns, bp, true, 1 );
        } else if( temp_cur[bp] > BODYTEMP_SCORCHING ) {
            add_effect( effect_hot, 1_turns, bp, true, 3 );
        } else if( temp_cur[bp] > BODYTEMP_VERY_HOT ) {
            add_effect( effect_hot, 1_turns, bp, true, 2 );
        } else if( temp_cur[bp] > BODYTEMP_HOT ) {
            add_effect( effect_hot, 1_turns, bp, true, 1 );
        } else {
            if( temp_cur[bp] >= BODYTEMP_COLD ) {
                remove_effect( effect_cold, bp );
            }
            if( temp_cur[bp] <= BODYTEMP_HOT ) {
                remove_effect( effect_hot, bp );
            }
        }
        // FROSTBITE - only occurs to hands, feet, face
        /**

        Source : http://www.atc.army.mil/weather/windchill.pdf

        Temperature and wind chill are main factors, mitigated by clothing warmth. Each 10 warmth protects against 2C of cold.

        1200 turns in low risk, + 3 tics
        450 turns in moderate risk, + 8 tics
        50 turns in high risk, +72 tics

        Let's say frostnip @ 1800 tics, frostbite @ 3600 tics

        >> Chunked into 8 parts (http://imgur.com/xlTPmJF)
        -- 2 hour risk --
        Between 30F and 10F
        Between 10F and -5F, less than 20mph, -4x + 3y - 20 > 0, x : F, y : mph
        -- 45 minute risk --
        Between 10F and -5F, less than 20mph, -4x + 3y - 20 < 0, x : F, y : mph
        Between 10F and -5F, greater than 20mph
        Less than -5F, less than 10 mph
        Less than -5F, more than 10 mph, -4x + 3y - 170 > 0, x : F, y : mph
        -- 5 minute risk --
        Less than -5F, more than 10 mph, -4x + 3y - 170 < 0, x : F, y : mph
        Less than -35F, more than 10 mp
        **/

        if( bp == bp_mouth || bp == bp_foot_r || bp == bp_foot_l || bp == bp_hand_r || bp == bp_hand_l ) {
            // Handle the frostbite timer
            // Need temps in F, windPower already in mph
            int wetness_percentage = 100 * body_wetness[bp] / drench_capacity[bp]; // 0 - 100
            // Warmth gives a slight buff to temperature resistance
            // Wetness gives a heavy nerf to temperature resistance
            int Ftemperature = int( player_local_temp +
                                    warmth( bp ) * 0.2 - 20 * wetness_percentage / 100 );
            // Windchill reduced by your armor
            int FBwindPower = int( total_windpower * ( 1 - get_wind_resistance( bp ) / 100.0 ) );

            int intense = get_effect_int( effect_frostbite, bp );

            // This has been broken down into 8 zones
            // Low risk zones (stops at frostnip)
            if( temp_cur[bp] < BODYTEMP_COLD &&
                ( ( Ftemperature < 30 && Ftemperature >= 10 ) ||
                  ( Ftemperature < 10 && Ftemperature >= -5 &&
                    FBwindPower < 20 && -4 * Ftemperature + 3 * FBwindPower - 20 >= 0 ) ) ) {
                if( frostbite_timer[bp] < 2000 ) {
                    frostbite_timer[bp] += 3;
                }
                if( one_in( 100 ) && !has_effect( effect_frostbite, bp ) ) {
                    add_msg( m_warning, _( "Your %s will be frostnipped in the next few hours." ),
                             body_part_name( bp ).c_str() );
                }
                // Medium risk zones
            } else if( temp_cur[bp] < BODYTEMP_COLD &&
                       ( ( Ftemperature < 10 && Ftemperature >= -5 && FBwindPower < 20 &&
                           -4 * Ftemperature + 3 * FBwindPower - 20 < 0 ) ||
                         ( Ftemperature < 10 && Ftemperature >= -5 && FBwindPower >= 20 ) ||
                         ( Ftemperature < -5 && FBwindPower < 10 ) ||
                         ( Ftemperature < -5 && FBwindPower >= 10 &&
                           -4 * Ftemperature + 3 * FBwindPower - 170 >= 0 ) ) ) {
                frostbite_timer[bp] += 8;
                if( one_in( 100 ) && intense < 2 ) {
                    add_msg( m_warning, _( "Your %s will be frostbitten within the hour!" ),
                             body_part_name( bp ).c_str() );
                }
                // High risk zones
            } else if( temp_cur[bp] < BODYTEMP_COLD &&
                       ( ( Ftemperature < -5 && FBwindPower >= 10 &&
                           -4 * Ftemperature + 3 * FBwindPower - 170 < 0 ) ||
                         ( Ftemperature < -35 && FBwindPower >= 10 ) ) ) {
                frostbite_timer[bp] += 72;
                if( one_in( 100 ) && intense < 2 ) {
                    add_msg( m_warning, _( "Your %s will be frostbitten any minute now!" ),
                             body_part_name( bp ).c_str() );
                }
                // Risk free, so reduce frostbite timer
            } else {
                frostbite_timer[bp] -= 3;
            }

            // Handle the bestowing of frostbite
            if( frostbite_timer[bp] < 0 ) {
                frostbite_timer[bp] = 0;
            } else if( frostbite_timer[bp] > 4200 ) {
                // This ensures that the player will recover in at most 3 hours.
                frostbite_timer[bp] = 4200;
            }
            // Frostbite, no recovery possible
            if( frostbite_timer[bp] >= 3600 ) {
                add_effect( effect_frostbite, 1_turns, bp, true, 2 );
                remove_effect( effect_frostbite_recovery, bp );
                // Else frostnip, add recovery if we were frostbitten
            } else if( frostbite_timer[bp] >= 1800 ) {
                if( intense == 2 ) {
                    add_effect( effect_frostbite_recovery, 1_turns, bp, true );
                }
                add_effect( effect_frostbite, 1_turns, bp, true, 1 );
                // Else fully recovered
            } else if( frostbite_timer[bp] == 0 ) {
                remove_effect( effect_frostbite, bp );
                remove_effect( effect_frostbite_recovery, bp );
            }
        }
        // Warn the player if condition worsens
        if( temp_before > BODYTEMP_FREEZING && temp_after < BODYTEMP_FREEZING ) {
            //~ %s is bodypart
            add_msg( m_warning, _( "You feel your %s beginning to go numb from the cold!" ),
                     body_part_name( bp ).c_str() );
        } else if( temp_before > BODYTEMP_VERY_COLD && temp_after < BODYTEMP_VERY_COLD ) {
            //~ %s is bodypart
            add_msg( m_warning, _( "You feel your %s getting very cold." ),
                     body_part_name( bp ).c_str() );
        } else if( temp_before > BODYTEMP_COLD && temp_after < BODYTEMP_COLD ) {
            //~ %s is bodypart
            add_msg( m_warning, _( "You feel your %s getting chilly." ),
                     body_part_name( bp ).c_str() );
        } else if( temp_before < BODYTEMP_SCORCHING && temp_after > BODYTEMP_SCORCHING ) {
            //~ %s is bodypart
            add_msg( m_bad, _( "You feel your %s getting red hot from the heat!" ),
                     body_part_name( bp ).c_str() );
        } else if( temp_before < BODYTEMP_VERY_HOT && temp_after > BODYTEMP_VERY_HOT ) {
            //~ %s is bodypart
            add_msg( m_warning, _( "You feel your %s getting very hot." ),
                     body_part_name( bp ).c_str() );
        } else if( temp_before < BODYTEMP_HOT && temp_after > BODYTEMP_HOT ) {
            //~ %s is bodypart
            add_msg( m_warning, _( "You feel your %s getting warm." ),
                     body_part_name( bp ).c_str() );
        }

        // Warn the player that wind is going to be a problem.
        // But only if it can be a problem, no need to spam player with "wind chills your scorching body"
        if( temp_conv[bp] <= BODYTEMP_COLD && windchill < -10 && one_in( 200 ) ) {
            add_msg( m_bad, _( "The wind is making your %s feel quite cold." ),
                     body_part_name( bp ).c_str() );
        } else if( temp_conv[bp] <= BODYTEMP_COLD && windchill < -20 && one_in( 100 ) ) {
            add_msg( m_bad,
                     _( "The wind is very strong, you should find some more wind-resistant clothing for your %s." ),
                     body_part_name( bp ).c_str() );
        } else if( temp_conv[bp] <= BODYTEMP_COLD && windchill < -30 && one_in( 50 ) ) {
            add_msg( m_bad, _( "Your clothing is not providing enough protection from the wind for your %s!" ),
                     body_part_name( bp ).c_str() );
        }
    }
}

bool player::can_use_floor_warmth() const
{
    // TODO: Reading? Waiting?
    return in_sleep_state();
}

int player::floor_bedding_warmth( const tripoint &pos )
{
    const trap &trap_at_pos = g->m.tr_at( pos );
    const ter_id ter_at_pos = g->m.ter( pos );
    const furn_id furn_at_pos = g->m.furn( pos );
    int floor_bedding_warmth = 0;

    const optional_vpart_position vp = g->m.veh_at( pos );
    const bool veh_bed = static_cast<bool>( vp.part_with_feature( "BED" ) );
    const bool veh_seat =static_cast<bool>( vp.part_with_feature( "SEAT" ) );

    // Search the floor for bedding
    if( furn_at_pos == f_bed ) {
        floor_bedding_warmth += 1000;
    } else if( furn_at_pos == f_makeshift_bed || furn_at_pos == f_armchair ||
               furn_at_pos == f_sofa ) {
        floor_bedding_warmth += 500;
    } else if( veh_bed && veh_seat ) {
        // BED+SEAT is intentionally worse than just BED
        floor_bedding_warmth += 250;
    } else if( veh_bed ) {
        floor_bedding_warmth += 300;
    } else if( veh_seat ) {
        floor_bedding_warmth += 200;
    } else if( furn_at_pos == f_straw_bed ) {
        floor_bedding_warmth += 200;
    } else if( trap_at_pos.loadid == tr_fur_rollmat || furn_at_pos == f_hay ) {
        floor_bedding_warmth += 0;
    } else if( trap_at_pos.loadid == tr_cot || ter_at_pos == t_improvised_shelter ||
               furn_at_pos == f_tatami ) {
        floor_bedding_warmth -= 500;
    } else if( trap_at_pos.loadid == tr_rollmat ) {
        floor_bedding_warmth -= 1000;
    } else if( furn_at_pos == f_chair || furn_at_pos == f_bench ) {
        floor_bedding_warmth -= 1500;
    } else {
        floor_bedding_warmth -= 2000;
    }

    return floor_bedding_warmth;
}

int player::floor_item_warmth( const tripoint &pos )
{
    if( !g->m.has_items( pos ) ) {
        return 0;
    }

    int item_warmth = 0;
    // Search the floor for items
    const auto floor_item = g->m.i_at( pos );
    for( const auto &elem : floor_item ) {
        if( !elem.is_armor() ) {
            continue;
        }
        // Items that are big enough and covers the torso are used to keep warm.
        // Smaller items don't do as good a job
        if( elem.volume() > 250_ml &&
            ( elem.covers( bp_torso ) || elem.covers( bp_leg_l ) ||
              elem.covers( bp_leg_r ) ) ) {
            item_warmth += 60 * elem.get_warmth() * elem.volume() / 2500_ml;
        }
    }

    return item_warmth;
}

int player::floor_warmth( const tripoint &pos ) const
{
    const int item_warmth = floor_item_warmth( pos );
    int bedding_warmth = floor_bedding_warmth( pos );

    // If the PC has fur, etc, that will apply too
    int floor_mut_warmth = bodytemp_modifier_traits_floor();
    // DOWN does not provide floor insulation, though.
    // Better-than-light fur or being in one's shell does.
    if( ( !( has_trait( trait_DOWN ) ) ) && ( floor_mut_warmth >= 200 ) ) {
        bedding_warmth = std::max( 0, bedding_warmth );
    }
    return ( item_warmth + bedding_warmth + floor_mut_warmth );
}

int player::bodytemp_modifier_fire() const
{
    int temp_conv = 0;
    // Being on fire increases very intensely the convergent temperature.
    if( has_effect( effect_onfire ) ) {
        temp_conv += 15000;
    }

    const trap &trap_at_pos = g->m.tr_at( pos() );
    // Same with standing on fire.
    int tile_strength = g->m.get_field_strength( pos(), fd_fire );
    if( tile_strength > 2 || trap_at_pos.loadid == tr_lava ) {
        temp_conv += 15000;
    }
    // Standing in the hot air of a fire is nice.
    tile_strength = g->m.get_field_strength( pos(), fd_hot_air1 );
    switch( tile_strength ) {
        case 3:
            temp_conv += 500;
            break;
        case 2:
            temp_conv += 300;
            break;
        case 1:
            temp_conv += 100;
            break;
        default:
            break;
    }
    tile_strength = g->m.get_field_strength( pos(), fd_hot_air2 );
    switch( tile_strength ) {
        case 3:
            temp_conv += 1000;
            break;
        case 2:
            temp_conv += 800;
            break;
        case 1:
            temp_conv += 300;
            break;
        default:
            break;
    }
    tile_strength = g->m.get_field_strength( pos(), fd_hot_air3 );
    switch( tile_strength ) {
        case 3:
            temp_conv += 3500;
            break;
        case 2:
            temp_conv += 2000;
            break;
        case 1:
            temp_conv += 800;
            break;
        default:
            break;
    }
    tile_strength = g->m.get_field_strength( pos(), fd_hot_air4 );
    switch( tile_strength ) {
        case 3:
            temp_conv += 8000;
            break;
        case 2:
            temp_conv += 5000;
            break;
        case 1:
            temp_conv += 3500;
            break;
        default:
            break;
    }
    return temp_conv;
}

int player::bodytemp_modifier_traits( bool overheated ) const
{
    int mod = 0;
    for( auto &iter : my_mutations ) {
        mod += overheated ? iter.first->bodytemp_min :
               iter.first->bodytemp_max;
    }
    return mod;
}

int player::bodytemp_modifier_traits_floor() const
{
    int mod = 0;
    for( auto &iter : my_mutations ) {
        mod += iter.first->bodytemp_sleep;
    }
    return mod;
}

int player::temp_corrected_by_climate_control( int temperature ) const
{
    const int variation = int( BODYTEMP_NORM * 0.5 );
    if( temperature < BODYTEMP_SCORCHING + variation &&
        temperature > BODYTEMP_FREEZING - variation ) {
        if( temperature > BODYTEMP_SCORCHING ) {
            temperature = BODYTEMP_VERY_HOT;
        } else if( temperature > BODYTEMP_VERY_HOT ) {
            temperature = BODYTEMP_HOT;
        } else if( temperature > BODYTEMP_HOT ) {
            temperature = BODYTEMP_NORM;
        } else if( temperature < BODYTEMP_FREEZING ) {
            temperature = BODYTEMP_VERY_COLD;
        } else if( temperature < BODYTEMP_VERY_COLD ) {
            temperature = BODYTEMP_COLD;
        } else if( temperature < BODYTEMP_COLD ) {
            temperature = BODYTEMP_NORM;
        }
    }
    return temperature;
}

int player::blood_loss( body_part bp ) const
{
    int hp_cur_sum = 1;
    int hp_max_sum = 1;

    if( bp == bp_leg_l || bp == bp_leg_r ) {
        hp_cur_sum = hp_cur[hp_leg_l] + hp_cur[hp_leg_r];
        hp_max_sum = hp_max[hp_leg_l] + hp_max[hp_leg_r];
    } else if( bp == bp_arm_l || bp == bp_arm_r ) {
        hp_cur_sum = hp_cur[hp_arm_l] + hp_cur[hp_arm_r];
        hp_max_sum = hp_max[hp_arm_l] + hp_max[hp_arm_r];
    } else if( bp == bp_torso ) {
        hp_cur_sum = hp_cur[hp_torso];
        hp_max_sum = hp_max[hp_torso];
    } else if( bp == bp_head ) {
        hp_cur_sum = hp_cur[hp_head];
        hp_max_sum = hp_max[hp_head];
    }

    hp_cur_sum = std::min( hp_max_sum, std::max( 0, hp_cur_sum ) );
    return 100 - ( 100 * hp_cur_sum ) / hp_max_sum;
}


void player::temp_equalizer( body_part bp1, body_part bp2 )
{
    // Body heat is moved around.
    // Shift in one direction only, will be shifted in the other direction separately.
    int diff = int( ( temp_cur[bp2] - temp_cur[bp1] ) * 0.0001 ); // If bp1 is warmer, it will lose heat
    temp_cur[bp1] += diff;
}

int player::hunger_speed_penalty( int hunger )
{
    // We die at 6000 hunger
    // Hunger hits speed less hard than thirst does
    static const std::vector<std::pair<float, float>> hunger_thresholds = {{
            std::make_pair( 100.0f, 0.0f ),
            std::make_pair( 300.0f, -15.0f ),
            std::make_pair( 1000.0f, -40.0f ),
            std::make_pair( 6000.0f, -75.0f )
        }
    };
    return ( int )multi_lerp( hunger_thresholds, hunger );
}

int player::thirst_speed_penalty( int thirst )
{
    // We die at 1200 thirst
    // Start by dropping speed really fast, but then level it off a bit
    static const std::vector<std::pair<float, float>> thirst_thresholds = {{
            std::make_pair( 40.0f, 0.0f ),
            std::make_pair( 300.0f, -25.0f ),
            std::make_pair( 600.0f, -50.0f ),
            std::make_pair( 1200.0f, -75.0f )
        }
    };
    return ( int )multi_lerp( thirst_thresholds, thirst );
}

void player::recalc_speed_bonus()
{
    // Minus some for weight...
    int carry_penalty = 0;
    if( weight_carried() > weight_capacity() && !has_trait( trait_id( "DEBUG_STORAGE" ) ) ) {
        carry_penalty = 25 * ( weight_carried() - weight_capacity() ) / ( weight_capacity() );
    }
    mod_speed_bonus( -carry_penalty );

    mod_speed_bonus( -get_pain_penalty().speed );

    if( get_thirst() > 40 ) {
        mod_speed_bonus( thirst_speed_penalty( get_thirst() ) );
    }
    if( ( get_hunger() + get_starvation() ) > 100 ) {
        mod_speed_bonus( hunger_speed_penalty( get_hunger() + get_starvation() ) );
    }

    for( auto maps : *effects ) {
        for( auto i : maps.second ) {
            bool reduced = resists_effect( i.second );
            mod_speed_bonus( i.second.get_mod( "SPEED", reduced ) );
        }
    }

    // add martial arts speed bonus
    mod_speed_bonus( mabuff_speed_bonus() );

    // Not sure why Sunlight Dependent is here, but OK
    // Ectothermic/COLDBLOOD4 is intended to buff folks in the Summer
    // Threshold-crossing has its charms ;-)
    if( g != nullptr ) {
        if( has_trait( trait_SUNLIGHT_DEPENDENT ) && !g->is_in_sunlight( pos() ) ) {
            mod_speed_bonus( -( g->light_level( posz() ) >= 12 ? 5 : 10 ) );
        }
        /* Cache call to game::get_temperature( player position ) since it can be used several times here */
        const auto player_local_temp = g->get_temperature( pos() );
        if( has_trait( trait_COLDBLOOD4 ) || ( has_trait( trait_COLDBLOOD3 ) && player_local_temp < 65 ) ) {
            mod_speed_bonus( ( player_local_temp - 65 ) / 2 );
        } else if( has_trait( trait_COLDBLOOD2 ) && player_local_temp < 65 ) {
            mod_speed_bonus( ( player_local_temp - 65 ) / 3 );
        } else if( has_trait( trait_COLDBLOOD ) && player_local_temp < 65 ) {
            mod_speed_bonus( ( player_local_temp - 65 ) / 5 );
        }
    }

    if( has_trait( trait_M_SKIN2 ) || has_trait( trait_M_SKIN3 ) ) {
        mod_speed_bonus( -20 ); // Could be worse--you've got the armor from a (sessile!) Spire
    }

    if( has_artifact_with( AEP_SPEED_UP ) ) {
        mod_speed_bonus( 20 );
    }
    if( has_artifact_with( AEP_SPEED_DOWN ) ) {
        mod_speed_bonus( -20 );
    }

    if( has_trait( trait_QUICK ) ) { // multiply by 1.1
        set_speed_bonus( int( get_speed() * 1.1 ) - get_speed_base() );
    }
    if( has_bionic( bio_speed ) ) { // multiply by 1.1
        set_speed_bonus( int( get_speed() * 1.1 ) - get_speed_base() );
    }

    // Speed cannot be less than 25% of base speed, so minimal speed bonus is -75% base speed.
    const int min_speed_bonus = int( -0.75 * get_speed_base() );
    if( get_speed_bonus() < min_speed_bonus ) {
        set_speed_bonus( min_speed_bonus );
    }
}

int player::run_cost( int base_cost, bool diag ) const
{
    float movecost = float( base_cost );
    if( diag ) {
        movecost *= 0.7071f; // because everything here assumes 100 is base
    }

    const bool flatground = movecost < 105;
    // The "FLAT" tag includes soft surfaces, so not a good fit.
    const bool on_road = flatground && g->m.has_flag( "ROAD", pos() );
    const bool on_fungus = g->m.has_flag_ter_or_furn( "FUNGUS" , pos() );

    if( has_trait( trait_PARKOUR ) && movecost > 100 ) {
        movecost *= .5f;
        if( movecost < 100 ) {
            movecost = 100;
        }
    }
    if( has_trait( trait_BADKNEES ) && movecost > 100 ) {
        movecost *= 1.25f;
        if( movecost < 100 ) {
            movecost = 100;
        }
    }
    if( has_trait( trait_M_IMMUNE ) && on_fungus ) {
        if( movecost > 75 ) {
            movecost = 75; // Mycal characters are faster on their home territory, even through things like shrubs
        }
    }

    if( hp_cur[hp_leg_l] == 0 ) {
        movecost += 50;
    } else if( hp_cur[hp_leg_l] < hp_max[hp_leg_l] * .40 ) {
        movecost += 25;
    }

    if( hp_cur[hp_leg_r] == 0 ) {
        movecost += 50;
    } else if( hp_cur[hp_leg_r] < hp_max[hp_leg_r] * .40 ) {
        movecost += 25;
    }

    if( has_trait( trait_FLEET ) && flatground ) {
        movecost *= .85f;
    }
    if( has_trait( trait_FLEET2 ) && flatground ) {
        movecost *= .7f;
    }
    if( has_trait( trait_SLOWRUNNER ) && flatground ) {
        movecost *= 1.15f;
    }
    if( has_trait( trait_PADDED_FEET ) && !footwear_factor() ) {
        movecost *= .9f;
    }
    if( has_trait( trait_LIGHT_BONES ) ) {
        movecost *= .9f;
    }
    if( has_trait( trait_HOLLOW_BONES ) ) {
        movecost *= .8f;
    }
    if( has_active_mutation( trait_id( "WINGS_INSECT" ) ) ) {
        movecost *= .75f;
    }
    if( has_trait( trait_WINGS_BUTTERFLY ) ) {
        movecost -= 10; // You can't fly, but you can make life easier on your legs
    }
    if( has_trait( trait_LEG_TENTACLES ) ) {
        movecost += 20;
    }
    if( has_trait( trait_FAT ) ) {
        movecost *= 1.05f;
    }
    if( has_trait( trait_PONDEROUS1 ) ) {
        movecost *= 1.1f;
    }
    if( has_trait( trait_PONDEROUS2 ) ) {
        movecost *= 1.2f;
    }
    if( has_trait( trait_AMORPHOUS ) ) {
        movecost *= 1.25f;
    }
    if( has_trait( trait_PONDEROUS3 ) ) {
        movecost *= 1.3f;
    }
    if( worn_with_flag( "SLOWS_MOVEMENT" ) ) {
        movecost *= 1.1f;
    }
    if( worn_with_flag( "FIN" ) ) {
        movecost *= 1.5f;
    }
    if( worn_with_flag( "ROLLER_INLINE" ) ) {
        if( on_road ) {
            movecost *= 0.5f;
        } else {
            movecost *= 1.5f;
        }
    }
    // Quad skates might be more stable than inlines,
    // but that also translates into a slower speed when on good surfaces.
    if( worn_with_flag( "ROLLER_QUAD" ) ) {
        if( on_road ) {
            movecost *= 0.7f;
        } else {
            movecost *= 1.3f;
        }
    }

    movecost +=
        ( ( encumb( bp_foot_l ) + encumb( bp_foot_r ) ) * 2.5 +
          ( encumb( bp_leg_l ) + encumb( bp_leg_r ) ) * 1.5 ) / 10;

    // ROOTS3 does slow you down as your roots are probing around for nutrients,
    // whether you want them to or not.  ROOTS1 is just too squiggly without shoes
    // to give you some stability.  Plants are a bit of a slow-mover.  Deal.
    const bool mutfeet = has_trait( trait_LEG_TENTACLES ) || has_trait( trait_PADDED_FEET ) ||
                         has_trait( trait_HOOVES ) || has_trait( trait_TOUGH_FEET ) || has_trait( trait_ROOTS2 );
    if( !is_wearing_shoes( side::LEFT ) && !mutfeet ) {
        movecost += 8;
    }
    if( !is_wearing_shoes( side::RIGHT ) && !mutfeet ) {
        movecost += 8;
    }

    if( has_trait( trait_ROOTS3 ) && g->m.has_flag( "DIGGABLE", pos() ) ) {
        movecost += 10 * footwear_factor();
    }

    // Both walk and run speed drop to half their maximums as stamina approaches 0.
    // Convert stamina to a float first to allow for decimal place carrying
    float stamina_modifier = ( float( stamina ) / get_stamina_max() + 1 ) / 2;
    if( move_mode == "run" && stamina > 0 ) {
        // Rationale: Average running speed is 2x walking speed. (NOT sprinting)
        stamina_modifier *= 2.0;
    }
    movecost /= stamina_modifier;

    if( diag ) {
        movecost *= 1.4142;
    }

    return int( movecost );
}

int player::swim_speed() const
{
    int ret = 440 + weight_carried() / 60_gram - 50 * get_skill_level( skill_swimming );
    const auto usable = exclusive_flag_coverage( "ALLOWS_NATURAL_ATTACKS" );
    float hand_bonus_mult = ( usable.test( bp_hand_l ) ? 0.5f : 0.0f ) +
                            ( usable.test( bp_hand_r ) ? 0.5f : 0.0f );
    /** @EFFECT_STR increases swim speed bonus from PAWS */
    if( has_trait( trait_PAWS ) ) {
        ret -= hand_bonus_mult * ( 20 + str_cur * 3 );
    }
    /** @EFFECT_STR increases swim speed bonus from PAWS_LARGE */
    if( has_trait( trait_PAWS_LARGE ) ) {
        ret -= hand_bonus_mult * ( 20 + str_cur * 4 );
    }
    /** @EFFECT_STR increases swim speed bonus from swim_fins */
    if( worn_with_flag( "FIN", bp_foot_l ) || worn_with_flag( "FIN", bp_foot_r) ) {
        if ( worn_with_flag ( "FIN", bp_foot_l) && worn_with_flag( "FIN", bp_foot_r) ){
            ret -= ( 15 * str_cur );
        } else {
            ret -= ( 15 * str_cur ) / 2;
        }
    }
    /** @EFFECT_STR increases swim speed bonus from WEBBED */
    if( has_trait( trait_WEBBED ) ) {
        ret -= hand_bonus_mult * ( 60 + str_cur * 5 );
    }
    /** @EFFECT_STR increases swim speed bonus from TAIL_FIN */
    if( has_trait( trait_TAIL_FIN ) ) {
        ret -= 100 + str_cur * 10;
    }
    if( has_trait( trait_SLEEK_SCALES ) ) {
        ret -= 100;
    }
    if( has_trait( trait_LEG_TENTACLES ) ) {
        ret -= 60;
    }
    if( has_trait( trait_FAT ) ) {
        ret -= 30;
    }
    /** @EFFECT_SWIMMING increases swim speed */
    ret += ( 50 - get_skill_level( skill_swimming ) * 2 ) * ( ( encumb( bp_leg_l ) + encumb(
                bp_leg_r ) ) / 10 );
    ret += ( 80 - get_skill_level( skill_swimming ) * 3 ) * ( encumb( bp_torso ) / 10 );
    if( get_skill_level( skill_swimming ) < 10 ) {
        for( auto &i : worn ) {
            ret += i.volume() / 125_ml * ( 10 - get_skill_level( skill_swimming ) );
        }
    }
    /** @EFFECT_STR increases swim speed */

    /** @EFFECT_DEX increases swim speed */
    ret -= str_cur * 6 + dex_cur * 4;
    if( worn_with_flag( "FLOTATION" ) ) {
        ret = std::min( ret, 400 );
        ret = std::max( ret, 200 );
    }
    // If (ret > 500), we can not swim; so do not apply the underwater bonus.
    if( underwater && ret < 500 ) {
        ret -= 50;
    }
    if( ret < 30 ) {
        ret = 30;
    }
    return ret;
}

bool player::digging() const
{
    return false;
}

bool player::is_on_ground() const
{
    return hp_cur[hp_leg_l] == 0 || hp_cur[hp_leg_r] == 0 || has_effect( effect_downed );
}

bool player::is_elec_immune() const
{
    return is_immune_damage( DT_ELECTRIC );
}

bool player::is_immune_effect( const efftype_id &eff ) const
{
    if( eff == effect_downed ) {
        return is_throw_immune() || ( has_trait( trait_LEG_TENT_BRACE ) && footwear_factor() == 0 );
    } else if( eff == effect_onfire ) {
        return is_immune_damage( DT_HEAT );
    } else if( eff == effect_deaf ) {
        return worn_with_flag( "DEAF" ) || worn_with_flag( "PARTIAL_DEAF" ) || has_bionic( bio_ears ) || is_wearing( "rm13_armor_on" );
    } else if( eff == effect_corroding ) {
        return is_immune_damage( DT_ACID ) || has_trait( trait_SLIMY ) || has_trait( trait_VISCOUS );
    } else if( eff == effect_nausea ) {
        return has_trait( trait_STRONGSTOMACH );
    }

    return false;
}

float player::stability_roll() const
{
    /** @EFFECT_STR improves player stability roll */

    /** @EFFECT_PER slightly improves player stability roll */

    /** @EFFECT_DEX slightly improves player stability roll */

    /** @EFFECT_MELEE improves player stability roll */
    return get_melee() + get_str() + ( get_per() / 3.0f ) + ( get_dex() / 4.0f );
}

bool player::is_immune_damage( const damage_type dt ) const
{
    switch( dt ) {
        case DT_NULL:
            return true;
        case DT_TRUE:
            return false;
        case DT_BIOLOGICAL:
            return false;
        case DT_BASH:
            return false;
        case DT_CUT:
            return false;
        case DT_ACID:
            return has_trait( trait_ACIDPROOF );
        case DT_STAB:
            return false;
        case DT_HEAT:
            return has_trait( trait_M_SKIN2 ) || has_trait( trait_M_SKIN3 );
        case DT_COLD:
            return false;
        case DT_ELECTRIC:
            return has_active_bionic( bio_faraday ) ||
                   worn_with_flag( "ELECTRIC_IMMUNE" ) ||
                   has_artifact_with( AEP_RESIST_ELECTRICITY );
        default:
            return true;
    }
}

double player::recoil_vehicle() const
{
    // @todo: vary penalty dependent upon vehicle part on which player is boarded

    if( in_vehicle ) {
        if( const optional_vpart_position vp = g->m.veh_at( pos() ) ) {
            return double( abs( vp->vehicle().velocity ) ) * 3 / 100;
        }
    }
    return 0;
}

double player::recoil_total() const
{
    return recoil + recoil_vehicle();
}

bool player::is_underwater() const
{
    return underwater;
}

bool player::is_hallucination() const
{
    return false;
}

void player::set_underwater( bool u )
{
    if( underwater != u ) {
        underwater = u;
        recalc_sight_limits();
    }
}


nc_color player::basic_symbol_color() const
{
    if( has_effect( effect_onfire ) ) {
        return c_red;
    }
    if( has_effect( effect_stunned ) ) {
        return c_light_blue;
    }
    if( has_effect( effect_boomered ) ) {
        return c_pink;
    }
    if( has_active_mutation( trait_id( "SHELL2" ) ) ) {
        return c_magenta;
    }
    if( underwater ) {
        return c_blue;
    }
    if( has_active_bionic( bio_cloak ) || has_artifact_with( AEP_INVISIBLE ) ||
        has_active_optcloak() || has_trait( trait_DEBUG_CLOAK ) ) {
        return c_dark_gray;
    }
    return c_white;
}

void player::load_info( std::string data )
{
    try {
        ::deserialize( *this, data );
    } catch( const std::exception &jsonerr ) {
        debugmsg( "Bad player json\n%s", jsonerr.what() );
    }
}

std::string player::save_info() const
{
    return ::serialize( *this ) + "\n" + dump_memorial();
}

void player::memorial( std::ostream &memorial_file, const std::string &epitaph )
{
    static const char *eol = cata_files::eol();

    //Size of indents in the memorial file
    const std::string indent = "  ";

    const std::string pronoun = male ? _( "He" ) : _( "She" );

    //Avoid saying "a male unemployed" or similar
    std::string profession_name;
    if( prof == prof->generic() ) {
        if( male ) {
            profession_name = _( "an unemployed male" );
        } else {
            profession_name = _( "an unemployed female" );
        }
    } else {
        profession_name = string_format( _( "a %s" ), prof->gender_appropriate_name( male ).c_str() );
    }

    const std::string locdesc = overmap_buffer.get_description_at( global_sm_location() );
    //~ First parameter is a pronoun ("He"/"She"), second parameter is a description
    // that designates the location relative to its surroundings.
    const std::string kill_place = string_format( _( "%1$s was killed in a %2$s." ),
                                    pronoun.c_str(), locdesc.c_str() );

    //Header
    memorial_file << string_format( _( "Cataclysm - Dark Days Ahead version %s memorial file" ),
                                    getVersionString() ) << eol;
    memorial_file << eol;
    memorial_file << string_format( _( "In memory of: %s" ), name.c_str() ) << eol;
    if( epitaph.length() > 0 ) { //Don't record empty epitaphs
        //~ The "%s" will be replaced by an epitaph as displayed in the memorial files. Replace the quotation marks as appropriate for your language.
        memorial_file << string_format( pgettext( "epitaph", "\"%s\"" ), epitaph.c_str() ) << eol << eol;
    }
    //~ First parameter: Pronoun, second parameter: a profession name (with article)
    memorial_file << string_format( _( "%1$s was %2$s when the apocalypse began." ),
                                    pronoun.c_str(), profession_name.c_str() ) << eol;
    memorial_file << string_format( _( "%1$s died on %2$s." ), pronoun, to_string( time_point( calendar::turn ) ) ) << eol;
    memorial_file << kill_place << eol;
    memorial_file << eol;

    //Misc
    memorial_file << string_format( _( "Cash on hand: %s" ), format_money( cash ) ) << eol;
    memorial_file << eol;

    //HP

    const auto limb_hp =
    [this, &memorial_file, &indent]( const std::string & desc, const hp_part bp ) {
        memorial_file << indent << string_format( desc, get_hp( bp ), get_hp_max( bp ) ) << eol;
    };

    memorial_file << _( "Final HP:" ) << eol;
    limb_hp( _( " Head: %d/%d" ), hp_head );
    limb_hp( _( "Torso: %d/%d" ), hp_torso );
    limb_hp( _( "L Arm: %d/%d" ), hp_arm_l );
    limb_hp( _( "R Arm: %d/%d" ), hp_arm_r );
    limb_hp( _( "L Leg: %d/%d" ), hp_leg_l );
    limb_hp( _( "R Leg: %d/%d" ), hp_leg_r );
    memorial_file << eol;

    //Stats
    memorial_file << _( "Final Stats:" ) << eol;
    memorial_file << indent << string_format( _( "Str %d" ), str_cur )
                  << indent << string_format( _( "Dex %d" ), dex_cur )
                  << indent << string_format( _( "Int %d" ), int_cur )
                  << indent << string_format( _( "Per %d" ), per_cur ) << eol;
    memorial_file << _( "Base Stats:" ) << eol;
    memorial_file << indent << string_format( _( "Str %d" ), str_max )
                  << indent << string_format( _( "Dex %d" ), dex_max )
                  << indent << string_format( _( "Int %d" ), int_max )
                  << indent << string_format( _( "Per %d" ), per_max ) << eol;
    memorial_file << eol;

    //Last 20 messages
    memorial_file << _( "Final Messages:" ) << eol;
    std::vector<std::pair<std::string, std::string> > recent_messages = Messages::recent_messages( 20 );
    for( auto &recent_message : recent_messages ) {
        memorial_file << indent << recent_message.first << " " << recent_message.second;
        memorial_file << eol;
    }
    memorial_file << eol;

    //Kill list
    memorial_file << _( "Kills:" ) << eol;

    int total_kills = 0;

    std::map<std::tuple<std::string, std::string>, int> kill_counts;

    // map <name, sym> to kill count
    for( const auto &type : MonsterGenerator::generator().get_all_mtypes() ) {
        if( g->kill_count( type.id ) > 0 ) {
            kill_counts[std::tuple<std::string, std::string>(
                            type.nname(),
                            type.sym
                        )] += g->kill_count( type.id );
            total_kills += g->kill_count( type.id );
        }
    }

    for( const auto& entry : kill_counts ) {
        memorial_file << "  " << std::get<1>( entry.first ) << " - "
                      << string_format( "%4d", entry.second ) << " "
                      << std::get<0>( entry.first ) << eol;
    }

    if( total_kills == 0 ) {
        memorial_file << indent << _( "No monsters were killed." ) << eol;
    } else {
        memorial_file << string_format( _( "Total kills: %d" ), total_kills ) << eol;
    }
    memorial_file << eol;

    //Skills
    memorial_file << _( "Skills:" ) << eol;
    for( auto &pair : *_skills ) {
        const SkillLevel &lobj = pair.second;
        //~ 1. skill name, 2. skill level, 3. exercise percentage to next level
        memorial_file << indent << string_format( _( "%s: %d (%d %%)" ), pair.first->name(), lobj.level(),
                      lobj.exercise() ) << eol;
    }
    memorial_file << eol;

    //Traits
    memorial_file << _( "Traits:" ) << eol;
    for( auto &iter : my_mutations ) {
        memorial_file << indent << mutation_branch::get_name( iter.first ) << eol;
    }
    if( !my_mutations.empty() ) {
        memorial_file << indent << _( "(None)" ) << eol;
    }
    memorial_file << eol;

    //Effects (illnesses)
    memorial_file << _( "Ongoing Effects:" ) << eol;
    bool had_effect = false;
    if( get_perceived_pain() > 0 ) {
        had_effect = true;
        memorial_file << indent << _( "Pain" ) << " (" << get_perceived_pain() << ")";
    }
    if( !had_effect ) {
        memorial_file << indent << _( "(None)" ) << eol;
    }
    memorial_file << eol;

    //Bionics
    memorial_file << _( "Bionics:" ) << eol;
    int total_bionics = 0;
    for( size_t i = 0; i < my_bionics->size(); ++i ) {
        memorial_file << indent << ( i + 1 ) << ": " << (*my_bionics)[i].id->name << eol;
        total_bionics++;
    }
    if( total_bionics == 0 ) {
        memorial_file << indent << _( "No bionics were installed." ) << eol;
    } else {
        memorial_file << string_format( _( "Total bionics: %d" ), total_bionics ) << eol;
    }
    memorial_file << string_format( _( "Power: %d/%d" ), power_level,  max_power_level ) << eol;
    memorial_file << eol;

    //Equipment
    memorial_file << _( "Weapon:" ) << eol;
    memorial_file << indent << weapon.invlet << " - " << weapon.tname( 1, false ) << eol;
    memorial_file << eol;

    memorial_file << _( "Equipment:" ) << eol;
    for( auto &elem : worn ) {
        item next_item = elem;
        memorial_file << indent << next_item.invlet << " - " << next_item.tname( 1, false );
        if( next_item.charges > 0 ) {
            memorial_file << " (" << next_item.charges << ")";
        } else if( next_item.contents.size() == 1 && next_item.contents.front().charges > 0 ) {
            memorial_file << " (" << next_item.contents.front().charges << ")";
        }
        memorial_file << eol;
    }
    memorial_file << eol;

    //Inventory
    memorial_file << _( "Inventory:" ) << eol;
    inv.restack( *this );
    invslice slice = inv.slice();
    for( auto &elem : slice ) {
        item &next_item = elem->front();
        memorial_file << indent << next_item.invlet << " - " <<
                      next_item.tname( unsigned( elem->size() ), false );
        if( elem->size() > 1 ) {
            memorial_file << " [" << elem->size() << "]";
        }
        if( next_item.charges > 0 ) {
            memorial_file << " (" << next_item.charges << ")";
        } else if( next_item.contents.size() == 1 && next_item.contents.front().charges > 0 ) {
            memorial_file << " (" << next_item.contents.front().charges << ")";
        }
        memorial_file << eol;
    }
    memorial_file << eol;

    //Lifetime stats
    memorial_file << _( "Lifetime Stats" ) << eol;
    memorial_file << indent << string_format( _( "Distance walked: %d squares" ),
                  lifetime_stats.squares_walked ) << eol;
    memorial_file << indent << string_format( _( "Damage taken: %d damage" ),
                  lifetime_stats.damage_taken ) << eol;
    memorial_file << indent << string_format( _( "Damage healed: %d damage" ),
                  lifetime_stats.damage_healed ) << eol;
    memorial_file << indent << string_format( _( "Headshots: %d" ),
                  lifetime_stats.headshots ) << eol;
    memorial_file << eol;

    //History
    memorial_file << _( "Game History" ) << eol;
    memorial_file << dump_memorial();

}

/**
 * Adds an event to the memorial log, to be written to the memorial file when
 * the character dies. The message should contain only the informational string,
 * as the timestamp and location will be automatically prepended.
 */
void player::add_memorial_log( const std::string &male_msg, const std::string &female_msg )
{
    const std::string &msg = male ? male_msg : female_msg;

    if( msg.empty() ) {
        return;
    }

    const oter_id &cur_ter = overmap_buffer.ter( global_omt_location() );
    const std::string &location = cur_ter->get_name();

    std::stringstream log_message;
    log_message << "| " << to_string( time_point( calendar::turn ) ) << " | " << location << " | " << msg;

    memorial_log.push_back( log_message.str() );

}

/**
 * Loads the data in a memorial file from the given ifstream. All the memorial
 * entry lines begin with a pipe (|).
 * @param fin The ifstream to read the memorial entries from.
 */
void player::load_memorial_file( std::istream &fin )
{
    std::string entry;
    memorial_log.clear();
    while( fin.peek() == '|' ) {
        getline( fin, entry );
        memorial_log.push_back( entry );
    }
}

/**
 * Concatenates all of the memorial log entries, delimiting them with newlines,
 * and returns the resulting string. Used for saving and for writing out to the
 * memorial file.
 */
std::string player::dump_memorial() const
{
    static const char *eol = cata_files::eol();
    std::stringstream output;

    for( auto &elem : memorial_log ) {
        output << elem << eol;
    }

    return output.str();
}

void player::mod_stat( const std::string &stat, float modifier )
{
    if( stat == "thirst" ) {
        mod_thirst( modifier );
    } else if( stat == "fatigue" ) {
        mod_fatigue( modifier );
    } else if( stat == "oxygen" ) {
        oxygen += modifier;
    } else if( stat == "stamina" ) {
        stamina += modifier;
        stamina = std::min( stamina, get_stamina_max() );
        stamina = std::max( 0, stamina );
    } else {
        // Fall through to the creature method.
        Character::mod_stat( stat, modifier );
    }
}

void player::disp_morale()
{
    morale->display( ( calc_focus_equilibrium() - focus_pool ) / 100.0 );
}

bool player::has_conflicting_trait( const trait_id &flag ) const
{
    return ( has_opposite_trait( flag ) || has_lower_trait( flag ) || has_higher_trait( flag ) );
}

bool player::has_opposite_trait( const trait_id &flag ) const
{
    for( auto &i : flag->cancels ) {
        if( has_trait( i ) ) {
            return true;
        }
    }
    return false;
}

bool player::has_lower_trait( const trait_id &flag ) const
{
    for( auto &i : flag->prereqs ) {
        if( has_trait( i ) || has_lower_trait( i ) ) {
            return true;
        }
    }
    return false;
}

bool player::has_higher_trait( const trait_id &flag ) const
{
    for( auto &i : flag->replacements ) {
        if( has_trait( i ) || has_higher_trait( i ) ) {
            return true;
        }
    }
    return false;
}

bool player::crossed_threshold() const
{
    for( auto &mut : my_mutations ) {
        if( mut.first->threshold ) {
            return true;
        }
    }
    return false;
}

bool player::purifiable( const trait_id &flag ) const
{
    return flag->purifiable;
}

void player::build_mut_dependency_map( const trait_id &mut, std::unordered_map<trait_id, int> &dependency_map, int distance )
{
    // Skip base traits and traits we've seen with a lower distance
    const auto lowest_distance = dependency_map.find( mut );
    if( !has_base_trait( mut ) && (lowest_distance == dependency_map.end() || distance < lowest_distance->second) ) {
        dependency_map[mut] = distance;
        // Recurse over all prerequisite and replacement mutations
        const auto &mdata = mut.obj();
        for( auto &i : mdata.prereqs ) {
            build_mut_dependency_map( i, dependency_map, distance + 1 );
        }
        for( auto &i : mdata.prereqs2 ) {
            build_mut_dependency_map( i, dependency_map, distance + 1 );
        }
        for( auto &i : mdata.replacements ) {
            build_mut_dependency_map( i, dependency_map, distance + 1 );
        }
    }
}

void player::set_highest_cat_level()
{
    mutation_category_level.clear();

    // For each of our mutations...
    for( auto &mut : my_mutations ) {
        // ...build up a map of all prerequisite/replacement mutations along the tree, along with their distance from the current mutation
        std::unordered_map<trait_id, int> dependency_map;
        build_mut_dependency_map( mut.first, dependency_map, 0);

        // Then use the map to set the category levels
        for ( auto &i : dependency_map ) {
            const auto &mdata = i.first.obj();
            for( auto &cat : mdata.category ) {
                // Decay category strength based on how far it is from the current mutation
                mutation_category_level[cat] += 8 / (int) std::pow( 2, i.second );
            }
        }
    }
}

/// Returns the mutation category with the highest strength
std::string player::get_highest_category() const
{
    int iLevel = 0;
    std::string sMaxCat;

    for( const auto &elem : mutation_category_level ) {
        if( elem.second > iLevel ) {
            sMaxCat = elem.first;
            iLevel = elem.second;
        } else if( elem.second == iLevel ) {
            sMaxCat.clear();  // no category on ties
        }
    }
    return sMaxCat;
}

/// Returns a randomly selected dream
std::string player::get_category_dream( const std::string &cat,
                                        int strength ) const
{
    std::vector<dream> valid_dreams;
    //Pull the list of dreams
    for( auto &i : dreams ) {
        //Pick only the ones matching our desired category and strength
        if( ( i.category == cat ) && ( i.strength == strength ) ) {
            // Put the valid ones into our list
            valid_dreams.push_back( i );
        }
    }
    if( valid_dreams.empty() ) {
        return "";
    }
    const dream &selected_dream = random_entry( valid_dreams );
    return random_entry( selected_dream.messages );
}

bool player::in_climate_control()
{
    bool regulated_area = false;
    // Check
    if( has_active_bionic( bio_climate ) ) {
        return true;
    }
    if( has_trait( trait_M_SKIN3 ) && g->m.has_flag_ter_or_furn( "FUNGUS" , pos() ) && in_sleep_state() ) {
        return true;
    }
    for( auto &w : worn ) {
        if( w.active && w.is_power_armor() ) {
            return true;
        }
        if( worn_with_flag( "CLIMATE_CONTROL" ) ) {
            return true;
        }
    }
    if( calendar::turn >= next_climate_control_check ) {
        // save CPU and simulate acclimation.
        next_climate_control_check = calendar::turn + 20_turns;
        if( const optional_vpart_position vp = g->m.veh_at( pos() ) ) {
            regulated_area = (
                                 vp->is_inside() &&  // Already checks for opened doors
                                 vp->vehicle().total_power( true ) > 0 // Out of gas? No AC for you!
                             );  // TODO: (?) Force player to scrounge together an AC unit
        }
        // TODO: AC check for when building power is implemented
        last_climate_control_ret = regulated_area;
        if( !regulated_area ) {
            // Takes longer to cool down / warm up with AC, than it does to step outside and feel cruddy.
            next_climate_control_check += 40_turns;
        }
    } else {
        return last_climate_control_ret;
    }
    return regulated_area;
}

std::list<item *> player::get_radio_items()
{
    std::list<item *> rc_items;
    const invslice &stacks = inv.slice();
    for( auto &stack : stacks ) {
        item &stack_iter = stack->front();
        if( stack_iter.has_flag( "RADIO_ACTIVATION" ) ) {
            rc_items.push_back( &stack_iter );
        }
    }

    for( auto &elem : worn ) {
        if( elem.has_flag( "RADIO_ACTIVATION" ) ) {
            rc_items.push_back( &elem );
        }
    }

    if( is_armed() ) {
        if( weapon.has_flag( "RADIO_ACTIVATION" ) ) {
            rc_items.push_back( &weapon );
        }
    }
    return rc_items;
}

std::list<item *> player::get_artifact_items()
{
    std::list<item *> art_items;
    const invslice &stacks = inv.slice();
    for( auto &stack : stacks ) {
        item &stack_iter = stack->front();
        if( stack_iter.is_artifact() ) {
            art_items.push_back( &stack_iter );
        }
    }
    for( auto &elem : worn ) {
        if( elem.is_artifact() ) {
            art_items.push_back( &elem );
        }
    }
    if( is_armed() ) {
        if( weapon.is_artifact() ) {
            art_items.push_back( &weapon );
        }
    }
    return art_items;
}

bool player::has_active_optcloak() const
{
    for( auto &w : worn ) {
        if( w.active && w.typeId() == OPTICAL_CLOAK_ITEM_ID ) {
            return true;
        }
    }
    return false;
}

void player::charge_power( int amount )
{
    power_level = clamp( power_level + amount, 0, max_power_level );
}


/*
 * Calculate player brightness based on the brightest active item, as
 * per itype tag LIGHT_* and optional CHARGEDIM ( fade starting at 20% charge )
 * item.light.* is -unimplemented- for the moment, as it is a custom override for
 * applying light sources/arcs with specific angle and direction.
 */
float player::active_light() const
{
    float lumination = 0;

    int maxlum = 0;
    has_item_with( [&maxlum]( const item & it ) {
        const int lumit = it.getlight_emit();
        if( maxlum < lumit ) {
            maxlum = lumit;
        }
        return false; // continue search, otherwise has_item_with would cancel the search
    } );

    lumination = ( float )maxlum;

    if( lumination < 60 && has_active_bionic( bio_flashlight ) ) {
        lumination = 60;
    } else if( lumination < 25 && has_artifact_with( AEP_GLOW ) ) {
        lumination = 25;
    } else if( lumination < 5 && has_effect( effect_glowing ) ) {
        lumination = 5;
    }
    return lumination;
}

tripoint player::global_square_location() const
{
    return g->m.getabs( position );
}

tripoint player::global_sm_location() const
{
    return ms_to_sm_copy( global_square_location() );
}

tripoint player::global_omt_location() const
{
    return ms_to_omt_copy( global_square_location() );
}

const tripoint &player::pos() const
{
    return position;
}

int player::sight_range( int light_level ) const
{
    /* Via Beer-Lambert we have:
     * light_level * (1 / exp( LIGHT_TRANSPARENCY_OPEN_AIR * distance) ) <= LIGHT_AMBIENT_LOW
     * Solving for distance:
     * 1 / exp( LIGHT_TRANSPARENCY_OPEN_AIR * distance ) <= LIGHT_AMBIENT_LOW / light_level
     * 1 <= exp( LIGHT_TRANSPARENCY_OPEN_AIR * distance ) * LIGHT_AMBIENT_LOW / light_level
     * light_level <= exp( LIGHT_TRANSPARENCY_OPEN_AIR * distance ) * LIGHT_AMBIENT_LOW
     * log(light_level) <= LIGHT_TRANSPARENCY_OPEN_AIR * distance + log(LIGHT_AMBIENT_LOW)
     * log(light_level) - log(LIGHT_AMBIENT_LOW) <= LIGHT_TRANSPARENCY_OPEN_AIR * distance
     * log(LIGHT_AMBIENT_LOW / light_level) <= LIGHT_TRANSPARENCY_OPEN_AIR * distance
     * log(LIGHT_AMBIENT_LOW / light_level) * (1 / LIGHT_TRANSPARENCY_OPEN_AIR) <= distance
     */
    int range = int( -log( get_vision_threshold( int( g->m.ambient_light_at( pos() ) ) ) /
                           ( float )light_level ) *
                     ( 1.0 / LIGHT_TRANSPARENCY_OPEN_AIR ) );
    // int range = log(light_level * LIGHT_AMBIENT_LOW) / LIGHT_TRANSPARENCY_OPEN_AIR;

    // Clamp to [1, sight_max].
    return std::max( 1, std::min( range, sight_max ) );
}

int player::unimpaired_range() const
{
    return std::min( sight_max, 60 );
}

bool player::overmap_los( const tripoint &omt, int sight_points )
{
    const tripoint ompos = global_omt_location();
    if( omt.x < ompos.x - sight_points || omt.x > ompos.x + sight_points ||
        omt.y < ompos.y - sight_points || omt.y > ompos.y + sight_points ) {
        // Outside maximum sight range
        return false;
    }

    const std::vector<tripoint> line = line_to( ompos, omt, 0, 0 );
    for( size_t i = 0; i < line.size() && sight_points >= 0; i++ ) {
        const tripoint &pt = line[i];
        const oter_id &ter = overmap_buffer.ter( pt );
        sight_points -= int( ter->get_see_cost() );
        if( sight_points < 0 ) {
            return false;
        }
    }
    return true;
}

int player::overmap_sight_range( int light_level ) const
{
    int sight = sight_range( light_level );
    if( sight < SEEX ) {
        return 0;
    }
    if( sight <= SEEX * 4 ) {
        return ( sight / ( SEEX / 2 ) );
    }
    sight = has_trait( trait_BIRD_EYE ) ? 15 : 10;
    bool has_optic = ( has_item_with_flag( "ZOOM" ) || has_bionic( bio_eye_optic ) );
    if( has_optic && has_trait( trait_EAGLEEYED ) ) {
        sight += 15;
    } else if( has_optic != has_trait( trait_EAGLEEYED ) ) {
        sight += 10;
    }
    return sight;
}

#define MAX_CLAIRVOYANCE 40
int player::clairvoyance() const
{
    if( vision_mode_cache[VISION_CLAIRVOYANCE_SUPER] ) {
        return MAX_CLAIRVOYANCE;
    }

    if( vision_mode_cache[VISION_CLAIRVOYANCE_PLUS] ) {
        return 8;
    }

    if( vision_mode_cache[VISION_CLAIRVOYANCE] ) {
        return 3;
    }

    return 0;
}

bool player::sight_impaired() const
{
    return ( ( ( has_effect( effect_boomered ) || has_effect( effect_darkness ) ) &&
               ( !( has_trait( trait_PER_SLIME_OK ) ) ) ) ||
             ( underwater && !has_bionic( bio_membrane ) && !has_trait( trait_MEMBRANE ) &&
               !worn_with_flag( "SWIM_GOGGLES" ) && !has_trait( trait_PER_SLIME_OK ) &&
               !has_trait( trait_CEPH_EYES ) ) ||
             ( ( has_trait( trait_MYOPIC ) || has_trait( trait_URSINE_EYE ) ) &&
               !worn_with_flag( "FIX_NEARSIGHT" ) &&
               !has_effect( effect_contacts ) &&
               !has_bionic( bio_eye_optic ) ) ||
                has_trait( trait_PER_SLIME ) );
}

bool player::has_two_arms() const
{
    // If you've got a blaster arm, low hp arm, or you're inside a shell then you don't have two
    // arms to use.
    return !( ( has_bionic( bio_blaster ) || hp_cur[hp_arm_l] < 10 || hp_cur[hp_arm_r] < 10 ) ||
              has_active_mutation( trait_id( "SHELL2" ) ) );
}

bool player::avoid_trap( const tripoint &pos, const trap &tr ) const
{
    /** @EFFECT_DEX increases chance to avoid traps */

    /** @EFFECT_DODGE increases chance to avoid traps */
    int myroll = dice( 3, dex_cur + get_skill_level( skill_dodge ) * 1.5 );
    int traproll;
    if( tr.can_see( pos, *this ) ) {
        traproll = dice( 3, tr.get_avoidance() );
    } else {
        traproll = dice( 6, tr.get_avoidance() );
    }

    if( has_trait( trait_LIGHTSTEP ) ) {
        myroll += dice( 2, 6 );
    }

    if( has_trait( trait_CLUMSY ) ) {
        myroll -= dice( 2, 6 );
    }

    return myroll >= traproll;
}

bool player::has_alarm_clock() const
{
    return ( has_item_with_flag( "ALARMCLOCK" ) ||
             (
                 ( g->m.veh_at( pos() ) ) &&
                 !g->m.veh_at( pos() )->vehicle().all_parts_with_feature( "ALARMCLOCK", true ).empty()
             ) ||
             has_bionic( bio_watch )
           );
}

bool player::has_watch() const
{
    return ( has_item_with_flag( "WATCH" ) ||
             (
                 ( g->m.veh_at( pos() ) ) &&
                 !g->m.veh_at( pos() )->vehicle().all_parts_with_feature( "WATCH", true ).empty()
             ) ||
             has_bionic( bio_watch )
           );
}

void player::pause()
{
    moves = 0;
    recoil = MAX_RECOIL;

    // Train swimming if underwater
    if( !in_vehicle ) {
        if( underwater ) {
            practice( skill_swimming, 1 );
            drench( 100, { { bp_leg_l, bp_leg_r, bp_torso, bp_arm_l,
                         bp_arm_r, bp_head, bp_eyes, bp_mouth,
                         bp_foot_l, bp_foot_r, bp_hand_l, bp_hand_r } }, true );
        } else if( g->m.has_flag( TFLAG_DEEP_WATER, pos() ) ) {
            practice( skill_swimming, 1 );
            // Same as above, except no head/eyes/mouth
            drench( 100, { { bp_leg_l, bp_leg_r, bp_torso, bp_arm_l,
                         bp_arm_r, bp_foot_l, bp_foot_r, bp_hand_l,
                         bp_hand_r } }, true );
        } else if( g->m.has_flag( "SWIMMABLE", pos() ) ) {
            drench( 40, { { bp_foot_l, bp_foot_r, bp_leg_l, bp_leg_r } }, false );
        }
    }

    // Try to put out clothing/hair fire
    if( has_effect( effect_onfire ) ) {
        time_duration total_removed = 0_turns;
        time_duration total_left = 0_turns;
        bool on_ground = has_effect( effect_downed );
        for( const body_part bp : all_body_parts ) {
            effect &eff = get_effect( effect_onfire, bp );
            if( eff.is_null() ) {
                continue;
            }

            // @todo: Tools and skills
            total_left += eff.get_duration();
            // Being on the ground will smother the fire much faster because you can roll
            const time_duration dur_removed = on_ground ? eff.get_duration() / 2 + 2_turns : 1_turns;
            eff.mod_duration( -dur_removed );
            total_removed += dur_removed;
        }

        // Don't drop on the ground when the ground is on fire
        if( total_left > 1_minutes && !is_dangerous_fields( g->m.field_at( pos() ) ) ) {
            add_effect( effect_downed, 2_turns, num_bp, false, 0, true );
            add_msg_player_or_npc( m_warning,
                                   _( "You roll on the ground, trying to smother the fire!" ),
                                   _( "<npcname> rolls on the ground!" ) );
        } else if( total_removed > 0_turns ) {
            add_msg_player_or_npc( m_warning,
                                   _( "You attempt to put out the fire on you!" ),
                                   _( "<npcname> attempts to put out the fire on them!" ) );
        }
    }

    if( is_npc() ) {
        // The stuff below doesn't apply to NPCs
        // search_surroundings should eventually do, though
        return;
    }

    VehicleList vehs = g->m.get_vehicles();
    vehicle *veh = nullptr;
    for( auto &v : vehs ) {
        veh = v.v;
        if( veh && veh->velocity != 0 && veh->player_in_control( *this ) ) {
            if( one_in( 8 ) ) {
                double exp_temp = 1 + veh->total_mass() / 400.0_kilogram + std::abs( veh->velocity / 3200.0 );
                int experience = int( exp_temp );
                if( exp_temp - experience > 0 && x_in_y( exp_temp - experience, 1.0 ) ) {
                    experience++;
                }
                practice( skill_id( "driving" ), experience );
            }
            break;
        }
    }

    search_surroundings();
}

void player::shout( std::string msg )
{
    int base = 10;
    int shout_multiplier = 2;

    // Mutations make shouting louder, they also define the default message
    if ( has_trait( trait_SHOUT2 ) ) {
        base = 15;
        shout_multiplier = 3;
        if ( msg.empty() ) {
            msg = _("yourself scream loudly!");
        }
    }

    if ( has_trait( trait_SHOUT3 ) ) {
        shout_multiplier = 4;
        base = 20;
        if ( msg.empty() ) {
            msg = _("yourself let out a piercing howl!");
        }
    }

    if ( msg.empty() ) {
        msg = _("yourself shout loudly!");
    }
    // Masks and such dampen the sound
    // Balanced around  whisper for wearing bondage mask
    // and noise ~= 10(door smashing) for wearing dust mask for character with strength = 8
    /** @EFFECT_STR increases shouting volume */
    const int penalty = encumb( bp_mouth ) * 3 / 2;
    int noise = base + str_cur * shout_multiplier - penalty;

    // Minimum noise volume possible after all reductions.
    // Volume 1 can't be heard even by player
    constexpr int minimum_noise = 2;

    if ( noise <= base ) {
        std::string dampened_shout;
        std::transform( msg.begin(), msg.end(), std::back_inserter(dampened_shout), tolower );
        noise = std::max( minimum_noise, noise );
        msg = std::move( dampened_shout );
    }

    // Screaming underwater is not good for oxygen and harder to do overall
    if ( underwater ) {
        if ( !has_trait( trait_GILLS ) && !has_trait( trait_GILLS_CEPH ) ) {
            mod_stat( "oxygen", -noise );
        }

        noise = std::max(minimum_noise, noise / 2);
    }

    if( noise <= minimum_noise ) {
        add_msg( m_warning, _( "The sound of your voice is almost completely muffled!" ) );
        msg.clear();
    } else if( noise * 2 <= noise + penalty ) {
        // The shout's volume is 1/2 or lower of what it would be without the penalty
        add_msg( m_warning, _( "The sound of your voice is significantly muffled!" ) );
    }
    sounds::sound( pos(), noise, msg );
}

void player::toggle_move_mode()
{
    if( move_mode == "walk" ) {
        if( stamina > 0 && !has_effect( effect_winded ) ) {
            move_mode = "run";
            add_msg(_("You start running."));
        } else {
            add_msg(m_bad, _("You're too tired to run."));
        }
    } else if( move_mode == "run" ) {
        move_mode = "walk";
        add_msg(_("You slow to a walk."));
    }
}

void player::search_surroundings()
{
    if (controlling_vehicle) {
        return;
    }
    // Search for traps in a larger area than before because this is the only
    // way we can "find" traps that aren't marked as visible.
    // Detection formula takes care of likelihood of seeing within this range.
    for( const tripoint &tp : g->m.points_in_radius( pos(), 5 ) ) {
        const trap &tr = g->m.tr_at( tp );
        if( tr.is_null() || tp == pos() ) {
            continue;
        }
        if( !sees( tp ) ) {
            continue;
        }
        if( tr.name().empty() || tr.can_see( tp, *this ) ) {
            // Already seen, or has no name -> can never be seen
            continue;
        }
        // Chance to detect traps we haven't yet seen.
        if (tr.detect_trap( tp, *this )) {
            if( tr.get_visibility() > 0 ) {
                // Only bug player about traps that aren't trivial to spot.
                const std::string direction = direction_name(
                    direction_from( pos(), tp ) );
                add_msg_if_player(_("You've spotted a %1$s to the %2$s!"),
                                  tr.name().c_str(), direction.c_str());
            }
            add_known_trap( tp, tr);
        }
    }
}

int player::read_speed(bool return_stat_effect) const
{
    // Stat window shows stat effects on based on current stat
    const int intel = get_int();
    /** @EFFECT_INT increases reading speed */
    int ret = 1000 - 50 * (intel - 8);
    if( has_trait( trait_FASTREADER ) ) {
        ret *= .8;
    }
    if( has_trait( trait_PROF_DICEMASTER ) ) {
        ret *= .9;
    }

    if( has_trait( trait_SLOWREADER ) ) {
        ret *= 1.3;
    }

    if( ret < 100 ) {
        ret = 100;
    }
    // return_stat_effect actually matters here
    return (return_stat_effect ? ret : ret / 10);
}

int player::rust_rate(bool return_stat_effect) const
{
    if (get_option<std::string>( "SKILL_RUST" ) == "off") {
        return 0;
    }

    // Stat window shows stat effects on based on current stat
    int intel = get_int();
    /** @EFFECT_INT reduces skill rust */
    int ret = ((get_option<std::string>( "SKILL_RUST" ) == "vanilla" || get_option<std::string>( "SKILL_RUST" ) == "capped") ? 500 : 500 - 35 * (intel - 8));

    if (has_trait( trait_FORGETFUL )) {
        ret *= 1.33;
    }

    if (has_trait( trait_GOODMEMORY )) {
        ret *= .66;
    }

    if (ret < 0) {
        ret = 0;
    }

    // return_stat_effect actually matters here
    return (return_stat_effect ? ret : ret / 10);
}

int player::talk_skill() const
{
    /** @EFFECT_INT slightly increases talking skill */

    /** @EFFECT_PER slightly increases talking skill */

    /** @EFFECT_SPEECH increases talking skill */
    int ret = get_int() + get_per() + get_skill_level( skill_id( "speech" ) ) * 3;
    if (has_trait( trait_SAPIOVORE )) {
        ret -= 20; // Friendly conversation with your prey? unlikely
    } else if (has_trait( trait_UGLY )) {
        ret -= 3;
    } else if (has_trait( trait_DEFORMED )) {
        ret -= 6;
    } else if (has_trait( trait_DEFORMED2 )) {
        ret -= 12;
    } else if (has_trait( trait_DEFORMED3 )) {
        ret -= 18;
    } else if (has_trait( trait_PRETTY )) {
        ret += 1;
    } else if (has_trait( trait_BEAUTIFUL )) {
        ret += 2;
    } else if (has_trait( trait_BEAUTIFUL2 )) {
        ret += 4;
    } else if (has_trait( trait_BEAUTIFUL3 )) {
        ret += 6;
    }
    return ret;
}

int player::intimidation() const
{
    /** @EFFECT_STR increases intimidation factor */
    int ret = get_str() * 2;
    if (weapon.is_gun()) {
        ret += 10;
    }
    if( weapon.damage_melee( DT_BASH ) >= 12 ||
        weapon.damage_melee( DT_CUT  ) >= 12 ||
        weapon.damage_melee( DT_STAB ) >= 12 ) {
        ret += 5;
    }
    if (has_trait( trait_SAPIOVORE )) {
        ret += 5; // Scaring one's prey, on the other claw...
    } else if (has_trait( trait_DEFORMED2 )) {
        ret += 3;
    } else if (has_trait( trait_DEFORMED3 )) {
        ret += 6;
    } else if (has_trait( trait_PRETTY )) {
        ret -= 1;
    } else if (has_trait( trait_BEAUTIFUL ) || has_trait( trait_BEAUTIFUL2 ) || has_trait( trait_BEAUTIFUL3 )) {
        ret -= 4;
    }
    if (stim > 20) {
        ret += 2;
    }
    if( has_effect( effect_drunk ) ) {
        ret -= 4;
    }

    return ret;
}

bool player::is_dead_state() const
{
    return hp_cur[hp_head] <= 0 || hp_cur[hp_torso] <= 0;
}

void player::on_dodge( Creature *source, float difficulty )
{
    static const matec_id tec_none( "tec_none" );

    // Each avoided hit consumes an available dodge
    // When no more available we are likely to fail player::dodge_roll
    dodges_left--;

    // dodging throws of our aim unless we are either skilled at dodging or using a small weapon
    if( is_armed() && weapon.is_gun() ) {
        recoil += std::max( weapon.volume() / 250_ml - get_skill_level( skill_dodge ), 0 ) * rng( 0, 100 );
        recoil = std::min( MAX_RECOIL, recoil );
    }

    // Even if we are not to train still call practice to prevent skill rust
    difficulty = std::max( difficulty, 0.0f );
    practice( skill_dodge, difficulty * 2, difficulty );

    ma_ondodge_effects();

    // For adjacent attackers check for techniques usable upon successful dodge
    if( source && square_dist( pos(), source->pos() ) == 1 ) {
        matec_id tec = pick_technique( *source, used_weapon(), false, true, false );
        if( tec != tec_none ) {
            melee_attack( *source, false, tec );
        }
    }
}

void player::on_hit( Creature *source, body_part bp_hit,
                     float /*difficulty*/ , dealt_projectile_attack const* const proj ) {
    check_dead_state();
    if( source == nullptr || proj != nullptr ) {
        return;
    }

    bool u_see = g->u.sees( *this );
    if( has_active_bionic( bionic_id( "bio_ods" ) ) && power_level > 5 ) {
        if( is_player() ) {
            add_msg( m_good, _( "Your offensive defense system shocks %s in mid-attack!" ),
                             source->disp_name().c_str());
        } else if( u_see ) {
            add_msg( _( "%1$s's offensive defense system shocks %2$s in mid-attack!" ),
                        disp_name().c_str(),
                        source->disp_name().c_str() );
        }
        int shock = rng( 1, 4 );
        charge_power( -shock );
        damage_instance ods_shock_damage;
        ods_shock_damage.add_damage( DT_ELECTRIC, shock * 5 );
        // Should hit body part used for attack
        source->deal_damage( this, bp_torso, ods_shock_damage );
    }
    if( !wearing_something_on( bp_hit ) &&
        ( has_trait( trait_SPINES ) || has_trait( trait_QUILLS ) ) ) {
        int spine = rng( 1, has_trait( trait_QUILLS ) ? 20 : 8 );
        if( !is_player() ) {
            if( u_see ) {
                add_msg(_("%1$s's %2$s puncture %3$s in mid-attack!"), name.c_str(),
                            (has_trait( trait_QUILLS ) ? _("quills") : _("spines")),
                            source->disp_name().c_str());
            }
        } else {
            add_msg(m_good, _("Your %1$s puncture %2$s in mid-attack!"),
                            (has_trait( trait_QUILLS ) ? _("quills") : _("spines")),
                            source->disp_name().c_str());
        }
        damage_instance spine_damage;
        spine_damage.add_damage(DT_STAB, spine);
        source->deal_damage(this, bp_torso, spine_damage);
    }
    if ((!(wearing_something_on(bp_hit))) && (has_trait( trait_THORNS )) && (!(source->has_weapon()))) {
        if (!is_player()) {
            if( u_see ) {
                add_msg(_("%1$s's %2$s scrape %3$s in mid-attack!"), name.c_str(),
                            _("thorns"), source->disp_name().c_str());
            }
        } else {
            add_msg(m_good, _("Your thorns scrape %s in mid-attack!"), source->disp_name().c_str());
        }
        int thorn = rng(1, 4);
        damage_instance thorn_damage;
        thorn_damage.add_damage(DT_CUT, thorn);
        // In general, critters don't have separate limbs
        // so safer to target the torso
        source->deal_damage(this, bp_torso, thorn_damage);
    }
    if ((!(wearing_something_on(bp_hit))) && (has_trait( trait_CF_HAIR ))) {
        if (!is_player()) {
            if( u_see ) {
                add_msg(_("%1$s gets a load of %2$s's %3$s stuck in!"), source->disp_name().c_str(),
                  name.c_str(), (_("hair")));
            }
        } else {
            add_msg(m_good, _("Your hairs detach into %s!"), source->disp_name().c_str());
        }
        source->add_effect( effect_stunned, 2_turns );
        if (one_in(3)) { // In the eyes!
            source->add_effect( effect_blind, 2_turns );
        }
    }
}

void player::on_hurt( Creature *source, bool disturb /*= true*/ )
{
    if( has_trait( trait_ADRENALINE ) && !has_effect( effect_adrenaline ) &&
        ( hp_cur[hp_head] < 25 || hp_cur[hp_torso] < 15 ) ) {
        add_effect( effect_adrenaline, 20_minutes );
    }

    if( disturb ) {
        if( in_sleep_state() && !has_effect( effect_narcosis ) ) {
            wake_up();
        }
        if( !is_npc() ) {
            if( source != nullptr ) {
                g->cancel_activity_query( string_format( _( "You were attacked by %s!" ), source->disp_name().c_str() ) );
            } else {
                g->cancel_activity_query( _( "You were hurt!" ) );
            }
        }
    }

    if( is_dead_state() ) {
        set_killer( source );
    }
}

bool player::immune_to( body_part bp, damage_unit dam ) const
{
    if( has_trait( trait_DEBUG_NODMG ) || is_immune_damage( dam.type ) ) {
        return true;
    }

    passive_absorb_hit( bp, dam );

    for( const item &cloth : worn ) {
        if( cloth.get_coverage() == 100 && cloth.covers( bp ) ) {
            cloth.mitigate_damage( dam );
        }
    }

    return dam.amount <= 0;
}

dealt_damage_instance player::deal_damage( Creature* source, body_part bp,
                                           const damage_instance& d )
{
    if( has_trait( trait_DEBUG_NODMG ) ) {
        return dealt_damage_instance();
    }

    //damage applied here
    dealt_damage_instance dealt_dams = Creature::deal_damage( source, bp, d );
    //block reduction should be by applied this point
    int dam = dealt_dams.total_damage();

    // TODO: Pre or post blit hit tile onto "this"'s location here
    if( g->u.sees( pos() ) ) {
        g->draw_hit_player( *this, dam );

        if( dam > 0 && is_player() && source ) {
            //monster hits player melee
            SCT.add( posx(), posy(),
                     direction_from( 0, 0, posx() - source->posx(), posy() - source->posy() ),
                     get_hp_bar( dam, get_hp_max( player::bp_to_hp( bp ) ) ).first, m_bad,
                     body_part_name( bp ), m_neutral );
        }
    }

    // handle snake artifacts
    if( has_artifact_with( AEP_SNAKES ) && dam >= 6 ) {
        int snakes = dam / 6;
        std::vector<tripoint> valid;
        for( const tripoint &dest : g->m.points_in_radius( pos(), 1 ) ) {
            if( g->is_empty( dest ) ) {
                valid.push_back( dest );
            }
        }
        if( snakes > int( valid.size() ) ) {
            snakes = int( valid.size() );
        }
        if( snakes == 1 ) {
            add_msg( m_warning, _( "A snake sprouts from your body!" ) );
        } else if( snakes >= 2 ) {
            add_msg( m_warning, _( "Some snakes sprout from your body!" ) );
        }
        for( int i = 0; i < snakes && !valid.empty(); i++ ) {
            const tripoint target = random_entry_removed( valid );
            if( monster * const snake = g->summon_mon( mon_shadow_snake, target ) ) {
                snake->friendly = -1;
            }
        }
    }

    // And slimespawners too
    if( ( has_trait( trait_SLIMESPAWNER ) ) && ( dam >= 10 ) && one_in( 20 - dam ) ) {
        std::vector<tripoint> valid;
        for( const tripoint &dest : g->m.points_in_radius( pos(), 1 ) ) {
            if( g->is_empty( dest ) ) {
                valid.push_back( dest );
            }
        }
        add_msg( m_warning, _( "Slime is torn from you, and moves on its own!" ) );
        int numslime = 1;
        for( int i = 0; i < numslime && !valid.empty(); i++ ) {
            const tripoint target = random_entry_removed( valid );
            if( monster * const slime = g->summon_mon( mon_player_blob, target ) ) {
                slime->friendly = -1;
            }
        }
    }

    //Acid blood effects.
    bool u_see = g->u.sees( *this );
    int cut_dam = dealt_dams.type_damage( DT_CUT );
    if( source && has_trait( trait_ACIDBLOOD ) && !one_in( 3 ) &&
        ( dam >= 4 || cut_dam > 0 ) && ( rl_dist( g->u.pos(), source->pos() ) <= 1) ) {
        if( is_player() ) {
            add_msg( m_good, _( "Your acidic blood splashes %s in mid-attack!" ),
                     source->disp_name().c_str() );
        } else if( u_see ) {
            add_msg( _( "%1$s's acidic blood splashes on %2$s in mid-attack!" ),
                     disp_name().c_str(), source->disp_name().c_str() );
        }
        damage_instance acidblood_damage;
        acidblood_damage.add_damage( DT_ACID, rng( 4, 16 ) );
        if( !one_in( 4 ) ) {
            source->deal_damage( this, bp_arm_l, acidblood_damage );
            source->deal_damage( this, bp_arm_r, acidblood_damage );
        } else {
            source->deal_damage( this, bp_torso, acidblood_damage );
            source->deal_damage( this, bp_head, acidblood_damage );
        }
    }

    int recoil_mul = 100;
    switch( bp ) {
        case bp_eyes:
            if( dam > 5 || cut_dam > 0 ) {
                int minblind = ( dam + cut_dam ) / 10;
                if( minblind < 1 ) {
                    minblind = 1;
                }
                int maxblind = ( dam + cut_dam ) /  4;
                if( maxblind > 5 ) {
                    maxblind = 5;
                }
                add_effect( effect_blind, time_duration::from_turns( rng( minblind, maxblind ) ) );
            }
            break;
        case bp_torso:
            break;
        case bp_hand_l: // Fall through to arms
        case bp_arm_l:
            // Hit to arms/hands are really bad to our aim
            recoil_mul = 200;
            break;
        case bp_hand_r: // Fall through to arms
        case bp_arm_r:
            recoil_mul = 200;
            break;
        case bp_foot_l: // Fall through to legs
        case bp_leg_l:
            break;
        case bp_foot_r: // Fall through to legs
        case bp_leg_r:
            break;
        case bp_mouth: // Fall through to head damage
        case bp_head:
            // @todo: Some daze maybe? Move drain?
            break;
        default:
            debugmsg( "Wacky body part hit!" );
    }

    // @todo: Scale with damage in a way that makes sense for power armors, plate armor and naked skin.
    recoil += recoil_mul * weapon.volume() / 250_ml;
    recoil = std::min( MAX_RECOIL, recoil );
    //looks like this should be based off of dealt damages, not d as d has no damage reduction applied.
    // Skip all this if the damage isn't from a creature. e.g. an explosion.
    if( source != nullptr ) {
        if ( source->has_flag( MF_GRABS ) && !source->is_hallucination() ) {
            /** @EFFECT_DEX increases chance to avoid being grabbed, if DEX>STR */

            /** @EFFECT_STR increases chance to avoid being grabbed, if STR>DEX */
            if( has_grab_break_tec() && get_grab_resist() > 0 &&
                ( get_dex() > get_str() ? rng( 0, get_dex() ) : rng( 0, get_str() ) ) >
                    rng( 0, 10 ) ) {
                if( has_effect( effect_grabbed ) ) {
                    add_msg_if_player( m_warning ,_("You are being grabbed by %s, but you bat it away!"),
                                       source->disp_name().c_str() );
                } else {
                    add_msg_player_or_npc( m_info, _("You are being grabbed by %s, but you break its grab!"),
                                           _("<npcname> are being grabbed by %s, but they break its grab!"),
                                           source->disp_name().c_str() );
                }
            } else {
                int prev_effect = get_effect_int( effect_grabbed );
                add_effect( effect_grabbed, 2_turns, bp_torso, false, prev_effect + 2 );
                add_msg_player_or_npc(m_bad, _("You are grabbed by %s!"), _("<npcname> is grabbed by %s!"),
                                source->disp_name().c_str());
            }
        }
    }

    if( get_option<bool>( "FILTHY_WOUNDS" ) ) {
        int sum_cover = 0;
        for( const item &i : worn ) {
            if( i.covers( bp ) && i.is_filthy() ) {
                sum_cover += i.get_coverage();
            }
        }

        // Chance of infection is damage (with cut and stab x4) * sum of coverage on affected body part, in percent.
        // i.e. if the body part has a sum of 100 coverage from filthy clothing,
        // each point of damage has a 1% change of causing infection.
        const int cut_type_dam = dealt_dams.type_damage( DT_CUT ) + dealt_dams.type_damage( DT_STAB );
        const int combined_dam = dealt_dams.type_damage( DT_BASH ) + ( cut_type_dam * 4 );
        const int infection_chance = ( combined_dam * sum_cover ) / 100;
        if( x_in_y( infection_chance, 100 ) ) {
            if( has_effect( effect_bite, bp ) ) {
                add_effect( effect_bite, 40_minutes, bp, true );
            } else if( has_effect( effect_infected, bp ) ) {
                add_effect( effect_infected, 25_minutes, bp, true );
            } else {
                add_effect( effect_bite, 1_turns, bp, true );
            }
            add_msg_if_player( _( "Filth from your clothing has implanted deep in the wound." ) );
        }
    }

    on_hurt( source );
    return dealt_dams;
}

void player::mod_pain( int npain) {
    if( npain > 0 ) {
        if( has_trait( trait_NOPAIN ) ) {
            return;
        }
        // always increase pain gained by one from these bad mutations
        if( has_trait( trait_MOREPAIN ) ) {
            npain += std::max( 1, roll_remainder( npain * 0.25 ));
        } else if( has_trait( trait_MOREPAIN2 ) ) {
            npain += std::max( 1, roll_remainder( npain * 0.5 ));
        } else if( has_trait( trait_MOREPAIN3 ) ) {
            npain += std::max( 1, roll_remainder( npain * 1.0 ));
        }

        if( npain > 1 ) {
            // if it's 1 it'll just become 0, which is bad
            if( has_trait( trait_PAINRESIST_TROGLO ) ) {
                npain = roll_remainder( npain * 0.5 );
            } else if( has_trait( trait_PAINRESIST ) ) {
                npain = roll_remainder( npain * 0.67 );
            }
        }
    }
    Creature::mod_pain( npain );
}

void player::set_pain(int npain)
{
    const int prev_pain = get_perceived_pain();
    Creature::set_pain( npain );
    const int cur_pain = get_perceived_pain();

    if( cur_pain != prev_pain ) {
        react_to_felt_pain( cur_pain - prev_pain );
        on_stat_change( "perceived_pain", cur_pain );
    }
}

int player::get_perceived_pain() const
{
    if( get_effect_int( effect_adrenaline ) > 1 ) {
        return 0;
    }

    return std::max( get_pain() - get_painkiller(), 0 );
}

void player::mod_painkiller(int npkill)
{
    set_painkiller( pkill + npkill );
}

void player::set_painkiller(int npkill)
{
    npkill = std::max( npkill, 0 );
    if( pkill != npkill ) {
        const int prev_pain = get_perceived_pain();
        pkill = npkill;
        on_stat_change( "pkill", pkill );
        const int cur_pain = get_perceived_pain();

        if( cur_pain != prev_pain ) {
            react_to_felt_pain( cur_pain - prev_pain );
            on_stat_change( "perceived_pain", cur_pain );
        }
    }
}

int player::get_painkiller() const
{
    return pkill;
}

void player::react_to_felt_pain( int intensity )
{
    if( intensity <= 0 ) {
        return;
    }
    if( is_player() && intensity >= 2 ) {
        g->cancel_activity_query( _( "Ouch, something hurts!" ) );
    }
    // Only a large pain burst will actually wake people while sleeping.
    if( in_sleep_state() && !has_effect( effect_narcosis ) ) {
        int pain_thresh = rng( 3, 5 );

        if( has_trait( trait_HEAVYSLEEPER ) ) {
            pain_thresh += 2;
        } else if ( has_trait( trait_HEAVYSLEEPER2 ) ) {
            pain_thresh += 5;
        }

        if( intensity >= pain_thresh ) {
            wake_up();
        }
    }
}

int player::reduce_healing_effect( const efftype_id &eff_id, int remove_med, body_part hurt ){
    effect &e = get_effect( eff_id, hurt );
    int intensity = e.get_intensity();
    if( remove_med < intensity ) {
        if( eff_id == effect_bandaged ){
            add_msg_if_player( m_bad, _( "Bandages on your %s were damaged!" ), body_part_name( hurt ) );
        } else  if( eff_id == effect_disinfected ){
            add_msg_if_player( m_bad, _( "You got some filth on your disinfected %s!" ), body_part_name( hurt ) );
        }
    } else {
        if( eff_id == effect_bandaged ){
            add_msg_if_player( m_bad, _( "Bandages on your %s were destroyed!" ), body_part_name( hurt ) );
        } else  if( eff_id == effect_disinfected ){
            add_msg_if_player( m_bad, _( "Your %s is no longer disinfected!" ), body_part_name( hurt ) );
        }
    }
    e.mod_duration( - time_duration::from_hours( 6 * remove_med ) );
    return intensity;
}

/*
    Where damage to player is actually applied to hit body parts
    Might be where to put bleed stuff rather than in player::deal_damage()
 */
void player::apply_damage(Creature *source, body_part hurt, int dam)
{
    if( is_dead_state() || has_trait( trait_DEBUG_NODMG ) ) {
        // don't do any more damage if we're already dead
        // Or if we're debugging and don't want to die
        return;
    }

    hp_part hurtpart = bp_to_hp( hurt );
    if( hurtpart == num_hp_parts ) {
        debugmsg("Wacky body part hurt!");
        hurtpart = hp_torso;
    }

    mod_pain( dam / 2 );

    hp_cur[hurtpart] -= dam;
    if (hp_cur[hurtpart] < 0) {
        lifetime_stats.damage_taken += hp_cur[hurtpart];
        hp_cur[hurtpart] = 0;
    }

    if( hp_cur[hurtpart] <= 0 && ( source == nullptr || !source->is_hallucination() ) ) {
        if( has_effect( effect_mending, hurt ) ) {
            effect &e = get_effect( effect_mending, hurt );
            float remove_mend = dam / 20.0f;
            e.mod_duration( -e.get_max_duration() * remove_mend );
        }
    }

    lifetime_stats.damage_taken += dam;
    if( dam > get_painkiller() ) {
        on_hurt( source );
    }

    // remove healing effects if damaged
    int remove_med = roll_remainder( dam / 5.0f );
    if( remove_med > 0 && has_effect( effect_bandaged, hurt ) ) {
        remove_med -= reduce_healing_effect( effect_bandaged , remove_med, hurt );
    }
    if( remove_med > 0 && has_effect( effect_disinfected, hurt ) ) {
        remove_med -= reduce_healing_effect( effect_disinfected , remove_med, hurt );
    }
}

void player::heal(body_part healed, int dam)
{
    hp_part healpart;
    switch (healed) {
        case bp_eyes: // Fall through to head damage
        case bp_mouth: // Fall through to head damage
        case bp_head:
            healpart = hp_head;
            break;
        case bp_torso:
            healpart = hp_torso;
            break;
        case bp_hand_l:
            // Shouldn't happen, but fall through to arms
            debugmsg("Heal against hands!");
            /* fallthrough */
        case bp_arm_l:
            healpart = hp_arm_l;
            break;
        case bp_hand_r:
            // Shouldn't happen, but fall through to arms
            debugmsg("Heal against hands!");
            /* fallthrough */
        case bp_arm_r:
            healpart = hp_arm_r;
            break;
        case bp_foot_l:
            // Shouldn't happen, but fall through to legs
            debugmsg("Heal against feet!");
            /* fallthrough */
        case bp_leg_l:
            healpart = hp_leg_l;
            break;
        case bp_foot_r:
            // Shouldn't happen, but fall through to legs
            debugmsg("Heal against feet!");
            /* fallthrough */
        case bp_leg_r:
            healpart = hp_leg_r;
            break;
        default:
            debugmsg("Wacky body part healed!");
            healpart = hp_torso;
    }
    heal( healpart, dam );
}

void player::heal(hp_part healed, int dam)
{
    if (hp_cur[healed] > 0) {
        hp_cur[healed] += dam;
        if (hp_cur[healed] > hp_max[healed]) {
            lifetime_stats.damage_healed -= hp_cur[healed] - hp_max[healed];
            hp_cur[healed] = hp_max[healed];
        }
        lifetime_stats.damage_healed += dam;
    }
}

void player::healall(int dam)
{
    for( int healed_part = 0; healed_part < num_hp_parts; healed_part++) {
        heal( (hp_part)healed_part, dam );
    }
}

void player::hurtall(int dam, Creature *source, bool disturb /*= true*/)
{
    if( is_dead_state() || has_trait( trait_DEBUG_NODMG ) || dam <= 0 ) {
        return;
    }

    for( int i = 0; i < num_hp_parts; i++ ) {
        const hp_part bp = static_cast<hp_part>( i );
        // Don't use apply_damage here or it will annoy the player with 6 queries
        hp_cur[bp] -= dam;
        lifetime_stats.damage_taken += dam;
        if( hp_cur[bp] < 0 ) {
            lifetime_stats.damage_taken += hp_cur[bp];
            hp_cur[bp] = 0;
        }
    }

    // Low pain: damage is spread all over the body, so not as painful as 6 hits in one part
    mod_pain( dam );
    on_hurt( source, disturb );
}

int player::hitall(int dam, int vary, Creature *source)
{
    int damage_taken = 0;
    for (int i = 0; i < num_hp_parts; i++) {
        const body_part bp = hp_to_bp( static_cast<hp_part>( i ) );
        int ddam = vary ? dam * rng (100 - vary, 100) / 100 : dam;
        int cut = 0;
        auto damage = damage_instance::physical(ddam, cut, 0);
        damage_taken += deal_damage( source, bp, damage ).total_damage();
    }
    return damage_taken;
}

float player::fall_damage_mod() const
{
    float ret = 1.0f;

    // Ability to land properly is 2x as important as dexterity itself
    /** @EFFECT_DEX decreases damage from falling */

    /** @EFFECT_DODGE decreases damage from falling */
    float dex_dodge = dex_cur / 2 + get_skill_level( skill_dodge );
    // Penalize for wearing heavy stuff
    dex_dodge -= ( ( ( encumb(bp_leg_l) + encumb(bp_leg_r) ) / 2 ) + ( encumb(bp_torso) / 1 ) ) / 10;
    // But prevent it from increasing damage
    dex_dodge = std::max( 0.0f, dex_dodge );
    // 100% damage at 0, 75% at 10, 50% at 20 and so on
    ret *= (100.0f - (dex_dodge * 4.0f)) / 100.0f;

    if( has_trait( trait_PARKOUR ) ) {
        ret *= 2.0f / 3.0f;
    }

    // TODO: Bonus for Judo, mutations. Penalty for heavy weight (including mutations)
    return std::max( 0.0f, ret );
}

// force is maximum damage to hp before scaling
int player::impact( const int force, const tripoint &p )
{
    // Falls over ~30m are fatal more often than not
    // But that would be quite a lot considering 21 z-levels in game
    // so let's assume 1 z-level is comparable to 30 force

    if( force <= 0 ) {
        return force;
    }

    // Damage modifier (post armor)
    float mod = 1.0f;
    int effective_force = force;
    int cut = 0;
    // Percentage armor penetration - armor won't help much here
    // TODO: Make cushioned items like bike helmets help more
    float armor_eff = 1.0f;

    // Being slammed against things rather than landing means we can't
    // control the impact as well
    const bool slam = p != pos();
    std::string target_name = "a swarm of bugs";
    Creature *critter = g->critter_at( p );
    if( critter != this && critter != nullptr ) {
        target_name = critter->disp_name();
        // Slamming into creatures and NPCs
        // TODO: Handle spikes/horns and hard materials
        armor_eff = 0.5f; // 2x as much as with the ground
        // TODO: Modify based on something?
        mod = 1.0f;
        effective_force = force;
    } else if( const optional_vpart_position vp = g->m.veh_at( p ) ) {
        // Slamming into vehicles
        // TODO: Integrate it with vehicle collision function somehow
        target_name = vp->vehicle().disp_name();
        if( vp.part_with_feature( "SHARP" ) ) {
            // Now we're actually getting impaled
            cut = force; // Lots of fun
        }

        mod = slam ? 1.0f : fall_damage_mod();
        armor_eff = 0.25f; // Not much
        if( !slam && vp->part_with_feature( "ROOF" ) ) {
            // Roof offers better landing than frame or pavement
            effective_force /= 2; // TODO: Make this not happen with heavy duty/plated roof
        }
    } else {
        // Slamming into terrain/furniture
        target_name = g->m.disp_name( p );
        int hard_ground = g->m.has_flag( TFLAG_DIGGABLE, p ) ? 0 : 3;
        armor_eff = 0.25f; // Not much
        // Get cut by stuff
        // This isn't impalement on metal wreckage, more like flying through a closed window
        cut = g->m.has_flag( TFLAG_SHARP, p ) ? 5 : 0;
        effective_force = force + hard_ground;
        mod = slam ? 1.0f : fall_damage_mod();
        if( g->m.has_furn( p ) ) {
            // TODO: Make furniture matter
        } else if( g->m.has_flag( TFLAG_SWIMMABLE, p ) ) {
            // TODO: Some formula of swimming
            effective_force /= 4;
        }
    }

    // Rescale for huge force
    // At >30 force, proper landing is impossible and armor helps way less
    if( effective_force > 30 ) {
        // Armor simply helps way less
        armor_eff *= 30.0f / effective_force;
        if( mod < 1.0f ) {
            // Everything past 30 damage gets a worse modifier
            const float scaled_mod = std::pow( mod, 30.0f / effective_force );
            const float scaled_damage = ( 30.0f * mod ) + scaled_mod * ( effective_force - 30.0f );
            mod = scaled_damage / effective_force;
        }
    }

    if( !slam && mod < 1.0f && mod * force < 5 ) {
        // Perfect landing, no damage (regardless of armor)
        add_msg_if_player( m_warning, _("You land on %s."), target_name.c_str() );
        return 0;
    }

    int total_dealt = 0;
    for( int i = 0; i < num_hp_parts; i++ ) {
        const body_part bp = hp_to_bp( static_cast<hp_part>( i ) );
        int bash = ( effective_force * rng(60, 100) / 100 );
        damage_instance di;
        di.add_damage( DT_BASH, bash, 0, armor_eff, mod );
        // No good way to land on sharp stuff, so here modifier == 1.0f
        di.add_damage( DT_CUT,  cut,  0, armor_eff, 1.0f );
        total_dealt += deal_damage( nullptr, bp, di ).total_damage();
    }

    if( total_dealt > 0 && is_player() ) {
        // "You slam against the dirt" is fine
        add_msg( m_bad, _("You are slammed against %s for %d damage."),
                 target_name.c_str(), total_dealt );
    } else if( slam ) {
        // Only print this line if it is a slam and not a landing
        // Non-players should only get this one: player doesn't know how much damage was dealt
        // and landing messages for each slammed creature would be too much
        add_msg_player_or_npc( m_bad,
                               _("You are slammed against %s."),
                               _("<npcname> is slammed against %s."),
                               target_name.c_str() );
    } else {
        // No landing message for NPCs
        add_msg_if_player( m_warning, _("You land on %s."), target_name.c_str() );
    }

    if( x_in_y( mod, 1.0f ) ) {
        add_effect( effect_downed, rng( 1_turns, 1_turns + mod * 3_turns ) );
    }

    return total_dealt;
}

void player::knock_back_from( const tripoint &p )
{
    if( p == pos() ) {
        return;
    }

    tripoint to = pos();
    const tripoint dp = pos() - p;
    to.x += sgn( dp.x );
    to.y += sgn( dp.y );

    // First, see if we hit a monster
    if( monster * const critter = g->critter_at<monster>( to ) ) {
        deal_damage( critter, bp_torso, damage_instance( DT_BASH, critter->type->size ) );
        add_effect( effect_stunned, 1_turns );
        /** @EFFECT_STR_MAX allows knocked back player to knock back, damage, stun some monsters */
        if ((str_max - 6) / 4 > critter->type->size) {
            critter->knock_back_from(pos()); // Chain reaction!
            critter->apply_damage( this, bp_torso, (str_max - 6) / 4);
            critter->add_effect( effect_stunned, 1_turns );
        } else if ((str_max - 6) / 4 == critter->type->size) {
            critter->apply_damage( this, bp_torso, (str_max - 6) / 4);
            critter->add_effect( effect_stunned, 1_turns );
        }
        critter->check_dead_state();

        add_msg_player_or_npc(_("You bounce off a %s!"), _("<npcname> bounces off a %s!"),
                              critter->name().c_str() );
        return;
    }

    if( npc * const np = g->critter_at<npc>( to ) ) {
        deal_damage( np, bp_torso, damage_instance( DT_BASH, np->get_size() ) );
        add_effect( effect_stunned, 1_turns );
        np->deal_damage( this, bp_torso, damage_instance( DT_BASH, 3 ) );
        add_msg_player_or_npc( _("You bounce off %s!"), _("<npcname> bounces off %s!"), np->name.c_str() );
        np->check_dead_state();
        return;
    }

    // If we're still in the function at this point, we're actually moving a tile!
    if (g->m.has_flag( "LIQUID", to ) && g->m.has_flag( TFLAG_DEEP_WATER, to )) {
        if (!is_npc()) {
            g->plswim( to );
        }
        // TODO: NPCs can't swim!
    } else if (g->m.impassable( to )) { // Wait, it's a wall

        // It's some kind of wall.
        apply_damage( nullptr, bp_torso, 3 ); // TODO: who knocked us back? Maybe that creature should be the source of the damage?
        add_effect( effect_stunned, 2_turns );
        add_msg_player_or_npc( _("You bounce off a %s!"), _("<npcname> bounces off a %s!"),
                               g->m.obstacle_name( to ).c_str() );

    } else { // It's no wall
        setpos( to );
    }
}

int player::hp_percentage() const
{
    int total_cur = 0;
    int total_max = 0;
    // Head and torso HP are weighted 3x and 2x, respectively
    total_cur = hp_cur[hp_head] * 3 + hp_cur[hp_torso] * 2;
    total_max = hp_max[hp_head] * 3 + hp_max[hp_torso] * 2;
    for (int i = hp_arm_l; i < num_hp_parts; i++) {
        total_cur += hp_cur[i];
        total_max += hp_max[i];
    }

    return (100 * total_cur) / total_max;
}

// Returns the number of multiples of tick_length we would "pass" on our way `from` to `to`
// For example, if `tick_length` is 1 hour, then going from 0:59 to 1:01 should return 1
inline int ticks_between( const time_point &from, const time_point &to,
                          const time_duration &tick_length )
{
    return ( to_turn<int>( to ) / to_turns<int>( tick_length ) ) - ( to_turn<int>
            ( from ) / to_turns<int>( tick_length ) );
}

void player::update_body()
{
    update_body( calendar::turn - 1_turns, calendar::turn );
}

void player::update_body( const time_point &from, const time_point &to )
{
    update_stamina( to_turns<int>( to - from ) );
    const int five_mins = ticks_between( from, to, 5_minutes );
    if( five_mins > 0 ) {
        check_needs_extremes();
        update_needs( five_mins );
        regen( five_mins );
        // Note: mend ticks once per 5 minutes, but wants rate in TURNS, not 5 minute intervals
        mend( five_mins * MINUTES( 5 ) );
    }

    const int thirty_mins = ticks_between( from, to, 30_minutes );
    if( thirty_mins > 0 ) {
        // Radiation kills health even at low doses
        update_health( has_trait( trait_RADIOGENIC ) ? 0 : -radiation );
        get_sick();
    }

    for( const auto& v : vitamin::all() ) {
        const time_duration rate = vitamin_rate( v.first );
        if( rate > 0_turns ) {
            int qty = ticks_between( from, to, rate );
            if( qty > 0 ) {
                vitamin_mod( v.first, 0 - qty );
            }

        } else if ( rate < 0_turns ) {
            // mutations can result in vitamins being generated (but never accumulated)
            int qty = ticks_between( from, to, -rate );
            if( qty > 0 ) {
                vitamin_mod( v.first, qty );
            }
        }
    }
}

void player::update_vitamins( const vitamin_id& vit )
{
    if( is_npc() ) {
        return; // NPCs cannot develop vitamin diseases
    }

    efftype_id def = vit.obj().deficiency();
    efftype_id exc = vit.obj().excess();

    int lvl = vit.obj().severity( vitamin_get( vit ) );
    if( lvl <= 0 ) {
        remove_effect( def );
    }
    if( lvl >= 0 ) {
        remove_effect( exc );
    }
    if( lvl > 0 ) {
        if( has_effect( def, num_bp ) ) {
            get_effect( def, num_bp ).set_intensity( lvl, true );
        } else {
            add_effect( def, 1_turns, num_bp, true, lvl );
        }
    }
    if( lvl < 0 ) {
        if( has_effect( exc, num_bp ) ) {
            get_effect( exc, num_bp ).set_intensity( lvl, true );
        } else {
            add_effect( exc, 1_turns, num_bp, true, lvl );
        }
    }
}

void player::get_sick()
{
    // NPCs are too dumb to handle infections now
    if( is_npc() || has_trait( trait_DISIMMUNE ) ) {
        // In a shocking twist, disease immunity prevents diseases.
        return;
    }

    if( has_effect( effect_flu ) || has_effect( effect_common_cold ) ) {
        // While it's certainly possible to get sick when you already are,
        // it wouldn't be very fun.
        return;
    }

    // Normal people get sick about 2-4 times/year.
    int base_diseases_per_year = 3;
    if (has_trait( trait_DISRESISTANT )) {
        // Disease resistant people only get sick once a year.
        base_diseases_per_year = 1;
    }

    // This check runs once every 30 minutes, so double to get hours, *24 to get days.
    const int checks_per_year = 2 * 24 * 365;

    // Health is in the range [-200,200].
    // Diseases are half as common for every 50 health you gain.
    float health_factor = std::pow(2.0f, get_healthy() / 50.0f);

    int disease_rarity = (int) (checks_per_year * health_factor / base_diseases_per_year);
    add_msg( m_debug, "disease_rarity = %d", disease_rarity);
    if (one_in(disease_rarity)) {
        if (one_in(6)) {
            // The flu typically lasts 3-10 days.
            add_env_effect( effect_flu, bp_mouth, 3, rng( 3_days, 10_days ) );
        } else {
            // A cold typically lasts 1-14 days.
            add_env_effect( effect_common_cold, bp_mouth, 3, rng( 1_days, 14_days ) );
        }
    }
}

void player::check_needs_extremes()
{
    // Check if we've overdosed... in any deadly way.
    if (stim > 250) {
        add_msg_if_player(m_bad, _("You have a sudden heart attack!"));
        add_memorial_log(pgettext("memorial_male", "Died of a drug overdose."),
                           pgettext("memorial_female", "Died of a drug overdose."));
        hp_cur[hp_torso] = 0;
    } else if (stim < -200 || get_painkiller() > 240) {
        add_msg_if_player(m_bad, _("Your breathing stops completely."));
        add_memorial_log(pgettext("memorial_male", "Died of a drug overdose."),
                           pgettext("memorial_female", "Died of a drug overdose."));
        hp_cur[hp_torso] = 0;
    } else if( has_effect( effect_jetinjector ) && get_effect_dur( effect_jetinjector ) > 40_minutes ) {
        if (!(has_trait( trait_NOPAIN ))) {
            add_msg_if_player(m_bad, _("Your heart spasms painfully and stops."));
        } else {
            add_msg_if_player(_("Your heart spasms and stops."));
        }
        add_memorial_log(pgettext("memorial_male", "Died of a healing stimulant overdose."),
                           pgettext("memorial_female", "Died of a healing stimulant overdose."));
        hp_cur[hp_torso] = 0;
    } else if( get_effect_dur( effect_adrenaline ) > 50_minutes ) {
        add_msg_if_player( m_bad, _("Your heart spasms and stops.") );
        add_memorial_log( pgettext("memorial_male", "Died of adrenaline overdose."),
                          pgettext("memorial_female", "Died of adrenaline overdose.") );
        hp_cur[hp_torso] = 0;
    }

    // Check if we're starving or have starved
    if( is_player() && get_hunger() >= 300 && get_starvation() >= 2700 ) {
        if( get_starvation() >= 5700 ) {
            add_msg_if_player(m_bad, _("You have starved to death."));
            add_memorial_log(pgettext("memorial_male", "Died of starvation."),
                               pgettext("memorial_female", "Died of starvation."));
            hp_cur[hp_torso] = 0;
        } else if( get_starvation() >= 4700 && calendar::once_every( 1_hours ) ) {
            add_msg_if_player(m_warning, _("Food..."));
        } else if( get_starvation() >= 3700 && calendar::once_every( 1_hours ) ) {
            add_msg_if_player(m_warning, _("You are STARVING!"));
        } else if( calendar::once_every( 1_hours ) ) {
            add_msg_if_player(m_warning, _("Your stomach feels so empty..."));
        }
    }

    // Check if we're dying of thirst
    if( is_player() && get_thirst() >= 600 ) {
        if( get_thirst() >= 1200 ) {
            add_msg_if_player(m_bad, _("You have died of dehydration."));
            add_memorial_log(pgettext("memorial_male", "Died of thirst."),
                               pgettext("memorial_female", "Died of thirst."));
            hp_cur[hp_torso] = 0;
        } else if( get_thirst() >= 1000 && calendar::once_every( 30_minutes ) ) {
            add_msg_if_player(m_warning, _("Even your eyes feel dry..."));
        } else if( get_thirst() >= 800 && calendar::once_every( 30_minutes ) ) {
            add_msg_if_player(m_warning, _("You are THIRSTY!"));
        } else if( calendar::once_every( 30_minutes ) ) {
            add_msg_if_player(m_warning, _("Your mouth feels so dry..."));
        }
    }

    // Check if we're falling asleep, unless we're sleeping
    if( get_fatigue() >= EXHAUSTED + 25 && !in_sleep_state() ) {
        if( get_fatigue() >= MASSIVE_FATIGUE ) {
            add_msg_if_player(m_bad, _("Survivor sleep now."));
            add_memorial_log(pgettext("memorial_male", "Succumbed to lack of sleep."),
                               pgettext("memorial_female", "Succumbed to lack of sleep."));
            mod_fatigue(-10);
            try_to_sleep();
        } else if( get_fatigue() >= 800 && calendar::once_every( 30_minutes ) ) {
            add_msg_if_player(m_warning, _("Anywhere would be a good place to sleep..."));
        } else if( calendar::once_every( 30_minutes ) ) {
            add_msg_if_player(m_warning, _("You feel like you haven't slept in days."));
        }
    }

    // Even if we're not Exhausted, we really should be feeling lack/sleep earlier
    // Penalties start at Dead Tired and go from there
    if( get_fatigue() >= DEAD_TIRED && !in_sleep_state() ) {
        if( get_fatigue() >= 700 ) {
            if( calendar::once_every( 30_minutes ) ) {
                add_msg_if_player( m_warning, _("You're too tired to stop yawning.") );
                add_effect( effect_lack_sleep, 30_minutes + 1_turns );
            }
            /** @EFFECT_INT slightly decreases occurrence of short naps when dead tired */
            if( one_in(50 + int_cur) ) {
                // Rivet's idea: look out for microsleeps!
                fall_asleep( 5_turns );
            }
        } else if( get_fatigue() >= EXHAUSTED ) {
            if( calendar::once_every( 30_minutes ) ) {
                add_msg_if_player( m_warning, _("How much longer until bedtime?") );
                add_effect( effect_lack_sleep, 30_minutes + 1_turns );
            }
            /** @EFFECT_INT slightly decreases occurrence of short naps when exhausted */
            if (one_in(100 + int_cur)) {
                fall_asleep( 5_turns );
            }
        } else if( get_fatigue() >= DEAD_TIRED && calendar::once_every( 30_minutes ) ) {
            add_msg_if_player( m_warning, _("*yawn* You should really get some sleep.") );
            add_effect( effect_lack_sleep, 30_minutes + 1_turns );
        }
    }
}

void player::update_needs( int rate_multiplier )
{
    // Hunger, thirst, & fatigue up every 5 minutes
    effect &sleep = get_effect( effect_sleep );
    // No food/thirst/fatigue clock at all
    const bool debug_ls = has_trait( trait_DEBUG_LS );
    // No food/thirst, capped fatigue clock (only up to tired)
    const bool npc_no_food = is_npc() && get_option<bool>( "NO_NPC_FOOD" );
    const bool foodless = debug_ls || npc_no_food;
    const bool has_recycler = has_bionic( bio_recycler );
    const bool asleep = !sleep.is_null();
    const bool lying = asleep || has_effect( effect_lying_down );
    const bool hibernating = asleep && is_hibernating();
    const bool mycus = has_trait( trait_M_DEPENDENT );
    float hunger_rate = metabolic_rate();
    add_msg_if_player( m_debug, "Metabolic rate: %.2f", hunger_rate );

    float thirst_rate = get_option< float >( "PLAYER_THIRST_RATE" );
    thirst_rate *= 1.0f +  mutation_value( "thirst_modifier" );
    if( worn_with_flag( "SLOWS_THIRST" ) ) {
        thirst_rate *= 0.7f;
    }

    // Note: intentionally not in metabolic rate
    if( has_recycler ) {
        // Recycler won't help much with mutant metabolism - it is intended for human one
        hunger_rate = std::min( hunger_rate, std::max( 0.5f, hunger_rate - 0.5f ) );
        thirst_rate = std::min( thirst_rate, std::max( 0.5f, thirst_rate - 0.5f ) );
    }

    if( asleep && !hibernating ) {
        // Hunger and thirst advance more slowly while we sleep. This is the standard rate.
        hunger_rate *= 0.5f;
        thirst_rate *= 0.5f;
    } else if( asleep && hibernating ) {
        // Hunger and thirst advance *much* more slowly whilst we hibernate.
        hunger_rate *= (2.0f / 7.0f);
        thirst_rate *= (2.0f / 7.0f);
    }

    if( is_npc() ) {
        hunger_rate *= 0.25f;
        thirst_rate *= 0.25f;
    }

    if( !foodless && hunger_rate > 0.0f ) {
        const int rolled_hunger = divide_roll_remainder( hunger_rate * rate_multiplier, 1.0 );
        mod_hunger( rolled_hunger );

        // if the playing is famished, starvation increases
        if( get_hunger() >= 300 ) {
            mod_starvation( rolled_hunger );
        } else {
            mod_starvation( -rolled_hunger );
        }
    }

    if( !foodless && thirst_rate > 0.0f ) {
        mod_thirst( divide_roll_remainder( thirst_rate * rate_multiplier, 1.0 ) );
    }
    if( mycus ) {
        // Mycus feeders synchronize hunger and thirst, since their only source of both is the mycus fruit.
        if( get_hunger() > get_thirst() ) {
            set_thirst( get_hunger() );
        } else if( get_thirst() > get_hunger() ) {
            set_hunger( get_thirst() );
        }
    }

    const bool wasnt_fatigued = get_fatigue() <= DEAD_TIRED;
    // Don't increase fatigue if sleeping or trying to sleep or if we're at the cap.
    if( get_fatigue() < 1050 && !asleep && !debug_ls ) {
        float fatigue_rate = get_option< float >( "PLAYER_FATIGUE_RATE" );
        fatigue_rate *= 1.0f + mutation_value( "fatigue_modifier" );

        if( fatigue_rate > 0.0f ) {
            mod_fatigue( divide_roll_remainder( fatigue_rate * rate_multiplier, 1.0 ) );
            if( npc_no_food && get_fatigue() > TIRED ) {
                set_fatigue( TIRED );
            }
        }
    } else if( asleep ) {
        float recovery_rate = 1.0f + mutation_value( "fatigue_regen_modifier" );
        if( !hibernating ) {
            const int intense = sleep.is_null() ? 0 : sleep.get_intensity();
            // Accelerated recovery capped to 2x over 2 hours
            // After 16 hours of activity, equal to 7.25 hours of rest
            const int accelerated_recovery_chance = 24 - intense + 1;
            const float accelerated_recovery_rate = 1.0f / accelerated_recovery_chance;
            recovery_rate += accelerated_recovery_rate;
        }

        // Untreated pain causes a flat penalty to fatigue reduction
        recovery_rate -= float(get_perceived_pain()) / 60;

        if( recovery_rate > 0.0f ) {
            int recovered = divide_roll_remainder( recovery_rate * rate_multiplier, 1.0 );
            if( get_fatigue() - recovered < -20 ) {
                // Should be wake up, but that could prevent some retroactive regeneration
                sleep.set_duration( 1_turns );
                mod_fatigue(-25);
            } else {
                mod_fatigue(-recovered);
            }
        }
    }
    if( is_player() && wasnt_fatigued && get_fatigue() > DEAD_TIRED && !lying ) {
        if( !activity ) {
            add_msg_if_player(m_warning, _("You're feeling tired.  %s to lie down for sleep."),
                press_x(ACTION_SLEEP).c_str());
        } else {
            g->cancel_activity_query( _( "You're feeling tired." ) );
        }
    }

    if( stim < 0 ) {
        stim = std::min( stim + rate_multiplier, 0 );
    } else if( stim > 0 ) {
        stim = std::max( stim - rate_multiplier, 0 );
    }

    if( get_painkiller() > 0 ) {
        mod_painkiller( -std::min( get_painkiller(), rate_multiplier ) );
    }

    if( has_bionic( bn_bio_solar ) && g->is_in_sunlight( pos() ) ) {
        charge_power( rate_multiplier * 25 );
    }

    if( is_wearing( "solarpack_on" ) && has_active_bionic( bionic_id( "bio_cable" ) ) && g->is_in_sunlight( pos() ) ) {
        charge_power( rate_multiplier * 25 );
    }

    if( is_wearing( "q_solarpack_on" ) && has_active_bionic( bionic_id( "bio_cable" ) ) && g->is_in_sunlight( pos() ) ) {
        charge_power( rate_multiplier * 50 );
    }

    // Huge folks take penalties for cramming themselves in vehicles
    if( in_vehicle && (has_trait( trait_HUGE ) || has_trait( trait_HUGE_OK )) ) {
        // TODO: Make NPCs complain
        add_msg_if_player(m_bad, _("You're cramping up from stuffing yourself in this vehicle."));
        mod_pain_noresist( 2 * rng(2, 3) );
        focus_pool -= 1;
    }

    int dec_stom_food = int(get_stomach_food() * 0.2);
    int dec_stom_water = int(get_stomach_water() * 0.2);
    dec_stom_food = dec_stom_food < 10 ? 10 : dec_stom_food;
    dec_stom_water = dec_stom_water < 10 ? 10 : dec_stom_water;
    mod_stomach_food(-dec_stom_food);
    mod_stomach_water(-dec_stom_water);
}

void player::regen( int rate_multiplier )
{
    int pain_ticks = rate_multiplier;
    while( get_pain() > 0 && pain_ticks-- > 0 ) {
        mod_pain( -roll_remainder( 0.2f + get_pain() / 50.0f ) );
    }

    float rest = rest_quality();
    float heal_rate = healing_rate( rest ) * MINUTES(5);
    if( heal_rate > 0.0f ) {
        healall( roll_remainder( rate_multiplier * heal_rate ) );
    } else if( heal_rate < 0.0f ) {
        int rot_rate = roll_remainder( rate_multiplier * -heal_rate );
        // Has to be in loop because some effects depend on rounding
        while( rot_rate-- > 0 ) {
            hurtall( 1, nullptr, false );
        }
    }

    // include healing effects
    for( int i = 0; i < num_hp_parts; i++ ) {
        body_part bp = hp_to_bp( static_cast<hp_part>( i ) );
        float healing = healing_rate_medicine( rest, bp ) * MINUTES( 5 ) ;

        int healing_apply = roll_remainder( healing );
        heal( bp, healing_apply );
        if( damage_bandaged[i] > 0 ) {
            damage_bandaged[i] -= healing_apply;
            if( damage_bandaged[i] <= 0 ) {
                damage_bandaged[i] = 0;
                remove_effect( effect_bandaged, bp );
                add_msg_if_player( _( "Bandaged wounds on your %s was healed." ), body_part_name( bp ) );
            }
        }
        if( damage_disinfected[i] > 0 ) {
            damage_disinfected[i] -= healing_apply;
            if( damage_disinfected[i] <= 0 ) {
                damage_disinfected[i] = 0;
                remove_effect( effect_disinfected, bp );
                add_msg_if_player( _( "Disinfected wounds on your %s was healed." ), body_part_name( bp ) );
            }
        }

        // remove effects if the limb was healed by other way
        if( has_effect( effect_bandaged, bp ) && ( hp_cur[i] == hp_max[i] ) ) {
            damage_bandaged[i] = 0;
            remove_effect( effect_bandaged, bp );
            add_msg_if_player( _( "Bandaged wounds on your %s was healed." ), body_part_name( bp ) );
        }
        if( has_effect( effect_disinfected, bp ) && ( hp_cur[i] == hp_max[i] ) ) {
            damage_disinfected[i] = 0;
            remove_effect( effect_disinfected, bp );
            add_msg_if_player( _( "Disinfected wounds on your %s was healed." ), body_part_name( bp ) );
        }
    }

    if( radiation > 0 ) {
        radiation = std::max( 0, radiation - roll_remainder( rate_multiplier / 50.0f ) );
    }
}

void player::update_stamina( int turns )
{
    float stamina_recovery = 0.0f;
    // Recover some stamina every turn.
    // Mutated stamina works even when winded
    float stamina_multiplier = ( !has_effect( effect_winded ) ? 1.0f : 0.0f ) +
                               mutation_value( "stamina_regen_modifier" );
    if( stamina_multiplier > 0.0f ) {
        // But mouth encumbrance interferes, even with mutated stamina.
        stamina_recovery += stamina_multiplier * std::max( 1.0f, 10.0f - ( encumb( bp_mouth ) / 10.0f ) );
        // TODO: recovering stamina causes hunger/thirst/fatigue.
        // TODO: Tiredness slowing recovery
    }

    // stim recovers stamina (or impairs recovery)
    if( stim > 0 ) {
        // TODO: Make stamina recovery with stims cost health
        stamina_recovery += std::min( 5.0f, stim / 20.0f );
    } else if( stim < 0 ) {
        // Affect it less near 0 and more near full
        // Stamina maxes out around 1000, stims kill at -200
        // At -100 stim fully counters regular regeneration at 500 stamina,
        // halves at 250 stamina, cuts by 25% at 125 stamina
        // At -50 stim fully counters at 1000, halves at 500
        stamina_recovery += stim * stamina / 1000.0f / 5.0f;
    }

    const int max_stam = get_stamina_max();
    if( power_level >= 3 && has_active_bionic( bio_gills ) ) {
        int bonus = std::min<int>( power_level / 3, max_stam - stamina - stamina_recovery * turns );
        bonus = std::min( bonus, 3 );
        if( bonus > 0 ) {
            charge_power( -3 * bonus );
            stamina_recovery += bonus;
        }
    }

    stamina = roll_remainder( stamina + stamina_recovery * turns );

    // Cap at max
    stamina = std::min( std::max( stamina, 0 ), max_stam );
}

bool player::is_hibernating() const
{
    // Hibernating only kicks in whilst Engorged; separate tracking for hunger/thirst here
    // as a safety catch.  One test subject managed to get two Colds during hibernation;
    // since those add fatigue and dry out the character, the subject went for the full 10 days plus
    // a little, and came out of it well into Parched.  Hibernating shouldn't endanger your
    // life like that--but since there's much less fluid reserve than food reserve,
    // simply using the same numbers won't work.
    return has_effect( effect_sleep ) && get_hunger() <= -60 && get_thirst() <= 80 && has_active_mutation( trait_id( "HIBERNATE" ) );
}

void player::add_addiction(add_type type, int strength)
{
    if( type == ADD_NULL ) {
        return;
    }
    time_duration timer = 2_hours;
    if( has_trait( trait_ADDICTIVE ) ) {
        strength *= 2;
        timer = 1_hours;
    } else if( has_trait( trait_NONADDICTIVE ) ) {
        strength /= 2;
        timer = 6_hours;
    }
    //Update existing addiction
    for( auto &i : addictions ) {
        if( i.type != type ) {
            continue;
        }

        if( i.sated < 0_turns ) {
            i.sated = timer;
        } else if( i.sated < 10_minutes ) {
            i.sated += timer; // TODO: Make this variable?
        } else {
            i.sated += timer / 2;
        }
        if( i.intensity < MAX_ADDICTION_LEVEL && strength > i.intensity * rng( 2, 5 ) ) {
            i.intensity++;
        }

        add_msg( m_debug, "Updating addiction: %d intensity, %d sated",
                 i.intensity, to_turns<int>( i.sated ) );

        return;
    }

    // Add a new addiction
    const int roll = rng( 0, 100 );
    add_msg( m_debug, "Addiction: roll %d vs strength %d", roll, strength );
    if( roll < strength ) {
        //~ %s is addiction name
        const std::string &type_name = addiction_type_name( type );
        add_memorial_log( pgettext("memorial_male", "Became addicted to %s."),
                          pgettext("memorial_female", "Became addicted to %s."),
                          type_name.c_str() );
        add_msg( m_debug, "%s got addicted to %s", disp_name().c_str(), type_name.c_str() );
        addictions.emplace_back( type, 1 );
    }
}

bool player::has_addiction(add_type type) const
{
    return std::any_of( addictions.begin(), addictions.end(),
        [type]( const addiction &ad ) {
        return ad.type == type && ad.intensity >= MIN_ADDICTION_LEVEL;
    } );
}

void player::rem_addiction( add_type type )
{
    auto iter = std::find_if( addictions.begin(), addictions.end(),
        [type]( const addiction &ad ) {
        return ad.type == type;
    } );

    if( iter != addictions.end() ) {
        //~ %s is addiction name
        add_memorial_log(pgettext("memorial_male", "Overcame addiction to %s."),
                    pgettext("memorial_female", "Overcame addiction to %s."),
                    addiction_type_name(type).c_str());
        addictions.erase( iter );
    }
}

int player::addiction_level( add_type type ) const
{
    auto iter = std::find_if( addictions.begin(), addictions.end(),
        [type]( const addiction &ad ) {
        return ad.type == type;
    } );
    return iter != addictions.end() ? iter->intensity : 0;
}

void player::siphon( vehicle &veh, const itype_id &type )
{
    auto qty = veh.fuel_left( type );
    if( qty <= 0 ) {
        add_msg( m_bad, _( "There is not enough %s left to siphon it." ), item::nname( type ).c_str() );
        return;
    }

    item liquid( type, calendar::turn, qty );
    if( g->handle_liquid( liquid, nullptr, 1, nullptr, &veh ) ) {
        veh.drain( type, qty - liquid.charges );
    }
}

void player::cough(bool harmful, int loudness)
{
    if( harmful ) {
        const int stam = stamina;
        mod_stat( "stamina", -100 );
        if( stam < 100 && x_in_y( 100 - stam, 100 ) ) {
            apply_damage( nullptr, bp_torso, 1 );
        }
    }

    if( has_effect( effect_cough_suppress ) ) {
        return;
    }

    if( !is_npc() ) {
        add_msg(m_bad, _("You cough heavily."));
        sounds::sound(pos(), loudness, "");
    } else {
        sounds::sound(pos(), loudness, _("a hacking cough."));
    }

    moves -= 80;

    if( has_effect( effect_sleep ) && !has_effect( effect_narcosis ) &&
        ( ( harmful && one_in( 3 ) ) || one_in( 10 ) ) ) {
        wake_up();
    }
}

void player::add_pain_msg(int val, body_part bp) const
{
    if (has_trait( trait_NOPAIN )) {
        return;
    }
    if (bp == num_bp) {
        if (val > 20) {
            add_msg_if_player(_("Your body is wracked with excruciating pain!"));
        } else if (val > 10) {
            add_msg_if_player(_("Your body is wracked with terrible pain!"));
        } else if (val > 5) {
            add_msg_if_player(_("Your body is wracked with pain!"));
        } else if (val > 1) {
            add_msg_if_player(_("Your body pains you!"));
        } else {
            add_msg_if_player(_("Your body aches."));
        }
    } else {
        if (val > 20) {
            add_msg_if_player(_("Your %s is wracked with excruciating pain!"),
                                body_part_name_accusative(bp).c_str());
        } else if (val > 10) {
            add_msg_if_player(_("Your %s is wracked with terrible pain!"),
                                body_part_name_accusative(bp).c_str());
        } else if (val > 5) {
            add_msg_if_player(_("Your %s is wracked with pain!"),
                                body_part_name_accusative(bp).c_str());
        } else if (val > 1) {
            add_msg_if_player(_("Your %s pains you!"),
                                body_part_name_accusative(bp).c_str());
        } else {
            add_msg_if_player(_("Your %s aches."),
                                body_part_name_accusative(bp).c_str());
        }
    }
}

void player::print_health() const
{
    if( !is_player() ) {
        return;
    }
    int current_health = get_healthy();
    if( has_trait( trait_SELFAWARE ) ) {
        add_msg_if_player( _( "Your current health value is %d." ), current_health );
    }

    if( current_health > 0 &&
        ( has_effect( effect_common_cold ) || has_effect( effect_flu ) ) ) {
        return;
    }

    static const std::map<int, std::string> msg_categories = {
        { -100, "health_horrible" },
        { -50, "health_very_bad" },
        { -10, "health_bad" },
        { 10, "" },
        { 50, "health_good" },
        { 100, "health_very_good" },
        { INT_MAX, "health_great" }
    };

    auto iter = msg_categories.lower_bound( current_health );
    if( iter != msg_categories.end() && !iter->second.empty() ) {
        const std::string &msg = SNIPPET.random_from_category( iter->second );
        add_msg_if_player( current_health > 0 ? m_good : m_bad, msg.c_str() );
    }
}

void player::process_one_effect( effect &it, bool is_new )
{
    bool reduced = resists_effect(it);
    double mod = 1;
    body_part bp = it.get_bp();
    int val = 0;

    // Still hardcoded stuff, do this first since some modify their other traits
    hardcoded_effects(it);

    const auto get_effect = [&it, is_new]( const std::string &arg, bool reduced ) {
        if( is_new ) {
            return it.get_amount( arg, reduced );
        }
        return it.get_mod( arg, reduced );
    };

    // Handle miss messages
    auto msgs = it.get_miss_msgs();
    if (!msgs.empty()) {
        for (auto i : msgs) {
            add_miss_reason(_(i.first.c_str()), unsigned(i.second));
        }
    }

    // Handle health mod
    val = get_effect("H_MOD", reduced);
    if (val != 0) {
        mod = 1;
        if( is_new || it.activated( calendar::turn, "H_MOD", val, reduced, mod ) ) {
            int bounded = bound_mod_to_vals(
                    get_healthy_mod(), val, it.get_max_val("H_MOD", reduced),
                    it.get_min_val("H_MOD", reduced));
            // This already applies bounds, so we pass them through.
            mod_healthy_mod(bounded, get_healthy_mod() + bounded);
        }
    }

    // Handle health
    val = get_effect("HEALTH", reduced);
    if (val != 0) {
        mod = 1;
        if( is_new || it.activated( calendar::turn, "HEALTH", val, reduced, mod ) ) {
            mod_healthy(bound_mod_to_vals(get_healthy(), val,
                        it.get_max_val("HEALTH", reduced), it.get_min_val("HEALTH", reduced)));
        }
    }

    // Handle stim
    val = get_effect("STIM", reduced);
    if (val != 0) {
        mod = 1;
        if( is_new || it.activated( calendar::turn, "STIM", val, reduced, mod ) ) {
            stim += bound_mod_to_vals(stim, val, it.get_max_val("STIM", reduced),
                                        it.get_min_val("STIM", reduced));
        }
    }

    // Handle hunger
    val = get_effect("HUNGER", reduced);
    if (val != 0) {
        mod = 1;
        if( is_new || it.activated( calendar::turn, "HUNGER", val, reduced, mod ) ) {
            mod_hunger(bound_mod_to_vals(get_hunger(), val, it.get_max_val("HUNGER", reduced),
                                        it.get_min_val("HUNGER", reduced)));
        }
    }

    // Handle starvation
    val = get_effect("STARVATION", reduced);
    if(val != 0) {
        mod = 1;
        if( is_new || it.activated( calendar::turn, "STARVATION", val, reduced, mod ) ) {
            mod_starvation(bound_mod_to_vals(get_starvation(), val, it.get_max_val("STARVATION", reduced),
                                        it.get_min_val("STARVATION", reduced)));
        }
    }

    // Handle thirst
    val = get_effect("THIRST", reduced);
    if (val != 0) {
        mod = 1;
        if( is_new || it.activated( calendar::turn, "THIRST", val, reduced, mod ) ) {
            mod_thirst(bound_mod_to_vals(get_thirst(), val, it.get_max_val("THIRST", reduced),
                                        it.get_min_val("THIRST", reduced)));
        }
    }

    // Handle fatigue
    val = get_effect("FATIGUE", reduced);
    // Prevent ongoing fatigue effects while asleep.
    // These are meant to change how fast you get tired, not how long you sleep.
    if (val != 0 && !in_sleep_state()) {
        mod = 1;
        if( is_new || it.activated( calendar::turn, "FATIGUE", val, reduced, mod ) ) {
            mod_fatigue(bound_mod_to_vals(get_fatigue(), val, it.get_max_val("FATIGUE", reduced),
                                        it.get_min_val("FATIGUE", reduced)));
        }
    }

    // Handle Radiation
    val = get_effect("RAD", reduced);
    if (val != 0) {
        mod = 1;
        if( is_new || it.activated( calendar::turn, "RAD", val, reduced, mod ) ) {
            radiation += bound_mod_to_vals(radiation, val, it.get_max_val("RAD", reduced), 0);
            // Radiation can't go negative
            if (radiation < 0) {
                radiation = 0;
            }
        }
    }

    // Handle Pain
    val = get_effect("PAIN", reduced);
    if (val != 0) {
        mod = 1;
        if (it.get_sizing("PAIN")) {
            if (has_trait( trait_FAT )) {
                mod *= 1.5;
            }
            if (has_trait( trait_LARGE ) || has_trait( trait_LARGE_OK )) {
                mod *= 2;
            }
            if (has_trait( trait_HUGE ) || has_trait( trait_HUGE_OK )) {
                mod *= 3;
            }
        }
        if( is_new || it.activated( calendar::turn, "PAIN", val, reduced, mod ) ) {
            int pain_inc = bound_mod_to_vals(get_pain(), val, it.get_max_val("PAIN", reduced), 0);
            mod_pain(pain_inc);
            if (pain_inc > 0) {
                add_pain_msg(val, bp);
            }
        }
    }

    // Handle Damage
    val = get_effect("HURT", reduced);
    if (val != 0) {
        mod = 1;
        if (it.get_sizing("HURT")) {
            if (has_trait( trait_FAT )) {
                mod *= 1.5;
            }
            if (has_trait( trait_LARGE ) || has_trait( trait_LARGE_OK )) {
                mod *= 2;
            }
            if (has_trait( trait_HUGE ) || has_trait( trait_HUGE_OK )) {
                mod *= 3;
            }
        }
        if( is_new || it.activated( calendar::turn, "HURT", val, reduced, mod ) ) {
            if (bp == num_bp) {
                if (val > 5) {
                    add_msg_if_player(_("Your %s HURTS!"), body_part_name_accusative(bp_torso).c_str());
                } else {
                    add_msg_if_player(_("Your %s hurts!"), body_part_name_accusative(bp_torso).c_str());
                }
                apply_damage(nullptr, bp_torso, val);
            } else {
                if (val > 5) {
                    add_msg_if_player(_("Your %s HURTS!"), body_part_name_accusative(bp).c_str());
                } else {
                    add_msg_if_player(_("Your %s hurts!"), body_part_name_accusative(bp).c_str());
                }
                apply_damage(nullptr, bp, val);
            }
        }
    }

    // Handle Sleep
    val = get_effect("SLEEP", reduced);
    if (val != 0) {
        mod = 1;
        if( is_new || it.activated( calendar::turn, "SLEEP", val, reduced, mod ) ) {
            add_msg_if_player(_("You pass out!"));
            fall_asleep( time_duration::from_turns( val ) );
        }
    }

    // Handle painkillers
    val = get_effect("PKILL", reduced);
    if (val != 0) {
        mod = it.get_addict_mod("PKILL", addiction_level(ADD_PKILLER));
        if( is_new || it.activated( calendar::turn, "PKILL", val, reduced, mod ) ) {
            mod_painkiller(bound_mod_to_vals(pkill, val, it.get_max_val("PKILL", reduced), 0));
        }
    }

    // Handle coughing
    mod = 1;
    val = 0;
    if( it.activated( calendar::turn, "COUGH", val, reduced, mod ) ) {
        cough(it.get_harmful_cough());
    }

    // Handle vomiting
    mod = vomit_mod();
    val = 0;
    if( it.activated( calendar::turn, "VOMIT", val, reduced, mod ) ) {
        vomit();
    }

    // Handle stamina
    val = get_effect("STAMINA", reduced);
    if (val != 0) {
        mod = 1;
        if( is_new || it.activated( calendar::turn, "STAMINA", val, reduced, mod ) ) {
            stamina += bound_mod_to_vals( stamina, val,
                                          it.get_max_val("STAMINA", reduced),
                                          it.get_min_val("STAMINA", reduced) );
            if( stamina < 0 ) {
                // TODO: Make it drain fatigue and/or oxygen?
                stamina = 0;
            } else if( stamina > get_stamina_max() ) {
                stamina = get_stamina_max();
            }
        }
    }

    // Speed and stats are handled in recalc_speed_bonus and reset_stats respectively
}

void player::process_effects() {
    //Special Removals
    if (has_effect( effect_darkness ) && g->is_in_sunlight(pos())) {
        remove_effect( effect_darkness );
    }
    if (has_trait( trait_M_IMMUNE ) && has_effect( effect_fungus )) {
        vomit();
        remove_effect( effect_fungus );
        add_msg_if_player(m_bad,  _("We have mistakenly colonized a local guide!  Purging now."));
    }
    if (has_trait( trait_PARAIMMUNE ) && (has_effect( effect_dermatik ) || has_effect( effect_tapeworm ) ||
          has_effect( effect_bloodworms ) || has_effect( effect_brainworms ) || has_effect( effect_paincysts )) ) {
        remove_effect( effect_dermatik );
        remove_effect( effect_tapeworm );
        remove_effect( effect_bloodworms );
        remove_effect( effect_brainworms );
        remove_effect( effect_paincysts );
        add_msg_if_player(m_good, _("Something writhes and inside of you as it dies."));
    }
    if (has_trait( trait_ACIDBLOOD ) && (has_effect( effect_dermatik ) || has_effect( effect_bloodworms ) ||
          has_effect( effect_brainworms ))) {
        remove_effect( effect_dermatik );
        remove_effect( effect_bloodworms );
        remove_effect( effect_brainworms );
    }
    if (has_trait( trait_EATHEALTH ) && has_effect( effect_tapeworm ) ) {
        remove_effect( effect_tapeworm );
        add_msg_if_player(m_good, _("Your bowels gurgle as something inside them dies."));
    }
    if (has_trait( trait_INFIMMUNE ) && (has_effect( effect_bite ) || has_effect( effect_infected ) ||
          has_effect( effect_recover ) ) ) {
        remove_effect( effect_bite );
        remove_effect( effect_infected );
        remove_effect( effect_recover );
    }
    if (!(in_sleep_state()) && has_effect( effect_alarm_clock ) ) {
        remove_effect( effect_alarm_clock );
    }

    //Human only effects
    for( auto &elem : *effects ) {
        for( auto &_effect_it : elem.second ) {
            process_one_effect( _effect_it.second, false );
        }
    }

    Creature::process_effects();
}

double player::vomit_mod()
{
    double mod = 1;
    if (has_effect( effect_weed_high )) {
        mod *= .1;
    }
    if (has_trait( trait_STRONGSTOMACH )) {
        mod *= .5;
    }
    if (has_trait( trait_WEAKSTOMACH )) {
        mod *= 2;
    }
    if (has_trait( trait_NAUSEA )) {
        mod *= 3;
    }
    if (has_trait( trait_VOMITOUS )) {
        mod *= 3;
    }
    // If you're already nauseous, any food in your stomach greatly
    // increases chance of vomiting. Liquids don't provoke vomiting, though.
    if( get_stomach_food() != 0 && has_effect( effect_nausea ) ) {
        mod *= 5 * get_effect_int( effect_nausea );
    }
    return mod;
}

void player::suffer()
{
    // @todo: Remove this section and encapsulate hp_cur
    for( int i = 0; i < num_hp_parts; i++ ) {
        body_part bp = hp_to_bp( static_cast<hp_part>( i ) );
        if( hp_cur[i] <= 0 ) {
            add_effect( effect_disabled, 1_turns, bp, true );
        }
    }

    for (size_t i = 0; i < my_bionics->size(); i++) {
        if ((*my_bionics)[i].powered) {
            process_bionic(i);
        }
    }

    for( auto &mut : my_mutations ) {
        auto &tdata = mut.second;
        if (!tdata.powered ) {
            continue;
        }
        const auto &mdata = mut.first.obj();
        if (tdata.powered && tdata.charge > 0) {
        // Already-on units just lose a bit of charge
        tdata.charge--;
        } else {
            // Not-on units, or those with zero charge, have to pay the power cost
            if (mdata.cooldown > 0) {
                tdata.powered = true;
                tdata.charge = mdata.cooldown - 1;
            }
            if (mdata.hunger){
                mod_hunger(mdata.cost);
                if (get_hunger() >= 700) { // Well into Famished
                    add_msg_if_player(m_warning, _("You're too famished to keep your %s going."), mdata.name.c_str());
                    tdata.powered = false;
                }
            }
            if (mdata.thirst){
                mod_thirst(mdata.cost);
                if (get_thirst() >= 260) { // Well into Dehydrated
                    add_msg_if_player(m_warning, _("You're too dehydrated to keep your %s going."), mdata.name.c_str());
                    tdata.powered = false;
                }
            }
            if (mdata.fatigue){
                mod_fatigue(mdata.cost);
                if (get_fatigue() >= EXHAUSTED) { // Exhausted
                    add_msg_if_player(m_warning, _("You're too exhausted to keep your %s going."), mdata.name.c_str());
                    tdata.powered = false;
                }
            }

            if( !tdata.powered ) {
                apply_mods(mut.first, false);
            }
        }
    }

    if (underwater) {
        if (!has_trait( trait_GILLS ) && !has_trait( trait_GILLS_CEPH )) {
            oxygen--;
        }
        if (oxygen < 12 && worn_with_flag("REBREATHER")) {
                oxygen += 12;
            }
        if (oxygen <= 5) {
            if (has_bionic( bio_gills ) && power_level >= 25) {
                oxygen += 5;
                charge_power(-25);
            } else {
                add_msg_if_player(m_bad, _("You're drowning!"));
                apply_damage( nullptr, bp_torso, rng( 1, 4 ) );
            }
        }
    }

    if( has_active_mutation( trait_id( "WINGS_INSECT" ) ) ) {
        //~Sound of buzzing Insect Wings
        sounds::sound( pos(), 10, _("BZZZZZ"));
    }

    bool wearing_shoes = is_wearing_shoes( side::LEFT ) || is_wearing_shoes( side::RIGHT );
    if( has_trait( trait_ROOTS3 ) && g->m.has_flag( "DIGGABLE", pos() ) && !wearing_shoes ) {
        if (one_in(100)) {
            add_msg_if_player(m_good, _("This soil is delicious!"));
            if (get_hunger() > -20) {
                mod_hunger(-2);
            }
            if (get_thirst() > -20) {
                mod_thirst(-2);
            }
            mod_healthy_mod(10, 50);
            // No losing oneself in the fertile embrace of rich
            // New England loam.  But it can be a near thing.
            /** @EFFECT_INT decreases chance of losing focus points while eating soil with ROOTS3 */
            if ( (one_in(int_cur)) && (focus_pool >= 25) ) {
                focus_pool--;
            }
        } else if (one_in(50)){
            if (get_hunger() > -20) {
                mod_hunger(-1);
            }
            if (get_thirst() > -20) {
                mod_thirst(-1);
            }
            mod_healthy_mod(5, 50);
        }
    }

    if( !in_sleep_state() ) {
        if ( !has_trait( trait_id( "DEBUG_STORAGE" ) ) && ( weight_carried() > 4 * weight_capacity() ) ) {
            if( has_effect( effect_downed ) ) {
                add_effect( effect_downed, 1_turns, num_bp, false, 0, true );
            } else {
                add_effect( effect_downed, 2_turns, num_bp, false, 0, true );
            }
        }
        time_duration timer = -6_hours;
        if( has_trait( trait_ADDICTIVE ) ) {
            timer = -10_hours;
        } else if( has_trait( trait_NONADDICTIVE ) ) {
            timer = -3_hours;
        }
        for( auto &cur_addiction : addictions ) {
            if( cur_addiction.sated <= 0_turns &&
                cur_addiction.intensity >= MIN_ADDICTION_LEVEL ) {
                addict_effect( *this, cur_addiction );
            }
            cur_addiction.sated -= 1_turns;
            // Higher intensity addictions heal faster
            if( cur_addiction.sated - 10_minutes * cur_addiction.intensity < timer ) {
                if( cur_addiction.intensity <= 2 ) {
                    rem_addiction( cur_addiction.type );
                    break;
                } else {
                    cur_addiction.intensity--;
                    cur_addiction.sated = 0_turns;
                }
            }
        }
        if( has_trait( trait_CHEMIMBALANCE ) ) {
            if( one_in( 3600 ) && !has_trait( trait_NOPAIN ) ) {
                add_msg_if_player( m_bad, _( "You suddenly feel sharp pain for no reason." ) );
                mod_pain( 3 * rng( 1, 3 ) );
            }
            if( one_in( 3600 ) ) {
                int pkilladd = 5 * rng( -1, 2 );
                if( pkilladd > 0 ) {
                    add_msg_if_player(m_bad, _("You suddenly feel numb."));
                } else if ((pkilladd < 0) && (!(has_trait( trait_NOPAIN )))) {
                    add_msg_if_player(m_bad, _("You suddenly ache."));
                }
                mod_painkiller(pkilladd);
            }
            if (one_in(3600)) {
                add_msg_if_player(m_bad, _("You feel dizzy for a moment."));
                moves -= rng(10, 30);
            }
            if (one_in(3600)) {
                int hungadd = 5 * rng(-1, 3);
                if (hungadd > 0) {
                    add_msg_if_player(m_bad, _("You suddenly feel hungry."));
                } else {
                    add_msg_if_player(m_good, _("You suddenly feel a little full."));
                }
                mod_hunger(hungadd);
            }
            if (one_in(3600)) {
                add_msg_if_player(m_bad, _("You suddenly feel thirsty."));
                mod_thirst(5 * rng(1, 3));
            }
            if (one_in(3600)) {
                add_msg_if_player(m_good, _("You feel fatigued all of a sudden."));
                mod_fatigue(10 * rng(2, 4));
            }
            if (one_in(4800)) {
                if (one_in(3)) {
                    add_morale(MORALE_FEELING_GOOD, 20, 100);
                } else {
                    add_morale(MORALE_FEELING_BAD, -20, -100);
                }
            }
            if (one_in(3600)) {
                if (one_in(3)) {
                    add_msg_if_player(m_bad, _("You suddenly feel very cold."));
                    temp_cur.fill( BODYTEMP_VERY_COLD );
                } else {
                    add_msg_if_player(m_bad, _("You suddenly feel cold."));
                    temp_cur.fill( BODYTEMP_COLD );
                }
            }
            if (one_in(3600)) {
                if (one_in(3)) {
                    add_msg_if_player(m_bad, _("You suddenly feel very hot."));
                    temp_cur.fill( BODYTEMP_VERY_HOT );
                } else {
                    add_msg_if_player(m_bad, _("You suddenly feel hot."));
                    temp_cur.fill( BODYTEMP_HOT );
                }
            }
        }
        if( ( has_trait( trait_SCHIZOPHRENIC ) || has_artifact_with( AEP_SCHIZO ) ) )
        {
            if( is_player() ) {
                bool done_effect = false;
                // Sound
                if( one_in( to_turns<int>( 4_hours ) ) ) {
                    sound_hallu();
                }

                // Follower turns hostile
                if( !done_effect && one_in( to_turns<int>( 4_hours ) ) ) {
                    std::vector<std::shared_ptr<npc>> followers = overmap_buffer.get_npcs_near_player( 12 );

                    std::string who_gets_angry = name;
                    if( !followers.empty() ) {
                        who_gets_angry = random_entry_ref( followers )->name;
                    }
                    add_msg( m_bad, _( "%1$s gets angry!" ), who_gets_angry );
                    done_effect = true;
                }

                // Monster dies
                if( !done_effect && one_in( to_turns<int>( 6_hours ) ) ) {

                    // TODO: move to monster group json
                    static const mtype_id mon_zombie( "mon_zombie" );
                    static const mtype_id mon_zombie_fat( "mon_zombie_fat" );
                    static const mtype_id mon_zombie_fireman( "mon_zombie_fireman" );
                    static const mtype_id mon_zombie_cop( "mon_zombie_cop" );
                    static const mtype_id mon_zombie_soldier( "mon_zombie_soldier" );
                    static const std::array<mtype_id, 5> monsters = { {
                            mon_zombie, mon_zombie_fat, mon_zombie_fireman, mon_zombie_cop, mon_zombie_soldier
                        }
                    };
                    add_msg( _( "%s dies!" ), random_entry_ref( monsters )->nname() );
                    done_effect = true;
                }

                // Limb Breaks
                if( !done_effect && one_in( to_turns<int>( 4_hours ) ) ) {
                    add_msg( m_bad, _( "Your limb breaks!" ) );
                    done_effect = true;
                }

                // NPC chat
                if( !done_effect && one_in( to_turns<int>( 4_hours ) ) ) {
                    std::string i_name = Name::generate( one_in( 2 ) );

                    std::string i_talk = SNIPPET.random_from_category( "<lets_talk>" );
                    parse_tags( i_talk, *this, *this );

                    add_msg( _( "%1$s says: \"%2$s\"" ), i_name, i_talk );
                    done_effect = true;
                }

                // Skill raise
                if( !done_effect && one_in( to_turns<int>( 12_hours ) ) ) {
                    skill_id raised_skill = Skill::random_skill();
                    add_msg( m_good, _( "You increase %1$s to level %2$d" ), raised_skill.c_str(), get_skill_level( raised_skill ) + 1);
                    done_effect = true;
                }

                // Talk to self
                if( !done_effect && one_in( to_turns<int>( 4_hours ) ) ) {
                    std::vector<std::string> talk_s{ _( "Hey, can you hear me?" ),
                                                     _( "Don't touch me." ),
                                                     _( "What's your name?" ),
                                                     _( "I thought you were my friend." ),
                                                     _( "How are you today?" ),
                                                     _( "Shut up! Don't lie to me." ),
                                                     _( "Why would you do that?" ),
                                                     _( "Please, don't go." ),
                                                     _( "Don't leave me alone!" ),
                                                     _( "Yeah, sure." ),
                                                     _( "No way, man." ),
                                                     _( "Do you really think so?" ),
                                                     _( "Is it really time for that?" ),
                                                     _( "Sorry, I can't hear you." ),
                                                     _( "You've told me already." ),
                                                     _( "I know!" ),
                                                     _( "Why are you following me?" ),
                                                     _( "This place is dangerous, you shouldn't be here." ),
                                                     _( "What are you doing out here?" ),
                                                     _( "That's not true, is it?" ),
                                                     _( "Are you hurt?" ) };

                    add_msg( _( "%1$s says: \"%2$s\"" ), name, random_entry_ref( talk_s ) );
                    done_effect = true;
                }

                // Talking weapon
                if( !done_effect && !weapon.is_null() ) {
                    // If player has a weapon, picks a message from said weapon
                    // Weapon tells player to kill a monster if any are nearby
                    // Weapon is concerned for player if bleeding
                    // Weapon is concerned for itself if damaged
                    // Otherwise random chit-chat

                    std::string i_name_w = weapon.has_var( "item_label" ) ?
                                           weapon.get_var( "item_label" ) :
                                           _( "Your " ) + weapon.type_name();

                    std::vector<std::weak_ptr<monster>> mons = g->all_monsters().items;

                    std::string i_talk_w;
                    bool does_talk = false;
                    if( !mons.empty() &&
                        one_in( to_turns<int>( 12_minutes ) ) ) {
                        std::vector<std::string> mon_near{ _( "Hey, let's go kill that %1$s!" ),
                                                           _( "Did you see that %1$s!" ),
                                                           _( "I want to kill that %1$s!" ),
                                                           _( "Let me kill that %1$s!" ),
                                                           _( "Hey, I need to kill that %1$s!" ),
                                                           _( "I want to watch that %1$s bleed!" ),
                                                           _( "Wait, that %1$s needs to die!" ),
                                                           _( "Go kill that %1$s!" ),
                                                           _( "Look at that %1$s!" ),
                                                           _( "That %1$s doesn't deserve to live!" ) };
                        std::string talk_w = random_entry_ref( mon_near );
                        std::vector<std::string> seen_mons;
                        for( auto n : mons ) {
                            if( sees( *n.lock() ) ) {
                                seen_mons.emplace_back( n.lock()->get_name() );
                            }
                        }
                        if( !seen_mons.empty() ) {
                            i_talk_w = string_format( talk_w, random_entry_ref( seen_mons ) );
                            does_talk = true;
                        }
                    } else if( has_effect( effect_bleed ) &&
                               one_in( to_turns<int>( 5_minutes ) ) ) {
                        std::vector<std::string> bleeding{ _( "Hey, you're bleeding." ),
                                                           _( "Your wound looks pretty bad." ),
                                                           _( "Shouldn't you put a bandage on that?" ),
                                                           _( "Please don't die! No one else lets me kill things!" ),
                                                           _( "You look hurt, did I do that?" ),
                                                           _( "Are you supposed to be bleeding?" ),
                                                           _( "You're not going to die, are you?" ),
                                                           _( "Kill a few more before you bleed out!" ) };
                        i_talk_w = random_entry_ref( bleeding );
                        does_talk = true;
                    } else if( weapon.damage() >= weapon.max_damage() / 3 &&
                               one_in( to_turns<int>( 1_hours ) ) ) {
                        std::vector<std::string> damaged{ _( "Hey fix me up." ),
                                                          _( "I need healing!" ),
                                                          _( "I hurt all over..." ),
                                                          _( "You can put me back together, right?" ),
                                                          _( "I... I can't move my legs!" ),
                                                          _( "Medic!" ),
                                                          _( "I can still fight, don't replace me!" ),
                                                          _( "They got me!" ),
                                                          _( "Go on without me..." ),
                                                          _( "Am I gonna die?" ) };
                        i_talk_w = random_entry_ref( damaged );
                        does_talk = true;
                    } else if( one_in( to_turns<int>( 4_hours ) ) ) {
                        std::vector<std::string> misc{ _( "Let me kill something already!" ),
                                                       _( "I'm your best friend, right?" ),
                                                       _( "I love you!" ),
                                                       _( "How are you today?" ),
                                                       _( "Do you think it will rain today?" ),
                                                       _( "Did you hear that?" ),
                                                       _( "Try not to drop me." ),
                                                       _( "How many do you think we've killed?" ),
                                                       _( "I'll keep you safe!" ) };
                        i_talk_w = random_entry_ref( misc );
                        does_talk = true;
                    }
                    if( does_talk ) {
                        add_msg( _( "%1$s says: \"%2$s\"" ), i_name_w, i_talk_w );
                    }
                    done_effect = true;
                }
                // Bad feeling
                if( !done_effect && one_in( to_turns<int>( 4_hours ) ) ) {
                    add_msg( m_warning, _( "You get a bad feeling." ) );
                    add_morale( MORALE_FEELING_BAD, -50, -150 );
                    done_effect = true;
                }
                // Formication
                if( !done_effect && one_in( to_turns<int>( 4_hours ) ) ) {
                    body_part bp = random_body_part( true );
                    add_effect( effect_formication, 1_hours, bp );
                    done_effect = true;
                }
                // Numbness
                if( !done_effect && one_in( to_turns<int>( 4_hours ) ) ) {
                    add_msg( m_bad, _( "You suddenly feel so numb..." ) );
                    mod_painkiller( 25 );
                    done_effect = true;
                }
                // Hallucination
                if( !done_effect && one_in( to_turns<int>( 6_hours ) ) ) {
                    add_effect( effect_hallu, 6_hours );
                    done_effect = true;
                }
                // Visuals
                if( !done_effect && one_in( to_turns<int>( 2_hours ) ) ) {
                    add_effect( effect_visuals, rng( 15_turns, 60_turns ) );
                    done_effect = true;
                }
                // Shaking
                if( !done_effect && one_in( to_turns<int>( 4_hours ) ) ) {
                    add_msg( m_bad, _( "You start to shake uncontrollably." ) );
                    add_effect( effect_shakes, rng( 2_minutes, 5_minutes ) );
                    done_effect = true;
                }
                // Shout
                if( !done_effect && one_in( to_turns<int>( 4_hours ) ) ) {
                    std::vector<std::string> shouts{ _( "\"Get away from there!\"" ),
                                                     _( "\"What do you think you're doing?\"" ),
                                                     _( "\"Stop laughing at me!\"" ),
                                                     _( "\"Don't point that thing at me!\"" ),
                                                     _( "\"Stay away from me!\"" ),
                                                     _( "\"No! Stop!\"" ),
                                                     _( "\"Get the fuck away from me!\"" ),
                                                     _( "\"That's not true!\"" ),
                                                     _( "\"What do you want from me?\"" ),
                                                     _( "\"I didn't mean to do it!\"" ),
                                                     _( "\"It wasn't my fault!\"" ),
                                                     _( "\"I had to do it!\"" ),
                                                     _( "\"They made me do it!\"" ),
                                                     _( "\"What are you!\"" ),
                                                     _( "\"I should never have trusted you!\"" ) };

                    std::string i_shout = random_entry_ref( shouts );
                    shout( "yourself shout, " + i_shout );
                    done_effect = true;
                }
                // Drop weapon
                if( !done_effect && one_in( to_turns<int>( 2_days ) ) ) {
                    if( !weapon.is_null() ) {
                        std::string i_name_w = weapon.has_var( "item_label" ) ?
                                               weapon.get_var( "item_label" ) :
                                               "your " + weapon.type_name();

                        std::vector<std::string> drops{ "%1$s starts burning your hands!",
                                                        "%1$s feels freezing cold!",
                                                        "An electric shock shoots into your hand from %1$s!",
                                                        "%1$s lied to you.",
                                                        "%1$s said something stupid.",
                                                        "%1$s is running away!" };

                        std::string str = string_format( random_entry_ref( drops ), i_name_w );
                        str[0] = toupper( str[0] );

                        add_msg( m_bad, str.c_str() );
                        drop( get_item_position( &weapon ) );
                    }
                    done_effect = true;
                }
            }
        }

        if( ( has_trait( trait_NARCOLEPTIC ) || has_artifact_with( AEP_SCHIZO ) ) ) {
            if( one_in( to_turns<int>( 8_hours ) ) ) {
                add_msg( m_bad, _( "You're suddenly overcome with the urge to sleep and you pass out." ) );
                add_effect( effect_lying_down, 20_minutes );
            }
        }

        if (has_trait( trait_JITTERY ) && !has_effect( effect_shakes )) {
            if (stim > 50 && one_in(300 - stim)) {
                add_effect( effect_shakes, 30_minutes + 1_turns * stim );
            } else if (get_hunger() > 80 && one_in(500 - get_hunger())) {
                add_effect( effect_shakes, 40_minutes );
            }
        }

        if (has_trait( trait_MOODSWINGS ) && one_in(3600)) {
            if (rng(1, 20) > 9) { // 55% chance
                add_morale(MORALE_MOODSWING, -100, -500);
            } else {  // 45% chance
                add_morale(MORALE_MOODSWING, 100, 500);
            }
        }

        if (has_trait( trait_VOMITOUS ) && one_in(4200)) {
            vomit();
        }

        if (has_trait( trait_SHOUT1 ) && one_in(3600)) {
            shout();
        }
        if (has_trait( trait_SHOUT2 ) && one_in(2400)) {
            shout();
        }
        if (has_trait( trait_SHOUT3 ) && one_in(1800)) {
            shout();
        }
        if (has_trait( trait_M_SPORES ) && one_in(2400)) {
            spores();
        }
        if (has_trait( trait_M_BLOSSOMS ) && one_in(1800)) {
            blossoms();
        }
    } // Done with while-awake-only effects

    if( has_trait( trait_ASTHMA ) && one_in( ( 3600 - stim * 50 ) * ( has_effect( effect_sleep ) ? 10 : 1 ) ) &&
        !has_effect( effect_adrenaline ) & !has_effect( effect_datura ) ) {
        bool auto_use = has_charges( "inhaler", 1 );
        if ( underwater ) {
            oxygen = oxygen / 2;
            auto_use = false;
        }

        if( has_effect( effect_sleep ) && !has_effect( effect_narcosis ) ) {
            inventory map_inv;
            map_inv.form_from_map( g->u.pos(), 2 );
            // check if character has an inhaler
            if ( auto_use ) {
                add_msg_if_player( m_bad, _( "You have an asthma attack!" ) );
                use_charges( "inhaler", 1 );
                add_msg_if_player( m_info, _( "You use your inhaler and go back to sleep." ) );
            // check if an inhaler is somewhere near
            } else if ( map_inv.has_charges( "inhaler", 1 ) ) {
                add_msg_if_player( m_bad, _( "You have an asthma attack!" ) );
                // create new variable to resolve a reference issue
                long amount = 1;
                g->m.use_charges( g->u.pos(), 2, "inhaler", amount );
                add_msg_if_player( m_info, _( "You use your inhaler and go back to sleep." ) );
            } else {
                add_effect( effect_asthma, rng( 5_minutes, 20_minutes ) );
                wake_up();
            }
        } else if ( auto_use ) {
            use_charges( "inhaler", 1 );
            moves -= 40;
            const auto charges = charges_of( "inhaler" );
            if( charges == 0 ) {
                add_msg_if_player( m_bad, _( "You use your last inhaler charge." ) );
            } else {
                add_msg_if_player( m_info, ngettext( "You use your inhaler, only %d charge left.",
                                                     "You use your inhaler, only %d charges left.", charges ),
                                   charges );
            }
        } else {
            add_effect( effect_asthma, rng( 5_minutes, 20_minutes ) );
            if ( !is_npc() ) {
                g->cancel_activity_query( _( "You have an asthma attack!" ) );
            }
        }
    }

    if (has_trait( trait_LEAVES ) && g->is_in_sunlight(pos()) && one_in(600)) {
        mod_hunger(-1);
    }

    if (get_pain() > 0) {
        if (has_trait( trait_PAINREC1 ) && one_in(600)) {
            mod_pain( -1 );
        }
        if (has_trait( trait_PAINREC2 ) && one_in(300)) {
            mod_pain( -1 );
        }
        if (has_trait( trait_PAINREC3 ) && one_in(150)) {
            mod_pain( -1 );
        }
    }

    if( ( has_trait( trait_ALBINO ) || has_effect( effect_datura ) ) &&
        g->is_in_sunlight( pos() ) && one_in(10) ) {
        // Umbrellas can keep the sun off the skin and sunglasses - off the eyes.
        if( !weapon.has_flag( "RAIN_PROTECT" ) ) {
            add_msg_if_player( m_bad, _( "The sunlight is really irritating your skin." ) );
            if( in_sleep_state() && !has_effect( effect_narcosis ) ) {
                wake_up();
            }
            if( one_in(10) ) {
                mod_pain(1);
            }
            else focus_pool --;
        }
        if( !( ( (worn_with_flag( "SUN_GLASSES" ) ) || worn_with_flag( "BLIND" ) ) && ( wearing_something_on( bp_eyes ) ) )
            && !has_bionic( bionic_id( "bio_sunglasses" ) ) ) {
            add_msg_if_player( m_bad, _( "The sunlight is really irritating your eyes." ) );
            if( one_in(10) ) {
                mod_pain(1);
            }
            else focus_pool --;
        }
    }

    if (has_trait( trait_SUNBURN ) && g->is_in_sunlight(pos()) && one_in(10)) {
        if( !( weapon.has_flag( "RAIN_PROTECT" ) ) ) {
            add_msg_if_player(m_bad, _("The sunlight burns your skin!"));
        if( in_sleep_state() && !has_effect( effect_narcosis ) ) {
            wake_up();
        }
        mod_pain(1);
        hurtall(1, nullptr);
        }
    }

    if((has_trait( trait_TROGLO ) || has_trait( trait_TROGLO2 )) &&
        g->is_in_sunlight(pos()) && g->weather == WEATHER_SUNNY) {
        mod_str_bonus(-1);
        mod_dex_bonus(-1);
        add_miss_reason(_("The sunlight distracts you."), 1);
        mod_int_bonus(-1);
        mod_per_bonus(-1);
    }
    if (has_trait( trait_TROGLO2 ) && g->is_in_sunlight(pos())) {
        mod_str_bonus(-1);
        mod_dex_bonus(-1);
        add_miss_reason(_("The sunlight distracts you."), 1);
        mod_int_bonus(-1);
        mod_per_bonus(-1);
    }
    if (has_trait( trait_TROGLO3 ) && g->is_in_sunlight(pos())) {
        mod_str_bonus(-4);
        mod_dex_bonus(-4);
        add_miss_reason(_("You can't stand the sunlight!"), 4);
        mod_int_bonus(-4);
        mod_per_bonus(-4);
    }

    if (has_trait( trait_SORES )) {
        for( const body_part bp : all_body_parts ) {
            if( bp == bp_head ) {
                continue;
            }
            int sores_pain = 5 + 0.4 * abs( encumb( bp ) );
            if (get_pain() < sores_pain) {
                set_pain( sores_pain );
            }
        }
    }
        //Web Weavers...weave web
    if (has_active_mutation( trait_WEB_WEAVER ) && !in_vehicle) {
      g->m.add_field( pos(), fd_web, 1 ); //this adds density to if its not already there.

     }

    // Blind/Deaf for brief periods about once an hour,
    // and visuals about once every 30 min.
    if (has_trait( trait_PER_SLIME )) {
        if (one_in(600) && !has_effect( effect_deaf )) {
            add_msg_if_player(m_bad, _("Suddenly, you can't hear anything!"));
            add_effect( effect_deaf, rng( 20_minutes, 60_minutes ) );
        }
        if (one_in(600) && !(has_effect( effect_blind ))) {
            add_msg_if_player(m_bad, _("Suddenly, your eyes stop working!"));
            add_effect( effect_blind, rng( 2_minutes, 6_minutes ) );
        }
        // Yes, you can be blind and hallucinate at the same time.
        // Your post-human biology is truly remarkable.
        if (one_in(300) && !(has_effect( effect_visuals ))) {
            add_msg_if_player(m_bad, _("Your visual centers must be acting up..."));
            add_effect( effect_visuals, rng( 36_minutes, 72_minutes ) );
        }
    }

    if (has_trait( trait_WEB_SPINNER ) && !in_vehicle && one_in(3)) {
        g->m.add_field( pos(), fd_web, 1 ); //this adds density to if its not already there.
    }

    if (has_trait( trait_UNSTABLE ) && one_in(28800)) { // Average once per 2 days
        mutate();
    }
    if (has_trait( trait_CHAOTIC ) && one_in(7200)) { // Should be once every 12 hours
        mutate();
    }
    if (has_artifact_with(AEP_MUTAGENIC) && one_in(28800)) {
        mutate();
    }
    if (has_artifact_with(AEP_FORCE_TELEPORT) && one_in(600)) {
        g->teleport(this);
    }
    const bool needs_fire = !has_morale( MORALE_PYROMANIA_NEARFIRE ) && !has_morale( MORALE_PYROMANIA_STARTFIRE );
    if( has_trait( trait_PYROMANIA ) && needs_fire && !in_sleep_state() && calendar::once_every( 2_hours ) ) {
        add_morale( MORALE_PYROMANIA_NOFIRE, -1, -30, 24_hours, 24_hours );
        if( calendar::once_every( 4_hours ) ) {
            std::string smokin_hot_fiyah = SNIPPET.random_from_category( "pyromania_withdrawal" );
            add_msg_if_player( m_bad, _( smokin_hot_fiyah.c_str() ) );
        }
    }

    // checking for radioactive items in inventory
    const int item_radiation = leak_level("RADIOACTIVE");

    const int map_radiation = g->m.get_radiation( pos() );

    int rad_mut = 0;
    if( has_trait( trait_RADIOACTIVE3 ) ) {
        rad_mut = 3;
    } else if( has_trait( trait_RADIOACTIVE2 ) ) {
        rad_mut = 2;
    } else if( has_trait( trait_RADIOACTIVE1 ) ) {
        rad_mut = 1;
    }

    // Spread less radiation when sleeping (slower metabolism etc.)
    // Otherwise it can quickly get to the point where you simply can't sleep at all
    const bool rad_mut_proc = rad_mut > 0 && x_in_y( rad_mut, in_sleep_state() ? HOURS(3) : MINUTES(30) );

    // Used to control vomiting from radiation to make it not-annoying
    bool radiation_increasing = false;

    if( item_radiation > 0 || map_radiation > 0 || rad_mut > 0 ) {
        bool has_helmet = false;
        const bool power_armored = is_wearing_power_armor(&has_helmet);
        const bool rad_resist = is_rad_immune() || power_armored || worn_with_flag( "RAD_RESIST" );

        float rads;
        if( is_rad_immune() ) {
            // Power armor and some high-tech gear protects completely from radiation
            rads = 0.0f;
        } else if( rad_resist ) {
            rads = map_radiation / 400.0f + item_radiation / 40.0f;
        } else {
            rads = map_radiation / 100.0f + item_radiation / 10.0f;
        }

        if( rad_mut > 0 ) {
            const bool kept_in = is_rad_immune() || ( rad_resist && !one_in( 4 ) );
            if( kept_in ) {
                // As if standing on a map tile with radiation level equal to rad_mut
                rads += rad_mut / 100.0f;
            }

            if( rad_mut_proc && !kept_in ) {
                // Irradiate a random nearby point
                // If you can't, irradiate the player instead
                tripoint rad_point = pos() + point( rng( -3, 3 ), rng( -3, 3 ) );
                // TODO: Radioactive vehicles?
                if( g->m.get_radiation( rad_point ) < rad_mut ) {
                    g->m.adjust_radiation( rad_point, 1 );
                } else {
                    rads += rad_mut;
                }
            }
        }

        if( has_effect( effect_iodine ) ) {
            // Radioactive mutation makes iodine less efficient (but more useful)
            rads *= 0.3f + 0.1f * rad_mut;
        }

        if( rads > 0.0f && calendar::once_every( 3_minutes ) && has_bionic( bio_geiger ) ) {
            add_msg_if_player(m_warning, _("You feel an anomalous sensation coming from your radiation sensors."));
        }

        int rads_max = roll_remainder( rads );
        radiation += rng( 0, rads_max );

        if( rads > 0.0f ) {
            radiation_increasing = true;
        }

        // Apply rads to any radiation badges.
        for (item *const it : inv_dump()) {
            if (it->typeId() != "rad_badge") {
                continue;
            }

            // Actual irradiation levels of badges and the player aren't precisely matched.
            // This is intentional.
            int const before = it->irridation;

            const int delta = rng( 0, rads_max );
            if (delta == 0) {
                continue;
            }

            it->irridation += delta;

            // If in inventory (not worn), don't print anything.
            if( inv.has_item( *it ) ) {
                continue;
            }

            // If the color hasn't changed, don't print anything.
            const std::string &col_before = rad_badge_color(before);
            const std::string &col_after  = rad_badge_color(it->irridation);
            if (col_before == col_after) {
                continue;
            }

            add_msg_if_player( m_warning, _("Your radiation badge changes from %1$s to %2$s!"),
                               col_before.c_str(), col_after.c_str() );
        }
    }

    if( calendar::once_every( 15_minutes ) ) {
        if (radiation < 0) {
            radiation = 0;
        } else if (radiation > 2000) {
            radiation = 2000;
        }
        if( get_option<bool>( "RAD_MUTATION" ) && rng(100, 10000) < radiation ) {
            mutate();
            radiation -= 50;
        } else if( radiation > 50 && rng(1, 3000) < radiation &&
                   ( get_stomach_food() > 0 || get_stomach_water() > 0 ||
                     radiation_increasing || !in_sleep_state() ) ) {
            vomit();
            radiation -= 1;
        }
    }

    const bool radiogenic = has_trait( trait_RADIOGENIC );
    if( radiogenic && calendar::once_every( 30_minutes ) && radiation > 0 ) {
        // At 200 irradiation, twice as fast as REGEN
        if( x_in_y( radiation, 200 ) ) {
            healall( 1 );
            if( rad_mut == 0 ) {
                // Don't heal radiation if we're generating it naturally
                // That would counter the main downside of radioactivity
                radiation -= 5;
            }
        }
    }

    if( !radiogenic && radiation > 0 ) {
        // Even if you heal the radiation itself, the damage is done.
        const int hmod = get_healthy_mod();
        if( hmod > 200 - radiation ) {
            set_healthy_mod( std::max( -200, 200 - radiation ) );
        }
    }

    if( radiation > 200 && calendar::once_every( 10_minutes ) && x_in_y( radiation, 1000 ) ) {
        hurtall( 1, nullptr );
        radiation -= 5;
    }

    if (reactor_plut || tank_plut || slow_rad) {
        // Microreactor CBM and supporting bionics
        if (has_bionic( bio_reactor ) || has_bionic( bio_advreactor ) ) {
            //first do the filtering of plutonium from storage to reactor
            if (tank_plut > 0) {
                int plut_trans;
                if (has_active_bionic( bio_plut_filter ) ) {
                    plut_trans = tank_plut * 0.025;
                } else {
                    plut_trans = tank_plut * 0.005;
                }
                if (plut_trans < 1) {
                    plut_trans = 1;
                }
                tank_plut -= plut_trans;
                reactor_plut += plut_trans;
            }
            //leaking radiation, reactor is unshielded, but still better than a simple tank
            slow_rad += ((tank_plut * 0.1) + (reactor_plut * 0.01));
            //begin power generation
            if (reactor_plut > 0) {
                int power_gen;
                power_gen = 0;
                if (has_bionic( bio_advreactor ) ) {
                    if ((reactor_plut * 0.05) > 2000){
                        power_gen = 2000;
                    } else {
                        power_gen = reactor_plut * 0.05;
                        if (power_gen < 1) {
                            power_gen = 1;
                        }
                    }
                    slow_rad += (power_gen * 3);
                    while (slow_rad >= 50) {
                        if (power_gen >= 1) {
                            slow_rad -= 50;
                            power_gen -= 1;
                            reactor_plut -= 1;
                        } else {
                        break;
                        }
                    }
                } else if (has_bionic( bio_reactor ) ) {
                    if ((reactor_plut * 0.025) > 500){
                        power_gen = 500;
                    } else {
                        power_gen = reactor_plut * 0.025;
                        if (power_gen < 1) {
                            power_gen = 1;
                        }
                    }
                    slow_rad += (power_gen * 3);
                }
                reactor_plut -= power_gen;
                while (power_gen >= 250) {
                    apply_damage( nullptr, bp_torso, 1);
                    mod_pain(1);
                    add_msg_if_player(m_bad, _("Your chest burns as your power systems overload!"));
                    charge_power(50);
                    power_gen -= 60; // ten units of power lost due to short-circuiting into you
                }
                charge_power(power_gen);
            }
        } else {
            slow_rad += (((reactor_plut * 0.4) + (tank_plut * 0.4)) * 100);
            //plutonium in body without any kind of container.  Not good at all.
            reactor_plut *= 0.6;
            tank_plut *= 0.6;
        }
        while (slow_rad >= 1000) {
            radiation += 1;
            slow_rad -= 1000;
        }
    }

    // Negative bionics effects
    if (has_bionic( bio_dis_shock ) && one_in(1200)) {
        add_msg_if_player(m_bad, _("You suffer a painful electrical discharge!"));
        mod_pain(1);
        moves -= 150;

        if (weapon.typeId() == "e_handcuffs" && weapon.charges > 0) {
            weapon.charges -= rng(1, 3) * 50;
            if (weapon.charges < 1) {
                weapon.charges = 1;
            }

            add_msg_if_player(m_good, _("The %s seems to be affected by the discharge."), weapon.tname().c_str());
        }
        sfx::play_variant_sound( "bionics", "elec_discharge", 100 );
    }
    if (has_bionic( bio_dis_acid ) && one_in(1500)) {
        add_msg_if_player(m_bad, _("You suffer a burning acidic discharge!"));
        hurtall(1, nullptr);
        sfx::play_variant_sound( "bionics", "acid_discharge", 100 );
        sfx::do_player_death_hurt( g->u, false );
    }
    if (has_bionic( bio_drain ) && power_level > 24 && one_in(600)) {
        add_msg_if_player(m_bad, _("Your batteries discharge slightly."));
        charge_power(-25);
        sfx::play_variant_sound( "bionics", "elec_crackle_low", 100 );
    }
    if (has_bionic( bio_noise ) && one_in(500)) {
        // TODO: NPCs with said bionic
        if(!is_deaf()) {
            add_msg(m_bad, _("A bionic emits a crackle of noise!"));
            sfx::play_variant_sound( "bionics", "elec_blast", 100 );
        } else {
            add_msg(m_bad, _("You feel your faulty bionic shuddering."));
            sfx::play_variant_sound( "bionics", "elec_blast_muffled", 100 );
        }
        sounds::sound( pos(), 60, "");
    }
    if (has_bionic( bio_power_weakness ) && max_power_level > 0 &&
        power_level >= max_power_level * .75) {
        mod_str_bonus(-3);
    }
    if (has_bionic( bio_trip ) && one_in(500) && !has_effect( effect_visuals )) {
        add_msg_if_player(m_bad, _("Your vision pixelates!"));
        add_effect( effect_visuals, 10_minutes );
        sfx::play_variant_sound( "bionics", "pixelated", 100 );
    }
    if (has_bionic( bio_spasm ) && one_in(3000) && !has_effect( effect_downed )) {
        add_msg_if_player(m_bad, _("Your malfunctioning bionic causes you to spasm and fall to the floor!"));
        mod_pain(1);
        add_effect( effect_stunned, 1_turns );
        add_effect( effect_downed, 1_turns, num_bp, false, 0, true );
        sfx::play_variant_sound( "bionics", "elec_crackle_high", 100 );
    }
    if (has_bionic( bio_shakes ) && power_level > 24 && one_in(1200)) {
        add_msg_if_player(m_bad, _("Your bionics short-circuit, causing you to tremble and shiver."));
        charge_power(-25);
        add_effect( effect_shakes, 5_minutes );
        sfx::play_variant_sound( "bionics", "elec_crackle_med", 100 );
    }
    if (has_bionic( bio_leaky ) && one_in(500)) {
        mod_healthy_mod(-50, -200);
    }
    if (has_bionic( bio_sleepy ) && one_in(500) && !in_sleep_state()) {
        mod_fatigue(1);
    }
    if (has_bionic( bio_itchy ) && one_in(500) && !has_effect( effect_formication )) {
        add_msg_if_player(m_bad, _("Your malfunctioning bionic itches!"));
        body_part bp = random_body_part(true);
        add_effect( effect_formication, 10_minutes, bp );
    }

    // Artifact effects
    if (has_artifact_with(AEP_ATTENTION)) {
        add_effect( effect_attention, 3_turns );
    }

    // Stim +250 kills
    if ( stim > 210 ) {
        if ( one_in( 20 ) && !has_effect( effect_downed ) ) {
            add_msg_if_player(m_bad, _("Your muscles spasm!"));
            if( !has_effect( effect_downed ) ) {
                add_msg_if_player(m_bad, _("You fall to the ground!"));
                add_effect( effect_downed, rng( 6_turns, 20_turns ) );
            }
        }
    }
    if ( stim > 170 ) {
        if ( !has_effect( effect_winded ) && calendar::once_every( 10_minutes ) ) {
            add_msg(m_bad, _("You feel short of breath.") );
            add_effect( effect_winded, 10_minutes + 1_turns );
        }
    }
    if ( stim > 110 ) {
        if ( !has_effect( effect_shakes ) && calendar::once_every( 10_minutes ) ) {
            add_msg( _("You shake uncontrollably.") );
            add_effect( effect_shakes, 15_minutes + 1_turns );
        }
    }
    if ( stim > 75 ) {
        if ( !one_in( 20 ) && !has_effect( effect_nausea ) ) {
            add_msg( _("You feel nauseous...") );
            add_effect( effect_nausea, 5_minutes );
        }
    }

    // Stim -200 or painkillers 240 kills
    if ( stim < -160 || pkill > 200 ) {
        if ( one_in(30) && !in_sleep_state() ) {
            add_msg_if_player(m_bad, _("You black out!") );
            const time_duration dur = rng( 30_minutes, 60_minutes );
            add_effect( effect_downed, dur );
            add_effect( effect_blind, dur );
            fall_asleep( dur );
        }
    }
    if ( stim < -120 || pkill > 160 ) {
        if ( !has_effect( effect_winded ) && calendar::once_every( 10_minutes ) ) {
            add_msg(m_bad, _("Your breathing slows down.") );
            add_effect( effect_winded, 10_minutes + 1_turns );
        }
    }
    if ( stim < -85 || pkill > 145 ) {
        if ( one_in( 15 ) ) {
            add_msg_if_player(m_bad, _("You feel dizzy for a moment."));
            mod_moves( -rng(10, 30) );
            if ( one_in(3) && !has_effect( effect_downed ) ) {
                add_msg_if_player(m_bad, _("You stumble and fall over!"));
                add_effect( effect_downed, rng( 3_turns, 10_turns ) );
            }
        }
    }
    if( stim < -60 || pkill > 130 ) {
        if( calendar::once_every( 10_minutes ) ) {
            add_msg( m_warning, _( "You feel tired..." ) );
            mod_fatigue( rng( 1, 2 ) );
        }
    }
}

// At minimum level, return at_min, at maximum at_max
float addiction_scaling( float at_min, float at_max, float add_lvl )
{
    // Not addicted
    if( add_lvl < MIN_ADDICTION_LEVEL ) {
        return 1.0f;
    }

    return lerp( at_min, at_max, ( add_lvl - MIN_ADDICTION_LEVEL ) / MAX_ADDICTION_LEVEL );
}

void player::mend( int rate_multiplier )
{
    // Wearing splints can slowly mend a broken limb back to 1 hp.
    bool any_broken = false;
    for( int i = 0; i < num_hp_parts; i++ ) {
        if( hp_cur[i] <= 0 ) {
            any_broken = true;
            break;
        }
    }

    if( !any_broken ) {
        return;
    }

    double healing_factor = 1.0;
    // Studies have shown that alcohol and tobacco use delay fracture healing time
    // Being under effect is 50% slowdown
    // Being addicted but not under effect scales from 25% slowdown to 75% slowdown
    // The improvement from being intoxicated over withdrawal is intended
    if( has_effect( effect_cig ) ) {
        healing_factor *= 0.5;
    } else {
        healing_factor *= addiction_scaling( 0.25f, 0.75f, addiction_level( ADD_CIG ) );
    }

    if( has_effect( effect_drunk ) ) {
        healing_factor *= 0.5;
    } else {
        healing_factor *= addiction_scaling( 0.25f, 0.75f, addiction_level( ADD_ALCOHOL ) );
    }

    if( radiation > 0 && !has_trait( trait_RADIOGENIC ) ) {
        healing_factor *= clamp( ( 1000.0f - radiation ) / 1000.0f, 0.0f, 1.0f );
    }

    // Bed rest speeds up mending
    if( has_effect( effect_sleep ) ) {
        healing_factor *= 4.0;
    } else if( get_fatigue() > DEAD_TIRED ) {
        // but being dead tired does not...
        healing_factor *= 0.75;
    } else {
        // If not dead tired, resting without sleep also helps
        healing_factor *= 1.0f + rest_quality();
    }

    // Being healthy helps.
    healing_factor *= 1.0f + get_healthy() / 200.0f;

    // Very hungry starts lowering the chance
    // Healing stops completely halfway between near starving and starving
    healing_factor *= 1.0f - clamp( ( get_hunger() - 100.0f ) / 2000.0f, 0.0f, 1.0f );
    // Similar for thirst - starts at very thirsty, drops to 0 ~halfway between two last statuses
    healing_factor *= 1.0f - clamp( ( get_thirst() - 80.0f ) / 300.0f, 0.0f, 1.0f );

    // Mutagenic healing factor!
    bool needs_splint = true;
    if( has_trait( trait_REGEN_LIZ ) ) {
        healing_factor *= 20.0;
        needs_splint = false;
    } else if( has_trait( trait_REGEN ) ) {
        healing_factor *= 16.0;
    } else if( has_trait( trait_FASTHEALER2 ) ) {
        healing_factor *= 4.0;
    } else if( has_trait( trait_FASTHEALER ) ) {
        healing_factor *= 2.0;
    } else if( has_trait( trait_SLOWHEALER ) ) {
        healing_factor *= 0.5;
    }

    add_msg( m_debug, "Limb mend healing factor: %.2f", healing_factor );
    if( healing_factor <= 0.0f ) {
        // The section below assumes positive healing rate
        return;
    }

    for( int i = 0; i < num_hp_parts; i++ ) {
        const bool broken = (hp_cur[i] <= 0);
        if( !broken ) {
            continue;
        }

        body_part part = hp_to_bp( static_cast<hp_part>( i ) );
        if( needs_splint && !worn_with_flag( "SPLINT", part ) ) {
            continue;
        }

        const time_duration dur_inc = 1_turns * roll_remainder( rate_multiplier * healing_factor );
        auto &eff = get_effect( effect_mending, part );
        if( eff.is_null() ) {
            add_effect( effect_mending, dur_inc, part, true );
            continue;
        }

        eff.set_duration( eff.get_duration() + dur_inc );

        if( eff.get_duration() >= eff.get_max_duration() ) {
            hp_cur[i] = 1;
            remove_effect( effect_mending, part );
            //~ %s is bodypart
            add_memorial_log( pgettext("memorial_male", "Broken %s began to mend."),
                              pgettext("memorial_female", "Broken %s began to mend."),
                              body_part_name( part ).c_str() );
            //~ %s is bodypart
            add_msg_if_player( m_good, _("Your %s has started to mend!"),
                               body_part_name( part ).c_str() );
        }
    }
}

void player::vomit()
{
    add_memorial_log(pgettext("memorial_male", "Threw up."),
                     pgettext("memorial_female", "Threw up."));

    const int stomach_contents = get_stomach_food() + get_stomach_water();
    if( stomach_contents != 0 ) {
        mod_hunger(get_stomach_food());
        mod_thirst(get_stomach_water());

        set_stomach_food(0);
        set_stomach_water(0);
        // Remove all joy form previously eaten food and apply the penalty
        rem_morale( MORALE_FOOD_GOOD );
        rem_morale( MORALE_FOOD_HOT );
        rem_morale( MORALE_HONEY ); // bears must suffer too
        add_morale( MORALE_VOMITED, -2 * stomach_contents, -40, 90_turns, 45_turns, false ); // 1.5 times longer

        g->m.add_field( adjacent_tile(), fd_bile, 1 );

        add_msg_player_or_npc( m_bad, _("You throw up heavily!"), _("<npcname> throws up heavily!") );
    } else {
        add_msg_if_player( m_warning, _( "You retched, but your stomach is empty." ) );
    }

    if( !has_effect( effect_nausea ) ) { // Prevents never-ending nausea
        const effect dummy_nausea( &effect_nausea.obj(), 0, num_bp, false, 1, calendar::turn );
        add_effect( effect_nausea, std::max( dummy_nausea.get_max_duration() * stomach_contents / 21,
                                             dummy_nausea.get_int_dur_factor() ) );
    }

    moves -= 100;
    for( auto &elem : *effects ) {
        for( auto &_effect_it : elem.second ) {
            auto &it = _effect_it.second;
            if( it.get_id() == effect_foodpoison ) {
                it.mod_duration( -30_minutes );
            } else if( it.get_id() == effect_drunk ) {
                it.mod_duration( rng( -10_minutes, -50_minutes ) );
            }
        }
    }
    remove_effect( effect_pkill1 );
    remove_effect( effect_pkill2 );
    remove_effect( effect_pkill3 );
    // Don't wake up when just retching
    if( stomach_contents != 0 ) {
        wake_up();
    }
}

void player::sound_hallu() {
    // Random 'dangerous' sound from a random direction
    // 1/5 chance to be a loud sound
    std::vector<std::string> dir{ "north",
                                  "northeast",
                                  "northwest",
                                  "south",
                                  "southeast",
                                  "southwest",
                                  "east",
                                  "west" };

    std::vector<std::string> dirz{ "and above you ", "and below you " };

    std::vector<std::tuple<std::string, std::string, std::string>> desc{
                std::make_tuple( "whump!", "smash_fail", "t_door_c" ),
                std::make_tuple( "crash!", "smash_success", "t_door_c" ),
                std::make_tuple( "glass breaking!", "smash_success", "t_window_domestic" ) };

    std::vector<std::tuple<std::string, std::string, std::string>> desc_big{
                std::make_tuple( "huge explosion!", "explosion", "default" ),
                std::make_tuple( "bang!", "fire_gun", "glock_19" ),
                std::make_tuple( "blam!", "fire_gun", "mossberg_500" ),
                std::make_tuple( "crash!", "smash_success", "t_wall" ),
                std::make_tuple( "SMASH!", "smash_success", "t_wall" ) };

    std::string i_dir = dir[rng( 0, dir.size() - 1 )];

    if( one_in( 10 ) ) {
        i_dir += " " + dirz[rng( 0, dirz.size() - 1 )];
    }

    std::string i_desc;
    std::pair<std::string, std::string> i_sound;
    if( one_in( 5 ) ) {
        int r_int = rng( 0, desc_big.size() - 1 );
        i_desc = std::get<0>( desc_big[r_int] );
        i_sound = std::make_pair( std::get<1>( desc_big[r_int] ), std::get<2>( desc_big[r_int] ) );
    } else {
        int r_int = rng( 0, desc.size() - 1 );
        i_desc = std::get<0>( desc[r_int] );
        i_sound = std::make_pair( std::get<1>( desc[r_int] ), std::get<2>( desc[r_int] ) );
    }

    add_msg( m_warning, _( "From the %1$s you hear %2$s" ), i_dir.c_str(), i_desc.c_str() );
    sfx::play_variant_sound( i_sound.first, i_sound.second, rng( 20, 80 ) );
}

void player::drench( int saturation, const body_part_set &flags, bool ignore_waterproof )
{
    if( saturation < 1 ) {
        return;
    }

    // OK, water gets in your AEP suit or whatever.  It wasn't built to keep you dry.
    if( has_trait( trait_DEBUG_NOTEMP ) || has_active_mutation( trait_id( "SHELL2" ) ) ||
        ( !ignore_waterproof && is_waterproof(flags) ) ) {
        return;
    }

    // Make the body wet
    for( const body_part bp : all_body_parts ) {
        // Different body parts have different size, they can only store so much water
        int bp_wetness_max = 0;
        if( flags.test( bp ) ) {
            bp_wetness_max = drench_capacity[bp];
        }

        if( bp_wetness_max == 0 ){
            continue;
        }
        // Different sources will only make the bodypart wet to a limit
        int source_wet_max = saturation * bp_wetness_max * 2 / 100;
        int wetness_increment = ignore_waterproof ? 100 : 2;
        // Respect maximums
        const int wetness_max = std::min( source_wet_max, bp_wetness_max );
        if( body_wetness[bp] < wetness_max ){
            body_wetness[bp] = std::min( wetness_max, body_wetness[bp] + wetness_increment );
        }
    }

    // Remove onfire effect
    if( saturation > 10 || x_in_y( saturation, 10 ) ) {
        remove_effect( effect_onfire );
    }
}

void player::drench_mut_calc()
{
    for( const body_part bp : all_body_parts ) {
        int ignored = 0;
        int neutral = 0;
        int good = 0;

        for( const auto &iter : my_mutations ) {
            const mutation_branch &mdata = iter.first.obj();
            const auto wp_iter = mdata.protection.find( bp );
            if( wp_iter != mdata.protection.end() ) {
                ignored += wp_iter->second.x;
                neutral += wp_iter->second.y;
                good += wp_iter->second.z;
            }
        }

        mut_drench[bp][WT_GOOD] = good;
        mut_drench[bp][WT_NEUTRAL] = neutral;
        mut_drench[bp][WT_IGNORED] = ignored;
    }
}

void player::apply_wetness_morale( int temperature )
{
    // First, a quick check if we have any wetness to calculate morale from
    // Faster than checking all worn items for friendliness
    if( !std::any_of( body_wetness.begin(), body_wetness.end(),
        []( const int w ) { return w != 0; } ) ) {
        return;
    }

    // Normalize temperature to [-1.0,1.0]
    temperature = std::max( 0, std::min( 100, temperature ) );
    const double global_temperature_mod = -1.0 + ( 2.0 * temperature / 100.0 );

    int total_morale = 0;
    const auto wet_friendliness = exclusive_flag_coverage( "WATER_FRIENDLY" );
    for( const body_part bp : all_body_parts ) {
        // Sum of body wetness can go up to 103
        const int part_drench = body_wetness[bp];
        if( part_drench == 0 ) {
            continue;
        }

        const auto &part_arr = mut_drench[bp];
        const int part_ignored = part_arr[WT_IGNORED];
        const int part_neutral = part_arr[WT_NEUTRAL];
        const int part_good    = part_arr[WT_GOOD];

        if( part_ignored >= part_drench ) {
            continue;
        }

        int bp_morale = 0;
        const bool is_friendly = wet_friendliness.test( bp );
        const int effective_drench = part_drench - part_ignored;
        if( is_friendly ) {
            // Using entire bonus from mutations and then some "human" bonus
            bp_morale = std::min( part_good, effective_drench ) + effective_drench / 2;
        } else if( effective_drench < part_good ) {
            // Positive or 0
            // Won't go higher than part_good / 2
            // Wet slime/scale doesn't feel as good when covered by wet rags/fur/kevlar
            bp_morale = std::min( effective_drench, part_good - effective_drench );
        } else if( effective_drench > part_good + part_neutral ) {
            // This one will be negative
            bp_morale = part_good + part_neutral - effective_drench;
        }

        // Clamp to [COLD,HOT] and cast to double
        const double part_temperature =
            std::min( BODYTEMP_HOT, std::max( BODYTEMP_COLD, temp_cur[bp] ) );
        // 0.0 at COLD, 1.0 at HOT
        const double part_mod = (part_temperature - BODYTEMP_COLD) /
                                (BODYTEMP_HOT - BODYTEMP_COLD);
        // Average of global and part temperature modifiers, each in range [-1.0, 1.0]
        double scaled_temperature = ( global_temperature_mod + part_mod ) / 2;

        if( bp_morale < 0 ) {
            // Damp, hot clothing on hot skin feels bad
            scaled_temperature = fabs( scaled_temperature );
        }

        // For an unmutated human swimming in deep water, this will add up to:
        // +51 when hot in 100% water friendly clothing
        // -103 when cold/hot in 100% unfriendly clothing
        total_morale += static_cast<int>( bp_morale * ( 1.0 + scaled_temperature ) / 2.0 );
    }

    if( total_morale == 0 ) {
        return;
    }

    int morale_effect = total_morale / 8;
    if( morale_effect == 0 ) {
        if( total_morale > 0 ) {
            morale_effect = 1;
        } else {
            morale_effect = -1;
        }
    }

    add_morale( MORALE_WET, morale_effect, total_morale, 5_turns, 5_turns, true );
}

void player::update_body_wetness( const w_point &weather )
{
    // Average number of turns to go from completely soaked to fully dry
    // assuming average temperature and humidity
    constexpr int average_drying = HOURS(2);

    // A modifier on drying time
    double delay = 1.0;
    // Weather slows down drying
    delay -= ( weather.temperature - 65 ) / 100.0;
    delay += ( weather.humidity - 66 ) / 100.0;
    delay = std::max( 0.1, delay );
    // Fur/slime retains moisture
    if( has_trait( trait_LIGHTFUR ) || has_trait( trait_FUR ) || has_trait( trait_FELINE_FUR ) ||
        has_trait( trait_LUPINE_FUR ) || has_trait( trait_CHITIN_FUR ) || has_trait( trait_CHITIN_FUR2 ) ||
        has_trait( trait_CHITIN_FUR3 )) {
        delay = delay * 6 / 5;
    }
    if( has_trait( trait_URSINE_FUR ) || has_trait( trait_SLIMY ) ) {
        delay = delay * 3 / 2;
    }

    if( !one_in_improved( average_drying * delay / 100.0 ) ) {
        // No drying this turn
        return;
    }

    // Now per-body-part stuff
    // To make drying uniform, make just one roll and reuse it
    const int drying_roll = rng( 1, 100 );
    if( drying_roll > 40 ) {
        // Wouldn't affect anything
        return;
    }

    for( const body_part bp : all_body_parts ) {
        if( body_wetness[bp] == 0 ) {
            continue;
        }
        // This is to normalize drying times
        int drying_chance = drench_capacity[bp];
        // Body temperature affects duration of wetness
        // Note: Using temp_conv rather than temp_cur, to better approximate environment
        if( temp_conv[bp] >= BODYTEMP_SCORCHING ) {
            drying_chance *= 2;
        } else if( temp_conv[bp] >=  BODYTEMP_VERY_HOT ) {
            drying_chance = drying_chance * 3 / 2;
        } else if( temp_conv[bp] >= BODYTEMP_HOT ) {
            drying_chance = drying_chance * 4 / 3;
        } else if( temp_conv[bp] > BODYTEMP_COLD ) {
            // Comfortable, doesn't need any changes
        } else {
            // Evaporation doesn't change that much at lower temp
            drying_chance = drying_chance * 3 / 4;
        }

        if( drying_chance < 1 ) {
            drying_chance = 1;
        }

        // @todo: Make evaporation reduce body heat
        if( drying_chance >= drying_roll ) {
            body_wetness[bp] -= 1;
            if( body_wetness[bp] < 0 ) {
                body_wetness[bp] = 0;
            }
        }
    }
    // TODO: Make clothing slow down drying
}

int player::get_morale_level() const
{
    return morale->get_level();
}

void player::add_morale(morale_type type, int bonus, int max_bonus,
                        const time_duration duration, const time_duration decay_start,
                        bool capped, const itype* item_type)
{
    morale->add( type, bonus, max_bonus, duration, decay_start, capped, item_type );
}

int player::has_morale( morale_type type ) const
{
    return morale->has( type );
}

void player::rem_morale(morale_type type, const itype* item_type)
{
    morale->remove( type, item_type );
}

bool player::has_morale_to_read() const
{
    return get_morale_level() >= -40;
}

void player::check_and_recover_morale()
{
    player_morale test_morale;

    for( const auto &wit : worn ) {
        test_morale.on_item_wear( wit );
    }

    for( const auto &mut : my_mutations ) {
        test_morale.on_mutation_gain( mut.first );
    }

    for( auto &elem : *effects ) {
        for( auto &_effect_it : elem.second ) {
            const effect &e = _effect_it.second;
            test_morale.on_effect_int_change( e.get_id(), e.get_intensity(), e.get_bp() );
        }
    }

    test_morale.on_stat_change( "hunger", get_hunger() + get_starvation() );
    test_morale.on_stat_change( "thirst", get_thirst() );
    test_morale.on_stat_change( "fatigue", get_fatigue() );
    test_morale.on_stat_change( "pain", get_pain() );
    test_morale.on_stat_change( "pkill", get_painkiller() );
    test_morale.on_stat_change( "perceived_pain", get_perceived_pain() );

    apply_persistent_morale();

    if( !morale->consistent_with( test_morale ) ) {
        *morale = player_morale( test_morale ); // Recover consistency
        add_msg( m_debug, "%s morale was recovered.", disp_name( true ).c_str() );
    }
}

void player::process_active_items()
{
    if( weapon.needs_processing() && weapon.process( this, pos(), false ) ) {
        weapon = item();
    }

    std::vector<item *> inv_active = inv.active_items();
    for( auto tmp_it : inv_active ) {

        if( tmp_it->process( this, pos(), false ) ) {
            inv.remove_item(tmp_it);
        }
    }

    // worn items
    remove_worn_items_with( [this]( item &itm ) {
        return itm.needs_processing() && itm.process( this, pos(), false );
    } );

    long ch_UPS = charges_of( "UPS" );
    item *cloak = nullptr;
    item *power_armor = nullptr;
    // Manual iteration because we only care about *worn* active items.
    for( auto &w : worn ) {
        if( !w.active ) {
            continue;
        }
        if( w.typeId() == OPTICAL_CLOAK_ITEM_ID ) {
            cloak = &w;
        }
        // Only the main power armor item can be active, the other ones (hauling frame, helmet) aren't.
        if( power_armor == nullptr && w.is_power_armor() ) {
            power_armor = &w;
        }
    }
    if( cloak != nullptr ) {
        if( ch_UPS >= 20 ) {
            use_charges( "UPS", 20 );
            if( ch_UPS < 200 && one_in( 3 ) ) {
                add_msg_if_player( m_warning, _( "Your optical cloak flickers for a moment!" ) );
            }
        } else if( ch_UPS > 0 ) {
            use_charges( "UPS", ch_UPS );
        } else {
            add_msg_if_player( m_warning, _( "Your optical cloak flickers for a moment as it becomes opaque." ) );
            // Bypass the "you deactivate the ..." message
            cloak->active = false;
        }
    }

    // For powered armor, an armor-powering bionic should always be preferred over UPS usage.
    if( power_armor != nullptr ) {
        const int power_cost = 4;
        bool bio_powered = can_interface_armor() && power_level > 0;
        // Bionic power costs are handled elsewhere.
        if( !bio_powered ) {
            if( ch_UPS >= power_cost ) {
                use_charges( "UPS", power_cost );
            } else {
                // Deactivate armor here, bypassing the usual deactivation message.
                add_msg_if_player( m_warning, _( "Your power armor disengages." ) );
                power_armor->active = false;
            }
        }
    }

    // Load all items that use the UPS to their minimal functional charge,
    // The tool is not really useful if its charges are below charges_to_use
    ch_UPS = charges_of( "UPS" ); // might have been changed by cloak
    long ch_UPS_used = 0;
    for( size_t i = 0; i < inv.size() && ch_UPS_used < ch_UPS; i++ ) {
        item &it = inv.find_item(i);
        if( !it.has_flag( "USE_UPS" ) ) {
            continue;
        }
        if( it.charges < it.type->maximum_charges() ) {
            ch_UPS_used++;
            it.charges++;
        }
    }
    if( weapon.has_flag( "USE_UPS" ) &&  ch_UPS_used < ch_UPS &&
        weapon.charges < weapon.type->maximum_charges() ) {
        ch_UPS_used++;
        weapon.charges++;
    }

    for( item& worn_item : worn ) {
        if( ch_UPS_used >= ch_UPS ) {
            break;
        }
        if( !worn_item.has_flag( "USE_UPS" ) ) {
            continue;
        }
        if( worn_item.charges < worn_item.type->maximum_charges() ) {
            ch_UPS_used++;
            worn_item.charges++;
        }
    }
    if( ch_UPS_used > 0 ) {
        use_charges( "UPS", ch_UPS_used );
    }
}

item player::reduce_charges( int position, long quantity )
{
    item &it = i_at( position );
    if( it.is_null() ) {
        debugmsg( "invalid item position %d for reduce_charges", position );
        return item();
    }
    if( it.charges <= quantity ) {
        return i_rem( position );
    }
    it.mod_charges( -quantity );
    item tmp( it );
    tmp.charges = quantity;
    return tmp;
}

item player::reduce_charges( item *it, long quantity )
{
    if( !has_item( *it ) ) {
        debugmsg( "invalid item (name %s) for reduce_charges", it->tname().c_str() );
        return item();
    }
    if( it->charges <= quantity ) {
        return i_rem( it );
    }
    it->mod_charges( -quantity );
    item result( *it );
    result.charges = quantity;
    return result;
}

int player::invlet_to_position( const long linvlet ) const
{
    // Invlets may come from curses, which may also return any kind of key codes, those being
    // of type long and they can become valid, but different characters when casted to char.
    // Example: KEY_NPAGE (returned when the player presses the page-down key) is 0x152,
    // casted to char would yield 0x52, which happens to be 'R', a valid invlet.
    if( linvlet > std::numeric_limits<char>::max() || linvlet < std::numeric_limits<char>::min() ) {
        return INT_MIN;
    }
    const char invlet = static_cast<char>( linvlet );
    if( is_npc() ) {
        DebugLog( D_WARNING,  D_GAME ) << "Why do you need to call player::invlet_to_position on npc " << name;
    }
    if( weapon.invlet == invlet ) {
        return -1;
    }
    auto iter = worn.begin();
    for( size_t i = 0; i < worn.size(); i++, iter++ ) {
        if( iter->invlet == invlet ) {
            return worn_position_to_index( i );
        }
    }
    return inv.invlet_to_position( invlet );
}

bool player::can_interface_armor() const {
    bool okay = std::any_of( my_bionics->begin(), my_bionics->end(),
        []( const bionic &b ) { return b.powered && b.info().armor_interface; } );
    return okay;
}

const martialart &player::get_combat_style() const
{
    return style_selected.obj();
}

std::vector<item *> player::inv_dump()
{
    std::vector<item *> ret;
    if( is_armed() && can_unwield( weapon ).success() ) {
        ret.push_back(&weapon);
    }
    for (auto &i : worn) {
        ret.push_back(&i);
    }
    inv.dump(ret);
    return ret;
}

std::list<item> player::use_amount(itype_id it, int _quantity)
{
    std::list<item> ret;
    long quantity = _quantity; // Don't want to change the function signature right now
    if (weapon.use_amount(it, quantity, ret)) {
        remove_weapon();
    }
    for( auto a = worn.begin(); a != worn.end() && quantity > 0; ) {
        if( a->use_amount( it, quantity, ret ) ) {
            a->on_takeoff( *this );
            a = worn.erase( a );
        } else {
            ++a;
        }
    }
    if (quantity <= 0) {
        return ret;
    }
    std::list<item> tmp = inv.use_amount(it, quantity);
    ret.splice(ret.end(), tmp);
    return ret;
}

bool player::use_charges_if_avail(itype_id it, long quantity)
{
    if (has_charges(it, quantity))
    {
        use_charges(it, quantity);
        return true;
    }
    return false;
}

bool player::has_fire(const int quantity) const
{
// TODO: Replace this with a "tool produces fire" flag.

    if( g->m.has_nearby_fire( pos() ) ) {
        return true;
    } else if (has_charges("torch_lit", 1)) {
        return true;
    } else if (has_charges("battletorch_lit", quantity)) {
        return true;
    } else if (has_charges("handflare_lit", 1)) {
        return true;
    } else if (has_charges("candle_lit", 1)) {
        return true;
    } else if (has_charges("ref_lighter", quantity)) {
        return true;
    } else if (has_charges("matches", quantity)) {
        return true;
    } else if (has_charges("lighter", quantity)) {
        return true;
	} else if (has_charges("crude_firestarter", quantity)) {
        return true;
    } else if (has_charges("flamethrower", quantity)) {
        return true;
    } else if (has_charges("flamethrower_simple", quantity)) {
        return true;
    } else if (has_charges("hotplate", quantity)) {
        return true;
    } else if (has_charges("welder", quantity)) {
        return true;
    } else if (has_charges("welder_crude", quantity)) {
        return true;
    } else if (has_charges("shishkebab_on", quantity)) {
        return true;
    } else if (has_charges("firemachete_on", quantity)) {
        return true;
    } else if (has_charges("broadfire_on", quantity)) {
        return true;
    } else if (has_charges("firekatana_on", quantity)) {
        return true;
    } else if (has_charges("zweifire_on", quantity)) {
        return true;
    } else if (has_active_bionic( bio_tools ) && power_level > quantity * 5 ) {
        return true;
    } else if (has_bionic( bio_lighter ) && power_level > quantity * 5 ) {
        return true;
    } else if (has_bionic( bio_laser ) && power_level > quantity * 5 ) {
        return true;
    } else if( is_npc() ) {
        // A hack to make NPCs use their Molotovs
        return true;
    }
    return false;
}

void player::use_fire(const int quantity)
{
//Okay, so checks for nearby fires first,
//then held lit torch or candle, bionic tool/lighter/laser
//tries to use 1 charge of lighters, matches, flame throwers
//If there is enough power, will use power of one activation of the bio_lighter, bio_tools and bio_laser
// (home made, military), hotplate, welder in that order.
// bio_lighter, bio_laser, bio_tools, has_active_bionic("bio_tools"

    if( g->m.has_nearby_fire( pos() ) ) {
        return;
    } else if (has_charges("torch_lit", 1)) {
        return;
    } else if (has_charges("battletorch_lit", 1)) {
        return;
    } else if (has_charges("handflare_lit", 1)) {
        return;
    } else if (has_charges("candle_lit", 1)) {
        return;
    } else if (has_charges("shishkebab_on", quantity)) {
        return;
    } else if (has_charges("firemachete_on", quantity)) {
        return;
    } else if (has_charges("broadfire_on", quantity)) {
        return;
    } else if (has_charges("firekatana_on", quantity)) {
        return;
    } else if (has_charges("zweifire_on", quantity)) {
        return;
    } else if (has_charges("ref_lighter", quantity)) {
        use_charges("ref_lighter", quantity);
        return;
    } else if (has_charges("matches", quantity)) {
        use_charges("matches", quantity);
        return;
    } else if (has_charges("lighter", quantity)) {
        use_charges("lighter", quantity);
        return;
	} else if (has_charges("crude_firestarter", quantity)) {
		use_charges("crude_firestarter", quantity);
        return;
    } else if (has_charges("flamethrower", quantity)) {
        use_charges("flamethrower", quantity);
        return;
    } else if (has_charges("flamethrower_simple", quantity)) {
        use_charges("flamethrower_simple", quantity);
        return;
    } else if (has_charges("hotplate", quantity)) {
        use_charges("hotplate", quantity);
        return;
    } else if (has_charges("welder", quantity)) {
        use_charges("welder", quantity);
        return;
    } else if (has_charges("welder_crude", quantity)) {
        use_charges("welder_crude", quantity);
        return;
    } else if (has_charges("shishkebab_off", quantity)) {
        use_charges("shishkebab_off", quantity);
        return;
    } else if (has_charges("firemachete_off", quantity)) {
        use_charges("firemachete_off", quantity);
        return;
    } else if (has_charges("broadfire_off", quantity)) {
        use_charges("broadfire_off", quantity);
        return;
    } else if (has_charges("firekatana_off", quantity)) {
        use_charges("firekatana_off", quantity);
        return;
    } else if (has_charges("zweifire_off", quantity)) {
        use_charges("zweifire_off", quantity);
        return;
    } else if (has_active_bionic( bio_tools ) && power_level > quantity * 5 ) {
        charge_power( -quantity * 5 );
        return;
    } else if (has_bionic( bio_lighter ) && power_level > quantity * 5 ) {
        charge_power( -quantity * 5 );
        return;
    } else if (has_bionic( bio_laser ) && power_level > quantity * 5 ) {
        charge_power( -quantity * 5 );
        return;
    }
}

std::list<item> player::use_charges( const itype_id& what, long qty )
{
    std::list<item> res;

    if( qty <= 0 ) {
        return res;

    } else if( what == "toolset" ) {
        charge_power( -qty );
        return res;

    } else if( what == "fire" ) {
        use_fire( qty );
        return res;

    } else if( what == "UPS" ) {
        if( power_level > 0 && has_active_bionic( bio_ups ) ) {
            auto bio = std::min( long( power_level ), qty );
            charge_power( -bio );
            qty -= std::min( qty, bio );
        }

        auto adv = charges_of( "adv_UPS_off", ( long )ceil( qty * 0.6 ) );
        if( adv > 0 ) {
            auto found = use_charges( "adv_UPS_off", adv );
            res.splice( res.end(), found );
            qty -= std::min( qty, long( adv / 0.6 ) );
        }

        auto ups = charges_of( "UPS_off", qty );
        if( ups > 0 ) {
            auto found = use_charges( "UPS_off", ups );
            res.splice( res.end(), found );
            qty -= std::min( qty, ups );
        }
    }

    std::vector<item *> del;

    bool has_tool_with_UPS = false;
    visit_items( [this, &what, &qty, &res, &del, &has_tool_with_UPS]( item *e ) {
        if( e->use_charges( what, qty, res, pos() ) ) {
            del.push_back( e );
        }
        if( e->typeId() == what && e->has_flag( "USE_UPS" ) ) {
            has_tool_with_UPS = true;
        }
        return qty > 0 ? VisitResponse::SKIP : VisitResponse::ABORT;
    } );

    for( auto e : del ) {
        remove_item( *e );
    }

    if( has_tool_with_UPS ) {
        use_charges( "UPS", qty );
    }

    return res;
}

bool player::covered_with_flag( const std::string &flag, const body_part_set &parts ) const
{
    if( parts.none() ) {
        return true;
    }

    body_part_set to_cover( parts );

    for( const auto &elem : worn ) {
        if( !elem.has_flag( flag ) ) {
            continue;
        }

        to_cover &= ~elem.get_covered_body_parts();

        if( to_cover.none() ) {
            return true;    // Allows early exit.
        }
    }

    return to_cover.none();
}

bool player::is_waterproof( const body_part_set &parts ) const
{
    return covered_with_flag("WATERPROOF", parts);
}

int player::amount_worn(const itype_id &id) const
{
    int amount = 0;
    for(auto &elem : worn) {
        if(elem.typeId() == id) {
            ++amount;
        }
    }
    return amount;
}

bool player::has_charges(const itype_id &it, long quantity) const
{
    if (it == "fire" || it == "apparatus") {
        return has_fire(quantity);
    }
    return charges_of( it, quantity ) == quantity;
}

int  player::leak_level( const std::string &flag ) const
{
    int leak_level = 0;
    leak_level = inv.leak_level(flag);
    return leak_level;
}

bool player::has_mission_item(int mission_id) const
{
    return mission_id != -1 && has_item_with( has_mission_item_filter{ mission_id } );
}

//Returns the amount of charges that were consumed by the player
int player::drink_from_hands(item& water) {
    int charges_consumed = 0;
    if( query_yn( _("Drink %s from your hands?"), water.type_name().c_str() ) )
    {
        // Create a dose of water no greater than the amount of water remaining.
        item water_temp( water );
        // If player is slaked water might not get consumed.
        consume_item( water_temp );
        charges_consumed = water.charges - water_temp.charges;
        if( charges_consumed > 0 )
        {
            moves -= 350;
        }
    }

    return charges_consumed;
}

// @todo: Properly split medications and food instead of hacking around
bool player::consume_med( item &target )
{
    if( !target.is_medication() ) {
        return false;
    }

    const itype_id tool_type = target.type->comestible->tool;
    const auto req_tool = item::find_type( tool_type );
    if( req_tool->tool ) {
        if( !( has_amount( tool_type, 1 ) && has_charges( tool_type, req_tool->tool->charges_per_use ) ) ) {
            add_msg_if_player( m_info, _( "You need a %s to consume that!" ), req_tool->nname( 1 ).c_str() );
            return false;
        }
        use_charges( tool_type, req_tool->tool->charges_per_use );
    }

    long amount_used = 1;
    if( target.type->has_use() ) {
        amount_used = target.type->invoke( *this, target, pos() );
        if( amount_used <= 0 ) {
            return false;
        }
    }

    // @todo: Get the target it was used on
    // Otherwise injecting someone will give us addictions etc.
    consume_effects( target );
    mod_moves( -250 );
    target.charges -= amount_used;
    return target.charges <= 0;
}

bool player::consume_item( item &target )
{
    if( target.is_null() ) {
        add_msg_if_player( m_info, _( "You do not have that item." ) );
        return false;
    }
    if( is_underwater() ) {
        add_msg_if_player( m_info, _( "You can't do that while underwater." ) );
        return false;
    }

    item &comest = get_comestible_from( target );

    if( comest.is_null() ) {
        add_msg_if_player( m_info, _( "You can't eat your %s." ), target.tname().c_str() );
        if(is_npc()) {
            debugmsg("%s tried to eat a %s", name.c_str(), target.tname().c_str());
        }
        return false;
    }

    if( consume_med( comest ) ||
        eat( comest ) ||
        feed_battery_with( comest ) ||
        feed_reactor_with( comest ) ||
        feed_furnace_with( comest ) ) {

        if( target.is_container() ) {
            target.on_contents_changed();
        }

        return comest.charges <= 0;
    }

    return false;
}

bool player::consume(int target_position)
{
    auto &target = i_at( target_position );

    if( consume_item( target ) ) {
        const bool was_in_container = !can_consume_as_is( target );

        if( was_in_container ) {
            i_rem( &target.contents.front() );
        } else {
            i_rem( &target );
        }

        //Restack and sort so that we don't lie about target's invlet
        if( target_position >= 0 ) {
            inv.restack( *this );
        }

        if( was_in_container && target_position == -1 ) {
            add_msg_if_player(_("You are now wielding an empty %s."), weapon.tname().c_str());
        } else if( was_in_container && target_position < -1 ) {
            add_msg_if_player(_("You are now wearing an empty %s."), target.tname().c_str());
        } else if( was_in_container && !is_npc() ) {
            bool drop_it = false;
            if (get_option<std::string>( "DROP_EMPTY" ) == "no") {
                drop_it = false;
            } else if (get_option<std::string>( "DROP_EMPTY" ) == "watertight") {
                drop_it = !target.is_watertight_container();
            } else if (get_option<std::string>( "DROP_EMPTY" ) == "all") {
                drop_it = true;
            }
            if (drop_it) {
                add_msg(_("You drop the empty %s."), target.tname().c_str());
                g->m.add_item_or_charges( pos(), inv.remove_item(&target) );
            } else {
                int quantity = inv.const_stack( inv.position_by_item( &target ) ).size();
                char letter = target.invlet ? target.invlet : ' ';
                add_msg( m_info, _( "%c - %d empty %s" ), letter, quantity, target.tname( quantity ).c_str() );
            }
        }
    } else if( target_position >= 0 ) {
        inv.restack( *this );
        inv.unsort();
    }

    return true;
}

void player::rooted_message() const
{
    bool wearing_shoes = is_wearing_shoes( side::LEFT ) || is_wearing_shoes( side::RIGHT );
    if( (has_trait( trait_ROOTS2 ) || has_trait( trait_ROOTS3 ) ) &&
        g->m.has_flag("DIGGABLE", pos()) &&
        !wearing_shoes ) {
        add_msg(m_info, _("You sink your roots into the soil."));
    }
}

void player::rooted()
// Should average a point every two minutes or so; ground isn't uniformly fertile
// Overfilling triggered hibernation checks, so capping.
{
    double shoe_factor = footwear_factor();
    if( (has_trait( trait_ROOTS2 ) || has_trait( trait_ROOTS3 )) &&
        g->m.has_flag("DIGGABLE", pos()) && shoe_factor != 1.0 ) {
        if( one_in(20.0 / (1.0 - shoe_factor)) ) {
            if (get_hunger() > -20) {
                mod_hunger(-1);
            }
            if (get_thirst() > -20) {
                mod_thirst(-1);
            }
            mod_healthy_mod(5, 50);
        }
    }
}

item::reload_option player::select_ammo( const item &base, std::vector<item::reload_option> opts ) const
{
    using reload_option = item::reload_option;

    if( opts.empty() ) {
        add_msg_if_player( m_info, _( "Never mind." ) );
        return reload_option();
    }

    uimenu menu;
    menu.text = string_format( base.is_watertight_container() ? _("Refill %s") : _("Reload %s" ),
            base.tname().c_str() );
    menu.return_invalid = true;
    menu.w_width = -1;
    menu.w_height = -1;

    // Construct item names
    std::vector<std::string> names;
    std::transform( opts.begin(), opts.end(), std::back_inserter( names ), []( const reload_option& e ) {
        if( e.ammo->is_magazine() && e.ammo->ammo_data() ) {
            if( e.ammo->ammo_current() == "battery" ) {
                // This battery ammo is not a real object that can be recovered but pseudo-object that represents charge
                //~ magazine with ammo count
                return string_format( _( "%s (%d)" ), e.ammo->type_name().c_str(), e.ammo->ammo_remaining() );
            } else {
                //~ magazine with ammo (count)
                return string_format( _( "%s with %s (%d)" ), e.ammo->type_name().c_str(),
                                      e.ammo->ammo_data()->nname( e.ammo->ammo_remaining() ).c_str(), e.ammo->ammo_remaining() );
            }

        } else if( e.ammo->is_watertight_container() ||
                ( e.ammo->is_ammo_container() && g->u.is_worn( *e.ammo ) ) ) {
            // worn ammo containers should be named by their contents with their location also updated below
            return e.ammo->contents.front().display_name();

        } else {
            return e.ammo->display_name();
        }
    } );

    // Get location descriptions
    std::vector<std::string> where;
    std::transform( opts.begin(), opts.end(), std::back_inserter( where ), []( const reload_option& e ) {
        bool is_ammo_container = e.ammo->is_ammo_container();
        if( is_ammo_container || e.ammo->is_container() ) {
            if( is_ammo_container && g->u.is_worn( *e.ammo ) ) {
                return e.ammo->type_name();
            }
            return string_format( _("%s, %s"), e.ammo->type_name(), e.ammo.describe( &g->u ) );
        }
        return e.ammo.describe( &g->u );
    } );

    // Pads elements to match longest member and return length
    auto pad = []( std::vector<std::string>& vec, int n, int t ) -> int {
        for( const auto& e : vec ) {
            n = std::max( n, utf8_width( e, true ) + t );
        };
        for( auto& e : vec ) {
            e += std::string( n - utf8_width( e, true ), ' ' );
        }
        return n;
    };

    // Pad the first column including 4 trailing spaces
    int w = pad( names, utf8_width( menu.text, true ), 6 );
    menu.text.insert( 0, 2, ' ' ); // add space for UI hotkeys
    menu.text += std::string( w + 2 - utf8_width( menu.text, true ), ' ' );

    // Pad the location similarly (excludes leading "| " and trailing " ")
    w = pad( where, utf8_width( _( "| Location " ) ) - 3, 6 );
    menu.text += _("| Location " );
    menu.text += std::string( w + 3 - utf8_width( _( "| Location " ) ), ' ' );

    menu.text += _( "| Amount  " );
    menu.text += _( "| Moves   " );

    // We only show ammo statistics for guns and magazines
    if( base.is_gun() || base.is_magazine() ) {
        menu.text += _( "| Damage  | Pierce  " );
    }

    auto draw_row = [&]( int idx ) {
        const auto& sel = opts[ idx ];
        std::string row = string_format( "%s| %s |", names[ idx ].c_str(), where[ idx ].c_str() );
        row += string_format( ( sel.ammo->is_ammo() || sel.ammo->is_ammo_container() ) ? " %-7d |" : "         |", sel.qty() );
        row += string_format( " %-7d ", sel.moves() );

        if( base.is_gun() || base.is_magazine() ) {
            const itype *ammo = sel.ammo->is_ammo_container() ? sel.ammo->contents.front().ammo_data() : sel.ammo->ammo_data();
            if( ammo ) {
                const damage_instance &dam = ammo->ammo->damage;
                row += string_format( "| %-7d | %-7d", static_cast<int>( dam.total_damage() ),
                                      static_cast<int>( dam.empty() ? 0.0f : ( *dam.begin() ).res_pen ) );
            } else {
                row += "|         |         ";
            }
        }
        return row;
    };

    itype_id last = uistate.lastreload[ base.ammo_type() ];
    // We keep the last key so that pressing the key twice (for example, r-r for reload)
    // will always pick the first option on the list.
    int last_key = inp_mngr.get_previously_pressed_key();
    bool last_key_bound = false;
    // This is the entry that has out default
    int default_to = 0;

    // If last_key is RETURN, don't use that to override hotkey
    if ( last_key == '\n' ) {
        last_key_bound = true;
        default_to = -1;
    }

    for( auto i = 0; i < ( int )opts.size(); ++i ) {
        const item& ammo = opts[ i ].ammo->is_ammo_container() ? opts[ i ].ammo->contents.front() : *opts[ i ].ammo;

        char hotkey = -1;
        if( g->u.has_item( ammo ) ) {
            // if ammo in player possession and either it or any container has a valid invlet use this
            if( ammo.invlet ) {
                hotkey = ammo.invlet;
            } else {
                for( const auto obj : g->u.parents( ammo ) ) {
                    if( obj->invlet ) {
                        hotkey = obj->invlet;
                        break;
                    }
                }
            }
        }
        if( last == ammo.typeId() ) {
            if( !last_key_bound && hotkey == -1 ) {
                // If this is the first occurrence of the most recently used type of ammo and the hotkey
                // was not already set above then set it to the keypress that opened this prompt
                hotkey = last_key;
                last_key_bound = true;
            }
            if( !last_key_bound ) {
                // Pressing the last key defaults to the first entry of compatible type
                default_to = i;
                last_key_bound = true;
            }
        }
        if( hotkey == last_key ) {
            last_key_bound = true;
            // Prevent the default from being used: key is bound to something already
            default_to = -1;
        }

        menu.addentry( i, true, hotkey, draw_row( i ) );
    }

    struct reload_callback : public uimenu_callback {
        public:
            std::vector<item::reload_option> &opts;
            const std::function<std::string( int )> draw_row;
            int last_key;
            const int default_to;
            const bool can_partial_reload;

            reload_callback( std::vector<item::reload_option> &_opts,
                             std::function<std::string( int )> _draw_row,
                             int _last_key, int _default_to, bool _can_partial_reload ) :
                           opts( _opts ), draw_row( _draw_row ),
                           last_key( _last_key ), default_to( _default_to ),
                           can_partial_reload( _can_partial_reload )
            {}

            bool key( const input_context &, const input_event &event, int idx, uimenu * menu ) override {
                auto cur_key = event.get_first_input();
                if( default_to != -1 && cur_key == last_key ) {
                    // Select the first entry on the list
                    menu->ret = default_to;
                    return true;
                }
                if( idx < 0 || idx >= (int)opts.size() ) {
                    return false;
                }
                auto &sel = opts[ idx ];
                switch( cur_key ) {
                    case KEY_LEFT:
                        if ( can_partial_reload ) {
                            sel.qty( sel.qty() - 1 );
                            menu->entries[ idx ].txt = draw_row( idx );
                        }
                        return true;

                    case KEY_RIGHT:
                        if ( can_partial_reload ) {
                            sel.qty( sel.qty() + 1 );
                            menu->entries[ idx ].txt = draw_row( idx );
                        }
                        return true;
                }
                return false;
            }
    } cb( opts, draw_row, last_key, default_to, !base.has_flag( "RELOAD_ONE" ) );
    menu.callback = &cb;

    menu.query();
    if( menu.ret < 0 || menu.ret >= ( int ) opts.size() ) {
        add_msg_if_player( m_info, _( "Never mind." ) );
        return reload_option();
    }

    const item_location& sel = opts[ menu.ret ].ammo;
    uistate.lastreload[ base.ammo_type() ] = sel->is_ammo_container() ? sel->contents.front().typeId() : sel->typeId();
    return std::move( opts[ menu.ret ] );
}

item::reload_option player::select_ammo( const item& base, bool prompt ) const
{
    using reload_option = item::reload_option;
    std::vector<reload_option> ammo_list;

    auto opts = base.gunmods();
    opts.push_back( &base );

    if( base.magazine_current() ) {
        opts.push_back( base.magazine_current() );
    }

    for( const auto mod : base.gunmods() ) {
        if( mod->magazine_current() ) {
            opts.push_back( mod->magazine_current() );
        }
    }

    bool ammo_match_found = false;
    for( const auto e : opts ) {
        for( item_location& ammo : find_ammo( *e ) ) {
            auto id = ( ammo->is_ammo_container() || ammo->is_watertight_container() )
                ? ammo->contents.front().typeId()
                : ammo->typeId();
            if( e->can_reload_with( id ) ) {
                // Speedloaders require an empty target.
                if( !ammo->has_flag( "SPEEDLOADER" ) || e->ammo_remaining() < 1 ) {
                    ammo_match_found = true;
                }
            }
            if( can_reload( *e, id ) || e->has_flag( "RELOAD_AND_SHOOT" ) ) {
                ammo_list.emplace_back( this, e, &base, std::move( ammo ) );
            }
        }
    }

    if( ammo_list.empty() ) {
        if( !base.is_magazine() && !base.magazine_integral() && !base.magazine_current() ) {
            add_msg_if_player( m_info, _( "You need a compatible magazine to reload the %s!" ), base.tname().c_str() );

        } else if( ammo_match_found ) {
            add_msg_if_player( m_info, _( "Nothing to reload!" ) );
        } else {
            std::string name;
            if ( base.ammo_data() ) {
                name = base.ammo_data()->nname( 1 );
            } else if ( base.is_watertight_container() ) {
                name = base.is_container_empty() ? "liquid" : base.contents.front().tname();
            } else {
                name = base.ammo_type()->name();
            }
            add_msg_if_player( m_info, _( "You don't have any %s to reload your %s!" ),
                               name.c_str(), base.tname() );
        }
        return reload_option();
    }

    // sort in order of move cost (ascending), then remaining ammo (descending) with empty magazines always last
    std::stable_sort( ammo_list.begin(), ammo_list.end(), []( const reload_option& lhs, const reload_option& rhs ) {
        return lhs.ammo->ammo_remaining() > rhs.ammo->ammo_remaining();
    } );
    std::stable_sort( ammo_list.begin(), ammo_list.end(), []( const reload_option& lhs, const reload_option& rhs ) {
        return lhs.moves() < rhs.moves();
    } );
    std::stable_sort( ammo_list.begin(), ammo_list.end(), []( const reload_option& lhs, const reload_option& rhs ) {
        return ( lhs.ammo->ammo_remaining() != 0 ) > ( rhs.ammo->ammo_remaining() != 0 );
    } );

    if( is_npc() ) {
        return std::move( ammo_list[ 0 ] );
    }

    if( !prompt && ammo_list.size() == 1 ) {
        // Suppress display of reload prompt when...
        if( !base.is_gun() ) {
            return std::move( ammo_list[ 0 ]); // reloading tools

        } else if( base.magazine_integral() && base.ammo_remaining() > 0 ) {
            return std::move( ammo_list[ 0 ] ); // adding to partially filled integral magazines

        } else if( base.has_flag( "RELOAD_AND_SHOOT" ) && has_item( *ammo_list[ 0 ].ammo ) ) {
            return std::move( ammo_list[ 0 ] ); // using bows etc and ammo is already in player possession
        }
    }

    return select_ammo( base, std::move( ammo_list ) );
}

ret_val<bool> player::can_wear( const item& it  ) const
{
    if( !it.is_armor() ) {
        return ret_val<bool>::make_failure( _( "Putting on a %s would be tricky." ), it.tname().c_str() );
    }

    if( it.is_power_armor() ) {
        for( auto &elem : worn ) {
            if( ( elem.get_covered_body_parts() & it.get_covered_body_parts() ).any() ) {
                return ret_val<bool>::make_failure( _( "Can't wear power armor over other gear!" ) );
            }
        }
        if( !it.covers( bp_torso ) ) {
            bool power_armor = false;
            if( !worn.empty() ) {
                for( auto &elem : worn ) {
                    if( elem.is_power_armor() ) {
                        power_armor = true;
                        break;
                    }
                }
            }
            if( !power_armor ) {
                return ret_val<bool>::make_failure( _( "You can only wear power armor components with power armor!" ) );
            }
        }

        for( auto &i : worn ) {
            if( i.is_power_armor() && i.typeId() == it.typeId() ) {
                return ret_val<bool>::make_failure( _( "Can't wear more than one %s!" ), it.tname().c_str() );
            }
        }
    } else {
        // Only headgear can be worn with power armor, except other power armor components.
        // You can't wear headgear if power armor helmet is already sitting on your head.
        bool has_helmet = false;
        if( is_wearing_power_armor( &has_helmet ) &&
            ( has_helmet || !(it.covers( bp_head ) || it.covers( bp_mouth ) || it.covers( bp_eyes ) ) ) ) {
            return ret_val<bool>::make_failure( _( "Can't wear %s with power armor!" ), it.tname().c_str() );
        }
    }

    // Check if we don't have both hands available before wearing a briefcase, shield, etc. Also occurs if we're already wearing one.
    if( it.has_flag( "RESTRICT_HANDS" ) && ( !has_two_arms() || worn_with_flag( "RESTRICT_HANDS" ) || weapon.is_two_handed( *this ) ) ) {
        return ret_val<bool>::make_failure( ( is_player() ? _( "You don't have a hand free to wear that." )
                                              : string_format( _( "%s doesn't have a hand free to wear that." ), name.c_str() ) ) );
    }

    for( auto &i : worn ) {
        if( i.has_flag( "ONLY_ONE" ) && i.typeId() == it.typeId() ) {
            return ret_val<bool>::make_failure( _( "Can't wear more than one %s!" ), it.tname().c_str() );
        }
    }

    if( amount_worn( it.typeId() ) >= MAX_WORN_PER_TYPE ) {
        return ret_val<bool>::make_failure( _( "Can't wear %i or more %s at once." ),
                               MAX_WORN_PER_TYPE + 1, it.tname( MAX_WORN_PER_TYPE + 1 ).c_str() );
    }

    if( ( ( it.covers( bp_foot_l ) && is_wearing_shoes( side::LEFT ) ) ||
          ( it.covers( bp_foot_r ) && is_wearing_shoes( side::RIGHT ) ) ) &&
          ( !it.has_flag( "OVERSIZE" ) || !it.has_flag( "OUTER" ) ) &&
          !it.has_flag( "SKINTIGHT" ) && !it.has_flag( "BELTED" ) ) {
        // Checks to see if the player is wearing shoes
        return ret_val<bool>::make_failure( ( is_player() ? _( "You're already wearing footwear!" )
                                              : string_format( _( "%s is already wearing footwear!" ), name.c_str() ) ) );
    }

    if( it.covers( bp_head ) &&
        !it.has_flag( "HELMET_COMPAT" ) &&
        !it.has_flag( "SKINTIGHT" ) &&
        !it.has_flag( "OVERSIZE" ) &&
        is_wearing_helmet() ) {
        return ret_val<bool>::make_failure( wearing_something_on( bp_head ),
                                            ( is_player() ? _( "You can't wear that with other headgear!" )
                                             : string_format( _( "%s can't wear that with other headgear!" ), name.c_str() ) ) );
    }

    if( it.covers( bp_head ) &&
        ( it.has_flag( "SKINTIGHT" ) || it.has_flag( "HELMET_COMPAT" ) ) &&
        ( head_cloth_encumbrance() + it.get_encumber() > 20 ) ) {
        return ret_val<bool>::make_failure( ( is_player() ? _( "You can't wear that much on your head!" )
                                              : string_format( _( "%s can't wear that much on their head!" ), name.c_str() ) ) );
    }

    if( has_trait( trait_WOOLALLERGY ) && ( it.made_of( material_id( "wool" ) ) || it.item_tags.count( "wooled" ) ) ) {
        return ret_val<bool>::make_failure( _( "Can't wear that, it's made of wool!" ) );
    }

    if( it.is_filthy() && has_trait( trait_SQUEAMISH ) ) {
        return ret_val<bool>::make_failure( _( "Can't wear that, it's filthy!" ) );
    }

    if( !it.has_flag( "OVERSIZE" ) ) {
        for( const trait_id &mut : get_mutations() ) {
            const auto &branch = mut.obj();
            if( branch.conflicts_with_item( it ) ) {
                return ret_val<bool>::make_failure( _( "Mutation %s prevents from wearing %s." ),
                             branch.name.c_str(), it.type_name().c_str() );
            }
        }
        if( it.covers(bp_head) &&
            !it.made_of( material_id( "wool" ) ) && !it.made_of( material_id( "cotton" ) ) &&
            !it.made_of( material_id( "nomex" ) ) && !it.made_of( material_id( "leather" ) ) &&
            ( has_trait( trait_HORNS_POINTED ) || has_trait( trait_ANTENNAE ) || has_trait( trait_ANTLERS ) ) ) {
            return ret_val<bool>::make_failure( _( "Cannot wear a helmet over %s." ),
                            ( has_trait( trait_HORNS_POINTED ) ? _( "horns" ) :
                            ( has_trait( trait_ANTENNAE ) ? _( "antennae" ) : _( "antlers" ) ) ) );
        }
    }

    return ret_val<bool>::make_success();
}

ret_val<bool> player::can_wield( const item &it ) const
{
    if( it.made_of( LIQUID ) ) {
        return ret_val<bool>::make_failure( _( "Can't wield spilt liquids." ) );
    }

    if( it.is_two_handed( *this ) && ( !has_two_arms() || worn_with_flag( "RESTRICT_HANDS" ) ) ) {
        if( worn_with_flag( "RESTRICT_HANDS" ) ) {
            return ret_val<bool>::make_failure( _( "Something you are wearing hinders the use of both hands." ) );
        } else if( it.has_flag( "ALWAYS_TWOHAND" ) ) {
            return ret_val<bool>::make_failure( _( "The %s can't be wielded with only one arm." ), it.tname().c_str() );
        } else {
            return ret_val<bool>::make_failure( _( "You are too weak to wield %s with only one arm." ), it.tname().c_str() );
        }
    }

    return ret_val<bool>::make_success();
}

ret_val<bool> player::can_unwield( const item& it ) const
{
    if( it.has_flag( "NO_UNWIELD" ) ) {
        return ret_val<bool>::make_failure( _( "You cannot unwield your %s." ), it.tname().c_str() );
    }

    return ret_val<bool>::make_success();
}

bool player::is_wielding( const item& target ) const
{
    return &weapon == &target;
}

bool player::wield( item& target )
{
    if( is_wielding( target ) ) {
        return true;
    }

    if( !can_wield( target ).success() ) {
        return false;
    }

    if( !unwield() ) {
        return false;
    }

    if( target.is_null() ) {
        return true;
    }

    // Query whether to draw an item from a holster when attempting to wield the holster
    if( target.get_use( "holster" ) && ( target.contents.size() > 0 ) ) {
        if( query_yn( string_format( _( "Draw %s from %s?" ),
                                     target.get_contained().tname().c_str(),
                                     target.tname().c_str() ) ) ) {
            invoke_item( &target );
            return true;
        }
    }

    // Wielding from inventory is relatively slow and does not improve with increasing weapon skill.
    // Worn items (including guns with shoulder straps) are faster but still slower
    // than a skilled player with a holster.
    // There is an additional penalty when wielding items from the inventory whilst currently grabbed.

    bool worn = is_worn( target );
    int mv = item_handling_cost( target, true, worn ? INVENTORY_HANDLING_PENALTY / 2 : INVENTORY_HANDLING_PENALTY );

    if( worn ) {
        target.on_takeoff( *this );
    }

    add_msg( m_debug, "wielding took %d moves", mv );
    moves -= mv;

    if( has_item( target ) ) {
        weapon = i_rem( &target );
    } else {
        weapon = target;
    }

    last_item = weapon.typeId();
    recoil = MAX_RECOIL;

    weapon.on_wield( *this, mv );

    inv.update_invlet( weapon );
    inv.update_cache_with_item( weapon );

    return true;
}

bool player::unwield()
{
    if( weapon.is_null() ) {
        return true;
    }

    if( !can_unwield( weapon ).success() ) {
        return false;
    }

    const std::string query = string_format( _( "Stop wielding %s?" ), weapon.tname().c_str() );

    if ( !dispose_item( item_location( *this, &weapon ), query ) ) {
        return false;
    }

    inv.unsort();

    return true;
}

// ids of martial art styles that are available with the bio_cqb bionic.
static const std::vector<matype_id> bio_cqb_styles {{
    matype_id{ "style_karate" }, matype_id{ "style_judo" }, matype_id{ "style_muay_thai" }, matype_id{ "style_biojutsu" }
}};

class ma_style_callback : public uimenu_callback
{
private:
    size_t offset;
    const std::vector<matype_id> &styles;

public:
    ma_style_callback( int style_offset, const std::vector<matype_id> &selectable_styles )
        : offset( style_offset )
        , styles( selectable_styles )
    {}

    bool key(const input_context &ctxt, const input_event &event, int entnum, uimenu *menu) override {
        const std::string action = ctxt.input_to_action( event );
        if( action != "SHOW_DESCRIPTION" ) {
            return false;
        }
        matype_id style_selected;
        const size_t index = entnum;
        if( index >= offset && index - offset < styles.size() ) {
            style_selected = styles[index - offset];
        }
        if( !style_selected.str().empty() ) {
            const martialart &ma = style_selected.obj();
            std::ostringstream buffer;
            buffer << ma.name << "\n\n \n\n";
            if( !ma.techniques.empty() ) {
                buffer << ngettext( "Technique:", "Techniques:", ma.techniques.size() ) << " ";
                buffer << enumerate_as_string( ma.techniques.begin(), ma.techniques.end(), []( const matec_id &mid ) {
                    return string_format( "%s: %s", _( mid.obj().name.c_str() ), _( mid.obj().description.c_str() ) );
                } );
            }
            if( ma.force_unarmed ) {
                buffer << "\n\n \n\n";
                buffer << _( "This style forces you to use unarmed strikes, even if wielding a weapon." );
            }
            if( !ma.weapons.empty() ) {
                buffer << "\n\n \n\n";
                buffer << ngettext( "Weapon:", "Weapons:", ma.weapons.size() ) << " ";
                buffer << enumerate_as_string( ma.weapons.begin(), ma.weapons.end(), []( const std::string &wid ) {
                    return item::nname( wid );
                } );
            }
            popup(buffer.str(), PF_NONE);
            menu->redraw();
        }
        return true;
    }
    ~ma_style_callback() override = default;
};

bool player::pick_style() // Style selection menu
{
    enum style_selection {
        KEEP_HANDS_FREE = 0,
        STYLE_OFFSET
    };

    // If there are style already, cursor starts there
    // if no selected styles, cursor starts from no-style

    // Any other keys quit the menu
    const std::vector<matype_id> &selectable_styles = has_active_bionic( bio_cqb ) ? bio_cqb_styles : ma_styles;

    input_context ctxt( "MELEE_STYLE_PICKER" );
    ctxt.register_action( "SHOW_DESCRIPTION" );

    uimenu kmenu;
    kmenu.return_invalid = true;
    kmenu.text = string_format( _( "Select a style. (press %s for more info)" ), ctxt.get_desc( "SHOW_DESCRIPTION" ).c_str() );
    ma_style_callback callback( ( size_t )STYLE_OFFSET, selectable_styles );
    kmenu.callback = &callback;
    kmenu.input_category = "MELEE_STYLE_PICKER";
    kmenu.additional_actions.emplace_back( "SHOW_DESCRIPTION", "" );
    kmenu.desc_enabled = true;
    kmenu.addentry_desc( KEEP_HANDS_FREE, true, 'h', keep_hands_free ? _( "Keep hands free (on)" ) : _( "Keep hands free (off)" ),
                         _( "When this is enabled, player won't wield things unless explicitly told to." ) );

    kmenu.selected = STYLE_OFFSET;

    for( size_t i = 0; i < selectable_styles.size(); i++ ) {
        auto &style = selectable_styles[i].obj();
        //Check if this style is currently selected
        if( selectable_styles[i] == style_selected ) {
            kmenu.selected = i + STYLE_OFFSET;
        }
        kmenu.addentry_desc( i + STYLE_OFFSET, true, -1, _( style.name.c_str() ), _( style.description.c_str() ) );
    }

    kmenu.query();
    int selection = kmenu.ret;

    //debugmsg("selected %d",choice);
    if( selection >= STYLE_OFFSET ) {
        style_selected = selectable_styles[selection - STYLE_OFFSET];
    } else if( selection == KEEP_HANDS_FREE ) {
        keep_hands_free = !keep_hands_free;
    } else {
        return false;
    }

    return true;
}

hint_rating player::rate_action_wear( const item &it ) const
{
    //TODO flag already-worn items as HINT_IFFY

    if (!it.is_armor()) {
        return HINT_CANT;
    }

    return can_wear( it ).success() ? HINT_GOOD : HINT_IFFY;
}


hint_rating player::rate_action_change_side( const item &it ) const {
   if (!is_worn(it)) {
      return HINT_IFFY;
   }

    if (!it.is_sided()) {
        return HINT_CANT;
    }

    return HINT_GOOD;
}

bool player::can_reload( const item& it, const itype_id& ammo ) const {
    if( !it.is_reloadable_with( ammo ) ) {
        return false;
    }

    if( it.is_ammo_belt() ) {
        auto linkage = it.type->magazine->linkage;
        if( linkage != "NULL" && !has_charges( linkage, 1 ) ) {
            return false;
        }
    }

    return true;
}

bool player::dispose_item( item_location &&obj, const std::string& prompt )
{
    uimenu menu;
    menu.text = prompt.empty() ? string_format( _( "Dispose of %s" ), obj->tname().c_str() ) : prompt;
    menu.return_invalid = true;

    using dispose_option = struct {
        std::string prompt;
        bool enabled;
        char invlet;
        int moves;
        std::function<bool()> action;
    };

    std::vector<dispose_option> opts;

    const bool bucket = obj->is_bucket_nonempty();

    opts.emplace_back( dispose_option {
        bucket ? _( "Spill contents and store in inventory" ) : _( "Store in inventory" ),
        volume_carried() + obj->volume() <= volume_capacity(), '1',
        item_handling_cost( *obj ),
        [this, bucket, &obj] {
            if( bucket && !obj->spill_contents( *this ) ) {
                return false;
            }

            moves -= item_handling_cost( *obj );
            inv.add_item_keep_invlet( *obj );
            inv.unsort();
            obj.remove_item();
            return true;
        }
    } );

    opts.emplace_back( dispose_option {
        _( "Drop item" ), true, '2', 0, [this, &obj] {
            g->m.add_item_or_charges( pos(), *obj );
            obj.remove_item();
            return true;
        }
    } );

    opts.emplace_back( dispose_option {
        bucket ? _( "Spill contents and wear item" ) : _( "Wear item" ),
        can_wear( *obj ).success(), '3', item_wear_cost( *obj ),
        [this, bucket, &obj] {
            if( bucket && !obj->spill_contents( *this ) ) {
                return false;
            }

            item it = *obj;
            obj.remove_item();
            return wear_item( it );
        }
    } );

    for( auto& e : worn ) {
        if( e.can_holster( *obj ) ) {
            auto ptr = dynamic_cast<const holster_actor *>( e.type->get_use( "holster" )->get_actor_ptr() );
            opts.emplace_back( dispose_option {
                string_format( _( "Store in %s" ), e.tname().c_str() ), true, e.invlet,
                item_store_cost( *obj, e, false, ptr->draw_cost ),
                [this, ptr, &e, &obj]{
                    return ptr->store( *this, e, *obj );
                }
            } );
        }
    }

    int w = utf8_width( menu.text, true ) + 4;
    for( const auto& e : opts ) {
        w = std::max( w, utf8_width( e.prompt, true ) + 4 );
    };
    for( auto& e : opts ) {
        e.prompt += std::string( w - utf8_width( e.prompt, true ), ' ' );
    }

    menu.text.insert( 0, 2, ' ' ); // add space for UI hotkeys
    menu.text += std::string( w + 2 - utf8_width( menu.text, true ), ' ' );
    menu.text += _( " | Moves  " );

    for( const auto& e : opts ) {
        menu.addentry( -1, e.enabled, e.invlet, string_format( e.enabled ? "%s | %-7d" : "%s |", e.prompt.c_str(), e.moves ) );
    }

    menu.query();
    if( menu.ret >= 0 ) {
        return opts[ menu.ret ].action();
    }
    return false;
}

void player::mend_item( item_location&& obj, bool interactive )
{
    if( g->u.has_trait( trait_DEBUG_HS ) ) {
        uimenu menu( true, _( "Toggle which fault?" ) );
        std::vector<std::pair<fault_id, bool>> opts;
        for( const auto& f : obj->faults_potential() ) {
            opts.emplace_back( f, obj->faults.count( f ) );
            menu.addentry( -1, true, -1, string_format( "%s %s", opts.back().second ? _( "Mend" ) : _( "Break" ),
                                                        f.obj().name().c_str() ) );
        }
        menu.query();
        if( menu.ret >= 0 ) {
            if( opts[ menu.ret ].second ) {
                obj->faults.erase( opts[ menu.ret ].first );
            } else {
                obj->faults.insert( opts[ menu.ret ].first );
            }
        }
        return;
    }

    std::vector<std::pair<const fault *, bool>> faults;
    std::transform( obj->faults.begin(), obj->faults.end(), std::back_inserter( faults ), []( const fault_id& e ) {
        return std::make_pair<const fault *, bool>( &e.obj(), false );
    } );

    if( faults.empty() ) {
        if( interactive ) {
            add_msg( m_info, _( "The %s doesn't have any faults to mend." ), obj->tname().c_str() );
        }
        return;
    }

    auto inv = crafting_inventory();

    for( auto& f : faults ) {
        f.second = f.first->requirements().can_make_with_inventory( inv );
    }

    int sel = 0;
    if( interactive ) {
        uimenu menu;
        menu.text = _( "Mend which fault?" );
        menu.return_invalid = true;
        menu.desc_enabled = true;
        menu.desc_lines = 12;

        int w = 80;

        for( auto& f : faults ) {
            auto reqs = f.first->requirements();
            auto tools = reqs.get_folded_tools_list( w, c_white, inv );
            auto comps = reqs.get_folded_components_list( w, c_white, inv );

            std::ostringstream descr;
            descr << _( "<color_white>Time required:</color>\n" );
            //@todo: better have a from_moves function
            descr << "> " << to_string_approx( time_duration::from_turns( f.first->time() / 100 ) ) << "\n";
            descr << _( "<color_white>Skills:</color>\n" );
            for( const auto& e : f.first->skills() ) {
                bool hasSkill = get_skill_level( e.first ) >= e.second;
                if ( !hasSkill && f.second ) {
                    f.second = false;
                }
                //~ %1$s represents the internal color name which shouldn't be translated, %2$s is skill name, and %3$i is skill level
                descr << string_format( _( "> <color_%1$s>%2$s %3$i</color>\n" ), hasSkill ? "c_green" : "c_red",
                                        e.first.obj().name().c_str(), e.second );
            }

            std::copy( tools.begin(), tools.end(), std::ostream_iterator<std::string>( descr, "\n" ) );
            std::copy( comps.begin(), comps.end(), std::ostream_iterator<std::string>( descr, "\n" ) );

            auto name = f.first->name();
            name += std::string( std::max( w - utf8_width( name, true ), 0 ), ' ' );

            menu.addentry_desc( -1, true, -1, name, descr.str() );
        }
        menu.query();
        if( menu.ret < 0 ) {
            add_msg( _( "Never mind." ) );
            return;
        }
        sel = menu.ret;
    }

    if( sel >= 0 ) {
        if( !faults[ sel ].second ) {
            if( interactive ) {
                add_msg( m_info, _( "You are currently unable to mend the %s." ), obj->tname().c_str() );
            }
            return;
        }

        assign_activity( activity_id( "ACT_MEND_ITEM" ), faults[ sel ].first->time() );
        activity.name = faults[ sel ].first->id().str();
        activity.targets.push_back( std::move( obj ) );
    }
}

int player::item_handling_cost( const item& it, bool penalties, int base_cost ) const
{
    int mv = base_cost;
    if( penalties ) {
        // 40 moves per liter, up to 200 at 5 liters
        mv += std::min( 200, it.volume() / 20_ml );
    }

    if( weapon.typeId() == "e_handcuffs" ) {
        mv *= 4;
    } else if( penalties && has_effect( effect_grabbed ) ) {
        mv *= 2;
    }

    // For single handed items use the least encumbered hand
    if( it.is_two_handed( *this ) ) {
        mv += encumb( bp_hand_l ) + encumb( bp_hand_r );
    } else {
        mv += std::min( encumb( bp_hand_l ), encumb( bp_hand_r ) );
    }

    return std::min( std::max( mv, 0 ), MAX_HANDLING_COST );
}

int player::item_store_cost( const item& it, const item& /* container */, bool penalties, int base_cost ) const
{
    /** @EFFECT_PISTOL decreases time taken to store a pistol */
    /** @EFFECT_SMG decreases time taken to store an SMG */
    /** @EFFECT_RIFLE decreases time taken to store a rifle */
    /** @EFFECT_SHOTGUN decreases time taken to store a shotgun */
    /** @EFFECT_LAUNCHER decreases time taken to store a launcher */
    /** @EFFECT_STABBING decreases time taken to store a stabbing weapon */
    /** @EFFECT_CUTTING decreases time taken to store a cutting weapon */
    /** @EFFECT_BASHING decreases time taken to store a bashing weapon */
    int lvl = get_skill_level( it.is_gun() ? it.gun_skill() : it.melee_skill() );
    return item_handling_cost( it, penalties, base_cost ) / ( ( lvl + 10.0f ) / 10.0f );
}

int player::item_reload_cost( const item& it, const item& ammo, long qty ) const
{
    if( ammo.is_ammo() ) {
        qty = std::max( std::min( ammo.charges, qty ), 1L );
    } else if( ammo.is_ammo_container() || ammo.is_watertight_container() || ammo.is_non_resealable_container() ) {
        qty = std::max( std::min( ammo.contents.front().charges, qty ), 1L );
    } else if( ammo.is_magazine() ) {
        qty = 1;
    } else {
        debugmsg( "cannot determine reload cost as %s is neither ammo or magazine", ammo.tname().c_str() );
        return 0;
    }

    // If necessary create duplicate with appropriate number of charges
    item obj = ammo;
    obj = obj.split( qty );
    if( obj.is_null() ) {
        obj = ammo;
    }
    // No base cost for handling ammo - that's already included in obtain cost
    // We have the ammo in our hands right now
    int mv = item_handling_cost( obj, true, 0 );

    if( ammo.has_flag( "MAG_BULKY" ) ) {
        mv *= 1.5; // bulky magazines take longer to insert
    }

    if( !it.is_gun() && !it.is_magazine() ) {
        return mv + 100; // reload a tool or sealable container
    }

    /** @EFFECT_GUN decreases the time taken to reload a magazine */
    /** @EFFECT_PISTOL decreases time taken to reload a pistol */
    /** @EFFECT_SMG decreases time taken to reload an SMG */
    /** @EFFECT_RIFLE decreases time taken to reload a rifle */
    /** @EFFECT_SHOTGUN decreases time taken to reload a shotgun */
    /** @EFFECT_LAUNCHER decreases time taken to reload a launcher */

    int cost = ( it.is_gun() ? it.type->gun->reload_time : it.type->magazine->reload_time ) * qty;

    skill_id sk = it.is_gun() ? it.type->gun->skill_used : skill_gun;
    mv += cost / ( 1.0f + std::min( get_skill_level( sk ) * 0.1f, 1.0f ) );

    if( it.has_flag( "STR_RELOAD" ) ) {
        /** @EFFECT_STR reduces reload time of some weapons */
        mv -= get_str() * 20;
    }

    return std::max( mv, 25 );
}

int player::item_wear_cost( const item& it ) const
{
    double mv = item_handling_cost( it );

    switch( it.get_layer() ) {
        case UNDERWEAR:
            mv *= 1.5;
            break;

        case REGULAR_LAYER:
            break;

        case WAIST_LAYER:
        case OUTER_LAYER:
            mv /= 1.5;
            break;

        case BELTED_LAYER:
            mv /= 2.0;
            break;
        default:
            break;
    }

    mv *= std::max( it.get_encumber() / 10.0, 1.0 );

    return mv;
}

bool player::wear( int pos, bool interactive )
{
    return wear( i_at( pos ), interactive );
}

bool player::wear( item& to_wear, bool interactive )
{
    if( is_worn( to_wear ) ) {
        if( interactive ) {
            add_msg_player_or_npc( m_info,
                                   _( "You are already wearing that." ),
                                   _( "<npcname> is already wearing that.")
                                   );
        }
        return false;
    }
    if( to_wear.is_null() ) {
        if( interactive ) {
            add_msg_player_or_npc( m_info,
                                   _( "You don't have that item."),
                                   _( "<npcname> doesn't have that item."));
        }
        return false;
    }

    bool was_weapon;
    item to_wear_copy( to_wear );
    if( &to_wear == &weapon ) {
        weapon = item();
        was_weapon = true;
    } else {
        inv.remove_item( &to_wear );
        inv.restack( *this );
        was_weapon = false;
    }

    if( !wear_item( to_wear_copy, interactive ) ) {
        if( was_weapon ) {
            weapon = to_wear_copy;
        } else {
            inv.add_item( to_wear_copy, true );
        }
        return false;
    }

    return true;
}

bool player::wear_item( const item &to_wear, bool interactive )
{
    const auto ret = can_wear( to_wear );
    if( !ret.success() ) {
        if( interactive ) {
            add_msg_if_player( m_info, "%s", ret.c_str() );
        }
        return false;
    }

    const bool was_deaf = is_deaf();
    last_item = to_wear.typeId();
    worn.push_back(to_wear);

    if( interactive ) {
        add_msg_player_or_npc(
                              _("You put on your %s."),
                              _("<npcname> puts on their %s."),
                              to_wear.tname().c_str() );
        moves -= item_wear_cost( to_wear );

        for( const body_part bp : all_body_parts ) {
            if (to_wear.covers(bp) && encumb(bp) >= 40)
            {
                add_msg_if_player(m_warning,
                    bp == bp_eyes ?
                    _("Your %s are very encumbered! %s"):_("Your %s is very encumbered! %s"),
                    body_part_name( bp ), encumb_text( bp ) );
            }
        }
        if( !was_deaf && is_deaf() ) {
            add_msg_if_player( m_info, _( "You're deafened!" ) );
        }
    } else {
        add_msg_if_npc( _("<npcname> puts on their %s."), to_wear.tname().c_str() );
    }

    item &new_item = worn.back();
    new_item.on_wear( *this );

    inv.update_invlet( new_item );
    inv.update_cache_with_item( new_item );

    recalc_sight_limits();
    reset_encumbrance();

    return true;
}

bool player::change_side( item &it, bool interactive )
{
    if( !it.swap_side() ) {
        if( interactive ) {
            add_msg_player_or_npc( m_info,
                                   _( "You cannot swap the side on which your %s is worn." ),
                                   _( "<npcname> cannot swap the side on which their %s is worn." ),
                                   it.tname().c_str() );
        }
        return false;
    }

    if( interactive ) {
        add_msg_player_or_npc( m_info, _( "You swap the side on which your %s is worn." ),
                                       _( "<npcname> swaps the side on which their %s is worn." ),
                                       it.tname().c_str() );
    }

    mod_moves( -250 );
    reset_encumbrance();

    return true;
}

bool player::change_side (int pos, bool interactive) {
    item &it( i_at( pos ) );

    if( !is_worn( it ) ) {
        if( interactive ) {
            add_msg_player_or_npc( m_info,
                                   _( "You are not wearing that item." ),
                                   _( "<npcname> isn't wearing that item." ) );
        }
        return false;
    }

    return change_side( it, interactive );
}

hint_rating player::rate_action_takeoff( const item &it ) const
{
    if (!it.is_armor()) {
        return HINT_CANT;
    }

    if (is_worn(it)) {
      return HINT_GOOD;
    }

    return HINT_IFFY;
}

std::list<const item *> player::get_dependent_worn_items( const item &it ) const
{
    std::list<const item *> dependent;
    // Adds dependent worn items recursively
    const std::function<void( const item &it )> add_dependent = [ & ]( const item &it ) {
        for( const auto &wit : worn ) {
            if( &wit == &it || !wit.is_worn_only_with( it ) ) {
                continue;
            }
            const auto iter = std::find_if( dependent.begin(), dependent.end(),
                [ &wit ]( const item *dit ) {
                    return &wit == dit;
                } );
            if( iter == dependent.end() ) { // Not in the list yet
                add_dependent( wit );
                dependent.push_back( &wit );
            }
        }
    };

    if( is_worn( it ) ) {
        add_dependent( it );
    }

    return dependent;
}

ret_val<bool> player::can_takeoff( const item& it, const std::list<item> *res ) const
{
    auto iter = std::find_if( worn.begin(), worn.end(), [ &it ]( const item &wit ) {
        return &it == &wit;
    } );

    if( iter == worn.end() ) {
        return ret_val<bool>::make_failure( !is_npc() ? _( "You are not wearing that item." ) : _( "<npcname> is not wearing that item." ) );
    }

    if( res == nullptr && !get_dependent_worn_items( it ).empty() ) {
        return ret_val<bool>::make_failure( !is_npc() ? _( "You can't take off power armor while wearing other power armor components." ) : _( "<npcname> can't take off power armor while wearing other power armor components." ) );
    }

    return ret_val<bool>::make_success();
}

bool player::takeoff( const item &it, std::list<item> *res )
{
    const auto ret = can_takeoff( it, res );
    if ( !ret.success() ) {
        add_msg( m_info, "%s", ret.c_str() );
        return false;
    }

    auto iter = std::find_if( worn.begin(), worn.end(), [ &it ]( const item &wit ) {
        return &it == &wit;
    } );

    if( res == nullptr ) {
        if( volume_carried() + it.volume() > volume_capacity_reduced_by( it.get_storage() ) ) {
            if( is_npc() || query_yn( _( "No room in inventory for your %s.  Drop it?" ), it.tname().c_str() ) ) {
                drop( get_item_position( &it ) );
                return true; // the drop activity ends up taking off the item anyway so shouldn't try to do it again here
            } else {
                return false;
            }
        }
        iter->on_takeoff( *this );
        inv.add_item_keep_invlet( it );
    } else {
        iter->on_takeoff( *this );
        res->push_back( it );
    }

    add_msg_player_or_npc( _( "You take off your %s." ),
                           _( "<npcname> takes off their %s." ),
                           it.tname().c_str() );

    mod_moves( -250 );    // TODO: Make this variable
    worn.erase( iter );

    recalc_sight_limits();
    reset_encumbrance();

    return true;
}

bool player::takeoff( int pos )
{
    return takeoff( i_at( pos ) );
}

void player::drop( int pos, const tripoint &where )
{
    const item &it = i_at( pos );
    const int count = it.count_by_charges() ? it.charges : 1;

    drop( { std::make_pair( pos, count ) }, where );
}

void player::drop( const std::list<std::pair<int, int>> &what, const tripoint &where, bool stash )
{
    const activity_id type( stash ? "ACT_STASH" : "ACT_DROP" );

    if( what.empty() ) {
        return;
    }

    const tripoint target = ( where != tripoint_min ) ? where : pos();
    if( rl_dist( pos(), target ) > 1 || !( stash || g->m.can_put_items( target ) ) ) {
        add_msg_player_or_npc( m_info, _( "You can't place items here!" ),
                                       _( "<npcname> can't place items here!" ) );
        return;
    }

    assign_activity( type );
    activity.placement = target - pos();

    for( auto item_pair : what ) {
        if( can_unwield( i_at( item_pair.first ) ).success() ) {
            activity.values.push_back( item_pair.first );
            activity.values.push_back( item_pair.second );
        }
    }
    // @todo: Remove the hack. Its here because npcs don't process activities
    if( is_npc() ) {
        activity.do_turn( *this );
    }
}

void player::use_wielded() {
    use(-1);
}

hint_rating player::rate_action_reload( const item &it ) const
{
    hint_rating res = HINT_CANT;

    // Guns may contain additional reloadable mods so check these first
    for( const auto mod : it.gunmods() ) {
        switch( rate_action_reload( *mod ) ) {
            case HINT_GOOD:
                return HINT_GOOD;

            case HINT_CANT:
                continue;

            case HINT_IFFY:
                res = HINT_IFFY;
        }
    }

    if( !it.is_reloadable() ) {
        return res;
    }

    return can_reload( it ) ? HINT_GOOD : HINT_IFFY;
}

hint_rating player::rate_action_unload( const item &it ) const
{
    if( ( it.is_container() || it.is_bandolier() ) && !it.contents.empty() ) {
        return HINT_GOOD;
    }

    if( it.has_flag("NO_UNLOAD") ) {
        return HINT_CANT;
    }

    if( it.magazine_current() ) {
        return HINT_GOOD;
    }

    for( auto e : it.gunmods() ) {
        if( e->is_gun() && !e->has_flag( "NO_UNLOAD" ) &&
            ( e->magazine_current() || e->ammo_remaining() > 0 || e->casings_count() > 0 ) ) {
            return HINT_GOOD;
        }
    }

    if( it.ammo_type().is_null() ) {
        return HINT_CANT;
    }

    if( it.ammo_remaining() > 0 || it.casings_count() > 0 ) {
        return HINT_GOOD;
    }

    if ( it.ammo_capacity() > 0 ) {
        return HINT_IFFY;
    }

    return HINT_CANT;
}

hint_rating player::rate_action_mend( const item &it ) const
{
    // @todo: check also if item damage could be repaired via a tool
    if( !it.faults.empty() ) {
        return HINT_GOOD;
    }
    return it.faults_potential().empty() ? HINT_CANT : HINT_IFFY;
}

hint_rating player::rate_action_disassemble( const item &it )
{
    if( can_disassemble( it, crafting_inventory() ).success() ) {
        return HINT_GOOD; // possible

    } else if( recipe_dictionary::get_uncraft( it.typeId() ) ) {
        return HINT_IFFY; // potentially possible but we currently lack requirements

    } else {
        return HINT_CANT; // never possible
    }
}

hint_rating player::rate_action_use( const item &it ) const
{
    if( it.is_tool() ) {
        return it.ammo_sufficient() ? HINT_GOOD : HINT_IFFY;

    } else if (it.is_gunmod()) {
        /** @EFFECT_GUN >0 allows rating estimates for gun modifications */
        if (get_skill_level( skill_gun ) == 0) {
            return HINT_IFFY;
        } else {
            return HINT_GOOD;
        }
    } else if( it.is_food() || it.is_medication() || it.is_book() || it.is_armor() ) {
        return HINT_IFFY; //the rating is subjective, could be argued as HINT_CANT or HINT_GOOD as well
    } else if( it.type->has_use() ) {
        return HINT_GOOD;
    } else if( !it.is_container_empty() ) {
        return rate_action_use( it.get_contained() );
    }

    return HINT_CANT;
}

bool player::has_enough_charges( const item &it, bool show_msg ) const
{
    if( !it.is_tool() || !it.ammo_required() ) {
        return true;
    }
    if( it.has_flag( "USE_UPS" ) ) {
        if( has_charges( "UPS", it.ammo_required() ) || it.ammo_sufficient() ) {
            return true;
        }
        if( show_msg ) {
            add_msg_if_player( m_info,
                    ngettext( "Your %s needs %d charge from some UPS.",
                              "Your %s needs %d charges from some UPS.",
                              it.ammo_required() ),
                    it.tname().c_str(), it.ammo_required() );
        }
        return false;
    } else if( !it.ammo_sufficient() ) {
        if( show_msg ) {
            add_msg_if_player( m_info,
                    ngettext( "Your %s has %d charge but needs %d.",
                              "Your %s has %d charges but needs %d.",
                              it.ammo_remaining() ),
                    it.tname().c_str(), it.ammo_remaining(), it.ammo_required() );
        }
        return false;
    }
    return true;
}

bool player::consume_charges( item& used, long qty )
{
    if( qty < 0 ) {
        debugmsg( "Tried to consume negative charges" );
        return false;
    }

    if( qty == 0 ) {
        return false;
    }

    if( !used.is_tool() && !used.is_food() && !used.is_medication() ) {
        debugmsg( "Tried to consume charges for non-tool, non-food, non-med item" );
        return false;
    }

    // Consume comestibles destroying them if no charges remain
    if( used.is_food() || used.is_medication() ) {
        used.charges -= qty;
        if( used.charges <= 0 ) {
            i_rem( &used );
            return true;
        }
        return false;
    }

    // Tools which don't require ammo are instead destroyed
    if( used.is_tool() && !used.ammo_required() ) {
        i_rem( &used );
        return true;
    }

    // USE_UPS never occurs on base items but is instead added by the UPS tool mod
    if( used.has_flag( "USE_UPS" ) ) {
        // With the new UPS system, we'll want to use any charges built up in the tool before pulling from the UPS
        // The usage of the item was already approved, so drain item if possible, otherwise use UPS
        if( used.charges >= qty ) {
            used.ammo_consume( qty, pos() );
        } else {
            use_charges( "UPS", qty );
        }
    } else {
        used.ammo_consume( std::min( qty, used.ammo_remaining() ), pos() );
    }
    return false;
}

void player::use( int inventory_position )
{
    item &used = i_at( inventory_position );
    item copy;

    if( used.is_null() ) {
        add_msg( m_info, _( "You do not have that item." ) );
        return;
    }

    last_item = used.typeId();

    if( used.is_tool() ) {
        if( !used.type->has_use() ) {
            add_msg_if_player( _( "You can't do anything interesting with your %s." ), used.tname().c_str() );
            return;
        }
        invoke_item( &used );

    } else if( used.is_food() ||
               used.is_medication() ||
               used.get_contained().is_food() ||
               used.get_contained().is_medication() ) {
        consume( inventory_position );

    } else if( used.is_book() ) {
        read( inventory_position );

    } else if ( used.type->has_use() ) {
        invoke_item( &used );

    } else {
        add_msg( m_info, _( "You can't do anything interesting with your %s." ),
                 used.tname().c_str() );
    }
}

bool player::invoke_item( item* used )
{
    return invoke_item( used, pos() );
}

bool player::invoke_item( item* used, const tripoint &pt )
{
    const auto &use_methods = used->type->use_methods;

    if( use_methods.empty() ) {
        return false;
    } else if( use_methods.size() == 1 ) {
        return invoke_item( used, use_methods.begin()->first, pt );
    }

    uimenu umenu;

    umenu.text = string_format( _( "What to do with your %s?" ), used->tname().c_str() );
    umenu.hilight_disabled = true;
    umenu.return_invalid = true;

    for( const auto &e : use_methods ) {
        const auto res = e.second.can_call( *this, *used, false, pt );
        umenu.addentry_desc( MENU_AUTOASSIGN, res.success(), MENU_AUTOASSIGN, e.second.get_name(), res.str() );
    }

    umenu.desc_enabled = std::any_of( umenu.entries.begin(), umenu.entries.end(), []( const uimenu_entry &elem ) {
        return !elem.desc.empty();
    });

    umenu.query();

    int choice = umenu.ret;
    if( choice < 0 || choice >= static_cast<int>( use_methods.size() ) ) {
        return false;
    }

    const std::string &method = std::next( use_methods.begin(), choice )->first;

    return invoke_item( used, method, pt );
}

bool player::invoke_item( item* used, const std::string &method )
{
    return invoke_item( used, method, pos() );
}

bool player::invoke_item( item* used, const std::string &method, const tripoint &pt )
{
    if( !has_enough_charges( *used, true ) ) {
        return false;
    }

    item *actually_used = used->get_usable_item( method );
    if( actually_used == nullptr ) {
        debugmsg( "Tried to invoke a method %s on item %s, which doesn't have this method",
                  method.c_str(), used->tname().c_str() );
        return false;
    }

    long charges_used = actually_used->type->invoke( *this, *actually_used, pt, method );

    if( used->is_tool() || used->is_medication() || used->get_contained().is_medication() ) {
        return consume_charges( *actually_used, charges_used );
    } else if( used->is_bionic() && charges_used > 0 ) {
        i_rem( used );
        return true;
    }

    return false;
}

void player::reassign_item( item &it, long invlet )
{
    bool remove_old = true;
    if( invlet ) {
        item &prev = i_at( invlet_to_position( invlet ) );
        if( !prev.is_null() ) {
            remove_old = it.typeId() != prev.typeId();
            inv.reassign_item( prev, it.invlet, remove_old );
        }
    }

    if( !invlet || inv_chars.valid( invlet ) ) {
        const auto iter = inv.assigned_invlet.find( it.invlet );
        bool found = iter != inv.assigned_invlet.end();
        if( found ) {
            inv.assigned_invlet.erase( iter );
        }
        if( invlet && ( !found || it.invlet != invlet ) ) {
            inv.assigned_invlet[invlet] = it.typeId();
        }
        inv.reassign_item( it, invlet, remove_old );
    }
}

bool player::gunmod_remove( item &gun, item& mod )
{
    auto iter = std::find_if( gun.contents.begin(), gun.contents.end(), [&mod]( const item& e ) {
        return &mod == &e;
    } );
    if( iter == gun.contents.end() ) {
        debugmsg( "Cannot remove non-existent gunmod" );
        return false;
    }
    if( mod.ammo_remaining() && !g->unload( mod ) ) {
        return false;
    }

    gun.gun_set_mode( gun_mode_id( "DEFAULT" ) );
    moves -= mod.type->gunmod->install_time / 2;

    if( mod.typeId() == "brass_catcher" ) {
        gun.casings_handle( [&]( item &e ) {
            return i_add_or_drop( e );
        } );
    }

    i_add_or_drop( mod );
    gun.contents.erase( iter );

    return true;
}

std::pair<int, int> player::gunmod_installation_odds( const item& gun, const item& mod ) const
{
    // Mods with INSTALL_DIFFICULT have a chance to fail, potentially damaging the gun
    if( !mod.has_flag( "INSTALL_DIFFICULT" ) || has_trait( trait_DEBUG_HS ) ) {
        return std::make_pair( 100, 0 );
    }

    int roll = 100; // chance of success (%)
    int risk = 0;   // chance of failure (%)
    int chances = 1; // start with 1 in 6 (~17% chance)

    for( const auto &e : mod.type->min_skills ) {
        // gain an additional chance for every level above the minimum requirement
        skill_id sk = e.first == "weapon" ? gun.gun_skill() : skill_id( e.first );
        chances += std::max( get_skill_level( sk ) - e.second, 0 );
    }
    // cap success from skill alone to 1 in 5 (~83% chance)
    roll = std::min( double( chances ), 5.0 ) / 6.0 * 100;
    // focus is either a penalty or bonus of at most +/-10%
    roll += ( std::min( std::max( focus_pool, 140 ), 60 ) - 100 ) / 4;
    // dexterity and intelligence give +/-2% for each point above or below 12
    roll += ( get_dex() - 12 ) * 2;
    roll += ( get_int() - 12 ) * 2;
    // each point of damage to the base gun reduces success by 10%
    roll -= std::min( gun.damage(), 0 ) * 10;
    roll = std::min( std::max( roll, 0 ), 100 );

    // risk of causing damage on failure increases with less durable guns
    risk = ( 100 - roll ) * ( ( 10.0 - std::min( gun.type->gun->durability, 9 ) ) / 10.0 );

    return std::make_pair( roll, risk );
}

void player::gunmod_add( item &gun, item &mod )
{
    if( !gun.is_gunmod_compatible( mod ).success() ) {
        debugmsg( "Tried to add incompatible gunmod" );
        return;
    }

    if( !has_item( gun ) && !has_item( mod ) ) {
        debugmsg( "Tried gunmod installation but mod/gun not in player possession" );
        return;
    }

    // first check at least the minimum requirements are met
    if( !has_trait( trait_DEBUG_HS ) && !can_use( mod, gun ) ) {
        return;
    }

    // any (optional) tool charges that are used during installation
    auto odds = gunmod_installation_odds( gun, mod );
    int roll = odds.first;
    int risk = odds.second;

    std::string tool;
    int qty = 0;

    if( mod.is_irremovable() ) {
        if( !query_yn( _( "Permanently install your %1$s in your %2$s?" ), mod.tname().c_str(),
                       gun.tname().c_str() ) ) {
            add_msg_if_player( _( "Never mind." ) );
            return; // player canceled installation
        }
    }

    // if chance of success <100% prompt user to continue
    if( roll < 100 ) {
        uimenu prompt;
        prompt.return_invalid = true;
        prompt.text = string_format( _( "Attach your %1$s to your %2$s?" ), mod.tname().c_str(),
                                     gun.tname().c_str() );

        std::vector<std::function<void()>> actions;

        prompt.addentry( -1, true, 'w',
                         string_format( _( "Try without tools (%i%%) risking damage (%i%%)" ), roll, risk ) );
        actions.emplace_back( [&] {} );

        prompt.addentry( -1, has_charges( "small_repairkit", 100 ), 'f',
                         string_format( _( "Use 100 charges of firearm repair kit (%i%%)" ), std::min( roll * 2, 100 ) ) );

        actions.emplace_back( [&] {
            tool = "small_repairkit";
            qty = 100;
            roll *= 2; // firearm repair kit improves success...
            risk /= 2; // ...and reduces the risk of damage upon failure
        } );

        prompt.addentry( -1, has_charges( "large_repairkit", 25 ), 'g',
                         string_format( _( "Use 25 charges of gunsmith repair kit (%i%%)" ), std::min( roll * 3, 100 ) ) );

        actions.emplace_back( [&] {
            tool = "large_repairkit";
            qty = 25;
            roll *= 3; // gunsmith repair kit improves success markedly...
            risk = 0;  // ...and entirely prevents damage upon failure
        } );

        prompt.query();
        if( prompt.ret < 0 ) {
            add_msg_if_player( _( "Never mind." ) );
            return; // player canceled installation
        }
        actions[ prompt.ret ]();
    }

    int turns = !has_trait( trait_DEBUG_HS ) ? mod.type->gunmod->install_time : 0;

    assign_activity( activity_id( "ACT_GUNMOD_ADD" ), turns, -1, get_item_position( &gun ), tool );
    activity.values.push_back( get_item_position( &mod ) );
    activity.values.push_back( roll ); // chance of success (%)
    activity.values.push_back( risk ); // chance of damage (%)
    activity.values.push_back( qty ); // tool charges
}

void player::toolmod_add( item_location tool, item_location mod )
{
    if( !tool && !mod ) {
        debugmsg( "Tried toolmod installation but mod/tool not available" );
        return;
    }
    // first check at least the minimum requirements are met
    if( !has_trait( trait_DEBUG_HS ) && !can_use( *mod, *tool ) ) {
        return;
    }

    if( !query_yn( _( "Permanently install your %1$s in your %2$s?" ), mod->tname().c_str(),
                    tool->tname().c_str() ) ) {
        add_msg_if_player( _( "Never mind." ) );
        return; // player canceled installation
    }

    assign_activity( activity_id( "ACT_TOOLMOD_ADD" ), 1, -1 );
    activity.targets.emplace_back( std::move( tool ) );
    activity.targets.emplace_back( std::move( mod ) );
}

hint_rating player::rate_action_read( const item &it ) const
{
    if( !it.is_book() ) {
        return HINT_CANT;
    }

    std::vector<std::string> dummy;
    return get_book_reader( it, dummy ) == nullptr ? HINT_IFFY : HINT_GOOD;
}

const player *player::get_book_reader( const item &book, std::vector<std::string> &reasons ) const
{
    const player *reader = nullptr;
    if( !book.is_book() ) {
        reasons.push_back( string_format( _( "Your %s is not good reading material." ),
                                          book.tname().c_str() ) );
        return nullptr;
    }

    // Check for conditions that immediately disqualify the player from reading:
    const optional_vpart_position vp = g->m.veh_at( pos() );
    if( vp && vp->vehicle().player_in_control( *this ) ) {
        reasons.emplace_back( _( "It's a bad idea to read while driving!" ) );
        return nullptr;
    }
    const auto &type = book.type->book;
    if( !fun_to_read( book ) && !has_morale_to_read() && has_identified( book.typeId() ) ) {
        // Low morale still permits skimming
        reasons.emplace_back( _( "What's the point of studying?  (Your morale is too low!)" ) );
        return nullptr;
    }
    const skill_id &skill = type->skill;
    const int skill_level = get_skill_level( skill );
    if( skill && skill_level < type->req && has_identified( book.typeId() ) ) {
        reasons.push_back( string_format( _( "You need %s %d to understand the jargon!" ),
                                          skill.obj().name().c_str(), type->req ) );
        return nullptr;
    }

    // Check for conditions that disqualify us only if no NPCs can read to us
    if( type->intel > 0 && has_trait( trait_ILLITERATE ) ) {
        reasons.emplace_back( _( "You're illiterate!" ) );
    } else if( has_trait( trait_HYPEROPIC ) && !worn_with_flag( "FIX_FARSIGHT" ) &&
               !has_effect( effect_contacts ) && !has_bionic( bio_eye_optic ) ) {
        reasons.emplace_back( _( "Your eyes won't focus without reading glasses." ) );
    } else if( fine_detail_vision_mod() > 4 ) {
        // Too dark to read only applies if the player can read to himself
        reasons.emplace_back( _( "It's too dark to read!" ) );
        return nullptr;
    } else {
        return this;
    }

    //Check for NPCs to read for you, negates Illiterate and Far Sighted
    //The fastest-reading NPC is chosen
    if( is_deaf() ) {
        reasons.emplace_back( _( "Maybe someone could read that to you, but you're deaf!" ) );
        return nullptr;
    }

    int time_taken = INT_MAX;
    auto candidates = get_crafting_helpers();

    for( const npc *elem : candidates ) {
        // Check for disqualifying factors:
        if( type->intel > 0 && elem->has_trait( trait_ILLITERATE ) ) {
            reasons.push_back( string_format( _( "%s is illiterate!" ),
                                              elem->disp_name().c_str() ) );
        } else if( skill && elem->get_skill_level( skill ) < type->req &&
                   has_identified( book.typeId() ) ) {
            reasons.push_back( string_format( _( "%s needs %s %d to understand the jargon!" ),
                                              elem->disp_name().c_str(), skill.obj().name().c_str(), type->req ) );
        } else if( elem->has_trait( trait_HYPEROPIC ) && !elem->worn_with_flag( "FIX_FARSIGHT" ) &&
                   !elem->has_effect( effect_contacts ) ) {
            reasons.push_back( string_format( _( "%s needs reading glasses!" ),
                                              elem->disp_name().c_str() ) );
        } else if( std::min( fine_detail_vision_mod(), elem->fine_detail_vision_mod() ) > 4 ) {
            reasons.push_back( string_format(
                                   _( "It's too dark for %s to read!" ),
                                   elem->disp_name().c_str() ) );
        } else if( !elem->sees( *this ) ) {
            reasons.push_back( string_format( _( "%s could read that to you, but they can't see you." ),
                                              elem->disp_name().c_str() ) );
        } else if( !elem->fun_to_read( book ) && !elem->has_morale_to_read() &&
                   has_identified( book.typeId() ) ) {
            // Low morale still permits skimming
            reasons.push_back( string_format( _( "%s morale is too low!" ), elem->disp_name( true ).c_str() ) );
        } else {
            int proj_time = time_to_read( book, *elem );
            if( proj_time < time_taken ) {
                reader = elem;
                time_taken = proj_time;
            }
        }
    } //end for all candidates
    return reader;
}

int player::time_to_read( const item &book, const player &reader, const player *learner ) const
{
    const auto &type = book.type->book;
    const skill_id &skill = type->skill;
    // The reader's reading speed has an effect only if they're trying to understand the book as they read it
    // Reading speed is assumed to be how well you learn from books (as opposed to hands-on experience)
    const bool try_understand = reader.fun_to_read( book ) ||
                                reader.get_skill_level( skill ) < type->level;
    int reading_speed = try_understand ? std::max( reader.read_speed(), read_speed() ) : read_speed();
    if( learner ) {
        reading_speed = std::max( reading_speed, learner->read_speed() );
    }

    int retval = type->time * reading_speed;
    retval *= std::min( fine_detail_vision_mod(), reader.fine_detail_vision_mod() );

    const int effective_int = std::min( {int_cur, reader.get_int(), learner ? learner->get_int() : INT_MAX } );
    if( type->intel > effective_int && !reader.has_trait( trait_PROF_DICEMASTER ) ) {
        retval += type->time * ( type->intel - effective_int ) * 100;
    }
    if( !has_identified( book.typeId() ) ) {
        retval /= 10; //skimming
    }
    return retval;
}

bool player::fun_to_read( const item &book ) const
{
    // If you don't have a problem with eating humans, To Serve Man becomes rewarding
    if( ( has_trait( trait_CANNIBAL ) || has_trait( trait_PSYCHOPATH ) || has_trait( trait_SAPIOVORE ) ) &&
        book.typeId() == "cookbook_human" ) {
        return true;
    } else if( has_trait( trait_SPIRITUAL ) && book.has_flag( "INSPIRATIONAL" ) ) {
        return true;
    } else {
        return book_fun_for( book ) > 0;
    }
}

int player::book_fun_for(const item &book) const
{
    if( !book.is_book() ) {
        debugmsg( "called player::book_fun_for with non-book" );
        return 0;
    }
    if( has_trait( trait_LOVES_BOOKS ) ) {
        return ( book.type->book->fun + 1 );
    } else if ( has_trait( trait_HATES_BOOKS ) ) {
        if( ( book.type->book->fun > 0 ) ) {
            return 0;
        } else {
            return ( book.type->book->fun - 1 );
        }
    }
    return book.type->book->fun;
}

/**
 * Explanation of ACT_READ activity values:
 *
 * position: ID of the reader
 * targets: 1-element vector with the item_location (always in inventory/wielded) of the book being read
 * index: We are studying until the player with this ID gains a level; 0 indicates reading once
 * values: IDs of the NPCs who will learn something
 * str_values: Parallel to values, these contain the learning penalties (as doubles in string form) as follows:
 *             Experience gained = Experience normally gained * penalty
 */

bool player::read( int inventory_position, const bool continuous )
{
    item &it = i_at( inventory_position );
    if( it.is_null() ) {
        add_msg( m_info, _( "Never mind." ) );
        return false;
    }
    std::vector<std::string> fail_messages;
    const player *reader = get_book_reader( it, fail_messages );
    if( reader == nullptr ) {
        // We can't read, and neither can our followers
        for( const std::string &reason : fail_messages ) {
            add_msg( m_bad, reason );
        }
        return false;
    }
    const int time_taken = time_to_read( it, *reader );

    add_msg( m_debug, "player::read: time_taken = %d", time_taken );
    player_activity act( activity_id( "ACT_READ" ), time_taken, continuous ? activity.index : 0, reader->getID() );
    act.targets.emplace_back( item_location( *this, &it ) );

    // If the player hasn't read this book before, skim it to get an idea of what's in it.
    if( !has_identified( it.typeId() ) ) {
        if( reader != this ) {
            add_msg( m_info, fail_messages[0] );
            add_msg( m_info, _( "%s reads aloud..." ), reader->disp_name().c_str() );
        }
        assign_activity( act );
        return true;
    }

    if( it.typeId() == "guidebook" ) {
        // special guidebook effect: print a misc. hint when read
        if( reader != this ) {
            add_msg( m_info, fail_messages[0] );
            dynamic_cast<const npc *>( reader )->say( get_hint() );
        } else {
            add_msg( m_info, get_hint().c_str() );
        }
        mod_moves( -100 );
        return false;
    }

    const auto &type = it.type->book;
    const skill_id &skill = type->skill;
    const std::string skill_name = skill ? skill.obj().name() : "";

    // Find NPCs to join the study session:
    std::map<npc *, std::string> learners;
    std::map<npc *, std::string> fun_learners; //reading only for fun
    std::map<npc *, std::string> nonlearners;
    auto candidates = get_crafting_helpers();
    for( npc *elem : candidates ) {
        const int lvl = elem->get_skill_level( skill );
        const bool skill_req = ( elem->fun_to_read( it ) && ( !skill || lvl >= type->req ) ) ||
                               ( skill && lvl < type->level && lvl >= type->req );
        const bool morale_req = elem->fun_to_read( it ) || elem->has_morale_to_read();

        if( !skill_req && elem != reader ) {
            if( skill && lvl < type->req ) {
                nonlearners.insert( { elem, string_format( _( " (needs %d %s)" ), type->req, skill_name.c_str() ) } );
            } else if( skill ) {
                nonlearners.insert( { elem, string_format( _( " (already has %d %s)" ), type->level, skill_name.c_str() ) } );
            } else {
                nonlearners.insert( { elem, _( " (uninterested)" ) } );
            }
        } else if( elem->is_deaf() && reader != elem ) {
            nonlearners.insert( { elem, _( " (deaf)" ) } );
        } else if( !morale_req ) {
            nonlearners.insert( { elem, _( " (too sad)" ) } );
        } else if( skill && lvl < type->level ) {
            const double penalty = ( double )time_taken / time_to_read( it, *reader, elem );
            learners.insert( {elem, elem == reader ? _( " (reading aloud to you)" ) : ""} );
            act.values.push_back( elem->getID() );
            act.str_values.push_back( to_string( penalty ) );
        } else {
            fun_learners.insert( {elem, elem == reader ? _( " (reading aloud to you)" ) : "" } );
            act.values.push_back( elem->getID() );
            act.str_values.emplace_back( "1" );
        }
    }

    if( !continuous ) {
        //only show the menu if there's useful information or multiple options
        if( skill || !nonlearners.empty() || !fun_learners.empty() ) {
            uimenu menu;

            // Some helpers to reduce repetition:
            auto length = []( const std::pair<npc *, std::string> &elem ) {
                return elem.first->disp_name().size() + elem.second.size();
            };

            auto max_length = [&length]( const std::map<npc *, std::string> &m ) {
                auto max_ele = std::max_element( m.begin(), m.end(), [&length]( std::pair<npc *, std::string> left,
                std::pair<npc *, std::string> right ) {
                    return length( left ) < length( right );
                } );
                return max_ele == m.end() ? 0 : length( *max_ele );
            };

            auto get_text =
                [&]( const std::map<npc *, std::string> &m, const std::pair<npc *, std::string> &elem )
            {
                const int lvl = elem.first->get_skill_level( skill );
                const std::string lvl_text = skill ? string_format( _( " | current level: %d" ), lvl ) : "";
                const std::string name_text = elem.first->disp_name() + elem.second;
                return string_format( ( "%-*s%s" ), static_cast<int>( max_length( m ) ),
                                      name_text.c_str(), lvl_text.c_str() );
            };

            auto add_header = [&menu]( const std::string & str ) {
                menu.addentry( -1, false, -1, "" );
                uimenu_entry header( -1, false, -1, str , c_yellow, c_yellow );
                header.force_color = true;
                menu.entries.push_back( header );
            };

            menu.return_invalid = true;
            menu.title = !skill ? string_format( _( "Reading %s" ), it.type_name().c_str() ) :
                         string_format( _( "Reading %s (can train %s from %d to %d)" ), it.type_name().c_str(),
                                        skill_name.c_str(), type->req, type->level );

            if( skill ) {
                const int lvl = get_skill_level( skill );
                menu.addentry( getID(), lvl < type->level, '0',
                               string_format( _( "Read until you gain a level | current level: %d" ), lvl ) );
            } else {
                menu.addentry( -1, false, '0', _( "Read until you gain a level" ) );
            }
            menu.addentry( 0, true, '1', _( "Read once" ) );

            if( skill && !learners.empty() ) {
                add_header( _( "Read until this NPC gains a level:" ) );
                for( const auto &elem : learners ) {
                    menu.addentry( elem.first->getID(), true, -1, get_text( learners, elem ) );
                }
            }
            if( !fun_learners.empty() ) {
                add_header( _( "Reading for fun:" ) );
                for( const auto &elem : fun_learners ) {
                    menu.addentry( -1, false, -1, get_text( fun_learners, elem ) );
                }
            }
            if( !nonlearners.empty() ) {
                add_header( _( "Not participating:" ) );
                for( const auto &elem : nonlearners ) {
                    menu.addentry( -1, false, -1, get_text( nonlearners, elem ) );
                }
            }

            menu.query( true );
            if( menu.ret == UIMENU_INVALID ) {
                add_msg( m_info, _( "Never mind." ) );
                return false;
            }
            act.index = menu.ret;
        }
        add_msg( m_info, _( "Now reading %s, %s to stop early." ),
                 it.type_name().c_str(), press_x( ACTION_PAUSE ).c_str() );
    }

    // Print some informational messages, but only the first time or if the information changes

    if( !continuous || activity.position != act.position ) {
        if( reader != this ) {
            add_msg( m_info, fail_messages[0] );
            add_msg( m_info, _( "%s reads aloud..." ), reader->disp_name().c_str() );
        } else if( !learners.empty() || !fun_learners.empty() ) {
            add_msg( m_info, _( "You read aloud..." ) );
        }
    }

    if( !continuous ||
    !std::all_of( learners.begin(), learners.end(), [&]( std::pair<npc *, std::string> elem ) {
    return std::count( activity.values.begin(), activity.values.end(), elem.first->getID() ) != 0;
    } ) ||
    !std::all_of( activity.values.begin(), activity.values.end(), [&]( int elem ) {
        return learners.find( g->find_npc( elem ) ) != learners.end();
    } ) ) {

        if( learners.size() == 1 ) {
            add_msg( m_info, _( "%s studies with you." ), learners.begin()->first->disp_name().c_str() );
        } else if( !learners.empty() ) {
            const std::string them = enumerate_as_string( learners.begin(),
            learners.end(), [&]( std::pair<npc *, std::string> elem ) {
                return elem.first->disp_name();
            } );
            add_msg( m_info, _( "%s study with you." ), them.c_str() );
        }

        // Don't include the reader as it would be too redundant.
        std::set<std::string> readers;
        for( const auto &elem : fun_learners ) {
            if( elem.first != reader ) {
                readers.insert( elem.first->disp_name() );
            }
        }
        if( readers.size() == 1 ) {
            add_msg( m_info, _( "%s reads with you for fun." ), readers.begin()->c_str() );
        } else if( !readers.empty() ) {
            const std::string them = enumerate_as_string( readers );
            add_msg( m_info, _( "%s read with you for fun." ), them.c_str() );
        }
    }

    if( std::min( fine_detail_vision_mod(), reader->fine_detail_vision_mod() ) > 1.0 ) {
        add_msg( m_warning,
                 _( "It's difficult for %s to see fine details right now. Reading will take longer than usual." ),
                 reader->disp_name().c_str() );
    }

    const bool complex_penalty = type->intel > std::min( int_cur, reader->get_int() ) && !reader->has_trait( trait_PROF_DICEMASTER );
    const player *complex_player = reader->get_int() < int_cur ? reader : this;
    if( complex_penalty && !continuous ) {
        add_msg( m_warning,
                 _( "This book is too complex for %s to easily understand. It will take longer to read." ),
                 complex_player->disp_name().c_str() );
    }

    assign_activity( act );

    // Reinforce any existing morale bonus/penalty, so it doesn't decay
    // away while you read more.
    const time_duration decay_start = 1_turns * time_taken / 1000;
    std::set<player *> apply_morale = { this };
    for( const auto &elem : learners ) {
        apply_morale.insert( elem.first );
    }
    for( const auto &elem : fun_learners ) {
        apply_morale.insert( elem.first );
    }
    for( player *elem : apply_morale ) {
        // If you don't have a problem with eating humans, To Serve Man becomes rewarding
        if( ( elem->has_trait( trait_CANNIBAL ) || elem->has_trait( trait_PSYCHOPATH ) ||
              elem->has_trait( trait_SAPIOVORE ) ) &&
            it.typeId() == "cookbook_human" ) {
            elem->add_morale( MORALE_BOOK, 0, 75, decay_start + 3_minutes, decay_start, false, it.type );
        } else if( elem->has_trait( trait_SPIRITUAL ) && it.has_flag( "INSPIRATIONAL" ) ) {
            elem->add_morale( MORALE_BOOK, 0, 90, decay_start + 6_minutes, decay_start, false, it.type );
        } else {
            elem->add_morale( MORALE_BOOK, 0, type->fun * 15, decay_start + 3_minutes, decay_start, false, it.type );
        }
    }

    return true;
}

void player::do_read( item &book )
{
    const auto &reading = book.type->book;
    if( !reading ) {
        activity.set_to_null();
        return;
    }
    const skill_id &skill = reading->skill;

    if( !has_identified( book.typeId() ) ) {
        // Note that we've read the book.
        items_identified.insert( book.typeId() );

        add_msg( _( "You skim %s to find out what's in it." ), book.type_name().c_str() );
        if( skill && get_skill_level_object( skill ).can_train() ) {
            add_msg(m_info, _("Can bring your %s skill to %d."),
                    skill.obj().name().c_str(), reading->level);
            if( reading->req != 0 ){
                add_msg(m_info, _("Requires %s level %d to understand."),
                        skill.obj().name().c_str(), reading->req);
            }
        }

        if (reading->intel != 0) {
            add_msg(m_info, _("Requires intelligence of %d to easily read."), reading->intel);
        }
        if (book_fun_for( book ) != 0) {
            add_msg(m_info, _("Reading this book affects your morale by %d"), book_fun_for( book ) );
        }
        add_msg(m_info, ngettext("A chapter of this book takes %d minute to read.",
                         "A chapter of this book takes %d minutes to read.", reading->time),
                reading->time );

        std::vector<std::string> recipe_list;
        for( auto const & elem : reading->recipes ) {
            // If the player knows it, they recognize it even if it's not clearly stated.
            if( elem.is_hidden() && !knows_recipe( elem.recipe ) ) {
                continue;
            }
            recipe_list.push_back( elem.name );
        }
        if( !recipe_list.empty() ) {
            std::string recipe_line = string_format(
                ngettext( "This book contains %1$u crafting recipe: %2$s",
                          "This book contains %1$u crafting recipes: %2$s",
                          static_cast<unsigned long>( recipe_list.size() ) ),
                static_cast<unsigned long>( recipe_list.size() ),
                enumerate_as_string( recipe_list ).c_str() );
            add_msg( m_info, recipe_line );
        }
        if( recipe_list.size() != reading->recipes.size() ) {
            add_msg( m_info, _( "It might help you figuring out some more recipes." ) );
        }
        activity.set_to_null();
        return;
    }

    std::vector<std::pair<player *, double>> learners; //learners and their penalties
    for( size_t i = 0; i < activity.values.size(); i++ ) {
        player *n = g->find_npc( activity.values[i] );
        if( n != nullptr ) {
            const std::string &s = activity.get_str_value( i, "1" );
            learners.push_back( { n, strtod( s.c_str(), nullptr ) } );
        }
        // Otherwise they must have died/teleported or something
    }
    learners.push_back( { this, 1.0 } );
    bool continuous = false; //whether to continue reading or not
    std::set<std::string> little_learned; // NPCs who learned a little about the skill
    std::set<std::string> cant_learn;
    std::list<std::string> out_of_chapters;

    for( auto &elem : learners ) {
        player *learner = elem.first;

        if( book_fun_for( book ) != 0 ) {
            int fun_bonus = 0;
            const int chapters = book.get_chapters();
            const int remain = book.get_remaining_chapters( *this );
            if( chapters > 0 && remain == 0 ) {
                //Book is out of chapters -> re-reading old book, less fun
                if( learner->is_player() ) {
                    // This goes in the front because "It isn't as much fun for Jim and you"
                    // sounds weird compared to "It isn't as much fun for you and Jim"
                    out_of_chapters.push_front( learner->disp_name() );
                } else {
                    out_of_chapters.push_back( learner->disp_name() );
                }
                //50% penalty
                fun_bonus = ( book_fun_for( book ) * 5 ) / 2;
            } else {
                fun_bonus = book_fun_for( book ) * 5;
            }
            // If you don't have a problem with eating humans, To Serve Man becomes rewarding
            if( ( learner->has_trait( trait_CANNIBAL ) || learner->has_trait( trait_PSYCHOPATH ) ||
                  learner->has_trait( trait_SAPIOVORE ) ) &&
                book.typeId() == "cookbook_human" ) {
                fun_bonus = 25;
                learner->add_morale( MORALE_BOOK, fun_bonus, fun_bonus * 3, 6_minutes, 3_minutes, true, book.type );
            } else if( learner->has_trait( trait_SPIRITUAL ) && book.has_flag( "INSPIRATIONAL" ) ) {
                fun_bonus = 15;
                learner->add_morale( MORALE_BOOK, fun_bonus, fun_bonus * 5, 9_minutes, 9_minutes, true, book.type );
            } else {
                learner->add_morale( MORALE_BOOK, fun_bonus, book_fun_for( book ) * 15, 6_minutes, 3_minutes, true, book.type );
            }
        }

        book.mark_chapter_as_read( *learner );

        if( skill && learner->get_skill_level( skill ) < reading->level &&
            learner->get_skill_level_object( skill ).can_train() ) {
            SkillLevel &skill_level = learner->get_skill_level_object( skill );
            const int originalSkillLevel = skill_level.level();

            // Calculate experience gained
            /** @EFFECT_INT increases reading comprehension */
            int min_ex = std::max( 1, reading->time / 10 + learner->get_int() / 4 );
            int max_ex = reading->time /  5 + learner->get_int() / 2 - originalSkillLevel;
            if( max_ex < 2 ) {
                max_ex = 2;
            }
            if( max_ex > 10 ) {
                max_ex = 10;
            }
            if( max_ex < min_ex ) {
                max_ex = min_ex;
            }

            min_ex *= ( originalSkillLevel + 1 ) * elem.second;
            min_ex = std::max( min_ex, 1 );
            max_ex *= ( originalSkillLevel + 1 ) * elem.second;
            max_ex = std::max( min_ex, max_ex );

            skill_level.readBook( min_ex, max_ex, reading->level );

            if( skill_level != originalSkillLevel ) {
                if( learner->is_player() ) {
                    add_msg( m_good, _( "You increase %s to level %d." ), skill.obj().name().c_str(),
                             originalSkillLevel + 1 );
                    if( skill_level.level() % 4 == 0 ) {
                        //~ %s is skill name. %d is skill level
                        add_memorial_log( pgettext( "memorial_male", "Reached skill level %1$d in %2$s." ),
                                          pgettext( "memorial_female", "Reached skill level %1$d in %2$s." ),
                                          skill_level.level(), skill->name() );
                    }
                    lua_callback( "on_skill_increased" );
                } else {
                    add_msg( m_good, _( "%s increases their %s level." ), learner->disp_name().c_str(),
                             skill.obj().name().c_str() );
                }
            } else {
                //skill_level == originalSkillLevel
                if( activity.index == learner->getID() ) {
                    continuous = true;
                }
                if( learner->is_player() ) {
                    add_msg( m_info, _( "You learn a little about %s! (%d%%)" ), skill.obj().name().c_str(),
                             skill_level.exercise() );
                } else {
                    little_learned.insert( learner->disp_name() );
                }
            }

            if( ( skill_level == reading->level || !skill_level.can_train() ) ||
                ( ( learner->has_trait( trait_id( "SCHIZOPHRENIC" ) ) ||
                    learner->has_artifact_with( AEP_SCHIZO ) ) && one_in( 25 ) ) )
            {
                if( learner->is_player() ) {
                    add_msg( m_info, _( "You can no longer learn from %s." ), book.type_name().c_str() );
                } else {
                    cant_learn.insert( learner->disp_name() );
                }
            }
        } else if( skill ) {
            if( learner->is_player() ) {
                add_msg( m_info, _( "You can no longer learn from %s." ), book.type_name().c_str() );
            } else {
                cant_learn.insert( learner->disp_name() );
            }
        }
    } //end for all learners

    if( little_learned.size() == 1 ) {
        add_msg( m_info, _( "%s learns a little about %s!" ), little_learned.begin()->c_str(),
                 skill.obj().name().c_str() );
    } else if( !little_learned.empty() ) {
        const std::string little_learned_msg = enumerate_as_string( little_learned );
        add_msg( m_info, _( "%s learn a little about %s!" ), little_learned_msg.c_str(),
                 skill.obj().name().c_str() );
    }

    if( !cant_learn.empty() ) {
        const std::string names = enumerate_as_string( cant_learn );
        add_msg( m_info, _( "%s can no longer learn from %s." ), names.c_str(), book.type_name().c_str() );
    }
    if( !out_of_chapters.empty() ) {
        const std::string names = enumerate_as_string( out_of_chapters );
        add_msg( m_info, _( "Rereading the %s isn't as much fun for %s." ),
                 book.type_name().c_str(), names.c_str() );
        if( out_of_chapters.front() == disp_name() && one_in( 6 ) ) {
            add_msg( m_info, _( "Maybe you should find something new to read..." ) );
        }
    }

    if( continuous ) {
        activity.set_to_null();
        read( get_item_position( &book ), true );
        if( activity ) {
            return;
        }
    }

    // NPCs can't learn martial arts from manuals (yet).
    auto m = book.type->use_methods.find( "MA_MANUAL" );
    if( m != book.type->use_methods.end() ) {
        m->second.call( *this, book, false, pos() );
    }

    activity.set_to_null();
}

bool player::has_identified( const std::string &item_id ) const
{
    return items_identified.count( item_id ) > 0;
}

bool player::studied_all_recipes(const itype &book) const
{
    if( !book.book ) {
        return true;
    }
    for( auto &elem : book.book->recipes ) {
        if( !knows_recipe( elem.recipe ) ) {
            return false;
        }
    }
    return true;
}

const recipe_subset &player::get_learned_recipes() const
{
    // Cache validity check
    if( *_skills != *valid_autolearn_skills ) {
        for( const auto &r : recipe_dict.all_autolearn() ) {
            if( meets_skill_requirements( r->autolearn_requirements ) ) {
                learned_recipes->include( r );
            }
        }
        *valid_autolearn_skills = *_skills; // Reassign the validity stamp
    }

    return *learned_recipes;
}

const recipe_subset player::get_recipes_from_books( const inventory &crafting_inv ) const
{
    recipe_subset res;

    for( const auto &stack : crafting_inv.const_slice() ) {
        const item &candidate = stack->front();

        if( !candidate.is_book() ) {
            continue;
        }
        // NPCs don't need to identify books
        if( is_player() && !items_identified.count( candidate.typeId() ) ) {
            continue;
        }

        for( auto const &elem : candidate.type->book->recipes ) {
            if( get_skill_level( elem.recipe->skill_used ) >= elem.skill_level ) {
                res.include( elem.recipe, elem.skill_level );
            }
        }
    }

    return res;
}

const std::set<itype_id> player::get_books_for_recipe( const inventory &crafting_inv, const recipe *r ) const
{
    std::set<itype_id> book_ids;
    const int skill_level = get_skill_level( r->skill_used );
    for( auto &book_lvl : r->booksets ) {
        itype_id book_id = book_lvl.first;
        int required_skill_level = book_lvl.second;
        // NPCs don't need to identify books
        if( is_player() && !items_identified.count( book_id ) ) {
            continue;
        }

        if( skill_level >= required_skill_level && crafting_inv.amount_of( book_id ) > 0 ) {
            book_ids.insert( book_id );
        }
    }
    return book_ids;
}

const recipe_subset player::get_available_recipes( const inventory &crafting_inv, const std::vector<npc *> *helpers ) const
{
    recipe_subset res( get_learned_recipes() );

    res.include( get_recipes_from_books( crafting_inv ) );

    if( helpers != nullptr ) {
        for( npc *np : *helpers ) {
            // Directly form the helper's inventory
            res.include( get_recipes_from_books( np->inv ) );
            // Being told what to do
            res.include_if( np->get_learned_recipes(), [ this ]( const recipe &r ) {
                return get_skill_level( r.skill_used ) >= int( r.difficulty * 0.8f ); // Skilled enough to understand
            } );
        }
    }

    return res;
}

void player::try_to_sleep()
{
    const optional_vpart_position vp = g->m.veh_at( pos() );
    const trap &trap_at_pos = g->m.tr_at(pos());
    const ter_id ter_at_pos = g->m.ter(pos());
    const furn_id furn_at_pos = g->m.furn(pos());
    bool plantsleep = false;
    bool fungaloid_cosplay = false;
    bool websleep = false;
    bool webforce = false;
    bool websleeping = false;
    bool in_shell = false;
    if (has_trait( trait_CHLOROMORPH )) {
        plantsleep = true;
        if( (ter_at_pos == t_dirt || ter_at_pos == t_pit ||
              ter_at_pos == t_dirtmound || ter_at_pos == t_pit_shallow ||
              ter_at_pos == t_grass) && !vp &&
              furn_at_pos == f_null ) {
            add_msg_if_player(m_good, _("You relax as your roots embrace the soil."));
        } else if (vp) {
            add_msg_if_player(m_bad, _("It's impossible to sleep in this wheeled pot!"));
        } else if (furn_at_pos != f_null) {
            add_msg_if_player(m_bad, _("The humans' furniture blocks your roots. You can't get comfortable."));
        } else { // Floor problems
            add_msg_if_player(m_bad, _("Your roots scrabble ineffectively at the unyielding surface."));
        }
    }
    else if( has_trait( trait_M_SKIN3 ) ) {
        fungaloid_cosplay = true;
        if( g->m.has_flag_ter_or_furn( "FUNGUS" , pos() ) ) {
            add_msg_if_player( m_good, _( "Our fibers meld with the ground beneath us.  The gills on our neck begin to seed the air with spores as our awareness fades." ) );
        }
    }
    if (has_trait( trait_WEB_WALKER )) {
        websleep = true;
    }
    // Not sure how one would get Arachnid w/o web-making, but Just In Case
    if (has_trait( trait_THRESH_SPIDER ) && (has_trait( trait_WEB_SPINNER ) || (has_trait( trait_WEB_WEAVER ))) ) {
        webforce = true;
    }
    if (websleep || webforce) {
        int web = g->m.get_field_strength( pos(), fd_web );
            if (!webforce) {
            // At this point, it's kinda weird, but surprisingly comfy...
            if (web >= 3) {
                add_msg_if_player(m_good, _("These thick webs support your weight, and are strangely comfortable..."));
                websleeping = true;
            } else if( web > 0 ) {
                add_msg_if_player(m_info, _("You try to sleep, but the webs get in the way.  You brush them aside."));
                g->m.remove_field( pos(), fd_web );
            }
        } else {
            // Here, you're just not comfortable outside a nice thick web.
            if (web >= 3) {
                add_msg_if_player(m_good, _("You relax into your web."));
                websleeping = true;
            } else {
                add_msg_if_player(m_bad, _("You try to sleep, but you feel exposed and your spinnerets keep twitching."));
                add_msg_if_player(m_info, _("Maybe a nice thick web would help you sleep."));
            }
        }
    }
    if (has_active_mutation( trait_SHELL2 )) {
        // Your shell's interior is a comfortable place to sleep.
        in_shell = true;
    }
    if(!plantsleep && (furn_at_pos == f_bed || furn_at_pos == f_makeshift_bed ||
         trap_at_pos.loadid == tr_cot || trap_at_pos.loadid == tr_rollmat ||
         trap_at_pos.loadid == tr_fur_rollmat || furn_at_pos == f_armchair ||
         furn_at_pos == f_sofa || furn_at_pos == f_hay || furn_at_pos == f_straw_bed ||
         ter_at_pos == t_improvised_shelter || (in_shell) || (websleeping) ||
         vp.part_with_feature( "SEAT" ) ||
         vp.part_with_feature( "BED" ) ) ) {
        add_msg_if_player(m_good, _("This is a comfortable place to sleep."));
    } else if (ter_at_pos != t_floor && !plantsleep && !fungaloid_cosplay) {
        add_msg_if_player( ter_at_pos.obj().movecost <= 2 ?
                 _("It's a little hard to get to sleep on this %s.") :
                 _("It's hard to get to sleep on this %s."),
                 ter_at_pos.obj().name().c_str() );
    }
    add_effect( effect_lying_down, 30_minutes );
}

int player::sleep_spot( const tripoint &p ) const
{
    int sleepy = 0;
    bool plantsleep = false;
    bool fungaloid_cosplay = false;
    bool websleep = false;
    bool webforce = false;
    bool in_shell = false;
    if (has_addiction(ADD_SLEEP)) {
        sleepy -= 4;
    }
    if (has_trait( trait_INSOMNIA )) {
        // 12.5 points is the difference between "tired" and "dead tired"
        sleepy -= 12;
    }
    if (has_trait( trait_EASYSLEEPER )) {
        // Low fatigue (being rested) has a much stronger effect than high fatigue
        // so it's OK for the value to be that much higher
        sleepy += 24;
    }
    if (has_trait( trait_CHLOROMORPH )) {
        plantsleep = true;
    }
    if (has_trait( trait_M_SKIN3 )) {
        fungaloid_cosplay = true;
    }
    if (has_trait( trait_WEB_WALKER )) {
        websleep = true;
    }
    // Not sure how one would get Arachnid w/o web-making, but Just In Case
    if (has_trait( trait_THRESH_SPIDER ) && (has_trait( trait_WEB_SPINNER ) || (has_trait( trait_WEB_WEAVER ))) ) {
        webforce = true;
    }
    if (has_active_mutation( trait_SHELL2 )) {
        // Your shell's interior is a comfortable place to sleep.
        in_shell = true;
    }
    const optional_vpart_position vp = g->m.veh_at( p );
    const maptile tile = g->m.maptile_at( p );
    const trap &trap_at_pos = tile.get_trap_t();
    const ter_id ter_at_pos = tile.get_ter();
    const furn_id furn_at_pos = tile.get_furn();
    int web = g->m.get_field_strength( p, fd_web );
    // Plant sleepers use a different method to determine how comfortable something is
    // Web-spinning Arachnids do too
    if (!plantsleep && !webforce) {
        // Shells are comfortable and get used anywhere
        if (in_shell) {
            sleepy += 4;
        // Else use the vehicle tile if we are in one
        } else if (vp) {
            if( vp.part_with_feature( "BED" ) ) {
                sleepy += 4;
            } else if( vp.part_with_feature( "SEAT" ) ) {
                sleepy += 3;
            } else {
                // Sleeping elsewhere is uncomfortable
                sleepy -= g->m.move_cost(p);
            }
        // Not in a vehicle, start checking furniture/terrain/traps at this point in decreasing order
        } else if (furn_at_pos == f_bed) {
            sleepy += 5;
        } else if (furn_at_pos == f_makeshift_bed || trap_at_pos.loadid == tr_cot ||
                    furn_at_pos == f_sofa) {
            sleepy += 4;
        } else if (websleep && web >= 3) {
            sleepy += 4;
        } else if (trap_at_pos.loadid == tr_rollmat || trap_at_pos.loadid == tr_fur_rollmat ||
              furn_at_pos == f_armchair || ter_at_pos == t_improvised_shelter) {
            sleepy += 3;
        } else if (furn_at_pos == f_straw_bed || furn_at_pos == f_hay || furn_at_pos == f_tatami) {
            sleepy += 2;
        } else if (furn_at_pos == f_chair || furn_at_pos == f_bench ||
                    ter_at_pos == t_floor || ter_at_pos == t_floor_waxed ||
                    ter_at_pos == t_carpet_red || ter_at_pos == t_carpet_yellow ||
                    ter_at_pos == t_carpet_green || ter_at_pos == t_carpet_purple) {
            sleepy += 1;
        } else {
            // Not a comfortable sleeping spot
            sleepy -= g->m.move_cost(p);
        }
<<<<<<< HEAD
    // Has fungalsleep
    } else if (fungaloid_cosplay) {
        if( g->m.has_flag_ter_or_furn( "FUNGUS" , pos() ) ) {
            sleepy += 30; // Upsides from sleeping on fungus, but no downsides from not
=======
        auto items = g->m.i_at( p );
        for( auto &items_it : items ) {
            if( items_it.has_flag( "SLEEP_AID" ) ) {
                sleepy += 4;
                break; // prevents using more then 1 sleep aid
            }
>>>>>>> 4e21eef6
        }
    // Has plantsleep
    } else if (plantsleep) {
        if (vp || furn_at_pos != f_null) {
            // Sleep ain't happening in a vehicle or on furniture
            sleepy -= 999;
        } else {
            // It's very easy for Chloromorphs to get to sleep on soil!
            if (ter_at_pos == t_dirt || ter_at_pos == t_pit || ter_at_pos == t_dirtmound ||
                  ter_at_pos == t_pit_shallow) {
                sleepy += 10;
            // Not as much if you have to dig through stuff first
            } else if (ter_at_pos == t_grass) {
                sleepy += 5;
            // Sleep ain't happening
            } else {
                sleepy -= 999;
            }
        }
    // Has webforce
    } else {
        if (web >= 3) {
            // Thick Web and you're good to go
            sleepy += 10;
        }
        else {
            sleepy -= 999;
        }
    }
    if (get_fatigue() < TIRED + 1) {
        sleepy -= int( (TIRED + 1 - get_fatigue()) / 4);
    } else {
        sleepy += int((get_fatigue() - TIRED + 1) / 16);
    }

    if( stim > 0 || !has_trait( trait_INSOMNIA ) ) {
        sleepy -= 2 * stim;
    } else {
        // Make it harder for insomniac to get around the trait
        sleepy -= stim;
    }

    return sleepy;
}

bool player::can_sleep()
{
    if( has_effect( effect_meth ) ) {
        // Sleep ain't happening until that meth wears off completely.
        return false;
    }
    int sleepy = sleep_spot( pos() );
    sleepy += rng( -8, 8 );
    if( sleepy > 0 ) {
        return true;
    }
    return false;
}

void player::fall_asleep( const time_duration &duration )
{
    if( activity ) {
        cancel_activity();
    }
    add_effect( effect_sleep, duration );
}

void player::wake_up()
{
    if( has_effect( effect_sleep ) ) {
        if( calendar::turn - get_effect( effect_sleep ).get_start_time() > 2_hours ) {
            print_health();
        }
        if( has_effect( effect_slept_through_alarm ) ) {
            if( has_bionic( bio_watch ) ) {
                add_msg_if_player( m_warning, _( "It looks like you've slept through your internal alarm..." ) );
            } else {
                add_msg_if_player( m_warning, _( "It looks like you've slept through the alarm..." ) );
            }
        }
    }

    remove_effect( effect_sleep );
    remove_effect( effect_slept_through_alarm );
    remove_effect( effect_lying_down );
}

std::string player::is_snuggling() const
{
    auto begin = g->m.i_at( pos() ).begin();
    auto end = g->m.i_at( pos() ).end();

    if( in_vehicle ) {
        if( const cata::optional<vpart_reference> vp = g->m.veh_at( pos() ).part_with_feature( VPFLAG_CARGO, false ) ) {
            vehicle *const veh = &vp->vehicle();
            const int cargo = vp->part_index();
            if( !veh->get_items(cargo).empty() ) {
                begin = veh->get_items(cargo).begin();
                end = veh->get_items(cargo).end();
            }
        }
    }
    const item* floor_armor = nullptr;
    int ticker = 0;

    // If there are no items on the floor, return nothing
    if( begin == end ) {
        return "nothing";
    }

    for( auto candidate = begin; candidate != end; ++candidate ) {
        if( !candidate->is_armor() ) {
            continue;
        } else if( candidate->volume() > 250_ml && candidate->get_warmth() > 0 &&
                   ( candidate->covers( bp_torso ) || candidate->covers( bp_leg_l ) ||
                     candidate->covers( bp_leg_r ) ) ) {
            floor_armor = &*candidate;
            ticker++;
        }
    }

    if ( ticker == 0 ) {
        return "nothing";
    }
    else if ( ticker == 1 ) {
        return floor_armor->type_name();
    }
    else if ( ticker > 1 ) {
        return "many";
    }

    return "nothing";
}

// Returned values range from 1.0 (unimpeded vision) to 11.0 (totally blind).
//  1.0 is LIGHT_AMBIENT_LIT or brighter
//  4.0 is a dark clear night, barely bright enough for reading and crafting
//  6.0 is LIGHT_AMBIENT_DIM
//  7.3 is LIGHT_AMBIENT_MINIMAL, a dark cloudy night, unlit indoors
// 11.0 is zero light or blindness
float player::fine_detail_vision_mod() const
{
    // PER_SLIME_OK implies you can get enough eyes around the bile
    // that you can generally see.  There still will be the haze, but
    // it's annoying rather than limiting.
    if( is_blind() ||
         ( ( has_effect( effect_boomered ) || has_effect( effect_darkness ) ) && !has_trait( trait_PER_SLIME_OK ) ) ) {
        return 11.0;
    }
    // Scale linearly as light level approaches LIGHT_AMBIENT_LIT.
    // If we're actually a source of light, assume we can direct it where we need it.
    // Therefore give a hefty bonus relative to ambient light.
    float own_light = std::max( 1.0, LIGHT_AMBIENT_LIT - active_light() - 2 );

    // Same calculation as above, but with a result 3 lower.
    float ambient_light = std::max( 1.0, LIGHT_AMBIENT_LIT - g->m.ambient_light_at( pos() ) + 1.0 );

    return std::min( own_light, ambient_light );
}

int player::get_wind_resistance(body_part bp) const
{
    int coverage = 0;
    float totalExposed = 1.0;
    int totalCoverage = 0;
    int penalty = 100;

    for( auto &i : worn ) {
        if( i.covers(bp) ) {
            if( i.made_of( material_id( "leather" ) ) || i.made_of( material_id( "plastic" ) ) || i.made_of( material_id( "bone" ) ) ||
                i.made_of( material_id( "chitin" ) ) || i.made_of( material_id( "nomex" ) ) ) {
                penalty = 10; // 90% effective
            } else if( i.made_of( material_id( "cotton" ) ) ) {
                penalty = 30;
            } else if( i.made_of( material_id( "wool" ) ) ) {
                penalty = 40;
            } else {
                penalty = 1; // 99% effective
            }

            coverage = std::max(0, i.get_coverage() - penalty);
            totalExposed *= (1.0 - coverage/100.0); // Coverage is between 0 and 1?
        }
    }

    // Your shell provides complete wind protection if you're inside it
    if (has_active_mutation( trait_SHELL2 )) {
        totalCoverage = 100;
        return totalCoverage;
    }

    totalCoverage = 100 - totalExposed*100;

    return totalCoverage;
}

int player::warmth(body_part bp) const
{
    int ret = 0;
    int warmth = 0;

    for (auto &i : worn) {
        if( i.covers( bp ) ) {
            warmth = i.get_warmth();
            // Wool items do not lose their warmth due to being wet.
            // Warmth is reduced by 0 - 66% based on wetness.
            if (!i.made_of( material_id( "wool" ) ))
            {
                warmth *= 1.0 - 0.66 * body_wetness[bp] / drench_capacity[bp];
            }
            ret += warmth;
        }
    }
    return ret;
}

int bestwarmth( const std::list< item > &its, const std::string &flag )
{
    int best = 0;
    for( auto &w : its ) {
        if( w.has_flag( flag ) && w.get_warmth() > best ) {
            best = w.get_warmth();
        }
    }
    return best;
}

int player::bonus_item_warmth(body_part bp) const
{
    int ret = 0;

    // If the player is not wielding anything big, check if hands can be put in pockets
    if( ( bp == bp_hand_l || bp == bp_hand_r ) && weapon.volume() < 500_ml ) {
        ret += bestwarmth( worn, "POCKETS" );
    }

    // If the player's head is not encumbered, check if hood can be put up
    if( bp == bp_head && encumb( bp_head ) < 10 ) {
        ret += bestwarmth( worn, "HOOD" );
    }

    // If the player's mouth is not encumbered, check if collar can be put up
    if( bp == bp_mouth && encumb( bp_mouth ) < 10 ) {
        ret += bestwarmth( worn, "COLLAR" );
    }

    return ret;
}

int player::get_armor_bash(body_part bp) const
{
    return get_armor_bash_base(bp) + armor_bash_bonus;
}

int player::get_armor_cut(body_part bp) const
{
    return get_armor_cut_base(bp) + armor_cut_bonus;
}

int player::get_armor_type( damage_type dt, body_part bp ) const
{
    switch( dt ) {
        case DT_TRUE:
            return 0;
        case DT_BIOLOGICAL:
            return 0;
        case DT_BASH:
            return get_armor_bash( bp );
        case DT_CUT:
            return get_armor_cut( bp );
        case DT_STAB:
            return get_armor_cut( bp ) * 0.8f;
        case DT_ACID:
        case DT_HEAT:
        case DT_COLD:
        case DT_ELECTRIC:
        {
            int ret = 0;
            for( auto &i : worn ) {
                if( i.covers( bp ) ) {
                    ret += i.damage_resist( dt );
                }
            }

            ret += mutation_armor( bp, dt );
            return ret;
        }
        case DT_NULL:
        case NUM_DT:
            // Let it error below
            break;
    }

    debugmsg( "Invalid damage type: %d", dt );
    return 0;
}

int player::get_armor_bash_base(body_part bp) const
{
    int ret = 0;
    for (auto &i : worn) {
        if (i.covers(bp)) {
            ret += i.bash_resist();
        }
    }
    if (has_bionic( bio_carbon ) ) {
        ret += 2;
    }
    if (bp == bp_head && has_bionic( bio_armor_head ) ) {
        ret += 3;
    }
    if ((bp == bp_arm_l || bp == bp_arm_r) && has_bionic( bio_armor_arms ) ) {
        ret += 3;
    }
    if (bp == bp_torso && has_bionic( bio_armor_torso ) ) {
        ret += 3;
    }
    if ((bp == bp_leg_l || bp == bp_leg_r) && has_bionic( bio_armor_legs ) ) {
        ret += 3;
    }
    if (bp == bp_eyes && has_bionic( bio_armor_eyes ) ) {
        ret += 3;
    }

    ret += mutation_armor( bp, DT_BASH );
    return ret;
}

int player::get_armor_cut_base(body_part bp) const
{
    int ret = 0;
    for (auto &i : worn) {
        if (i.covers(bp)) {
            ret += i.cut_resist();
        }
    }
    if (has_bionic( bio_carbon ) ) {
        ret += 4;
    }
    if (bp == bp_head && has_bionic( bio_armor_head ) ) {
        ret += 3;
    } else if ((bp == bp_arm_l || bp == bp_arm_r) && has_bionic( bio_armor_arms ) ) {
        ret += 3;
    } else if (bp == bp_torso && has_bionic( bio_armor_torso ) ) {
        ret += 3;
    } else if ((bp == bp_leg_l || bp == bp_leg_r) && has_bionic( bio_armor_legs ) ) {
        ret += 3;
    } else if (bp == bp_eyes && has_bionic( bio_armor_eyes ) ) {
        ret += 3;
    }

    ret += mutation_armor( bp, DT_CUT );
    return ret;
}

int player::get_armor_acid(body_part bp) const
{
    return get_armor_type( DT_ACID, bp );
}

int player::get_armor_fire(body_part bp) const
{
    return get_armor_type( DT_HEAT, bp );
}

void destroyed_armor_msg( Character &who, const std::string &pre_damage_name )
{
    //~ %s is armor name
    who.add_memorial_log( pgettext("memorial_male", "Worn %s was completely destroyed."),
                          pgettext("memorial_female", "Worn %s was completely destroyed."),
                          pre_damage_name.c_str() );
    who.add_msg_player_or_npc( m_bad, _("Your %s is completely destroyed!"),
                               _("<npcname>'s %s is completely destroyed!"),
                               pre_damage_name.c_str() );
}

bool player::armor_absorb( damage_unit& du, item& armor )
{
    if( rng( 1, 100 ) > armor.get_coverage() ) {
        return false;
    }

    // TODO: add some check for power armor
    armor.mitigate_damage( du );

    // We want armor's own resistance to this type, not the resistance it grants
    const int armors_own_resist = armor.damage_resist( du.type, true );
    if( armors_own_resist > 1000 ) {
        // This is some weird type that doesn't damage armors
        return false;
    }

    // Scale chance of article taking damage based on the number of parts it covers.
    // This represents large articles being able to take more punishment
    // before becoming ineffective or being destroyed.
    const int num_parts_covered = armor.get_covered_body_parts().count();
    if( !one_in( num_parts_covered ) ) {
        return false;
    }

    // Don't damage armor as much when bypassed by armor piercing
    // Most armor piercing damage comes from bypassing armor, not forcing through
    const int raw_dmg = du.amount;
    if( raw_dmg > armors_own_resist ) {
        // If damage is above armor value, the chance to avoid armor damage is
        // 50% + 50% * 1/dmg
        if( one_in( raw_dmg ) || one_in( 2 ) ) {
            return false;
        }
    } else {
        // Sturdy items and power armors never take chip damage.
        // Other armors have 0.5% of getting damaged from hits below their armor value.
        if( armor.has_flag("STURDY") || armor.is_power_armor() || !one_in( 200 ) ) {
            return false;
        }
    }

    auto &material = armor.get_random_material();
    std::string damage_verb = ( du.type == DT_BASH ) ?
        material.bash_dmg_verb() : material.cut_dmg_verb();

    const std::string pre_damage_name = armor.tname();
    const std::string pre_damage_adj = armor.get_base_material().dmg_adj( armor.damage() );

    // add "further" if the damage adjective and verb are the same
    std::string format_string = ( pre_damage_adj == damage_verb ) ?
        _("Your %1$s is %2$s further!") : _("Your %1$s is %2$s!");
    add_msg_if_player( m_bad, format_string.c_str(), pre_damage_name.c_str(),
                       damage_verb.c_str());
    //item is damaged
    if( is_player() ) {
        SCT.add(posx(), posy(), NORTH, remove_color_tags( pre_damage_name ),
                m_neutral, damage_verb, m_info);
    }

    return armor.mod_damage( armor.has_flag( "FRAGILE" ) ? rng( 2, 3 ) : 1, du.type );
}

float player::bionic_armor_bonus( body_part bp, damage_type dt ) const
{
    float result = 0.0f;
    // We only check the passive bionics
    if( has_bionic( bio_carbon ) ) {
        if( dt == DT_BASH ) {
            result += 2;
        } else if( dt == DT_CUT || dt == DT_STAB ) {
            result += 4;
        }
    }
    // All the other bionic armors reduce bash/cut/stab by 3
    // Map body parts to a set of bionics that protect it
    // @todo: JSONize passive bionic armor instead of hardcoding it
    static const std::map< body_part, bionic_id > armor_bionics = {
        { bp_head, { bio_armor_head } },
        { bp_arm_l, { bio_armor_arms } },
        { bp_arm_r, { bio_armor_arms } },
        { bp_torso, { bio_armor_torso } },
        { bp_leg_l, { bio_armor_legs } },
        { bp_leg_r, { bio_armor_legs } },
        { bp_eyes, { bio_armor_eyes } }
    };
    auto iter = armor_bionics.find( bp );
    if( iter != armor_bionics.end() && has_bionic( iter->second ) &&
        ( dt == DT_BASH || dt == DT_CUT || dt == DT_STAB ) ) {
        result += 3;
    }
    return result;
}

void player::passive_absorb_hit( body_part bp, damage_unit &du ) const
{
    // >0 check because some mutations provide negative armor
    // Thin skin check goes before subdermal armor plates because SUBdermal
    if( du.amount > 0.0f ) {
        // Horrible hack warning!
        // Get rid of this as soon as CUT and STAB are split
        if( du.type == DT_STAB ) {
            damage_unit du_copy = du;
            du_copy.type = DT_CUT;
            du.amount -= mutation_armor( bp, du_copy );
        } else {
            du.amount -= mutation_armor( bp, du );
        }
    }
    du.amount -= bionic_armor_bonus( bp, du.type ); //Check for passive armor bionics
    du.amount -= mabuff_armor_bonus( du.type );
    du.amount = std::max( 0.0f, du.amount );
}

void player::absorb_hit(body_part bp, damage_instance &dam) {
    std::list<item> worn_remains;
    bool armor_destroyed = false;

    for( auto &elem : dam.damage_units ) {
        if( elem.amount < 0 ) {
            // Prevents 0 damage hits (like from hallucinations) from ripping armor
            elem.amount = 0;
            continue;
        }

        // The bio_ads CBM absorbs damage before hitting armor
        if( has_active_bionic( bio_ads ) ) {
            if( elem.amount > 0 && power_level > 24 ) {
                if( elem.type == DT_BASH ) {
                    elem.amount -= rng( 1, 8 );
                } else if( elem.type == DT_CUT ) {
                    elem.amount -= rng( 1, 4 );
                } else if( elem.type == DT_STAB ) {
                    elem.amount -= rng( 1, 2 );
                }
                charge_power(-25);
            }
            if( elem.amount < 0 ) {
                elem.amount = 0;
            }
        }

        // Only the outermost armor can be set on fire
        bool outermost = true;
        // The worn vector has the innermost item first, so
        // iterate reverse to damage the outermost (last in worn vector) first.
        for( auto iter = worn.rbegin(); iter != worn.rend(); ) {
            item& armor = *iter;

            if( !armor.covers( bp ) ) {
                ++iter;
                continue;
            }

            const std::string pre_damage_name = armor.tname();
            bool destroy = false;

            // Heat damage can set armor on fire
            // Even though it doesn't cause direct physical damage to it
            if( outermost && elem.type == DT_HEAT && elem.amount >= 1.0f ) {
                // @todo: Different fire intensity values based on damage
                fire_data frd{ 2 };
                destroy = armor.burn( frd );
                int fuel = roll_remainder( frd.fuel_produced );
                if( fuel > 0 ) {
                    add_effect( effect_onfire, time_duration::from_turns( fuel + 1 ), bp, false, 0, false, true );
                }
            }

            if( !destroy ) {
                destroy = armor_absorb( elem, armor );
            }

            if( destroy ) {
                if( g->u.sees( *this ) ) {
                    SCT.add( posx(), posy(), NORTH, remove_color_tags( pre_damage_name ),
                             m_neutral, _( "destroyed" ), m_info);
                }
                destroyed_armor_msg( *this, pre_damage_name );
                armor_destroyed = true;
                armor.on_takeoff( *this );
                worn_remains.insert( worn_remains.end(), armor.contents.begin(), armor.contents.end() );
                // decltype is the type name of the iterator, note that reverse_iterator::base returns the
                // iterator to the next element, not the one the revers_iterator points to.
                // http://stackoverflow.com/questions/1830158/how-to-call-erase-with-a-reverse-iterator
                iter = decltype(iter)( worn.erase( --( iter.base() ) ) );
            } else {
                ++iter;
                outermost = false;
            }
        }

        passive_absorb_hit( bp, elem );

        if( elem.type == DT_BASH ) {
            if( has_trait( trait_LIGHT_BONES ) ) {
                elem.amount *= 1.4;
            }
            if( has_trait( trait_HOLLOW_BONES ) ) {
                elem.amount *= 1.8;
            }
        }

        elem.amount = std::max( elem.amount, 0.0f );
    }
    for( item& remain : worn_remains ) {
        g->m.add_item_or_charges( pos(), remain );
    }
    if( armor_destroyed ) {
        drop_inventory_overflow();
    }
}

int player::get_env_resist(body_part bp) const
{
    int ret = 0;
    for (auto &i : worn) {
        // Head protection works on eyes too (e.g. baseball cap)
        if (i.covers(bp) || (bp == bp_eyes && i.covers(bp_head))) {
            ret += i.get_env_resist();
        }
    }

    if (bp == bp_mouth && has_bionic( bio_purifier ) && ret < 5) {
        ret += 2;
        if (ret > 5) {
            ret = 5;
        }
    }

    if (bp == bp_eyes && has_bionic( bio_armor_eyes ) && ret < 5) {
        ret += 2;
        if (ret > 5) {
            ret = 5;
        }
    }
    return ret;
}

bool player::wearing_something_on(body_part bp) const
{
    for (auto &i : worn) {
        if (i.covers(bp))
            return true;
    }
    return false;
}


bool player::natural_attack_restricted_on( body_part bp ) const
{
    for( auto &i : worn ) {
        if( i.covers( bp ) && !i.has_flag( "ALLOWS_NATURAL_ATTACKS" ) ) {
            return true;
        }
    }
    return false;
}

bool player::is_wearing_shoes( const side &which_side ) const
{
    bool left = true;
    bool right = true;
    if( which_side == side::LEFT || which_side == side::BOTH ) {
        left = false;
        for( const item &worn_item : worn ) {
            if (worn_item.covers(bp_foot_l) &&
                !worn_item.has_flag("BELTED") &&
                !worn_item.has_flag("SKINTIGHT")) {
                left = true;
                break;
            }
        }
    }
    if( which_side == side::RIGHT || which_side == side::BOTH ) {
        right = false;
        for( const item &worn_item : worn ) {
            if (worn_item.covers(bp_foot_r) &&
                !worn_item.has_flag("BELTED") &&
                !worn_item.has_flag("SKINTIGHT")) {
                right = true;
                break;
            }
        }
    }
    return (left && right);
}

bool player::is_wearing_helmet() const
{
    for( auto i : worn ) {
        if( i.covers( bp_head ) &&
            !i.has_flag( "HELMET_COMPAT" ) &&
            !i.has_flag( "SKINTIGHT" ) &&
            !i.has_flag( "OVERSIZE" ) ) {
            return true;
        }
    }
    return false;
}

int player::head_cloth_encumbrance() const
{
    int ret = 0;
    for( auto &i : worn ) {
        const item *worn_item = &i;
        if( i.covers( bp_head ) && ( worn_item->has_flag( "HELMET_COMPAT" ) ||
                                     worn_item->has_flag( "SKINTIGHT" ) ) ) {
            ret += worn_item->get_encumber();
        }
    }
    return ret;
}

double player::footwear_factor() const
{
    double ret = 0;
    if (wearing_something_on(bp_foot_l)) {
        ret += .5;
    }
    if (wearing_something_on(bp_foot_r)) {
        ret += .5;
    }
    return ret;
}

int player::shoe_type_count(const itype_id & it) const
{
    int ret = 0;
    if (is_wearing_on_bp(it, bp_foot_l)) {
        ret++;
    }
    if (is_wearing_on_bp(it, bp_foot_r)) {
        ret++;
    }
    return ret;
}

bool player::is_wearing_power_armor(bool *hasHelmet) const {
    bool result = false;
    for( auto &elem : worn ) {
        if( !elem.is_power_armor() ) {
            continue;
        }
        if (hasHelmet == nullptr) {
            // found power armor, helmet not requested, cancel loop
            return true;
        }
        // found power armor, continue search for helmet
        result = true;
        if( elem.covers( bp_head ) ) {
            *hasHelmet = true;
            return true;
        }
    }
    return result;
}

int player::adjust_for_focus(int amount) const
{
    int effective_focus = focus_pool;
    if (has_trait( trait_FASTLEARNER ))
    {
        effective_focus += 15;
    }
    if (has_trait( trait_SLOWLEARNER ))
    {
        effective_focus -= 15;
    }
    double tmp = amount * (effective_focus / 100.0);
    return roll_remainder(tmp);
}

void player::practice( const skill_id &id, int amount, int cap )
{
    SkillLevel &level = get_skill_level_object( id );
    const Skill &skill = id.obj();

    if( !level.can_train() ) {
        // If leveling is disabled, don't train, don't drain focus, don't print anything
        // Leaving as a skill method rather than global for possible future skill cap setting
        return;
    }

    const auto highest_skill = [&]() {
        std::pair<skill_id, int> result( skill_id::NULL_ID(), -1 );
        for( const auto &pair : *_skills ) {
            const SkillLevel &lobj = pair.second;
            if( lobj.level() > result.second ) {
                result = std::make_pair( pair.first, lobj.level() );
            }
        }
        return result.first;
    };

    const bool isSavant = has_trait( trait_SAVANT );
    const skill_id savantSkill = isSavant ? highest_skill() : skill_id::NULL_ID();

    amount = adjust_for_focus(amount);

    if (has_trait( trait_PACIFIST ) && skill.is_combat_skill()) {
        if(!one_in(3)) {
          amount = 0;
        }
    }
    if (has_trait( trait_PRED2 ) && skill.is_combat_skill()) {
        if(one_in(3)) {
          amount *= 2;
        }
    }
    if (has_trait( trait_PRED3 ) && skill.is_combat_skill()) {
        amount *= 2;
    }

    if (has_trait( trait_PRED4 ) && skill.is_combat_skill()) {
        amount *= 3;
    }

    if (isSavant && id != savantSkill ) {
        amount /= 2;
    }



    if (amount > 0 && get_skill_level( id ) > cap) { //blunt grinding cap implementation for crafting
        amount = 0;
        if(is_player() && one_in(5)) {//remind the player intermittently that no skill gain takes place
            int curLevel = get_skill_level( id );
            add_msg(m_info, _("This task is too simple to train your %s beyond %d."),
                    skill.name().c_str(), curLevel);
        }
    }

    if (amount > 0 && level.isTraining()) {
        int oldLevel = get_skill_level( id );
        get_skill_level_object( id ).train( amount );
        int newLevel = get_skill_level( id );
        if (is_player() && newLevel > oldLevel) {
            add_msg(m_good, _("Your skill in %s has increased to %d!"), skill.name().c_str(), newLevel);
            lua_callback("on_skill_increased");
        }
        if(is_player() && newLevel > cap) {
            //inform player immediately that the current recipe can't be used to train further
            add_msg(m_info, _("You feel that %s tasks of this level are becoming trivial."),
                    skill.name().c_str());
        }

        int chance_to_drop = focus_pool;
        focus_pool -= chance_to_drop / 100;
        // Apex Predators don't think about much other than killing.
        // They don't lose Focus when practicing combat skills.
        if ((rng(1, 100) <= (chance_to_drop % 100)) && (!(has_trait( trait_PRED4 ) &&
                                                          skill.is_combat_skill()))) {
            focus_pool--;
        }
    }

    get_skill_level_object( id ).practice();
}

int player::exceeds_recipe_requirements( const recipe &rec ) const
{
    int over = rec.skill_used ? get_skill_level( rec.skill_used ) - rec.difficulty : 0;
    for( const auto &elem : compare_skill_requirements( rec.required_skills ) ) {
        over = std::min( over, elem.second );
    }
    return over;
}

bool player::has_recipe_requirements( const recipe &rec ) const
{
    return exceeds_recipe_requirements( rec ) >= 0;
}

bool player::can_decomp_learn( const recipe &rec ) const
{
    return !rec.learn_by_disassembly.empty() &&
           meets_skill_requirements( rec.learn_by_disassembly );
}

bool player::knows_recipe(const recipe *rec) const
{
    return get_learned_recipes().contains( rec );
}

int player::has_recipe( const recipe *r, const inventory &crafting_inv,
                        const std::vector<npc *> &helpers ) const
{
    if( !r->skill_used ) {
        return 0;
    }

    if( knows_recipe( r ) ) {
        return r->difficulty;
    }

    const auto available = get_available_recipes( crafting_inv, &helpers );
    return available.contains( r ) ? available.get_custom_difficulty( r ) : -1;
}

void player::learn_recipe( const recipe * const rec )
{
    if( rec->never_learn ){
        return;
    }
    learned_recipes->include( rec );
}

void player::assign_activity( const activity_id &type, int moves, int index, int pos, const std::string &name )
{
    assign_activity( player_activity( type, moves, index, pos, name ) );
}

void player::assign_activity( const player_activity &act, bool allow_resume )
{
    if( allow_resume && !backlog.empty() && backlog.front().can_resume_with( act, *this ) ) {
        add_msg_if_player( _("You resume your task.") );
        activity = backlog.front();
        backlog.pop_front();
    } else {
        if( activity ) {
            backlog.push_front( activity );
        }

        activity = act;
    }

    activity.warned_of_proximity = false;

    if( activity.rooted() ) {
        rooted_message();
    }
}

bool player::has_activity(const activity_id type) const
{
    return activity.id() == type;
}

void player::cancel_activity()
{
    // Clear any backlog items that aren't auto-resume.
    for( auto backlog_item = backlog.begin(); backlog_item != backlog.end(); ) {
        if( backlog_item->auto_resume ) {
            backlog_item++;
        } else {
            backlog_item = backlog.erase( backlog_item );
        }
    }
    if( activity && activity.is_suspendable() ) {
        backlog.push_front( activity );
    }
    activity = player_activity();
}

bool player::has_gun_for_ammo( const ammotype &at ) const
{
    return has_item_with( [at]( const item & it ) {
        // item::ammo_type considers the active gunmod.
        return it.is_gun() && it.ammo_type() == at;
    } );
}

bool player::has_magazine_for_ammo( const ammotype &at ) const
{
    return has_item_with( [&at]( const item & it ) {
        return !it.has_flag( "NO_RELOAD" ) &&
               ( ( it.is_magazine() && it.ammo_type() == at ) ||
                 ( it.is_gun() && it.magazine_integral() && it.ammo_type() == at ) ||
                 ( it.is_gun() && it.magazine_current() != nullptr &&
                   it.magazine_current()->ammo_type() == at ) );
    } );
}

std::string player::weapname() const
{
    if( weapon.is_gun() ) {
        std::stringstream str;
        str << weapon.type_name();

        // Is either the base item or at least one auxiliary gunmod loaded (includes empty magazines)
        bool base = weapon.ammo_capacity() > 0 && !weapon.has_flag( "RELOAD_AND_SHOOT" );

        const auto mods = weapon.gunmods();
        bool aux = std::any_of( mods.begin(), mods.end(), [&]( const item *e ) {
            return e->is_gun() && e->ammo_capacity() > 0 && !e->has_flag( "RELOAD_AND_SHOOT" );
        } );

        if( base || aux ) {
            str << " (";
            if( base ) {
                str << weapon.ammo_remaining();
                if( weapon.magazine_integral() ) {
                    str << "/" << weapon.ammo_capacity();
                }
            } else {
                str << "---";
            }
            str << ")";

            for( auto e : mods ) {
                if( e->is_gun() && e->ammo_capacity() > 0 && !e->has_flag( "RELOAD_AND_SHOOT" ) ) {
                    str << " (" << e->ammo_remaining();
                    if( e->magazine_integral() ) {
                        str << "/" << e->ammo_capacity();
                    }
                    str << ")";
                }
            }
        }
        return str.str();

    } else if( weapon.is_container() && weapon.contents.size() == 1 ) {
        return string_format( "%s (%d)", weapon.tname().c_str(), weapon.contents.front().charges );

    } else if( !is_armed() ) {
        return _( "fists" );

    } else {
        return weapon.tname();
    }
}

bool player::wield_contents( item &container, int pos, bool penalties, int base_cost )
{
    // if index not specified and container has multiple items then ask the player to choose one
    if( pos < 0 ) {
        std::vector<std::string> opts;
        std::transform( container.contents.begin(), container.contents.end(),
                        std::back_inserter( opts ), []( const item& elem ) {
                            return elem.display_name();
                        } );
        if( opts.size() > 1 ) {
            pos = ( uimenu( false, _("Wield what?"), opts ) ) - 1;
        } else {
            pos = 0;
        }
    }

    if( pos >= static_cast<int>(container.contents.size() ) ) {
        debugmsg( "Tried to wield non-existent item from container (player::wield_contents)" );
        return false;
    }

    auto target = std::next( container.contents.begin(), pos );
    const auto ret = can_wield( *target );
    if( !ret.success() ) {
        add_msg_if_player( m_info, "%s", ret.c_str() );
        return false;
    }

    int mv = 0;

    if( is_armed() ) {
        if( !unwield() ) {
            return false;
        }
        inv.unsort();
    }

    weapon = std::move( *target );
    container.contents.erase( target );
    container.on_contents_changed();

    inv.assign_empty_invlet( weapon, *this, true );
    last_item = weapon.typeId();

    /**
     * @EFFECT_PISTOL decreases time taken to draw pistols from holsters
     * @EFFECT_SMG decreases time taken to draw smgs from holsters
     * @EFFECT_RIFLE decreases time taken to draw rifles from holsters
     * @EFFECT_SHOTGUN decreases time taken to draw shotguns from holsters
     * @EFFECT_LAUNCHER decreases time taken to draw launchers from holsters
     * @EFFECT_STABBING decreases time taken to draw stabbing weapons from sheathes
     * @EFFECT_CUTTING decreases time taken to draw cutting weapons from scabbards
     * @EFFECT_BASHING decreases time taken to draw bashing weapons from holsters
     */
    int lvl = get_skill_level( weapon.is_gun() ? weapon.gun_skill() : weapon.melee_skill() );
    mv += item_handling_cost( weapon, penalties, base_cost ) / ( ( lvl + 10.0f ) / 10.0f );

    moves -= mv;

    weapon.on_wield( *this, mv );

    return true;
}

void player::store( item& container, item& put, bool penalties, int base_cost )
{
    moves -= item_store_cost( put, container, penalties, base_cost );
    container.put_in( i_rem( &put ) );
}

nc_color encumb_color(int level)
{
 if (level < 0)
  return c_green;
 if (level < 10)
  return c_light_gray;
 if (level < 40)
  return c_yellow;
 if (level < 70)
  return c_light_red;
 return c_red;
}

float player::get_melee() const
{
    return get_skill_level( skill_id( "melee" ) );
}

void player::setID (int i)
{
    if( id >= 0 ) {
        debugmsg( "tried to set id of a npc/player, but has already a id: %d", id );
    } else if( i < -1 ) {
        debugmsg( "tried to set invalid id of a npc/player: %d", i );
    } else {
        id = i;
    }
}

int player::getID () const
{
    return this->id;
}

bool player::uncanny_dodge()
{
    bool is_u = this == &g->u;
    bool seen = g->u.sees( *this );
    if( this->power_level < 74 || !this->has_active_bionic( bio_uncanny_dodge ) ) { return false; }
    tripoint adjacent = adjacent_tile();
    charge_power(-75);
    if( adjacent.x != posx() || adjacent.y != posy()) {
        position.x = adjacent.x;
        position.y = adjacent.y;
        if( is_u ) {
            add_msg( _("Time seems to slow down and you instinctively dodge!") );
        } else if( seen ) {
            add_msg( _("%s dodges... so fast!"), this->disp_name().c_str() );

        }
        return true;
    }
    if( is_u ) {
        add_msg( _("You try to dodge but there's no room!") );
    } else if( seen ) {
        add_msg( _("%s tries to dodge but there's no room!"), this->disp_name().c_str() );
    }
    return false;
}

// adjacent_tile() returns a safe, unoccupied adjacent tile. If there are no such tiles, returns player position instead.
tripoint player::adjacent_tile() const
{
    std::vector<tripoint> ret;
    int dangerous_fields;
    for( const tripoint &p : g->m.points_in_radius( pos(), 1 ) ) {
        if( p == pos() ) {
            // Don't consider player position
            continue;
        }
        const trap &curtrap = g->m.tr_at( p );
        if( g->critter_at( p ) == nullptr && g->m.passable( p ) &&
            (curtrap.is_null() || curtrap.is_benign()) ) {
            // Only consider tile if unoccupied, passable and has no traps
            dangerous_fields = 0;
            auto &tmpfld = g->m.field_at( p );
            for( auto &fld : tmpfld ) {
                const field_entry &cur = fld.second;
                if( cur.is_dangerous() ) {
                    dangerous_fields++;
                }
            }

            if( dangerous_fields == 0 ) {
                ret.push_back( p );
            }
        }
    }

    return random_entry( ret, pos() ); // player position if no valid adjacent tiles
}

int player::climbing_cost( const tripoint &from, const tripoint &to ) const
{
    if( !g->m.valid_move( from, to, false, true ) ) {
        return 0;
    }

    const int diff = g->m.climb_difficulty( from );

    if( diff > 5 ) {
        return 0;
    }

    return 50 + diff * 100;
    // TODO: All sorts of mutations, equipment weight etc.
}

void player::environmental_revert_effect()
{
    addictions.clear();
    morale->clear();

    for (int part = 0; part < num_hp_parts; part++) {
        hp_cur[part] = hp_max[part];
    }
    set_hunger(0);
    set_thirst(0);
    set_fatigue(0);
    set_healthy(0);
    set_healthy_mod(0);
    stim = 0;
    set_pain(0);
    set_painkiller(0);
    radiation = 0;

    recalc_sight_limits();
    reset_encumbrance();
}

bool player::is_invisible() const
{
    static const bionic_id str_bio_cloak("bio_cloak"); // This function used in monster::plan_moves
    static const bionic_id str_bio_night("bio_night");
    return (
        has_active_bionic(str_bio_cloak) ||
        has_active_bionic(str_bio_night) ||
        has_active_optcloak() ||
        has_trait( trait_DEBUG_CLOAK ) ||
        has_artifact_with(AEP_INVISIBLE)
    );
}

int player::visibility( bool, int ) const
{
    // 0-100 %
    if ( is_invisible() ) {
        return 0;
    }
    // @todo:
    // if ( dark_clothing() && light check ...
    return 100;
}

void player::set_destination(const std::vector<tripoint> &route)
{
    auto_move_route = route;
}

void player::clear_destination()
{
    auto_move_route.clear();
    next_expected_position = tripoint_min;
}

bool player::has_destination() const
{
    return !auto_move_route.empty();
}

std::vector<tripoint> &player::get_auto_move_route()
{
    return auto_move_route;
}

action_id player::get_next_auto_move_direction()
{
    if (!has_destination()) {
        return ACTION_NULL;
    }

    if (next_expected_position != tripoint_min ) {
        if( pos() != next_expected_position ) {
            // We're off course, possibly stumbling or stuck, cancel auto move
            return ACTION_NULL;
        }
    }

    next_expected_position = auto_move_route.front();
    auto_move_route.erase(auto_move_route.begin());

    tripoint dp = next_expected_position - pos();

    // Make sure the direction is just one step and that
    // all diagonal moves have 0 z component
    if( abs( dp.x ) > 1 || abs( dp.y ) > 1 || abs( dp.z ) > 1 ||
        ( abs( dp.z ) != 0 && ( abs( dp.x ) != 0 || abs( dp.y ) != 0 ) ) ) {
        // Should never happen, but check just in case
        return ACTION_NULL;
    }

    return get_movement_direction_from_delta( dp.x, dp.y, dp.z );
}

void player::shift_destination(int shiftx, int shifty)
{
    if( next_expected_position != tripoint_min ) {
        next_expected_position.x += shiftx;
        next_expected_position.y += shifty;
    }

    for( auto &elem : auto_move_route ) {
        elem.x += shiftx;
        elem.y += shifty;
    }
}

bool player::has_weapon() const
{
    return !unarmed_attack();
}

m_size player::get_size() const
{
    return MS_MEDIUM;
}

int player::get_hp() const
{
    return get_hp( num_hp_parts );
}

int player::get_hp( hp_part bp ) const
{
    if( bp < num_hp_parts ) {
        return hp_cur[bp];
    }
    int hp_total = 0;
    for( int i = 0; i < num_hp_parts; ++i ) {
        hp_total += hp_cur[i];
    }
    return hp_total;
}

int player::get_hp_max() const
{
    return get_hp_max( num_hp_parts );
}

int player::get_hp_max( hp_part bp ) const
{
    if( bp < num_hp_parts ) {
        return hp_max[bp];
    }
    int hp_total = 0;
    for( int i = 0; i < num_hp_parts; ++i ) {
        hp_total += hp_max[i];
    }
    return hp_total;
}

int player::get_stamina_max() const
{
    int maxStamina = get_option< int >( "PLAYER_MAX_STAMINA" );
    if( has_trait( trait_BADCARDIO ) ) {
        return maxStamina * 0.75;
    }
    if( has_trait( trait_GOODCARDIO ) ) {
        return maxStamina * 1.25;
    }
    return maxStamina;
}

void player::burn_move_stamina( int moves )
{
    int overburden_percentage = 0;
    units::mass current_weight = weight_carried();
    units::mass max_weight = weight_capacity();
    if (current_weight > max_weight) {
        overburden_percentage = (current_weight - max_weight) * 100 / max_weight;
    }
    // Regain 10 stamina / turn
    // 7/turn walking
    // 20/turn running
    int burn_ratio = 7;
    burn_ratio += overburden_percentage;
    if( move_mode == "run" ) {
        burn_ratio = burn_ratio * 3 - 1;
    }
    mod_stat( "stamina", -((moves * burn_ratio) / 100) );
    // Chance to suffer pain if overburden and stamina runs out or has trait BADBACK
    // Starts at 1 in 25, goes down by 5 for every 50% more carried
    if ((current_weight > max_weight) && (has_trait( trait_BADBACK ) || stamina == 0) && one_in(35 - 5 * current_weight / (max_weight / 2))) {
        add_msg_if_player(m_bad, _("Your body strains under the weight!"));
        // 1 more pain for every 800 grams more (5 per extra STR needed)
        if ( ( ( current_weight - max_weight ) / 800_gram > get_pain() && get_pain() < 100 ) ) {
            mod_pain(1);
        }
    }
}

Creature::Attitude player::attitude_to( const Creature &other ) const
{
    const auto m = dynamic_cast<const monster *>( &other );
    if( m != nullptr ) {
        if( m->friendly != 0 ) {
            return A_FRIENDLY;
        }
        switch( m->attitude( const_cast<player *>( this ) ) ) {
                // player probably does not want to harm them, but doesn't care much at all.
            case MATT_FOLLOW:
            case MATT_FPASSIVE:
            case MATT_IGNORE:
            case MATT_FLEE:
                return A_NEUTRAL;
                // player does not want to harm those.
            case MATT_FRIEND:
            case MATT_ZLAVE: // Don't want to harm your zlave!
                return A_FRIENDLY;
            case MATT_ATTACK:
                return A_HOSTILE;
            case MATT_NULL:
            case NUM_MONSTER_ATTITUDES:
                break;
        }

        return A_NEUTRAL;
    }

    const auto p = dynamic_cast<const npc *>( &other );
    if( p != nullptr ) {
        if( p->is_enemy() ) {
            return A_HOSTILE;
        } else if( p->is_friend() ) {
            return A_FRIENDLY;
        } else {
            return A_NEUTRAL;
        }
    } else if( &other == this ) {
        return A_FRIENDLY;
    }

    return A_NEUTRAL;
}

bool player::sees( const tripoint &t, bool ) const
{
    static const bionic_id str_bio_night("bio_night");
    const int wanted_range = rl_dist( pos(), t );
    bool can_see = is_player() ? g->m.pl_sees( t, wanted_range ) :
        Creature::sees( t );
    // Clairvoyance is now pretty cheap, so we can check it early
    if( wanted_range < MAX_CLAIRVOYANCE && wanted_range < clairvoyance() ) {
        return true;
    }
    // Only check if we need to override if we already came to the opposite conclusion.
    if( can_see && wanted_range < 15 && wanted_range > sight_range(1) &&
        has_active_bionic(str_bio_night) ) {
        can_see = false;
    }
    if( can_see && wanted_range > unimpaired_range() ) {
        can_see = false;
    }

    return can_see;
}

bool player::sees( const Creature &critter ) const
{
    // This handles only the player/npc specific stuff (monsters don't have traits or bionics).
    const int dist = rl_dist( pos(), critter.pos() );
    if (dist <= 3 && has_trait( trait_ANTENNAE )) {
        return true;
    }
    if( critter.digging() && has_active_bionic( bio_ground_sonar ) ) {
        // Bypass the check below, the bionic sonar also bypasses the sees(point) check because
        // walls don't block sonar which is transmitted in the ground, not the air.
        // TODO: this might need checks whether the player is in the air, or otherwise not connected
        // to the ground. It also might need a range check.
        return true;
    }
    return Creature::sees( critter );
}

nc_color player::bodytemp_color(int bp) const
{
  nc_color color =  c_light_gray; // default
    if (bp == bp_eyes) {
        color = c_light_gray;    // Eyes don't count towards warmth
    } else if (temp_conv[bp] >  BODYTEMP_SCORCHING) {
        color = c_red;
    } else if (temp_conv[bp] >  BODYTEMP_VERY_HOT) {
        color = c_light_red;
    } else if (temp_conv[bp] >  BODYTEMP_HOT) {
        color = c_yellow;
    } else if (temp_conv[bp] >  BODYTEMP_COLD) {
        color = c_green;
    } else if (temp_conv[bp] >  BODYTEMP_VERY_COLD) {
        color = c_light_blue;
    } else if (temp_conv[bp] >  BODYTEMP_FREEZING) {
        color = c_cyan;
    } else if (temp_conv[bp] <= BODYTEMP_FREEZING) {
        color = c_blue;
    }
    return color;
}

//message related stuff
void player::add_msg_if_player( const std::string &msg ) const
{
    Messages::add_msg( msg );
}

void player::add_msg_player_or_npc( const std::string &player_msg, const std::string &/*npc_msg*/ ) const
{
    Messages::add_msg( player_msg );
}

void player::add_msg_if_player( const game_message_type type, const std::string &msg ) const
{
    Messages::add_msg( type, msg );
}

void player::add_msg_player_or_npc( const game_message_type type, const std::string &player_msg, const std::string &/*npc_msg*/ ) const
{
    Messages::add_msg( type, player_msg );
}

void player::add_msg_player_or_say( const std::string &player_msg, const std::string &/*npc_speech*/ ) const
{
    Messages::add_msg( player_msg );
}

void player::add_msg_player_or_say( const game_message_type type, const std::string &player_msg, const std::string &/*npc_speech*/ ) const
{
    Messages::add_msg( type, player_msg );
}

bool player::knows_trap( const tripoint &pos ) const
{
    const tripoint p = g->m.getabs( pos );
    return known_traps.count( p ) > 0;
}

void player::add_known_trap( const tripoint &pos, const trap &t)
{
    const tripoint p = g->m.getabs( pos );
    if( t.is_null() ) {
        known_traps.erase( p );
    } else {
        // TODO: known_traps should map to a trap_str_id
        known_traps[p] = t.id.str();
    }
}

bool player::is_deaf() const
{
    return get_effect_int( effect_deaf ) > 2 || worn_with_flag("DEAF") ||
           (has_active_bionic( bio_earplugs ) && !has_active_bionic( bio_ears ) ) ||
           ( has_trait( trait_M_SKIN3 ) && g->m.has_flag_ter_or_furn( "FUNGUS" , pos() ) && in_sleep_state() );
}

bool player::can_hear( const tripoint &source, const int volume ) const
{
    if( is_deaf() ) {
        return false;
    }

    // source is in-ear and at our square, we can hear it
    if ( source == pos() && volume == 0 ) {
        return true;
    }

    // TODO: sound attenuation due to weather

    const int dist = rl_dist( source, pos() );
    const float volume_multiplier = hearing_ability();
    return volume * volume_multiplier >= dist;
}

float player::hearing_ability() const
{
    float volume_multiplier = 1.0;

    // Mutation/Bionic volume modifiers
    if( has_active_bionic( bio_ears ) && !has_active_bionic( bio_earplugs ) ) {
        volume_multiplier *= 3.5;
    }
    if( has_trait( trait_PER_SLIME ) ) {
        // Random hearing :-/
        // (when it's working at all, see player.cpp)
        // changed from 0.5 to fix Mac compiling error
        volume_multiplier *= (rng(1, 2));
    }
    if( has_trait( trait_BADHEARING ) ) {
        volume_multiplier *= .5;
    }
    if( has_trait( trait_GOODHEARING ) ) {
        volume_multiplier *= 1.25;
    }
    if( has_trait( trait_CANINE_EARS ) ) {
        volume_multiplier *= 1.5;
    }
    if( has_trait( trait_URSINE_EARS ) || has_trait( trait_FELINE_EARS ) ) {
        volume_multiplier *= 1.25;
    }
    if( has_trait( trait_LUPINE_EARS ) ) {
        volume_multiplier *= 1.75;
    }

    if( has_effect( effect_deaf ) ) {
        // Scale linearly up to 30 minutes
        volume_multiplier *= ( 30_minutes - get_effect_dur( effect_deaf ) ) / 30_minutes;
    }

    if( has_effect( effect_earphones ) ) {
        volume_multiplier *= .25;
    }

    return volume_multiplier;
}

int player::print_info( const catacurses::window &w, int vStart, int, int column ) const
{
    mvwprintw( w, vStart++, column, _( "You (%s)" ), name.c_str() );
    return vStart;
}

bool player::is_visible_in_range( const Creature &critter, const int range ) const
{
    return sees( critter ) && rl_dist( pos(), critter.pos() ) <= range;
}

std::vector<Creature *> player::get_visible_creatures( const int range ) const
{
    return g->get_creatures_if( [this, range]( const Creature &critter ) -> bool {
        return this != &critter && pos() != critter.pos() && // @todo: get rid of fake npcs (pos() check)
          rl_dist( pos(), critter.pos() ) <= range && sees( critter );
    } );
}

std::vector<Creature *> player::get_targetable_creatures( const int range ) const
{
    return g->get_creatures_if( [this, range]( const Creature &critter ) -> bool {
        return this != &critter && pos() != critter.pos() && // @todo: get rid of fake npcs (pos() check)
          rl_dist( pos(), critter.pos() ) <= range &&
          ( sees( critter ) || sees_with_infrared( critter ) );
    } );
}

std::vector<Creature *> player::get_hostile_creatures( int range ) const
{
    return g->get_creatures_if( [this, range] ( const Creature &critter ) -> bool {
        return this != &critter && pos() != critter.pos() && // @todo: get rid of fake npcs (pos() check)
            rl_dist( pos(), critter.pos() ) <= range &&
            critter.attitude_to( *this ) == A_HOSTILE && sees( critter );
    } );
}

void player::place_corpse()
{
    //If the character/NPC is on a distant mission, don't drop their their gear when they die since they still have a local pos
    if( !death_drops ){
        return;
    }
    std::vector<item *> tmp = inv_dump();
    item body = item::make_corpse( mtype_id::NULL_ID(), calendar::turn, name );
    for( auto itm : tmp ) {
        g->m.add_item_or_charges( pos(), *itm );
    }
    for( auto & bio : *my_bionics ) {
        if( item::type_is_defined( bio.id.str() ) ) {
            body.put_in( item( bio.id.str(), calendar::turn ) );
        }
    }

    // Restore amount of installed pseudo-modules of Power Storage Units
    std::pair<int, int> storage_modules = amount_of_storage_bionics();
    for (int i = 0; i < storage_modules.first; ++i) {
        body.emplace_back( "bio_power_storage" );
    }
    for (int i = 0; i < storage_modules.second; ++i) {
        body.emplace_back( "bio_power_storage_mkII" );
    }
    g->m.add_item_or_charges( pos(), body );
}

void player::place_corpse( tripoint om_target )
{
    tinymap bay;
    bay.load( om_target.x * 2, om_target.y * 2, om_target.z, false );
    int finX = rng( 1, 22);
    int finY = rng( 1, 22);
    if( bay.furn( finX, finY) != furn_str_id( "f_null" ) ){
        for (int x = 0; x < 23; x++){
            for (int y = 0; y < 23; y++){
                if ( bay.furn(x,y) == furn_str_id( "f_null" ) ){
                    finX = x;
                    finY = y;
                }
            }
        }
    }

    std::vector<item *> tmp = inv_dump();
    item body = item::make_corpse( mtype_id::NULL_ID(), calendar::turn, name );
    for( auto itm : tmp ) {
        bay.add_item_or_charges( finX, finY, *itm );
    }
    for( auto & bio : *my_bionics ) {
        if( item::type_is_defined( bio.id.str() ) ) {
            body.put_in( item( bio.id.str(), calendar::turn ) );
        }
    }

    // Restore amount of installed pseudo-modules of Power Storage Units
    std::pair<int, int> storage_modules = amount_of_storage_bionics();
    for (int i = 0; i < storage_modules.first; ++i) {
        body.emplace_back( "bio_power_storage" );
    }
    for (int i = 0; i < storage_modules.second; ++i) {
        body.emplace_back( "bio_power_storage_mkII" );
    }
    bay.add_item_or_charges( finX, finY, body );
}

bool player::sees_with_infrared( const Creature &critter ) const
{
    if( !vision_mode_cache[IR_VISION] || !critter.is_warm() ) {
        return false;
    }

    if( is_player() || critter.is_player() ) {
        // Players should not use map::sees
        // Likewise, players should not be "looked at" with map::sees, not to break symmetry
        return g->m.pl_line_of_sight( critter.pos(), sight_range( DAYLIGHT_LEVEL ) );
    }

    return g->m.sees( pos(), critter.pos(), sight_range( DAYLIGHT_LEVEL ) );
}

std::vector<std::string> player::get_overlay_ids() const
{
    std::vector<std::string> rval;
    std::multimap<int, std::string> mutation_sorting;


    // first get effects
    for( const auto &eff_pr : *effects ) {
        rval.push_back( "effect_" + eff_pr.first.str() );
    }

    // then get mutations
    for( auto &mutation : get_mutations() ) {
        auto it = base_mutation_overlay_ordering.find( mutation );
        auto it2 = tileset_mutation_overlay_ordering.find( mutation );
        int value = 9999;
        if( it != base_mutation_overlay_ordering.end() ) {
            value = it->second;
        }
        if( it2 != tileset_mutation_overlay_ordering.end() ) {
            value = it2->second;
        }
        mutation_sorting.insert( std::pair<int, std::string>( value, mutation.str() ) );
    }

    for( auto &mutorder : mutation_sorting ) {
        rval.push_back( "mutation_" + mutorder.second );
    }

    // next clothing
    // TODO: worry about correct order of clothing overlays
    for( const item &worn_item : worn ) {
        rval.push_back( "worn_" + worn_item.typeId() );
    }

    // last weapon
    // TODO: might there be clothing that covers the weapon?
    if( is_armed() ) {
        rval.push_back( "wielded_" + weapon.typeId() );
    }
    return rval;
}

void player::spores()
{
    fungal_effects fe( *g, g->m );
    //~spore-release sound
    sounds::sound( pos(), 10, _("Pouf!"));
    for( const tripoint &sporep : g->m.points_in_radius( pos(), 1 ) ) {
        if (sporep == pos()) {
            continue;
        }
        fe.fungalize( sporep, this, 0.25 );
    }
}

void player::blossoms()
{
    // Player blossoms are shorter-ranged, but you can fire much more frequently if you like.
    sounds::sound( pos(), 10, _("Pouf!"));
    for( const tripoint &tmp : g->m.points_in_radius( pos(), 2 ) ) {
        g->m.add_field( tmp, fd_fungal_haze, rng( 1, 2 ) );
    }
}

float player::power_rating() const
{
    int dmg = std::max( { weapon.damage_melee( DT_BASH ),
                          weapon.damage_melee( DT_CUT ),
                          weapon.damage_melee( DT_STAB ) } );

    int ret = 2;
    // Small guns can be easily hidden from view
    if( weapon.volume() <= 250_ml ) {
        ret = 2;
    } else if( weapon.is_gun() ) {
        ret = 4;
    } else if( dmg > 12 ) {
        ret = 3; // Melee weapon or weapon-y tool
    }
    if( has_trait( trait_HUGE ) || has_trait( trait_HUGE_OK ) ) {
        ret += 1;
    }
    if( is_wearing_power_armor( nullptr ) ) {
        ret = 5; // No mercy!
    }
    return ret;
}

float player::speed_rating() const
{
    float ret = get_speed() / 100.0f;
    ret *= 100.0f / run_cost( 100, false );
    // Adjustment for player being able to run, but not doing so at the moment
    if( move_mode != "run" ) {
        ret *= 1.0f + ((float)stamina / (float)get_stamina_max());
    }

    return ret;
}

std::vector<const item *> player::all_items_with_flag( const std::string flag ) const
{
    return items_with( [&flag]( const item & it ) {
        return it.has_flag( flag );
    } );
}

bool player::has_item_with_flag( const std::string &flag ) const
{
    return has_item_with( [&flag]( const item & it ) {
        return it.has_flag( flag );
    } );
}

void player::on_mutation_gain( const trait_id &mid )
{
    morale->on_mutation_gain( mid );
}

void player::on_mutation_loss( const trait_id &mid )
{
    morale->on_mutation_loss( mid );
}

void player::on_stat_change( const std::string &stat, int value )
{
    morale->on_stat_change( stat, value );
}

void player::on_item_wear( const item &it )
{
    morale->on_item_wear( it );
}

void player::on_item_takeoff( const item &it )
{
    morale->on_item_takeoff( it );
}

void player::on_effect_int_change( const efftype_id &eid, int intensity, body_part bp )
{
    // Adrenaline can reduce perceived pain (or increase it when you enter comedown).
    // See @ref get_perceived_pain()
    if( eid == effect_adrenaline ) {
        // Note that calling this does no harm if it wasn't changed.
        on_stat_change( "perceived_pain", get_perceived_pain() );
    }

    morale->on_effect_int_change( eid, intensity, bp );
}

void player::on_mission_assignment( mission &new_mission )
{
    active_missions.push_back( &new_mission );
    set_active_mission( new_mission );
}

void player::on_mission_finished( mission &cur_mission )
{
    if( cur_mission.has_failed() ) {
        failed_missions.push_back( &cur_mission );
        add_msg_if_player( m_bad, _( "Mission \"%s\" is failed." ), cur_mission.name().c_str() );
    } else {
        completed_missions.push_back( &cur_mission );
        add_msg_if_player( m_good, _( "Mission \"%s\" is successfully completed." ), cur_mission.name().c_str() );
    }
    const auto iter = std::find( active_missions.begin(), active_missions.end(), &cur_mission );
    if( iter == active_missions.end() ) {
        debugmsg( "completed mission %d was not in the active_missions list", cur_mission.get_id() );
    } else {
        active_missions.erase( iter );
    }
    if( &cur_mission == active_mission ) {
        if( active_missions.empty() ) {
            active_mission = nullptr;
        } else {
            active_mission = active_missions.front();
        }
    }
}

const targeting_data &player::get_targeting_data() {
    if( tdata.get() == nullptr ) {
        debugmsg( "Tried to get targeting data before setting it" );
        tdata.reset( new targeting_data() );
        tdata->relevant = nullptr;
    }

    return *tdata;
}

void player::set_targeting_data( const targeting_data &td ) {
    tdata.reset( new targeting_data( td ) );
}

void player::set_active_mission( mission &cur_mission )
{
    const auto iter = std::find( active_missions.begin(), active_missions.end(), &cur_mission );
    if( iter == active_missions.end() ) {
        debugmsg( "new active mission %d is not in the active_missions list", cur_mission.get_id() );
    } else {
        active_mission = &cur_mission;
    }
}

mission *player::get_active_mission() const
{
    return active_mission;
}

tripoint player::get_active_mission_target() const
{
    if( active_mission == nullptr ) {
        return overmap::invalid_tripoint;
    }
    return active_mission->get_target();
}

std::vector<mission*> player::get_active_missions() const
{
    return active_missions;
}

std::vector<mission*> player::get_completed_missions() const
{
    return completed_missions;
}

std::vector<mission*> player::get_failed_missions() const
{
    return failed_missions;
}

bool player::query_yn( const std::string &mes ) const
{
    return ::query_yn( mes );
}

const pathfinding_settings &player::get_pathfinding_settings() const
{
    return *path_settings;
}

std::set<tripoint> player::get_path_avoid() const
{
    std::set<tripoint> ret;
    for( npc &guy : g->all_npcs() ) {
        if( sees( guy ) ) {
            ret.insert( guy.pos() );
        }
    }

    // @todo: Add known traps in a way that doesn't destroy performance

    return ret;
}

bool player::is_rad_immune() const
{
    bool has_helmet = false;
    return ( is_wearing_power_armor( &has_helmet ) && has_helmet ) || worn_with_flag( "RAD_PROOF" );
}

void player::do_skill_rust()
{
    const int rate = rust_rate();
    if( rate <= 0 ) {
        return;
    }
    for( auto &pair : *_skills ) {
        if( rate <= rng( 0, 1000 ) ) {
            continue;
        }

        const Skill &aSkill = *pair.first;
        SkillLevel &skill_level_obj = pair.second;

        if( aSkill.is_combat_skill() &&
            ( ( has_trait( trait_PRED2 ) && one_in( 4 ) ) ||
              ( has_trait( trait_PRED3 ) && one_in( 2 ) ) ||
              ( has_trait( trait_PRED4 ) && x_in_y( 2, 3 ) ) ) ) {
            // Their brain is optimized to remember this
            if( one_in( 15600 ) ) {
                // They've already passed the roll to avoid rust at
                // this point, but print a message about it now and
                // then.
                //
                // 13 combat skills, 600 turns/hr, 7800 tests/hr.
                // This means PRED2/PRED3/PRED4 think of hunting on
                // average every 8/4/3 hours, enough for immersion
                // without becoming an annoyance.
                //
                add_msg_if_player( _( "Your heart races as you recall your most recent hunt." ) );
                stim++;
            }
            continue;
        }

        const bool charged_bio_mem = power_level > 25 && has_active_bionic( bio_memory );
        const int oldSkillLevel = skill_level_obj.level();
        if( skill_level_obj.rust( charged_bio_mem ) ) {
            charge_power( -25 );
        }
        const int newSkill = skill_level_obj.level();
        if( newSkill < oldSkillLevel ) {
            add_msg_if_player( m_bad, _( "Your skill in %s has reduced to %d!" ), aSkill.name(), newSkill );
        }
    }
}<|MERGE_RESOLUTION|>--- conflicted
+++ resolved
@@ -9857,20 +9857,11 @@
             // Not a comfortable sleeping spot
             sleepy -= g->m.move_cost(p);
         }
-<<<<<<< HEAD
     // Has fungalsleep
     } else if (fungaloid_cosplay) {
         if( g->m.has_flag_ter_or_furn( "FUNGUS" , pos() ) ) {
             sleepy += 30; // Upsides from sleeping on fungus, but no downsides from not
-=======
         auto items = g->m.i_at( p );
-        for( auto &items_it : items ) {
-            if( items_it.has_flag( "SLEEP_AID" ) ) {
-                sleepy += 4;
-                break; // prevents using more then 1 sleep aid
-            }
->>>>>>> 4e21eef6
-        }
     // Has plantsleep
     } else if (plantsleep) {
         if (vp || furn_at_pos != f_null) {
@@ -9897,6 +9888,12 @@
         }
         else {
             sleepy -= 999;
+        }
+    }
+    for( auto &items_it : items ) {
+        if( items_it.has_flag( "SLEEP_AID" ) ) {
+            sleepy += 4;
+            break; // prevents using more then 1 sleep aid
         }
     }
     if (get_fatigue() < TIRED + 1) {
