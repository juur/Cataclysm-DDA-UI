#include "player.h"
#include "profession.h"
#include "bionics.h"
#include "mission.h"
#include "game.h"
#include "disease.h"
#include "addiction.h"
#include "moraledata.h"
#include "inventory.h"
#include "options.h"
#include <sstream>
#include <stdlib.h>
#include "weather.h"
#include "item.h"
#include "material.h"
#include "translations.h"
#include "name.h"
#include "cursesdef.h"
#include "catacharset.h"
#include "get_version.h"
#include "crafting.h"
#include "monstergenerator.h"
#include "help.h" // get_hint
#include "martialarts.h"
#include "output.h"
#include "overmapbuffer.h"
#include "messages.h"
#include "wound.h"

//Used for e^(x) functions
#include <stdio.h>
#include <math.h>

#include <ctime>
#include <algorithm>
#include <numeric>
#include <string>

#include <fstream>

static void manage_fire_exposure(player& p, int fireStrength = 1);

std::map<std::string, trait> traits;
std::map<std::string, martialart> ma_styles;
std::vector<std::string> vStartingTraits[2];

std::string morale_data[NUM_MORALE_TYPES];

stats player_stats;

void game::init_morale()
{
    std::string tmp_morale_data[NUM_MORALE_TYPES] = {
    "This is a bug (moraledata.h:moraledata)",
    _("Enjoyed %i"),
    _("Enjoyed a hot meal"),
    _("Music"),
    _("Enjoyed honey"),
    _("Played Video Game"),
    _("Marloss Bliss"),
    _("Mutagenic Anticipation"),
    _("Good Feeling"),
    _("Supported"),

    _("Nicotine Craving"),
    _("Caffeine Craving"),
    _("Alcohol Craving"),
    _("Opiate Craving"),
    _("Speed Craving"),
    _("Cocaine Craving"),
    _("Crack Cocaine Craving"),
    _("Mutagen Craving"),
    _("Diazepam Craving"),

    _("Disliked %i"),
    _("Ate Human Flesh"),
    _("Ate Meat"),
    _("Ate Vegetables"),
    _("Ate Fruit"),
    _("Lactose Intolerance"),
    _("Ate Junk Food"),
    _("Wheat Allergy"),
    _("Ate Indigestible Food"),
    _("Wet"),
    _("Dried Off"),
    _("Cold"),
    _("Hot"),
    _("Bad Feeling"),
    _("Killed Innocent"),
    _("Killed Friend"),
    _("Guilty about Killing"),
    _("Chimerical Mutation"),
    _("Fey Mutation"),

    _("Moodswing"),
    _("Read %i"),
    _("Heard Disturbing Scream"),

    _("Masochism"),
    _("Hoarder"),
    _("Stylish"),
    _("Optimist"),
    _("Bad Tempered"),
    //~ You really don't like wearing the Uncomfy Gear
    _("Uncomfy Gear"),
    _("Found kitten <3")
    };
    for (int i = 0; i < NUM_MORALE_TYPES; ++i) {
        morale_data[i]=tmp_morale_data[i];
    }
}

player::player() : Character(), name("")
{
 posx = 0;
 posy = 0;
 id = 0; // Player is 0. NPCs are different.
 view_offset_x = 0;
 view_offset_y = 0;
 str_cur = 8;
 str_max = 8;
 dex_cur = 8;
 dex_max = 8;
 int_cur = 8;
 int_max = 8;
 per_cur = 8;
 per_max = 8;
 underwater = false;
 dodges_left = 1;
 blocks_left = 1;
 power_level = 0;
 max_power_level = 0;
 hunger = 0;
 thirst = 0;
 fatigue = 0;
 stim = 0;
 pain = 0;
 pkill = 0;
 radiation = 0;
 cash = 0;
 recoil = 0;
 driving_recoil = 0;
 scent = 500;

 male = true;
 prof = profession::has_initialized() ? profession::generic() : NULL; //workaround for a potential structural limitation, see player::create
 start_location = "shelter";
 moves = 100;
 movecounter = 0;
 oxygen = 0;
 next_climate_control_check=0;
 last_climate_control_ret=false;
 active_mission = -1;
 in_vehicle = false;
 controlling_vehicle = false;
 grab_point.x = 0;
 grab_point.y = 0;
 grab_type = OBJECT_NONE;
 style_selected = "style_none";
 focus_pool = 100;
 last_item = itype_id("null");
 sight_max = 9999;
 sight_boost = 0;
 sight_boost_cap = 0;
 lastrecipe = NULL;
 lastconsumed = itype_id("null");
 next_expected_position.x = -1;
 next_expected_position.y = -1;

 for ( auto iter = traits.begin(); iter != traits.end(); ++iter) {
    my_traits.erase(iter->first);
    my_mutations.erase(iter->first);
 }

 for (std::vector<Skill*>::iterator aSkill = Skill::skills.begin();
      aSkill != Skill::skills.end(); ++aSkill) {
   skillLevel(*aSkill).level(0);
 }

 for (int i = 0; i < num_bp; i++) {
  temp_cur[i] = BODYTEMP_NORM;
  frostbite_timer[i] = 0;
  temp_conv[i] = BODYTEMP_NORM;
 }
 nv_cached = false;
 pda_cached = false;
 volume = 0;

 memorial_log.clear();
 player_stats.reset();

 mDrenchEffect[bp_eyes] = 1;
 mDrenchEffect[bp_mouth] = 1;
 mDrenchEffect[bp_head] = 7;
 mDrenchEffect[bp_legs] = 21;
 mDrenchEffect[bp_feet] = 6;
 mDrenchEffect[bp_arms] = 19;
 mDrenchEffect[bp_hands] = 5;
 mDrenchEffect[bp_torso] = 40;

 recalc_sight_limits();
}

player::player(const player &rhs): Character(rhs), JsonSerializer(), JsonDeserializer()
{
 *this = rhs;
}

player::~player()
{
}

player& player::operator= (const player & rhs)
{
 Character::operator=(rhs);
 id = rhs.id;
 posx = rhs.posx;
 posy = rhs.posy;
 view_offset_x = rhs.view_offset_x;
 view_offset_y = rhs.view_offset_y;

 in_vehicle = rhs.in_vehicle;
 controlling_vehicle = rhs.controlling_vehicle;
 grab_point = rhs.grab_point;
 activity = rhs.activity;
 backlog = rhs.backlog;

 active_missions = rhs.active_missions;
 completed_missions = rhs.completed_missions;
 failed_missions = rhs.failed_missions;
 active_mission = rhs.active_mission;

 name = rhs.name;
 male = rhs.male;
 prof = rhs.prof;
 start_location = rhs.start_location;

 sight_max = rhs.sight_max;
 sight_boost = rhs.sight_boost;
 sight_boost_cap = rhs.sight_boost_cap;

 my_traits = rhs.my_traits;
 my_mutations = rhs.my_mutations;
 mutation_category_level = rhs.mutation_category_level;

 my_bionics = rhs.my_bionics;

 power_level = rhs.power_level;
 max_power_level = rhs.max_power_level;

 hunger = rhs.hunger;
 thirst = rhs.thirst;
 fatigue = rhs.fatigue;

 underwater = rhs.underwater;
 oxygen = rhs.oxygen;
 next_climate_control_check=rhs.next_climate_control_check;
 last_climate_control_ret=rhs.last_climate_control_ret;
 known_traps = rhs.known_traps;

 recoil = rhs.recoil;
 driving_recoil = rhs.driving_recoil;
 scent = rhs.scent;
 dodges_left = rhs.dodges_left;
 blocks_left = rhs.blocks_left;

 stim = rhs.stim;
 pkill = rhs.pkill;
 radiation = rhs.radiation;

 cash = rhs.cash;
 movecounter = rhs.movecounter;

 for (int i = 0; i < num_hp_parts; i++)
  hp_cur[i] = rhs.hp_cur[i];

 for (int i = 0; i < num_hp_parts; i++)
  hp_max[i] = rhs.hp_max[i];

 for (int i = 0; i < num_bp; i++)
  temp_cur[i] = rhs.temp_cur[i];

 for (int i = 0 ; i < num_bp; i++)
  temp_conv[i] = rhs.temp_conv[i];

 for (int i = 0; i < num_bp; i++)
  frostbite_timer[i] = rhs.frostbite_timer[i];

 morale = rhs.morale;
 focus_pool = rhs.focus_pool;

 _skills = rhs._skills;

 learned_recipes = rhs.learned_recipes;

 inv.clear();
 for (int i = 0; i < rhs.inv.size(); i++)
  inv.add_stack(rhs.inv.const_stack(i));

 volume = rhs.volume;

 lastrecipe = rhs.lastrecipe;
 last_item = rhs.last_item;
 worn = rhs.worn;
 ma_styles = rhs.ma_styles;
 style_selected = rhs.style_selected;
 weapon = rhs.weapon;

 ret_null = rhs.ret_null;

 illness = rhs.illness;
 addictions = rhs.addictions;
 memorial_log = rhs.memorial_log;

 nv_cached = false;
 pda_cached = false;

 return (*this);
}

void player::normalize()
{
    Creature::normalize();

    ret_null = item("null", 0);
    weapon   = item("null", 0);
    style_selected = "style_none";

    recalc_hp();

    for (int i = 0 ; i < num_bp; i++)
        temp_conv[i] = BODYTEMP_NORM;
}

void player::pick_name()
{
    name = Name::generate(male);
}

std::string player::disp_name(bool possessive)
{
    if (!possessive) {
        if (is_player()) {
            return _("you");
        }
        return name;
    } else {
        if (is_player()) {
            return _("your");
        }
        return string_format(_("%s's"), name.c_str());
    }
}

std::string player::skin_name()
{
    //TODO: Return actual deflecting layer name
    return _("armor");
}

// just a shim for now since actual player death is handled in game::is_game_over
void player::die(Creature* nkiller)
{
    if( nkiller != NULL && !nkiller->is_fake() ) {
        killer = nkiller;
    }
}

void player::reset_stats()
{

    // Didn't just pick something up
    last_item = itype_id("null");

    // Bionic buffs
    if (has_active_bionic("bio_hydraulics"))
        mod_str_bonus(20);
    if (has_bionic("bio_eye_enhancer"))
        mod_per_bonus(2);
    if (has_bionic("bio_str_enhancer"))
        mod_str_bonus(2);
    if (has_bionic("bio_int_enhancer"))
        mod_int_bonus(2);
    if (has_bionic("bio_dex_enhancer"))
        mod_dex_bonus(2);
    if (has_active_bionic("bio_metabolics") && power_level < max_power_level &&
            hunger < 100 && (int(calendar::turn) % 5 == 0)) {
        hunger += 2;
        power_level++;
    }

    // Trait / mutation buffs
    if (has_trait("THICK_SCALES")) {
        mod_dex_bonus(-2);
    }
    if (has_trait("CHITIN2") || has_trait("CHITIN3")) {
        mod_dex_bonus(-1);
    }
    if (has_trait("COMPOUND_EYES") && !wearing_something_on(bp_eyes)) {
        mod_per_bonus(1);
    }
    if (has_trait("BIRD_EYE")) {
        mod_per_bonus(4);
    }
    if (has_trait("INSECT_ARMS")) {
        mod_dex_bonus(-2);
    }
    if (has_trait("INSECT_ARMS_OK")) {
        if (!wearing_something_on(bp_torso)) {
            mod_dex_bonus(1);
        }
        else {
            mod_dex_bonus(-1);
        }
    }
    if (has_trait("WEBBED")) {
        mod_dex_bonus(-1);
    }
    if (has_trait("ARACHNID_ARMS")) {
        mod_dex_bonus(-4);
    }
    if (has_trait("ARACHNID_ARMS_OK")) {
        if (!wearing_something_on(bp_torso)) {
            mod_dex_bonus(2);
        }
        else {
            mod_dex_bonus(-2);
        }
    }
    if (has_trait("ARM_TENTACLES") || has_trait("ARM_TENTACLES_4") ||
            has_trait("ARM_TENTACLES_8")) {
        mod_dex_bonus(1);
    }

    // Pain
    if (pain > pkill) {
        if (!(has_trait("CENOBITE"))) {
            mod_str_bonus(-int((pain - pkill) / 15));
            mod_dex_bonus(-int((pain - pkill) / 15));
        }
        mod_per_bonus(-int((pain - pkill) / 20));
        if (!(has_trait("INT_SLIME"))) {
            mod_int_bonus(-(1 + int((pain - pkill) / 25)));
        } else if (has_trait("INT_SLIME")) {
        // Having one's brain throughout one's body does have its downsides.
        // Be glad we don't assess permanent damage.
            mod_int_bonus(-(1 + int(pain - pkill)));
        }
    }
    // Morale
    if (abs(morale_level()) >= 100) {
        mod_str_bonus(int(morale_level() / 180));
        mod_dex_bonus(int(morale_level() / 200));
        mod_per_bonus(int(morale_level() / 125));
        mod_int_bonus(int(morale_level() / 100));
    }
    // Radiation
    if (radiation > 0) {
        mod_str_bonus(-int(radiation / 80));
        mod_dex_bonus(-int(radiation / 110));
        mod_per_bonus(-int(radiation / 100));
        mod_int_bonus(-int(radiation / 120));
    }
    // Stimulants
    mod_dex_bonus(int(stim / 10));
    mod_per_bonus(int(stim /  7));
    mod_int_bonus(int(stim /  6));
    if (stim >= 30) {
        mod_dex_bonus(-int(abs(stim - 15) /  8));
        mod_per_bonus(-int(abs(stim - 15) / 12));
        mod_int_bonus(-int(abs(stim - 15) / 14));
    }

    suffer();

    // Dodge-related effects
    mod_dodge_bonus( mabuff_dodge_bonus() - encumb(bp_legs)/2 - encumb(bp_torso) );
    if (has_trait("TAIL_LONG")) {
        mod_dodge_bonus(2);
    }
    if (has_trait("TAIL_CATTLE")) {
        mod_dodge_bonus(1);
    }
    if (has_trait("TAIL_RAT")) {
        mod_dodge_bonus(2);
    }
    if (has_trait("TAIL_THICK")) {
        mod_dodge_bonus(1);
    }
    if (has_trait("TAIL_RAPTOR")) {
        mod_dodge_bonus(3);
    }
    if (has_trait("TAIL_FLUFFY")) {
        mod_dodge_bonus(4);
    }
    if (has_trait("WHISKERS")) {
        mod_dodge_bonus(1);
    }
    if (has_trait("WINGS_BAT")) {
        mod_dodge_bonus(-3);
    }
    if (has_trait("WINGS_BUTTERFLY")) {
        mod_dodge_bonus(-4);
    }

    if (str_max >= 16) {mod_dodge_bonus(-1);} // Penalty if we're huge
    else if (str_max <= 5) {mod_dodge_bonus(1);} // Bonus if we're small

    // Hit-related effects
    mod_hit_bonus( mabuff_tohit_bonus() + weapon.type->m_to_hit - encumb(bp_torso) );

    // Set our scent towards the norm
    int norm_scent = 500;
    if (has_trait("WEAKSCENT")) {
        norm_scent = 300;
    }
    if (has_trait("SMELLY")) {
        norm_scent = 800;
    }
    if (has_trait("SMELLY2")) {
        norm_scent = 1200;
    }
    // Not so much that you don't have a scent
    // but that you smell like a plant, rather than
    // a human. When was the last time you saw a critter
    // attack a bluebell or an apple tree?
    if ( (has_trait("FLOWERS")) && (!(has_trait("CHLOROMORPH"))) ) {
        norm_scent -= 200;
    }
    // You *are* a plant.  Unless someone hunts triffids by scent,
    // you don't smell like prey.
    if (has_trait("CHLOROMORPH")) {
        norm_scent = 0;
    }

    // Scent increases fast at first, and slows down as it approaches normal levels.
    // Estimate it will take about norm_scent * 2 turns to go from 0 - norm_scent / 2
    // Without smelly trait this is about 1.5 hrs. Slows down significantly after that.
    if (scent < rng(0, norm_scent))
        scent++;

    // Unusually high scent decreases steadily until it reaches normal levels.
    if (scent > norm_scent)
        scent--;

    // Apply static martial arts buffs
    ma_static_effects();

    if (int(calendar::turn) % 10 == 0) {
        update_mental_focus();
    }
    nv_cached = false;
    pda_cached = false;

    recalc_sight_limits();
    recalc_speed_bonus();

    Creature::reset_stats();

    // We can dodge again! Assuming we can actually move...
    if (moves > 0) {
        blocks_left = get_num_blocks();
        dodges_left = get_num_dodges();
    }
}

void player::action_taken()
{
    nv_cached = false;
    pda_cached = false;
}

void player::update_morale()
{
    // Decay existing morale entries.
    for (int i = 0; i < morale.size(); i++)
    {
        // Age the morale entry by one turn.
        morale[i].age += 1;

        // If it's past its expiration date, remove it.
        if (morale[i].age >= morale[i].duration)
        {
            morale.erase(morale.begin() + i);
            i--;

            // Future-proofing.
            continue;
        }

        // We don't actually store the effective strength; it gets calculated when we
        // need it.
    }

    // We reapply persistent morale effects after every decay step, to keep them fresh.
    apply_persistent_morale();
}

void player::apply_persistent_morale()
{
    // Hoarders get a morale penalty if they're not carrying a full inventory.
    if (has_trait("HOARDER"))
    {
        int pen = int((volume_capacity()-volume_carried()) / 2);
        if (pen > 70)
        {
            pen = 70;
        }
        if (pen <= 0)
        {
            pen = 0;
        }
        if (has_disease("took_xanax"))
        {
            pen = int(pen / 7);
        }
        else if (has_disease("took_prozac"))
        {
            pen = int(pen / 2);
        }
        add_morale(MORALE_PERM_HOARDER, -pen, -pen, 5, 5, true);
    }

    // The stylish get a morale bonus for each body part covered in an item
    // with the FANCY or SUPER_FANCY tag.
    if (has_trait("STYLISH"))
    {
        int bonus = 0;
        std::string basic_flag = "FANCY";
        std::string bonus_flag = "SUPER_FANCY";

        unsigned char covered = 0; // body parts covered
        for( size_t i = 0; i < worn.size(); ++i ) {
            if(worn[i].has_flag(basic_flag) || worn[i].has_flag(bonus_flag) ) {
                it_armor* item_type = dynamic_cast<it_armor*>(worn[i].type);
                covered |= item_type->covers;
            }
            if(worn[i].has_flag(bonus_flag)) {
              bonus+=2;
            }
            if ((!(worn[i].has_flag(bonus_flag))) && (worn[i].has_flag(basic_flag))) {
                if (!covered) {
                    bonus += 1;
                }
            }
        }
        if(covered & mfb(bp_torso)) {
            bonus += 6;
        }
        if(covered & mfb(bp_legs)) {
            bonus += 4;
        }
        if(covered & mfb(bp_feet)) {
            bonus += 2;
        }
        if(covered & mfb(bp_hands)) {
            bonus += 2;
        }
        if(covered & mfb(bp_head)) {
            bonus += 3;
        }
        if(covered & mfb(bp_eyes)) {
            bonus += 2;
        }
        if(covered & mfb(bp_arms)) {
            bonus += 2;
        }
        if(covered & mfb(bp_mouth)) {
            bonus += 2;
        }

        if(bonus > 20)
            bonus = 20;

        if(bonus) {
            add_morale(MORALE_PERM_FANCY, bonus, bonus, 5, 5, true);
        }
    }

    // Floral folks really don't like having their flowers covered.
    if( has_trait("FLOWERS") && wearing_something_on(bp_head) ) {
        add_morale(MORALE_PERM_CONSTRAINED, -10, -10, 5, 5, true);
    }

    // The same applies to rooters and their feet; however, they don't take
    // too many problems from no-footgear.
    if( (has_trait("ROOTS") || has_trait("ROOTS2") || has_trait("ROOTS3") ) &&
        wearing_something_on(bp_feet) ) {
        add_morale(MORALE_PERM_CONSTRAINED, -10, -10, 5, 5, true);
    }

    // Masochists get a morale bonus from pain.
    if (has_trait("MASOCHIST") || has_trait("MASOCHIST_MED") ||  has_trait("CENOBITE")) {
        int bonus = pain / 2.5;
        // Advanced masochists really get a morale bonus from pain.
        // (It's not capped.)
        if (has_trait("MASOCHIST") && (bonus > 25)) {
            bonus = 25;
        }
        if (has_disease("took_prozac")) {
            bonus = int(bonus / 3);
        }
        if (bonus != 0) {
            add_morale(MORALE_PERM_MASOCHIST, bonus, bonus, 5, 5, true);
        }
    }

    // Optimist gives a base +4 to morale.
    // The +25% boost from optimist also applies here, for a net of +5.
    if (has_trait("OPTIMISTIC")) {
        add_morale(MORALE_PERM_OPTIMIST, 4, 4, 5, 5, true);
    }

    // And Bad Temper works just the same way.  But in reverse.  ):
    if (has_trait("BADTEMPER")) {
        add_morale(MORALE_PERM_BADTEMPER, -4, -4, 5, 5, true);
    }
}

void player::update_mental_focus()
{
    int focus_gain_rate = calc_focus_equilibrium() - focus_pool;

    // handle negative gain rates in a symmetric manner
    int base_change = 1;
    if (focus_gain_rate < 0)
    {
        base_change = -1;
        focus_gain_rate = -focus_gain_rate;
    }

    // for every 100 points, we have a flat gain of 1 focus.
    // for every n points left over, we have an n% chance of 1 focus
    int gain = focus_gain_rate / 100;
    if (rng(1, 100) <= (focus_gain_rate % 100))
    {
        gain++;
    }

    focus_pool += (gain * base_change);
}

// written mostly by FunnyMan3595 in Github issue #613 (DarklingWolf's repo),
// with some small edits/corrections by Soron
int player::calc_focus_equilibrium()
{
    // Factor in pain, since it's harder to rest your mind while your body hurts.
    int eff_morale = morale_level() - pain;
    // Cenobites don't mind, though
    if (has_trait("CENOBITE")) {
        eff_morale = eff_morale + pain;
    }
    int focus_gain_rate = 100;

    if (activity.type == ACT_READ) {
        item &book = i_at(activity.position);
        it_book* reading = dynamic_cast<it_book *>(book.type);
        if (reading != 0) {
            // apply a penalty when we're actually learning something
            if (skillLevel(reading->type) < (int)reading->level) {
                focus_gain_rate -= 50;
            }
        } else {
            activity.type = ACT_NULL;
        }
    }

    if (eff_morale < -99) {
        // At very low morale, focus goes up at 1% of the normal rate.
        focus_gain_rate = 1;
    } else if (eff_morale <= 50) {
        // At -99 to +50 morale, each point of morale gives 1% of the normal rate.
        focus_gain_rate += eff_morale;
    } else {
        /* Above 50 morale, we apply strong diminishing returns.
         * Each block of 50% takes twice as many morale points as the previous one:
         * 150% focus gain at 50 morale (as before)
         * 200% focus gain at 150 morale (100 more morale)
         * 250% focus gain at 350 morale (200 more morale)
         * ...
         * Cap out at 400% focus gain with 3,150+ morale, mostly as a sanity check.
         */

        int block_multiplier = 1;
        int morale_left = eff_morale;
        while (focus_gain_rate < 400) {
            if (morale_left > 50 * block_multiplier) {
                // We can afford the entire block.  Get it and continue.
                morale_left -= 50 * block_multiplier;
                focus_gain_rate += 50;
                block_multiplier *= 2;
            } else {
                // We can't afford the entire block.  Each block_multiplier morale
                // points give 1% focus gain, and then we're done.
                focus_gain_rate += morale_left / block_multiplier;
                break;
            }
        }
    }

    // This should be redundant, but just in case...
    if (focus_gain_rate < 1) {
        focus_gain_rate = 1;
    } else if (focus_gain_rate > 400) {
        focus_gain_rate = 400;
    }

    return focus_gain_rate;
}

/* Here lies the intended effects of body temperature

Assumption 1 : a naked person is comfortable at 19C/66.2F (31C/87.8F at rest).
Assumption 2 : a "lightly clothed" person is comfortable at 13C/55.4F (25C/77F at rest).
Assumption 3 : the player is always running, thus generating more heat.
Assumption 4 : frostbite cannot happen above 0C temperature.*
* In the current model, a naked person can get frostbite at 1C. This isn't true, but it's a compromise with using nice whole numbers.

Here is a list of warmth values and the corresponding temperatures in which the player is comfortable, and in which the player is very cold.

Warmth  Temperature (Comfortable)    Temperature (Very cold)    Notes
  0       19C /  66.2F               -11C /  12.2F               * Naked
 10       13C /  55.4F               -17C /   1.4F               * Lightly clothed
 20        7C /  44.6F               -23C /  -9.4F
 30        1C /  33.8F               -29C / -20.2F
 40       -5C /  23.0F               -35C / -31.0F
 50      -11C /  12.2F               -41C / -41.8F
 60      -17C /   1.4F               -47C / -52.6F
 70      -23C /  -9.4F               -53C / -63.4F
 80      -29C / -20.2F               -59C / -74.2F
 90      -35C / -31.0F               -65C / -85.0F
100      -41C / -41.8F               -71C / -95.8F
*/

void player::update_bodytemp()
{
    // NOTE : visit weather.h for some details on the numbers used
    // Converts temperature to Celsius/10(Wito plans on using degrees Kelvin later)
    int Ctemperature = 100*(g->get_temperature() - 32) * 5/9;
    // Temperature norms
    // Ambient normal temperature is lower while asleep
    int ambient_norm = (has_effect("sleep") ? 3100 : 1900);
    // This adjusts the temperature scale to match the bodytemp scale
    int adjusted_temp = (Ctemperature - ambient_norm);
    // This gets incremented in the for loop and used in the morale calculation
    int morale_pen = 0;
    const trap_id trap_at_pos = g->m.tr_at(posx, posy);
    const ter_id ter_at_pos = g->m.ter(posx, posy);
    const furn_id furn_at_pos = g->m.furn(posx, posy);
    // When the player is sleeping, he will use floor items for warmth
    int floor_item_warmth = 0;
    // When the player is sleeping, he will use floor bedding for warmth
    int floor_bedding_warmth = 0;
<<<<<<< HEAD
    if ( has_effect("sleep") ) {
=======
    // If the PC has fur, etc, that'll apply too
    int floor_mut_warmth = 0;
    if ( has_disease("sleep") ) {
>>>>>>> 2afe7f79
        // Search the floor for items
        std::vector<item>& floor_item = g->m.i_at(posx, posy);
        it_armor* floor_armor = NULL;

        for ( std::vector<item>::iterator afloor_item = floor_item.begin() ;
        afloor_item != floor_item.end() ;
        ++afloor_item) {
            if ( !afloor_item->is_armor() ) {
                continue;
            }
            floor_armor = dynamic_cast<it_armor*>(afloor_item->type);
            // Items that are big enough and covers the torso are used to keep warm.
            // Smaller items don't do as good a job
            if ( floor_armor->volume > 1 &&
            ((floor_armor->covers & mfb(bp_torso)) ||
             (floor_armor->covers & mfb(bp_legs))) ) {
                floor_item_warmth += 60 * floor_armor->warmth * floor_armor->volume / 10;
            }
        }

        // Search the floor for bedding
        int vpart = -1;
        vehicle *veh = g->m.veh_at (posx, posy, vpart);
        if      (furn_at_pos == f_bed)
        {
            floor_bedding_warmth += 1000;
        }
        else if (furn_at_pos == f_makeshift_bed ||
                 furn_at_pos == f_armchair ||
                 furn_at_pos == f_sofa||
                 furn_at_pos == f_hay)
        {
            floor_bedding_warmth += 500;
        }
        else if (trap_at_pos == tr_cot)
        {
            floor_bedding_warmth -= 500;
        }
        else if (trap_at_pos == tr_rollmat)
        {
            floor_bedding_warmth -= 1000;
        }
        else if (trap_at_pos == tr_fur_rollmat)
        {
            floor_bedding_warmth += 0;
        }
        else if (veh && veh->part_with_feature (vpart, "SEAT") >= 0)
        {
            floor_bedding_warmth += 200;
        }
        else if (veh && veh->part_with_feature (vpart, "BED") >= 0)
        {
            floor_bedding_warmth += 300;
        }
        else
        {
            floor_bedding_warmth -= 2000;
        }
        // Fur, etc effects for sleeping here.
        // Full-power fur is about as effective as a makeshift bed
        if (has_trait("FUR") || has_trait("LUPINE_FUR") || has_trait("URSINE_FUR")) {
            floor_mut_warmth += 500;
        }
        // Feline fur, not quite as warm.  Cats do better in warmer spots.
        if (has_trait("FELINE_FUR")) {
            floor_mut_warmth += 300;
        }
        // Light fur's better than nothing!
        if (has_trait("LIGHTFUR")) {
            floor_mut_warmth += 100;
        }
        // Down helps too
        if (has_trait("DOWN")) {
            floor_mut_warmth += 250;
        }
        // DOWN doesn't provide floor insulation, though.
        // Non-light fur does.
        if ( (!(has_trait("DOWN"))) && (floor_mut_warmth >= 200)){
            if (floor_bedding_warmth < 0) {
                floor_bedding_warmth = 0;
            }
        }
    }
    // Current temperature and converging temperature calculations
    for (int i = 0 ; i < num_bp ; i++)
    {
        // Skip eyes
        if (i == bp_eyes) { continue; }
        // Represents the fact that the body generates heat when it is cold. TODO : should this increase hunger?
        float homeostasis_adjustement = (temp_cur[i] > BODYTEMP_NORM ? 30.0 : 60.0);
        int clothing_warmth_adjustement = homeostasis_adjustement * warmth(body_part(i));
        // Convergeant temperature is affected by ambient temperature, clothing warmth, and body wetness.
        temp_conv[i] = BODYTEMP_NORM + adjusted_temp + clothing_warmth_adjustement;
        // HUNGER
        temp_conv[i] -= hunger/6 + 100;
        // FATIGUE
        if (!has_effect("sleep")) { temp_conv[i] -= 1.5*fatigue; }
        // CONVECTION HEAT SOURCES (generates body heat, helps fight frostbite)
        int blister_count = 0; // If the counter is high, your skin starts to burn
        for (int j = -6 ; j <= 6 ; j++) {
            for (int k = -6 ; k <= 6 ; k++) {
                int heat_intensity = 0;

                int ffire = g->m.get_field_strength( point(posx + j, posy + k), fd_fire );
                if(ffire > 0) {
                    heat_intensity = ffire;
                } else if (g->m.tr_at(posx + j, posy + k) == tr_lava ) {
                    heat_intensity = 3;
                }
                if (heat_intensity > 0 && g->u_see(posx + j, posy + k)) {
                    // Ensure fire_dist >= 1 to avoid divide-by-zero errors.
                    int fire_dist = std::max(1, std::max(j, k));
                    if (frostbite_timer[i] > 0) {
                        frostbite_timer[i] -= heat_intensity - fire_dist / 2;
                    }
                    temp_conv[i] +=  300 * heat_intensity * heat_intensity / (fire_dist * fire_dist);
                    blister_count += heat_intensity / (fire_dist * fire_dist);
                }
            }
        }
        // TILES
        // Being on fire affects temp_cur (not temp_conv): this is super dangerous for the player
        if (has_effect("onfire")) {
            temp_cur[i] += 250;
        }
        if ( g->m.get_field_strength( point(posx, posy), fd_fire ) > 2 || trap_at_pos == tr_lava) {
            temp_cur[i] += 250;
        }
        // WEATHER
        if (g->weather == WEATHER_SUNNY && g->is_in_sunlight(posx, posy))
        {
            temp_conv[i] += 1000;
        }
        if (g->weather == WEATHER_CLEAR && g->is_in_sunlight(posx, posy))
        {
            temp_conv[i] += 500;
        }
        // DISEASES
        if (has_disease("flu") && i == bp_head) { temp_conv[i] += 1500; }
        if (has_disease("common_cold")) { temp_conv[i] -= 750; }
        // BIONICS
        // Bionic "Internal Climate Control" says it eases the effects of high and low ambient temps
        const int variation = BODYTEMP_NORM*0.5;
        if (in_climate_control()
            && temp_conv[i] < BODYTEMP_SCORCHING + variation
            && temp_conv[i] > BODYTEMP_FREEZING - variation)
        {
            if      (temp_conv[i] > BODYTEMP_SCORCHING)
            {
                temp_conv[i] = BODYTEMP_VERY_HOT;
            }
            else if (temp_conv[i] > BODYTEMP_VERY_HOT)
            {
                temp_conv[i] = BODYTEMP_HOT;
            }
            else if (temp_conv[i] > BODYTEMP_HOT)
            {
                temp_conv[i] = BODYTEMP_NORM;
            }
            else if (temp_conv[i] < BODYTEMP_FREEZING)
            {
                temp_conv[i] = BODYTEMP_VERY_COLD;
            }
            else if (temp_conv[i] < BODYTEMP_VERY_COLD)
            {
                temp_conv[i] = BODYTEMP_COLD;
            }
            else if (temp_conv[i] < BODYTEMP_COLD)
            {
                temp_conv[i] = BODYTEMP_NORM;
            }
        }
        // Bionic "Thermal Dissipation" says it prevents fire damage up to 2000F. 500 is picked at random...
        if ((has_bionic("bio_heatsink") || is_wearing("rm13_armor_on")) && blister_count < 500)
        {
            blister_count = (has_trait("BARK") ? -100 : 0);
        }
        // BLISTERS : Skin gets blisters from intense heat exposure.
        if (blister_count - 10*get_env_resist(body_part(i)) > 20)
        {
            add_effect("blisters", 1, false, 1, (body_part)i, -1);
        }
        // BLOOD LOSS : Loss of blood results in loss of body heat
        int blood_loss = 0;
        if      (i == bp_legs)
        {
            blood_loss = (100 - 100*(hp_cur[hp_leg_l] + hp_cur[hp_leg_r]) / (hp_max[hp_leg_l] + hp_max[hp_leg_r]));
        }
        else if (i == bp_arms)
        {
            blood_loss = (100 - 100*(hp_cur[hp_arm_l] + hp_cur[hp_arm_r]) / (hp_max[hp_arm_l] + hp_max[hp_arm_r]));
        }
        else if (i == bp_torso)
        {
            blood_loss = (100 - 100* hp_cur[hp_torso] / hp_max[hp_torso]);
        }
        else if (i == bp_head)
        {
            blood_loss = (100 - 100* hp_cur[hp_head] / hp_max[hp_head]);
        }
        temp_conv[i] -= blood_loss*temp_conv[i]/200; // 1% bodyheat lost per 2% hp lost
        // EQUALIZATION
        switch (i)
        {
            case bp_torso :
                temp_equalizer(bp_torso, bp_arms);
                temp_equalizer(bp_torso, bp_legs);
                temp_equalizer(bp_torso, bp_head);
                break;
            case bp_head :
                temp_equalizer(bp_head, bp_torso);
                temp_equalizer(bp_head, bp_mouth);
                break;
            case bp_arms :
                temp_equalizer(bp_arms, bp_torso);
                temp_equalizer(bp_arms, bp_hands);
                break;
            case bp_legs :
                temp_equalizer(bp_legs, bp_torso);
                temp_equalizer(bp_legs, bp_feet);
                break;
            case bp_mouth : temp_equalizer(bp_mouth, bp_head); break;
            case bp_hands : temp_equalizer(bp_hands, bp_arms); break;
            case bp_feet  : temp_equalizer(bp_feet, bp_legs); break;
        }
        // MUTATIONS and TRAITS
        // Bark : lowers blister count to -100; harder to get blisters
        // Lightly furred
        if (has_trait("LIGHTFUR"))
        {
            temp_conv[i] += (temp_cur[i] > BODYTEMP_NORM ? 250 : 500);
        }
        // Furry or Lupine/Ursine Fur
        if (has_trait("FUR") || has_trait("LUPINE_FUR") || has_trait("URSINE_FUR"))
        {
            temp_conv[i] += (temp_cur[i] > BODYTEMP_NORM ? 750 : 1500);
        }
        // Feline fur
        if (has_trait("FELINE_FUR"))
        {
            temp_conv[i] += (temp_cur[i] > BODYTEMP_NORM ? 500 : 1000);
        }
        // Feathers: minor means minor.
        if (has_trait("FEATHERS"))
        {
            temp_conv[i] += (temp_cur[i] > BODYTEMP_NORM ? 50 : 100);
        }
        // Down; lets heat out more easily if needed but not as Warm
        // as full-blown fur.  So less miserable in Summer.
        if (has_trait("DOWN"))
        {
            temp_conv[i] += (temp_cur[i] > BODYTEMP_NORM ? 300 : 800);
        }
        // Fat deposits don't hold in much heat, but don't shift for temp
        if (has_trait("FAT"))
        {
            temp_conv[i] += (temp_cur[i] > BODYTEMP_NORM ? 200 : 200);
        }
        // Disintegration
        if (has_trait("ROT1")) { temp_conv[i] -= 250;}
        else if (has_trait("ROT2")) { temp_conv[i] -= 750;}
        else if (has_trait("ROT3")) { temp_conv[i] -= 1500;}
        // Radioactive
        if (has_trait("RADIOACTIVE1")) { temp_conv[i] += 250; }
        else if (has_trait("RADIOACTIVE2")) { temp_conv[i] += 750; }
        else if (has_trait("RADIOACTIVE3")) { temp_conv[i] += 1500; }
        // Chemical Imbalance
        // Added line in player::suffer()
        // FINAL CALCULATION : Increments current body temperature towards convergant.
<<<<<<< HEAD
        if ( has_effect("sleep") ) {
            int sleep_bonus = floor_bedding_warmth + floor_item_warmth;
=======
        if ( has_disease("sleep") ) {
            int sleep_bonus = floor_bedding_warmth + floor_item_warmth + floor_mut_warmth;
>>>>>>> 2afe7f79
            // Too warm, don't need items on the floor
            if ( temp_conv[i] > BODYTEMP_NORM ) {
                // Do nothing
            }
            // Intelligently use items on the floor; just enough to be comfortable
            else if ( (temp_conv[i] + sleep_bonus) > BODYTEMP_NORM ) {
                temp_conv[i] = BODYTEMP_NORM;
            }
            // Use all items on the floor -- there are not enough to keep comfortable
            else {
                temp_conv[i] += sleep_bonus;
            }
        }
        int temp_before = temp_cur[i];
        int temp_difference = temp_cur[i] - temp_conv[i]; // Negative if the player is warming up.
        // exp(-0.001) : half life of 60 minutes, exp(-0.002) : half life of 30 minutes,
        // exp(-0.003) : half life of 20 minutes, exp(-0.004) : half life of 15 minutes
        int rounding_error = 0;
        // If temp_diff is small, the player cannot warm up due to rounding errors. This fixes that.
        if (temp_difference < 0 && temp_difference > -600 )
        {
            rounding_error = 1;
        }
        if (temp_cur[i] != temp_conv[i])
        {
            if      ((ter_at_pos == t_water_sh || ter_at_pos == t_sewage)
                    && (i == bp_feet || i == bp_legs))
            {
                temp_cur[i] = temp_difference*exp(-0.004) + temp_conv[i] + rounding_error;
            }
            else if (ter_at_pos == t_water_dp)
            {
                temp_cur[i] = temp_difference*exp(-0.004) + temp_conv[i] + rounding_error;
            }
            else if (i == bp_torso || i == bp_head)
            {
                temp_cur[i] = temp_difference*exp(-0.003) + temp_conv[i] + rounding_error;
            }
            else
            {
                temp_cur[i] = temp_difference*exp(-0.002) + temp_conv[i] + rounding_error;
            }
        }
        int temp_after = temp_cur[i];
        // PENALTIES
        if      (temp_cur[i] < BODYTEMP_FREEZING)
        {
            add_effect("cold", 1, false, 3, (body_part)i, -1);
            frostbite_timer[i] += 3;
        }
        else if (temp_cur[i] < BODYTEMP_VERY_COLD)
        {
            add_effect("cold", 1, false, 2, (body_part)i, -1);
            frostbite_timer[i] += 2;
        }
        else if (temp_cur[i] < BODYTEMP_COLD)
        {
            // Frostbite timer does not go down if you are still cold.
            add_effect("cold", 1, false, 1, (body_part)i, -1);
            frostbite_timer[i] += 1;
        }
        else if (temp_cur[i] > BODYTEMP_SCORCHING)
        {
            // If body temp rises over 15000, disease.cpp ("hot_head") acts weird and the player will die
            add_effect("hot", 1, false, 3, (body_part)i, -1);
        }
        else if (temp_cur[i] > BODYTEMP_VERY_HOT)
        {
            add_effect("hot", 1, false, 2, (body_part)i, -1);
        }
        else if (temp_cur[i] > BODYTEMP_HOT)
        {
            add_effect("hot", 1, false, 1, (body_part)i, -1);
        }
        // MORALE : a negative morale_pen means the player is cold
        // Intensity multiplier is negative for cold, positive for hot
        int intensity_mult = effect_intensity("hot", false, (body_part)i)
            - effect_intensity("cold", false, (body_part)i);
        if (has_effect("cold", (body_part)i) ||
            has_effect("hot", (body_part)i))
        {
            switch (i)
            {
                case bp_head :
                case bp_torso :
                case bp_mouth : morale_pen += 2*intensity_mult;
                case bp_arms :
                case bp_legs : morale_pen += 1*intensity_mult;
                case bp_hands:
                case bp_feet : morale_pen += 1*intensity_mult;
            }
        }
        // FROSTBITE (level 1 after 2 hours, level 2 after 4 hours)
        if      (frostbite_timer[i] >   0)
        {
            frostbite_timer[i]--;
        }
        if      (frostbite_timer[i] >= 240 && g->get_temperature() < 32)
        {
            add_effect("frostbite", 1, false, 2, (body_part)i, -1);
            // Warning message for the player
            if (effect_intensity("frostbite", false, (body_part)i) < 2
                &&  (i == bp_mouth || i == bp_hands || i == bp_feet))
            {
                add_msg(m_bad, (i == bp_mouth ? _("Your %s hardens from the frostbite!") : _("Your %s harden from the frostbite!")), body_part_name(body_part(i), -1).c_str());
            }
            else if (frostbite_timer[i] >= 120 && g->get_temperature() < 32)
            {
                add_effect("frostbite", 1, false, 1, (body_part)i, -1);
                // Warning message for the player
                if (!has_effect("frostbite", (body_part)i))
                {
                    add_msg(m_bad, _("You lose sensation in your %s."),
                        body_part_name(body_part(i), -1).c_str());
                }
            }
        }
        // Warn the player if condition worsens
        if  (temp_before > BODYTEMP_FREEZING && temp_after < BODYTEMP_FREEZING)
        {
            add_msg(m_warning, _("You feel your %s beginning to go numb from the cold!"),
                body_part_name(body_part(i), -1).c_str());
        }
        else if (temp_before > BODYTEMP_VERY_COLD && temp_after < BODYTEMP_VERY_COLD)
        {
            add_msg(m_warning, _("You feel your %s getting very cold."),
                body_part_name(body_part(i), -1).c_str());
        }
        else if (temp_before > BODYTEMP_COLD && temp_after < BODYTEMP_COLD)
        {
            add_msg(m_warning, _("You feel your %s getting chilly."),
                body_part_name(body_part(i), -1).c_str());
        }
        else if (temp_before < BODYTEMP_SCORCHING && temp_after > BODYTEMP_SCORCHING)
        {
            add_msg(m_bad, _("You feel your %s getting red hot from the heat!"),
                body_part_name(body_part(i), -1).c_str());
        }
        else if (temp_before < BODYTEMP_VERY_HOT && temp_after > BODYTEMP_VERY_HOT)
        {
            add_msg(m_warning, _("You feel your %s getting very hot."),
                body_part_name(body_part(i), -1).c_str());
        }
        else if (temp_before < BODYTEMP_HOT && temp_after > BODYTEMP_HOT)
        {
            add_msg(m_warning, _("You feel your %s getting warm."),
                body_part_name(body_part(i), -1).c_str());
        }
    }
    // Morale penalties, updated at the same rate morale is
    if (morale_pen < 0 && int(calendar::turn) % 10 == 0)
    {
        add_morale(MORALE_COLD, -2, -abs(morale_pen), 10, 5, true);
    }
    if (morale_pen > 0 && int(calendar::turn) % 10 == 0)
    {
        add_morale(MORALE_HOT,  -2, -abs(morale_pen), 10, 5, true);
    }
}

void player::temp_equalizer(body_part bp1, body_part bp2)
{
    // Body heat is moved around.
    // Shift in one direction only, will be shifted in the other direction separately.
    int diff = (temp_cur[bp2] - temp_cur[bp1])*0.0001; // If bp1 is warmer, it will lose heat
    temp_cur[bp1] += diff;
}

void player::recalc_speed_bonus()
{
    // Minus some for weight...
    int carry_penalty = 0;
    if (weight_carried() > weight_capacity()) {
        carry_penalty = 25 * (weight_carried() - weight_capacity()) / (weight_capacity());
    }
    mod_speed_bonus(-carry_penalty);

    if (pain > pkill) {
        int pain_penalty = int((pain - pkill) * .7);
        // Cenobites aren't slowed nearly as much by pain
        if (has_trait("CENOBITE")) {
            pain_penalty /= 4;
        }
        if (pain_penalty > 60) {
            pain_penalty = 60;
        }
        mod_speed_bonus(-pain_penalty);
    }
    if (pkill >= 10) {
        int pkill_penalty = int(pkill * .1);
        if (pkill_penalty > 30) {
            pkill_penalty = 30;
        }
        mod_speed_bonus(-pkill_penalty);
    }

    if (abs(morale_level()) >= 100) {
        int morale_bonus = int(morale_level() / 25);
        if (morale_bonus < -10) {
            morale_bonus = -10;
        } else if (morale_bonus > 10) {
            morale_bonus = 10;
        }
        mod_speed_bonus(morale_bonus);
    }

    if (radiation >= 40) {
        int rad_penalty = radiation / 40;
        if (rad_penalty > 20) {
            rad_penalty = 20;
        }
        mod_speed_bonus(-rad_penalty);
    }

    if (thirst > 40) {
        mod_speed_bonus(-int((thirst - 40) / 10));
    }
    if (hunger > 100) {
        mod_speed_bonus(-int((hunger - 100) / 10));
    }

    mod_speed_bonus(stim > 40 ? 40 : stim);

    for (int i = 0; i < illness.size(); i++) {
        mod_speed_bonus(disease_speed_boost(illness[i]));
    }
    for (std::vector<effect>::iterator it = effects.begin(); it != effects.end(); ++it) {
        mod_speed_bonus(it->get_speed_mod());
    }

    // add martial arts speed bonus
    mod_speed_bonus(mabuff_speed_bonus());

    // Not sure why Sunlight Dependent is here, but OK
    // Ectothermic/COLDBLOOD4 is intended to buff folks in the Summer
    // Threshold-crossing has its charms ;-)
    if (g != NULL) {
        if (has_trait("SUNLIGHT_DEPENDENT") && !g->is_in_sunlight(posx, posy)) {
            mod_speed_bonus(-(g->light_level() >= 12 ? 5 : 10));
        }
        if ((has_trait("COLDBLOOD4")) && g->get_temperature() > 60) {
            mod_speed_bonus(+int( (g->get_temperature() - 65) / 2));
        }
        if ((has_trait("COLDBLOOD3") || has_trait("COLDBLOOD4")) && g->get_temperature() < 60) {
            mod_speed_bonus(-int( (65 - g->get_temperature()) / 2));
        } else if (has_trait("COLDBLOOD2") && g->get_temperature() < 60) {
            mod_speed_bonus(-int( (65 - g->get_temperature()) / 3));
        } else if (has_trait("COLDBLOOD") && g->get_temperature() < 60) {
            mod_speed_bonus(-int( (65 - g->get_temperature()) / 5));
        }
    }

    if (has_artifact_with(AEP_SPEED_UP)) {
        mod_speed_bonus(20);
    }
    if (has_artifact_with(AEP_SPEED_DOWN)) {
        mod_speed_bonus(-20);
    }

    if (has_trait("QUICK")) { // multiply by 1.1
        set_speed_bonus(get_speed() * 1.10 - get_speed_base());
    }
    if (has_bionic("bio_speed")) { // multiply by 1.1
        set_speed_bonus(get_speed() * 1.10 - get_speed_base());
    }

    // Speed cannot be less than 25% of base speed, so minimal speed bonus is -75% base speed.
    const int min_speed_bonus = -0.75 * get_speed_base();
    if (get_speed_bonus() < min_speed_bonus) {
        set_speed_bonus(min_speed_bonus);
    }
}

int player::run_cost(int base_cost, bool diag)
{
    float movecost = float(base_cost);
    if (diag)
        movecost *= 0.7071f; // because everything here assumes 100 is base
    bool flatground = movecost < 105;
    const ter_id ter_at_pos = g->m.ter(posx, posy);
    // If your floor is hard, flat, and otherwise skateable, list it here
    bool offroading = ( flatground && (!((ter_at_pos == t_rock_floor) ||
      (ter_at_pos == t_pit_covered) || (ter_at_pos == t_metal_floor) ||
      (ter_at_pos == t_pit_spiked_covered) || (ter_at_pos == t_pavement) ||
      (ter_at_pos == t_pavement_y) || (ter_at_pos == t_sidewalk) ||
      (ter_at_pos == t_concrete) || (ter_at_pos == t_floor) ||
      (ter_at_pos == t_skylight) || (ter_at_pos == t_door_glass_o) ||
      (ter_at_pos == t_emergency_light_flicker) ||
      (ter_at_pos == t_emergency_light) || (ter_at_pos == t_utility_light) ||
      (ter_at_pos == t_door_o) || (ter_at_pos == t_rdoor_o) ||
      (ter_at_pos == t_door_frame) || (ter_at_pos == t_mdoor_frame) ||
      (ter_at_pos == t_fencegate_o) || (ter_at_pos == t_chaingate_o) ||
      (ter_at_pos == t_door_metal_o) || (ter_at_pos == t_door_bar_o) )) );

    if (has_trait("PARKOUR") && movecost > 100 ) {
        movecost *= .5f;
        if (movecost < 100)
            movecost = 100;
    }
    if (has_trait("BADKNEES") && movecost > 100 ) {
        movecost *= 1.25f;
        if (movecost < 100)
            movecost = 100;
    }

    if (hp_cur[hp_leg_l] == 0) {
        movecost += 50;
    }
    else if (hp_cur[hp_leg_l] < hp_max[hp_leg_l] * .40) {
        movecost += 25;
    }
    if (hp_cur[hp_leg_r] == 0) {
        movecost += 50;
    }
    else if (hp_cur[hp_leg_r] < hp_max[hp_leg_r] * .40) {
        movecost += 25;
    }

    if (has_trait("FLEET") && flatground) {
        movecost *= .85f;
    }
    if (has_trait("FLEET2") && flatground) {
        movecost *= .7f;
    }
    if (has_trait("SLOWRUNNER") && flatground) {
        movecost *= 1.15f;
    }
    if (has_trait("PADDED_FEET") && !wearing_something_on(bp_feet)) {
        movecost *= .9f;
    }
    if (has_trait("LIGHT_BONES")) {
        movecost *= .9f;
    }
    if (has_trait("HOLLOW_BONES")) {
        movecost *= .8f;
    }
    if (has_trait("WINGS_INSECT")) {
        movecost -= 15;
    }
    if (has_trait("WINGS_BUTTERFLY")) {
        movecost -= 10; // You can't fly, but you can make life easier on your legs
    }
    if (has_trait("LEG_TENTACLES")) {
        movecost += 20;
    }
    if (has_trait("FAT")) {
        movecost *= 1.05f;
    }
    if (has_trait("PONDEROUS1")) {
        movecost *= 1.1f;
    }
    if (has_trait("PONDEROUS2")) {
        movecost *= 1.2f;
    }
    if (has_trait("AMORPHOUS")) {
        movecost *= 1.25f;
    }
    if (has_trait("PONDEROUS3")) {
        movecost *= 1.3f;
    }
    if (is_wearing("swim_fins")) {
        movecost *= 1.5f;
    }
    if (is_wearing("roller_blades")) {
        if (offroading) {
            movecost *= 1.5f;
        } else if (flatground) {
            movecost *= 0.5f;
        } else {
            movecost *= 1.5f;
        }
    }

    movecost += encumb(bp_mouth) * 5 + encumb(bp_feet) * 5 + encumb(bp_legs) * 3;

    // ROOTS3 does slow you down as your roots are probing around for nutrients,
    // whether you want them to or not.  ROOTS1 is just too squiggly without shoes
    // to give you some stability.  Plants are a bit of a slow-mover.  Deal.
    if (!is_wearing_shoes() && !has_trait("PADDED_FEET") && !has_trait("HOOVES") &&
        !has_trait("TOUGH_FEET") && !has_trait("ROOTS2") ) {
        movecost += 15;
    }

    if( !wearing_something_on(bp_feet) && has_trait("ROOTS3") &&
        g->m.has_flag("DIGGABLE", posx, posy) ) {
        movecost += 10;
    }

    if (diag) {
        movecost *= 1.4142;
    }

    return int(movecost);
}

int player::swim_speed()
{
  int ret = 440 + weight_carried() / 60 - 50 * skillLevel("swimming");
  if (has_trait("PAWS")) {
      ret -= 20 + str_cur * 3;
  }
  if (has_trait("PAWS_LARGE")) {
      ret -= 20 + str_cur * 4;
  }
  if (is_wearing("swim_fins")) {
      ret -= (10 * str_cur) * 1.5;
  }
  if (has_trait("WEBBED")) {
      ret -= 60 + str_cur * 5;
  }
  if (has_trait("TAIL_FIN")) {
      ret -= 100 + str_cur * 10;
  }
  if (has_trait("SLEEK_SCALES")) {
      ret -= 100;
  }
  if (has_trait("LEG_TENTACLES")) {
      ret -= 60;
  }
  if (has_trait("FAT")) {
      ret -= 30;
  }
 ret += (50 - skillLevel("swimming") * 2) * encumb(bp_legs);
 ret += (80 - skillLevel("swimming") * 3) * encumb(bp_torso);
 if (skillLevel("swimming") < 10) {
  for (int i = 0; i < worn.size(); i++)
    ret += (worn[i].volume() * (10 - skillLevel("swimming"))) / 2;
 }
 ret -= str_cur * 6 + dex_cur * 4;
 if( worn_with_flag("FLOATATION") ) {
     ret = std::max(ret, 400);
     ret = std::min(ret, 200);
 }
// If (ret > 500), we can not swim; so do not apply the underwater bonus.
 if (underwater && ret < 500)
  ret -= 50;
 if (ret < 30)
  ret = 30;
 return ret;
}

bool player::digging() {
    return false;
}

bool player::is_on_ground()
{
    bool on_ground = false;
    if(has_effect("downed") || hp_cur[hp_leg_l] == 0 || hp_cur[hp_leg_r] == 0 ){
        on_ground = true;
    }
    return  on_ground;
}

bool player::is_underwater() const
{
    return underwater;
}

bool player::is_hallucination() const
{
    return false;
}

void player::set_underwater(bool u)
{
    if (underwater != u) {
        underwater = u;
        recalc_sight_limits();
    }
}


nc_color player::color()
{
 if (has_effect("onfire"))
  return c_red;
 if (has_effect("stunned"))
  return c_ltblue;
 if (has_effect("boomered"))
  return c_pink;
 if (underwater)
  return c_blue;
 if (has_active_bionic("bio_cloak") || has_artifact_with(AEP_INVISIBLE) ||
    (is_wearing("optical_cloak") && (has_active_item("UPS_on") ||
    has_active_item("adv_UPS_on"))) || has_trait("DEBUG_CLOAK"))
  return c_dkgray;
 return c_white;
}

void player::load_info(std::string data)
{
    std::stringstream dump;
    dump << data;

    char check = dump.peek();
    if ( check == ' ' ) {
        // sigh..
        check = data[1];
    }
    if ( check == '{' ) {
        JsonIn jsin(dump);
        try {
            deserialize(jsin);
        } catch (std::string jsonerr) {
            debugmsg("Bad player json\n%s", jsonerr.c_str() );
        }
        return;
    } else { // old save
        load_legacy(dump);
    }
}

std::string player::save_info()
{
    std::stringstream dump;
    dump << serialize(); // saves contents
    dump << std::endl;
    dump << dump_memorial();
    return dump.str();
}

void player::memorial( std::ofstream &memorial_file, std::string epitaph )
{
    //Size of indents in the memorial file
    const std::string indent = "  ";

    const std::string pronoun = male ? _("He") : _("She");

    //Avoid saying "a male unemployed" or similar
    std::stringstream profession_name;
    if(prof == prof->generic()) {
        if (male) {
            profession_name << _("an unemployed male");
        } else {
            profession_name << _("an unemployed female");
        }
    } else {
        profession_name << _("a ") << prof->gender_appropriate_name(male);
    }

    //Figure out the location
    const oter_id &cur_ter = overmap_buffer.ter(g->om_global_location());
    point cur_loc = g->om_location();
    std::string tername = otermap[cur_ter].name;

    //Were they in a town, or out in the wilderness?
    int city_index = g->cur_om->closest_city(cur_loc);
    std::stringstream city_name;
    if(city_index < 0) {
        city_name << _("in the middle of nowhere");
    } else {
        city nearest_city = g->cur_om->cities[city_index];
        //Give slightly different messages based on how far we are from the middle
        int distance_from_city = abs(g->cur_om->dist_from_city(cur_loc));
        if(distance_from_city > nearest_city.s + 4) {
            city_name << _("in the wilderness");
        } else if(distance_from_city >= nearest_city.s) {
            city_name << _("on the outskirts of ") << nearest_city.name;
        } else {
            city_name << _("in ") << nearest_city.name;
        }
    }

    //Header
    std::string version = string_format("%s", getVersionString());
    memorial_file << _("Cataclysm - Dark Days Ahead version ") << version << _(" memorial file") << "\n";
    memorial_file << "\n";
    memorial_file << _("In memory of: ") << name << "\n";
    if(epitaph.length() > 0) { //Don't record empty epitaphs
        memorial_file << "\"" << epitaph << "\"" << "\n\n";
    }
    memorial_file << pronoun << _(" was ") << profession_name.str()
                  << _(" when the apocalypse began.") << "\n";
    memorial_file << pronoun << _(" died on ") << season_name[calendar::turn.get_season()]
                  << _(" of year ") << (calendar::turn.years() + 1)
                  << _(", day ") << (calendar::turn.days() + 1)
                  << _(", at ") << calendar::turn.print_time() << ".\n";
    memorial_file << pronoun << _(" was killed in a ") << tername << " " << city_name.str() << ".\n";
    memorial_file << "\n";

    //Misc
    memorial_file << _("Cash on hand: ") << "$" << cash << "\n";
    memorial_file << "\n";

    //HP
    memorial_file << _("Final HP:") << "\n";
    memorial_file << indent << _(" Head: ") << hp_cur[hp_head] << "/" << hp_max[hp_head] << "\n";
    memorial_file << indent << _("Torso: ") << hp_cur[hp_torso] << "/" << hp_max[hp_torso] << "\n";
    memorial_file << indent << _("L Arm: ") << hp_cur[hp_arm_l] << "/" << hp_max[hp_arm_l] << "\n";
    memorial_file << indent << _("R Arm: ") << hp_cur[hp_arm_r] << "/" << hp_max[hp_arm_r] << "\n";
    memorial_file << indent << _("L Leg: ") << hp_cur[hp_leg_l] << "/" << hp_max[hp_leg_l] << "\n";
    memorial_file << indent << _("R Leg: ") << hp_cur[hp_leg_r] << "/" << hp_max[hp_leg_r] << "\n";
    memorial_file << "\n";

    //Stats
    memorial_file << _("Final Stats:") << "\n";
    memorial_file << indent << _("Str ") << str_cur << indent << _("Dex ") << dex_cur << indent
                  << _("Int ") << int_cur << indent << _("Per ") << per_cur << "\n";
    memorial_file << _("Base Stats:") << "\n";
    memorial_file << indent << _("Str ") << str_max << indent << _("Dex ") << dex_max << indent
                  << _("Int ") << int_max << indent << _("Per ") << per_max << "\n";
    memorial_file << "\n";

    //Last 20 messages
    memorial_file << _("Final Messages:") << "\n";
    std::vector<std::pair<std::string, std::string> > recent_messages = Messages::recent_messages(20);
    for( size_t i = 0; i < recent_messages.size(); ++i ) {
      memorial_file << indent << recent_messages[i].first << " " << recent_messages[i].second;
      memorial_file << "\n";
    }
    memorial_file << "\n";

    //Kill list
    memorial_file << _("Kills:") << "\n";

    int total_kills = 0;

    const std::map<std::string, mtype*> monids = MonsterGenerator::generator().get_all_mtypes();
    for (std::map<std::string, mtype*>::const_iterator mon = monids.begin(); mon != monids.end(); ++mon){
        if (g->kill_count(mon->first) > 0){
            memorial_file << "  " << (char)mon->second->sym << " - " << string_format("%4d",g->kill_count(mon->first)) << " " << mon->second->nname(g->kill_count(mon->first)) << "\n";
            total_kills += g->kill_count(mon->first);
        }
    }
    if(total_kills == 0) {
      memorial_file << indent << _("No monsters were killed.") << "\n";
    } else {
      memorial_file << _("Total kills: ") << total_kills << "\n";
    }
    memorial_file << "\n";

    //Skills
    memorial_file << _("Skills:") << "\n";
    for (std::vector<Skill*>::iterator aSkill = Skill::skills.begin();
      aSkill != Skill::skills.end(); ++aSkill) {
      SkillLevel next_skill_level = skillLevel(*aSkill);
      memorial_file << indent << (*aSkill)->name() << ": "
              << next_skill_level.level() << " (" << next_skill_level.exercise() << "%)\n";
    }
    memorial_file << "\n";

    //Traits
    memorial_file << _("Traits:") << "\n";
    bool had_trait = false;
    for (std::map<std::string, trait>::iterator iter = traits.begin(); iter != traits.end(); ++iter) {
      if(has_trait(iter->first)) {
        had_trait = true;
        memorial_file << indent << traits[iter->first].name << "\n";
      }
    }
    if(!had_trait) {
      memorial_file << indent << _("(None)") << "\n";
    }
    memorial_file << "\n";

    //Effects (illnesses)
    memorial_file << _("Ongoing Effects:") << "\n";
    bool had_effect = false;
    for( size_t i = 0; i < illness.size(); ++i ) {
      disease next_illness = illness[i];
      if(dis_name(next_illness).size() > 0) {
        had_effect = true;
        memorial_file << indent << dis_name(next_illness) << "\n";
      }
    }
    //Various effects not covered by the illness list - from player.cpp
    if(morale_level() >= 100) {
      had_effect = true;
      memorial_file << indent << _("Elated") << "\n";
    }
    if(morale_level() <= -100) {
      had_effect = true;
      memorial_file << indent << _("Depressed") << "\n";
    }
    if(pain - pkill > 0) {
      had_effect = true;
      memorial_file << indent << _("Pain") << " (" << (pain - pkill) << ")";
    }
    if(stim > 0) {
      had_effect = true;
      int dexbonus = int(stim / 10);
      if (abs(stim) >= 30) {
        dexbonus -= int(abs(stim - 15) /  8);
      }
      if(dexbonus < 0) {
        memorial_file << indent << _("Stimulant Overdose") << "\n";
      } else {
        memorial_file << indent << _("Stimulant") << "\n";
      }
    } else if(stim < 0) {
      had_effect = true;
      memorial_file << indent << _("Depressants") << "\n";
    }
    if(!had_effect) {
      memorial_file << indent << _("(None)") << "\n";
    }
    memorial_file << "\n";

    //Bionics
    memorial_file << _("Bionics:") << "\n";
    int total_bionics = 0;
    for( size_t i = 0; i < my_bionics.size(); ++i ) {
      bionic_id next_bionic_id = my_bionics[i].id;
      memorial_file << indent << (i+1) << ": " << bionics[next_bionic_id]->name << "\n";
      total_bionics++;
    }
    if(total_bionics == 0) {
      memorial_file << indent << _("No bionics were installed.") << "\n";
    } else {
      memorial_file << _("Total bionics: ") << total_bionics << "\n";
    }
    memorial_file << _("Power: ") << power_level << "/" << max_power_level << "\n";
    memorial_file << "\n";

    //Equipment
    memorial_file << _("Weapon:") << "\n";
    memorial_file << indent << weapon.invlet << " - " << weapon.tname() << "\n";
    memorial_file << "\n";

    memorial_file << _("Equipment:") << "\n";
    for( size_t i = 0; i < worn.size(); ++i ) {
      item next_item = worn[i];
      memorial_file << indent << next_item.invlet << " - " << next_item.tname();
      if(next_item.charges > 0) {
        memorial_file << " (" << next_item.charges << ")";
      } else if (next_item.contents.size() == 1
              && next_item.contents[0].charges > 0) {
        memorial_file << " (" << next_item.contents[0].charges << ")";
      }
      memorial_file << "\n";
    }
    memorial_file << "\n";

    //Inventory
    memorial_file << _("Inventory:") << "\n";
    inv.restack(this);
    inv.sort();
    invslice slice = inv.slice();
    for( size_t i = 0; i < slice.size(); ++i ) {
      item& next_item = slice[i]->front();
      memorial_file << indent << next_item.invlet << " - " << next_item.tname();
      if(slice[i]->size() > 1) {
        memorial_file << " [" << slice[i]->size() << "]";
      }
      if(next_item.charges > 0) {
        memorial_file << " (" << next_item.charges << ")";
      } else if (next_item.contents.size() == 1
              && next_item.contents[0].charges > 0) {
        memorial_file << " (" << next_item.contents[0].charges << ")";
      }
      memorial_file << "\n";
    }
    memorial_file << "\n";

    //Lifetime stats
    memorial_file << _("Lifetime Stats") << "\n";
    memorial_file << indent << _("Distance Walked: ")
                       << player_stats.squares_walked << _(" Squares") << "\n";
    memorial_file << indent << _("Damage Taken: ")
                       << player_stats.damage_taken << _(" Damage") << "\n";
    memorial_file << indent << _("Damage Healed: ")
                       << player_stats.damage_healed << _(" Damage") << "\n";
    memorial_file << indent << _("Headshots: ")
                       << player_stats.headshots << "\n";
    memorial_file << "\n";

    //History
    memorial_file << _("Game History") << "\n";
    memorial_file << dump_memorial();

}

/**
 * Adds an event to the memorial log, to be written to the memorial file when
 * the character dies. The message should contain only the informational string,
 * as the timestamp and location will be automatically prepended.
 */
void player::add_memorial_log(const char* male_msg, const char* female_msg, ...)
{

    va_list ap;

    va_start(ap, female_msg);
    std::string msg;
    if(this->male) {
        msg = vstring_format(male_msg, ap);
    } else {
        msg = vstring_format(female_msg, ap);
    }
    va_end(ap);

    if(msg.empty()) {
        return;
    }

    std::stringstream timestamp;
    timestamp << _("Year") << " " << (calendar::turn.years() + 1) << ", "
              << season_name[calendar::turn.get_season()] << " "
              << (calendar::turn.days() + 1) << ", " << calendar::turn.print_time();

    const oter_id &cur_ter = overmap_buffer.ter(g->om_global_location());
    std::string location = otermap[cur_ter].name;

    std::stringstream log_message;
    log_message << "| " << timestamp.str() << " | " << location.c_str() << " | " << msg;

    memorial_log.push_back(log_message.str());

}

/**
 * Loads the data in a memorial file from the given ifstream. All the memorial
 * entry lines begin with a pipe (|).
 * @param fin The ifstream to read the memorial entries from.
 */
void player::load_memorial_file(std::ifstream &fin)
{
  std::string entry;
  memorial_log.clear();
  while(fin.peek() == '|') {
    getline(fin, entry);
    memorial_log.push_back(entry);
  }
}

/**
 * Concatenates all of the memorial log entries, delimiting them with newlines,
 * and returns the resulting string. Used for saving and for writing out to the
 * memorial file.
 */
std::string player::dump_memorial()
{

  std::stringstream output;

  for( size_t i = 0; i < memorial_log.size(); ++i ) {
    output << memorial_log[i] << "\n";
  }

  return output.str();

}

/**
 * Returns a pointer to the stat-tracking struct. Its fields should be edited
 * as necessary to track ongoing counters, which will be added to the memorial
 * file. For single events, rather than cumulative counters, see
 * add_memorial_log.
 * @return A pointer to the stats struct being used to track this player's
 *         lifetime stats.
 */
stats* player::lifetime_stats()
{
    return &player_stats;
}

// copy of stats, for saving
stats player::get_stats() const
{
    return player_stats;
}

void player::mod_stat( std::string stat, int modifier )
{
    if( stat == "hunger" ) {
        hunger += modifier;
    } else if( stat == "thirst" ) {
        thirst += modifier;
    } else if( stat == "fatigue" ) {
        fatigue += modifier;
    } else if( stat == "health" ) {
        health += modifier;
    } else if( stat == "oxygen" ) {
        oxygen += modifier;
    } else {
        // Fall through to the creature method.
        Creature::mod_stat( stat, modifier );
    }
}

inline bool skill_display_sort(const std::pair<Skill *, int> &a, const std::pair<Skill *, int> &b)
{
    int levelA = a.second;
    int levelB = b.second;
    return levelA > levelB || (levelA == levelB && a.first->name() < b.first->name());
}

void player::disp_info()
{
 int line;
 std::vector<std::string> effect_name;
 std::vector<std::string> effect_text;
 for (int i = 0; i < illness.size(); i++) {
  if (dis_name(illness[i]).size() > 0) {
   effect_name.push_back(dis_name(illness[i]));
   effect_text.push_back(dis_description(illness[i]));
  }
 }
    for (std::vector<effect>::iterator it = effects.begin(); it != effects.end(); ++it) {
        if (it->disp_name() != "") {
            effect_name.push_back(it->disp_name());
            effect_text.push_back(it->disp_desc(has_trait(it->get_resist_trait())));
        }
    }
 if (abs(morale_level()) >= 100) {
  bool pos = (morale_level() > 0);
  effect_name.push_back(pos ? _("Elated") : _("Depressed"));
  std::stringstream morale_text;
  if (abs(morale_level()) >= 200)
   morale_text << _("Dexterity") << (pos ? " +" : " ") <<
                   int(morale_level() / 200) << "   ";
  if (abs(morale_level()) >= 180)
   morale_text << _("Strength") << (pos ? " +" : " ") <<
                  int(morale_level() / 180) << "   ";
  if (abs(morale_level()) >= 125)
   morale_text << _("Perception") << (pos ? " +" : " ") <<
                  int(morale_level() / 125) << "   ";
  morale_text << _("Intelligence") << (pos ? " +" : " ") <<
                 int(morale_level() / 100) << "   ";
  effect_text.push_back(morale_text.str());
 }
 if (pain - pkill > 0) {
  effect_name.push_back(_("Pain"));
  std::stringstream pain_text;
  // Cenobites aren't markedly physically impaired by pain.
  if ((pain - pkill >= 15) && (!(has_trait("CENOBITE")))) {
   pain_text << "Strength" << " -" << int((pain - pkill) / 15) << "   " << _("Dexterity") << " -" <<
                int((pain - pkill) / 15) << "   ";
  }
  // They do find the sensations distracting though.
  // Pleasurable...but distracting.
  if (pain - pkill >= 20)
   pain_text << _("Perception") << " -" << int((pain - pkill) / 15) << "   ";
  pain_text << _("Intelligence") << " -" << 1 + int((pain - pkill) / 25);
  effect_text.push_back(pain_text.str());
 }
 if (stim > 0) {
  int dexbonus = int(stim / 10);
  int perbonus = int(stim /  7);
  int intbonus = int(stim /  6);
  if (abs(stim) >= 30) {
   dexbonus -= int(abs(stim - 15) /  8);
   perbonus -= int(abs(stim - 15) / 12);
   intbonus -= int(abs(stim - 15) / 14);
  }

  if (dexbonus < 0)
   effect_name.push_back(_("Stimulant Overdose"));
  else
   effect_name.push_back(_("Stimulant"));
  std::stringstream stim_text;
  stim_text << _("Speed") << " +" << stim << "   " << _("Intelligence") <<
               (intbonus > 0 ? " + " : " ") << intbonus << "   " << _("Perception") <<
               (perbonus > 0 ? " + " : " ") << perbonus << "   " << _("Dexterity")  <<
               (dexbonus > 0 ? " + " : " ") << dexbonus;
  effect_text.push_back(stim_text.str());
 } else if (stim < 0) {
  effect_name.push_back(_("Depressants"));
  std::stringstream stim_text;
  int dexpen = int(stim / 10);
  int perpen = int(stim /  7);
  int intpen = int(stim /  6);
// Since dexpen etc. are always less than 0, no need for + signs
  stim_text << _("Speed") << " " << stim << "   " << _("Intelligence") << " " << intpen <<
               "   " << _("Perception") << " " << perpen << "   " << "Dexterity" << " " << dexpen;
  effect_text.push_back(stim_text.str());
 }

 if ((has_trait("TROGLO") && g->is_in_sunlight(posx, posy) &&
      g->weather == WEATHER_SUNNY) ||
     (has_trait("TROGLO2") && g->is_in_sunlight(posx, posy) &&
      g->weather != WEATHER_SUNNY)) {
  effect_name.push_back(_("In Sunlight"));
  effect_text.push_back(_("The sunlight irritates you.\n\
Strength - 1;    Dexterity - 1;    Intelligence - 1;    Perception - 1"));
 } else if (has_trait("TROGLO2") && g->is_in_sunlight(posx, posy)) {
  effect_name.push_back(_("In Sunlight"));
  effect_text.push_back(_("The sunlight irritates you badly.\n\
Strength - 2;    Dexterity - 2;    Intelligence - 2;    Perception - 2"));
 } else if (has_trait("TROGLO3") && g->is_in_sunlight(posx, posy)) {
  effect_name.push_back(_("In Sunlight"));
  effect_text.push_back(_("The sunlight irritates you terribly.\n\
Strength - 4;    Dexterity - 4;    Intelligence - 4;    Perception - 4"));
 }

 for (int i = 0; i < addictions.size(); i++) {
  if (addictions[i].sated < 0 &&
      addictions[i].intensity >= MIN_ADDICTION_LEVEL) {
   effect_name.push_back(addiction_name(addictions[i]));
   effect_text.push_back(addiction_text(addictions[i]));
  }
 }

    int maxy = TERMY;

    int infooffsetytop = 11;
    int infooffsetybottom = 15;
    std::vector<std::string> traitslist;

    for ( auto iter = my_mutations.begin(); iter != my_mutations.end(); ++iter) {
        traitslist.push_back(*iter);
    }

    int effect_win_size_y = 1 + effect_name.size();
    int trait_win_size_y = 1 + traitslist.size();
    int skill_win_size_y = 1 + Skill::skill_count();

    if (trait_win_size_y + infooffsetybottom > maxy) {
        trait_win_size_y = maxy - infooffsetybottom;
    }

    if (skill_win_size_y + infooffsetybottom > maxy) {
        skill_win_size_y = maxy - infooffsetybottom;
    }

    WINDOW* w_grid_top    = newwin(infooffsetybottom, FULL_SCREEN_WIDTH+1, VIEW_OFFSET_Y, VIEW_OFFSET_X);
    WINDOW* w_grid_skill  = newwin(skill_win_size_y + 1, 27, infooffsetybottom + VIEW_OFFSET_Y, 0 + VIEW_OFFSET_X);
    WINDOW* w_grid_trait  = newwin(trait_win_size_y + 1, 27, infooffsetybottom + VIEW_OFFSET_Y, 27 + VIEW_OFFSET_X);
    WINDOW* w_grid_effect = newwin(effect_win_size_y+ 1, 28, infooffsetybottom + VIEW_OFFSET_Y, 53 + VIEW_OFFSET_X);

 WINDOW* w_tip     = newwin(1, FULL_SCREEN_WIDTH,  VIEW_OFFSET_Y,  0 + VIEW_OFFSET_X);
 WINDOW* w_stats   = newwin(9, 26,  1 + VIEW_OFFSET_Y,  0 + VIEW_OFFSET_X);
 WINDOW* w_traits  = newwin(trait_win_size_y, 26, infooffsetybottom + VIEW_OFFSET_Y,  27 + VIEW_OFFSET_X);
 WINDOW* w_encumb  = newwin(9, 26,  1 + VIEW_OFFSET_Y, 27 + VIEW_OFFSET_X);
 WINDOW* w_effects = newwin(effect_win_size_y, 26, infooffsetybottom + VIEW_OFFSET_Y, 54 + VIEW_OFFSET_X);
 WINDOW* w_speed   = newwin(9, 26,  1 + VIEW_OFFSET_Y, 54 + VIEW_OFFSET_X);
 WINDOW* w_skills  = newwin(skill_win_size_y, 26, infooffsetybottom + VIEW_OFFSET_Y, 0 + VIEW_OFFSET_X);
 WINDOW* w_info    = newwin(3, FULL_SCREEN_WIDTH, infooffsetytop + VIEW_OFFSET_Y,  0 + VIEW_OFFSET_X);

 for (int i = 0; i < FULL_SCREEN_WIDTH+1; i++) {
  //Horizontal line top grid
  mvwputch(w_grid_top, 10, i, BORDER_COLOR, LINE_OXOX);
  mvwputch(w_grid_top, 14, i, BORDER_COLOR, LINE_OXOX);

  //Vertical line top grid
  if (i <= infooffsetybottom) {
   mvwputch(w_grid_top, i, 26, BORDER_COLOR, LINE_XOXO);
   mvwputch(w_grid_top, i, 53, BORDER_COLOR, LINE_XOXO);
   mvwputch(w_grid_top, i, FULL_SCREEN_WIDTH, BORDER_COLOR, LINE_XOXO);
  }

  //Horizontal line skills
  if (i <= 26) {
   mvwputch(w_grid_skill, skill_win_size_y, i, BORDER_COLOR, LINE_OXOX);
  }

  //Vertical line skills
  if (i <= skill_win_size_y) {
   mvwputch(w_grid_skill, i, 26, BORDER_COLOR, LINE_XOXO);
  }

  //Horizontal line traits
  if (i <= 26) {
   mvwputch(w_grid_trait, trait_win_size_y, i, BORDER_COLOR, LINE_OXOX);
  }

  //Vertical line traits
  if (i <= trait_win_size_y) {
   mvwputch(w_grid_trait, i, 26, BORDER_COLOR, LINE_XOXO);
  }

  //Horizontal line effects
  if (i <= 27) {
   mvwputch(w_grid_effect, effect_win_size_y, i, BORDER_COLOR, LINE_OXOX);
  }

  //Vertical line effects
  if (i <= effect_win_size_y) {
   mvwputch(w_grid_effect, i, 0, BORDER_COLOR, LINE_XOXO);
   mvwputch(w_grid_effect, i, 27, BORDER_COLOR, LINE_XOXO);
  }
 }

 //Intersections top grid
 mvwputch(w_grid_top, 14, 26, BORDER_COLOR, LINE_OXXX); // T
 mvwputch(w_grid_top, 14, 53, BORDER_COLOR, LINE_OXXX); // T
 mvwputch(w_grid_top, 10, 26, BORDER_COLOR, LINE_XXOX); // _|_
 mvwputch(w_grid_top, 10, 53, BORDER_COLOR, LINE_XXOX); // _|_
 mvwputch(w_grid_top, 10, FULL_SCREEN_WIDTH, BORDER_COLOR, LINE_XOXX); // -|
 mvwputch(w_grid_top, 14, FULL_SCREEN_WIDTH, BORDER_COLOR, LINE_XOXX); // -|
 wrefresh(w_grid_top);

 mvwputch(w_grid_skill, skill_win_size_y, 26, BORDER_COLOR, LINE_XOOX); // _|

 if (skill_win_size_y > trait_win_size_y)
  mvwputch(w_grid_skill, trait_win_size_y, 26, BORDER_COLOR, LINE_XXXO); // |-
 else if (skill_win_size_y == trait_win_size_y)
  mvwputch(w_grid_skill, trait_win_size_y, 26, BORDER_COLOR, LINE_XXOX); // _|_

 mvwputch(w_grid_trait, trait_win_size_y, 26, BORDER_COLOR, LINE_XOOX); // _|

 if (trait_win_size_y > effect_win_size_y)
  mvwputch(w_grid_trait, effect_win_size_y, 26, BORDER_COLOR, LINE_XXXO); // |-
 else if (trait_win_size_y == effect_win_size_y)
  mvwputch(w_grid_trait, effect_win_size_y, 26, BORDER_COLOR, LINE_XXOX); // _|_
 else if (trait_win_size_y < effect_win_size_y) {
  mvwputch(w_grid_trait, trait_win_size_y, 26, BORDER_COLOR, LINE_XOXX); // -|
  mvwputch(w_grid_trait, effect_win_size_y, 26, BORDER_COLOR, LINE_XXOO); // |_
 }

 mvwputch(w_grid_effect, effect_win_size_y, 0, BORDER_COLOR, LINE_XXOO); // |_
 mvwputch(w_grid_effect, effect_win_size_y, 27, BORDER_COLOR, LINE_XOOX); // _|

 wrefresh(w_grid_skill);
 wrefresh(w_grid_effect);
 wrefresh(w_grid_trait);

 //-1 for header
 trait_win_size_y--;
 skill_win_size_y--;
 effect_win_size_y--;

// Print name and header

    std::string gender_prof;
    // Post-humanity trumps your pre-Cataclysm life.
    if (crossed_threshold()) {
        std::vector<std::string> traitslist;
        std::string race;
        for( auto iter = my_mutations.begin(); iter != my_mutations.end(); ++iter) {
            traitslist.push_back(*iter);
        }
        for (int i = 0; i < traitslist.size(); i++) {
            if (mutation_data[traitslist[i]].threshold == true)
                race = traits[traitslist[i]].name;
            }
            const char *format;
            if (male) {
                format = _("%s - a male %s");
            }
            else {
                format = _("%s - a female %s");
            }
            gender_prof = string_format(format, name.c_str(), race.c_str());
    } else if (prof == NULL || prof == prof->generic()) {
        if (male) {
            gender_prof = string_format(_("%s - Male"), name.c_str());
        } else {
            gender_prof = string_format(_("%s - Female"), name.c_str());
        }
    } else {
        //~ player info: "<name> - <gender specific profession>"
        gender_prof = string_format(_("%s - %s"), name.c_str(), prof->gender_appropriate_name(male).c_str());
    }
    mvwprintw(w_tip, 0, 0, gender_prof.c_str());

    input_context ctxt("PLAYER_INFO");
    ctxt.register_updown();
    ctxt.register_action("NEXT_TAB", _("Cycle to next category"));
    ctxt.register_action("QUIT");
    ctxt.register_action("CONFIRM", _("Toogle skill training"));
    ctxt.register_action("HELP_KEYBINDINGS");
    std::string action;

 mvwprintz(w_tip, 0, 39, c_ltred, _("Press %s for help."), ctxt.get_desc("HELP_KEYBINDINGS").c_str());
 wrefresh(w_tip);

// First!  Default STATS screen.
 const char* title_STATS = _("STATS");
 mvwprintz(w_stats, 0, 13 - utf8_width(title_STATS)/2, c_ltgray, title_STATS);
 mvwprintz(w_stats, 2, 1, c_ltgray, "                     ");
 mvwprintz(w_stats, 2, 1, c_ltgray, _("Strength:"));
 mvwprintz(w_stats, 2, 20, c_ltgray, str_max>9?"(%d)":" (%d)", str_max);
 mvwprintz(w_stats, 3, 1, c_ltgray, "                     ");
 mvwprintz(w_stats, 3, 1, c_ltgray, _("Dexterity:"));
 mvwprintz(w_stats, 3, 20, c_ltgray, dex_max>9?"(%d)":" (%d)", dex_max);
 mvwprintz(w_stats, 4, 1, c_ltgray, "                     ");
 mvwprintz(w_stats, 4, 1, c_ltgray, _("Intelligence:"));
 mvwprintz(w_stats, 4, 20, c_ltgray, int_max>9?"(%d)":" (%d)", int_max);
 mvwprintz(w_stats, 5, 1, c_ltgray, "                     ");
 mvwprintz(w_stats, 5, 1, c_ltgray, _("Perception:"));
 mvwprintz(w_stats, 5, 20, c_ltgray, per_max>9?"(%d)":" (%d)", per_max);

 nc_color status = c_white;

 if (str_cur <= 0)
  status = c_dkgray;
 else if (str_cur < str_max / 2)
  status = c_red;
 else if (str_cur < str_max)
  status = c_ltred;
 else if (str_cur == str_max)
  status = c_white;
 else if (str_cur < str_max * 1.5)
  status = c_ltgreen;
 else
  status = c_green;
 mvwprintz(w_stats,  2, (str_cur < 10 ? 17 : 16), status, "%d", str_cur);

 if (dex_cur <= 0)
  status = c_dkgray;
 else if (dex_cur < dex_max / 2)
  status = c_red;
 else if (dex_cur < dex_max)
  status = c_ltred;
 else if (dex_cur == dex_max)
  status = c_white;
 else if (dex_cur < dex_max * 1.5)
  status = c_ltgreen;
 else
  status = c_green;
 mvwprintz(w_stats,  3, (dex_cur < 10 ? 17 : 16), status, "%d", dex_cur);

 if (int_cur <= 0)
  status = c_dkgray;
 else if (int_cur < int_max / 2)
  status = c_red;
 else if (int_cur < int_max)
  status = c_ltred;
 else if (int_cur == int_max)
  status = c_white;
 else if (int_cur < int_max * 1.5)
  status = c_ltgreen;
 else
  status = c_green;
 mvwprintz(w_stats,  4, (int_cur < 10 ? 17 : 16), status, "%d", int_cur);

 if (per_cur <= 0)
  status = c_dkgray;
 else if (per_cur < per_max / 2)
  status = c_red;
 else if (per_cur < per_max)
  status = c_ltred;
 else if (per_cur == per_max)
  status = c_white;
 else if (per_cur < per_max * 1.5)
  status = c_ltgreen;
 else
  status = c_green;
 mvwprintz(w_stats,  5, (per_cur < 10 ? 17 : 16), status, "%d", per_cur);

 wrefresh(w_stats);

// Next, draw encumberment.
 std::string asText[] = {_("Torso"), _("Head"), _("Eyes"), _("Mouth"), _("Arms"), _("Hands"), _("Legs"), _("Feet")};
 body_part aBodyPart[] = {bp_torso, bp_head, bp_eyes, bp_mouth, bp_arms, bp_hands, bp_legs, bp_feet};
 int iEnc, iArmorEnc, iWarmth;
 double iLayers;

 const char *title_ENCUMB = _("ENCUMBRANCE AND WARMTH");
 mvwprintz(w_encumb, 0, 13 - utf8_width(title_ENCUMB) / 2, c_ltgray, title_ENCUMB);
 for (int i = 0; i < 8; i++) {
  iLayers = iArmorEnc = 0;
  iWarmth = warmth(body_part(i));
  iEnc = encumb(aBodyPart[i], iLayers, iArmorEnc);
  mvwprintz(w_encumb, i + 1, 1, c_ltgray, "%s:", asText[i].c_str());
  mvwprintz(w_encumb, i + 1, 8, c_ltgray, "(%d)", iLayers);
  mvwprintz(w_encumb, i + 1, 11, c_ltgray, "%*s%d%s%d=", (iArmorEnc < 0 || iArmorEnc > 9 ? 1 : 2),
            " ", iArmorEnc, "+", iEnc - iArmorEnc);
  wprintz(w_encumb, encumb_color(iEnc), "%s%d", (iEnc < 0 || iEnc > 9 ? "" : " ") , iEnc);
  wprintz(w_encumb, bodytemp_color(i), " (%3d)", iWarmth);
 }
 wrefresh(w_encumb);

// Next, draw traits.
 const char *title_TRAITS = _("TRAITS");
 mvwprintz(w_traits, 0, 13 - utf8_width(title_TRAITS)/2, c_ltgray, title_TRAITS);
 std::sort(traitslist.begin(), traitslist.end(), trait_display_sort);
 for (int i = 0; i < traitslist.size() && i < trait_win_size_y; i++) {
  if (mutation_data[traitslist[i]].threshold == true)
   status = c_white;
  else if (traits[traitslist[i]].mixed_effect == true)
   status = c_pink;
  else if (traits[traitslist[i]].points > 0)
   status = c_ltgreen;
  else if (traits[traitslist[i]].points < 0)
   status = c_ltred;
  else
   status = c_yellow;
  mvwprintz(w_traits, i+1, 1, status, traits[traitslist[i]].name.c_str());
 }

 wrefresh(w_traits);

// Next, draw effects.
 const char *title_EFFECTS = _("EFFECTS");
 mvwprintz(w_effects, 0, 13 - utf8_width(title_EFFECTS)/2, c_ltgray, title_EFFECTS);
 for (int i = 0; i < effect_name.size() && i < effect_win_size_y; i++) {
  mvwprintz(w_effects, i+1, 0, c_ltgray, "%s", effect_name[i].c_str());
 }
 wrefresh(w_effects);

// Next, draw skills.
 line = 1;
 std::vector<Skill*> skillslist;
 const char *title_SKILLS = _("SKILLS");
 mvwprintz(w_skills, 0, 13 - utf8_width(title_SKILLS)/2, c_ltgray, title_SKILLS);

 std::vector<std::pair<Skill *, int> > sorted;
 int num_skills = Skill::skills.size();
 for (int i = 0; i < num_skills; i++) {
     Skill *s = Skill::skills[i];
     SkillLevel &sl = skillLevel(s);
     sorted.push_back(std::pair<Skill *, int>(s, sl.level() * 100 + sl.exercise()));
 }
 std::sort(sorted.begin(), sorted.end(), skill_display_sort);
 for (std::vector<std::pair<Skill *, int> >::iterator i = sorted.begin(); i != sorted.end(); ++i) {
     skillslist.push_back((*i).first);
 }

 for (std::vector<Skill*>::iterator aSkill = skillslist.begin();
      aSkill != skillslist.end(); ++aSkill)
 {
   SkillLevel level = skillLevel(*aSkill);

   // Default to not training and not rusting
   nc_color text_color = c_blue;
   bool training = level.isTraining();
   bool rusting = level.isRusting();

   if(training && rusting)
   {
       text_color = c_ltred;
   }
   else if (training)
   {
       text_color = c_ltblue;
   }
   else if (rusting)
   {
       text_color = c_red;
   }

   int level_num = (int)level;
   int exercise = level.exercise();

   if (has_active_bionic("bio_cqb") &&
        ((*aSkill)->ident() == "melee" || (*aSkill)->ident() == "unarmed" ||
         (*aSkill)->ident() == "cutting" || (*aSkill)->ident() == "bashing" ||
         (*aSkill)->ident() == "stabbing")) {
    level_num = 5;
    exercise = 0;
    text_color = c_yellow;
   }
   if (line < skill_win_size_y + 1)
   {
     mvwprintz(w_skills, line, 1, text_color, "%s:", (*aSkill)->name().c_str());
     mvwprintz(w_skills, line, 19, text_color, "%-2d(%2d%%)", level_num,
               (exercise <  0 ? 0 : exercise));
     line++;
   }
 }

 wrefresh(w_skills);

// Finally, draw speed.
 const char *title_SPEED = _("SPEED");
 mvwprintz(w_speed, 0, 13 - utf8_width(title_SPEED)/2, c_ltgray, title_SPEED);
 mvwprintz(w_speed, 1,  1, c_ltgray, _("Base Move Cost:"));
 mvwprintz(w_speed, 2,  1, c_ltgray, _("Current Speed:"));
 int newmoves = get_speed();
 int pen = 0;
 line = 3;
 if (weight_carried() > weight_capacity()) {
  pen = 25 * (weight_carried() - weight_capacity()) / (weight_capacity());
  mvwprintz(w_speed, line, 1, c_red, _("Overburdened        -%s%d%%"),
            (pen < 10 ? " " : ""), pen);
  line++;
 }
 pen = int(morale_level() / 25);
 if (abs(pen) >= 4) {
  if (pen > 10)
   pen = 10;
  else if (pen < -10)
   pen = -10;
  if (pen > 0)
   mvwprintz(w_speed, line, 1, c_green, _("Good mood           +%s%d%%"),
             (pen < 10 ? " " : ""), pen);
  else
   mvwprintz(w_speed, line, 1, c_red, _("Depressed           -%s%d%%"),
             (abs(pen) < 10 ? " " : ""), abs(pen));
  line++;
 }
 pen = int((pain - pkill) * .7);
 if (has_trait("CENOBITE")) {
      pen /= 4;
  }
 if (pen > 60)
  pen = 60;
 if (pen >= 1) {
  mvwprintz(w_speed, line, 1, c_red, _("Pain                -%s%d%%"),
            (pen < 10 ? " " : ""), pen);
  line++;
 }
 if (pkill >= 10) {
  pen = int(pkill * .1);
  mvwprintz(w_speed, line, 1, c_red, _("Painkillers         -%s%d%%"),
            (pen < 10 ? " " : ""), pen);
  line++;
 }
 if (stim != 0) {
  pen = stim;
  if (pen > 0)
   mvwprintz(w_speed, line, 1, c_green, _("Stimulants          +%s%d%%"),
            (pen < 10 ? " " : ""), pen);
  else
   mvwprintz(w_speed, line, 1, c_red, _("Depressants         -%s%d%%"),
            (abs(pen) < 10 ? " " : ""), abs(pen));
  line++;
 }
 if (thirst > 40) {
  pen = int((thirst - 40) / 10);
  mvwprintz(w_speed, line, 1, c_red, _("Thirst              -%s%d%%"),
            (pen < 10 ? " " : ""), pen);
  line++;
 }
 if (hunger > 100) {
  pen = int((hunger - 100) / 10);
  mvwprintz(w_speed, line, 1, c_red, _("Hunger              -%s%d%%"),
            (pen < 10 ? " " : ""), pen);
  line++;
 }
 if (has_trait("SUNLIGHT_DEPENDENT") && !g->is_in_sunlight(posx, posy)) {
  pen = (g->light_level() >= 12 ? 5 : 10);
  mvwprintz(w_speed, line, 1, c_red, _("Out of Sunlight     -%s%d%%"),
            (pen < 10 ? " " : ""), pen);
  line++;
 }
 if (has_trait ("COLDBLOOD4") && g->get_temperature() > 65) {
  pen = int( (g->get_temperature() - 65) / 2);
  mvwprintz(w_speed, line, 1, c_green, _("Cold-Blooded        +%s%d%%"),
            (pen < 10 ? " " : ""), pen);
  line++;
 }
  if ((has_trait("COLDBLOOD") || has_trait("COLDBLOOD2") ||
      has_trait("COLDBLOOD3") || has_trait("COLDBLOOD4")) &&
      g->get_temperature() < 65) {
  if (has_trait("COLDBLOOD3") || has_trait("COLDBLOOD4")) {
   pen = int( (65 - g->get_temperature()) / 2);
   }
  else if (has_trait("COLDBLOOD2")) {
   pen = int( (65 - g->get_temperature()) / 3);
   }
  else pen = int( (65 - g->get_temperature()) / 2);
  mvwprintz(w_speed, line, 1, c_red, _("Cold-Blooded        -%s%d%%"),
            (pen < 10 ? " " : ""), pen);
  line++;
 }

    std::map<std::string, int> speed_effects;
    std::string dis_text = "";
    int move_adjust = 0;
    for (size_t i = 0; i < illness.size(); i++) {
        move_adjust = disease_speed_boost(illness[i]);
        if (move_adjust != 0) {
            if (dis_combined_name(illness[i]) == "") {
                dis_text = dis_name(illness[i]);
            } else {
                dis_text = dis_combined_name(illness[i]);
            }
            speed_effects[dis_text] += move_adjust;
        }
    }

    for (std::vector<effect>::iterator it = effects.begin(); it != effects.end(); ++it) {
        move_adjust = it->get_speed_mod();
        if (move_adjust != 0) {
            dis_text = it->get_effect_type()->speed_name();
            speed_effects[dis_text] += move_adjust;
        }
    }

    for (std::map<std::string, int>::iterator it = speed_effects.begin();
          it != speed_effects.end(); ++it) {
        nc_color col = (it->second > 0 ? c_green : c_red);
        mvwprintz(w_speed, line,  1, col, "%s", it->first.c_str());
        mvwprintz(w_speed, line, 21, col, (it->second > 0 ? "+" : "-"));
        mvwprintz(w_speed, line, (abs(it->second) >= 10 ? 22 : 23), col, "%d%%",
                   abs(it->second));
        line++;
    }

 if (has_trait("QUICK")) {
  pen = int(newmoves * .1);
  mvwprintz(w_speed, line, 1, c_green, _("Quick               +%s%d%%"),
            (pen < 10 ? " " : ""), pen);
 }
 if (has_bionic("bio_speed")) {
  pen = int(newmoves * .1);
  mvwprintz(w_speed, line, 1, c_green, _("Bionic Speed        +%s%d%%"),
            (pen < 10 ? " " : ""), pen);
 }
 int runcost = run_cost(100);
 nc_color col = (runcost <= 100 ? c_green : c_red);
 mvwprintz(w_speed, 1, (runcost  >= 100 ? 21 : (runcost  < 10 ? 23 : 22)), col,
           "%d", runcost);
 col = (newmoves >= 100 ? c_green : c_red);
 mvwprintz(w_speed, 2, (newmoves >= 100 ? 21 : (newmoves < 10 ? 23 : 22)), col,
           "%d", newmoves);
 wrefresh(w_speed);

 refresh();
 int curtab = 1;
 int min, max;
 line = 0;
 bool done = false;
 int half_y = 0;

// Initial printing is DONE.  Now we give the player a chance to scroll around
// and "hover" over different items for more info.
 do {
  werase(w_info);
  switch (curtab) {
  case 1: // Stats tab
   mvwprintz(w_stats, 0, 0, h_ltgray, _("                          "));
   mvwprintz(w_stats, 0, 13 - utf8_width(title_STATS)/2, h_ltgray, title_STATS);
   if (line == 0) {
    mvwprintz(w_stats, 2, 1, h_ltgray, _("Strength:"));

// display player current STR effects
    mvwprintz(w_stats, 6, 1, c_magenta, _("Base HP: %d              "),
             hp_max[1]);
    mvwprintz(w_stats, 7, 1, c_magenta, _("Carry weight: %.1f %s     "), convert_weight(weight_capacity(false)),
                      OPTIONS["USE_METRIC_WEIGHTS"] == "kg"?_("kg"):_("lbs"));
    mvwprintz(w_stats, 8, 1, c_magenta, _("Melee damage: %d         "),
             base_damage(false));

    fold_and_print(w_info, 0, 1, FULL_SCREEN_WIDTH - 2, c_magenta, _("\
Strength affects your melee damage, the amount of weight you can carry, your total HP, \
your resistance to many diseases, and the effectiveness of actions which require brute force."));
   } else if (line == 1) {
    mvwprintz(w_stats, 3, 1, h_ltgray, _("Dexterity:"));
 // display player current DEX effects
    mvwprintz(w_stats, 6, 1, c_magenta, _("Melee to-hit bonus: +%d                      "),
             base_to_hit(false));
    mvwprintz(w_stats, 7, 1, c_magenta, "                                            ");
    mvwprintz(w_stats, 7, 1, c_magenta, _("Ranged penalty: -%d"),
             abs(ranged_dex_mod(false)));
    mvwprintz(w_stats, 8, 1, c_magenta, "                                            ");
    if (throw_dex_mod(false) <= 0) {
        mvwprintz(w_stats, 8, 1, c_magenta, _("Throwing bonus: +%d"),
                  abs(throw_dex_mod(false)));
    } else {
        mvwprintz(w_stats, 8, 1, c_magenta, _("Throwing penalty: -%d"),
                  abs(throw_dex_mod(false)));
    }
    fold_and_print(w_info, 0, 1, FULL_SCREEN_WIDTH - 2, c_magenta, _("\
Dexterity affects your chance to hit in melee combat, helps you steady your \
gun for ranged combat, and enhances many actions that require finesse."));
   } else if (line == 2) {
    mvwprintz(w_stats, 4, 1, h_ltgray, _("Intelligence:"));
 // display player current INT effects
   mvwprintz(w_stats, 6, 1, c_magenta, _("Read times: %d%%           "),
             read_speed(false));
   mvwprintz(w_stats, 7, 1, c_magenta, _("Skill rust: %d%%           "),
             rust_rate(false));
   mvwprintz(w_stats, 8, 1, c_magenta, _("Crafting Bonus: %d          "),
             int_cur);

    fold_and_print(w_info, 0, 1, FULL_SCREEN_WIDTH - 2, c_magenta, _("\
Intelligence is less important in most situations, but it is vital for more complex tasks like \
electronics crafting. It also affects how much skill you can pick up from reading a book."));
   } else if (line == 3) {
    mvwprintz(w_stats, 5, 1, h_ltgray, _("Perception:"));

       mvwprintz(w_stats, 6, 1,  c_magenta, _("Ranged penalty: -%d"),
             abs(ranged_per_mod(false)),"          ");
    mvwprintz(w_stats, 7, 1, c_magenta, _("Trap detection level: %d       "),
             per_cur);
    mvwprintz(w_stats, 8, 1, c_magenta, "                             ");
    fold_and_print(w_info, 0, 1, FULL_SCREEN_WIDTH - 2, c_magenta, _("\
Perception is the most important stat for ranged combat. It's also used for \
detecting traps and other things of interest."));
   }
   wrefresh(w_stats);
   wrefresh(w_info);
   action = ctxt.handle_input();
   if (action == "DOWN") {
     line++;
     if (line == 4)
      line = 0;
   } else if (action == "UP") {
     line--;
     if (line == -1)
      line = 3;
   } else if (action == "NEXT_TAB") {
     mvwprintz(w_stats, 0, 0, c_ltgray, _("                          "));
     mvwprintz(w_stats, 0, 13 - utf8_width(title_STATS)/2, c_ltgray, title_STATS);
     wrefresh(w_stats);
     line = 0;
     curtab++;
   } else if (action == "QUIT") {
     done = true;
   }
   mvwprintz(w_stats, 2, 1, c_ltgray, _("Strength:"));
   mvwprintz(w_stats, 3, 1, c_ltgray, _("Dexterity:"));
   mvwprintz(w_stats, 4, 1, c_ltgray, _("Intelligence:"));
   mvwprintz(w_stats, 5, 1, c_ltgray, _("Perception:"));
   wrefresh(w_stats);
   break;
  case 2: // Encumberment tab
  {
   mvwprintz(w_encumb, 0, 0, h_ltgray,  _("                          "));
   mvwprintz(w_encumb, 0, 13 - utf8_width(title_ENCUMB)/2, h_ltgray, title_ENCUMB);
   std::string s;
   if (line == 0) {
    mvwprintz(w_encumb, 1, 1, h_ltgray, _("Torso"));
    s = _("Melee skill %+d;");
    s+= _(" Dodge skill %+d;\n");
    s+= ngettext("Swimming costs %+d movement point;\n",
                 "Swimming costs %+d movement points;\n",
                 encumb(bp_torso) * (80 - skillLevel("swimming") * 3));
    s+= ngettext("Melee and thrown attacks cost %+d movement point.",
                 "Melee and thrown attacks cost %+d movement points.",
                 encumb(bp_torso) * 20);
    fold_and_print(w_info, 0, 1, FULL_SCREEN_WIDTH - 2, c_magenta, s.c_str(), -encumb(bp_torso), -encumb(bp_torso),
              encumb(bp_torso) * (80 - skillLevel("swimming") * 3), encumb(bp_torso) * 20);
   } else if (line == 1) {
    mvwprintz(w_encumb, 2, 1, h_ltgray, _("Head"));
    fold_and_print(w_info, 0, 1, FULL_SCREEN_WIDTH - 2, c_magenta, _("\
Head encumbrance has no effect; it simply limits how much you can put on."));
   } else if (line == 2) {
    mvwprintz(w_encumb, 3, 1, h_ltgray, _("Eyes"));
    fold_and_print(w_info, 0, 1, FULL_SCREEN_WIDTH - 2, c_magenta, _("\
Perception %+d when checking traps or firing ranged weapons;\n\
Perception %+.1f when throwing items."), -encumb(bp_eyes),
double(double(-encumb(bp_eyes)) / 2));
   } else if (line == 3) {
    mvwprintz(w_encumb, 4, 1, h_ltgray, _("Mouth"));
    fold_and_print(w_info, 0, 1, FULL_SCREEN_WIDTH - 2, c_magenta, ngettext("\
Running costs %+d movement point.", "Running costs %+d movement points.", encumb(bp_mouth) * 5), encumb(bp_mouth) * 5);
   } else if (line == 4)
  {
    mvwprintz(w_encumb, 5, 1, h_ltgray, _("Arms"));
    fold_and_print(w_info, 0, 1, FULL_SCREEN_WIDTH - 2, c_magenta, _("\
Arm encumbrance affects your accuracy with ranged weapons."));
   } else if (line == 5)
   {
    mvwprintz(w_encumb, 6, 1, h_ltgray, _("Hands"));
    s = ngettext("Reloading costs %+d movement point; ",
                 "Reloading costs %+d movement points; ",
                 encumb(bp_hands) * 30);
    s+= _("Dexterity %+d when throwing items.");
    fold_and_print(w_info, 0, 1, FULL_SCREEN_WIDTH - 2, c_magenta,
    s.c_str() , encumb(bp_hands) * 30, -encumb(bp_hands));
   } else if (line == 6) {
    mvwprintz(w_encumb, 7, 1, h_ltgray, _("Legs"));
    s = ngettext("Running costs %+d movement point; ",
                 "Running costs %+d movement points; ",
                 encumb(bp_legs) * 3);
    s+= ngettext("Swimming costs %+d movement point;\n",
                 "Swimming costs %+d movement points;\n",
                 encumb(bp_legs) *(50 - skillLevel("swimming") * 2));
    s+= _("Dodge skill %+.1f.");
    fold_and_print(w_info, 0, 1, FULL_SCREEN_WIDTH - 2, c_magenta,
              s.c_str(), encumb(bp_legs) * 3,
              encumb(bp_legs) *(50 - skillLevel("swimming") * 2),
                     double(double(-encumb(bp_legs)) / 2));
   } else if (line == 7) {
    mvwprintz(w_encumb, 8, 1, h_ltgray, _("Feet"));
    fold_and_print(w_info, 0, 1, FULL_SCREEN_WIDTH - 2, c_magenta, ngettext("\
Running costs %+d movement point.", "Running costs %+d movement points.", encumb(bp_feet) * 5), encumb(bp_feet) * 5);
   }
   wrefresh(w_encumb);
   wrefresh(w_info);
   action = ctxt.handle_input();
   if (action == "DOWN") {
     line++;
     if (line == 8)
      line = 0;
   } else if (action == "UP") {
     line--;
     if (line == -1)
      line = 7;
   } else if (action == "NEXT_TAB") {
     mvwprintz(w_encumb, 0, 0, c_ltgray,  _("                          "));
     mvwprintz(w_encumb, 0, 13 - utf8_width(title_ENCUMB)/2, c_ltgray, title_ENCUMB);
     wrefresh(w_encumb);
     line = 0;
     curtab++;
   } else if (action == "QUIT") {
     done = true;
   }
   mvwprintz(w_encumb, 1, 1, c_ltgray, _("Torso"));
   mvwprintz(w_encumb, 2, 1, c_ltgray, _("Head"));
   mvwprintz(w_encumb, 3, 1, c_ltgray, _("Eyes"));
   mvwprintz(w_encumb, 4, 1, c_ltgray, _("Mouth"));
   mvwprintz(w_encumb, 5, 1, c_ltgray, _("Arms"));
   mvwprintz(w_encumb, 6, 1, c_ltgray, _("Hands"));
   mvwprintz(w_encumb, 7, 1, c_ltgray, _("Legs"));
   mvwprintz(w_encumb, 8, 1, c_ltgray, _("Feet"));
   wrefresh(w_encumb);
   break;
  }
  case 4: // Traits tab
   mvwprintz(w_traits, 0, 0, h_ltgray,  _("                          "));
   mvwprintz(w_traits, 0, 13 - utf8_width(title_TRAITS)/2, h_ltgray, title_TRAITS);
   if (line <= (trait_win_size_y-1)/2) {
    min = 0;
    max = trait_win_size_y;
    if (traitslist.size() < max)
     max = traitslist.size();
   } else if (line >= traitslist.size() - (trait_win_size_y+1)/2) {
    min = (traitslist.size() < trait_win_size_y ? 0 : traitslist.size() - trait_win_size_y);
    max = traitslist.size();
   } else {
    min = line - (trait_win_size_y-1)/2;
    max = line + (trait_win_size_y+1)/2;
    if (traitslist.size() < max)
     max = traitslist.size();
    if (min < 0)
     min = 0;
   }

   for (int i = min; i < max; i++) {
    mvwprintz(w_traits, 1 + i - min, 1, c_ltgray, "                         ");
    if (i > traits.size())
     status = c_ltblue;
    else if (mutation_data[traitslist[i]].threshold == true)
     status = c_white;
    else if (traits[traitslist[i]].mixed_effect == true)
     status = c_pink;
    else if (traits[traitslist[i]].points > 0)
     status = c_ltgreen;
    else if (traits[traitslist[i]].points < 0)
     status = c_ltred;
    else
     status = c_yellow;
    if (i == line)
     mvwprintz(w_traits, 1 + i - min, 1, hilite(status), "%s",
               traits[traitslist[i]].name.c_str());
    else
     mvwprintz(w_traits, 1 + i - min, 1, status, "%s",
               traits[traitslist[i]].name.c_str());
   }
   if (line >= 0 && line < traitslist.size()) {
     fold_and_print(w_info, 0, 1, FULL_SCREEN_WIDTH-2, c_magenta, traits[traitslist[line]].description);
   }
   wrefresh(w_traits);
   wrefresh(w_info);
   action = ctxt.handle_input();
   if (action == "DOWN") {
     if (line < traitslist.size() - 1)
      line++;
     break;
   } else if (action == "UP") {
     if (line > 0)
      line--;
   } else if (action == "NEXT_TAB") {
     mvwprintz(w_traits, 0, 0, c_ltgray,  _("                          "));
     mvwprintz(w_traits, 0, 13 - utf8_width(title_TRAITS)/2, c_ltgray, title_TRAITS);
     for (int i = 0; i < traitslist.size() && i < trait_win_size_y; i++) {
      mvwprintz(w_traits, i + 1, 1, c_black, "                         ");
      if (mutation_data[traitslist[i]].threshold == true)
       status = c_white;
      else if (traits[traitslist[i]].mixed_effect == true)
       status = c_pink;
      else if (traits[traitslist[i]].points > 0)
       status = c_ltgreen;
      else if (traits[traitslist[i]].points < 0)
       status = c_ltred;
      else
       status = c_yellow;
      mvwprintz(w_traits, i + 1, 1, status, "%s", traits[traitslist[i]].name.c_str());
     }
     wrefresh(w_traits);
     line = 0;
     curtab++;
   } else if (action == "QUIT") {
     done = true;
   }
   break;

  case 5: // Effects tab
   mvwprintz(w_effects, 0, 0, h_ltgray,  _("                          "));
   mvwprintz(w_effects, 0, 13 - utf8_width(title_EFFECTS)/2, h_ltgray, title_EFFECTS);
   half_y = effect_win_size_y / 2;
   if (line <= half_y) {
    min = 0;
    max = effect_win_size_y;
    if (effect_name.size() < max)
     max = effect_name.size();
   } else if (line >= effect_name.size() - half_y) {
    min = (effect_name.size() < effect_win_size_y ? 0 : effect_name.size() - effect_win_size_y);
    max = effect_name.size();
   } else {
    min = line - half_y;
    max = line - half_y + effect_win_size_y;
    if (effect_name.size() < max)
     max = effect_name.size();
    if (min < 0)
     min = 0;
   }

   for (int i = min; i < max; i++) {
    if (i == line)
     mvwprintz(w_effects, 1 + i - min, 0, h_ltgray, "%s", effect_name[i].c_str());
    else
     mvwprintz(w_effects, 1 + i - min, 0, c_ltgray, "%s", effect_name[i].c_str());
   }
   if (line >= 0 && line < effect_text.size()) {
    fold_and_print(w_info, 0, 1, FULL_SCREEN_WIDTH-2, c_magenta, effect_text[line]);
   }
   wrefresh(w_effects);
   wrefresh(w_info);
   action = ctxt.handle_input();
   if (action == "DOWN") {
     if (line < effect_name.size() - 1)
      line++;
     break;
   } else if (action == "UP") {
     if (line > 0)
      line--;
   } else if (action == "NEXT_TAB") {
     mvwprintz(w_effects, 0, 0, c_ltgray,  _("                          "));
     mvwprintz(w_effects, 0, 13 - utf8_width(title_EFFECTS)/2, c_ltgray, title_EFFECTS);
     for (int i = 0; i < effect_name.size() && i < 7; i++)
      mvwprintz(w_effects, i + 1, 0, c_ltgray, "%s", effect_name[i].c_str());
     wrefresh(w_effects);
     line = 0;
     curtab = 1;
   } else if (action == "QUIT") {
     done = true;
   }
   break;

  case 3: // Skills tab
   mvwprintz(w_skills, 0, 0, h_ltgray,  _("                          "));
   mvwprintz(w_skills, 0, 13 - utf8_width(title_SKILLS)/2, h_ltgray, title_SKILLS);
   half_y = skill_win_size_y / 2;
   if (line <= half_y) {
    min = 0;
    max = skill_win_size_y;
    if (skillslist.size() < max)
     max = skillslist.size();
   } else if (line >= skillslist.size() - half_y) {
    min = (skillslist.size() < skill_win_size_y ? 0 : skillslist.size() - skill_win_size_y);
    max = skillslist.size();
   } else {
    min = line - half_y;
    max = line - half_y + skill_win_size_y;
    if (skillslist.size() < max)
     max = skillslist.size();
    if (min < 0)
     min = 0;
   }

   Skill *selectedSkill = NULL;

   for (int i = min; i < max; i++)
   {
    Skill *aSkill = skillslist[i];
    SkillLevel level = skillLevel(aSkill);

    bool isLearning = level.isTraining();
    int exercise = level.exercise();
    bool rusting = level.isRusting();

    if (i == line) {
      selectedSkill = aSkill;
     if (exercise >= 100)
      status = isLearning ? h_pink : h_magenta;
     else if (rusting)
      status = isLearning ? h_ltred : h_red;
     else
      status = isLearning ? h_ltblue : h_blue;
    } else {
     if (rusting)
      status = isLearning ? c_ltred : c_red;
     else
      status = isLearning ? c_ltblue : c_blue;
    }
    mvwprintz(w_skills, 1 + i - min, 1, c_ltgray, "                         ");
    mvwprintz(w_skills, 1 + i - min, 1, status, "%s:", aSkill->name().c_str());
    mvwprintz(w_skills, 1 + i - min,19, status, "%-2d(%2d%%)", (int)level, (exercise <  0 ? 0 : exercise));
   }

   //Draw Scrollbar
   draw_scrollbar(w_skills, line, skill_win_size_y, skillslist.size(), 1);

   werase(w_info);
   if (line >= 0 && line < skillslist.size()) {
    fold_and_print(w_info, 0, 1, FULL_SCREEN_WIDTH-2, c_magenta, selectedSkill->description());
   }
   wrefresh(w_skills);
   wrefresh(w_info);
   action = ctxt.handle_input();
   if (action == "DOWN") {
     if (line < skillslist.size() - 1)
      line++;
   } else if (action == "UP") {
     if (line > 0)
      line--;
   } else if (action == "NEXT_TAB") {
      werase(w_skills);
     mvwprintz(w_skills, 0, 0, c_ltgray,  _("                          "));
     mvwprintz(w_skills, 0, 13 - utf8_width(title_SKILLS)/2, c_ltgray, title_SKILLS);
     for (int i = 0; i < skillslist.size() && i < skill_win_size_y; i++) {
      Skill *thisSkill = skillslist[i];
      SkillLevel level = skillLevel(thisSkill);
      bool isLearning = level.isTraining();
      bool rusting = level.isRusting();

      if (rusting)
       status = isLearning ? c_ltred : c_red;
      else
       status = isLearning ? c_ltblue : c_blue;

      mvwprintz(w_skills, i + 1,  1, status, "%s:", thisSkill->name().c_str());
      mvwprintz(w_skills, i + 1, 19, status, "%-2d(%2d%%)", (int)level, (level.exercise() <  0 ? 0 : level.exercise()));
     }
     wrefresh(w_skills);
     line = 0;
     curtab++;
   } else if (action == "CONFIRM") {
     skillLevel(selectedSkill).toggleTraining();
   } else if (action == "QUIT") {
     done = true;
   }
  }
 } while (!done);

 werase(w_info);
 werase(w_tip);
 werase(w_stats);
 werase(w_encumb);
 werase(w_traits);
 werase(w_effects);
 werase(w_skills);
 werase(w_speed);
 werase(w_info);
 werase(w_grid_top);
 werase(w_grid_effect);
 werase(w_grid_skill);
 werase(w_grid_trait);

 delwin(w_info);
 delwin(w_tip);
 delwin(w_stats);
 delwin(w_encumb);
 delwin(w_traits);
 delwin(w_effects);
 delwin(w_skills);
 delwin(w_speed);
 delwin(w_grid_top);
 delwin(w_grid_effect);
 delwin(w_grid_skill);
 delwin(w_grid_trait);
}

void player::disp_morale()
{
    // Ensure the player's persistent morale effects are up-to-date.
    apply_persistent_morale();

    // Create and draw the window itself.
    WINDOW *w = newwin(FULL_SCREEN_HEIGHT, FULL_SCREEN_WIDTH,
                        (TERMY > FULL_SCREEN_HEIGHT) ? (TERMY-FULL_SCREEN_HEIGHT)/2 : 0,
                        (TERMX > FULL_SCREEN_WIDTH) ? (TERMX-FULL_SCREEN_WIDTH)/2 : 0);
    draw_border(w);

    // Figure out how wide the name column needs to be.
    int name_column_width = 18;
    for (int i = 0; i < morale.size(); i++)
    {
        int length = morale[i].name(morale_data).length();
        if ( length > name_column_width)
        {
            name_column_width = length;
        }
    }

    // If it's too wide, truncate.
    if (name_column_width > 72)
    {
        name_column_width = 72;
    }

    // Start printing the number right after the name column.
    // We'll right-justify it later.
    int number_pos = name_column_width + 1;

    // Header
    mvwprintz(w, 1,  1, c_white, _("Morale Modifiers:"));
    mvwprintz(w, 2,  1, c_ltgray, _("Name"));
    mvwprintz(w, 2, name_column_width+2, c_ltgray, _("Value"));

    // Print out the morale entries.
    for (int i = 0; i < morale.size(); i++)
    {
        std::string name = morale[i].name(morale_data);
        int bonus = net_morale(morale[i]);

        // Trim the name if need be.
        if (name.length() > name_column_width)
        {
            name = name.erase(name_column_width-3, std::string::npos) + "...";
        }

        // Print out the name.
        mvwprintz(w, i + 3,  1, (bonus < 0 ? c_red : c_green), name.c_str());

        // Print out the number, right-justified.
        mvwprintz(w, i + 3, number_pos, (bonus < 0 ? c_red : c_green),
                  "% 6d", bonus);
    }

    // Print out the total morale, right-justified.
    int mor = morale_level();
    mvwprintz(w, 20, 1, (mor < 0 ? c_red : c_green), _("Total:"));
    mvwprintz(w, 20, number_pos, (mor < 0 ? c_red : c_green), "% 6d", mor);

    // Print out the focus gain rate, right-justified.
    double gain = (calc_focus_equilibrium() - focus_pool) / 100.0;
    mvwprintz(w, 22, 1, (gain < 0 ? c_red : c_green), _("Focus gain:"));
    mvwprintz(w, 22, number_pos-3, (gain < 0 ? c_red : c_green), _("%6.2f per minute"), gain);

    // Make sure the changes are shown.
    wrefresh(w);

    // Wait for any keystroke.
    getch();

    // Close the window.
    werase(w);
    delwin(w);
}

void player::disp_status(WINDOW *w, WINDOW *w2)
{
    bool sideStyle = use_narrow_sidebar();
    WINDOW *weapwin = sideStyle ? w2 : w;

    // Print current weapon, or attachment if active.
    item* gunmod = weapon.active_gunmod();
    std::string mode = "";
    std::stringstream attachment;
    if (gunmod != NULL)
    {
        attachment << gunmod->type->nname(1).c_str();
        for (int i = 0; i < weapon.contents.size(); i++)
                if (weapon.contents[i].is_gunmod() &&
                        weapon.contents[i].has_flag("MODE_AUX"))
                    attachment << " (" << weapon.contents[i].charges << ")";
        mvwprintz(weapwin, sideStyle ? 1 : 0, 0, c_ltgray, _("%s (Mod)"), attachment.str().c_str());
    }
    else
    {
        if (weapon.mode == "MODE_BURST")
                mvwprintz(weapwin, sideStyle ? 1 : 0, 0, c_ltgray, _("%s (Burst)"), weapname().c_str());
        else
            mvwprintz(weapwin, sideStyle ? 1 : 0, 0, c_ltgray, _("%s"), weapname().c_str());
    }

    if (weapon.is_gun()) {
        int adj_recoil = recoil + driving_recoil;
        if (adj_recoil > 0) {
            nc_color c = c_ltgray;
            if (adj_recoil >= 36)
                c = c_red;
            else if (adj_recoil >= 20)
                c = c_ltred;
            else if (adj_recoil >= 4)
                c = c_yellow;
            int y = sideStyle ? 1 : 0;
            int x = sideStyle ? (getmaxx(weapwin) - 6) : 34;
            mvwprintz(weapwin, y, x, c, _("Recoil"));
        }
    }

    // Print currently used style or weapon mode.
    std::string style = "";
    if (is_armed()) {
        // Show normal if no martial style is selected,
        // or if the currently selected style does nothing for your weapon.
        if (style_selected == "style_none" ||
            (!can_melee() && !martialarts[style_selected].has_weapon(weapon.type->id))) {
            style = _("Normal");
        } else {
            style = martialarts[style_selected].name;
        }

        int x = sideStyle ? (getmaxx(weapwin) - 13) : 0;
        mvwprintz(weapwin, 1, x, c_red, style.c_str());
    } else {
        if (style_selected == "style_none") {
            style = _("No Style");
        } else {
            style = martialarts[style_selected].name;
        }
        if (style != "") {
            int x = sideStyle ? (getmaxx(weapwin) - 13) : 0;
            mvwprintz(weapwin, 1, x, c_blue, style.c_str());
        }
    }

    wmove(w, sideStyle ? 1 : 2, 0);
    if (hunger > 2800)
        wprintz(w, c_red,    _("Starving!"));
    else if (hunger > 1400)
        wprintz(w, c_ltred,  _("Near starving"));
    else if (hunger > 300)
        wprintz(w, c_ltred,  _("Famished"));
    else if (hunger > 100)
        wprintz(w, c_yellow, _("Very hungry"));
    else if (hunger > 40)
        wprintz(w, c_yellow, _("Hungry"));
    else if (hunger < 0)
        wprintz(w, c_green,  _("Full"));
    else if (hunger < -20)
        wprintz(w, c_green,  _("Sated"));
    else if (hunger < -60)
        wprintz(w, c_green,  _("Engorged"));

 // Find hottest/coldest bodypart
 int min = 0, max = 0;
 for (int i = 0; i < num_bp ; i++ ){
  if      (temp_cur[i] > BODYTEMP_HOT  && temp_cur[i] > temp_cur[max]) max = i;
  else if (temp_cur[i] < BODYTEMP_COLD && temp_cur[i] < temp_cur[min]) min = i;
 }
 // Compare which is most extreme
 int print;
 if (temp_cur[max] - BODYTEMP_NORM > BODYTEMP_NORM + temp_cur[min]) print = max;
 else print = min;
 // Assign zones to temp_cur and temp_conv for comparison
 int cur_zone = 0;
 if      (temp_cur[print] >  BODYTEMP_SCORCHING) cur_zone = 7;
 else if (temp_cur[print] >  BODYTEMP_VERY_HOT)  cur_zone = 6;
 else if (temp_cur[print] >  BODYTEMP_HOT)       cur_zone = 5;
 else if (temp_cur[print] >  BODYTEMP_COLD)      cur_zone = 4;
 else if (temp_cur[print] >  BODYTEMP_VERY_COLD) cur_zone = 3;
 else if (temp_cur[print] >  BODYTEMP_FREEZING)  cur_zone = 2;
 else if (temp_cur[print] <= BODYTEMP_FREEZING)  cur_zone = 1;
 int conv_zone = 0;
 if      (temp_conv[print] >  BODYTEMP_SCORCHING) conv_zone = 7;
 else if (temp_conv[print] >  BODYTEMP_VERY_HOT)  conv_zone = 6;
 else if (temp_conv[print] >  BODYTEMP_HOT)       conv_zone = 5;
 else if (temp_conv[print] >  BODYTEMP_COLD)      conv_zone = 4;
 else if (temp_conv[print] >  BODYTEMP_VERY_COLD) conv_zone = 3;
 else if (temp_conv[print] >  BODYTEMP_FREEZING)  conv_zone = 2;
 else if (temp_conv[print] <= BODYTEMP_FREEZING)  conv_zone = 1;
 // delta will be positive if temp_cur is rising
 int delta = conv_zone - cur_zone;
 // Decide if temp_cur is rising or falling
 const char *temp_message = "Error";
 if      (delta >   2) temp_message = _(" (Rising!!)");
 else if (delta ==  2) temp_message = _(" (Rising!)");
 else if (delta ==  1) temp_message = _(" (Rising)");
 else if (delta ==  0) temp_message = "";
 else if (delta == -1) temp_message = _(" (Falling)");
 else if (delta == -2) temp_message = _(" (Falling!)");
 else if (delta <  -2) temp_message = _(" (Falling!!)");
 // Print the hottest/coldest bodypart, and if it is rising or falling in temperature

    wmove(w, sideStyle ? 6 : 1, sideStyle ? 0 : 9);
    if      (temp_cur[print] >  BODYTEMP_SCORCHING)
        wprintz(w, c_red,   _("Scorching!%s"), temp_message);
    else if (temp_cur[print] >  BODYTEMP_VERY_HOT)
        wprintz(w, c_ltred, _("Very hot!%s"), temp_message);
    else if (temp_cur[print] >  BODYTEMP_HOT)
        wprintz(w, c_yellow,_("Warm%s"), temp_message);
    else if (temp_cur[print] >  BODYTEMP_COLD) // If you're warmer than cold, you are comfortable
        wprintz(w, c_green, _("Comfortable%s"), temp_message);
    else if (temp_cur[print] >  BODYTEMP_VERY_COLD)
        wprintz(w, c_ltblue,_("Chilly%s"), temp_message);
    else if (temp_cur[print] >  BODYTEMP_FREEZING)
        wprintz(w, c_cyan,  _("Very cold!%s"), temp_message);
    else if (temp_cur[print] <= BODYTEMP_FREEZING)
        wprintz(w, c_blue,  _("Freezing!%s"), temp_message);

    int x = sideStyle ? 37 : 32;
    int y = sideStyle ?  0 :  1;
<<<<<<< HEAD
    if(has_effect("deaf")) {
=======
    if(is_deaf()) {
>>>>>>> 2afe7f79
        mvwprintz(sideStyle ? w2 : w, y, x, c_red, _("Deaf!"), volume);
    } else {
        mvwprintz(sideStyle ? w2 : w, y, x, c_yellow, _("Sound %d"), volume);
    }
    volume = 0;

    wmove(w, 2, sideStyle ? 0 : 15);
    if (thirst > 520)
        wprintz(w, c_ltred,  _("Parched"));
    else if (thirst > 240)
        wprintz(w, c_ltred,  _("Dehydrated"));
    else if (thirst > 80)
        wprintz(w, c_yellow, _("Very thirsty"));
    else if (thirst > 40)
        wprintz(w, c_yellow, _("Thirsty"));
    else if (thirst < 0)
        wprintz(w, c_green,  _("Slaked"));
    else if (thirst < -20)
        wprintz(w, c_green,  _("Hydrated"));
    else if (thirst < -60)
        wprintz(w, c_green,  _("Turgid"));

    wmove(w, sideStyle ? 3 : 2, sideStyle ? 0 : 30);
    if (fatigue > 575)
        wprintz(w, c_red,    _("Exhausted"));
    else if (fatigue > 383)
        wprintz(w, c_ltred,  _("Dead tired"));
    else if (fatigue > 191)
        wprintz(w, c_yellow, _("Tired"));

    wmove(w, sideStyle ? 4 : 2, sideStyle ? 0 : 41);
    wprintz(w, c_white, _("Focus"));
    nc_color col_xp = c_dkgray;
    if (focus_pool >= 100)
        col_xp = c_white;
    else if (focus_pool >  0)
        col_xp = c_ltgray;
    wprintz(w, col_xp, " %d", focus_pool);

    nc_color col_pain = c_yellow;
    if (pain - pkill >= 60)
        col_pain = c_red;
    else if (pain - pkill >= 40)
        col_pain = c_ltred;
    if (pain - pkill > 0)
        mvwprintz(w, sideStyle ? 0 : 3, 0, col_pain, _("Pain %d"), pain - pkill);

    int morale_cur = morale_level ();
    nc_color col_morale = c_white;
    if (morale_cur >= 10)
        col_morale = c_green;
    else if (morale_cur <= -10)
        col_morale = c_red;
    const char *morale_str;
    if      (morale_cur >= 200) morale_str = "8D";
    else if (morale_cur >= 100) morale_str = ":D";
    else if (morale_cur >= 10)  morale_str = ":)";
    else if (morale_cur > -10)  morale_str = ":|";
    else if (morale_cur > -100) morale_str = "):";
    else if (morale_cur > -200) morale_str = "D:";
    else                        morale_str = "D8";
    mvwprintz(w, sideStyle ? 0 : 3, sideStyle ? 11 : 10, col_morale, morale_str);

 vehicle *veh = g->m.veh_at (posx, posy);
 if (in_vehicle && veh) {
  veh->print_fuel_indicator(w, sideStyle ? 2 : 3, sideStyle ? getmaxx(w) - 5 : 49);
  nc_color col_indf1 = c_ltgray;

  float strain = veh->strain();
  nc_color col_vel = strain <= 0? c_ltblue :
                     (strain <= 0.2? c_yellow :
                     (strain <= 0.4? c_ltred : c_red));

  bool has_turrets = false;
  for (int p = 0; p < veh->parts.size(); p++) {
   if (veh->part_flag (p, "TURRET")) {
    has_turrets = true;
    break;
   }
  }

  if (has_turrets) {
   mvwprintz(w, 3, sideStyle ? 16 : 25, col_indf1, "Gun:");
   wprintz(w, veh->turret_mode ? c_ltred : c_ltblue,
              veh->turret_mode ? "auto" : "off ");
  }

  //
  // Draw the speedometer.
  //

  int speedox = sideStyle ? 0 : 33;
  int speedoy = sideStyle ? 5 :  3;

  bool metric = OPTIONS["USE_METRIC_SPEEDS"] == "km/h";
  const char *units = metric ? _("km/h") : _("mph");
  int velx    = metric ?  5 : 4; // strlen(units) + 1
  int cruisex = metric ? 10 : 9; // strlen(units) + 6
  float conv  = metric ? 0.0161f : 0.01f;

  if (0 == sideStyle) {
    if (!veh->cruise_on) speedox += 2;
    if (!metric)         speedox++;
  }

  const char *speedo = veh->cruise_on ? "{%s....>....}" : "{%s....}";
  mvwprintz(w, speedoy, speedox,        col_indf1, speedo, units);
  mvwprintz(w, speedoy, speedox + velx, col_vel,   "%4d", int(veh->velocity * conv));
  if (veh->cruise_on)
    mvwprintz(w, speedoy, speedox + cruisex, c_ltgreen, "%4d", int(veh->cruise_velocity * conv));


  if (veh->velocity != 0) {
   nc_color col_indc = veh->skidding? c_red : c_green;
   int dfm = veh->face.dir() - veh->move.dir();
   wmove(w, sideStyle ? 5 : 3, getmaxx(w) - 3);
   wprintz(w, col_indc, dfm <  0 ? "L" : ".");
   wprintz(w, col_indc, dfm == 0 ? "0" : ".");
   wprintz(w, col_indc, dfm >  0 ? "R" : ".");
  }
 } else {  // Not in vehicle
  nc_color col_str = c_white, col_dex = c_white, col_int = c_white,
           col_per = c_white, col_spd = c_white, col_time = c_white;
  int str_bonus = get_str_bonus();
  int dex_bonus = get_dex_bonus();
  int int_bonus = get_int_bonus();
  int per_bonus = get_per_bonus();
  int spd_bonus = get_speed_bonus();
  if (str_bonus < 0)
   col_str = c_red;
  if (str_bonus > 0)
   col_str = c_green;
  if (dex_bonus  < 0)
   col_dex = c_red;
  if (dex_bonus  > 0)
   col_dex = c_green;
  if (int_bonus  < 0)
   col_int = c_red;
  if (int_bonus  > 0)
   col_int = c_green;
  if (per_bonus  < 0)
   col_per = c_red;
  if (per_bonus  > 0)
   col_per = c_green;
  if (spd_bonus < 0)
   col_spd = c_red;
  if (spd_bonus > 0)
   col_spd = c_green;

    int x  = sideStyle ? 18 : 13;
    int y  = sideStyle ?  0 :  3;
    int dx = sideStyle ?  0 :  7;
    int dy = sideStyle ?  1 :  0;
    mvwprintz(w, y + dy * 0, x + dx * 0, col_str, _("Str %2d"), get_str());
    mvwprintz(w, y + dy * 1, x + dx * 1, col_dex, _("Dex %2d"), get_dex());
    mvwprintz(w, y + dy * 2, x + dx * 2, col_int, _("Int %2d"), get_int());
    mvwprintz(w, y + dy * 3, x + dx * 3, col_per, _("Per %2d"), get_per());

    int spdx = sideStyle ?  0 : x + dx * 4;
    int spdy = sideStyle ?  5 : y + dy * 4;
    mvwprintz(w, spdy, spdx, col_spd, _("Spd %2d"), get_speed());
    if (this->weight_carried() > this->weight_capacity()) {
        col_time = h_black;
    }
    if (this->volume_carried() > this->volume_capacity() - 2) {
        if (this->weight_carried() > this->weight_capacity()) {
            col_time = c_dkgray_magenta;
        } else {
            col_time = c_dkgray_red;
        }
    }
    wprintz(w, col_time, "  %d", movecounter);
 }
}

bool player::has_trait(const std::string &flag) const
{
    // Look for active mutations and traits
    return (flag != "") && (my_mutations.find(flag) != my_mutations.end());
}

bool player::has_base_trait(const std::string &flag) const
{
    // Look only at base traits
    return (flag != "") && (my_traits.find(flag) != my_traits.end());
}

bool player::has_conflicting_trait(const std::string &flag) const
{
    return (has_opposite_trait(flag) || has_lower_trait(flag) || has_higher_trait(flag));
}

bool player::has_opposite_trait(const std::string &flag) const
{
    if (!mutation_data[flag].cancels.empty()) {
        std::vector<std::string> cancels = mutation_data[flag].cancels;
        for (int i = 0; i < cancels.size(); i++) {
            if (has_trait(cancels[i])) {
                return true;
            }
        }
    }
    return false;
}

bool player::has_lower_trait(const std::string &flag) const
{
    if (!mutation_data[flag].prereqs.empty()) {
        std::vector<std::string> prereqs = mutation_data[flag].prereqs;
        for (int i = 0; i < prereqs.size(); i++) {
            if (has_trait(prereqs[i]) || has_lower_trait(prereqs[i])) {
                return true;
            }
        }
    }
    return false;
}

bool player::has_higher_trait(const std::string &flag) const
{
    if (!mutation_data[flag].replacements.empty()) {
        std::vector<std::string> replacements = mutation_data[flag].replacements;
        for (int i = 0; i < replacements.size(); i++) {
            if (has_trait(replacements[i]) || has_higher_trait(replacements[i])) {
                return true;
            }
        }
    }
    return false;
}

bool player::crossed_threshold()
{
  std::vector<std::string> traitslist;
  for( auto iter = my_mutations.begin(); iter != my_mutations.end(); ++iter ) {
        traitslist.push_back(*iter);
    }
  for (int i = 0; i < traitslist.size(); i++) {
      if (mutation_data[traitslist[i]].threshold == true)
      return true;
  }
 return false;
}

bool player::purifiable(const std::string &flag) const
{
    if(mutation_data[flag].purifiable) {
        return true;
    }
    return false;
}

void toggle_str_set( std::unordered_set< std::string > &set, const std::string &str )
{
    auto i = set.find(str);
    if (i == set.end()) {
        set.insert(str);
    } else {
        set.erase(i);
    }
}

void player::toggle_trait(const std::string &flag)
{
    toggle_str_set(my_traits, flag); //Toggles a base trait on the player
    toggle_str_set(my_mutations, flag); //Toggles corresponding trait in mutations list as well.
    recalc_sight_limits();
}

void player::toggle_mutation(const std::string &flag)
{
    toggle_str_set(my_mutations, flag); //Toggles a mutation on the player
    recalc_sight_limits();
}

void player::set_cat_level_rec(const std::string &sMut)
{
    if (!has_base_trait(sMut)) { //Skip base traits
        for (int i = 0; i < mutation_data[sMut].category.size(); i++) {
            mutation_category_level[mutation_data[sMut].category[i]] += 8;
        }

        for (int i = 0; i < mutation_data[sMut].prereqs.size(); i++) {
            set_cat_level_rec(mutation_data[sMut].prereqs[i]);
        }

        for (int i = 0; i < mutation_data[sMut].prereqs2.size(); i++) {
            set_cat_level_rec(mutation_data[sMut].prereqs2[i]);
        }
    }
}

void player::set_highest_cat_level()
{
    mutation_category_level.clear();

    // Loop through our mutations
    for( auto iter = my_mutations.begin(); iter != my_mutations.end(); ++iter ) {
        set_cat_level_rec(*iter);
    }
}

std::string player::get_highest_category() const // Returns the mutation category with the highest strength
{
    int iLevel = 0;
    std::string sMaxCat = "";

    for (std::map<std::string, int>::const_iterator iter = mutation_category_level.begin(); iter != mutation_category_level.end(); ++iter) {
        if (iter->second > iLevel) {
            sMaxCat = iter->first;
            iLevel = iter->second;
        } else if (iter->second == iLevel) {
            sMaxCat = "";  // no category on ties
        }
    }
    return sMaxCat;
}

std::string player::get_category_dream(const std::string &cat, int strength) const // Returns a randomly selected dream
{
    std::string message;
    std::vector<dream> valid_dreams;
    dream selected_dream;
    for (int i = 0; i < dreams.size(); i++) { //Pull the list of dreams
        if ((dreams[i].category == cat) && (dreams[i].strength == strength)) { //Pick only the ones matching our desired category and strength
            valid_dreams.push_back(dreams[i]); // Put the valid ones into our list
        }
    }

    int index = rng(0, valid_dreams.size() - 1); // Randomly select a dream from the valid list
    selected_dream = valid_dreams[index];
    index = rng(0, selected_dream.messages.size() - 1); // Randomly selected a message from the chosen dream
    message = selected_dream.messages[index];
    return message;
}

bool player::in_climate_control()
{
    bool regulated_area=false;
    // Check
    if(has_active_bionic("bio_climate")) { return true; }
    if ((is_wearing("rm13_armor_on")) || (is_wearing_power_armor() &&
        (has_active_item("UPS_on") || has_active_item("adv_UPS_on") || has_active_bionic("bio_power_armor_interface") || has_active_bionic("bio_power_armor_interface_mkII"))))
    {
        return true;
    }
    if(int(calendar::turn) >= next_climate_control_check)
    {
        next_climate_control_check=int(calendar::turn)+20;  // save cpu and similate acclimation.
        int vpart = -1;
        vehicle *veh = g->m.veh_at(posx, posy, vpart);
        if(veh)
        {
            regulated_area=(
                veh->is_inside(vpart) &&    // Already checks for opened doors
                veh->total_power(true) > 0  // Out of gas? No AC for you!
            );  // TODO: (?) Force player to scrounge together an AC unit
        }
        // TODO: AC check for when building power is implemented
        last_climate_control_ret=regulated_area;
        if(!regulated_area) { next_climate_control_check+=40; }  // Takes longer to cool down / warm up with AC, than it does to step outside and feel cruddy.
    }
    else
    {
        return ( last_climate_control_ret ? true : false );
    }
    return regulated_area;
}

bool player::has_bionic(const bionic_id & b) const
{
 for (int i = 0; i < my_bionics.size(); i++) {
  if (my_bionics[i].id == b)
   return true;
 }
 return false;
}

bool player::has_active_optcloak() const {
  static const std::string str_UPS_on("UPS_on");
  static const std::string str_adv_UPS_on("adv_UPS_on");
  static const std::string str_optical_cloak("optical_cloak");

  if ((has_active_item(str_UPS_on) || has_active_item(str_adv_UPS_on))
      && is_wearing(str_optical_cloak)) {
    return true;
  } else {
    return false;
  }
}

bool player::has_active_bionic(const bionic_id & b) const
{
 for (int i = 0; i < my_bionics.size(); i++) {
  if (my_bionics[i].id == b)
   return (my_bionics[i].powered);
 }
 return false;
}

void player::add_bionic( bionic_id b )
{
    if( has_bionic( b ) ) {
        debugmsg( "Tried to install bionic %s that is already installed!", b.c_str() );
        return;
    }
    char newinv = ' ';
    for( size_t i = 0; i < inv_chars.size(); i++ ) {
        if( bionic_by_invlet( inv_chars[i] ) == nullptr ) {
            newinv = inv_chars[i];
            break;
        }
    }
    my_bionics.push_back( bionic( b, newinv ) );
    recalc_sight_limits();
}

void player::remove_bionic(bionic_id b) {
    std::vector<bionic> new_my_bionics;
    for(int i = 0; i < my_bionics.size(); i++) {
        if (!(my_bionics[i].id == b)) {
            new_my_bionics.push_back(bionic(my_bionics[i].id, my_bionics[i].invlet));
        }
    }
    my_bionics = new_my_bionics;
    recalc_sight_limits();
}

int player::num_bionics() const
{
    return my_bionics.size();
}

bionic& player::bionic_at_index(int i)
{
    return my_bionics[i];
}

bionic* player::bionic_by_invlet(char ch) {
    for (size_t i = 0; i < my_bionics.size(); i++) {
        if (my_bionics[i].invlet == ch) {
            return &my_bionics[i];
        }
    }
    return 0;
}

// Returns true if a bionic was removed.
bool player::remove_random_bionic() {
    const int numb = num_bionics();
    if (numb) {
        int rem = rng(0, num_bionics() - 1);
        my_bionics.erase(my_bionics.begin() + rem);
        recalc_sight_limits();
    }
    return numb;
}

void player::charge_power(int amount)
{
 power_level += amount;
 if (power_level > max_power_level)
  power_level = max_power_level;
 if (power_level < 0)
  power_level = 0;
}


/*
 * Calculate player brightness based on the brightest active item, as
 * per itype tag LIGHT_* and optional CHARGEDIM ( fade starting at 20% charge )
 * item.light.* is -unimplemented- for the moment, as it is a custom override for
 * applying light sources/arcs with specific angle and direction.
 */
float player::active_light()
{
    float lumination = 0;

    int maxlum = 0;
    const invslice & stacks = inv.slice();
    for( size_t x  = 0; x  < stacks.size(); ++x  ) {
        item &itemit = stacks[x]->front();
        item * stack_iter = &itemit;
        if (stack_iter->active && stack_iter->charges > 0) {
            int lumit = stack_iter->getlight_emit(true);
            if ( maxlum < lumit ) {
                maxlum = lumit;
            }
        }
    }

    for (size_t i = 0; i < worn.size(); i++) {
        if ( worn[i].active  && worn[i].charges > 0) {
            int lumit = worn[i].getlight_emit(true);
            if ( maxlum < lumit ) {
                maxlum = lumit;
            }
        }
    }

    if (!weapon.is_null()) {
        if ( weapon.active  && weapon.charges > 0) {
            int lumit = weapon.getlight_emit(true);
            if ( maxlum < lumit ) {
                maxlum = lumit;
            }
        }
    }

    lumination = (float)maxlum;

    if ( lumination < 60 && has_active_bionic("bio_flashlight") ) {
        lumination = 60;
    } else if ( lumination < 25 && has_artifact_with(AEP_GLOW) ) {
        lumination = 25;
    }

    return lumination;
}

point player::pos()
{
    return point(posx, posy);
}

int player::sight_range(int light_level) const
{
    // Apply the sight boost (night vision).
    if (light_level < sight_boost_cap) {
        light_level = std::min(light_level + sight_boost, sight_boost_cap);
    }

    // Clamp to sight_max.
    return std::min(light_level, sight_max);
}

// This must be called when any of the following change:
// - diseases
// - bionics
// - traits
// - underwater
// - clothes
// With the exception of clothes, all changes to these player attributes must
// occur through a function in this class which calls this function. Clothes are
// typically added/removed with wear() and takeoff(), but direct access to the
// 'wears' vector is still allowed due to refactor exhaustion.
void player::recalc_sight_limits()
{
    sight_max = 9999;
    sight_boost = 0;
    sight_boost_cap = 0;

    // Set sight_max.
    if (has_effect("blind")) {
        sight_max = 0;
    } else if (has_effect("in_pit") ||
            (has_effect("boomered") && (!(has_trait("PER_SLIME_OK")))) ||
            (underwater && !has_bionic("bio_membrane") &&
                !has_trait("MEMBRANE") && !worn_with_flag("SWIM_GOGGLES") &&
                (!(has_trait("PER_SLIME_OK"))))) {
        sight_max = 1;
    } else if ( (has_trait("MYOPIC") || has_trait("URSINE_EYE")) &&
            !is_wearing("glasses_eye") && !is_wearing("glasses_monocle") &&
            !is_wearing("glasses_bifocal") && !has_disease("contacts")) {
        sight_max = 4;
    } else if (has_trait("PER_SLIME")) {
        sight_max = 6;
    }

    // Set sight_boost and sight_boost_cap, based on night vision.
    // (A player will never have more than one night vision trait.)
    sight_boost_cap = 12;
    // Debug-only NV, by vache's request
    if (has_trait("DEBUG_NIGHTVISION")) {
        sight_boost = 59;
        sight_boost_cap = 59;
    } else if (has_nv() || has_trait("NIGHTVISION3") || has_trait("ELFA_FNV") || is_wearing("rm13_armor_on")) {
        // Yes, I'm breaking the cap. I doubt the reality bubble shrinks at night.
        // BIRD_EYE represents excellent fine-detail vision so I think it works.
        if (has_trait("BIRD_EYE")) {
            sight_boost = 13;
        }
        else {
        sight_boost = sight_boost_cap;
        }
    } else if (has_trait("ELFA_NV")) {
        sight_boost = 6; // Elf-a and Bird eyes shouldn't coexist
    } else if (has_trait("NIGHTVISION2") || has_trait("FEL_NV") || has_trait("URSINE_EYE")) {
        if (has_trait("BIRD_EYE")) {
            sight_boost = 5;
        }
         else {
            sight_boost = 4;
         }
    } else if (has_trait("NIGHTVISION")) {
        if (has_trait("BIRD_EYE")) {
            sight_boost = 2;
        }
        else {
            sight_boost = 1;
        }
    }
}

int player::unimpaired_range()
{
 int ret = DAYLIGHT_LEVEL;
 if (has_trait("PER_SLIME")) {
    ret = 6;
 }
 if (has_effect("in_pit")) {
    ret = 1;
  }
 if (has_effect("blind")) {
    ret = 0;
  }
 return ret;
}

bool player::overmap_los(int omtx, int omty, int sight_points)
{
    const tripoint ompos = g->om_global_location();
    if (omtx < ompos.x - sight_points || omtx > ompos.x + sight_points ||
        omty < ompos.y - sight_points || omty > ompos.y + sight_points) {
        // Outside maximum sight range
        return false;
    }

    const std::vector<point> line = line_to(ompos.x, ompos.y, omtx, omty, 0);
    for (size_t i = 0; i < line.size() && sight_points >= 0; i++) {
        const oter_id &ter = overmap_buffer.ter(line[i].x, line[i].y, ompos.z);
        const int cost = otermap[ter].see_cost;
        sight_points -= cost;
        if (sight_points < 0)
            return false;
    }
    return true;
}

int player::overmap_sight_range(int light_level)
{
    int sight = sight_range(light_level);
    if( sight < SEEX ) {
        return 0;
    }
    if( sight <= SEEX * 4) {
        return (sight / (SEEX / 2) );
    }
    if ((has_amount("binoculars", 1) || has_amount("rifle_scope", 1) ||
        -1 != weapon.has_gunmod("rifle_scope") ) && !has_trait("EAGLEEYED"))  {
        if (has_trait("BIRD_EYE")) {
            return 25;
        }
        return 20;
    }
    else if (!(has_amount("binoculars", 1) || has_amount("rifle_scope", 1) ||
        -1 != weapon.has_gunmod("rifle_scope") ) && has_trait("EAGLEEYED"))  {
        if (has_trait("BIRD_EYE")) {
            return 25;
        }
        return 20;
    }
    else if ((has_amount("binoculars", 1) || has_amount("rifle_scope", 1) ||
        -1 != weapon.has_gunmod("rifle_scope") ) && has_trait("EAGLEEYED"))  {
        if (has_trait("BIRD_EYE")) {
            return 30;
        }
        return 25;
    }

    return 10;
}

int player::clairvoyance()
{
 if (has_artifact_with(AEP_CLAIRVOYANCE))
  return 3;
 if (has_artifact_with(AEP_SUPER_CLAIRVOYANCE))
  return 40;
 return 0;
}

bool player::sight_impaired()
{
 return ((has_effect("boomered") && (!(has_trait("PER_SLIME_OK")))) ||
  (underwater && !has_bionic("bio_membrane") && !has_trait("MEMBRANE")
              && !worn_with_flag("SWIM_GOGGLES") && !(has_trait("PER_SLIME_OK"))) ||
  ((has_trait("MYOPIC") || has_trait("URSINE_EYE") ) &&
                        !is_wearing("glasses_eye") &&
                        !is_wearing("glasses_monocle") &&
                        !is_wearing("glasses_bifocal") &&
                        !has_disease("contacts")) ||
   has_trait("PER_SLIME"));
}

bool player::has_two_arms() const
{
 if (has_bionic("bio_blaster") || hp_cur[hp_arm_l] < 10 || hp_cur[hp_arm_r] < 10)
  return false;
 return true;
}

bool player::avoid_trap(trap* tr, int x, int y)
{
  int myroll = dice(3, int(dex_cur + skillLevel("dodge") * 1.5));
 int traproll;
    if (tr->can_see(*this, x, y)) {
        traproll = dice(3, tr->get_avoidance());
    } else {
        traproll = dice(6, tr->get_avoidance());
    }
 if (has_trait("LIGHTSTEP"))
  myroll += dice(2, 6);
 if (has_trait("CLUMSY"))
  myroll -= dice(2, 6);
 if (myroll >= traproll)
  return true;
 return false;
}

bool player::has_nv()
{
    static bool nv = false;

    if( !nv_cached ) {
        nv_cached = true;
        nv = (worn_with_flag("GNV_EFFECT") ||
              has_active_bionic("bio_night_vision"));
    }

    return nv;
}

bool player::has_pda()
{
    static bool pda = false;
    if ( !pda_cached ) {
      pda_cached = true;
      pda = has_amount("pda", 1);
    }

    return pda;
}

void player::pause()
{
    moves = 0;
    if (recoil > 0) {
        if (str_cur + 2 * skillLevel("gun") >= recoil) {
            recoil = 0;
        } else {
            recoil -= str_cur + 2 * skillLevel("gun");
            recoil = int(recoil / 2);
        }
    }

    //Web Weavers...weave web
    if (has_trait("WEB_WEAVER") && !in_vehicle) {
      g->m.add_field(posx, posy, fd_web, 1); //this adds density to if its not already there.
      add_msg("You spin some webbing.");
     }

    // Meditation boost for Toad Style, obsolete
    if (weapon.type->id == "style_toad" && activity.type == ACT_NULL) {
        int arm_amount = 1 + (int_cur - 6) / 3 + (per_cur - 6) / 3;
        int arm_max = (int_cur + per_cur) / 2;
        if (arm_amount > 3) {
            arm_amount = 3;
        }
        if (arm_max > 20) {
            arm_max = 20;
        }
        add_disease("armor_boost", 2, false, arm_amount, arm_max);
    }

    // Train swimming if underwater
    if (underwater) {
        practice( "swimming", 1 );
        if (g->temperature <= 50) {
            drench(100, mfb(bp_legs)|mfb(bp_torso)|mfb(bp_arms)|mfb(bp_head)|
                           mfb(bp_eyes)|mfb(bp_mouth)|mfb(bp_feet)|mfb(bp_hands));
        } else {
            drench(100, mfb(bp_legs)|mfb(bp_torso)|mfb(bp_arms)|mfb(bp_head)|
                           mfb(bp_eyes)|mfb(bp_mouth));
        }
    }

    VehicleList vehs = g->m.get_vehicles();
    vehicle* veh = NULL;
    for (int v = 0; v < vehs.size(); ++v) {
        veh = vehs[v].v;
        if (veh && veh->velocity != 0 && veh->player_in_control(this)) {
            if (one_in(10)) {
                practice( "driving", 1 );
            }
            break;
        }
    }

    search_surroundings();
}

void player::search_surroundings()
{
    if (controlling_vehicle) {
        return;
    }
    // Search for traps in a larger area than before because this is the only
    // way we can "find" traps that aren't marked as visible.
    // Detection formula takes care of likelihood of seeing within this range.
    for (size_t i = 0; i < 121; i++) {
        const int x = posx + i / 11 - 5;
        const int y = posy + i % 11 - 5;
        const trap_id trid = g->m.tr_at(x, y);
        if (trid == tr_null || (x == posx && y == posy)) {
            continue;
        }
        const trap *tr = traplist[trid];
        if (tr->name.empty() || tr->can_see(*this, x, y)) {
            // Already seen, or has no name -> can never be seen
            continue;
        }
        // Chance to detect traps we haven't yet seen.
        if (tr->detect_trap(*this, x, y)) {
            if( tr->get_visibility() > 0 ) {
                // Only bug player about traps that aren't trivial to spot.
                const std::string direction = direction_name(direction_from(posx, posy, x, y));
                add_msg_if_player(_("You've spotted a %s to the %s!"),
                                  tr->name.c_str(), direction.c_str());
            }
            add_known_trap(x, y, tr->id);
        }
    }
}

int player::throw_range(int pos)
{
 item tmp;
 if (pos == -1)
  tmp = weapon;
 else if (pos == INT_MIN)
  return -1;
 else
  tmp = inv.find_item(pos);

 if (tmp.count_by_charges() && tmp.charges > 1)
  tmp.charges = 1;

 if ((tmp.weight() / 113) > int(str_cur * 15))
  return 0;
 // Increases as weight decreases until 150 g, then decreases again
 int ret = (str_cur * 8) / (tmp.weight() >= 150 ? tmp.weight() / 113 : 10 - int(tmp.weight() / 15));
 ret -= int(tmp.volume() / 4);
 if (has_active_bionic("bio_railgun") && (tmp.made_of("iron") || tmp.made_of("steel")))
    ret *= 2;
 if (ret < 1)
  return 1;
// Cap at double our strength + skill
 if (ret > str_cur * 1.5 + skillLevel("throw"))
   return str_cur * 1.5 + skillLevel("throw");
 return ret;
}

int player::ranged_dex_mod(bool return_stat_effect)
{
  // Stat window shows stat effects on based on current stat
    const int dex = (return_stat_effect ? get_dex() : get_dex());

    if (dex >= 12) { return 0; }
    return 12 - dex;
}

int player::ranged_per_mod(bool return_stat_effect)
{
  // Stat window shows stat effects on based on current stat
 const int per = (return_stat_effect ? get_per() : get_per());

 if (per >= 12) { return 0; }
 return 12 - per;
}

int player::throw_dex_mod(bool return_stat_effect)
{
  // Stat window shows stat effects on based on current stat
 int dex = (return_stat_effect ? get_dex() : get_dex());
 if (dex == 8 || dex == 9)
  return 0;
 if (dex >= 10)
  return (return_stat_effect ? 0 - rng(0, dex - 9) : 9 - dex);

 int deviation = 0;
 if (dex < 4)
  deviation = 4 * (8 - dex);
 else if (dex < 6)
  deviation = 3 * (8 - dex);
 else
  deviation = 2 * (8 - dex);

 // return_stat_effect actually matters here
 return (return_stat_effect ? rng(0, deviation) : deviation);
}

int player::read_speed(bool return_stat_effect)
{
  // Stat window shows stat effects on based on current stat
 int intel = (return_stat_effect ? get_int() : get_int());
 int ret = 1000 - 50 * (intel - 8);
 if (has_trait("FASTREADER"))
  ret *= .8;
 if (has_trait("SLOWREADER"))
  ret *= 1.3;
 if (ret < 100)
  ret = 100;
 // return_stat_effect actually matters here
 return (return_stat_effect ? ret : ret / 10);
}

int player::rust_rate(bool return_stat_effect)
{
    if (OPTIONS["SKILL_RUST"] == "off") {
        return 0;
    }

    // Stat window shows stat effects on based on current stat
    int intel = (return_stat_effect ? get_int() : get_int());
    int ret = ((OPTIONS["SKILL_RUST"] == "vanilla" || OPTIONS["SKILL_RUST"] == "capped") ? 500 : 500 - 35 * (intel - 8));

    if (has_trait("FORGETFUL")) {
        ret *= 1.33;
    }

    if (has_trait("GOODMEMORY")) {
        ret *= .66;
    }

    if (ret < 0) {
        ret = 0;
    }

    // return_stat_effect actually matters here
    return (return_stat_effect ? ret : ret / 10);
}

int player::talk_skill()
{
    int ret = get_int() + get_per() + skillLevel("speech") * 3;
    if (has_trait("SAPIOVORE")) {
        ret -= 20; // Friendly convo with your prey? unlikely
    } else if (has_trait("UGLY")) {
        ret -= 3;
    } else if (has_trait("DEFORMED")) {
        ret -= 6;
    } else if (has_trait("DEFORMED2")) {
        ret -= 12;
    } else if (has_trait("DEFORMED3")) {
        ret -= 18;
    } else if (has_trait("PRETTY")) {
        ret += 1;
    } else if (has_trait("BEAUTIFUL")) {
        ret += 2;
    } else if (has_trait("BEAUTIFUL2")) {
        ret += 4;
    } else if (has_trait("BEAUTIFUL3")) {
        ret += 6;
    }
    return ret;
}

int player::intimidation()
{
    int ret = get_str() * 2;
    if (weapon.is_gun()) {
        ret += 10;
    }
    if (weapon.damage_bash() >= 12 || weapon.damage_cut() >= 12) {
        ret += 5;
    }
    if (has_trait("SAPIOVORE")) {
        ret += 5; // Scaring one's prey, on the other claw...
    } else if (has_trait("DEFORMED2")) {
        ret += 3;
    } else if (has_trait("DEFORMED3")) {
        ret += 6;
    } else if (has_trait("PRETTY")) {
        ret -= 1;
    } else if (has_trait("BEAUTIFUL") || has_trait("BEAUTIFUL2") || has_trait("BEAUTIFUL3")) {
        ret -= 4;
    }
    if (stim > 20) {
        ret += 2;
    }
    if (has_disease("drunk")) {
        ret -= 4;
    }

    return ret;
}

bool player::is_dead_state() {
    return hp_cur[hp_head] <= 0 || hp_cur[hp_torso] <= 0;
}

void player::on_gethit(Creature *source, body_part bp_hit, damage_instance &) {
    bool u_see = g->u_see(this);
    if (source != NULL) {
        if (has_active_bionic("bio_ods")) {
            if (is_player()) {
                add_msg(m_good, _("Your offensive defense system shocks %s in mid-attack!"),
                                source->disp_name().c_str());
            } else if (u_see) {
                add_msg(_("%s's offensive defense system shocks %s in mid-attack!"),
                            disp_name().c_str(),
                            source->disp_name().c_str());
            }
            damage_instance ods_shock_damage;
            ods_shock_damage.add_damage(DT_ELECTRIC, rng(10,40));
            source->deal_damage(this, bp_torso, 3, ods_shock_damage);
        }
        if ((!(wearing_something_on(bp_hit))) && (has_trait("SPINES") || has_trait("QUILLS"))) {
            int spine = rng(1, (has_trait("QUILLS") ? 20 : 8));
            if (!is_player()) {
                if( u_see ) {
                    add_msg(_("%1$s's %2$s puncture %s in mid-attack!"), name.c_str(),
                                (has_trait("QUILLS") ? _("quills") : _("spines")),
                                source->disp_name().c_str());
                }
            } else {
                add_msg(m_good, _("Your %s puncture %s in mid-attack!"),
                                (has_trait("QUILLS") ? _("quills") : _("spines")),
                                source->disp_name().c_str());
            }
            damage_instance spine_damage;
            spine_damage.add_damage(DT_STAB, spine);
            source->deal_damage(this, bp_torso, 3, spine_damage);
        }
        if ((!(wearing_something_on(bp_hit))) && (has_trait("THORNS")) && (!(source->has_weapon()))) {
            if (!is_player()) {
                if( u_see ) {
                    add_msg(_("%1$s's %2$s scrape %s in mid-attack!"), name.c_str(),
                                (_("thorns"), source->disp_name().c_str()));
                }
            } else {
                add_msg(m_good, _("Your thorns scrape %s in mid-attack!"), source->disp_name().c_str());
            }
            int thorn = rng(1, 4);
            damage_instance thorn_damage;
            thorn_damage.add_damage(DT_CUT, thorn);
            // In general, critters don't have separate limbs
            // so safer to target the torso
            source->deal_damage(this, bp_torso, 3, thorn_damage);
        }
    }
}

dealt_damage_instance player::deal_damage(Creature* source, body_part bp,
                                          int side, const damage_instance& d) {

    dealt_damage_instance dealt_dams = Creature::deal_damage(source, bp, side, d); //damage applied here
    int dam = dealt_dams.total_damage(); //block reduction should be by applied this point

    if (has_effect("sleep")) {
        wake_up(_("You wake up!"));
    } else if (has_effect("lying_down")) {
        remove_effect("lying_down");
    }

    if (is_player()) {
        g->cancel_activity_query(_("You were hurt!"));
    }

    // TODO: Pre or post blit hit tile onto "this"'s location here
    if(g->u_see(this->posx, this->posy)) {
        g->draw_hit_player(this, dam);

        if (dam > 0 && is_player() && source) {
            //monster hits player melee
            nc_color color;
            std::string health_bar = "";
            get_HP_Bar(dam, this->get_hp_max(bodypart_to_hp_part(bp, side)), color, health_bar);

            SCT.add(this->xpos(),
                    this->ypos(),
                    direction_from(0, 0, this->xpos() - source->xpos(), this->ypos() - source->ypos()),
                    health_bar.c_str(), m_bad,
                    body_part_name(bp, side), m_neutral);
        }
    }

    // handle snake artifacts
    if (has_artifact_with(AEP_SNAKES) && dam >= 6) {
        int snakes = int(dam / 6);
        std::vector<point> valid;
        for (int x = posx - 1; x <= posx + 1; x++) {
            for (int y = posy - 1; y <= posy + 1; y++) {
                if (g->is_empty(x, y)) {
                    valid.push_back( point(x, y) );
                }
            }
        }
        if (snakes > valid.size()) {
            snakes = valid.size();
        }
        if (snakes == 1) {
            add_msg(m_warning, _("A snake sprouts from your body!"));
        } else if (snakes >= 2) {
            add_msg(m_warning, _("Some snakes sprout from your body!"));
        }
        monster snake(GetMType("mon_shadow_snake"));
        for (int i = 0; i < snakes; i++) {
            int index = rng(0, valid.size() - 1);
            point sp = valid[index];
            valid.erase(valid.begin() + index);
            snake.spawn(sp.x, sp.y);
            snake.friendly = -1;
            g->add_zombie(snake);
        }
    }

    // And slimespawners too
    if ((has_trait("SLIMESPAWNER")) && (dam >= 10) && one_in(20 - dam)) {
        std::vector<point> valid;
        for (int x = posx - 1; x <= posx + 1; x++) {
            for (int y = posy - 1; y <= posy + 1; y++) {
                if (g->is_empty(x, y)) {
                    valid.push_back( point(x, y) );
                }
            }
        }
        add_msg(m_warning, _("Slime is torn from you, and moves on its own!"));
        int numslime = 1;
        monster slime(GetMType("mon_player_blob"));
        for (int i = 0; i < numslime; i++) {
            int index = rng(0, valid.size() - 1);
            point sp = valid[index];
            valid.erase(valid.begin() + index);
            slime.spawn(sp.x, sp.y);
            slime.friendly = -1;
            g->add_zombie(slime);
        }
    }

    if (has_trait("ADRENALINE") && !has_disease("adrenaline") &&
        (hp_cur[hp_head] < 25 || hp_cur[hp_torso] < 15)) {
        add_disease("adrenaline", 200);
    }

    int cut_dam = dealt_dams.type_damage(DT_CUT);
    switch (bp) {
    case bp_eyes:
        if (dam > 5 || cut_dam > 0) {
            int minblind = int((dam + cut_dam) / 10);
            if (minblind < 1) {
                minblind = 1;
            }
            int maxblind = int((dam + cut_dam) /  4);
            if (maxblind > 5) {
                maxblind = 5;
            }
            add_effect("blind", rng(minblind, maxblind));
        }

    /*
        It almost looks like damage may be getting applied twice in some cases.
     */
    case bp_mouth: // Fall through to head damage
    case bp_head:
        hp_cur[hp_head] -= dam; //this looks like an extra damage hit, as is applied in apply_damage from player::apply_damage()
        if (hp_cur[hp_head] < 0) {
            lifetime_stats()->damage_taken+=hp_cur[hp_head];
            hp_cur[hp_head] = 0;
        }
        break;
    case bp_torso:
        // getting hit throws off our shooting
        recoil += int(dam / 5);
        break;
    case bp_hands: // Fall through to arms
    case bp_arms:
        // getting hit in the arms throws off our shooting
        if (side == 1 || weapon.is_two_handed(this)) {
            recoil += int(dam / 3);
        }
        break;
    case bp_feet: // Fall through to legs
    case bp_legs:
        break;
    default:
        debugmsg("Wacky body part hit!");
    }
    //looks like this should be based off of dealtdams, not d as d has no damage reduction applied.
    // Skip all this if the damage isn't from a creature. e.g. an explosion.
    if( source != NULL ) {
        if (dealt_dams.total_damage() > 0 && source->has_flag(MF_VENOM)) {
<<<<<<< HEAD
            add_effect("poison", 30);
        }
        else if (dealt_dams.total_damage() > 0 && source->has_flag(MF_BADVENOM)) {
            add_effect("bad_poison", 40);
        }
        else if (dealt_dams.total_damage() > 0 && source->has_flag(MF_PARALYZE)) {
            add_msg_if_player(_("You feel poison enter your body!"));
=======
            add_msg_if_player(m_bad, _("You're poisoned!"));
            add_disease("poison", 30, false, 1, 20, 100);
            add_effect("poison", 30);
        }
        else if (dealt_dams.total_damage() > 0 && source->has_flag(MF_BADVENOM)) {
            add_msg_if_player(m_bad, _("You feel poison flood your body, wracking you with pain..."));
            add_disease("badpoison", 40, false, 1, 20, 100);
            add_effect("badpoison", 40);
        }
        else if (dealt_dams.total_damage() > 0 && source->has_flag(MF_PARALYZE)) {
            add_msg_if_player(m_bad, _("You feel poison enter your body!"));
            add_disease("paralyzepoison", 100, false, 1, 20, 100);
>>>>>>> 2afe7f79
            add_effect("paralyzepoison", 100);
        }

        if (source->has_flag(MF_BLEED) && dealt_dams.total_damage() > 6 &&
            dealt_dams.type_damage(DT_CUT) > 0) {
            // Maybe should only be if DT_CUT > 6... Balance question
            add_msg_if_player(m_bad, _("You're Bleeding!"));
            // Only place bleed effect added to player in code
            add_disease("bleed", 60, false, 1, 3, 120, 1, bp, side, true);
        }

        if ( source->has_flag(MF_GRABS)) {
            add_msg_player_or_npc(m_bad, _("%s grabs you!"), _("%s grabs <npcname>!"),
                                  source->disp_name().c_str());
            if (has_grab_break_tec() && get_grab_resist() > 0 && get_dex() > get_str() ?
                dice(get_dex(), 10) : dice(get_str(), 10) > dice(source->get_dex(), 10)) {
                add_msg_player_or_npc(m_good, _("You break the grab!"),
                                      _("<npcname> breaks the grab!"));
            } else {
                add_disease("grabbed", 1, false, 1, 3, 1, 1);
            }
        }
    }

    return dealt_damage_instance(dealt_dams);
}
/*
    Where damage to player is actually applied to hit body parts
    Might be where to put bleed stuff rather than in player::deal_damage()
 */
void player::apply_damage(Creature* source, body_part bp, int side, int dam) {
    if (is_dead_state()) {
        // don't do any more damage if we're already dead
        return;
    }

    switch (bp) {
    case bp_eyes: // Fall through to head damage
    case bp_mouth: // Fall through to head damage
    case bp_head:
        hp_cur[hp_head] -= dam;
        if (hp_cur[hp_head] < 0) {
            lifetime_stats()->damage_taken+=hp_cur[hp_head];
            hp_cur[hp_head] = 0;
        }
        break;
    case bp_torso:
        hp_cur[hp_torso] -= dam;
        if (hp_cur[hp_torso] < 0) {
            lifetime_stats()->damage_taken+=hp_cur[hp_torso];
            hp_cur[hp_torso] = 0;
        }
        break;
    case bp_hands: // Fall through to arms
    case bp_arms:
        if (side == 0) {
            hp_cur[hp_arm_l] -= dam;
            if (hp_cur[hp_arm_l] < 0) {
                lifetime_stats()->damage_taken+=hp_cur[hp_arm_l];
                hp_cur[hp_arm_l] = 0;
            }
        }
        if (side == 1) {
            hp_cur[hp_arm_r] -= dam;
            if (hp_cur[hp_arm_r] < 0) {
                lifetime_stats()->damage_taken+=hp_cur[hp_arm_r];
                hp_cur[hp_arm_r] = 0;
            }
        }
        break;
    case bp_feet: // Fall through to legs
    case bp_legs:
        if (side == 0) {
            hp_cur[hp_leg_l] -= dam;
            if (hp_cur[hp_leg_l] < 0) {
                lifetime_stats()->damage_taken+=hp_cur[hp_leg_l];
                hp_cur[hp_leg_l] = 0;
            }
        }
        if (side == 1) {
            hp_cur[hp_leg_r] -= dam;
            if (hp_cur[hp_leg_r] < 0) {
                lifetime_stats()->damage_taken+=hp_cur[hp_leg_r];
                hp_cur[hp_leg_r] = 0;
            }
        }
        break;
    default:
        debugmsg("Wacky body part hurt!");
    }
    lifetime_stats()->damage_taken+=dam;

    if (is_dead_state()) {
        die(source);
    }
}

void player::mod_pain(int npain) {
    if ((has_trait("NOPAIN"))) {
        return;
    }
    if (has_trait("PAINRESIST") && npain > 1) {
        // if it's 1 it'll just become 0, which is bad
        npain = npain * 4 / rng(4,8);
    }
    // Dwarves get better pain-resist, what with mining and all
    if (has_trait("PAINRESIST_TROGLO") && npain > 1) {
        npain = npain * 4 / rng(6,9);
    }
    Creature::mod_pain(npain);
}

void player::hurt(body_part hurt, int side, int dam)
{
    hp_part hurtpart;
    switch (hurt) {
        case bp_eyes: // Fall through to head damage
        case bp_mouth: // Fall through to head damage
        case bp_head:
            hurtpart = hp_head;
            break;
        case bp_torso:
            hurtpart = hp_torso;
            break;
        case bp_hands:
            // Shouldn't happen, but fall through to arms
            debugmsg("Hurt against hands!");
        case bp_arms:
            if (side == 0) {
                hurtpart = hp_arm_l;
            } else {
                hurtpart = hp_arm_r;
            }
            break;
        case bp_feet:
            // Shouldn't happen, but fall through to legs
            debugmsg("Hurt against feet!");
        case bp_legs:
            if (side == 0) {
                hurtpart = hp_leg_l;
            } else {
                hurtpart = hp_leg_r;
            }
            break;
        default:
            debugmsg("Wacky body part hurt!");
            hurtpart = hp_torso;
    }
    if (has_effect("sleep") && rng(0, dam) > 2) {
        wake_up(_("You wake up!"));
    } else if (has_effect("lying_down")) {
        remove_effect("lying_down");
    }

    if (dam <= 0) {
        return;
    }

    if (!is_npc()) {
        g->cancel_activity_query(_("You were hurt!"));
    }

    mod_pain( dam /2 );

    if (has_trait("ADRENALINE") && !has_disease("adrenaline") &&
        (hp_cur[hp_head] < 25 || hp_cur[hp_torso] < 15)) {
        add_disease("adrenaline", 200);
    }
    hp_cur[hurtpart] -= dam;
    if (hp_cur[hurtpart] < 0) {
        lifetime_stats()->damage_taken += hp_cur[hurt];
        hp_cur[hurtpart] = 0;
    }
    lifetime_stats()->damage_taken += dam;
}

void player::hurt(hp_part hurt, int dam)
{
    if (has_effect("sleep") && rng(0, dam) > 2) {
        wake_up(_("You wake up!"));
    } else if (has_effect("lying_down")) {
        remove_effect("lying_down");
    }

    if (dam <= 0) {
        return;
    }

    if (!is_npc()) {
        g->cancel_activity_query(_("You were hurt!"));
    }

    mod_pain( dam / 2 );

    hp_cur[hurt] -= dam;
    if (hp_cur[hurt] < 0) {
        lifetime_stats()->damage_taken += hp_cur[hurt];
        hp_cur[hurt] = 0;
    }
    lifetime_stats()->damage_taken += dam;
}

void player::heal(body_part healed, int side, int dam)
{
    hp_part healpart;
    switch (healed) {
        case bp_eyes: // Fall through to head damage
        case bp_mouth: // Fall through to head damage
        case bp_head:
            healpart = hp_head;
            break;
        case bp_torso:
            healpart = hp_torso;
            break;
        case bp_hands:
            // Shouldn't happen, but fall through to arms
            debugmsg("Heal against hands!");
        case bp_arms:
            if (side == 0) {
                healpart = hp_arm_l;
            } else {
                healpart = hp_arm_r;
            }
            break;
        case bp_feet:
            // Shouldn't happen, but fall through to legs
            debugmsg("Heal against feet!");
        case bp_legs:
            if (side == 0) {
                healpart = hp_leg_l;
            } else {
                healpart = hp_leg_r;
            }
            break;
        default:
            debugmsg("Wacky body part healed!");
            healpart = hp_torso;
    }
    hp_cur[healpart] += dam;
    if (hp_cur[healpart] > hp_max[healpart]) {
        lifetime_stats()->damage_healed -= hp_cur[healpart] - hp_max[healpart];
        hp_cur[healpart] = hp_max[healpart];
    }
    lifetime_stats()->damage_healed+=dam;
}

void player::heal(hp_part healed, int dam)
{
    hp_cur[healed] += dam;
    if (hp_cur[healed] > hp_max[healed]) {
        lifetime_stats()->damage_healed -= hp_cur[healed] - hp_max[healed];
        hp_cur[healed] = hp_max[healed];
    }
    lifetime_stats()->damage_healed += dam;
}

void player::healall(int dam)
{
    for (int i = 0; i < num_hp_parts; i++) {
        if (hp_cur[i] > 0) {
            hp_cur[i] += dam;
            if (hp_cur[i] > hp_max[i]) {
                lifetime_stats()->damage_healed -= hp_cur[i] - hp_max[i];
                hp_cur[i] = hp_max[i];
            }
            lifetime_stats()->damage_healed += dam;
        }
    }
}

void player::hurtall(int dam)
{
    for (int i = 0; i < num_hp_parts; i++) {
        hp_cur[i] -= dam;
        if (hp_cur[i] < 0) {
            lifetime_stats()->damage_taken += hp_cur[i];
            hp_cur[i] = 0;
        }
        mod_pain( dam / 2 );
        lifetime_stats()->damage_taken += dam;
    }
}

void player::hitall(int dam, int vary)
{
    if (has_effect("sleep")) {
        wake_up(_("You wake up!"));
    } else if (has_effect("lying_down")) {
        remove_effect("lying_down");
    }

    for (int i = 0; i < num_hp_parts; i++) {
        int ddam = vary? dam * rng (100 - vary, 100) / 100 : dam;
        int cut = 0;
        absorb((body_part) i, ddam, cut);
        hp_cur[i] -= ddam;
        if (hp_cur[i] < 0)
        {
            lifetime_stats()->damage_taken+=hp_cur[i];
            hp_cur[i] = 0;
        }

        mod_pain( dam / 2 / 4 );
        lifetime_stats()->damage_taken+=dam;
    }
}

void player::knock_back_from(int x, int y)
{
 if (x == posx && y == posy)
  return; // No effect
 point to(posx, posy);
 if (x < posx)
  to.x++;
 if (x > posx)
  to.x--;
 if (y < posy)
  to.y++;
 if (y > posy)
  to.y--;

// First, see if we hit a monster
 int mondex = g->mon_at(to.x, to.y);
 if (mondex != -1) {
  monster *critter = &(g->zombie(mondex));
  hit(this, bp_torso, -1, critter->type->size, 0);
  add_effect("stunned", 1);
  if ((str_max - 6) / 4 > critter->type->size) {
   critter->knock_back_from(posx, posy); // Chain reaction!
   critter->hurt((str_max - 6) / 4);
   critter->add_effect("stunned", 1);
  } else if ((str_max - 6) / 4 == critter->type->size) {
   critter->hurt((str_max - 6) / 4);
   critter->add_effect("stunned", 1);
  }

  add_msg_player_or_npc(_("You bounce off a %s!"), _("<npcname> bounces off a %s!"),
                            critter->name().c_str() );

  return;
 }

 int npcdex = g->npc_at(to.x, to.y);
 if (npcdex != -1) {
  npc *p = g->active_npc[npcdex];
  hit(this, bp_torso, -1, 3, 0);
  add_effect("stunned", 1);
  p->hit(this, bp_torso, -1, 3, 0);
  add_msg_player_or_npc( _("You bounce off %s!"), _("<npcname> bounces off %s!"), p->name.c_str() );
  return;
 }

// If we're still in the function at this point, we're actually moving a tile!
 if (g->m.has_flag("LIQUID", to.x, to.y) && g->m.has_flag(TFLAG_DEEP_WATER, to.x, to.y)) {
  if (!is_npc()) {
   g->plswim(to.x, to.y);
  }
// TODO: NPCs can't swim!
 } else if (g->m.move_cost(to.x, to.y) == 0) { // Wait, it's a wall (or water)

  // It's some kind of wall.
  hurt(bp_torso, -1, 3);
  add_effect("stunned", 2);
  add_msg_player_or_npc( _("You bounce off a %s!"), _("<npcname> bounces off a %s!"),
                             g->m.tername(to.x, to.y).c_str() );

 } else { // It's no wall
  posx = to.x;
  posy = to.y;
 }
}

void player::bp_convert(hp_part &hpart, body_part bp, int side)
{
    hpart =  num_hp_parts;
    switch(bp) {
        case bp_head:
            hpart = hp_head;
            break;
        case bp_torso:
            hpart = hp_torso;
            break;
        case bp_arms:
            if (side == 0) {
                hpart = hp_arm_l;
            } else {
                hpart = hp_arm_r;
            }
            break;
        case bp_legs:
            if (side == 0) {
                hpart = hp_leg_l;
            } else {
                hpart = hp_leg_r;
            }
            break;
    }
}

void player::hp_convert(hp_part hpart, body_part &bp, int &side)
{
    bp =  num_bp;
    side = -1;
    switch(hpart) {
        case hp_head:
            bp = bp_head;
            break;
        case hp_torso:
            bp = bp_torso;
            break;
        case hp_arm_l:
            bp = bp_arms;
            side = 0;
            break;
        case hp_arm_r:
            bp = bp_arms;
            side = 1;
            break;
        case hp_leg_l:
            bp = bp_legs;
            side = 0;
            break;
        case hp_leg_r:
            bp = bp_legs;
            side = 1;
            break;
    }
}

int player::hp_percentage()
{
 int total_cur = 0, total_max = 0;
// Head and torso HP are weighted 3x and 2x, respectively
 total_cur = hp_cur[hp_head] * 3 + hp_cur[hp_torso] * 2;
 total_max = hp_max[hp_head] * 3 + hp_max[hp_torso] * 2;
 for (int i = hp_arm_l; i < num_hp_parts; i++) {
  total_cur += hp_cur[i];
  total_max += hp_max[i];
 }
 return (100 * total_cur) / total_max;
}

void player::recalc_hp()
{
    int new_max_hp[num_hp_parts];
    for (int i = 0; i < num_hp_parts; i++)
    {
        new_max_hp[i] = 60 + str_max * 3;
        if (has_trait("HUGE")) {
            // Bad-Huge doesn't quite have the cardio/skeletal/etc to support the mass,
            // so no HP bonus from the ST above/beyond that from Large
            new_max_hp[i] -= 6;
        }
        // You lose half the HP you'd expect from BENDY mutations.  Your gelatinous
        // structure can help with that, a bit.
        if (has_trait("BENDY2")) {
            new_max_hp[i] += 3;
        }
        if (has_trait("BENDY3")) {
            new_max_hp[i] += 6;
        }
        // Only the most extreme applies.
        if (has_trait("TOUGH")) {
            new_max_hp[i] *= 1.2;
        } else if (has_trait("TOUGH2")) {
            new_max_hp[i] *= 1.3;
        } else if (has_trait("TOUGH3")) {
            new_max_hp[i] *= 1.4;
        } else if (has_trait("FLIMSY")) {
            new_max_hp[i] *= .75;
        } else if (has_trait("FLIMSY2")) {
            new_max_hp[i] *= .5;
        } else if (has_trait("FLIMSY3")) {
            new_max_hp[i] *= .25;
        }
        // Mutated toughness stacks with starting, by design.
        if (has_trait("MUT_TOUGH")) {
            new_max_hp[i] *= 1.2;
        } else if (has_trait("MUT_TOUGH2")) {
            new_max_hp[i] *= 1.3;
        } else if (has_trait("MUT_TOUGH3")) {
            new_max_hp[i] *= 1.4;
        }
    }
    if (has_trait("GLASSJAW"))
    {
        new_max_hp[hp_head] *= 0.8;
    }
    for (int i = 0; i < num_hp_parts; i++)
    {
        hp_cur[i] *= (float)new_max_hp[i]/(float)hp_max[i];
        hp_max[i] = new_max_hp[i];
    }
}

void player::get_sick()
{
 if (has_trait("DISIMMUNE"))
  return;

 if (!has_disease("flu") && !has_disease("common_cold") &&
     one_in(900 + get_healthy() + (has_trait("DISRESISTANT") ? 300 : 0))) {
  if (one_in(6))
   infect("flu", bp_mouth, 3, rng(40000, 80000));
  else
   infect("common_cold", bp_mouth, 3, rng(20000, 60000));
 }
}

void player::update_health()
{
    if (get_healthy_mod() > 200) {
        set_healthy_mod(200);
    } else if (get_healthy_mod() < -200) {
        set_healthy_mod(-200);
    }
    int roll = rng(-100, 100);
    int health_threshold = get_healthy() - get_healthy_mod();
    if (has_artifact_with(AEP_SICK)) {
        health_threshold += 50;
    }
    if (roll > health_threshold) {
        mod_healthy(1);
    } else if (roll < health_threshold) {
        mod_healthy(-1);
    }
    set_healthy_mod(get_healthy_mod() * 3 / 4);

    if (g->debugmon) {
        debugmsg("Health: %d, Health mod: %d", get_healthy(), get_healthy_mod());
    }
}

bool player::infect(dis_type type, body_part vector, int strength,
                     int duration, bool permanent, int intensity,
                     int max_intensity, int decay, int additive, bool targeted,
                     int side, bool main_parts_only)
{
    if (strength <= 0) {
        return false;
    }

    if (dice(strength, 3) > dice(get_env_resist(vector), 3)) {
        if (targeted) {
            add_disease(type, duration, permanent, intensity, max_intensity, decay,
                          additive, vector, side, main_parts_only);
        } else {
            add_disease(type, duration, permanent, intensity, max_intensity, decay, additive);
        }
        return true;
    }

    return false;
}

void player::add_disease(dis_type type, int duration, bool permanent,
                         int intensity, int max_intensity, int decay,
                         int additive, body_part part, int side,
                         bool main_parts_only)
{
    if (duration <= 0) {
        return;
    }

    if (part !=  num_bp && hp_cur[part] == 0) {
        return;
    }

    if (main_parts_only) {
        if (part == bp_eyes || part == bp_mouth) {
            part = bp_head;
        } else if (part == bp_hands) {
            part = bp_arms;
        } else if (part == bp_feet) {
            part = bp_legs;
        }
    }

    bool found = false;
    int i = 0;
    while ((i < illness.size()) && !found) {
        if (illness[i].type == type) {
            if ((part == num_bp) ^ (illness[i].bp == num_bp)) {
                debugmsg("Bodypart missmatch when applying disease %s",
                         type.c_str());
                return;
            } else if (illness[i].bp == part &&
                       ((illness[i].side == -1) ^ (side == -1))) {
                debugmsg("Side of body missmatch when applying disease %s",
                         type.c_str());
                return;
            }
            if (illness[i].bp == part && illness[i].side == side) {
                if (additive > 0) {
                    illness[i].duration += duration;
                } else if (additive < 0) {
                    illness[i].duration -= duration;
                    if (illness[i].duration <= 0) {
                        illness[i].duration = 1;
                    }
                }
                illness[i].intensity += intensity;
                if (max_intensity != -1 && illness[i].intensity > max_intensity) {
                    illness[i].intensity = max_intensity;
                }
                if (permanent) {
                    illness[i].permanent = true;
                }
                illness[i].decay = decay;
                found = true;
            }
        }
        i++;
    }
    if (!found) {
        disease tmp(type, duration, intensity, part, side, permanent, decay);
        illness.push_back(tmp);

        if (!is_npc()) {
            if (dis_msg(type)) {
                SCT.add(this->xpos(),
                        this->ypos(),
                        SOUTH,
                        dis_name(tmp), m_info);
            }
        }
    }

    recalc_sight_limits();
}

void player::rem_disease(dis_type type, body_part part, int side)
{
    for (int i = 0; i < illness.size();) {
        if (illness[i].type == type &&
            ( part == num_bp || illness[i].bp == part ) &&
            ( side == -1 || illness[i].side == side ) ) {
            illness.erase(illness.begin() + i);
            if(!is_npc()) {
                dis_remove_memorial(type);
            }
        } else {
            i++;
        }
    }

    recalc_sight_limits();
}

bool player::has_disease(dis_type type, body_part part, int side) const
{
    for (int i = 0; i < illness.size(); i++) {
        if (illness[i].type == type &&
            ( part == num_bp || illness[i].bp == part ) &&
            ( side == -1 || illness[i].side == side ) ) {
            return true;
        }
    }
    return false;
}

bool player::pause_disease(dis_type type, body_part part, int side)
{
    for (int i = 0; i < illness.size(); i++) {
        if (illness[i].type == type &&
            ( part == num_bp || illness[i].bp == part ) &&
            ( side == -1 || illness[i].side == side ) ) {
                illness[i].permanent = true;
                return true;
        }
    }
    return false;
}

bool player::unpause_disease(dis_type type, body_part part, int side)
{
    for (int i = 0; i < illness.size(); i++) {
        if (illness[i].type == type &&
            ( part == num_bp || illness[i].bp == part ) &&
            ( side == -1 || illness[i].side == side ) ) {
                illness[i].permanent = false;
                return true;
        }
    }
    return false;
}

int player::disease_duration(dis_type type, bool all, body_part part, int side)
{
    int tmp = 0;
    for (int i = 0; i < illness.size(); i++) {
        if (illness[i].type == type && (part ==  num_bp || illness[i].bp == part) &&
            (side == -1 || illness[i].side == side)) {
            if (all == false) {
                return illness[i].duration;
            } else {
                tmp += illness[i].duration;
            }
        }
    }
    return tmp;
}

int player::disease_intensity(dis_type type, bool all, body_part part, int side)
{
    int tmp = 0;
    for (int i = 0; i < illness.size(); i++) {
        if (illness[i].type == type && (part ==  num_bp || illness[i].bp == part) &&
            (side == -1 || illness[i].side == side)) {
            if (all == false) {
                return illness[i].intensity;
            } else {
                tmp += illness[i].intensity;
            }
        }
    }
    return tmp;
}

void player::add_addiction(add_type type, int strength)
{
 if (type == ADD_NULL)
  return;
 int timer = 1200;
 if (has_trait("ADDICTIVE")) {
  strength = int(strength * 1.5);
  timer = 800;
 }
 if (has_trait("NONADDICTIVE")) {
  strength = int(strength * .50);
  timer = 1800;
 }
 //Update existing addiction
 for (int i = 0; i < addictions.size(); i++) {
  if (addictions[i].type == type) {
   if (addictions[i].sated < 0) {
    addictions[i].sated = timer;
   } else if (addictions[i].sated < 600) {
    addictions[i].sated += timer; // TODO: Make this variable?
   } else {
    addictions[i].sated += int((3000 - addictions[i].sated) / 2);
   }
   if ((rng(0, strength) > rng(0, addictions[i].intensity * 5) ||
       rng(0, 500) < strength) && addictions[i].intensity < 20) {
    addictions[i].intensity++;
   }
   return;
  }
 }
 //Add a new addiction
 if (rng(0, 100) < strength) {
  //~ %s is addiction name
  add_memorial_log(pgettext("memorial_male", "Became addicted to %s."),
                   pgettext("memorial_female", "Became addicted to %s."),
                   addiction_type_name(type).c_str());
  addiction tmp(type, 1);
  addictions.push_back(tmp);
 }
}

bool player::has_addiction(add_type type) const
{
 for (int i = 0; i < addictions.size(); i++) {
  if (addictions[i].type == type &&
      addictions[i].intensity >= MIN_ADDICTION_LEVEL)
   return true;
 }
 return false;
}

void player::rem_addiction(add_type type)
{
 for (int i = 0; i < addictions.size(); i++) {
  if (addictions[i].type == type) {
   //~ %s is addiction name
   add_memorial_log(pgettext("memorial_male", "Overcame addiction to %s."),
                    pgettext("memorial_female", "Overcame addiction to %s."),
                    addiction_type_name(type).c_str());
   addictions.erase(addictions.begin() + i);
   return;
  }
 }
}

int player::addiction_level(add_type type)
{
 for (int i = 0; i < addictions.size(); i++) {
  if (addictions[i].type == type)
   return addictions[i].intensity;
 }
 return 0;
}

bool player::siphon(vehicle *veh, ammotype desired_liquid)
{
    int liquid_amount = veh->drain( desired_liquid, veh->fuel_capacity(desired_liquid) );
    item used_item( default_ammo(desired_liquid), calendar::turn );
    used_item.charges = liquid_amount;
    int extra = g->move_liquid( used_item );
    if( extra == -1 ) {
        // Failed somehow, put the liquid back and bail out.
        veh->refill( desired_liquid, used_item.charges );
        return false;
    }
    int siphoned = liquid_amount - extra;
    veh->refill( desired_liquid, extra );
    if( siphoned > 0 ) {
        add_msg(ngettext("Siphoned %d unit of %s from the %s.",
                            "Siphoned %d units of %s from the %s.",
                            siphoned),
                   siphoned, used_item.tname().c_str(), veh->name.c_str());
        //Don't consume turns if we decided not to siphon
        return true;
    } else {
        return false;
    }
}

static void manage_fire_exposure(player &p, int fireStrength) {
    // TODO: this should be determined by material properties
    p.hurtall(3*fireStrength);
    for (int i = 0; i < p.worn.size(); i++) {
        item tmp = p.worn[i];
        bool burnVeggy = (tmp.made_of("veggy") || tmp.made_of("paper"));
        bool burnFabric = ((tmp.made_of("cotton") || tmp.made_of("wool")) && one_in(10*fireStrength));
        bool burnPlastic = ((tmp.made_of("plastic")) && one_in(50*fireStrength));
        if (burnVeggy || burnFabric || burnPlastic) {
            p.worn.erase(p.worn.begin() + i);
            i--;
        }
    }
}
<<<<<<< HEAD
=======
static void handle_cough(player &p, int intensity, int loudness) {
    if (p.is_player()) {
        add_msg(m_bad, _("You cough heavily."));
        g->sound(p.posx, p.posy, loudness, "");
    } else {
        g->sound(p.posx, p.posy, loudness, _("a hacking cough."));
    }
    p.mod_moves(-80);
    if (rng(1,6) < intensity) {
        p.apply_damage(NULL, bp_torso, -1, 1);
    }
    if (p.has_disease("sleep") && intensity >= 2) {
        p.wake_up(_("You wake up coughing."));
    }
}
>>>>>>> 2afe7f79
void player::process_effects() {
    for (std::vector<effect>::iterator it = effects.begin(); it != effects.end(); ++it) {
        bool reduced = has_trait(it->get_resist_trait());
        mod_str_bonus(it->get_str_mod(reduced));
        mod_dex_bonus(it->get_dex_mod(reduced));
        mod_per_bonus(it->get_per_mod(reduced));
        mod_int_bonus(it->get_int_mod(reduced));

        if (!has_trait("NOPAIN") && it->get_pain() > 0 && it->get_pain_chance() > 0) {
            int pain_chance = it->get_pain_chance(reduced);
            if (it->get_pain_sizing()) {
                if (has_trait("FAT")) {
                    pain_chance *= 1.5;
                }
                if (has_trait("LARGE") || has_trait("LARGE_OK")) {
                    pain_chance *= 2;
                }
                if (has_trait("HUGE") || has_trait("HUGE_OK")) {
                    pain_chance *= 3;
                }
            }
            if (one_in(pain_chance)) {
                add_msg_if_player(_("You're suddenly wracked with pain!"));
                mod_pain(it->get_pain());
            }
        }

        if (it->get_hurt() > 0 && it->get_hurt_chance() > 0) {
            int hurt_chance = it->get_hurt_chance(reduced);
            if (it->get_hurt_sizing()) {
                if (has_trait("FAT")) {
                    hurt_chance *= 1.5;
                }
                if (has_trait("LARGE") || has_trait("LARGE_OK")) {
                    hurt_chance *= 2;
                }
                if (has_trait("HUGE") || has_trait("HUGE_OK")) {
                    hurt_chance *= 3;
                }
            }
            if (one_in(hurt_chance)) {
                body_part bp = it->get_bp();
                if (bp == num_bp) {
                    hurt(bp_torso, -1, it->get_hurt());
                } else {
                    hurt(bp, it->get_side(), it->get_hurt());
                }
            }
<<<<<<< HEAD
        }
        
        if (it->get_pkill_amount() > 0 && it->get_pkill_increment() > 0) {
            if (!it->get_pkill_addict_reduces() || (one_in(addiction_level(ADD_PKILLER)*2))) {
                if (it->get_duration() % it->get_pkill_increment() == 0) {
                    if (pkill < it->get_pkill_max() || it->get_pkill_max() == 0) {
                        pkill += it->get_pkill_amount();
                        if (pkill < 0) {
                            pkill = 0;
                        }
                    }
                }
=======
            if ((one_in(psnChance)) && (!(has_trait("NOPAIN")))) {
                add_msg_if_player(m_bad, _("You're suddenly wracked with pain!"));
                mod_pain(1);
                hurt(bp_torso, -1, rng(0, 2) * rng(0, 1));
>>>>>>> 2afe7f79
            }
        }

        if (it->get_cough_chance() > 0 && one_in(it->get_cough_chance())) {
            cough(it->get_harmful_cough());
        }

        if (it->get_vomit_chance() > 0 && will_vomit(it->get_vomit_chance())) {
            vomit();
        }

        // (Still) Hardcoded effects
        std::string id = it->get_id();
        bool sleeping = has_effect("sleep");
        bool tempMsgTrigger = one_in(400);
        if (id == "onfire") {
            manage_fire_exposure(*this, 1);
        } else if (id == "glare") {
            if (one_in(200)) {
                add_msg_if_player(m_bad, _("The sunlight's glare makes it hard to see."));
            }
        } else if (id == "smoke") {
            // A hard limit on the duration of the smoke disease.
            if( it->get_duration() >= 600) {
                it->set_duration(600);
            }
            it->set_intensity(std::max(1, it->get_duration()/30));
        } else if (id == "alarm_clock") {
            if (sleeping) {
                if (it->get_duration() == 1) {
                    if(!g->sound(posx, posy, 12, _("beep-beep-beep!"))) {
                        // 10 minute automatic snooze
                        it->mod_duration(100);
                    } else {
                        add_msg_if_player(_("You turn off your alarm-clock."));
                    }
                }
            } else if (!has_effect("lying_down")) {
                // Turn the alarm-clock off if you woke up before the alarm
                add_msg_if_player(_("You turn off your alarm-clock."));
                it->set_duration(1);
            }
        } else if (id == "lying_down") {
            set_moves(0);
            if (can_sleep()) {
                it->set_duration(1);
                add_msg_if_player(_("You fall asleep."));
                // Communicate to the player that he is using items on the floor
                std::string item_name = is_snuggling();
                if (item_name == "many") {
                    if (one_in(15) ) {
                        add_msg_if_player(_("You nestle your pile of clothes for warmth."));
                    } else {
                        add_msg_if_player(_("You use your pile of clothes for warmth."));
                    }
                } else if (item_name != "nothing") {
                    if (one_in(15)) {
                        add_msg_if_player(_("You snuggle your %s to keep warm."), item_name.c_str());
                    } else {
                        add_msg_if_player(_("You use your %s to keep warm."), item_name.c_str());
                    }
                }
                if (is_player() && has_trait("HIBERNATE") && (hunger < -60)) {
                    add_memorial_log(pgettext("memorial_male", "Entered hibernation."),
                                       pgettext("memorial_female", "Entered hibernation."));
                    // 10 days' worth of round-the-clock Snooze.  Cata seasons default to 14 days.
                    fall_asleep(144000);
                }
                // If you're not fatigued enough for 10 days, you won't sleep the whole thing.
                // In practice, the fatigue from filling the tank from (no msg) to Time For Bed
                // will last about 8 days.
                if (hunger >= -60) {
                fall_asleep(6000); //10 hours, default max sleep time.
                }
            }
            if (it->get_duration() == 1 && !sleeping) {
                add_msg_if_player(_("You try to sleep, but can't..."));
            }

        } else if (id == "sleep") {
            manage_sleep();
        } else if (id == "hot") {
            switch(it->get_bp()) {
                case bp_head:
                    switch(it->get_intensity()) {
                        case 3:
                            if (int(calendar::turn) % 150 == 0) {
                                thirst++;
                            }
                            if (pain < 40) {
                                mod_pain(1);
                            }
                            if (!sleeping && tempMsgTrigger) {
                                add_msg(_("Your head is pounding from the heat."));
                            }
                        case 2:
                            if (int(calendar::turn) % 300 == 0) {
                                thirst++;
                            }
                            // Hallucinations handled in game.cpp
                            if (one_in(std::min(14500, 15000 - temp_cur[bp_head]))) {
                                vomit();
                            }
                            if (pain < 20) {
                                mod_pain(1);
                            }
                            if (!sleeping && tempMsgTrigger) {
                                add_msg(_("The heat is making you see things."));
                            }
                        default:
                            break;
                    }
                    break;
                case bp_mouth:
                    switch(it->get_intensity()) {
                        case 3:
                            if (int(calendar::turn) % 150 == 0) {
                                thirst++;
                            }
                            if (pain < 30) {
                                mod_pain(1);
                            }
                        case 2:
                            if (int(calendar::turn) % 300 == 0) {
                                thirst++;
                            }
                        default:
                            break;
                    }
                    break;
                case bp_torso:
                    switch(it->get_intensity()) {
                        case 3:
                            if (int(calendar::turn) % 150 == 0) {
                                thirst++;
                            }
                            mod_str_bonus(-1);
                            if (!sleeping && tempMsgTrigger) {
                                add_msg(_("You are sweating profusely."));
                            }
                        case 2:
                            if (int(calendar::turn) % 300 == 0) {
                                thirst++;
                            }
                            mod_str_bonus(-1);
                        default:
                            break;
                    }
                    break;
                case bp_arms:
                    switch(it->get_intensity()) {
                        case 3 :
                            if (int(calendar::turn) % 150 == 0) {
                                thirst++;
                            }
                            if (pain < 30) {
                                mod_pain(1);
                            }
                        case 2:
                            if (int(calendar::turn) % 300 == 0) {
                                thirst++;
                            }
                        default:
                            break;
                    }
                    break;
                case bp_hands:
                    switch(it->get_intensity()) {
                        case 3:
                            mod_dex_bonus(-1);
                        case 2:
                            mod_dex_bonus(-1);
                        default:
                            break;
                    }
                    break;
                case bp_legs:
                    switch (it->get_intensity()) {
                        case 3 :
                            if (int(calendar::turn) % 150 == 0) {
                                thirst++;
                            }
                            if (pain < 30) {
                                mod_pain(1);
                            }
                            if (!sleeping && tempMsgTrigger) {
                                add_msg(_("Your legs are cramping up."));
                            }
                        case 2:
                            if (int(calendar::turn) % 300 == 0) {
                                thirst++;
                            }
                        default:
                            break;
                    }
                    break;
                case bp_feet:
                    switch (it->get_intensity()) {
                        case 3 :
                            if (pain < 30) {
                                mod_pain(1);
                            }
                            if (!sleeping && tempMsgTrigger) {
                                add_msg(_("Your feet are swelling in the heat."));
                            }
                        default:
                            break;
                    }
                    break;
                case bp_eyes:// Eyes are not susceptible by this disease.
                case num_bp: // Suppress compiler warning [-Wswitch]
                    break;
            }
        } else if (id == "cold") {
            switch(it->get_bp()) {
                case bp_head:
                    switch(it->get_intensity()) {
                        case 3:
                            mod_int_bonus(-2);
                            if (!sleeping && tempMsgTrigger) {
                                add_msg(_("Your thoughts are unclear."));
                            }
                        case 2:
                            mod_int_bonus(-1);
                        default:
                            break;
                    }
                    break;
                case bp_mouth:
                    switch(it->get_intensity()) {
                        case 3:
                            mod_per_bonus(-2);
                        case 2:
                            mod_per_bonus(-1);
                            if (!sleeping && tempMsgTrigger) {
                                add_msg(_("Your face is stiff from the cold."));
                            }
                        default:
                            break;
                    }
                    break;
                case bp_torso:
                    switch(it->get_intensity()) {
                        case 3:
                            // Speed -20
                            mod_dex_bonus(-2);
                            if (!sleeping && tempMsgTrigger) {
                                add_msg(_("Your torso is freezing cold. \
                                     You should put on a few more layers."));
                            }
                        case 2:
                            mod_dex_bonus(-2);
                        default:
                            break;
                    }
                    break;
                case bp_arms:
                    switch(it->get_intensity()) {
                        case 3:
                            mod_dex_bonus(-2);
                        case 2:
                            mod_dex_bonus(-1);
                            if (!sleeping && tempMsgTrigger) {
                                add_msg(_("Your arms are shivering."));
                            }
                        default:
                            break;
                    }
                    break;
                case bp_hands:
                    switch(it->get_intensity()) {
                        case 3:
                            mod_dex_bonus(-2);
                        case 2:
                            mod_dex_bonus(-1);
                            if (!sleeping && tempMsgTrigger) {
                                add_msg(_("Your hands feel like ice."));
                            }
                        default:
                            break;
                    }
                    break;
                case bp_legs:
                    switch(it->get_intensity()) {
                        case 3:
                            mod_dex_bonus(-1);
                            mod_str_bonus(-1);
                            if (!sleeping && tempMsgTrigger) {
                                add_msg(_("Your legs tremble against the relentless cold."));
                            }
                        case 2:
                            mod_dex_bonus(-1);
                            mod_str_bonus(-1);
                        default:
                            break;
                    }
                    break;
                case bp_feet:
                    switch(it->get_intensity()) {
                        case 3:
                            mod_dex_bonus(-1);
                            mod_str_bonus(-1);
                            break;
                        case 2:
                            mod_dex_bonus(-1);
                            if (!sleeping && tempMsgTrigger) {
                                add_msg(_("Your feet feel frigid."));
                            }
                        default:
                            break;
                    }
                    break;
                case bp_eyes:// Eyes are not susceptible by this disease.
                case num_bp: // Suppress compiler warning [-Wswitch]
                    break;
            }
        } else if (id == "blisters") {
            switch(it->get_bp()) {
                case bp_hands:
                    mod_dex_bonus(-1);
                    if ( pain < 35 ) {
                        mod_pain(1);
                    }
                    if (one_in(2)) {
                        hp_cur[hp_arm_r]--;
                    } else {
                        hp_cur[hp_arm_l]--;
                    }
                    break;
                case bp_feet:
                    mod_str_bonus(-1);
                    if (pain < 35) {
                        mod_pain(1);
                    }
                    if (one_in(2)) {
                        hp_cur[hp_leg_r]--;
                    } else {
                        hp_cur[hp_leg_l]--;
                    }
                    break;
                case bp_mouth:
                    mod_per_bonus(-1);
                    hp_cur[hp_head]--;
                    if (pain < 35) {
                        mod_pain(1);
                    }
                    break;
                default: // Suppress compiler warnings [-Wswitch]
                    break;
            }
        } else if (id == "frostbite") {
            switch(it->get_bp()) {
                case bp_hands:
                    switch(it->get_intensity()) {
                        case 2:
                            mod_dex_bonus(-3);
                        case 1:
                            if ((temp_cur[bp_hands] > BODYTEMP_COLD && pain < 40)) {
                                mod_pain(1);
                            }
                            if (!sleeping && tempMsgTrigger) {
                                add_msg(_("Your fingers itch."));
                            }
                        default:
                            break;
                    }
                    break;
                case bp_feet:
                    switch(it->get_intensity()) {
                        case 2:
                            if ((temp_cur[bp_feet] > BODYTEMP_COLD && pain < 40)) {
                                mod_pain(1);
                            }
                        case 1:
                            if (!sleeping && tempMsgTrigger) {
                                add_msg(_("Your toes itch."));
                            }
                        default:
                            break;
                    }
                    break;
                case bp_mouth:
                    switch(it->get_intensity()) {
                        case 2:
                            mod_per_bonus(-2);
                            if ((temp_cur[bp_mouth] > BODYTEMP_COLD && pain < 40)) {
                                mod_pain(1);
                            }
                        case 1:
                            mod_per_bonus(-1);
                            if (!sleeping && tempMsgTrigger) {
                                add_msg(_("Your face feels numb."));
                            }
                        default:
                            break;
                    }
                    break;
                default: // Suppress compiler warnings [-Wswitch]
                    break;
            }
        } else if ( id == "stung" ) {
            mod_pain(1);
        }
    }

    Creature::process_effects();
}

void player::process_wounds()
{
    for (int i = 0; i < wounds.size(); /*no-op*/) {
        wounds[i].mod_age(1);
        // Try to heal, only advance i if wound isn't removed
        if (x_in_y(wounds[i].get_heal_chance_100K(), 100000)) {
            wounds.erase(wounds.begin() + i);
        //Handle trigs effects, returns true if wound is removed
        } else if (wounds[i].roll_trigs(*this)) {
            wounds.erase(wounds.begin() + i);
        } else {
            //Wound wasn't removed, do other effects
            mod_str_bonus(wounds[i].get_str_mod());
            mod_dex_bonus(wounds[i].get_dex_mod());
            mod_per_bonus(wounds[i].get_per_mod());
            mod_int_bonus(wounds[i].get_int_mod());
            
            if (!has_trait("NOPAIN")) {
                mod_pain(wounds[i].get_pain());
            }
            
            //Not implemented yet
            //bleed(wounds[i].get_bleed());
            
            if (wounds[i].get_bp() == num_bp) {
                hurt(bp_torso, -1, wounds[i].get_hurt());
            } else {
                hurt(wounds[i].get_bp(), wounds[i].get_side(), wounds[i].get_hurt());
            }
            
            for (std::vector<wefftype_id>::iterator it = wounds[i].wound_effects.begin();
                  it != wounds[i].wound_effects.end(); ++it) {
                if (wound_eff_types[*it].get_effect_placed() != "") {
                    if (wound_eff_types[*it].get_targeted_effect()) {
                        add_effect(wound_eff_types[*it].get_effect_placed(),
                                    wound_eff_types[*it].get_trig_effect_dur(wounds[i].get_severity()),
                                    wound_eff_types[*it].get_effect_perm(),
                                    wound_eff_types[*it].get_trig_effect_int(wounds[i].get_severity()),
                                    wounds[i].get_bp(), wounds[i].get_side());
                    } else {
                        add_effect(wound_eff_types[*it].get_effect_placed(),
                                    wound_eff_types[*it].get_trig_effect_dur(wounds[i].get_severity()),
                                    wound_eff_types[*it].get_effect_perm(),
                                    wound_eff_types[*it].get_trig_effect_int(wounds[i].get_severity()));
                    }
                }
            }

            // Advance i
            i++;
        }
    }
}

void player::suffer()
{
    for (int i = 0; i < my_bionics.size(); i++) {
        if (my_bionics[i].powered) {
            activate_bionic(i);
        }
    }
    if (underwater) {
        if (!has_trait("GILLS")) {
            oxygen--;
        }
        if (oxygen < 12 && worn_with_flag("REBREATHER")) {
                oxygen += 12;
            }
        if (oxygen < 0) {
            if (has_bionic("bio_gills") && power_level > 0) {
                oxygen += 5;
                power_level--;
            } else {
                add_msg(m_bad, _("You're drowning!"));
                hurt(bp_torso, -1, rng(1, 4));
            }
        }
    }

<<<<<<< HEAD
    process_wounds();
    
=======
    if( has_trait("ROOTS3") && g->m.has_flag("DIGGABLE", posx, posy) &&
        (!(wearing_something_on(bp_feet))) ) {
        if (one_in(25)) {
            add_msg(m_good, _("This soil is delicious!"));
            hunger -= 2;
            thirst -= 2;
            if (health <= 10) {
                health++;
            }
            // Mmm, dat soil...
            focus_pool--;
        } else if (one_in(20)){
            hunger--;
            thirst--;
            if (health <= 5) {
                health++;
            }
        }
    }

>>>>>>> 2afe7f79
    for (int i = 0; i < illness.size(); i++) {
        dis_effect(*this, illness[i]);
    }

    // Diseases may remove themselves as part of applying (MA buffs do) so do a
    // separate loop through the remaining ones for duration, decay, etc..
    for (int i = 0; i < illness.size(); i++) {
        if (!illness[i].permanent) {
            illness[i].duration--;
        }
        if (illness[i].decay > 0 && one_in(illness[i].decay)) {
            illness[i].intensity--;
        }
        if (illness[i].duration <= 0 || illness[i].intensity == 0) {
            dis_end_msg(*this, illness[i]);
            illness.erase(illness.begin() + i);
            i--;
        }
    }

    if (!has_effect("sleep")) {
        if (weight_carried() > weight_capacity()) {
            // Starts at 1 in 25, goes down by 5 for every 50% more carried
            if (one_in(35 - 5 * weight_carried() / (weight_capacity() / 2))) {
                add_msg_if_player(m_bad, _("Your body strains under the weight!"));
                // 1 more pain for every 800 grams more (5 per extra STR needed)
                if ( ((weight_carried() - weight_capacity()) / 800 > pain && pain < 100)) {
                    mod_pain(1);
                }
            }
        }
        if (weight_carried() > 4 * weight_capacity()) {
            if (has_trait("LEG_TENT_BRACE")){
                add_msg_if_player(m_bad, _("Your tentacles buckle under the weight!"));
            }
            if (has_effect("downed")) {
                add_effect("downed", 1);
            } else {
                add_effect("downed", 2);
            }
        }
        int timer = -3600;
        if (has_trait("ADDICTIVE")) {
            timer = -4000;
        }
        if (has_trait("NONADDICTIVE")) {
            timer = -3200;
        }
        for (int i = 0; i < addictions.size(); i++) {
            if (addictions[i].sated <= 0 &&
                addictions[i].intensity >= MIN_ADDICTION_LEVEL) {
                addict_effect(addictions[i]);
            }
            addictions[i].sated--;
            if (!one_in(addictions[i].intensity - 2) && addictions[i].sated > 0) {
                addictions[i].sated -= 1;
            }
            if (addictions[i].sated < timer - (100 * addictions[i].intensity)) {
                if (addictions[i].intensity <= 2) {
                    addictions.erase(addictions.begin() + i);
                    i--;
                } else {
                    addictions[i].intensity = int(addictions[i].intensity / 2);
                    addictions[i].intensity--;
                    addictions[i].sated = 0;
                }
            }
        }
        if (has_trait("CHEMIMBALANCE")) {
            if (one_in(3600) && (!(has_trait("NOPAIN")))) {
                add_msg(m_bad, _("You suddenly feel sharp pain for no reason."));
                mod_pain( 3 * rng(1, 3) );
            }
            if (one_in(3600)) {
                int pkilladd = 5 * rng(-1, 2);
                if (pkilladd > 0) {
                    add_msg(m_bad, _("You suddenly feel numb."));
                } else if ((pkilladd < 0) && (!(has_trait("NOPAIN")))) {
                    add_msg(m_bad, _("You suddenly ache."));
                }
                pkill += pkilladd;
            }
            if (one_in(3600)) {
                add_msg(m_bad, _("You feel dizzy for a moment."));
                moves -= rng(10, 30);
            }
            if (one_in(3600)) {
                int hungadd = 5 * rng(-1, 3);
                if (hungadd > 0) {
                    add_msg(m_bad, _("You suddenly feel hungry."));
                } else {
                    add_msg(m_good, _("You suddenly feel a little full."));
                }
                hunger += hungadd;
            }
            if (one_in(3600)) {
                add_msg(m_bad, _("You suddenly feel thirsty."));
                thirst += 5 * rng(1, 3);
            }
            if (one_in(3600)) {
                add_msg(m_good, _("You feel fatigued all of a sudden."));
                fatigue += 10 * rng(2, 4);
            }
            if (one_in(4800)) {
                if (one_in(3)) {
                    add_morale(MORALE_FEELING_GOOD, 20, 100);
                } else {
                    add_morale(MORALE_FEELING_BAD, -20, -100);
                }
            }
            if (one_in(3600)) {
                if (one_in(3)) {
                    add_msg(m_bad, _("You suddenly feel very cold."));
                    for (int i = 0 ; i < num_bp ; i++) {
                        temp_cur[i] = BODYTEMP_VERY_COLD;
                    }
                } else {
                    add_msg(m_bad, _("You suddenly feel cold."));
                    for (int i = 0 ; i < num_bp ; i++) {
                        temp_cur[i] = BODYTEMP_COLD;
                    }
                }
            }
            if (one_in(3600)) {
                if (one_in(3)) {
                    add_msg(m_bad, _("You suddenly feel very hot."));
                    for (int i = 0 ; i < num_bp ; i++) {
                        temp_cur[i] = BODYTEMP_VERY_HOT;
                    }
                } else {
                    add_msg(m_bad, _("You suddenly feel hot."));
                    for (int i = 0 ; i < num_bp ; i++) {
                        temp_cur[i] = BODYTEMP_HOT;
                    }
                }
            }
        }
        if ((has_trait("SCHIZOPHRENIC") || has_artifact_with(AEP_SCHIZO)) &&
            one_in(2400)) { // Every 4 hours or so
            monster phantasm;
            int i;
            switch(rng(0, 11)) {
                case 0:
                    add_disease("hallu", 3600);
                    break;
                case 1:
                    add_disease("visuals", rng(15, 60));
                    break;
                case 2:
                    add_msg(m_warning, _("From the south you hear glass breaking."));
                    break;
                case 3:
                    add_msg(m_warning, _("YOU SHOULD QUIT THE GAME IMMEDIATELY."));
                    add_morale(MORALE_FEELING_BAD, -50, -150);
                    break;
                case 4:
                    for (i = 0; i < 10; i++) {
                        add_msg("XXXXXXXXXXXXXXXXXXXXXXXXXXX");
                    }
                    break;
                case 5:
                    add_msg(m_bad, _("You suddenly feel so numb..."));
                    pkill += 25;
                    break;
                case 6:
                    add_msg(m_bad, _("You start to shake uncontrollably."));
                    add_disease("shakes", 10 * rng(2, 5));
                    break;
                case 7:
                    for (i = 0; i < 10; i++) {
                        g->spawn_hallucination();
                    }
                    break;
                case 8:
<<<<<<< HEAD
                    add_msg(_("It's a good time to lie down and sleep."));
                    add_effect("lying_down", 200);
=======
                    add_msg(m_bad, _("It's a good time to lie down and sleep."));
                    add_disease("lying_down", 200);
>>>>>>> 2afe7f79
                    break;
                case 9:
                    add_msg(m_bad, _("You have the sudden urge to SCREAM!"));
                    g->sound(posx, posy, 10 + 2 * str_cur, "AHHHHHHH!");
                    break;
                case 10:
                    add_msg(std::string(name + name + name + name + name + name + name +
                        name + name + name + name + name + name + name +
                        name + name + name + name + name + name).c_str());
                    break;
                case 11:
                    body_part bp = random_body_part(true);
                    int side = random_side(bp);
                    add_disease("formication", 600, false, 1, 3, 0, 1, bp, side, true);
                    break;
            }
        }
        if (has_trait("JITTERY") && !has_disease("shakes")) {
            if (stim > 50 && one_in(300 - stim)) {
                add_disease("shakes", 300 + stim);
            } else if (hunger > 80 && one_in(500 - hunger)) {
                add_disease("shakes", 400);
            }
        }

        if (has_trait("MOODSWINGS") && one_in(3600)) {
            if (rng(1, 20) > 9) { // 55% chance
                add_morale(MORALE_MOODSWING, -100, -500);
            } else {  // 45% chance
                add_morale(MORALE_MOODSWING, 100, 500);
            }
        }

        if (has_trait("VOMITOUS") && one_in(4200)) {
            vomit();
        }
        if (has_trait("SHOUT1") && one_in(3600)) {
            g->sound(posx, posy, 10 + 2 * str_cur, _("You shout loudly!"));
        }
        if (has_trait("SHOUT2") && one_in(2400)) {
            g->sound(posx, posy, 15 + 3 * str_cur, _("You scream loudly!"));
        }
        if (has_trait("SHOUT3") && one_in(1800)) {
            g->sound(posx, posy, 20 + 4 * str_cur, _("You let out a piercing howl!"));
        }
    } // Done with while-awake-only effects

    if (has_trait("ASTHMA") && one_in(3600 - stim * 50)) {
        bool auto_use = has_charges("inhaler", 1);
        if (underwater) {
            oxygen = int(oxygen / 2);
            auto_use = false;
        }

        if (has_effect("sleep")) {
            wake_up(_("Your asthma wakes you up!"));
            auto_use = false;
        }

        if (auto_use) {
            use_charges("inhaler", 1);
        } else {
            add_disease("asthma", 50 * rng(1, 4));
            if (!is_npc()) {
                g->cancel_activity_query(_("You have an asthma attack!"));
            }
        }
    }

    if (has_trait("LEAVES") && g->is_in_sunlight(posx, posy) && one_in(600)) {
        hunger--;
    }

    if (pain > 0) {
        if (has_trait("PAINREC1") && one_in(600)) {
            pain--;
        }
        if (has_trait("PAINREC2") && one_in(300)) {
            pain--;
        }
        if (has_trait("PAINREC3") && one_in(150)) {
            pain--;
        }
    }

    if (has_trait("ALBINO") && g->is_in_sunlight(posx, posy) && one_in(10)) {
        // Umbrellas and rain gear can also keep the sun off!
        // (No, really, I know someone who uses an umbrella when it's sunny out.)
        if (!((worn_with_flag("RAINPROOF")) || (weapon.has_flag("RAIN_PROTECT"))) ) {
<<<<<<< HEAD
            add_msg(_("The sunlight is really irritating."));
            if (has_effect("sleep")) {
=======
            add_msg(m_bad, _("The sunlight is really irritating."));
            if (has_disease("sleep")) {
>>>>>>> 2afe7f79
                wake_up(_("You wake up!"));
            }
            if (one_in(10)) {
                mod_pain(1);
            }
            else focus_pool --;
        }
    }

    if (has_trait("SUNBURN") && g->is_in_sunlight(posx, posy) && one_in(10)) {
        if (!((worn_with_flag("RAINPROOF")) || (weapon.has_flag("RAIN_PROTECT"))) ) {
<<<<<<< HEAD
            add_msg(_("The sunlight burns your skin!"));
            if (has_effect("sleep")) {
                wake_up(_("You wake up!"));
            }
            mod_pain(1);
            hurtall(1);
=======
        add_msg(m_bad, _("The sunlight burns your skin!"));
        if (has_disease("sleep")) {
            wake_up(_("You wake up!"));
        }
        mod_pain(1);
        hurtall(1);
>>>>>>> 2afe7f79
        }
    }

    if ((has_trait("TROGLO") || has_trait("TROGLO2")) &&
        g->is_in_sunlight(posx, posy) && g->weather == WEATHER_SUNNY) {
        mod_str_bonus(-1);
        mod_dex_bonus(-1);
        mod_int_bonus(-1);
        mod_per_bonus(-1);
    }
    if (has_trait("TROGLO2") && g->is_in_sunlight(posx, posy)) {
        mod_str_bonus(-1);
        mod_dex_bonus(-1);
        mod_int_bonus(-1);
        mod_per_bonus(-1);
    }
    if (has_trait("TROGLO3") && g->is_in_sunlight(posx, posy)) {
        mod_str_bonus(-4);
        mod_dex_bonus(-4);
        mod_int_bonus(-4);
        mod_per_bonus(-4);
    }

    if (has_trait("SORES")) {
        for (int i = bp_head; i < num_bp; i++) {
            if ((pain < 5 + 4 * abs(encumb(body_part(i)))) && (!(has_trait("NOPAIN")))) {
                pain = 0;
                mod_pain( 5 + 4 * abs(encumb(body_part(i))) );
            }
        }
    }

    if (has_trait("SLIMY") && !in_vehicle) {
        g->m.add_field(posx, posy, fd_slime, 1);
    }

    if (has_trait("VISCOUS") && !in_vehicle) {
        if (one_in(3)){
            g->m.add_field(posx, posy, fd_slime, 1);
        }
        else {
            g->m.add_field(posx, posy, fd_slime, 2);
        }
    }

    // Blind/Deaf for brief periods about once an hour,
    // and visuals about once every 30 min.
    if (has_trait("PER_SLIME")) {
<<<<<<< HEAD
        if (one_in(600) && !(has_effect("deaf"))) {
            add_msg(_("Suddenly, you can't hear anything!"));
            add_effect("deaf", 20 * rng (2, 6)) ;
=======
        if (one_in(600) && !has_disease("deaf")) {
            add_msg(m_bad, _("Suddenly, you can't hear anything!"));
            add_disease("deaf", 20 * rng (2, 6)) ;
>>>>>>> 2afe7f79
        }
        if (one_in(600) && !(has_effect("blind"))) {
            add_msg(m_bad, _("Suddenly, your eyes stop working!"));
            add_effect("blind", 10 * rng (2, 6)) ;
        }
        // Yes, you can be blind and hallucinate at the same time.
        // Your post-human biology is truly remarkable.
        if (one_in(300) && !(has_effect("visuals"))) {
            add_msg(m_bad, _("Your visual centers must be acting up..."));
            add_effect("visuals", 120 * rng (3, 6)) ;
        }
    }

    if (has_trait("WEB_SPINNER") && !in_vehicle && one_in(3)) {
        g->m.add_field(posx, posy, fd_web, 1); //this adds density to if its not already there.
    }

    if (has_trait("RADIOGENIC") && int(calendar::turn) % 50 == 0 && radiation >= 10) {
        radiation -= 10;
        healall(1);
    }

    if (has_trait("RADIOACTIVE1")) {
        if (g->m.get_radiation(posx, posy) < 10 && one_in(50)) {
            g->m.adjust_radiation(posx, posy, 1);
        }
    }
    if (has_trait("RADIOACTIVE2")) {
        if (g->m.get_radiation(posx, posy) < 20 && one_in(25)) {
            g->m.adjust_radiation(posx, posy, 1);
        }
    }
    if (has_trait("RADIOACTIVE3")) {
        if (g->m.get_radiation(posx, posy) < 30 && one_in(10)) {
            g->m.adjust_radiation(posx, posy, 1);
        }
    }

    if (has_trait("UNSTABLE") && one_in(28800)) { // Average once per 2 days
        mutate();
    }
    if (has_trait("CHAOTIC") && one_in(7200)) { // Should be once every 12 hours
        mutate();
    }
    if (has_artifact_with(AEP_MUTAGENIC) && one_in(28800)) {
        mutate();
    }
    if (has_artifact_with(AEP_FORCE_TELEPORT) && one_in(600)) {
        g->teleport(this);
    }

    // checking for radioactive items in inventory
    int selfRadiation = 0;
    selfRadiation = leak_level("RADIOACTIVE");

    int localRadiation = g->m.get_radiation(posx, posy);

    if (localRadiation || selfRadiation) {
        bool has_helmet = false;

        bool power_armored = is_wearing_power_armor(&has_helmet);

        if ((power_armored && has_helmet) || worn_with_flag("RAD_PROOF")) {
            radiation += 0; // Power armor protects completely from radiation
        } else if (power_armored || worn_with_flag("RAD_RESIST")) {
            radiation += rng(0, localRadiation / 40) + rng(0, selfRadiation / 5);
        } else {
            radiation += rng(0, localRadiation / 16) + rng(0, selfRadiation);;
        }

        // Apply rads to any radiation badges.
        std::vector<item *> possessions = inv_dump();
        for( std::vector<item *>::iterator it = possessions.begin(); it != possessions.end(); ++it ) {
            if( (*it)->type->id == "rad_badge" ) {
                // Actual irradiation levels of badges and the player aren't precisely matched.
                // This is intentional.
                int before = (*it)->irridation;
                (*it)->irridation += rng(0, localRadiation / 16);
                if( inv.has_item(*it) ) { continue; }
                for( int i = 0; i < sizeof(rad_dosage_thresholds) / sizeof(rad_dosage_thresholds[0]);
                     i++ ){
                    if( before < rad_dosage_thresholds[i] &&
                        (*it)->irridation >= rad_dosage_thresholds[i] ) {
                        add_msg_if_player(m_warning, _("Your radiation badge changes from %s to %s!"),
                                                     rad_threshold_colors[i - 1].c_str(),
                                                     rad_threshold_colors[i].c_str() );
                    }
                }
            }
        }
    }

    if( int(calendar::turn) % 150 == 0 ) {
        if (radiation < 0) {
            radiation = 0;
        } else if (radiation > 2000) {
            radiation = 2000;
        }
        if (OPTIONS["RAD_MUTATION"] && rng(60, 2500) < radiation) {
            mutate();
            radiation /= 2;
            radiation -= 5;
        } else if (radiation > 100 && rng(1, 1500) < radiation) {
            vomit();
            radiation -= 50;
        }
    }

    if( radiation > 150 && !(int(calendar::turn) % 90) ) {
        hurtall(radiation / 100);
    }

    // Negative bionics effects
    if (has_bionic("bio_dis_shock") && one_in(1200)) {
        add_msg(m_bad, _("You suffer a painful electrical discharge!"));
        mod_pain(1);
        moves -= 150;
    }
    if (has_bionic("bio_dis_acid") && one_in(1500)) {
        add_msg(m_bad, _("You suffer a burning acidic discharge!"));
        hurtall(1);
    }
    if (has_bionic("bio_drain") && power_level > 0 && one_in(600)) {
        add_msg(m_bad, _("Your batteries discharge slightly."));
        power_level--;
    }
    if (has_bionic("bio_noise") && one_in(500)) {
<<<<<<< HEAD
        if(!has_effect("deaf"))
            add_msg(_("A bionic emits a crackle of noise!"));
=======
        if(!is_deaf())
            add_msg(m_bad, _("A bionic emits a crackle of noise!"));
>>>>>>> 2afe7f79
        else
            add_msg(m_bad, _("A bionic shudders, but you hear nothing."));
        g->sound(posx, posy, 60, "");
    }
    if (has_bionic("bio_power_weakness") && max_power_level > 0 &&
        power_level >= max_power_level * .75) {
        mod_str_bonus(-3);
    }
    if (has_bionic("bio_trip") && one_in(500) && !has_disease("visuals")) {
        add_msg(m_bad, _("Your vision pixelates!"));
        add_disease("visuals", 100);
    }
<<<<<<< HEAD
    if (has_bionic("bio_spasm") && one_in(3000) && !has_effect("downed")) {
        add_msg(_("Your malfunctioning bionic causes you to spasm and fall to the floor!"));
=======
    if (has_bionic("bio_spasm") && one_in(3000) && !has_disease("downed")) {
        add_msg(m_bad, _("Your malfunctioning bionic causes you to spasm and fall to the floor!"));
>>>>>>> 2afe7f79
        mod_pain(1);
        add_effect("stunned", 1);
        add_effect("downed", 1);
    }
    if (has_bionic("bio_shakes") && power_level > 0 && one_in(1200)) {
        add_msg(m_bad, _("Your bionics short-circuit, causing you to tremble and shiver."));
        power_level--;
        add_disease("shakes", 50);
    }
    if (has_bionic("bio_leaky") && one_in(500)) {
        mod_healthy(-1);
    }
    if (has_bionic("bio_sleepy") && one_in(500)) {
        fatigue++;
    }
    if (has_bionic("bio_itchy") && one_in(500) && !has_disease("formication")) {
        add_msg(m_bad, _("Your malfunctioning bionic itches!"));
      body_part bp = random_body_part(true);
      int side = random_side(bp);
        add_disease("formication", 100, false, 1, 3, 0, 1, bp, side, true);
    }

    // Artifact effects
    if (has_artifact_with(AEP_ATTENTION)) {
        add_disease("attention", 3);
    }

    // check for limb mending every 1000 turns (~1.6 hours)
    if(calendar::turn.get_turn() % 1000 == 0) {
        mend();
    }
}

void player::mend()
{
<<<<<<< HEAD
    // Wearing splints can slowly mend a broken limb back to 1 hp.
    // 2 weeks is faster than a fracture would heal IRL,
    // but 3 weeks average (a generous estimate) was tedious and no fun.
    for(int i = 0; i < num_hp_parts; i++) {
        int broken = (hp_cur[i] <= 0);
        if(broken) {
            double mending_odds = 200.0; // 2 weeks, on average. (~20160 minutes / 100 minutes)
            double healing_factor = 1.0;
            // Studies have shown that alcohol and tobacco use delay fracture healing time
            if(has_disease("cig") | addiction_level(ADD_CIG)) {
                healing_factor *= 0.5;
            }
            if(has_disease("drunk") | addiction_level(ADD_ALCOHOL)) {
                healing_factor *= 0.5;
            }

            // Bed rest speeds up mending
            if(has_effect("sleep")) {
                healing_factor *= 4.0;
            } else if(fatigue > 383) {
            // but being dead tired does not...
                healing_factor *= 0.75;
            }

            // Being healthy helps.
            if(get_healthy() > 0) {
                healing_factor *= 2.0;
            }

            // And being well fed...
            if(hunger < 0) {
                healing_factor *= 2.0;
            }

            if(thirst < 0) {
                healing_factor *= 2.0;
            }

            // Mutagenic healing factor!
            if(has_trait("REGEN")) {
                healing_factor *= 16.0;
            } else if (has_trait("FASTHEALER2")) {
                healing_factor *= 4.0;
            } else if (has_trait("FASTHEALER")) {
                healing_factor *= 2.0;
            } else if (has_trait("SLOWHEALER")) {
                healing_factor *= 0.5;
            }

            bool mended = false;
            int side = 0;
            body_part part;
            switch(i) {
            case hp_arm_r:
                side = 1;
                // fall-through
            case hp_arm_l:
                part = bp_arms;
                mended = is_wearing("arm_splint") && x_in_y(healing_factor, mending_odds);
                break;
            case hp_leg_r:
                side = 1;
                // fall-through
            case hp_leg_l:
                part = bp_legs;
                mended = is_wearing("leg_splint") && x_in_y(healing_factor, mending_odds);
                break;
            default:
                // No mending for you!
                break;
            }
            if(mended) {
                hp_cur[i] = 1;
                //~ %s is bodypart
                add_memorial_log(pgettext("memorial_male", "Broken %s began to mend."),
                                pgettext("memorial_female", "Broken %s began to mend."),
                                body_part_name(part, side).c_str());
                add_msg(_("Your %s has started to mend!"), body_part_name(part, side).c_str());
            }
        }
    }
=======
 // Wearing splints can slowly mend a broken limb back to 1 hp.
 // 2 weeks is faster than a fracture would heal IRL,
 // but 3 weeks average (a generous estimate) was tedious and no fun.
 for(int i = 0; i < num_hp_parts; i++) {
  int broken = (hp_cur[i] <= 0);
  if(broken) {
   double mending_odds = 200.0; // 2 weeks, on average. (~20160 minutes / 100 minutes)
   double healing_factor = 1.0;
   // Studies have shown that alcohol and tobacco use delay fracture healing time
   if(has_disease("cig") | addiction_level(ADD_CIG)) {
    healing_factor *= 0.5;
   }
   if(has_disease("drunk") | addiction_level(ADD_ALCOHOL)) {
    healing_factor *= 0.5;
   }

   // Bed rest speeds up mending
   if(has_disease("sleep")) {
    healing_factor *= 4.0;
   } else if(fatigue > 383) {
    // but being dead tired does not...
    healing_factor *= 0.75;
   }

   // Being healthy helps.
   if(health > 0) {
    healing_factor *= 2.0;
   }

   // And being well fed...
   if(hunger < 0) {
    healing_factor *= 2.0;
   }

   if(thirst < 0) {
    healing_factor *= 2.0;
   }

   // Mutagenic healing factor!
   if(has_trait("REGEN")) {
    healing_factor *= 16.0;
   } else if (has_trait("FASTHEALER2")) {
    healing_factor *= 4.0;
   } else if (has_trait("FASTHEALER")) {
    healing_factor *= 2.0;
   } else if (has_trait("SLOWHEALER")) {
    healing_factor *= 0.5;
   }

   bool mended = false;
   int side = 0;
   body_part part;
   switch(i) {
    case hp_arm_r:
     side = 1;
     // fall-through
    case hp_arm_l:
     part = bp_arms;
     mended = is_wearing("arm_splint") && x_in_y(healing_factor, mending_odds);
     break;
    case hp_leg_r:
     side = 1;
     // fall-through
    case hp_leg_l:
     part = bp_legs;
     mended = is_wearing("leg_splint") && x_in_y(healing_factor, mending_odds);
     break;
    default:
     // No mending for you!
     break;
   }
   if(mended) {
    hp_cur[i] = 1;
    //~ %s is bodypart
    add_memorial_log(pgettext("memorial_male", "Broken %s began to mend."),
                     pgettext("memorial_female", "Broken %s began to mend."),
                     body_part_name(part, side).c_str());
    add_msg(m_good, _("Your %s has started to mend!"),
      body_part_name(part, side).c_str());
   }
  }
 }
>>>>>>> 2afe7f79
}

void player::vomit()
{
    add_memorial_log(pgettext("memorial_male", "Threw up."),
                     pgettext("memorial_female", "Threw up."));
    add_msg(m_bad, _("You throw up heavily!"));
    int nut_loss = 100 / (1 + exp(.15 * (hunger / 100)));
    int quench_loss = 100 / (1 + exp(.025 * (thirst / 10)));
    hunger += rng(nut_loss / 2, nut_loss);
    thirst += rng(quench_loss / 2, quench_loss);
    moves -= 100;
    for (int i = 0; i < illness.size(); i++) {
        if (illness[i].type == "drunk") {
            illness[i].duration -= rng(1, 5) * 100;
            if (illness[i].duration < 0) {
                rem_disease(illness[i].type);
            }
        }
    }
    for (std::vector<effect>::iterator it = effects.begin(); it != effects.end(); ++it) {
        if (it->get_id() == "foodpoison") {
            it->mod_duration(-300);
            if (it->get_duration() < 0) {
                remove_effect("foodpoison");
            }
        }
    }
    remove_effect("pkill1");
    remove_effect("pkill2");
    remove_effect("pkill3");
    remove_effect("sleep");
}

void player::drench(int saturation, int flags)
{
    // OK, water gets in your AEP suit or whatever.  It wasn't built to keep you dry.
    if ( (is_waterproof(flags)) && (!(g->m.has_flag(TFLAG_DEEP_WATER, posx, posy))) ) {
        return;
    }

    int effected = 0;
    int tot_ignored = 0; //Always ignored
    int tot_neut = 0; //Ignored for good wet bonus
    int tot_good = 0; //Increase good wet bonus

    for (std::map<int, int>::iterator iter = mDrenchEffect.begin(); iter != mDrenchEffect.end(); ++iter) {
        if (mfb(iter->first) & flags) {
            effected += iter->second;
            tot_ignored += mMutDrench[iter->first]["ignored"];
            tot_neut += mMutDrench[iter->first]["neutral"];
            tot_good += mMutDrench[iter->first]["good"];
        }
    }

    if (effected == 0) {
        return;
    }

    bool wants_drench = false;
    // If not protected by mutations then check clothing
    if (tot_good + tot_neut + tot_ignored < effected) {
        wants_drench = is_water_friendly(flags);
    } else {
        wants_drench = true;
    }

    int morale_cap;
    if (wants_drench) {
        morale_cap = g->get_temperature() - std::min(65, 65 + (tot_ignored - tot_good) / 2) * saturation / 100;
    } else {
        morale_cap = -(saturation / 2);
    }

    // Good increases pos and cancels neg, neut cancels neg, ignored cancels both
    if (morale_cap > 0) {
        morale_cap = morale_cap * (effected - tot_ignored + tot_good) / effected;
    } else if (morale_cap < 0) {
        morale_cap = morale_cap * (effected - tot_ignored - tot_neut - tot_good) / effected;
    }

    if (morale_cap == 0) {
        return;
    }

    int morale_effect = morale_cap / 8;
    if (morale_effect == 0) {
        if (morale_cap > 0) {
            morale_effect = 1;
        } else {
            morale_effect = -1;
        }
    }

    int dur = 60;
    int d_start = 30;
    if (morale_cap < 0) {
        if (has_trait("LIGHTFUR") || has_trait("FUR") || has_trait("FELINE_FUR") || has_trait("LUPINE_FUR")) {
            dur /= 5;
            d_start /= 5;
        }
        // Shaggy fur holds water longer.  :-/
        if (has_trait("URSINE_FUR")) {
            dur /= 3;
            d_start /= 3;
        }
    } else {
        if (has_trait("SLIMY")) {
            dur *= 1.2;
            d_start *= 1.2;
        }
    }

    add_morale(MORALE_WET, morale_effect, morale_cap, dur, d_start);
}

void player::drench_mut_calc()
{
    mMutDrench.clear();
    int ignored, neutral, good;

    for (std::map<int, int>::iterator it = mDrenchEffect.begin(); it != mDrenchEffect.end(); ++it) {
        ignored = 0;
        neutral = 0;
        good = 0;

        for( auto iter = my_mutations.begin(); iter != my_mutations.end(); ++iter ) {
            for( auto wp_iter = mutation_data[*iter].protection.begin();
                 wp_iter != mutation_data[*iter].protection.end(); ++wp_iter) {
                if (body_parts[wp_iter->first] == it->first) {
                    ignored += wp_iter->second.second.x;
                    neutral += wp_iter->second.second.y;
                    good += wp_iter->second.second.z;
                }
            }
        }

        mMutDrench[it->first]["good"] = good;
        mMutDrench[it->first]["neutral"] = neutral;
        mMutDrench[it->first]["ignored"] = ignored;
    }
}

int player::weight_carried()
{
    int ret = 0;
    ret += weapon.weight();
    for (int i = 0; i < worn.size(); i++) {
        ret += worn[i].weight();
    }
    ret += inv.weight();
    return ret;
}

int player::volume_carried()
{
    return inv.volume();
}

int player::weight_capacity(bool /* return_stat_effect */)
{
    // return_stat_effect is effectively pointless
    // player info window shows current stat effects
    // current str is used anyway (probably) always.
    // int str = return_stat_effect ? get_str() : get_str();
    int str = get_str();
    int ret = 13000 + str * 4000;
    if (has_trait("BADBACK")) {
        ret = int(ret * .65);
    }
    if (has_trait("STRONGBACK")) {
        ret = int(ret * 1.35);
    }
    if (has_trait("LIGHT_BONES")) {
        ret = int(ret * .80);
    }
    if (has_trait("HOLLOW_BONES")) {
        ret = int(ret * .60);
    }
    if (has_artifact_with(AEP_CARRY_MORE)) {
        ret += 22500;
    }
    if (ret < 0) {
        ret = 0;
    }
    return ret;
}

int player::volume_capacity()
{
    int ret = 2; // A small bonus (the overflow)
    it_armor *armor = NULL;
    for (int i = 0; i < worn.size(); i++) {
        armor = dynamic_cast<it_armor*>(worn[i].type);
        ret += armor->storage;
    }
    if (has_bionic("bio_storage")) {
        ret += 8;
    }
    if (has_trait("SHELL")) {
        ret += 16;
    }
    if (has_trait("PACKMULE")) {
        ret = int(ret * 1.4);
    }
    if (has_trait("DISORGANIZED")) {
        ret = int(ret * 0.6);
    }
    if (ret < 2) {
        ret = 2;
    }
    return ret;
}

double player::convert_weight(int weight)
{
    double ret;
    ret = double(weight);
    if (OPTIONS["USE_METRIC_WEIGHTS"] == "kg") {
        ret /= 1000;
    } else {
        ret /= 453.6;
    }
    return ret;
}

bool player::can_pickVolume(int volume)
{
    return (volume_carried() + volume <= volume_capacity());
}
bool player::can_pickWeight(int weight, bool safe)
{
    if (!safe)
    {
        //Player can carry up to four times their maximum weight
        return (weight_carried() + weight <= weight_capacity() * 4);
    }
    else
    {
        return (weight_carried() + weight <= weight_capacity());
    }
}

int player::net_morale(morale_point effect)
{
    double bonus = effect.bonus;

    // If the effect is old enough to have started decaying,
    // reduce it appropriately.
    if (effect.age > effect.decay_start)
    {
        bonus *= logistic_range(effect.decay_start,
                                effect.duration, effect.age);
    }

    // Optimistic characters focus on the good things in life,
    // and downplay the bad things.
    if (has_trait("OPTIMISTIC"))
    {
        if (bonus >= 0)
        {
            bonus *= 1.25;
        }
        else
        {
            bonus *= 0.75;
        }
    }

     // Again, those grouchy Bad-Tempered folks always focus on the negative.
     // They can't handle positive things as well.  They're No Fun.  D:
    if (has_trait("BADTEMPER"))
    {
        if (bonus < 0)
        {
            bonus *= 1.25;
        }
        else
        {
            bonus *= 0.75;
        }
    }
    return bonus;
}

int player::morale_level()
{
    // Add up all of the morale bonuses (and penalties).
    int ret = 0;
    for (int i = 0; i < morale.size(); i++)
    {
        ret += net_morale(morale[i]);
    }

    // Prozac reduces negative morale by 75%.
    if (has_disease("took_prozac") && ret < 0)
    {
        ret = int(ret / 4);
    }

    return ret;
}

void player::add_morale(morale_type type, int bonus, int max_bonus,
                        int duration, int decay_start,
                        bool cap_existing, itype* item_type)
{
    bool placed = false;

    // Search for a matching morale entry.
    for (int i = 0; i < morale.size() && !placed; i++)
    {
        if (morale[i].type == type && morale[i].item_type == item_type)
        {
            // Found a match!
            placed = true;

            // Scale the morale bonus to its current level.
            if (morale[i].age > morale[i].decay_start)
            {
                morale[i].bonus *= logistic_range(morale[i].decay_start,
                                                  morale[i].duration, morale[i].age);
            }

            // If we're capping the existing effect, we can use the new duration
            // and decay start.
            if (cap_existing)
            {
                morale[i].duration = duration;
                morale[i].decay_start = decay_start;
            }
            else
            {
                // Otherwise, we need to figure out whether the existing effect had
                // more remaining duration and decay-resistance than the new one does.
                // Only takes the new duration if new bonus and old are the same sign.
                if (morale[i].duration - morale[i].age <= duration &&
                   ((morale[i].bonus > 0) == (max_bonus > 0)) )
                {
                    morale[i].duration = duration;
                }
                else
                {
                    // This will give a longer duration than above.
                    morale[i].duration -= morale[i].age;
                }

                if (morale[i].decay_start - morale[i].age <= decay_start &&
                   ((morale[i].bonus > 0) == (max_bonus > 0)) )
                {
                    morale[i].decay_start = decay_start;
                }
                else
                {
                    // This will give a later decay start than above.
                    morale[i].decay_start -= morale[i].age;
                }
            }

            // Now that we've finished using it, reset the age to 0.
            morale[i].age = 0;

            // Is the current morale level for this entry below its cap, if any?
            if (abs(morale[i].bonus) < abs(max_bonus) || max_bonus == 0)
            {
                // Add the requested morale boost.
                morale[i].bonus += bonus;

                // If we passed the cap, pull back to it.
                if (abs(morale[i].bonus) > abs(max_bonus) && max_bonus != 0)
                {
                    morale[i].bonus = max_bonus;
                }
            }
            else if (cap_existing)
            {
                // The existing bonus is above the new cap.  Reduce it.
                morale[i].bonus = max_bonus;
            }
        }
    }

    // No matching entry, so add a new one
    if (!placed)
    {
        morale_point tmp(type, item_type, bonus, duration, decay_start, 0);
        morale.push_back(tmp);
    }
}

int player::has_morale( morale_type type ) const
{
    for( size_t i = 0; i < morale.size(); ++i ) {
        if( morale[i].type == type ) {
            return morale[i].bonus;
        }
    }
    return 0;
}

void player::rem_morale(morale_type type, itype* item_type)
{
 for (int i = 0; i < morale.size(); i++) {
  if (morale[i].type == type && morale[i].item_type == item_type) {
    morale.erase(morale.begin() + i);
    break;
  }
 }
}

item& player::i_add(item it)
{
 itype_id item_type_id = "null";
 if( it.type ) item_type_id = it.type->id;

 last_item = item_type_id;

 if (it.is_food() || it.is_ammo() || it.is_gun()  || it.is_armor() ||
     it.is_book() || it.is_tool() || it.is_weap() || it.is_food_container())
  inv.unsort();

 if (g != NULL && it.is_artifact() && it.is_tool()) {
  it_artifact_tool *art = dynamic_cast<it_artifact_tool*>(it.type);
  g->add_artifact_messages(art->effects_carried);
 }
 return inv.add_item(it);
}

bool player::has_active_item(const itype_id & id) const
{
    if (weapon.type->id == id && weapon.active)
    {
        return true;
    }
    return inv.has_active_item(id);
}

long player::active_item_charges(itype_id id)
{
    long max = 0;
    if (weapon.type->id == id && weapon.active)
    {
        max = weapon.charges;
    }

    long inv_max = inv.max_active_item_charges(id);
    if (inv_max > max)
    {
        max = inv_max;
    }
    return max;
}

void player::process_active_items()
{
    if (weapon.is_artifact() && weapon.is_tool()) {
        g->process_artifact(&weapon, this, true);
    } else if (weapon.active) {
        if (weapon.has_flag("CHARGE")) {
            if (weapon.charges == 8) { // Maintaining charge takes less power.
                if( use_charges_if_avail("adv_UPS_on", 2) || use_charges_if_avail("UPS_on", 4) ) {
                    weapon.poison++;
                } else {
                    weapon.poison--;
                }
                if ( (weapon.poison >= 3) && (one_in(20)) ) { // 3 turns leeway, then it may discharge.
                    //~ %s is weapon name
                    add_memorial_log(pgettext("memorial_male", "Accidental discharge of %s."),
                                     pgettext("memorial_female", "Accidental discharge of %s."),
                                     weapon.tname().c_str());
                    add_msg(m_bad, _("Your %s discharges!"), weapon.tname().c_str());
                    point target(posx + rng(-12, 12), posy + rng(-12, 12));
                    std::vector<point> traj = line_to(posx, posy, target.x, target.y, 0);
                    g->fire(*this, target.x, target.y, traj, false);
                } else {
                    add_msg(m_warning, _("Your %s beeps alarmingly."), weapon.tname().c_str());
                }
            } else { // We're chargin it up!
                if ( use_charges_if_avail("adv_UPS_on", ceil(static_cast<float>(1 + weapon.charges) / 2)) ||
                     use_charges_if_avail("UPS_on", 1 + weapon.charges) ) {
                    weapon.poison++;
                } else {
                    weapon.poison--;
                }

                if (weapon.poison >= weapon.charges) {
                    weapon.charges++;
                    weapon.poison = 0;
                }
            }
            if (weapon.poison < 0) {
                add_msg(_("Your %s spins down."), weapon.tname().c_str());
                weapon.charges--;
                weapon.poison = weapon.charges - 1;
            }
            if (weapon.charges <= 0) {
                weapon.active = false;
            }
        }
        else if (!process_single_active_item(&weapon)) {
            weapon = ret_null;
        }
    }

    std::vector<item *> inv_active = inv.active_items();
    for (std::vector<item *>::iterator iter = inv_active.begin(); iter != inv_active.end(); ++iter) {
        item *tmp_it = *iter;
        if (tmp_it->is_artifact() && tmp_it->is_tool()) {
            g->process_artifact(tmp_it, this);
        }
        if (!process_single_active_item(tmp_it)) {
            inv.remove_item(tmp_it);
        }
    }

    // worn items
    for (int i = 0; i < worn.size(); i++) {
        if (worn[i].is_artifact()) {
            g->process_artifact(&(worn[i]), this);
        }
        if (!process_single_active_item(&worn[i])) {
            worn.erase(worn.begin() + i);
            i--;
        }
    }

  // Drain UPS if using optical cloak.
  // TODO: Move somewhere else.
  if ((has_active_item("UPS_on") || has_active_item("adv_UPS_on"))
      && is_wearing("optical_cloak")) {
    // Drain UPS.
    if (has_charges("adv_UPS_on", 24)) {
      use_charges("adv_UPS_on", 24);
      if (charges_of("adv_UPS_on") < 120 && one_in(3))
        add_msg_if_player( m_warning, _("Your optical cloak flickers for a moment!"));
    } else if (has_charges("UPS_on", 40)) {
      use_charges("UPS_on", 40);
      if (charges_of("UPS_on") < 200 && one_in(3))
        add_msg_if_player( m_warning, _("Your optical cloak flickers for a moment!"));
    } else {
      if (has_charges("adv_UPS_on", charges_of("adv_UPS_on"))) {
          // Drain last power.
          use_charges("adv_UPS_on", charges_of("adv_UPS_on"));
      }
      else {
        use_charges("UPS_on", charges_of("UPS_on"));
      }
    }
  }
}

// returns false if the item needs to be removed
bool player::process_single_active_item(item *it)
{
    if (it->active ||
        (it->is_container() && !it->contents.empty() && it->contents[0].active))
    {
        if (it->is_food())
        {
            if (it->has_flag("HOT"))
            {
                it->item_counter--;
                if (it->item_counter == 0)
                {
                    it->item_tags.erase("HOT");
                    it->active = false;
                }
            }
        }
        else if (it->is_food_container())
        {
            if (it->contents[0].has_flag("HOT"))
            {
                it->contents[0].item_counter--;
                if (it->contents[0].item_counter == 0)
                {
                    it->contents[0].item_tags.erase("HOT");
                    it->contents[0].active = false;
                }
            }
        }
        else if( it->has_flag("WET") )
        {
            it->item_counter--;
            if(it->item_counter == 0)
            {
                const it_tool *tool = dynamic_cast<const it_tool*>(it->type);
                if (tool != NULL && tool->revert_to != "null") {
                    it->make(tool->revert_to);
                }
                it->item_tags.erase("WET");
                if (!it->has_flag("ABSORBENT")) {
                    it->item_tags.insert("ABSORBENT");
                }
                it->active = false;
            }
        }
        else if( it->has_flag("LITCIG") )
        {
            it->item_counter--;
            if(it->item_counter % 2 == 0) { // only puff every other turn
                int duration = 10;
                if (this->has_trait("TOLERANCE")) {
                    duration = 5;
                }
                else if (this->has_trait("LIGHTWEIGHT")) {
                    duration = 20;
                }
                add_msg_if_player( _("You take a puff of your %s."), it->tname().c_str());
                if(it->has_flag("TOBACCO")) {
                    this->add_disease("cig", duration);
                    g->m.add_field(this->posx + int(rng(-1, 1)), this->posy + int(rng(-1, 1)),
                                   fd_cigsmoke, 2);
                } else { // weedsmoke
                    this->add_disease("weed_high", duration / 2);
                    g->m.add_field(this->posx + int(rng(-1, 1)), this->posy + int(rng(-1, 1)),
                                   fd_weedsmoke, 2);
                }
                this->moves -= 15;
            }

            if((this->has_disease("shakes") && one_in(10)) ||
                (this->has_trait("JITTERY") && one_in(200))) {
                add_msg_if_player( m_bad,_("Your shaking hand causes you to drop your %s."),
                                   it->tname().c_str());
                g->m.add_item_or_charges(this->posx + int(rng(-1, 1)),
                                         this->posy + int(rng(-1, 1)), this->i_rem(it), 2);
            }

            // done with cig
            if(it->item_counter <= 0) {
                add_msg_if_player( _("You finish your %s."), it->tname().c_str());
                if(it->type->id == "cig_lit") {
                    it->make("cig_butt");
                } else if(it->type->id == "cigar_lit"){
                    it->make("cigar_butt");
                } else { // joint
                    this->add_disease("weed_high", 10); // one last puff
                    g->m.add_field(this->posx + int(rng(-1, 1)), this->posy + int(rng(-1, 1)),
                                   fd_weedsmoke, 2);
                    weed_msg(this);
                    it->make("joint_roach");
                }
                it->active = false;
            }
        } else if (it->is_tool()) {
            it_tool* tmp = dynamic_cast<it_tool*>(it->type);
            tmp->invoke(this, it, true);
            if (tmp->turns_per_charge > 0 && int(calendar::turn) % tmp->turns_per_charge == 0) {
                it->charges--;
            }
            if (it->charges <= 0 && !(it->has_flag("USE_UPS") &&
                                      (has_charges("adv_UPS_on", 1) || has_charges("UPS_on", 1) ||
                                       has_active_bionic("bio_ups")))) {
                if (it->has_flag("USE_UPS")){
                    add_msg_if_player(_("You need an active UPS to run that!"));
                    tmp->invoke(this, it, false);
                }	else	{
                    tmp->invoke(this, it, false);
                    if (tmp->revert_to == "null") {
                        return false;
                    } else {
                        it->type = itypes[tmp->revert_to];
                        it->active = false;
                    }
                }
            }
        } else if (it->type->id == "corpse") {
            if (it->ready_to_revive() && g->revive_corpse(posx, posy, it)) {
                //~ %s is corpse name
                add_memorial_log(pgettext("memorial_male", "Had a %s revive while carrying it."),
                                 pgettext("memorial_female", "Had a %s revive while carrying it."),
                                 it->tname().c_str());
                add_msg_if_player( m_warning, _("Oh dear god, a corpse you're carrying has started moving!"));
                return false;
            }
        } else {
            debugmsg("%s is active, but has no known active function.", it->tname().c_str());
        }
    }
    return true;
}

item player::remove_weapon()
{
 if (weapon.has_flag("CHARGE") && weapon.active) { //unwield a charged charge rifle.
  weapon.charges = 0;
  weapon.active = false;
 }
 item tmp = weapon;
 weapon = ret_null;
// We need to remove any boosts related to our style
 rem_disease("attack_boost");
 rem_disease("dodge_boost");
 rem_disease("damage_boost");
 rem_disease("speed_boost");
 rem_disease("armor_boost");
 rem_disease("viper_combo");
 return tmp;
}

void player::remove_mission_items(int mission_id)
{
 if (mission_id == -1)
  return;
 if (weapon.mission_id == mission_id) {
  remove_weapon();
 } else {
  for (int i = 0; i < weapon.contents.size(); i++) {
   if (weapon.contents[i].mission_id == mission_id)
    remove_weapon();
  }
 }
 inv.remove_mission_items(mission_id);
}

item player::reduce_charges(int position, long quantity) {
    if (position == -1) {
        if (!weapon.count_by_charges())
        {
            debugmsg("Tried to remove %s by charges, but item is not counted by charges",
                    weapon.type->nname(1).c_str());
        }

        if (quantity > weapon.charges)
        {
            debugmsg("Charges: Tried to remove charges that does not exist, \
                      removing maximum available charges instead");
            quantity = weapon.charges;
        }
        weapon.charges -= quantity;
        if (weapon.charges <= 0)
        {
            return remove_weapon();
        }
        return weapon;
    } else if (position < -1) {
        debugmsg("Wearing charged items is not implemented.");
        return ret_null;
    } else {
        return inv.reduce_charges(position, quantity);
    }
}


item player::i_rem(char let)
{
 item tmp;
 if (weapon.invlet == let) {
  tmp = weapon;
  weapon = ret_null;
  return tmp;
 }
 for (int i = 0; i < worn.size(); i++) {
  if (worn[i].invlet == let) {
   tmp = worn[i];
   worn.erase(worn.begin() + i);
   return tmp;
  }
 }
 if (!inv.item_by_letter(let).is_null())
  return inv.remove_item(let);
 return ret_null;
}

item player::i_rem(int pos)
{
 item tmp;
 if (pos == -1) {
     tmp = weapon;
     weapon = ret_null;
     return tmp;
 } else if (pos < -1 && pos > worn_position_to_index(worn.size())) {
     tmp = worn[worn_position_to_index(pos)];
     worn.erase(worn.begin() + worn_position_to_index(pos));
     return tmp;
 }
 return inv.remove_item(pos);
}

item player::i_rem(itype_id type)
{
    if (weapon.type->id == type)
    {
        return remove_weapon();
    }
    return inv.remove_item(type);
}

item player::i_rem(item *it)
{
    if (&weapon == it)
    {
        return remove_weapon();
    }
    return inv.remove_item(it);
}

// Negative positions indicate weapon/clothing, 0 & positive indicate inventory
item& player::i_at(int position)
{
 if (position == -1)
     return weapon;
 if (position < -1) {
     int worn_index = worn_position_to_index(position);
     if (worn_index < worn.size()) {
         return worn[worn_index];
     }
 }
 return inv.find_item(position);
}

item& player::i_at(char let)
{
 if (let == KEY_ESCAPE)
  return ret_null;
 if (weapon.invlet == let)
  return weapon;
 for (int i = 0; i < worn.size(); i++) {
  if (worn[i].invlet == let)
   return worn[i];
 }
 return inv.item_by_letter(let);
}

item& player::i_of_type(itype_id type)
{
 if (weapon.type->id == type)
  return weapon;
 for (int i = 0; i < worn.size(); i++) {
  if (worn[i].type->id == type)
   return worn[i];
 }
 return inv.item_by_type(type);
}

char player::position_to_invlet(int position) {
    return i_at(position).invlet;
}

int player::invlet_to_position(char invlet) {
    if (weapon.invlet == invlet)
     return -1;
    for (int i = 0; i < worn.size(); i++) {
     if (worn[i].invlet == invlet)
      return worn_position_to_index(i);
    }
    return inv.position_by_letter(invlet);
}

int player::get_item_position(item* it) {
    if (&weapon == it) {
        return -1;
    }
    for (int i = 0; i < worn.size(); i++) {
     if (&worn[i] == it)
      return worn_position_to_index(i);
    }
    return inv.position_by_item(it);
}


martialart player::get_combat_style()
{
 martialart tmp;
 bool pickstyle = (!ma_styles.empty());
 if (pickstyle) {
  tmp = martialarts[style_selected];
  return tmp;
 } else {
  return martialarts["style_none"];
 }
}

std::vector<item *> player::inv_dump()
{
 std::vector<item *> ret;
    if (!weapon.is_null() && !weapon.has_flag("NO_UNWIELD")) {
        ret.push_back(&weapon);
    }
 for (int i = 0; i < worn.size(); i++)
  ret.push_back(&worn[i]);
 inv.dump(ret);
 return ret;
}

item player::i_remn(char invlet)
{
 return inv.remove_item(invlet);
}

std::list<item> player::use_amount(itype_id it, int quantity, bool use_container)
{
    std::list<item> ret;
    if (weapon.use_amount(it, quantity, use_container, ret)) {
        remove_weapon();
    }
    for (std::vector<item>::iterator a = worn.begin(); a != worn.end() && quantity > 0; ++a) {
        for (std::vector<item>::iterator b = a->contents.begin(); b != a->contents.end() && quantity > 0; ) {
            if (b->use_amount(it, quantity, use_container, ret)) {
                b = a->contents.erase(b);
            } else {
                ++b;
            }
        }
    }
    if (quantity <= 0) {
        return ret;
    }
    std::list<item> tmp = inv.use_amount(it, quantity, use_container);
    ret.splice(ret.end(), tmp);
    return ret;
}

bool player::use_charges_if_avail(itype_id it, long quantity)
{
    if (has_charges(it, quantity))
    {
        use_charges(it, quantity);
        return true;
    }
    return false;
}

bool player::has_fire(const int quantity)
{
// TODO: Replace this with a "tool produces fire" flag.

    if (g->m.has_nearby_fire(posx, posy)) {
        return true;
    } else if (has_charges("torch_lit", 1)) {
        return true;
    } else if (has_charges("battletorch_lit", quantity)) {
        return true;
    } else if (has_charges("handflare_lit", 1)) {
        return true;
    } else if (has_charges("candle_lit", 1)) {
        return true;
    } else if (has_bionic("bio_tools")) {
        return true;
    } else if (has_bionic("bio_lighter")) {
        return true;
    } else if (has_bionic("bio_laser")) {
        return true;
    } else if (has_charges("ref_lighter", quantity)) {
        return true;
    } else if (has_charges("matches", quantity)) {
        return true;
    } else if (has_charges("lighter", quantity)) {
        return true;
    } else if (has_charges("flamethrower", quantity)) {
        return true;
    } else if (has_charges("flamethrower_simple", quantity)) {
        return true;
    } else if (has_charges("hotplate", quantity)) {
        return true;
    } else if (has_charges("welder", quantity)) {
        return true;
    } else if (has_charges("welder_crude", quantity)) {
        return true;
    } else if (has_charges("shishkebab_on", quantity)) {
        return true;
    } else if (has_charges("firemachete_on", quantity)) {
        return true;
    } else if (has_charges("broadfire_on", quantity)) {
        return true;
    } else if (has_charges("firekatana_on", quantity)) {
        return true;
    } else if (has_charges("zweifire_on", quantity)) {
        return true;
    }
    return false;
}

void player::use_fire(const int quantity)
{
//Ok, so checks for nearby fires first,
//then held lit torch or candle, bio tool/lighter/laser
//tries to use 1 charge of lighters, matches, flame throwers
// (home made, military), hotplate, welder in that order.
// bio_lighter, bio_laser, bio_tools, has_bionic("bio_tools"

    if (g->m.has_nearby_fire(posx, posy)) {
        return;
    } else if (has_charges("torch_lit", 1)) {
        return;
    } else if (has_charges("battletorch_lit", 1)) {
        return;
    } else if (has_charges("handflare_lit", 1)) {
        return;
    } else if (has_charges("candle_lit", 1)) {
        return;
    } else if (has_charges("shishkebab_on", quantity)) {
        return;
    } else if (has_charges("firemachete_on", quantity)) {
        return;
    } else if (has_charges("broadfire_on", quantity)) {
        return;
    } else if (has_charges("firekatana_on", quantity)) {
        return;
    } else if (has_charges("zweifire_on", quantity)) {
        return;
    } else if (has_bionic("bio_tools")) {
        return;
    } else if (has_bionic("bio_lighter")) {
        return;
    } else if (has_bionic("bio_laser")) {
        return;
    } else if (has_charges("ref_lighter", quantity)) {
        use_charges("ref_lighter", quantity);
        return;
    } else if (has_charges("matches", quantity)) {
        use_charges("matches", quantity);
        return;
    } else if (has_charges("lighter", quantity)) {
        use_charges("lighter", quantity);
        return;
    } else if (has_charges("flamethrower", quantity)) {
        use_charges("flamethrower", quantity);
        return;
    } else if (has_charges("flamethrower_simple", quantity)) {
        use_charges("flamethrower_simple", quantity);
        return;
    } else if (has_charges("hotplate", quantity)) {
        use_charges("hotplate", quantity);
        return;
    } else if (has_charges("welder", quantity)) {
        use_charges("welder", quantity);
        return;
    } else if (has_charges("welder_crude", quantity)) {
        use_charges("welder_crude", quantity);
        return;
    } else if (has_charges("shishkebab_off", quantity)) {
        use_charges("shishkebab_off", quantity);
        return;
    } else if (has_charges("firemachete_off", quantity)) {
        use_charges("firemachete_off", quantity);
        return;
    } else if (has_charges("broadfire_off", quantity)) {
        use_charges("broadfire_off", quantity);
        return;
    } else if (has_charges("firekatana_off", quantity)) {
        use_charges("firekatana_off", quantity);
        return;
    } else if (has_charges("zweifire_off", quantity)) {
        use_charges("zweifire_off", quantity);
        return;
    }
}

// does NOT return anything if the item is integrated toolset or fire!
std::list<item> player::use_charges(itype_id it, long quantity)
{
    std::list<item> ret;
    // the first two cases *probably* don't need to be tracked for now...
    if (it == "toolset") {
        power_level -= quantity;
        if (power_level < 0) {
            power_level = 0;
        }
        return ret;
    }
    if (it == "fire") {
        use_fire(quantity);
        return ret;
    }
    if (weapon.use_charges(it, quantity, ret)) {
        remove_weapon();
    }
    for (std::vector<item>::iterator a = worn.begin(); a != worn.end() && quantity > 0; ++a) {
        for (std::vector<item>::iterator b = a->contents.begin(); b != a->contents.end() && quantity > 0; ) {
            if (b->use_charges(it, quantity, ret)) {
                b = a->contents.erase(b);
            } else {
                ++b;
            }
        }
    }
    if (quantity <= 0) {
        return ret;
    }
    std::list<item> tmp = inv.use_charges(it, quantity);
    ret.splice(ret.end(), tmp);
    return ret;
}

int player::butcher_factor() const
{
    int lowest_factor = INT_MAX;
    if (has_bionic("bio_tools")) {
        lowest_factor = 100;
    }
    int inv_factor = inv.butcher_factor();
    if (inv_factor < lowest_factor) {
        lowest_factor = inv_factor;
    }
    lowest_factor = std::min(lowest_factor, weapon.butcher_factor());
    for (std::vector<item>::const_iterator a = worn.begin(); a != worn.end(); ++a) {
        lowest_factor = std::min(lowest_factor, a->butcher_factor());
    }
    return lowest_factor;
}

item* player::pick_usb()
{
 std::vector<std::pair<item*, int> > drives = inv.all_items_by_type("usb_drive");

 if (drives.empty())
  return NULL; // None available!

 std::vector<std::string> selections;
 for (int i = 0; i < drives.size() && i < 9; i++)
  selections.push_back( drives[i].first->tname() );

 int select = menu_vec(false, _("Choose drive:"), selections);

 return drives[ select - 1 ].first;
}

bool player::is_wearing(const itype_id & it) const
{
 for (int i = 0; i < worn.size(); i++) {
  if (worn[i].type->id == it)
   return true;
 }
 return false;
}

bool player::worn_with_flag( std::string flag ) const
{
    for (int i = 0; i < worn.size(); i++) {
        if (worn[i].has_flag( flag )) {
            return true;
        }
    }
    return false;
}

bool player::covered_with_flag(const std::string flag, int parts) const {
  int covered = 0;

  for (std::vector<item>::const_reverse_iterator armorPiece = worn.rbegin(); armorPiece != worn.rend(); ++armorPiece) {
    int cover = dynamic_cast<it_armor *>(armorPiece->type)->covers & parts;

    if (!cover) continue; // For our purposes, this piece covers nothing.
    if (cover & covered) continue; // the body part(s) is already covered.

    bool hasFlag = armorPiece->has_flag(flag);

    if (!hasFlag)
      return false; // The item is the top layer on a relevant body part, and isn't tagged, so we fail.
    else
      covered |= cover; // The item is the top layer on a relevant body part, and is tagged.
  }

  return (covered == parts);
}

bool player::covered_with_flag_exclusively(const std::string flag, int flags) const {
  for (std::vector<item>::const_iterator armorPiece = worn.begin(); armorPiece != worn.end(); ++armorPiece) {
    if ((dynamic_cast<it_armor *>(armorPiece->type)->covers & flags) && !armorPiece->has_flag(flag))
      return false;
  }

  return true;
}

bool player::is_water_friendly(int flags) const {
  return covered_with_flag_exclusively("WATER_FRIENDLY", flags);
}

bool player::is_waterproof(int flags) const {
  return covered_with_flag("WATERPROOF", flags);
}

bool player::has_artifact_with(const art_effect_passive effect) const
{
 if (weapon.is_artifact() && weapon.is_tool()) {
  it_artifact_tool *tool = dynamic_cast<it_artifact_tool*>(weapon.type);
  for (int i = 0; i < tool->effects_wielded.size(); i++) {
   if (tool->effects_wielded[i] == effect)
    return true;
  }
  for (int i = 0; i < tool->effects_carried.size(); i++) {
   if (tool->effects_carried[i] == effect)
    return true;
  }
 }
 if (inv.has_artifact_with(effect)) {
  return true;
 }
 for (int i = 0; i < worn.size(); i++) {
  if (worn[i].is_artifact()) {
   it_artifact_armor *armor = dynamic_cast<it_artifact_armor*>(worn[i].type);
   for (int i = 0; i < armor->effects_worn.size(); i++) {
    if (armor->effects_worn[i] == effect)
     return true;
   }
  }
 }
 return false;
}

bool player::has_amount(itype_id it, int quantity)
{
    if (it == "toolset")
    {
        return has_bionic("bio_tools");
    }
    return (amount_of(it) >= quantity);
}

int player::amount_of(itype_id it) {
    if (it == "toolset" && has_bionic("bio_tools")) {
        return 1;
    }
    if (it == "apparatus") {
        if (has_amount("crackpipe", 1) ||
            has_amount("can_drink", 1) ||
            has_amount("pipe_glass", 1) ||
            has_amount("pipe_tobacco", 1)) {
            return 1;
        }
    }
    int quantity = weapon.amount_of(it, true);
    for (std::vector<item>::iterator a = worn.begin(); a != worn.end(); ++a) {
        quantity += a->amount_of(it, true);
    }
    quantity += inv.amount_of(it);
    return quantity;
}

bool player::has_charges(itype_id it, long quantity)
{
    if (it == "fire" || it == "apparatus") {
        return has_fire(quantity);
    }
    return (charges_of(it) >= quantity);
}

long player::charges_of(itype_id it)
{
    if (it == "toolset") {
        if (has_bionic("bio_tools")) {
            return power_level;
        } else {
            return 0;
        }
    }
    long quantity = weapon.charges_of(it);
    for (std::vector<item>::iterator a = worn.begin(); a != worn.end(); ++a) {
        quantity += a->charges_of(it);
    }
    quantity += inv.charges_of(it);
    return quantity;
}

int  player::leak_level( std::string flag ) const
{
    int leak_level = 0;
    leak_level = inv.leak_level(flag);
    return leak_level;
}

bool player::has_drink()
{
    if (inv.has_drink()) {
        return true;
    }
    if (weapon.is_container() && !weapon.contents.empty()) {
        return weapon.contents[0].is_drink();
    }
    return false;
}

bool player::has_weapon_or_armor(char let) const
{
 if (weapon.invlet == let)
  return true;
 for (int i = 0; i < worn.size(); i++) {
  if (worn[i].invlet == let)
   return true;
 }
 return false;
}

bool player::has_item_with_flag( std::string flag ) const
{
    //check worn items for flag
    if (worn_with_flag( flag ))
    {
        return true;
    }

    //check weapon for flag
    if (weapon.has_flag( flag ) || weapon.contains_with_flag( flag ))
    {
        return true;
    }

    //check inventory items for flag
    if (inv.has_flag( flag ))
    {
        return true;
    }

    return false;
}

bool player::has_item(char let)
{
 return (has_weapon_or_armor(let) || !inv.item_by_letter(let).is_null());
}

std::set<char> player::allocated_invlets() {
    std::set<char> invlets = inv.allocated_invlets();

    if (weapon.invlet != 0) {
        invlets.insert(weapon.invlet);
    }
    for (int i = 0; i < worn.size(); i++) {
        invlets.insert(worn[i].invlet);
    }

    return invlets;
}

bool player::has_item(int position) {
    return !i_at(position).is_null();
}

bool player::has_item(item *it)
{
 if (it == &weapon)
  return true;
 for (int i = 0; i < worn.size(); i++) {
  if (it == &(worn[i]))
   return true;
 }
 return inv.has_item(it);
}

bool player::has_mission_item(int mission_id)
{
    if (mission_id == -1)
    {
        return false;
    }
    if (weapon.mission_id == mission_id)
    {
        return true;
    }
    for (int i = 0; i < weapon.contents.size(); i++)
    {
        if (weapon.contents[i].mission_id == mission_id)
        return true;
    }
    if (inv.has_mission_item(mission_id))
    {
        return true;
    }
    return false;
}

bool player::i_add_or_drop(item& it, int qty) {
    bool retval = true;
    bool drop = false;
    inv.assign_empty_invlet(it);
    for (int i = 0; i < qty; ++i) {
        if (!drop && (!can_pickWeight(it.weight(), !OPTIONS["DANGEROUS_PICKUPS"])
                      || !can_pickVolume(it.volume()))) {
            drop = true;
        }
        if (drop) {
            retval &= g->m.add_item_or_charges(posx, posy, it);
        } else {
            i_add(it);
        }
    }
    return retval;
}

char player::lookup_item(char let)
{
 if (weapon.invlet == let)
  return -1;

 if (inv.item_by_letter(let).is_null())
  return -2; // -2 is for "item not found"

 return let;
}

hint_rating player::rate_action_eat(item *it)
{
 //TODO more cases, for HINT_IFFY
 if (it->is_food_container() || it->is_food()) {
  return HINT_GOOD;
 }
 return HINT_CANT;
}

bool player::consume(int pos)
{
    item *to_eat = NULL;
    it_comest *comest = NULL;
    int which = -3; // Helps us know how to delete the item which got eaten

    if(pos == INT_MIN) {
        add_msg_if_player( m_info, _("You do not have that item."));
        return false;
    } if (is_underwater()) {
        add_msg_if_player( m_info, _("You can't do that while underwater."));
        return false;
    } else if( pos < -1 ) {
        add_msg_if_player( m_info, _( "You can't eat worn items, you have to take them off." ) );
        return false;
    } else if (pos == -1) {
        // Consume your current weapon
        if (weapon.is_food_container(this)) {
            to_eat = &weapon.contents[0];
            which = -2;
            if (weapon.contents[0].is_food()) {
                comest = dynamic_cast<it_comest*>(weapon.contents[0].type);
            }
        } else if (weapon.is_food(this)) {
            to_eat = &weapon;
            which = -1;
            comest = dynamic_cast<it_comest*>(weapon.type);
        } else {
            add_msg_if_player(m_info, _("You can't eat your %s."), weapon.tname().c_str());
            if(is_npc()) {
                debugmsg("%s tried to eat a %s", name.c_str(), weapon.tname().c_str());
            }
            return false;
        }
    } else {
        // Consume item from inventory
        item& it = inv.find_item(pos);
        if (it.is_food_container(this)) {
            to_eat = &(it.contents[0]);
            which = 1;
            if (it.contents[0].is_food()) {
                comest = dynamic_cast<it_comest*>(it.contents[0].type);
            }
        } else if (it.is_food(this)) {
            to_eat = &it;
            which = 0;
            comest = dynamic_cast<it_comest*>(it.type);
        } else {
            add_msg_if_player(m_info, _("You can't eat your %s."), it.tname().c_str());
            if(is_npc()) {
                debugmsg("%s tried to eat a %s", name.c_str(), it.tname().c_str());
            }
            return false;
        }
    }

    if(to_eat == NULL) {
        debugmsg("Consumed item is lost!");
        return false;
    }

    int amount_used = 1;
    bool was_consumed = false;
    if (comest != NULL) {
        if (comest->comesttype == "FOOD" || comest->comesttype == "DRINK") {
            was_consumed = eat(to_eat, comest);
            if (!was_consumed) {
                return was_consumed;
            }
        } else if (comest->comesttype == "MED") {
            if (comest->tool != "null") {
                // Check tools
                bool has = has_amount(comest->tool, 1);
                // Tools with charges need to have charges, not just be present.
                if (itypes[comest->tool]->count_by_charges()) {
                    has = has_charges(comest->tool, 1);
                }
                if (!has) {
                    add_msg_if_player(m_info, _("You need a %s to consume that!"),
                                         itypes[comest->tool]->nname(1).c_str());
                    return false;
                }
                use_charges(comest->tool, 1); // Tools like lighters get used
            }
            if (comest->has_use()) {
                //Check special use
                amount_used = comest->invoke(this, to_eat, false);
                if( amount_used <= 0 ) {
                    return false;
                }
            }
            consume_effects(to_eat, comest);
            moves -= 250;
            was_consumed = true;
        } else {
            debugmsg("Unknown comestible type of item: %s\n", to_eat->tname().c_str());
        }
    } else {
 // Consume other type of items.
        // For when bionics let you eat fuel
        if (to_eat->is_ammo()) {
            const int factor = 20;
            int max_change = max_power_level - power_level;
            if (max_change == 0) {
                add_msg_if_player(m_info, _("Your internal power storage is fully powered."));
            }
            charge_power(to_eat->charges / factor);
            to_eat->charges -= max_change * factor; //negative charges seem to be okay
            to_eat->charges++; //there's a flat subtraction later
        } else if (!to_eat->type->is_food() && !to_eat->is_food_container(this)) {
            if (to_eat->type->is_book()) {
                it_book* book = dynamic_cast<it_book*>(to_eat->type);
                if (book->type != NULL && !query_yn(_("Really eat %s?"), to_eat->tname().c_str())) {
                    return false;
                }
            }
            int charge = (to_eat->volume() + to_eat->weight()) / 225;
            if (to_eat->type->m1 == "leather" || to_eat->type->m2 == "leather") {
                charge /= 4;
            }
            if (to_eat->type->m1 == "wood" || to_eat->type->m2 == "wood") {
                charge /= 2;
            }
            charge_power(charge);
            to_eat->charges = 0;
            add_msg_player_or_npc( _("You eat your %s."), _("<npcname> eats a %s."),
                                     to_eat->tname().c_str());
        }
        moves -= 250;
        was_consumed = true;
    }

    if (!was_consumed) {
        return false;
    }

    // Actions after consume
    to_eat->charges -= amount_used;
    if (to_eat->charges <= 0) {
        if (which == -1) {
            weapon = ret_null;
        } else if (which == -2) {
            weapon.contents.erase(weapon.contents.begin());
            add_msg_if_player(_("You are now wielding an empty %s."), weapon.tname().c_str());
        } else if (which == 0) {
            inv.remove_item(pos);
        } else if (which >= 0) {
            item& it = inv.find_item(pos);
            it.contents.erase(it.contents.begin());
            const bool do_restack = inv.const_stack(pos).size() > 1;
            if (!is_npc()) {
                bool drop_it = false;
                if (OPTIONS["DROP_EMPTY"] == "no") {
                    drop_it = false;
                } else if (OPTIONS["DROP_EMPTY"] == "watertight") {
                    drop_it = it.is_container() && !(it.has_flag("WATERTIGHT") && it.has_flag("SEALS"));
                } else if (OPTIONS["DROP_EMPTY"] == "all") {
                    drop_it = true;
                }
                if (drop_it) {
                    add_msg(_("You drop the empty %s."), it.tname().c_str());
                    g->m.add_item_or_charges(posx, posy, inv.remove_item(pos));
                } else {
                    add_msg(m_info, _("%c - an empty %s"), it.invlet, it.tname().c_str());
                }
            }
            if (do_restack) {
                inv.restack(this);
            }
            inv.unsort();
        }
    }
    return true;
}

bool player::eat(item *eaten, it_comest *comest)
{
    int to_eat = 1;
    if (comest == NULL) {
        debugmsg("player::eat(%s); comest is NULL!", eaten->tname().c_str());
        return false;
    }
    if (comest->tool != "null") {
        bool has = has_amount(comest->tool, 1);
        if (itypes[comest->tool]->count_by_charges()) {
            has = has_charges(comest->tool, 1);
        }
        if (!has) {
            add_msg_if_player(m_info, _("You need a %s to consume that!"),
                       itypes[comest->tool]->nname(1).c_str());
            return false;
        }
    }
    if (is_underwater()) {
        add_msg_if_player(m_info, _("You can't do that while underwater."));
        return false;
    }
    // Here's why PROBOSCIS is such a negative trait.
    if ( (has_trait("PROBOSCIS")) && (comest->comesttype == "FOOD" ||
        eaten->has_flag("USE_EAT_VERB")) ) {
        add_msg_if_player(m_info,  _("Ugh, you can't drink that!"));
        return false;
    }
    bool overeating = (!has_trait("GOURMAND") && hunger < 0 &&
                       comest->nutr >= 5);
    bool hiberfood = (has_trait("HIBERNATE") && (hunger > -60 && thirst > -60 ));
    bool spoiled = eaten->rotten();

    last_item = itype_id(eaten->type->id);

    if (overeating && !has_trait("HIBERNATE") && !has_trait("EATHEALTH") && !is_npc() &&
        !has_trait("SLIMESPAWNER") && !query_yn(_("You're full.  Force yourself to eat?"))) {
        return false;
    }
    int temp_nutr = comest->nutr;
    int temp_quench = comest->quench;
    if (hiberfood && !is_npc() && (((hunger - temp_nutr) < -60) || ((thirst - temp_quench) < -60))){
       if (!query_yn(_("You're adequately fueled. Prepare for hibernation?"))) {
        return false;
       }
       else
       if(!is_npc()) {add_memorial_log(pgettext("memorial_male", "Began preparing for hibernation."),
                                       pgettext("memorial_female", "Began preparing for hibernation."));
                      add_msg(_("You've begun stockpiling calories and liquid for hibernation. You get the feeling that you should prepare for bed, just in case, but...you're hungry again, and you could eat a whole week's worth of food RIGHT NOW."));
      }
    }

    if (has_trait("CARNIVORE") && (eaten->made_of("veggy") || eaten->made_of("fruit")) && comest->nutr > 0) {
        add_msg_if_player(m_info, _("You can't stand the thought of eating veggies."));
        return false;
    }
    if ((!has_trait("SAPIOVORE") && !has_trait("CANNIBAL") && !has_trait("PSYCHOPATH")) && eaten->made_of("hflesh")&&
        !is_npc() && !query_yn(_("The thought of eating that makes you feel sick. Really do it?"))) {
        return false;
    }
    if ((!has_trait("SAPIOVORE") && has_trait("CANNIBAL") && !has_trait("PSYCHOPATH")) && eaten->made_of("hflesh")&& !is_npc() &&
        !query_yn(_("The thought of eating that makes you feel both guilty and excited. Really do it?"))) {
        return false;
    }

    if (has_trait("VEGETARIAN") && eaten->made_of("flesh") && !is_npc() &&
        !query_yn(_("Really eat that %s? Your stomach won't be happy."), eaten->tname().c_str())) {
        return false;
    }
    if (has_trait("MEATARIAN") && eaten->made_of("veggy") && !is_npc() &&
        !query_yn(_("Really eat that %s? Your stomach won't be happy."), eaten->tname().c_str())) {
        return false;
    }
    if (has_trait("LACTOSE") && eaten->made_of("milk") && (!has_bionic("bio_digestion")) && !is_npc() &&
        !query_yn(_("Really eat that %s? Your stomach won't be happy."), eaten->tname().c_str())) {
        return false;
    }
    if (has_trait("ANTIFRUIT") && eaten->made_of("fruit") && !is_npc() &&
        !query_yn(_("Really eat that %s? Your stomach won't be happy."), eaten->tname().c_str())) {
        return false;
    }
    if (has_trait("ANTIJUNK") && eaten->made_of("junk") && (!has_bionic("bio_digestion")) && !is_npc() &&
        !query_yn(_("Really eat that %s? Your stomach won't be happy."), eaten->tname().c_str())) {
        return false;
    }
    if ((has_trait("ANTIWHEAT") || has_trait("CARNIVORE")) && eaten->made_of("wheat") && (!has_bionic("bio_digestion")) && !is_npc() &&
        !query_yn(_("Really eat that %s? Your stomach won't be happy."), eaten->tname().c_str())) {
        return false;
    }
    if ((has_trait("SAPROPHAGE") && (!spoiled) && (!has_bionic("bio_digestion")) && !is_npc() &&
        !query_yn(_("Really eat that %s? Your stomach won't be happy."), eaten->tname().c_str()))) {
        //~ No, we don't eat "rotten" food. We eat properly aged food, like a normal person.
        //~ Semantic difference, but greatly facilitates people being proud of their character.
        add_msg_if_player(m_info,  _("It's too fresh, let it age a little first.  "));
        return false;
    }

    if (spoiled) {
        if (is_npc()) {
            return false;
        }
        if ((!(has_trait("SAPROVORE") || has_trait("SAPROPHAGE"))) &&
            !query_yn(_("This %s smells awful!  Eat it?"), eaten->tname().c_str())) {
            return false;
        }
    }

    //not working directly in the equation... can't imagine why
    int temp_hunger = hunger - comest->nutr;
    int temp_thirst = thirst - comest->quench;
    int capacity = has_trait("GOURMAND") ? -60 : -20;
    if( has_trait("HIBERNATE") && !is_npc() &&
        // If BOTH hunger and thirst are above the capacity...
        ( hunger > capacity && thirst > capacity ) &&
        // ...and EITHER of them crosses under the capacity...
        ( temp_hunger < capacity || temp_thirst < capacity ) ) {
        // Prompt to make sure player wants to gorge for hibernation...
        if( query_yn(_("Start gorging in preperation for hibernation?")) ) {
            // ...and explain what that means.
            add_msg(m_info, _("As you force yourself to eat, you have the feeling that you'll just be able to keep eating and then sleep for a long time."));
        } else {
            return false;
        }
    }

    if ( has_trait("HIBERNATE") ) {
        capacity = -620;
    }
    if ( has_trait("GIZZARD") ) {
        capacity = 0;
    }

    if( has_trait("SLIMESPAWNER") && !is_npc() ) {
        capacity -= 40;
        if ( (temp_hunger < capacity && temp_thirst <= (capacity + 10) ) ||
        (temp_thirst < capacity && temp_hunger <= (capacity + 10) ) ) {
            add_msg(m_mixed, _("You feel as though you're going to split open! In a good way??"));
            mod_pain(5);
            std::vector<point> valid;
            for (int x = posx - 1; x <= posx + 1; x++) {
                for (int y = posy - 1; y <= posy + 1; y++) {
                    if (g->is_empty(x, y)) {
                        valid.push_back( point(x, y) );
                    }
                }
            }
            monster slime(GetMType("mon_player_blob"));
            int numslime = 1;
            for (int i = 0; i < numslime; i++) {
                int index = rng(0, valid.size() - 1);
                point sp = valid[index];
                valid.erase(valid.begin() + index);
                slime.spawn(sp.x, sp.y);
                slime.friendly = -1;
                g->add_zombie(slime);
            }
            hunger += 40;
            thirst += 40;
            //~slimespawns have *small voices* which may be the Nice equivalent
            //~of the Rat King's ALL CAPS invective.  Probably shared-brain telepathy.
            add_msg(_("hey, you look like me! let's work together!"));
        }
    }

    if( ( comest->nutr > 0 && temp_hunger < capacity ) ||
        ( comest->quench > 0 && temp_thirst < capacity ) ) {
        if ((spoiled) && !(has_trait("SAPROPHAGE")) ){//rotten get random nutrification
            if (!query_yn(_("You can hardly finish it all. Consume it?"))) {
                return false;
            }
        } else {
            if ( (( comest->nutr > 0 && temp_hunger < capacity ) ||
              ( comest->quench > 0 && temp_thirst < capacity )) &&
              ( (!(has_trait("EATHEALTH"))) || (!(has_trait("SLIMESPAWNER"))) ) ) {
                if (!query_yn(_("You will not be able to finish it all. Consume it?"))) {
                return false;
                }
            }
        }
    }

    if (comest->has_use()) {
        to_eat = comest->invoke(this, eaten, false);
        if( to_eat <= 0 ) {
            return false;
        }
    }

    if ( (spoiled) && !(has_trait("SAPROPHAGE")) ) {
        add_msg(m_bad, _("Ick, this %s doesn't taste so good..."), eaten->tname().c_str());
        if (!has_trait("SAPROVORE") && !has_trait("EATDEAD") &&
       (!has_bionic("bio_digestion") || one_in(3))) {
            add_effect("foodpoison", rng(60, (comest->nutr + 1) * 60));
        }
        consume_effects(eaten, comest, spoiled);
    } else if ((spoiled) && has_trait("SAPROPHAGE")) {
        add_msg(m_good, _("Mmm, this %s tastes delicious..."), eaten->tname().c_str());
        consume_effects(eaten, comest, spoiled);
    } else {
        consume_effects(eaten, comest);
        if (!(has_trait("GOURMAND") || has_trait("HIBERNATE") || has_trait("EATHEALTH"))) {
            if ((overeating && rng(-200, 0) > hunger)) {
                vomit();
            }
        }
    }
    // At this point, we've definitely eaten the item, so use up some turns.
    int mealtime = 250;
      if (has_trait("MOUTH_TENTACLES")  || has_trait ("MANDIBLES")) {
        mealtime /= 2;
    } if (has_trait("GOURMAND")) {
        mealtime -= 100;
    } if ((has_trait("BEAK_HUM")) &&
      (comest->comesttype == "FOOD" || eaten->has_flag("USE_EAT_VERB")) ) {
        mealtime += 200; // Much better than PROBOSCIS but still optimized for fluids
    } if (has_trait("SABER_TEETH")) {
        mealtime += 250; // They get In The Way
    } if (has_trait("AMORPHOUS")) {
        mealtime *= 1.1; // Minor speed penalty for having to flow around it
                          // rather than just grab & munch
    }
        moves -= (mealtime);

    // If it's poisonous... poison us.  TODO: More several poison effects
    if ((eaten->poison >= rng(2, 4)) && !has_trait("EATPOISON") &&
    !has_trait("EATDEAD")) {
        add_effect("poison", eaten->poison * 100);
    }
    if ((eaten->poison > 0) && !has_trait("EATPOISON") &&
    !has_trait("EATDEAD")) {
        add_effect("foodpoison", eaten->poison * 300);
    }

    if (has_trait("AMORPHOUS")) {
        add_msg_player_or_npc(_("You assimilate your %s."), _("<npcname> assimilates a %s."),
                                  eaten->tname().c_str());
    } else if (comest->comesttype == "DRINK" && !eaten->has_flag("USE_EAT_VERB")) {
        add_msg_player_or_npc( _("You drink your %s."), _("<npcname> drinks a %s."),
                                  eaten->tname().c_str());
    } else if (comest->comesttype == "FOOD" || eaten->has_flag("USE_EAT_VERB")) {
        add_msg_player_or_npc( _("You eat your %s."), _("<npcname> eats a %s."),
                                  eaten->tname().c_str());
    }

    // Moved this later in the process, so you actually eat it before converting to HP
    if ( (has_trait("EATHEALTH")) && ( comest->nutr > 0 && temp_hunger < capacity ) ) {
        int room = (capacity - temp_hunger);
        int excess_food = ((comest->nutr) - room);
        add_msg_player_or_npc( _("You feel the %s filling you out."),
                                 _("<npcname> looks better after eating the %s."),
                                  eaten->tname().c_str());
        // Guaranteed 1 HP healing, no matter what.  You're welcome.  ;-)
        if (excess_food <= 5) {
            healall(1);
        }
        // Straight conversion, except it's divided amongst all your body parts.
        else healall(excess_food /= 5);
    }

    if (itypes[comest->tool]->is_tool()) {
        use_charges(comest->tool, 1); // Tools like lighters get used
    }

    if( has_bionic("bio_ethanol") && comest->can_use( "ALCOHOL" ) ) {
        charge_power(rng(2, 8));
    }
    if( has_bionic("bio_ethanol") && comest->can_use( "ALCOHOL_WEAK" ) ) {
        charge_power(rng(1, 4));
    }
    if( has_bionic("bio_ethanol") && comest->can_use( "ALCOHOL_STRONG" ) ) {
        charge_power(rng(3, 12));
    }

    if (eaten->made_of("hflesh") && !has_trait("SAPIOVORE")) {
    // Sapiovores don't recognize humans as the same species.
    // It's not cannibalism if you're not eating your own kind.
      if (has_trait("CANNIBAL") && has_trait("PSYCHOPATH")) {
          add_msg_if_player(m_good, _("You feast upon the human flesh."));
          add_morale(MORALE_CANNIBAL, 15, 200);
      } else if (has_trait("PSYCHOPATH") && !has_trait("CANNIBAL")) {
          add_msg_if_player( _("Meh. You've eaten worse."));
      } else if (!has_trait("PSYCHOPATH") && has_trait("CANNIBAL")) {
          add_msg_if_player(m_good, _("You indulge your shameful hunger."));
          add_morale(MORALE_CANNIBAL, 10, 50);
      } else {
          add_msg_if_player(m_bad, _("You feel horrible for eating a person."));
          add_morale(MORALE_CANNIBAL, -60, -400, 600, 300);
      }
    }
    if (has_trait("VEGETARIAN") && (eaten->made_of("flesh") || eaten->made_of("hflesh") || eaten->made_of("iflesh"))) {
        add_msg_if_player(m_bad, _("Almost instantly you feel a familiar pain in your stomach."));
        add_morale(MORALE_VEGETARIAN, -75, -400, 300, 240);
    }
    if (has_trait("MEATARIAN") && eaten->made_of("veggy")) {
        add_msg_if_player(m_bad, _("Yuck! How can anybody eat this stuff?"));
        add_morale(MORALE_MEATARIAN, -75, -400, 300, 240);
    }
    if (has_trait("LACTOSE") && eaten->made_of("milk")) {
        add_msg_if_player(m_bad, _("Your stomach begins gurgling and you feel bloated and ill."));
        add_morale(MORALE_LACTOSE, -75, -400, 300, 240);
    }
    if (has_trait("ANTIFRUIT") && eaten->made_of("fruit")) {
        add_msg_if_player(m_bad, _("Yuck! How can anybody eat this stuff?"));
        add_morale(MORALE_ANTIFRUIT, -75, -400, 300, 240);
    }
    if (has_trait("ANTIJUNK") && eaten->made_of("junk")) {
        add_msg_if_player(m_bad, _("Yuck! How can anybody eat this stuff?"));
        add_morale(MORALE_ANTIJUNK, -75, -400, 300, 240);
    }
    if ((has_trait("ANTIWHEAT") || has_trait("CARNIVORE")) && eaten->made_of("wheat")) {
        add_msg_if_player(m_bad, _("Your stomach begins gurgling and you feel bloated and ill."));
        add_morale(MORALE_ANTIWHEAT, -75, -400, 300, 240);
    }
    if (has_trait("SAPROPHAGE") && !(spoiled)) {
        add_msg_if_player(m_bad, _("Your stomach begins gurgling and you feel bloated and ill."));
        add_morale(MORALE_NO_DIGEST, -75, -400, 300, 240);
    }
    if ((!crossed_threshold() || has_trait("THRESH_URSINE")) && mutation_category_level["MUTCAT_URSINE"] > 40
        && eaten->made_of("honey")) {
        //Need at least 5 bear muts for effect to show, to filter out mutations in common with other mutcats
        int honey_fun = has_trait("THRESH_URSINE") ?
            std::min(mutation_category_level["MUTCAT_URSINE"]/8, 20) :
            mutation_category_level["MUTCAT_URSINE"]/12;
        if (honey_fun < 10)
            add_msg_if_player(m_good, _("You find the sweet taste of honey surprisingly palatable."));
        else
            add_msg_if_player(m_good, _("You feast upon the sweet honey."));
        add_morale(MORALE_HONEY, honey_fun, 100);
    }
    if ((has_trait("HERBIVORE") || has_trait("RUMINANT")) &&
            (eaten->made_of("flesh") || eaten->made_of("egg"))) {
        if (!one_in(3)) {
            vomit();
        }
        if (comest->quench >= 2) {
            thirst += int(comest->quench / 2);
        }
        if (comest->nutr >= 2) {
            hunger += int(comest->nutr * .75);
        }
    }
    return true;
}

void player::consume_effects(item *eaten, it_comest *comest, bool rotten)
{
    if ((rotten) && !(has_trait("SAPROPHAGE")) ) {
        hunger -= rng(0, comest->nutr);
        thirst -= comest->quench;
        if (!has_trait("SAPROVORE") && !has_bionic("bio_digestion")) {
            mod_healthy_mod(-30);
        }
    } if (has_trait("GIZZARD")) {
        // Shorter GI tract, so less nutrients captured.
        hunger -= ((comest->nutr) *= 0.66);
        thirst -= ((comest->quench) *= 0.66);
        mod_healthy_mod((comest->healthy) *= 0.66);
    } else {
    // Saprophages get the same boost from rotten food that others get from fresh.
        hunger -= comest->nutr;
        thirst -= comest->quench;
        mod_healthy_mod(comest->healthy);
    }

    if (has_bionic("bio_digestion")) {
        hunger -= rng(0, comest->nutr);
    }

    if (comest->stim != 0) {
        if (abs(stim) < (abs(comest->stim) * 3)) {
            if (comest->stim < 0) {
                stim = std::max(comest->stim * 3, stim + comest->stim);
            } else {
                stim = std::min(comest->stim * 3, stim + comest->stim);
            }
        }
    }
    add_addiction(comest->add, comest->addict);
    if (addiction_craving(comest->add) != MORALE_NULL) {
        rem_morale(addiction_craving(comest->add));
    }
    if (eaten->has_flag("HOT") && eaten->has_flag("EATEN_HOT")) {
        add_morale(MORALE_FOOD_HOT, 5, 10);
    }
    if (has_trait("GOURMAND")) {
        if (comest->fun < -2) {
            add_morale(MORALE_FOOD_BAD, comest->fun * 0.5, comest->fun, 60, 30, false, comest);
        } else if (comest->fun > 0) {
            add_morale(MORALE_FOOD_GOOD, comest->fun * 3, comest->fun * 6, 60, 30, false, comest);
        }
        if (has_trait("GOURMAND") && !(has_trait("HIBERNATE"))) {
        if ((comest->nutr > 0 && hunger < -60) || (comest->quench > 0 && thirst < -60)) {
            add_msg_if_player(_("You can't finish it all!"));
        }
        if (hunger < -60) {
            hunger = -60;
        }
        if (thirst < -60) {
            thirst = -60;
        }
    }
    } if (has_trait("HIBERNATE")) {
         if ((comest->nutr > 0 && hunger < -60) || (comest->quench > 0 && thirst < -60)) { //Tell the player what's going on
            add_msg_if_player(_("You gorge yourself, preparing to hibernate."));
            if (one_in(2)) {
                (fatigue += (comest->nutr)); //50% chance of the food tiring you
            }
        }
        if ((comest->nutr > 0 && hunger < -200) || (comest->quench > 0 && thirst < -200)) { //Hibernation should cut burn to 60/day
            add_msg_if_player(_("You feel stocked for a day or two. Got your bed all ready and secured?"));
            if (one_in(2)) {
                (fatigue += (comest->nutr)); //And another 50%, intended cumulative
            }
        }
        if ((comest->nutr > 0 && hunger < -400) || (comest->quench > 0 && thirst < -400)) {
            add_msg_if_player(_("Mmm.  You can stil fit some more in...but maybe you should get comfortable and sleep."));
             if (!(one_in(3))) {
                (fatigue += (comest->nutr)); //Third check, this one at 66%
            }
        }
        if ((comest->nutr > 0 && hunger < -600) || (comest->quench > 0 && thirst < -600)) {
            add_msg_if_player(_("That filled a hole!  Time for bed..."));
            fatigue += (comest->nutr); //At this point, you're done.  Schlaf gut.
        }
        if ((comest->nutr > 0 && hunger < -620) || (comest->quench > 0 && thirst < -620)) {
            add_msg_if_player(_("You can't finish it all!"));
        }
        if (hunger < -620) {
            hunger = -620;
        }
        if (thirst < -620) {
            thirst = -620;
        }
    } else {
        if (comest->fun < 0) {
            add_morale(MORALE_FOOD_BAD, comest->fun, comest->fun * 6, 60, 30, false, comest);
        } else if (comest->fun > 0) {
            add_morale(MORALE_FOOD_GOOD, comest->fun, comest->fun * 4, 60, 30, false, comest);
        }
        if ((comest->nutr > 0 && hunger < -20) || (comest->quench > 0 && thirst < -20)) {
            add_msg_if_player(_("You can't finish it all!"));
        }
        if (hunger < -20) {
            hunger = -20;
        }
        if (thirst < -20) {
            thirst = -20;
        }
    }
}

void player::rooted_message() const
{
    if( (has_trait("ROOTS2") || has_trait("ROOTS3") ) &&
        g->m.has_flag("DIGGABLE", posx, posy) &&
        !wearing_something_on(bp_feet) ) {
        add_msg(m_info, _("You sink your roots into the soil."));
    }
}

void player::rooted()
// Should average a point every two minutes or so; ground isn't uniformly fertile
// If being able to "overfill" is a serious balance issue, will revisit
// Otherwise, nutrient intake via roots can fill past the "Full" point, WAI
{
    if( (has_trait("ROOTS2") || has_trait("ROOTS3")) &&
        g->m.has_flag("DIGGABLE", posx, posy) &&
        !wearing_something_on(bp_feet) ) {
        if( one_in(20) ) {
            hunger--;
            thirst--;
            if (health <= 5) {
                health++;
            }
        }
    }
}

bool player::wield(item* it, bool autodrop)
{
 if (weapon.has_flag("NO_UNWIELD")) {
  add_msg(m_info, _("You cannot unwield your %s!  Withdraw them with 'p'."),
             weapon.tname().c_str());
  return false;
 }
 if (it == NULL || it->is_null()) {
  if(weapon.is_null()) {
   return false;
  }
  if (autodrop || volume_carried() + weapon.volume() < volume_capacity()) {
   inv.add_item_keep_invlet(remove_weapon());
   inv.unsort();
   moves -= 20;
   recoil = 0;
   return true;
  } else if (query_yn(_("No space in inventory for your %s.  Drop it?"),
                      weapon.tname().c_str())) {
   g->m.add_item_or_charges(posx, posy, remove_weapon());
   recoil = 0;
   return true;
  } else
   return false;
 }
 if (&weapon == it) {
  add_msg(m_info, _("You're already wielding that!"));
  return false;
 } else if (it == NULL || it->is_null()) {
  add_msg(m_info, _("You don't have that item."));
  return false;
 }

 if (it->is_two_handed(this) && !has_two_arms()) {
  add_msg(m_info, _("You cannot wield a %s with only one arm."),
             it->tname().c_str());
  return false;
 }
 if (!is_armed()) {
  weapon = inv.remove_item(it);
  if (weapon.is_artifact() && weapon.is_tool()) {
   it_artifact_tool *art = dynamic_cast<it_artifact_tool*>(weapon.type);
   g->add_artifact_messages(art->effects_wielded);
  }
  moves -= 30;
  last_item = itype_id(weapon.type->id);
  return true;
 } else if (volume_carried() + weapon.volume() - it->volume() <
            volume_capacity()) {
  item tmpweap = remove_weapon();
  weapon = inv.remove_item(it);
  inv.add_item_keep_invlet(tmpweap);
  inv.unsort();
  moves -= 45;
  if (weapon.is_artifact() && weapon.is_tool()) {
   it_artifact_tool *art = dynamic_cast<it_artifact_tool*>(weapon.type);
   g->add_artifact_messages(art->effects_wielded);
  }
  last_item = itype_id(weapon.type->id);
  return true;
 } else if (query_yn(_("No space in inventory for your %s.  Drop it?"),
                     weapon.tname().c_str())) {
  g->m.add_item_or_charges(posx, posy, remove_weapon());
  weapon = *it;
  inv.remove_item(weapon.invlet);
  inv.unsort();
  moves -= 30;
  if (weapon.is_artifact() && weapon.is_tool()) {
   it_artifact_tool *art = dynamic_cast<it_artifact_tool*>(weapon.type);
   g->add_artifact_messages(art->effects_wielded);
  }
  last_item = itype_id(weapon.type->id);
  return true;
 }

 return false;

}

void player::pick_style() // Style selection menu
{
    //Create menu
    // Entries:
    // 0: Cancel
    // 1: No style
    // x: dynamic list of selectable styles

    //If there are style already, cursor starts there
    // if no selected styles, cursor starts from no-style

    // Any other keys quit the menu
    // No matter how menu is cancelled, style_selected is not changed.

    uimenu kmenu;
    kmenu.text = _("Select a style");

    if (has_active_bionic("bio_cqb")) {
        kmenu.addentry( 0, true, 'c', _("Cancel") );
        if (martialarts.find("style_karate") != martialarts.end())
            kmenu.addentry( 1, true, -1, martialarts["style_karate"].name );
        if (martialarts.find("style_judo") != martialarts.end())
            kmenu.addentry( 2, true, -1, martialarts["style_judo"].name );
        if (martialarts.find("style_muay_thai") != martialarts.end())
            kmenu.addentry( 3, true, -1, martialarts["style_muay_thai"].name );
        if (martialarts.find("style_biojutsu") != martialarts.end())
            kmenu.addentry( 4, true, -1, martialarts["style_biojutsu"].name );

        kmenu.query();
        int selection = kmenu.ret;
        switch (selection) {
            case 1: style_selected = "style_karate"; break;
            case 2: style_selected = "style_judo"; break;
            case 3: style_selected = "style_muay_thai"; break;
            case 4: style_selected = "style_biojutsu"; break;
        }
    }
    else {
        kmenu.addentry( 0, true, 'c', _("Cancel") );
        kmenu.addentry( 1, true, 'n', _("No style") );
        kmenu.selected = 1;
        kmenu.return_invalid = true; //cancel with any other keys

        for (int i = 0; i < ma_styles.size(); i++) {
            if(martialarts.find(ma_styles[i]) == martialarts.end()) {
                debugmsg ("Bad hand to hand style: %s",ma_styles[i].c_str());
            } else {
                //Check if this style is currently selected
                if (strcmp(martialarts[ma_styles[i]].id.c_str(),style_selected.c_str())==0) {
                    kmenu.selected =i+2; //+2 because there are "cancel" and "no style" first in the list
                }
                kmenu.addentry( i+2, true, -1, martialarts[ma_styles[i]].name );
            }
        }

        kmenu.query();
        int selection = kmenu.ret;

        //debugmsg("selected %d",choice);
        if (selection >= 2)
            style_selected = ma_styles[selection - 2];
        else if (selection == 1)
            style_selected = "style_none";

        //else
        //all other means -> don't change, keep current.
    }
}

hint_rating player::rate_action_wear(item *it)
{
 //TODO flag already-worn items as HINT_IFFY

 if (!it->is_armor()) {
  return HINT_CANT;
 }

 it_armor* armor = dynamic_cast<it_armor*>(it->type);

 // are we trying to put on power armor? If so, make sure we don't have any other gear on.
 if (armor->is_power_armor() && worn.size()) {
  if (armor->covers & mfb(bp_torso)) {
   return HINT_IFFY;
  } else if (armor->covers & mfb(bp_head) && !worn[0].type->is_power_armor()) {
   return HINT_IFFY;
  }
 }
 // are we trying to wear something over power armor? We can't have that, unless it's a backpack, or similar.
 if (worn.size() && worn[0].type->is_power_armor() && !(armor->covers & mfb(bp_head))) {
  if (!(armor->covers & mfb(bp_torso) && armor->color == c_green)) {
   return HINT_IFFY;
  }
 }

 // Make sure we're not wearing 2 of the item already
 int count = 0;
 for (int i = 0; i < worn.size(); i++) {
  if (worn[i].type->id == it->type->id)
   count++;
 }
 if (count == 2) {
  return HINT_IFFY;
 }
 if (has_trait("WOOLALLERGY") && it->made_of("wool")) {
  return HINT_IFFY; //should this be HINT_CANT? I kinda think not, because HINT_CANT is more for things that can NEVER happen
 }
 if (armor->covers & mfb(bp_head) && encumb(bp_head) != 0) {
  return HINT_IFFY;
 }
 if (armor->covers & mfb(bp_hands) && has_trait("WEBBED")) {
  return HINT_IFFY;
 }
 if (armor->covers & mfb(bp_hands) && has_trait("TALONS")) {
  return HINT_IFFY;
 }
 if ( armor->covers & mfb(bp_hands) && (has_trait("ARM_TENTACLES") ||
        has_trait("ARM_TENTACLES_4") || has_trait("ARM_TENTACLES_8")) ) {
  return HINT_IFFY;
 }
 if (armor->covers & mfb(bp_mouth) && (has_trait("BEAK") ||
    has_trait("BEAK_PECK") || has_trait("BEAK_HUM")) ) {
  return HINT_IFFY;
 }
 if (armor->covers & mfb(bp_feet) && has_trait("HOOVES")) {
  return HINT_IFFY;
 }
 if (armor->covers & mfb(bp_feet) && has_trait("LEG_TENTACLES")) {
  return HINT_IFFY;
 }
 if (armor->covers & mfb(bp_head) && has_trait("HORNS_CURLED")) {
  return HINT_IFFY;
 }
 if (armor->covers & mfb(bp_torso) && has_trait("SHELL")) {
  return HINT_IFFY;
 }
 if (armor->covers & mfb(bp_head) && !it->made_of("wool") &&
     !it->made_of("cotton") && !it->made_of("leather") && !it->made_of("nomex") &&
     (has_trait("HORNS_POINTED") || has_trait("ANTENNAE") || has_trait("ANTLERS"))) {
  return HINT_IFFY;
 }
 // Checks to see if the player is wearing shoes
 if (armor->covers & mfb(bp_feet) && wearing_something_on(bp_feet) &&
     (!it->has_flag("BELTED")) &&
     (!it->has_flag("SKINTIGHT") && is_wearing_shoes())){
  return HINT_IFFY;
 }

 return HINT_GOOD;
}

bool player::wear(int pos, bool interactive)
{
    item* to_wear = NULL;
    if (pos == -1)
    {
        to_wear = &weapon;
    }
    else if( pos < -1 ) {
        if( interactive ) {
            add_msg( m_info, _( "You are already wearing that." ) );
        }
        return false;
    }
    else
    {
        to_wear = &inv.find_item(pos);
    }

    if (to_wear->is_null())
    {
        if(interactive)
        {
            add_msg(m_info, _("You don't have that item."));
        }

        return false;
    }

    if (!wear_item(to_wear, interactive))
    {
        return false;
    }

    if (pos == -1)
    {
        weapon = ret_null;
    }
    else
    {
        // it has been copied into worn vector, but assigned an invlet,
        // in case it's a stack, reset the invlet to avoid duplicates
        to_wear->invlet = 0;
        inv.remove_item(to_wear);
        inv.restack(this);
    }

    return true;
}

bool player::wear_item(item *to_wear, bool interactive)
{
    it_armor* armor = NULL;

    if (to_wear->is_armor())
    {
        armor = dynamic_cast<it_armor*>(to_wear->type);
    }
    else
    {
        add_msg(m_info, _("Putting on a %s would be tricky."), to_wear->tname().c_str());
        return false;
    }

    // are we trying to put on power armor? If so, make sure we don't have any other gear on.
    if (armor->is_power_armor())
    {
        for (std::vector<item>::iterator it = worn.begin(); it != worn.end(); ++it)
        {
            if ((dynamic_cast<it_armor*>(it->type))->covers & armor->covers)
            {
                if(interactive)
                {
                    add_msg(m_info, _("You can't wear power armor over other gear!"));
                }
                return false;
            }
        }

        if (!(armor->covers & mfb(bp_torso)))
        {
            bool power_armor = false;

            if (worn.size())
            {
                for (std::vector<item>::iterator it = worn.begin(); it != worn.end(); ++it)
                {
                    if (it->type->is_power_armor())
                    {
                        power_armor = true;
                        break;
                    }
                }
            }

            if (!power_armor)
            {
                if(interactive)
                {
                    add_msg(m_info, _("You can only wear power armor components with power armor!"));
                }
                return false;
            }
        }

        for (int i = 0; i < worn.size(); i++)
        {
            if (worn[i].type->is_power_armor() && worn[i].type == armor)
            {
                if(interactive)
                {
                    add_msg(m_info, _("You cannot wear more than one %s!"), to_wear->tname().c_str());
                }
                return false;
            }
        }
    }
    else
    {
        // Only headgear can be worn with power armor, except other power armor components
        if( armor->covers & ~(mfb(bp_head) | mfb(bp_eyes) | mfb(bp_mouth) ) ) {
            for (int i = 0; i < worn.size(); i++)
            {
                if( worn[i].type->is_power_armor() )
                {
                    if(interactive)
                    {
                        add_msg(m_info, _("You can't wear %s with power armor!"), to_wear->tname().c_str());
                    }
                    return false;
                }
            }
        }
    }

    // Make sure we're not wearing 2 of the item already
    int count = 0;

    for (int i = 0; i < worn.size(); i++) {
        if (worn[i].type->id == to_wear->type->id) {
            count++;
        }
    }

    if (count == 2) {
        if(interactive) {
            add_msg(m_info, _("You can't wear more than two %s at once."),
                    to_wear->tname(count).c_str());
        }
        return false;
    }

    if (!to_wear->has_flag("OVERSIZE")) {
        if (has_trait("WOOLALLERGY") && to_wear->made_of("wool")) {
            if(interactive) {
                add_msg(m_info, _("You can't wear that, it's made of wool!"));
            }
            return false;
        }

        if (armor->covers & mfb(bp_head) && encumb(bp_head) != 0 && armor->encumber > 0) {
            if(interactive) {
                add_msg(m_info, wearing_something_on(bp_head) ?
                                _("You can't wear another helmet!") : _("You can't wear a helmet!"));
            }
            return false;
        }

        if ((armor->covers & (mfb(bp_hands) | mfb(bp_arms) | mfb(bp_torso) |
                              mfb(bp_legs) | mfb(bp_feet) | mfb(bp_head))) &&
            (has_trait("HUGE") || has_trait("HUGE_OK"))) {
            if(interactive) {
                add_msg(m_info, _("The %s is much too small to fit your huge body!"),
                        armor->nname(1).c_str());
            }
            return false;
        }

        if (armor->covers & mfb(bp_hands) && has_trait("WEBBED"))
        {
            if(interactive)
            {
                add_msg(m_info, _("You cannot put %s over your webbed hands."), armor->nname(1).c_str());
            }
            return false;
        }

        if ( armor->covers & mfb(bp_hands) &&
             (has_trait("ARM_TENTACLES") || has_trait("ARM_TENTACLES_4") ||
              has_trait("ARM_TENTACLES_8")) )
        {
            if(interactive)
            {
                add_msg(m_info, _("You cannot put %s over your tentacles."), armor->nname(1).c_str());
            }
            return false;
        }

        if (armor->covers & mfb(bp_hands) && has_trait("TALONS"))
        {
            if(interactive)
            {
                add_msg(m_info, _("You cannot put %s over your talons."), armor->nname(1).c_str());
            }
            return false;
        }

        if (armor->covers & mfb(bp_hands) && (has_trait("PAWS") || has_trait("PAWS_LARGE")) )
        {
            if(interactive)
            {
                add_msg(m_info, _("You cannot get %s to stay on your paws."), armor->nname(1).c_str());
            }
            return false;
        }

        if (armor->covers & mfb(bp_mouth) && (has_trait("BEAK") || has_trait("BEAK_PECK") ||
        has_trait("BEAK_HUM")) )
        {
            if(interactive)
            {
                add_msg(m_info, _("You cannot put a %s over your beak."), armor->nname(1).c_str());
            }
            return false;
        }

        if (armor->covers & mfb(bp_mouth) &&
            (has_trait("MUZZLE") || has_trait("MUZZLE_BEAR") || has_trait("MUZZLE_LONG")))
        {
            if(interactive)
            {
                add_msg(m_info, _("You cannot fit the %s over your muzzle."), armor->nname(1).c_str());
            }
            return false;
        }

        if (armor->covers & mfb(bp_mouth) && has_trait("MINOTAUR"))
        {
            if(interactive)
            {
                add_msg(m_info, _("You cannot fit the %s over your snout."), armor->nname(1).c_str());
            }
            return false;
        }

        if (armor->covers & mfb(bp_mouth) && has_trait("SABER_TEETH"))
        {
            if(interactive)
            {
                add_msg(m_info, _("Your saber teeth are simply too large for %s to fit."), armor->nname(1).c_str());
            }
            return false;
        }

        if (armor->covers & mfb(bp_mouth) && has_trait("MANDIBLES"))
        {
            if(interactive)
            {
                add_msg(_("Your mandibles are simply too large for %s to fit."), armor->nname(1).c_str());
            }
            return false;
        }

        if (armor->covers & mfb(bp_mouth) && has_trait("PROBOSCIS"))
        {
            if(interactive)
            {
                add_msg(m_info, _("Your proboscis is simply too large for %s to fit."), armor->nname(1).c_str());
            }
            return false;
        }

        if (armor->covers & mfb(bp_feet) && has_trait("HOOVES"))
        {
            if(interactive)
            {
                add_msg(m_info, _("You cannot wear footwear on your hooves."));
            }
            return false;
        }

        if (armor->covers & mfb(bp_feet) && has_trait("LEG_TENTACLES"))
        {
            if(interactive)
            {
                add_msg(m_info, _("You cannot wear footwear on your tentacles."));
            }
            return false;
        }

        if (armor->covers & mfb(bp_feet) && has_trait("RAP_TALONS"))
        {
            if(interactive)
            {
                add_msg(m_info, _("Your talons are much too large for footgear."));
            }
            return false;
        }

        if (armor->covers & mfb(bp_head) && has_trait("HORNS_CURLED"))
        {
            if(interactive)
            {
                add_msg(m_info, _("You cannot wear headgear over your horns."));
            }
            return false;
        }

        if (armor->covers & mfb(bp_torso) && has_trait("SHELL"))
        {
            if(interactive)
            {
                add_msg(m_info, _("You cannot wear anything over your shell."));
            }
            return false;
        }

        if (armor->covers & mfb(bp_torso) && ((has_trait("INSECT_ARMS")) || (has_trait("ARACHNID_ARMS"))) )
        {
            if(interactive)
            {
                add_msg(m_info, _("Your new limbs are too wriggly to fit under that."));
            }
            return false;
        }

        if (armor->covers & mfb(bp_head) &&
            !to_wear->made_of("wool") && !to_wear->made_of("cotton") &&
            !to_wear->made_of("nomex") && !to_wear->made_of("leather") &&
            (has_trait("HORNS_POINTED") || has_trait("ANTENNAE") || has_trait("ANTLERS")))
        {
            if(interactive)
            {
                add_msg(m_info, _("You cannot wear a helmet over your %s."),
                           (has_trait("HORNS_POINTED") ? _("horns") :
                            (has_trait("ANTENNAE") ? _("antennae") : _("antlers"))));
            }
            return false;
        }

        if (armor->covers & mfb(bp_feet) && wearing_something_on(bp_feet) &&
            (!to_wear->has_flag("BELTED")) &&
            (!to_wear->has_flag("SKINTIGHT")) && is_wearing_shoes()) {
            // Checks to see if the player is wearing shoes
            if(interactive){
                add_msg(m_info, _("You're already wearing footwear!"));
            }
            return false;
        }
    }

    // Armor needs invlets to access, give one if not already assigned.
    if (to_wear->invlet == 0) {
        inv.assign_empty_invlet(*to_wear, true);
    }

    const bool was_deaf = is_deaf();
    last_item = itype_id(to_wear->type->id);
    worn.push_back(*to_wear);

    if(interactive)
    {
        add_msg(_("You put on your %s."), to_wear->tname().c_str());
        moves -= 350; // TODO: Make this variable?

        if (to_wear->is_artifact())
        {
            it_artifact_armor *art = dynamic_cast<it_artifact_armor*>(to_wear->type);
            g->add_artifact_messages(art->effects_worn);
        }

        for (body_part i = bp_head; i < num_bp; i = body_part(i + 1))
        {
            if (armor->covers & mfb(i) && encumb(i) >= 4)
            {
                add_msg(m_warning,
                    (i == bp_head || i == bp_torso || i == bp_mouth) ?
                    _("Your %s is very encumbered! %s"):_("Your %s are very encumbered! %s"),
                    body_part_name(body_part(i), -1).c_str(), encumb_text(body_part(i)).c_str());
            }
        }
        if( !was_deaf && is_deaf() ) {
            add_msg( m_info, _( "You're deafened!" ) );
        }
    }

    recalc_sight_limits();

    return true;
}

hint_rating player::rate_action_takeoff(item *it) {
 if (!it->is_armor()) {
  return HINT_CANT;
 }

 for (int i = 0; i < worn.size(); i++) {
  if (worn[i].invlet == it->invlet) { //surely there must be an easier way to do this?
   return HINT_GOOD;
  }
 }

 return HINT_IFFY;
}

bool player::takeoff(int pos, bool autodrop)
{
    bool taken_off = false;
    if (pos == -1) {
        taken_off = wield(NULL, autodrop);
    } else {
        int worn_index = worn_position_to_index(pos);
        if (worn_index >=0 && worn_index < worn.size()) {
            item &w = worn[worn_index];

            // Handle power armor.
            if (w.type->is_power_armor() &&
                    (dynamic_cast<it_armor*>(w.type)->covers & mfb(bp_torso))) {
                // We're trying to take off power armor, but cannot do that if we have a power armor component on!
                for (int j = worn.size() - 1; j >= 0; j--) {
                    if (worn[j].type->is_power_armor() &&
                            j != worn_index) {
                        if (autodrop) {
                            g->m.add_item_or_charges(posx, posy, worn[j]);
                            add_msg(_("You take off your your %s."), worn[j].tname().c_str());
                            worn.erase(worn.begin() + j);
                            // If we are before worn_index, erasing this element shifted its position by 1.
                            if (worn_index > j) {
                                worn_index -= 1;
                                w = worn[worn_index];
                            }
                            taken_off = true;
                        } else {
                            add_msg(m_info, _("You can't take off power armor while wearing other power armor components."));
                            return false;
                        }
                    }
                }
            }

            if (autodrop || volume_capacity() - dynamic_cast<it_armor*>(w.type)->storage > volume_carried() + w.type->volume) {
                inv.add_item_keep_invlet(w);
                add_msg(_("You take off your your %s."), w.tname().c_str());
                worn.erase(worn.begin() + worn_index);
                inv.unsort();
                taken_off = true;
            } else if (query_yn(_("No room in inventory for your %s.  Drop it?"),
                    w.tname().c_str())) {
                g->m.add_item_or_charges(posx, posy, w);
                add_msg(_("You take off your your %s."), w.tname().c_str());
                worn.erase(worn.begin() + worn_index);
                taken_off = true;
            }
        } else {
            add_msg(m_info, _("You are not wearing that item."));
        }
    }

    recalc_sight_limits();

    return taken_off;
}

void player::use_wielded() {
  use(-1);
}

hint_rating player::rate_action_reload(item *it) {
    if (it->has_flag("NO_RELOAD")) {
        return HINT_CANT;
    }
    if (it->is_gun()) {
        if (it->has_flag("RELOAD_AND_SHOOT") || it->ammo_type() == "NULL") {
            return HINT_CANT;
        }
        if (it->charges == it->clip_size()) {
            int alternate_magazine = -1;
            for (int i = 0; i < it->contents.size(); i++) {
                if ((it->contents[i].is_gunmod() &&
                      (it->contents[i].typeId() == "spare_mag" &&
                      it->contents[i].charges < (dynamic_cast<it_gun*>(it->type))->clip)) ||
                      (it->contents[i].has_flag("MODE_AUX") &&
                      it->contents[i].charges < it->contents[i].clip_size())) {
                    alternate_magazine = i;
                }
            }
            if(alternate_magazine == -1) {
                return HINT_IFFY;
            }
        }
        return HINT_GOOD;
    } else if (it->is_tool()) {
        it_tool* tool = dynamic_cast<it_tool*>(it->type);
        if (tool->ammo == "NULL") {
            return HINT_CANT;
        }
        return HINT_GOOD;
    }
    return HINT_CANT;
}

hint_rating player::rate_action_unload(item *it) {
 if (!it->is_gun() && !it->is_container() &&
     (!it->is_tool() || it->ammo_type() == "NULL")) {
  return HINT_CANT;
 }
 int spare_mag = -1;
 int has_m203 = -1;
 int has_40mml = -1;
 int has_shotgun = -1;
 int has_shotgun2 = -1;
 int has_shotgun3 = -1;
 int has_auxflamer = -1;
 if (it->is_gun()) {
  spare_mag = it->has_gunmod ("spare_mag");
  has_m203 = it->has_gunmod ("m203");
  has_40mml = it->has_gunmod ("pipe_launcher40mm");
  has_shotgun = it->has_gunmod ("u_shotgun");
  has_shotgun2 = it->has_gunmod ("masterkey");
  has_shotgun3 = it->has_gunmod ("rm121aux");
  has_auxflamer = it->has_gunmod ("aux_flamer");
 }
 if (it->is_container() ||
     (it->charges == 0 &&
      (spare_mag == -1 || it->contents[spare_mag].charges <= 0) &&
      (has_m203 == -1 || it->contents[has_m203].charges <= 0) &&
      (has_40mml == -1 || it->contents[has_40mml].charges <= 0) &&
      (has_shotgun == -1 || it->contents[has_shotgun].charges <= 0) &&
      (has_shotgun2 == -1 || it->contents[has_shotgun2].charges <= 0) &&
      (has_shotgun3 == -1 || it->contents[has_shotgun3].charges <= 0) &&
      (has_auxflamer == -1 || it->contents[has_auxflamer].charges <= 0) )) {
  if (it->contents.empty()) {
   return HINT_IFFY;
  }
 }

 return HINT_GOOD;
}

//TODO refactor stuff so we don't need to have this code mirroring game::disassemble
hint_rating player::rate_action_disassemble(item *it) {
 for (recipe_map::iterator cat_iter = recipes.begin(); cat_iter != recipes.end(); ++cat_iter)
    {
        for (recipe_list::iterator list_iter = cat_iter->second.begin();
             list_iter != cat_iter->second.end();
             ++list_iter)
        {
            recipe* cur_recipe = *list_iter;
            if (it->type == itypes[cur_recipe->result] && cur_recipe->reversible)
            // ok, a valid recipe exists for the item, and it is reversible
            // assign the activity
            {
                // check tools are available
                // loop over the tools and see what's required...again
                inventory crafting_inv = g->crafting_inventory(this);
                for (int j = 0; j < cur_recipe->tools.size(); j++)
                {
                    bool have_tool = false;
                    if (cur_recipe->tools[j].empty()) // no tools required, may change this
                    {
                        have_tool = true;
                    }
                    else
                    {
                        for (int k = 0; k < cur_recipe->tools[j].size(); k++)
                        {
                            itype_id type = cur_recipe->tools[j][k].type;
                            int req = cur_recipe->tools[j][k].count; // -1 => 1

                            if ((req <= 0 && crafting_inv.has_amount (type, 1)) ||
                                (req >  0 && crafting_inv.has_charges(type, req)))
                            {
                                have_tool = true;
                                k = cur_recipe->tools[j].size();
                            }
                            // if crafting recipe required a welder, disassembly requires a hacksaw or super toolkit
                            if (type == "welder")
                            {
                                if (crafting_inv.has_amount("hacksaw", 1) ||
                                    crafting_inv.has_amount("toolset", 1))
                                {
                                    have_tool = true;
                                }
                                else
                                {
                                    have_tool = false;
                                }
                            }
                        }
                    }
                    if (!have_tool)
                    {
                       return HINT_IFFY;
                    }
                }
                // all tools present
                return HINT_GOOD;
            }
        }
    }
    if(it->is_book())
        return HINT_GOOD;
    // no recipe exists, or the item cannot be disassembled
    return HINT_CANT;
}

hint_rating player::rate_action_use(const item *it) const
{
    if (it->is_tool()) {
        it_tool *tool = dynamic_cast<it_tool*>(it->type);
        if (tool->charges_per_use != 0 && it->charges < tool->charges_per_use) {
            return HINT_IFFY;
        } else {
            return HINT_GOOD;
        }
    } else if (it->is_gunmod()) {
        if (get_skill_level("gun") == 0) {
            return HINT_IFFY;
        } else {
            return HINT_GOOD;
        }
    } else if (it->is_bionic()) {
        return HINT_GOOD;
    } else if (it->is_food() || it->is_food_container() || it->is_book() || it->is_armor()) {
        return HINT_IFFY; //the rating is subjective, could be argued as HINT_CANT or HINT_GOOD as well
    } else if (it->is_gun()) {
        if (!it->contents.empty()) {
            return HINT_GOOD;
        } else {
            return HINT_IFFY;
        }
    } else if( it->type->has_use() ) {
        return HINT_GOOD;
    }

    return HINT_CANT;
}

void player::use(int pos)
{
    item* used = &i_at(pos);
    item copy;

    if (used->is_null()) {
        add_msg(m_info, _("You do not have that item."));
        return;
    }

    last_item = itype_id(used->type->id);

    if (used->is_tool()) {
        it_tool *tool = dynamic_cast<it_tool*>(used->type);
        int charges_used = tool->invoke(this, used, false);
        if (tool->charges_per_use == 0 || used->charges >= tool->charges_per_use ||
            (used->has_flag("USE_UPS") &&
             (has_charges("adv_UPS_on", charges_used * (.6)) || has_charges("UPS_on", charges_used) ||
              has_charges("adv_UPS_off", charges_used * (.6)) ||
              has_charges("UPS_off", charges_used) ||
              (has_bionic("bio_ups") && power_level >= (charges_used / 10))))) {
            if ( charges_used >= 1 ) {
                if( tool->charges_per_use > 0 ) {
                    if (used->has_flag("USE_UPS")){
                        //If the device has been modded to run off ups,
                        // we want to reduce ups charges instead of item charges.
                        if (has_charges("adv_UPS_off", charges_used * (.6))) {
                            use_charges("adv_UPS_off", charges_used * (.6));
                        } else if (has_charges("adv_UPS_on", charges_used * (.6))) {
                            use_charges("adv_UPS_on", charges_used * (.6));
                        } else if (has_charges("UPS_off", charges_used)) {
                            use_charges("UPS_off", charges_used);
                        } else if (has_charges("UPS_on", charges_used)) {
                            use_charges("UPS_on", charges_used);
                        } else if (has_bionic("bio_ups")) {
                            charge_power(-1 * (charges_used/10));
                        }
                    } else {
                        used->charges -= std::min(used->charges, long(charges_used));
                    }
                } else {
                    // An item that doesn't normally expend charges is destroyed instead.
                    /* We can't be certain the item is still in the same position,
                     * as other items may have been consumed as well, so remove
                     * the item directly instead of by its position. */
                    i_rem(used);
                }
            }
            // We may have fiddled with the state of the item in the iuse method,
            // so restack to sort things out.
            inv.restack();
        } else {
            add_msg(m_info, ngettext("Your %s has %d charge but needs %d.",
                                "Your %s has %d charges but needs %d.",
                                used->charges),
                       used->tname().c_str(),
                       used->charges, tool->charges_per_use);
        }
    } else if (used->is_gunmod()) {
        if (skillLevel("gun") == 0) {
            add_msg(m_info, _("You need to be at least level 1 in the marksmanship skill before you\
 can modify weapons."));
            return;
        }
        int gunpos = g->inv(_("Select gun to modify:"));
        it_gunmod *mod = dynamic_cast<it_gunmod*>(used->type);
        item* gun = &(i_at(gunpos));
        if (gun->is_null()) {
            add_msg(m_info, _("You do not have that item."));
            return;
        } else if (!gun->is_gun()) {
            add_msg(m_info, _("That %s is not a weapon."), gun->tname().c_str());
            return;
        }
        it_gun* guntype = dynamic_cast<it_gun*>(gun->type);
        if (guntype->skill_used == Skill::skill("pistol") && !mod->used_on_pistol) {
            add_msg(m_info, _("That %s cannot be attached to a handgun."),
                       used->tname().c_str());
            return;
        } else if (guntype->skill_used == Skill::skill("shotgun") && !mod->used_on_shotgun) {
            add_msg(m_info, _("That %s cannot be attached to a shotgun."),
                       used->tname().c_str());
            return;
        } else if (guntype->skill_used == Skill::skill("smg") && !mod->used_on_smg) {
            add_msg(m_info, _("That %s cannot be attached to a submachine gun."),
                       used->tname().c_str());
            return;
        } else if (guntype->skill_used == Skill::skill("rifle") && !mod->used_on_rifle) {
            add_msg(m_info, _("That %s cannot be attached to a rifle."),
                       used->tname().c_str());
            return;
        } else if (guntype->skill_used == Skill::skill("archery") && !mod->used_on_bow && guntype->ammo == "arrow") {
            add_msg(m_info, _("That %s cannot be attached to a bow."),
                       used->tname().c_str());
            return;
        } else if (guntype->skill_used == Skill::skill("archery") && !mod->used_on_crossbow && guntype->ammo == "bolt") {
            add_msg(m_info, _("That %s cannot be attached to a crossbow."),
                       used->tname().c_str());
            return;
        } else if (guntype->skill_used == Skill::skill("launcher") && !mod->used_on_launcher) {
            add_msg(m_info, _("That %s cannot be attached to a launcher."),
                       used->tname().c_str());
            return;
        } else if ( !mod->acceptible_ammo_types.empty() &&
                    mod->acceptible_ammo_types.count(guntype->ammo) == 0 ) {
                add_msg(m_info, _("That %s cannot be used on a %s."), used->tname().c_str(),
                       ammo_name(guntype->ammo).c_str());
                return;
        } else if (guntype->valid_mod_locations.count(mod->location) == 0) {
            add_msg(m_info, _("Your %s doesn't have a slot for this mod."), gun->tname().c_str());
            return;
        } else if (gun->get_free_mod_locations(mod->location) <= 0) {
            add_msg(m_info, _("Your %s doesn't have enough room for another %s mod. To remove the mods, \
activate your weapon."), gun->tname().c_str(), _(mod->location.c_str()));
            return;
        }
        if (mod->id == "spare_mag" && gun->has_flag("RELOAD_ONE")) {
            add_msg(m_info, _("You can not use a spare magazine in your %s."),
                       gun->tname().c_str());
            return;
        }
        if (mod->location == "magazine" &&
            gun->clip_size() <= 2) {
            add_msg(m_info, _("You can not extend the ammo capacity of your %s."),
                       gun->tname().c_str());
            return;
        }
        if (mod->id == "waterproof_gunmod" && gun->has_flag("WATERPROOF_GUN")) {
            add_msg(m_info, _("Your %s is already waterproof."),
                       gun->tname().c_str());
            return;
        }
        if (mod->id == "tuned_mechanism" && gun->has_flag("NEVER_JAMS")) {
            add_msg(m_info, _("This %s is eminently reliable. You can't improve upon it this way."),
                       gun->tname().c_str());
            return;
        }
        if (guntype->id == "hand_crossbow" && !mod->used_on_pistol) {
          add_msg(m_info, _("Your %s isn't big enough to use that mod.'"), gun->tname().c_str(),
          used->tname().c_str());
          return;
        }
        for (int i = 0; i < gun->contents.size(); i++) {
            if (gun->contents[i].type->id == used->type->id) {
                add_msg(m_info, _("Your %s already has a %s."), gun->tname().c_str(),
                           used->tname().c_str());
                return;
            } else if ((mod->id == "clip" || mod->id == "clip2") &&
                       (gun->contents[i].type->id == "clip" ||
                        gun->contents[i].type->id == "clip2")) {
                add_msg(m_info, _("Your %s already has an extended magazine."),
                           gun->tname().c_str());
                return;
            }
        }
        add_msg(_("You attach the %s to your %s."), used->tname().c_str(),
                   gun->tname().c_str());
        gun->contents.push_back(i_rem(used));
        return;

    } else if (used->is_bionic()) {
        it_bionic* tmp = dynamic_cast<it_bionic*>(used->type);
        if (install_bionics(tmp)) {
            i_rem(pos);
        }
        return;
    } else if (used->is_food() || used->is_food_container()) {
        consume(pos);
        return;
    } else if (used->is_book()) {
        read(pos);
        return;
    } else if (used->is_gun()) {
        std::vector<item> &mods = used->contents;
        // Get weapon mod names.
        if (mods.empty()) {
            add_msg(m_info, _("Your %s doesn't appear to be modded."), used->tname().c_str());
            return;
        }
        // Create menu.
        int choice = -1;

        uimenu kmenu;
        kmenu.selected = 0;
        kmenu.text = _("Remove which modification?");
        for (int i = 0; i < mods.size(); i++) {
            kmenu.addentry( i, true, -1, mods[i].tname() );
        }
        kmenu.addentry( mods.size(), true, 'r', _("Remove all") );
        kmenu.addentry( mods.size() + 1, true, 'q', _("Cancel") );
        kmenu.query();
        choice = kmenu.ret;

        if (choice < mods.size()) {
            const std::string mod = used->contents[choice].tname();
            remove_gunmod(used, choice);
            add_msg(_("You remove your %s from your %s."), mod.c_str(), used->tname().c_str());
        } else if (choice == mods.size()) {
            for (int i = used->contents.size() - 1; i >= 0; i--) {
                remove_gunmod(used, i);
            }
            add_msg(_("You remove all the modifications from your %s."), used->tname().c_str());
        } else {
            add_msg(_("Never mind."));
            return;
        }
        // Removing stuff from a gun takes time.
        moves -= int(used->reload_time(*this) / 2);
        return;
    } else if ( used->type->has_use() ) {
        used->type->invoke(this, used, false);
        return;
    } else {
        add_msg(m_info, _("You can't do anything interesting with your %s."),
                used->tname().c_str());
        return;
    }
}

void player::remove_gunmod(item *weapon, int id)
{
    if (id >= weapon->contents.size()) {
        return;
    }
    item *gunmod = &weapon->contents[id];
    item ammo;
    if (gunmod->charges > 0) {
        if (gunmod->curammo != NULL) {
            ammo = item(gunmod->curammo->id, calendar::turn);
        } else {
            ammo = item(default_ammo(weapon->ammo_type()), calendar::turn);
        }
        ammo.charges = gunmod->charges;
        if (ammo.made_of(LIQUID)) {
            while(!g->handle_liquid(ammo, false, false)) {
                // handled only part of it, retry
            }
        } else {
            i_add_or_drop(ammo);
        }
        gunmod->curammo = NULL;
        gunmod->charges = 0;
    }
    if (gunmod->mode == "MODE_AUX") {
        weapon->next_mode();
    }
    i_add_or_drop(*gunmod);
    weapon->contents.erase(weapon->contents.begin()+id);
}

hint_rating player::rate_action_read(item *it)
{
 //note: there's a cryptic note about macguffins in player::read(). Do we have to account for those?
 if (!it->is_book()) {
  return HINT_CANT;
 }

 it_book *book = dynamic_cast<it_book*>(it->type);

 if (g && g->light_level() < 8 && LL_LIT > g->m.light_at(posx, posy)) {
  return HINT_IFFY;
 } else if (morale_level() < MIN_MORALE_READ &&  book->fun <= 0) {
  return HINT_IFFY; //won't read non-fun books when sad
 } else if (book->intel > 0 && has_trait("ILLITERATE")) {
  return HINT_IFFY;
 } else if (has_trait("HYPEROPIC") && !is_wearing("glasses_reading")
            && !is_wearing("glasses_bifocal") && !has_disease("contacts")) {
  return HINT_IFFY;
 }

 return HINT_GOOD;
}

void player::read(int pos)
{
    vehicle *veh = g->m.veh_at (posx, posy);
    if (veh && veh->player_in_control (this)) {
        add_msg(m_info, _("It's a bad idea to read while driving!"));
        return;
    }

    // Check if reading is okay
    // check for light level
    if (fine_detail_vision_mod() > 4) { //minimum LL_LOW or LL_DARK + (ELFA_NV or atomic_light)
        add_msg(m_info, _("You can't see to read!"));
        return;
    }

    // check for traits
    if (has_trait("HYPEROPIC") && !is_wearing("glasses_reading") &&
        !is_wearing("glasses_bifocal") && !has_disease("contacts")) {
        add_msg(m_info, _("Your eyes won't focus without reading glasses."));
        return;
    }

    // Find the object
    item* it = &i_at(pos);

    if (it == NULL || it->is_null()) {
        add_msg(m_info, _("You do not have that item."));
        return;
    }

// Some macguffins can be read, but they aren't treated like books.
    it_macguffin* mac = NULL;
    if (it->is_macguffin()) {
        mac = dynamic_cast<it_macguffin*>(it->type);
    }
    if (mac != NULL) {
        mac->invoke(this, it, false);
        return;
    }

    if (!it->is_book()) {
        add_msg(m_info, _("Your %s is not good reading material."),
        it->tname().c_str());
        return;
    }

    it_book* tmp = dynamic_cast<it_book*>(it->type);
    int time; //Declare this here so that we can change the time depending on whats needed
    // activity.get_value(0) == 1: see below at player_activity(ACT_READ)
    const bool continuous = (activity.get_value(0) == 1);
    bool study = continuous;
    if (tmp->intel > 0 && has_trait("ILLITERATE")) {
        add_msg(m_info, _("You're illiterate!"));
        return;
    }

    // Now we've established that the player CAN read.

    // If the player hasn't read this book before, skim it to get an idea of what's in it.
    if( !has_identified( it->type->id ) ) {
        // Base read_speed() is 1000 move points (1 minute per tmp->time)
        time = tmp->time * read_speed() * (fine_detail_vision_mod());
        if (tmp->intel > int_cur) {
            // Lower int characters can read, at a speed penalty
            time += (tmp->time * (tmp->intel - int_cur) * 100);
        }
        // We're just skimming, so it's 10x faster.
        time /= 10;

        activity = player_activity(ACT_READ, time - moves, -1, pos, "");
        // Never trigger studying when skimming the book.
        activity.values.push_back(0);
        moves = 0;
        return;
    }



    if (tmp->type == NULL) {
        // special guidebook effect: print a misc. hint when read
        if (tmp->id == "guidebook") {
            add_msg(m_info, get_hint().c_str());
            moves -= 100;
            return;
        }
        // otherwise do nothing as there's no associated skill
    } else if (morale_level() < MIN_MORALE_READ && tmp->fun <= 0) { // See morale.h
        add_msg(m_info, _("What's the point of studying?  (Your morale is too low!)"));
        return;
    } else if (skillLevel(tmp->type) < (int)tmp->req) {
        add_msg(_("The %s-related jargon flies over your head!"),
                   tmp->type->name().c_str());
        if (tmp->recipes.empty()) {
            return;
        } else {
            add_msg(m_info, _("But you might be able to learn a recipe or two."));
        }
    } else if (skillLevel(tmp->type) >= (int)tmp->level && !can_study_recipe(tmp) &&
               !query_yn(tmp->fun > 0 ?
                         _("It would be fun, but your %s skill won't be improved.  Read anyway?") :
                         _("Your %s skill won't be improved.  Read anyway?"),
                         tmp->type->name().c_str())) {
        return;
    } else if (!continuous && !query_yn(_("Study %s until you learn something? (gain a level)"),
                                        tmp->type->name().c_str())) {
        study = false;
    } else {
        //If we just started studying, tell the player how to stop
        if(!continuous) {
            add_msg(m_info, _("Now studying %s, %s to stop early."),
                    it->tname().c_str(), press_x(ACTION_PAUSE).c_str());
            if ( (has_trait("ROOTS2") || (has_trait("ROOTS3"))) &&
                 g->m.has_flag("DIGGABLE", posx, posy) &&
                 (!(wearing_something_on(bp_feet))) ) {
                add_msg(m_info, _("You sink your roots into the soil."));
            }
        }
        study = true;
    }

    if (!tmp->recipes.empty() && !continuous) {
        if (can_study_recipe(tmp)) {
            add_msg(m_info, _("This book has more recipes for you to learn."));
        } else if (studied_all_recipes(tmp)) {
            add_msg(m_info, _("You know all the recipes this book has to offer."));
        } else {
            add_msg(m_info, _("This book has more recipes, but you don't have the skill to learn them yet."));
        }
    }

    // Base read_speed() is 1000 move points (1 minute per tmp->time)
    time = tmp->time * read_speed() * (fine_detail_vision_mod());
    if (fine_detail_vision_mod() > 1.0) {
        add_msg(m_warning, _("It's difficult to see fine details right now. Reading will take longer than usual."));
    }

    if (tmp->intel > int_cur) {
        add_msg(m_warning, _("This book is too complex for you to easily understand. It will take longer to read."));
        // Lower int characters can read, at a speed penalty
        time += (tmp->time * (tmp->intel - int_cur) * 100);
    }

    activity = player_activity(ACT_READ, time, -1, pos, "");
    // activity.get_value(0) == 1 means continuous studing until
    // the player gained the next skill level, this ensured by this:
    activity.values.push_back(study ? 1 : 0);
    moves = 0;

    // Reinforce any existing morale bonus/penalty, so it doesn't decay
    // away while you read more.
    int minutes = time / 1000;
    // If you don't have a problem with eating humans, To Serve Man becomes rewarding
    if ((has_trait("CANNIBAL") || has_trait("PSYCHOPATH") || has_trait("SAPIOVORE")) &&
        tmp->id == "cookbook_human") {
        add_morale(MORALE_BOOK, 0, 75, minutes + 30, minutes, false, tmp);
    } else {
        add_morale(MORALE_BOOK, 0, tmp->fun * 15, minutes + 30, minutes, false, tmp);
    }
}

void player::do_read( item *book )
{
    it_book *reading = dynamic_cast<it_book *>(book->type);

    if( !has_identified( book->type->id ) ) {
        // Note that we've read the book.
        items_identified.insert( book->type->id );

        add_msg(_("You skim %s to find out what's in it."), reading->nname(1).c_str());
        if( reading->type ) {
            add_msg(_("Can bring your %s skill to %d."),
                    reading->type->name().c_str(), reading->level);
            if( reading->req != 0 ){
                add_msg(_("Requires %s level %d to understand."),
                        reading->type->name().c_str(), reading->req);
            }
        }

        add_msg(_("Requires intelligence of %d to easily read."), reading->intel);
        if (reading->fun != 0) {
            add_msg(_("Reading this book affects your morale by %d"), reading->fun);
        }
        add_msg(ngettext("This book takes %d minute to read.",
                         "This book takes %d minutes to read.", reading->time),
                reading->time );

        if (!(reading->recipes.empty())) {
            std::string recipes = "";
            size_t index = 1;
            for (std::map<recipe*, int>::iterator iter = reading->recipes.begin();
                 iter != reading->recipes.end(); ++iter, ++index) {
                recipes += item( iter->first->result, 0 ).type->nname(1);
                if(index == reading->recipes.size() - 1) {
                    recipes += _(" and "); // Who gives a fuck about an oxford comma?
                } else if(index != reading->recipes.size()) {
                    recipes += _(", ");
                }
            }
            std::string recipe_line = string_format(
                ngettext("This book contains %1$d crafting recipe: %2$s",
                         "This book contains %1$d crafting recipes: %2$s", reading->recipes.size()),
                reading->recipes.size(), recipes.c_str());
            add_msg( "%s", recipe_line.c_str());
        }
        activity.type = ACT_NULL;
        return;
    }

    if( reading->fun != 0 ) {
        int fun_bonus = 0;
        if( book->charges == 0 ) {
            //Book is out of chapters -> re-reading old book, less fun
            add_msg(_("The %s isn't as much fun now that you've finished it."), book->tname().c_str());
            if( one_in(6) ) { //Don't nag incessantly, just once in a while
                add_msg(m_info, _("Maybe you should find something new to read..."));
            }
            //50% penalty
            fun_bonus = (reading->fun * 5) / 2;
        } else {
            fun_bonus = reading->fun * 5;
        }
        // If you don't have a problem with eating humans, To Serve Man becomes rewarding
        if( (has_trait("CANNIBAL") || has_trait("PSYCHOPATH") || has_trait("SAPIOVORE")) &&
            reading->id == "cookbook_human" ) {
            fun_bonus = 25;
            add_morale(MORALE_BOOK, fun_bonus, fun_bonus * 3, 60, 30, true, reading);
        } else {
            add_morale(MORALE_BOOK, fun_bonus, reading->fun * 15, 60, 30, true, reading);
        }
    }

    if( book->charges > 0 ) {
        book->charges--;
    }

    bool no_recipes = true;
    if( !reading->recipes.empty() ) {
        bool recipe_learned = try_study_recipe(reading);
        if( !studied_all_recipes(reading) ) {
            no_recipes = false;
        }

        // for books that the player cannot yet read due to skill level or have no skill component,
        // but contain lower level recipes, break out once recipe has been studied
        if( reading->type == NULL || (skillLevel(reading->type) < (int)reading->req) ) {
            if( recipe_learned ) {
                add_msg(m_info, _("The rest of the book is currently still beyond your understanding."));
            }
            activity.type = ACT_NULL;
            return;
        }
    }

    if( skillLevel(reading->type) < (int)reading->level ) {
        int originalSkillLevel = skillLevel( reading->type );
        int min_ex = reading->time / 10 + int_cur / 4;
        int max_ex = reading->time /  5 + int_cur / 2 - originalSkillLevel;
        if (min_ex < 1) {
            min_ex = 1;
        }
        if (max_ex < 2) {
            max_ex = 2;
        }
        if (max_ex > 10) {
            max_ex = 10;
        }
        if (max_ex < min_ex) {
            max_ex = min_ex;
        }

        min_ex *= originalSkillLevel + 1;
        max_ex *= originalSkillLevel + 1;

        skillLevel(reading->type).readBook( min_ex, max_ex, reading->level );

        add_msg(_("You learn a little about %s! (%d%%)"), reading->type->name().c_str(),
                skillLevel(reading->type).exercise());

        if (skillLevel(reading->type) == originalSkillLevel && activity.get_value(0) == 1) {
            // continuously read until player gains a new skill level
            activity.type = ACT_NULL;
            read(activity.position);
            // Rooters root (based on time spent reading)
            int root_factor = (reading->time / 20);
            if( (has_trait("ROOTS2") || has_trait("ROOTS3")) &&
                g->m.has_flag("DIGGABLE", posx, posy) &&
                !wearing_something_on(bp_feet) ) {
                hunger -= root_factor;
                thirst -= root_factor;
                health += root_factor;
                health = std::min( 5, health );
            }
            if (activity.type != ACT_NULL) {
                return;
            }
        }

        int new_skill_level = (int)skillLevel(reading->type);
        if (new_skill_level > originalSkillLevel) {
            add_msg(m_good, _("You increase %s to level %d."),
                    reading->type->name().c_str(),
                    new_skill_level);

            if(new_skill_level % 4 == 0) {
                //~ %s is skill name. %d is skill level
                add_memorial_log(pgettext("memorial_male", "Reached skill level %1$d in %2$s."),
                                   pgettext("memorial_female", "Reached skill level %1$d in %2$s."),
                                   new_skill_level, reading->type->name().c_str());
            }
        }

        if (skillLevel(reading->type) == (int)reading->level) {
            if (no_recipes) {
                add_msg(m_info, _("You can no longer learn from %s."), reading->nname(1).c_str());
            } else {
                add_msg(m_info, _("Your skill level won't improve, but %s has more recipes for yo"),
                        reading->nname(1).c_str());
            }
        }
    }

    if( reading->has_use() ) {
        reading->invoke( &g->u, book, false );
    }

    activity.type = ACT_NULL;
}

bool player::has_identified( std::string item_id ) const
{
    return items_identified.count( item_id ) > 0;
}

bool player::can_study_recipe(it_book* book)
{
    for (std::map<recipe*, int>::iterator iter = book->recipes.begin();
         iter != book->recipes.end(); ++iter) {
        if (!knows_recipe(iter->first) &&
            (iter->first->skill_used == NULL || skillLevel(iter->first->skill_used) >= iter->second)) {
            return true;
        }
    }
    return false;
}

bool player::studied_all_recipes(it_book* book)
{
    for (std::map<recipe*, int>::iterator iter = book->recipes.begin();
         iter != book->recipes.end(); ++iter) {
        if (!knows_recipe(iter->first)) {
            return false;
        }
    }
    return true;
}

bool player::try_study_recipe(it_book *book)
{
    for (std::map<recipe*, int>::iterator iter = book->recipes.begin();
         iter != book->recipes.end(); ++iter) {
        if (!knows_recipe(iter->first) &&
            (iter->first->skill_used == NULL ||
             skillLevel(iter->first->skill_used) >= iter->second)) {
            if (iter->first->skill_used == NULL ||
                rng(0, 4) <= (skillLevel(iter->first->skill_used) - iter->second) / 2) {
                learn_recipe(iter->first);
                add_msg(m_good, _("Learned a recipe for %s from the %s."),
                                itypes[iter->first->result]->nname(1).c_str(), book->nname(1).c_str());
                return true;
            } else {
                add_msg(_("Failed to learn a recipe from the %s."), book->nname(1).c_str());
                return false;
            }
        }
    }
    return true; // _("false") seems to mean _("attempted and failed")
}

void player::try_to_sleep()
{
<<<<<<< HEAD
 int vpart = -1;
 vehicle *veh = g->m.veh_at (posx, posy, vpart);
 const trap_id trap_at_pos = g->m.tr_at(posx, posy);
 const ter_id ter_at_pos = g->m.ter(posx, posy);
 const furn_id furn_at_pos = g->m.furn(posx, posy);
 if (furn_at_pos == f_bed || furn_at_pos == f_makeshift_bed ||
     trap_at_pos == tr_cot || trap_at_pos == tr_rollmat ||
     trap_at_pos == tr_fur_rollmat || furn_at_pos == f_armchair ||
     furn_at_pos == f_sofa || furn_at_pos == f_hay ||
     (veh && veh->part_with_feature (vpart, "SEAT") >= 0) ||
      (veh && veh->part_with_feature (vpart, "BED") >= 0))
  add_msg(_("This is a comfortable place to sleep."));
 else if (ter_at_pos != t_floor)
  add_msg(
             terlist[ter_at_pos].movecost <= 2 ?
             _("It's a little hard to get to sleep on this %s.") :
             _("It's hard to get to sleep on this %s."),
             terlist[ter_at_pos].name.c_str());
 add_effect("lying_down", 300);
=======
    int vpart = -1;
    vehicle *veh = g->m.veh_at (posx, posy, vpart);
    const trap_id trap_at_pos = g->m.tr_at(posx, posy);
    const ter_id ter_at_pos = g->m.ter(posx, posy);
    const furn_id furn_at_pos = g->m.furn(posx, posy);
    bool plantsleep = false;
    if (has_trait("CHLOROMORPH")) {
        plantsleep = true;
        if( (ter_at_pos == t_dirt || ter_at_pos == t_pit ||
             ter_at_pos == t_dirtmound || ter_at_pos == t_pit_shallow ||
             ter_at_pos == t_ash || ter_at_pos == t_grass) && (!(veh)) &&
            (furn_at_pos == f_null) ) {
            add_msg(m_good, _("You relax as your roots embrace the soil."));
        } else if (veh) {
            add_msg(m_bad, _("It's impossible to sleep in this wheeled pot!"));
        } else if (furn_at_pos != f_null) {
            add_msg(m_bad, _("The humans' furniture blocks your roots. You can't get comfortable."));
        } else { // Floor problems
            add_msg(m_bad, _("Your roots scrabble ineffectively at the unyielding surface."));
        }
    }
    if( (furn_at_pos == f_bed || furn_at_pos == f_makeshift_bed ||
         trap_at_pos == tr_cot || trap_at_pos == tr_rollmat ||
         trap_at_pos == tr_fur_rollmat || furn_at_pos == f_armchair ||
         furn_at_pos == f_sofa || furn_at_pos == f_hay ||
         (veh && veh->part_with_feature (vpart, "SEAT") >= 0) ||
         (veh && veh->part_with_feature (vpart, "BED") >= 0)) &&
        (!(plantsleep)) ) {
        add_msg(m_good, _("This is a comfortable place to sleep."));
    } else if ((ter_at_pos != t_floor) && (!(plantsleep))) {
        add_msg( terlist[ter_at_pos].movecost <= 2 ?
                 _("It's a little hard to get to sleep on this %s.") :
                 _("It's hard to get to sleep on this %s."),
                 terlist[ter_at_pos].name.c_str() );
    }
    add_disease("lying_down", 300);
>>>>>>> 2afe7f79
}

bool player::can_sleep()
{
 int sleepy = 0;
 bool plantsleep = false;
 if (has_addiction(ADD_SLEEP))
  sleepy -= 3;
 if (has_trait("INSOMNIA"))
  sleepy -= 8;
 if (has_trait("EASYSLEEPER"))
  sleepy += 8;
 if (has_trait("CHLOROMORPH"))
  plantsleep = true;

 int vpart = -1;
 vehicle *veh = g->m.veh_at (posx, posy, vpart);
 const trap_id trap_at_pos = g->m.tr_at(posx, posy);
 const ter_id ter_at_pos = g->m.ter(posx, posy);
 const furn_id furn_at_pos = g->m.furn(posx, posy);
 if ( ((veh && veh->part_with_feature (vpart, "BED") >= 0) ||
     furn_at_pos == f_makeshift_bed || trap_at_pos == tr_cot ||
     furn_at_pos == f_sofa || furn_at_pos == f_hay) &&
     (!(plantsleep)) ) {
  sleepy += 4;
 }
 else if ( ((veh && veh->part_with_feature (vpart, "SEAT") >= 0) ||
      trap_at_pos == tr_rollmat || trap_at_pos == tr_fur_rollmat ||
      furn_at_pos == f_armchair) && (!(plantsleep)) ) {
    sleepy += 3;
 }
 else if ( (furn_at_pos == f_bed) && (!(plantsleep)) ) {
    sleepy += 5;
 }
 else if ( (ter_at_pos == t_floor) && (!(plantsleep)) ) {
    sleepy += 1;
 }
 else if (plantsleep) {
    if ((ter_at_pos == t_dirt || ter_at_pos == t_pit ||
        ter_at_pos == t_dirtmound || ter_at_pos == t_pit_shallow) &&
        furn_at_pos == f_null) {
        sleepy += 10; // It's very easy for Chloromorphs to get to sleep on soil!
    }
    else if ((ter_at_pos == t_grass || ter_at_pos == t_ash) &&
        furn_at_pos == f_null) {
        sleepy += 5; // Not as much if you have to dig through stuff first
    }
    else {
        sleepy -= 999; // Sleep ain't happening
    }
 }
 else
  sleepy -= g->m.move_cost(posx, posy);
 if (fatigue < 192)
  sleepy -= int( (192 - fatigue) / 4);
 else
  sleepy += int((fatigue - 192) / 16);
 sleepy += rng(-8, 8);
 sleepy -= 2 * stim;
 if (sleepy > 0)
  return true;
 return false;
}

void player::fall_asleep(int duration)
{
    add_effect("sleep", duration);
}

void player::wake_up(const char * message)
{
    remove_effect("sleep");
    if (message) {
        add_msg_if_player(message);
    } else {
        add_msg_if_player(_("You wake up."));
    }
}

std::string player::is_snuggling()
{
    std::vector<item>& floor_item = g->m.i_at(posx, posy);
    it_armor* floor_armor = NULL;
    int ticker = 0;

    // If there are no items on the floor, return nothing
    if ( floor_item.empty() ) {
        return "nothing";
    }

    for ( std::vector<item>::iterator afloor_item = floor_item.begin() ; afloor_item != floor_item.end() ; ++afloor_item) {
        if ( !afloor_item->is_armor() ) {
            continue;
        }
        else if ( afloor_item->volume() > 1 &&
        (dynamic_cast<it_armor*>(afloor_item->type)->covers & mfb(bp_torso) ||
         dynamic_cast<it_armor*>(afloor_item->type)->covers & mfb(bp_legs)) ){
            floor_armor = dynamic_cast<it_armor*>(afloor_item->type);
            ticker++;
        }
    }

    if ( ticker == 0 ) {
        return "nothing";
    }
    else if ( ticker == 1 ) {
        return floor_armor->nname(1).c_str();
    }
    else if ( ticker > 1 ) {
        return "many";
    }

    return "nothing";
}

// Returned values range from 1.0 (unimpeded vision) to 5.0 (totally blind).
// 2.5 is enough light for detail work.
float player::fine_detail_vision_mod()
{
    // PER_SLIME_OK implies you can get enough eyes around the bile
    // that you can generaly see.  There'll still be the haze, but
    // it's annoying rather than limiting.
    if (has_effect("blind") || ((has_effect("boomered")) &&
    !(has_trait("PER_SLIME_OK"))))
    {
        return 5;
    }
    if ( has_nv() )
    {
        return 1.5;
    }
    // flashlight is handled by the light level check below
    if (has_active_item("lightstrip"))
    {
        return 1;
    }
    if (LL_LIT <= g->m.light_at(posx, posy))
    {
        return 1;
    }

    float vision_ii = 0;
    if (g->m.light_at(posx, posy) == LL_LOW) { vision_ii = 4; }
    else if (g->m.light_at(posx, posy) == LL_DARK) { vision_ii = 5; }

    if (has_item_with_flag("LIGHT_2")){
        vision_ii -= 2;
    } else if (has_item_with_flag("LIGHT_1")){
        vision_ii -= 1;
    }

    if (has_trait("NIGHTVISION")) { vision_ii -= .5; }
    else if (has_trait("ELFA_NV")) { vision_ii -= 1; }
    else if (has_trait("NIGHTVISION2") || has_trait("FEL_NV")) { vision_ii -= 2; }
    else if (has_trait("NIGHTVISION3") || has_trait("ELFA_FNV") || is_wearing("rm13_armor_on")) { vision_ii -= 3; }

    if (vision_ii < 1) { vision_ii = 1; }
    return vision_ii;
}

int player::warmth(body_part bp)
{
    int bodywetness = 0;
    int ret = 0, warmth = 0;
    it_armor* armor = NULL;

    // Fetch the morale value of wetness for bodywetness
    for (int i = 0; bodywetness == 0 && i < morale.size(); i++)
    {
        if( morale[i].type == MORALE_WET )
        {
            bodywetness = abs(morale[i].bonus); // Make it positive, less confusing
            break;
        }
    }

    // If the player is not wielding anything, check if hands can be put in pockets
    if(bp == bp_hands && !is_armed() && (temp_conv[bp] <=  BODYTEMP_COLD) && worn_with_flag("POCKETS"))
    {
        ret += 10;
    }

    // If the players head is not encumbered, check if hood can be put up
    if(bp == bp_head && encumb(bp_head) < 1 && (temp_conv[bp] <=  BODYTEMP_COLD) && worn_with_flag("HOOD"))
    {
        ret += 10;
    }

    for (int i = 0; i < worn.size(); i++)
    {
        armor = dynamic_cast<it_armor*>(worn[i].type);

        if (armor->covers & mfb(bp))
        {
            warmth = armor->warmth;
            // Wool items do not lose their warmth in the rain
            if (!worn[i].made_of("wool"))
            {
                warmth *= 1.0 - (float)bodywetness / 100.0;
            }
            ret += warmth;
        }
    }
    return ret;
}

int player::encumb(body_part bp)
{
    int iArmorEnc = 0;
    double iLayers = 0;
    return encumb(bp, iLayers, iArmorEnc);
}


/*
 * Encumbrance logic:
 * Some clothing is intrinsically encumbering, such as heavy jackets, backpacks, body armor, etc.
 * These simply add their encumbrance value to each body part they cover.
 * In addition, each article of clothing after the first in a layer imposes an additional penalty.
 * e.g. one shirt will not encumber you, but two is tight and starts to restrict movement.
 * Clothes on seperate layers don't interact, so if you wear e.g. a light jacket over a shirt,
 * they're intended to be worn that way, and don't impose a penalty.
 * The default is to assume that clothes do not fit, clothes that are "fitted" either
 * reduce the encumbrance penalty by one, or if that is already 0, they reduce the layering effect.
 *
 * Use cases:
 * What would typically be considered normal "street clothes" should not be considered encumbering.
 * Tshirt, shirt, jacket on torso/arms, underwear and pants on legs, socks and shoes on feet.
 * This is currently handled by each of these articles of clothing
 * being on a different layer and/or body part, therefore accumulating no encumbrance.
 */
int player::encumb(body_part bp, double &layers, int &armorenc)
{
    int ret = 0;
    double layer[MAX_CLOTHING_LAYER] = { };
    int level = 0;

    it_armor* armor = NULL;
    for (size_t i = 0; i < worn.size(); ++i) {
        if( !worn[i].is_armor() ) {
            debugmsg("%s::encumb hit a non-armor item at worn[%d] (%s)", name.c_str(),
                     i, worn[i].tname().c_str());
        }
        armor = dynamic_cast<it_armor*>(worn[i].type);

        if( armor->covers & mfb(bp) ) {
            if( worn[i].has_flag( "SKINTIGHT" ) ) {
                level = UNDERWEAR;
            } else if ( worn[i].has_flag( "OUTER" ) ) {
                level = OUTER_LAYER;
            } else if ( worn[i].has_flag( "BELTED") ) {
                level = BELTED_LAYER;
            } else {
                level = REGULAR_LAYER;
            }

            layer[level]++;
            if( armor->is_power_armor() &&
                (has_active_item("UPS_on") || has_active_item("adv_UPS_on") ||
                 has_active_bionic("bio_power_armor_interface") ||
                 has_active_bionic("bio_power_armor_interface_mkII")) ) {
                armorenc += std::max( 0, armor->encumber - 4);
            } else {
                armorenc += armor->encumber;
                // Fitted clothes will reduce either encumbrance or layering.
                if( worn[i].has_flag( "FIT" ) ) {
                    if( armor->encumber > 0 && armorenc > 0 ) {
                        armorenc--;
                    } else if (layer[level] > 0) {
                        layer[level] -= .5;
                    }
                }
            }
        }
    }
    if (armorenc < 0) {
        armorenc = 0;
    }
    ret += armorenc;

    for (int i = 0; i < sizeof(layer) / sizeof(layer[0]); ++i) {
        layers += std::max( 0.0, layer[i] - 1.0 );
    }

    if (layers > 0.0) {
        ret += layers;
    }

    if (volume_carried() > volume_capacity() - 2 && bp != bp_head) {
        ret += 3;
    }

    // Bionics and mutation
    if ( has_bionic("bio_stiff") && bp != bp_head && bp != bp_mouth && bp != bp_eyes ) {
        ret += 1;
    }
    if ( has_trait("CHITIN3") && bp != bp_eyes && bp != bp_mouth ) {
        ret += 1;
    }
    if ( has_trait("SLIT_NOSTRILS") && bp == bp_mouth ) {
        ret += 1;
    }
    if ( has_trait("ARM_FEATHERS") && bp == bp_arms ) {
        ret += 2;
    }
    if ( has_trait("INSECT_ARMS") && bp == bp_arms ) {
        ret += 3;
    }
    if ( has_trait("ARACHNID_ARMS") && bp == bp_arms ) {
        ret += 4;
    }
    if ( has_trait("PAWS") && bp == bp_hands ) {
        ret += 1;
    }
    if ( has_trait("PAWS_LARGE") && bp == bp_hands ) {
        ret += 2;
    }
    if ( has_trait("LARGE") && (bp == bp_arms || bp == bp_torso )) {
        ret += 1;
    }
    if ( has_trait("WINGS_BUTTERFLY") && (bp == bp_torso )) {
        ret += 1;
    }
    if (bp == bp_hands &&
        (has_trait("ARM_TENTACLES") || has_trait("ARM_TENTACLES_4") ||
         has_trait("ARM_TENTACLES_8")) ) {
        ret += 3;
    }
    if (bp == bp_hands &&
        (has_trait("CLAWS_TENTACLE") )) {
        ret += 2;
    }
    if (bp == bp_mouth &&
        ( has_bionic("bio_nostril") ) ) {
        ret += 1;
    }
    if (bp == bp_hands &&
        ( has_bionic("bio_thumbs") ) ) {
        ret += 2;
    }
    if (bp == bp_eyes &&
        ( has_bionic("bio_pokedeye") ) ) {
        ret += 1;
    }
    if ( ret < 0 ) {
        ret = 0;
    }
    return ret;
}

int player::get_armor_bash(body_part bp)
{
    return get_armor_bash_base(bp) + armor_bash_bonus;
}

int player::get_armor_cut(body_part bp)
{
    return get_armor_cut_base(bp) + armor_cut_bonus;
}

int player::get_armor_bash_base(body_part bp)
{
 int ret = 0;
 it_armor* armor;
 for (int i = 0; i < worn.size(); i++) {
  armor = dynamic_cast<it_armor*>(worn[i].type);
  if (armor->covers & mfb(bp))
   ret += worn[i].bash_resist();
 }
 if (has_bionic("bio_carbon")) {
    ret += 2;
 }
 if (bp == bp_head && has_bionic("bio_armor_head")) {
    ret += 3;
 }
 if (bp == bp_arms && has_bionic("bio_armor_arms")) {
    ret += 3;
 }
 if (bp == bp_torso && has_bionic("bio_armor_torso")) {
    ret += 3;
 }
 if (bp == bp_legs && has_bionic("bio_armor_legs")) {
    ret += 3;
 }
 if (bp == bp_eyes && has_bionic("bio_armor_eyes")) {
    ret += 3;
 }
 if (has_trait("FUR") || has_trait("LUPINE_FUR") || has_trait("URSINE_FUR")) {
    ret++;
 }
 if (bp == bp_head && has_trait("LYNX_FUR")) {
    ret++;
 }
 if (has_trait("FAT")) {
    ret ++;
 }
 if (has_trait("CHITIN")) {
    ret += 2;
 }
 if (has_trait("SHELL") && bp == bp_torso) {
    ret += 6;
 }
 ret += rng(0, disease_intensity("armor_boost"));
 return ret;
}

int player::get_armor_cut_base(body_part bp)
{
 int ret = 0;
 it_armor* armor;
 for (int i = 0; i < worn.size(); i++) {
  armor = dynamic_cast<it_armor*>(worn[i].type);
  if (armor->covers & mfb(bp))
   ret += worn[i].cut_resist();
 }
 if (has_bionic("bio_carbon"))
  ret += 4;
 if (bp == bp_head && has_bionic("bio_armor_head"))
  ret += 3;
 else if (bp == bp_arms && has_bionic("bio_armor_arms"))
  ret += 3;
 else if (bp == bp_torso && has_bionic("bio_armor_torso"))
  ret += 3;
 else if (bp == bp_legs && has_bionic("bio_armor_legs"))
  ret += 3;
 else if (bp == bp_eyes && has_bionic("bio_armor_eyes"))
  ret += 3;
 if (has_trait("THICKSKIN"))
  ret++;
 if (has_trait("THINSKIN"))
  ret--;
 if (has_trait("SCALES"))
  ret += 2;
 if (has_trait("THICK_SCALES"))
  ret += 4;
 if (has_trait("SLEEK_SCALES"))
  ret += 1;
 if (has_trait("CHITIN"))
  ret += 2;
 if (has_trait("CHITIN2"))
  ret += 4;
 if (has_trait("CHITIN3"))
  ret += 8;
 if (has_trait("SHELL") && bp == bp_torso)
  ret += 14;
 ret += rng(0, disease_intensity("armor_boost"));
 return ret;
}

void get_armor_on(player* p, body_part bp, std::vector<int>& armor_indices) {
    it_armor* tmp;
    for (int i=0; i<p->worn.size(); i++) {
        tmp = dynamic_cast<it_armor*>(p->worn[i].type);
        if (tmp->covers & mfb(bp)) {
            armor_indices.push_back(i);
        }
    }
}

// mutates du, returns true if armor was damaged
bool player::armor_absorb(damage_unit& du, item& armor) {
    it_armor* armor_type = dynamic_cast<it_armor*>(armor.type);

    float mitigation = 0; // total amount of damage mitigated
    float effective_resist = resistances(armor).get_effective_resist(du);
    bool armor_damaged = false;

    std::string pre_damage_name = armor.tname();
    std::string pre_damage_adj = armor_type->dmg_adj(armor.damage);

    if (rng(0,100) < armor_type->coverage) {
        if (armor_type->is_power_armor()) { // TODO: add some check for power armor
        }

        mitigation = std::min(effective_resist, du.amount);
        du.amount -= mitigation; // mitigate the damage first

        // if the post-mitigation amount is greater than the amount
        if ((du.amount > effective_resist && !one_in(du.amount) && one_in(2)) ||
                // or if it isn't, but 1/50 chance
                (du.amount <= effective_resist && !armor.has_flag("STURDY")
                && !armor_type->is_power_armor() && one_in(200))) {
            armor_damaged = true;
            armor.damage++;
            std::string damage_verb = du.type == DT_BASH
                ? armor_type->bash_dmg_verb()
                : armor_type->cut_dmg_verb();

            // add "further" if the damage adjective and verb are the same
            std::string format_string = pre_damage_adj == damage_verb
                ? _("Your %s is %s further!")
                : _("Your %s is %s!");
            add_msg_if_player( m_bad, format_string.c_str(), pre_damage_name.c_str(),
                                      damage_verb.c_str());
            //item is damaged
            SCT.add(this->xpos(),
                    this->ypos(),
                    NORTH,
                    pre_damage_name, m_neutral,
                    damage_verb, m_info);
        }
    }
    return armor_damaged;
}
void player::absorb_hit(body_part bp, int, damage_instance &dam) {
    for (std::vector<damage_unit>::iterator it = dam.damage_units.begin();
            it != dam.damage_units.end(); ++it) {

        // Recompute the armor indices for every damage unit because we may have
        // destroyed armor earlier in the loop.
        std::vector<int> armor_indices;

        get_armor_on(this,bp,armor_indices);

        // CBMs absorb damage first before hitting armour
        if (has_active_bionic("bio_ads")) {
            if (it->amount > 0 && power_level > 1) {
                if (it->type == DT_BASH)
                    it->amount -= rng(1, 8);
                else if (it->type == DT_CUT)
                    it->amount -= rng(1, 4);
                else if (it->type == DT_STAB)
                    it->amount -= rng(1, 2);
                power_level--;
            }
            if (it->amount < 0) it->amount = 0;
        }

        // The worn vector has the innermost item first, so
        // iterate reverse to damage the outermost (last in worn vector) first.
        for (std::vector<int>::reverse_iterator armor_it = armor_indices.rbegin();
                armor_it != armor_indices.rend(); ++armor_it) {

            const int index = *armor_it;

            armor_absorb(*it, worn[index]);

            // now check if armour was completely destroyed and display relevant messages
            // TODO: use something less janky than the old code for this check
            if (worn[index].damage >= 5) {
                //~ %s is armor name
                add_memorial_log(pgettext("memorial_male", "Worn %s was completely destroyed."),
                                 pgettext("memorial_female", "Worn %s was completely destroyed."),
                                 worn[index].tname().c_str());
                add_msg_player_or_npc( m_bad, _("Your %s is completely destroyed!"),
                                              _("<npcname>'s %s is completely destroyed!"),
                                              worn[index].tname().c_str() );
                worn.erase(worn.begin() + index);
            }
        }
    }
}


void player::absorb(body_part bp, int &dam, int &cut)
{
    it_armor* tmp;
    int arm_bash = 0, arm_cut = 0;
    bool cut_through = true;      // to determine if cutting damage penetrates multiple layers of armour
    int bash_absorb = 0;      // to determine if lower layers of armour get damaged

    // CBMS absorb damage first before hitting armour
    if (has_active_bionic("bio_ads"))
    {
        if (dam > 0 && power_level > 1)
        {
            dam -= rng(1, 8);
            power_level--;
        }
        if (cut > 0 && power_level > 1)
        {
            cut -= rng(0, 4);
            power_level--;
        }
        if (dam < 0)
            dam = 0;
        if (cut < 0)
            cut = 0;
    }

    // determines how much damage is absorbed by armour
    // zero if damage misses a covered part
    int bash_reduction = 0;
    int cut_reduction = 0;

    // See, we do it backwards, iterating inwards
    for (int i = worn.size() - 1; i >= 0; i--)
    {
        tmp = dynamic_cast<it_armor*>(worn[i].type);
        if (tmp->covers & mfb(bp))
        {
            // first determine if damage is at a covered part of the body
            // probability given by coverage
            if (rng(0, 100) < tmp->coverage)
            {
                // hit a covered part of the body, so now determine if armour is damaged
                arm_bash = worn[i].bash_resist();
                arm_cut  = worn[i].cut_resist();
                // also determine how much damage is absorbed by armour
                // factor of 3 to normalise for material hardness values
                bash_reduction = arm_bash / 3;
                cut_reduction = arm_cut / 3;

                // power armour first  - to depreciate eventually
                if (worn[i].type->is_power_armor())
                {
                    if (cut > arm_cut * 2 || dam > arm_bash * 2)
                    {
                        add_msg_if_player(m_bad, _("Your %s is damaged!"), worn[i].tname().c_str());
                        worn[i].damage++;
                    }
                }
                else // normal armour
                {
                    // determine how much the damage exceeds the armour absorption
                    // bash damage takes into account preceding layers
                    int diff_bash = (dam - arm_bash - bash_absorb < 0) ? -1 : (dam - arm_bash);
                    int diff_cut  = (cut - arm_cut  < 0) ? -1 : (cut - arm_cut);
                    bool armor_damaged = false;
                    std::string pre_damage_name = worn[i].tname();

                    // armour damage occurs only if damage exceeds armour absorption
                    // plus a luck factor, even if damage is below armour absorption (2% chance)
                    if ((dam > arm_bash && !one_in(diff_bash)) ||
                        (!worn[i].has_flag ("STURDY") && diff_bash == -1 && one_in(50)))
                    {
                        armor_damaged = true;
                        worn[i].damage++;
                    }
                    bash_absorb += arm_bash;

                    // cut damage falls through to inner layers only if preceding layer was damaged
                    if (cut_through)
                    {
                        if ((cut > arm_cut && !one_in(diff_cut)) ||
                            (!worn[i].has_flag ("STURDY") && diff_cut == -1 && one_in(50)))
                        {
                            armor_damaged = true;
                            worn[i].damage++;
                        }
                        else // layer of clothing was not damaged, so stop cutting damage from penetrating
                        {
                            cut_through = false;
                        }
                    }

                    // now check if armour was completely destroyed and display relevant messages
                    if (worn[i].damage >= 5)
                    {
                      //~ %s is armor name
                      add_memorial_log(pgettext("memorial_male", "Worn %s was completely destroyed."),
                                       pgettext("memorial_female", "Worn %s was completely destroyed."),
                                       worn[i].tname().c_str());
                        add_msg_player_or_npc(m_bad, _("Your %s is completely destroyed!"),
                                                     _("<npcname>'s %s is completely destroyed!"),
                                                     worn[i].tname().c_str() );
                        worn.erase(worn.begin() + i);
                    } else if (armor_damaged) {
                        std::string damage_verb = diff_bash > diff_cut ? tmp->bash_dmg_verb() :
                                                                         tmp->cut_dmg_verb();
                        add_msg_if_player( m_bad, _("Your %s is %s!"), pre_damage_name.c_str(),
                                                  damage_verb.c_str());
                    }
                } // end of armour damage code
            }
        }
        // reduce damage accordingly
        dam -= bash_reduction;
        cut -= cut_reduction;
    }
    // now account for CBMs and mutations
    if (has_bionic("bio_carbon"))
    {
        dam -= 2;
        cut -= 4;
    }
    if (bp == bp_head && has_bionic("bio_armor_head"))
    {
        dam -= 3;
        cut -= 3;
    }
    else if (bp == bp_arms && has_bionic("bio_armor_arms"))
    {
        dam -= 3;
        cut -= 3;
    }
    else if (bp == bp_torso && has_bionic("bio_armor_torso"))
    {
        dam -= 3;
        cut -= 3;
    }
    else if (bp == bp_legs && has_bionic("bio_armor_legs"))
    {
        dam -= 3;
        cut -= 3;
    }
    else if (bp == bp_eyes && has_bionic("bio_armor_eyes"))
    {
        dam -= 3;
        cut -= 3;
    }
    if (has_trait("THICKSKIN")) {
        cut--;
    }
    if (has_trait("THINSKIN")) {
        cut++;
    }
    if (has_trait("SCALES")) {
        cut -= 2;
    }
    if (has_trait("THICK_SCALES")) {
        cut -= 4;
    }
    if (has_trait("SLEEK_SCALES")) {
        cut -= 1;
    }
    if (has_trait("FEATHERS")) {
        dam--;
    }
    if (has_trait("AMORPHOUS")) {
        dam--;
        if (!(has_trait("INT_SLIME"))) {
            dam -= 3;
        }
    }
    if (bp == bp_arms && has_trait("ARM_FEATHERS")) {
        dam--;
    }
    if (has_trait("FUR") || has_trait("LUPINE_FUR") || has_trait("URSINE_FUR")) {
        dam--;
    }
    if (bp == bp_head && has_trait("LYNX_FUR")) {
        dam--;
    }
    if (has_trait("FAT")) {
        cut --;
    }
    if (has_trait("CHITIN")) {
        cut -= 2;
    }
    if (has_trait("CHITIN2")) {
        dam--;
        cut -= 4;
    }
    if (has_trait("CHITIN3")) {
        dam -= 2;
        cut -= 8;
    }
    if (has_trait("PLANTSKIN")) {
        dam--;
    }
    if (has_trait("BARK")) {
        dam -= 2;
    }
    if (bp == bp_feet && has_trait("HOOVES")) {
        cut--;
    }
    if (has_trait("LIGHT_BONES")) {
        dam *= 1.4;
    }
    if (has_trait("HOLLOW_BONES")) {
        dam *= 1.8;
    }

    // apply martial arts armor buffs
    dam -= mabuff_arm_bash_bonus();
    cut -= mabuff_arm_cut_bonus();

    if (dam < 0)
        dam = 0;
    if (cut < 0)
        cut = 0;
}

int player::get_env_resist(body_part bp)
{
    int ret = 0;
    for (int i = 0; i < worn.size(); i++) {
        if ((dynamic_cast<it_armor*>(worn[i].type))->covers & mfb(bp) ||
             (bp == bp_eyes && // Head protection works on eyes too (e.g. baseball cap)
             (dynamic_cast<it_armor*>(worn[i].type))->covers & mfb(bp_head))) {
            ret += (dynamic_cast<it_armor*>(worn[i].type))->env_resist;
        }
    }

    if (bp == bp_mouth && has_bionic("bio_purifier") && ret < 5) {
        ret += 2;
        if (ret > 5) {
            ret = 5;
        }
    }

    if (bp == bp_eyes && has_bionic("bio_armor_eyes") && ret < 5) {
        ret += 2;
        if (ret > 5) {
            ret = 5;
        }
    }
    return ret;
}

bool player::wearing_something_on(body_part bp) const
{
    for (int i = 0; i < worn.size(); i++) {
        if ((dynamic_cast<it_armor*>(worn[i].type))->covers & mfb(bp))
            return true;
    }
    return false;
}

bool player::is_wearing_shoes() const
{
    for (int i = 0; i < worn.size(); i++) {
        const item *worn_item = &worn[i];
        const it_armor *worn_armor = dynamic_cast<it_armor*>(worn_item->type);

        if (worn_armor->covers & mfb(bp_feet) &&
            (!worn_item->has_flag("BELTED")) &&
            (!worn_item->has_flag("SKINTIGHT"))) {
            return true;
        }
    }
    return false;
}

bool player::is_wearing_power_armor(bool *hasHelmet) const {
    bool result = false;
    for (size_t i = 0; i < worn.size(); i++) {
        it_armor *armor = dynamic_cast<it_armor*>(worn[i].type);
        if (armor == NULL || !armor->is_power_armor()) {
            continue;
        }
        if (hasHelmet == NULL) {
            // found power armor, helmet not requested, cancel loop
            return true;
        }
        // found power armor, continue search for helmet
        result = true;
        if (armor->covers & mfb(bp_head)) {
            *hasHelmet = true;
            return true;
        }
    }
    return result;
}

int player::adjust_for_focus(int amount)
{
    int effective_focus = focus_pool;
    if (has_trait("FASTLEARNER"))
    {
        effective_focus += 15;
    }
    if (has_trait("SLOWLEARNER"))
    {
        effective_focus -= 15;
    }
    double tmp = amount * (effective_focus / 100.0);
    int ret = int(tmp);
    if (rng(0, 100) < 100 * (tmp - ret))
    {
        ret++;
    }
    return ret;
}

void player::practice( Skill *s, int amount, int cap )
{
    SkillLevel& level = skillLevel(s);
    // Double amount, but only if level.exercise isn't a small negative number?
    if (level.exercise() < 0) {
        if (amount >= -level.exercise()) {
            amount -= level.exercise();
        } else {
            amount += amount;
        }
    }

    bool isSavant = has_trait("SAVANT");

    Skill *savantSkill = NULL;
    SkillLevel savantSkillLevel = SkillLevel();

    if (isSavant) {
        for (std::vector<Skill*>::iterator aSkill = Skill::skills.begin();
             aSkill != Skill::skills.end(); ++aSkill) {
            if (skillLevel(*aSkill) > savantSkillLevel) {
                savantSkill = *aSkill;
                savantSkillLevel = skillLevel(*aSkill);
            }
        }
    }

    amount = adjust_for_focus(amount);

    if (has_trait("PACIFIST") && s->is_combat_skill()) {
        if(!one_in(3)) {
          amount = 0;
        }
    }
    if (has_trait("PRED2") && s->is_combat_skill()) {
        if(one_in(3)) {
          amount *= 2;
        }
    }
    if (has_trait("PRED3") && s->is_combat_skill()) {
        amount *= 2;
    }

    if (has_trait("PRED4") && s->is_combat_skill()) {
        amount *= 3;
    }

    if (isSavant && s != savantSkill) {
        amount /= 2;
    }

    if (skillLevel(s) > cap) { //blunt grinding cap implementation for crafting
        amount = 0;
        int curLevel = skillLevel(s);
        if(is_player() && one_in(5)) {//remind the player intermittently that no skill gain takes place
            add_msg(m_info, _("This task is too simple to train your %s beyond %d."),
                    s->name().c_str(), curLevel);
        }
    }

    if (amount > 0 && level.isTraining()) {
        int oldLevel = skillLevel(s);
        skillLevel(s).train(amount);
        int newLevel = skillLevel(s);
        if (is_player() && newLevel > oldLevel) {
            add_msg(m_good, _("Your skill in %s has increased to %d!"), s->name().c_str(), newLevel);
        }
        if(is_player() && newLevel > cap) {
            //inform player immediately that the current recipe can't be used to train further
            add_msg(m_info, _("You feel that %s tasks of this level are becoming trivial."),
                    s->name().c_str());
        }

        int chance_to_drop = focus_pool;
        focus_pool -= chance_to_drop / 100;
        // Apex Predators don't think about much other than killing.
        // They don't lose Focus when practicing combat skills.
        if ((rng(1, 100) <= (chance_to_drop % 100)) && (!(has_trait("PRED4") &&
                                                          s->is_combat_skill()))) {
            focus_pool--;
        }
    }

    skillLevel(s).practice();
}

void player::practice( std::string s, int amount, int cap )
{
    Skill *aSkill = Skill::skill(s);
    practice( aSkill, amount, cap );
}

bool player::knows_recipe(const recipe *rec) const
{
    // do we know the recipe by virtue of it being autolearned?
    if( rec->autolearn ) {
        // Can the skill being trained can handle the difficulty of the task
        bool meets_requirements = false;
        if(rec->skill_used == NULL || get_skill_level(rec->skill_used) >= rec->difficulty){
            meets_requirements = true;
            //If there are required skills, insure their requirements are met, or we can't craft
            if(!rec->required_skills.empty()){
                for( auto iter = rec->required_skills.cbegin();
                     iter != rec->required_skills.cend(); ++iter ){
                    if( get_skill_level(iter->first) < iter->second ){
                        meets_requirements = false;
                    }
                }
            }
        }
        if(meets_requirements){
            return true;
        }
    }

    if( learned_recipes.find( rec->ident ) != learned_recipes.end() ) {
        return true;
    }

    return false;
}

int player::has_recipe( const recipe *r, const inventory &crafting_inv ) const
{
    // Iterate over the nearby items and see if there's a book that has the recipe.
    const_invslice slice = crafting_inv.const_slice();
    int difficulty = -1;
    for( auto stack = slice.cbegin(); stack != slice.cend(); ++stack ) {
        // We are only checking qualities, so we only care about the first item in the stack.
        const item &candidate = (*stack)->front();
        if( candidate.is_book() && items_identified.count(candidate.type->id) ) {
            it_book *book_type = dynamic_cast<it_book *>(candidate.type);
            for( auto book_recipe = book_type->recipes.cbegin();
                 book_recipe != book_type->recipes.cend(); ++book_recipe ) {
                // Does it have the recipe, and do we meet it's requirements?
                if( book_recipe->first->ident == r->ident &&
                    ( book_recipe->first->skill_used == NULL ||
                      get_skill_level(book_recipe->first->skill_used) >= book_recipe->second ) &&
                    ( difficulty == -1 || book_recipe->second < difficulty ) ) {
                    difficulty = book_recipe->second;
                }
            }
        }
    }
    return difficulty;
}

void player::learn_recipe(recipe *rec)
{
    learned_recipes[rec->ident] = rec;
}

void player::assign_activity(activity_type type, int moves, int index, int pos, std::string name)
{
    if (backlog.type == type && backlog.index == index && backlog.position == pos &&
        backlog.name == name) {
        add_msg_if_player( _("You resume your task."));
        activity = backlog;
        backlog = player_activity();
    } else {
        activity = player_activity(type, moves, index, pos, name);
    }
    if (this->moves <= activity.moves_left) {
        activity.moves_left -= this->moves;
    }
    this->moves = 0;
    activity.warned_of_proximity = false;
}

bool player::has_activity(const activity_type type)
{
    if (activity.type == type) {
        return true;
    }

    return false;
}

void player::cancel_activity()
{
    if (activity.is_suspendable()) {
        backlog = activity;
    }
    activity.type = ACT_NULL;
}

std::vector<item*> player::has_ammo(ammotype at)
{
    std::vector<item*> result = inv.all_ammo(at);
    if (weapon.is_of_ammo_type_or_contains_it(at)) {
        result.push_back(&weapon);
    }
    for (size_t i = 0; i < worn.size(); i++) {
        if (worn[i].is_of_ammo_type_or_contains_it(at)) {
            result.push_back(&worn[i]);
        }
    }
    return result;
}

std::string player::weapname(bool charges)
{
 if (!(weapon.is_tool() &&
       dynamic_cast<it_tool*>(weapon.type)->max_charges <= 0) &&
     weapon.charges >= 0 && charges) {
  std::stringstream dump;
  int spare_mag = weapon.has_gunmod("spare_mag");
  dump << weapon.tname().c_str();
  if (!(weapon.has_flag("NO_AMMO") || weapon.has_flag("RELOAD_AND_SHOOT"))) {
   dump << " (" << weapon.charges;
   if( -1 != spare_mag )
   dump << "+" << weapon.contents[spare_mag].charges;
   for (int i = 0; i < weapon.contents.size(); i++)
   if (weapon.contents[i].is_gunmod() &&
     weapon.contents[i].has_flag("MODE_AUX"))
    dump << "+" << weapon.contents[i].charges;
   dump << ")";
  }
  return dump.str();
 } else if (weapon.is_container()) {
  std::stringstream dump;
  dump << weapon.tname().c_str();
  if(weapon.contents.size() == 1) {
   dump << " (" << weapon.contents[0].charges << ")";
  }
  return dump.str();
 } else if (weapon.is_null()) {
  return _("fists");
 } else
  return weapon.tname();
}

void player::wield_contents(item *container, bool force_invlet,
                            std::string /*skill_used*/, int /*volume_factor*/)
{
    if(!(container->contents.empty())) {
        item& weap = container->contents[0];
        inv.assign_empty_invlet(weap, force_invlet);
        wield(&(i_add(weap)));
        container->contents.erase(container->contents.begin());
    } else {
        debugmsg("Tried to wield contents of empty container (player::wield_contents)");
    }
}

void player::store(item* container, item* put, std::string skill_used, int volume_factor)
{
    int lvl = skillLevel(skill_used);
    moves -= (lvl == 0) ? ((volume_factor + 1) * put->volume()) : (volume_factor * put->volume()) / lvl;
    container->put_in(i_rem(put));
}

nc_color encumb_color(int level)
{
 if (level < 0)
  return c_green;
 if (level == 0)
  return c_ltgray;
 if (level < 4)
  return c_yellow;
 if (level < 7)
  return c_ltred;
 return c_red;
}

SkillLevel& player::skillLevel(std::string ident)
{
    return _skills[Skill::skill(ident)];
}

SkillLevel& player::skillLevel(Skill *_skill)
{
    return _skills[_skill];
}

SkillLevel player::get_skill_level(Skill *_skill) const
{
    for (std::map<Skill*,SkillLevel>::const_iterator it = _skills.begin();
            it != _skills.end(); ++it) {
        if (it->first == _skill) {
            return it->second;
        }
    }
    return SkillLevel();
}

SkillLevel player::get_skill_level(const std::string &ident) const
{
    Skill *sk = Skill::skill(ident);
    return get_skill_level(sk);
}

void player::copy_skill_levels(const player *rhs)
{
    _skills = rhs->_skills;
}

void player::set_skill_level(Skill* _skill, int level)
{
    skillLevel(_skill).level(level);
}

void player::set_skill_level(std::string ident, int level)
{
    skillLevel(ident).level(level);
}

void player::boost_skill_level(Skill* _skill, int level)
{
    skillLevel(_skill).level(level+skillLevel(_skill));
}

void player::boost_skill_level(std::string ident, int level)
{
    skillLevel(ident).level(level+skillLevel(ident));
}

void player::setID (int i)
{
    this->id = i;
}

int player::getID () const
{
    return this->id;
}

bool player::uncanny_dodge(bool is_u)
{
    if( this->power_level < 3 || !this->has_active_bionic("bio_uncanny_dodge") ) { return false; }
    point adjacent = adjacent_tile();
    power_level -= 3;
    if (adjacent.x != posx || adjacent.y != posy)
    {
        posx = adjacent.x;
        posy = adjacent.y;
        if (is_u)
            add_msg(_("Time seems to slow down and you instinctively dodge!"));
        else
            add_msg(_("Your target dodges... so fast!"));
        return true;
    }
    if (is_u)
        add_msg(_("You try to dodge but there's no room!"));
    return false;
}

// adjacent_tile() returns a safe, unoccupied adjacent tile. If there are no such tiles, returns player position instead.
point player::adjacent_tile()
{
    std::vector<point> ret;
    field_entry *cur = NULL;
    field tmpfld;
    trap_id curtrap;
    int dangerous_fields;
    for (int i=posx-1; i <= posx+1; i++)
    {
        for (int j=posy-1; j <= posy+1; j++)
        {
            if (i == posx && j == posy) continue;       // don't consider player position
            curtrap=g->m.tr_at(i, j);
            if (g->mon_at(i, j) == -1 && g->npc_at(i, j) == -1 && g->m.move_cost(i, j) > 0 && (curtrap == tr_null || traplist[curtrap]->is_benign()))        // only consider tile if unoccupied, passable and has no traps
            {
                dangerous_fields = 0;
                tmpfld = g->m.field_at(i, j);
                for(std::map<field_id, field_entry*>::iterator field_list_it = tmpfld.getFieldStart(); field_list_it != tmpfld.getFieldEnd(); ++field_list_it)
                {
                    cur = field_list_it->second;
                    if (cur != NULL && cur->is_dangerous())
                        dangerous_fields++;
                }
                if (dangerous_fields == 0)
                {
                    ret.push_back(point(i, j));
                }
            }
        }
    }
    if (ret.size())
        return ret[rng(0, ret.size()-1)];   // return a random valid adjacent tile
    else
        return point(posx, posy);           // or return player position if no valid adjacent tiles
}

// --- Library functions ---
// This stuff could be moved elsewhere, but there
// doesn't seem to be a good place to put it right now.

// Basic logistic function.
double player::logistic(double t)
{
    return 1 / (1 + exp(-t));
}

// Logistic curve [-6,6], flipped and scaled to
// range from 1 to 0 as pos goes from min to max.
double player::logistic_range(int min, int max, int pos)
{
    const double LOGI_CUTOFF = 4;
    const double LOGI_MIN = logistic(-LOGI_CUTOFF);
    const double LOGI_MAX = logistic(+LOGI_CUTOFF);
    const double LOGI_RANGE = LOGI_MAX - LOGI_MIN;
    // Anything beyond [min,max] gets clamped.
    if (pos < min)
    {
        return 1.0;
    }
    else if (pos > max)
    {
        return 0.0;
    }

    // Normalize the pos to [0,1]
    double range = max - min;
    double unit_pos = (pos - min) / range;

    // Scale and flip it to [+LOGI_CUTOFF,-LOGI_CUTOFF]
    double scaled_pos = LOGI_CUTOFF - 2 * LOGI_CUTOFF * unit_pos;

    // Get the raw logistic value.
    double raw_logistic = logistic(scaled_pos);

    // Scale the output to [0,1]
    return (raw_logistic - LOGI_MIN) / LOGI_RANGE;
}

// Calculates portions favoring x, then y, then z
void player::calculate_portions(int &x, int &y, int &z, int maximum)
{
    z = std::min(z, std::max(maximum - x - y, 0));
    y = std::min(y, std::max(maximum - x , 0));
    x = std::min(x, std::max(maximum, 0));
}

void player::environmental_revert_effect()
{
    illness.clear();
    addictions.clear();
    morale.clear();

    for (int part = 0; part < num_hp_parts; part++) {
        hp_cur[part] = hp_max[part];
    }
    hunger = 0;
    thirst = 0;
    fatigue = 0;
    set_healthy(0);
    set_healthy_mod(0);
    stim = 0;
    pain = 0;
    pkill = 0;
    radiation = 0;

    recalc_sight_limits();
}

bool player::is_invisible() const {
    static const std::string str_bio_cloak("bio_cloak"); // This function used in monster::plan_moves
    static const std::string str_bio_night("bio_night");
    return (
        has_active_bionic(str_bio_cloak) ||
        has_active_bionic(str_bio_night) ||
        has_active_optcloak() ||
        has_trait("DEBUG_CLOAK") ||
        has_artifact_with(AEP_INVISIBLE)
    );
}

int player::visibility( bool, int ) const { // 0-100 %
    if ( is_invisible() ) {
        return 0;
    }
    // todo:
    // if ( dark_clothing() && light check ...
    return 100;
}

void player::set_destination(const std::vector<point> &route)
{
    auto_move_route = route;
}

void player::clear_destination()
{
    auto_move_route.clear();
    next_expected_position.x = -1;
    next_expected_position.y = -1;
}

bool player::has_destination() const
{
    return !auto_move_route.empty();
}

std::vector<point> &player::get_auto_move_route()
{
    return auto_move_route;
}

action_id player::get_next_auto_move_direction()
{
    if (!has_destination()) {
        return ACTION_NULL;
    }

    if (next_expected_position.x != -1) {
        if (posx != next_expected_position.x || posy != next_expected_position.y) {
            // We're off course, possibly stumbling or stuck, cancel auto move
            return ACTION_NULL;
        }
    }

    next_expected_position = auto_move_route.front();
    auto_move_route.erase(auto_move_route.begin());

    int dx = next_expected_position.x - posx;
    int dy = next_expected_position.y - posy;

    if (abs(dx) > 1 || abs(dy) > 1) {
        // Should never happen, but check just in case
        return ACTION_NULL;
    }

    return get_movement_direction_from_delta(dx, dy);
}

void player::shift_destination(int shiftx, int shifty)
{
    if (next_expected_position.x != -1) {
        next_expected_position.x += shiftx;
        next_expected_position.y += shifty;
    }

    for (std::vector<point>::iterator it = auto_move_route.begin(); it != auto_move_route.end(); it++) {
        it->x += shiftx;
        it->y += shifty;
    }
}

bool player::has_weapon() {
    return !unarmed_attack();
}

m_size player::get_size() {
    return MS_MEDIUM;
}

int player::get_hp( hp_part bp )
{
    if( bp < num_hp_parts ) {
        return hp_cur[bp];
    }
    int hp_total = 0;
    for( int i = 0; i < num_hp_parts; ++i ) {
        hp_total += hp_cur[i];
    }
    return hp_total;
}

int player::get_hp_max( hp_part bp )
{
    if( bp < num_hp_parts ) {
        return hp_max[bp];
    }
    int hp_total = 0;
    for( int i = 0; i < num_hp_parts; ++i ) {
        hp_total += hp_max[i];
    }
    return hp_total;
}

field_id player::playerBloodType() {
    if (player::has_trait("THRESH_PLANT"))
        return fd_blood_veggy;
    if (player::has_trait("THRESH_INSECT") || player::has_trait("THRESH_SPIDER"))
        return fd_blood_insect;
    if (player::has_trait("THRESH_CEPHALOPOD"))
        return fd_blood_invertebrate;
    return fd_blood;
}

Creature *player::auto_find_hostile_target(int range, int &boo_hoo, int &fire_t)
{
    if (is_player()) {
        debugmsg("called player::auto_find_hostile_target for player themself!");
        return NULL;
    }
    int t;
    monster *target = NULL;
    const int iff_dist = 24; // iff check triggers at this distance
    int iff_hangle = 15; // iff safety margin (degrees). less accuracy, more paranoia
    int closest = range + 1;
    int u_angle = 0;         // player angle relative to turret
    boo_hoo = 0;         // how many targets were passed due to IFF. Tragically.
    bool iff_trig = false;   // player seen and within range of stray shots
    int pldist = rl_dist(posx, posy, g->u.posx, g->u.posy);
    if (pldist < iff_dist && g->sees_u(posx, posy, t)) {
        iff_trig = true;
        if (pldist < 3) {
            iff_hangle = (pldist == 2 ? 30 : 60);    // granularity increases with proximity
        }
        u_angle = g->m.coord_to_angle(posx, posy, g->u.posx, g->u.posy);
    }
    for (int i = 0; i < g->num_zombies(); i++) {
        monster *m = &g->zombie(i);
        if (m->friendly != 0) {
            // friendly to the player, not a target for us
            continue;
        }
        if (!sees(m, t)) {
            // can't see nor sense it
            continue;
        }
        int dist = rl_dist(posx, posy, m->posx(), m->posy());
        if (dist >= closest) {
            // Have a better target anyway, ignore this one.
            continue;
        }
        if (iff_trig) {
            int tangle = g->m.coord_to_angle(posx, posy, m->posx(), m->posy());
            int diff = abs(u_angle - tangle);
            if (diff + iff_hangle > 360 || diff < iff_hangle) {
                // Player is in the way
                boo_hoo++;
                continue;
            }
        }
        target = m;
        closest = dist;
        fire_t = t;
    }
    return target;
}

bool player::sees(int x, int y)
{
    int dummy = 0;
    return sees(x, y, dummy);
}

bool player::sees(int x, int y, int &t)
{
    const int s_range = sight_range(g->light_level());
    static const std::string str_bio_night("bio_night");
    const int wanted_range = rl_dist(posx, posy, x, y);

    if (wanted_range < clairvoyance()) {
        return true;
    }
    bool can_see = false;
    if (wanted_range <= s_range ||
        (wanted_range <= sight_range(DAYLIGHT_LEVEL) &&
            g->m.light_at(x, y) >= LL_LOW)) {
        if (is_player()) {
            // uses the seen cache in map
            can_see = g->m.pl_sees(posx, posy, x, y, wanted_range);
        } else if (g->m.light_at(x, y) >= LL_LOW) {
            can_see = g->m.sees(posx, posy, x, y, wanted_range, t);
        } else {
            can_see = g->m.sees(posx, posy, x, y, s_range, t);
        }
    }
    if (has_active_bionic(str_bio_night) && wanted_range < 15 && wanted_range > sight_range(1)) {
        return false;
    }
    return can_see;
}

bool player::sees(Creature *critter)
{
    int dummy = 0;
    return sees(critter, dummy);
}

bool player::sees(Creature *critter, int &t)
{
    if (!is_player() && critter->is_hallucination()) {
        // hallucinations are only visible for the player
        return false;
    }
    const int cx = critter->xpos();
    const int cy = critter->ypos();
    int dist = rl_dist(posx, posy, cx, cy);
    if (dist <= 3 && has_trait("ANTENNAE")) {
        return true;
    }
    if (dist > 1 && critter->digging() && !has_active_bionic("bio_ground_sonar")) {
        return false; // Can't see digging monsters until we're right next to them
    }
    if (g->m.is_divable(cx, cy) && critter->is_underwater() && !is_underwater()) {
        //Monster is in the water and submerged, and we're out of/above the water
        return false;
    }
    return sees(cx, cy, t);
}

bool player::can_pickup(bool print_msg) const
{
    if (weapon.has_flag("NO_PICKUP")) {
        if (print_msg && const_cast<player*>(this)->is_player()) {
            add_msg(m_info, _("You cannot pick up items with your %s!"), weapon.tname().c_str());
        }
        return false;
    }
    return true;
}

bool player::has_container_for(const item &newit)
{
    if (!newit.made_of(LIQUID)) {
        // Currently only liquids need a container
        return true;
    }
    int charges = newit.charges;
    LIQUID_FILL_ERROR tmperr;
    charges -= weapon.get_remaining_capacity_for_liquid(newit, tmperr);
    for (size_t i = 0; i < worn.size() && charges > 0; i++) {
        charges -= worn[i].get_remaining_capacity_for_liquid(newit, tmperr);
    }
    for (size_t i = 0; i < inv.size() && charges > 0; i++) {
        const std::list<item>&items = inv.const_stack(i);
        // Assume that each item in the stack has the same remaining capacity
        charges -= items.front().get_remaining_capacity_for_liquid(newit, tmperr) * items.size();
    }
    return charges <= 0;
}




nc_color player::bodytemp_color(int bp)
{
  nc_color color =  c_ltgray; // default
    if (bp == bp_eyes) {
        color = c_ltgray;    // Eyes don't count towards warmth
    } else if (temp_conv[bp] >  BODYTEMP_SCORCHING) {
        color = c_red;
    } else if (temp_conv[bp] >  BODYTEMP_VERY_HOT) {
        color = c_ltred;
    } else if (temp_conv[bp] >  BODYTEMP_HOT) {
        color = c_yellow;
    } else if (temp_conv[bp] >  BODYTEMP_COLD) {
        color = c_green;
    } else if (temp_conv[bp] >  BODYTEMP_VERY_COLD) {
        color = c_ltblue;
    } else if (temp_conv[bp] >  BODYTEMP_FREEZING) {
        color = c_cyan;
    } else if (temp_conv[bp] <= BODYTEMP_FREEZING) {
        color = c_blue;
    }
    return color;
}

//message related stuff
void player::add_msg_if_player(const char* msg, ...)
{
    va_list ap;
    va_start(ap, msg);
    Messages::vadd_msg(msg, ap);
    va_end(ap);
};
void player::add_msg_player_or_npc(const char* player_str, const char* npc_str, ...)
{
    va_list ap;
    va_start(ap, npc_str);
    Messages::vadd_msg(player_str, ap);
    va_end(ap);
};
void player::add_msg_if_player(game_message_type type, const char* msg, ...)
{
    va_list ap;
    va_start(ap, msg);
    Messages::vadd_msg(type, msg, ap);
    va_end(ap);
};
void player::add_msg_player_or_npc(game_message_type type, const char* player_str, const char* npc_str, ...)
{
    va_list ap;
    va_start(ap, npc_str);
    Messages::vadd_msg(type, player_str, ap);
    va_end(ap);
};

bool player::knows_trap(int x, int y) const
{
    x += g->levx * SEEX;
    y += g->levy * SEEY;
    tripoint p(x, y, g->levz);
    return known_traps.count(p) > 0;
}

void player::add_known_trap(int x, int y, const std::string &t)
{
    x += g->levx * SEEX;
    y += g->levy * SEEY;
    tripoint p(x, y, g->levz);
    if (t == "tr_null") {
        known_traps.erase(p);
    } else {
        known_traps[p] = t;
    }
}

bool player::is_deaf() const
{
    return has_disease("deaf") || worn_with_flag("DEAF");
}<|MERGE_RESOLUTION|>--- conflicted
+++ resolved
@@ -851,13 +851,9 @@
     int floor_item_warmth = 0;
     // When the player is sleeping, he will use floor bedding for warmth
     int floor_bedding_warmth = 0;
-<<<<<<< HEAD
-    if ( has_effect("sleep") ) {
-=======
     // If the PC has fur, etc, that'll apply too
     int floor_mut_warmth = 0;
-    if ( has_disease("sleep") ) {
->>>>>>> 2afe7f79
+    if ( has_effect("sleep") ) {
         // Search the floor for items
         std::vector<item>& floor_item = g->m.i_at(posx, posy);
         it_armor* floor_armor = NULL;
@@ -1127,13 +1123,8 @@
         // Chemical Imbalance
         // Added line in player::suffer()
         // FINAL CALCULATION : Increments current body temperature towards convergant.
-<<<<<<< HEAD
         if ( has_effect("sleep") ) {
-            int sleep_bonus = floor_bedding_warmth + floor_item_warmth;
-=======
-        if ( has_disease("sleep") ) {
             int sleep_bonus = floor_bedding_warmth + floor_item_warmth + floor_mut_warmth;
->>>>>>> 2afe7f79
             // Too warm, don't need items on the floor
             if ( temp_conv[i] > BODYTEMP_NORM ) {
                 // Do nothing
@@ -3297,11 +3288,7 @@
 
     int x = sideStyle ? 37 : 32;
     int y = sideStyle ?  0 :  1;
-<<<<<<< HEAD
-    if(has_effect("deaf")) {
-=======
     if(is_deaf()) {
->>>>>>> 2afe7f79
         mvwprintz(sideStyle ? w2 : w, y, x, c_red, _("Deaf!"), volume);
     } else {
         mvwprintz(sideStyle ? w2 : w, y, x, c_yellow, _("Sound %d"), volume);
@@ -4495,7 +4482,6 @@
     // Skip all this if the damage isn't from a creature. e.g. an explosion.
     if( source != NULL ) {
         if (dealt_dams.total_damage() > 0 && source->has_flag(MF_VENOM)) {
-<<<<<<< HEAD
             add_effect("poison", 30);
         }
         else if (dealt_dams.total_damage() > 0 && source->has_flag(MF_BADVENOM)) {
@@ -4503,20 +4489,6 @@
         }
         else if (dealt_dams.total_damage() > 0 && source->has_flag(MF_PARALYZE)) {
             add_msg_if_player(_("You feel poison enter your body!"));
-=======
-            add_msg_if_player(m_bad, _("You're poisoned!"));
-            add_disease("poison", 30, false, 1, 20, 100);
-            add_effect("poison", 30);
-        }
-        else if (dealt_dams.total_damage() > 0 && source->has_flag(MF_BADVENOM)) {
-            add_msg_if_player(m_bad, _("You feel poison flood your body, wracking you with pain..."));
-            add_disease("badpoison", 40, false, 1, 20, 100);
-            add_effect("badpoison", 40);
-        }
-        else if (dealt_dams.total_damage() > 0 && source->has_flag(MF_PARALYZE)) {
-            add_msg_if_player(m_bad, _("You feel poison enter your body!"));
-            add_disease("paralyzepoison", 100, false, 1, 20, 100);
->>>>>>> 2afe7f79
             add_effect("paralyzepoison", 100);
         }
 
@@ -5349,24 +5321,6 @@
         }
     }
 }
-<<<<<<< HEAD
-=======
-static void handle_cough(player &p, int intensity, int loudness) {
-    if (p.is_player()) {
-        add_msg(m_bad, _("You cough heavily."));
-        g->sound(p.posx, p.posy, loudness, "");
-    } else {
-        g->sound(p.posx, p.posy, loudness, _("a hacking cough."));
-    }
-    p.mod_moves(-80);
-    if (rng(1,6) < intensity) {
-        p.apply_damage(NULL, bp_torso, -1, 1);
-    }
-    if (p.has_disease("sleep") && intensity >= 2) {
-        p.wake_up(_("You wake up coughing."));
-    }
-}
->>>>>>> 2afe7f79
 void player::process_effects() {
     for (std::vector<effect>::iterator it = effects.begin(); it != effects.end(); ++it) {
         bool reduced = has_trait(it->get_resist_trait());
@@ -5415,7 +5369,6 @@
                     hurt(bp, it->get_side(), it->get_hurt());
                 }
             }
-<<<<<<< HEAD
         }
         
         if (it->get_pkill_amount() > 0 && it->get_pkill_increment() > 0) {
@@ -5428,12 +5381,6 @@
                         }
                     }
                 }
-=======
-            if ((one_in(psnChance)) && (!(has_trait("NOPAIN")))) {
-                add_msg_if_player(m_bad, _("You're suddenly wracked with pain!"));
-                mod_pain(1);
-                hurt(bp_torso, -1, rng(0, 2) * rng(0, 1));
->>>>>>> 2afe7f79
             }
         }
 
@@ -5921,10 +5868,9 @@
         }
     }
 
-<<<<<<< HEAD
     process_wounds();
     
-=======
+    //UPDATETHISFORPR
     if( has_trait("ROOTS3") && g->m.has_flag("DIGGABLE", posx, posy) &&
         (!(wearing_something_on(bp_feet))) ) {
         if (one_in(25)) {
@@ -5945,7 +5891,6 @@
         }
     }
 
->>>>>>> 2afe7f79
     for (int i = 0; i < illness.size(); i++) {
         dis_effect(*this, illness[i]);
     }
@@ -6120,13 +6065,8 @@
                     }
                     break;
                 case 8:
-<<<<<<< HEAD
-                    add_msg(_("It's a good time to lie down and sleep."));
+                    add_msg(m_bad, _("It's a good time to lie down and sleep."));
                     add_effect("lying_down", 200);
-=======
-                    add_msg(m_bad, _("It's a good time to lie down and sleep."));
-                    add_disease("lying_down", 200);
->>>>>>> 2afe7f79
                     break;
                 case 9:
                     add_msg(m_bad, _("You have the sudden urge to SCREAM!"));
@@ -6216,13 +6156,8 @@
         // Umbrellas and rain gear can also keep the sun off!
         // (No, really, I know someone who uses an umbrella when it's sunny out.)
         if (!((worn_with_flag("RAINPROOF")) || (weapon.has_flag("RAIN_PROTECT"))) ) {
-<<<<<<< HEAD
-            add_msg(_("The sunlight is really irritating."));
+            add_msg(m_bad, _("The sunlight is really irritating."));
             if (has_effect("sleep")) {
-=======
-            add_msg(m_bad, _("The sunlight is really irritating."));
-            if (has_disease("sleep")) {
->>>>>>> 2afe7f79
                 wake_up(_("You wake up!"));
             }
             if (one_in(10)) {
@@ -6234,21 +6169,12 @@
 
     if (has_trait("SUNBURN") && g->is_in_sunlight(posx, posy) && one_in(10)) {
         if (!((worn_with_flag("RAINPROOF")) || (weapon.has_flag("RAIN_PROTECT"))) ) {
-<<<<<<< HEAD
-            add_msg(_("The sunlight burns your skin!"));
+            add_msg(m_bad, _("The sunlight burns your skin!"));
             if (has_effect("sleep")) {
                 wake_up(_("You wake up!"));
             }
             mod_pain(1);
             hurtall(1);
-=======
-        add_msg(m_bad, _("The sunlight burns your skin!"));
-        if (has_disease("sleep")) {
-            wake_up(_("You wake up!"));
-        }
-        mod_pain(1);
-        hurtall(1);
->>>>>>> 2afe7f79
         }
     }
 
@@ -6297,15 +6223,9 @@
     // Blind/Deaf for brief periods about once an hour,
     // and visuals about once every 30 min.
     if (has_trait("PER_SLIME")) {
-<<<<<<< HEAD
-        if (one_in(600) && !(has_effect("deaf"))) {
-            add_msg(_("Suddenly, you can't hear anything!"));
-            add_effect("deaf", 20 * rng (2, 6)) ;
-=======
-        if (one_in(600) && !has_disease("deaf")) {
+        if (one_in(600) && !has_effect("deaf")) {
             add_msg(m_bad, _("Suddenly, you can't hear anything!"));
             add_disease("deaf", 20 * rng (2, 6)) ;
->>>>>>> 2afe7f79
         }
         if (one_in(600) && !(has_effect("blind"))) {
             add_msg(m_bad, _("Suddenly, your eyes stop working!"));
@@ -6433,13 +6353,8 @@
         power_level--;
     }
     if (has_bionic("bio_noise") && one_in(500)) {
-<<<<<<< HEAD
-        if(!has_effect("deaf"))
-            add_msg(_("A bionic emits a crackle of noise!"));
-=======
         if(!is_deaf())
             add_msg(m_bad, _("A bionic emits a crackle of noise!"));
->>>>>>> 2afe7f79
         else
             add_msg(m_bad, _("A bionic shudders, but you hear nothing."));
         g->sound(posx, posy, 60, "");
@@ -6452,13 +6367,8 @@
         add_msg(m_bad, _("Your vision pixelates!"));
         add_disease("visuals", 100);
     }
-<<<<<<< HEAD
     if (has_bionic("bio_spasm") && one_in(3000) && !has_effect("downed")) {
-        add_msg(_("Your malfunctioning bionic causes you to spasm and fall to the floor!"));
-=======
-    if (has_bionic("bio_spasm") && one_in(3000) && !has_disease("downed")) {
-        add_msg(m_bad, _("Your malfunctioning bionic causes you to spasm and fall to the floor!"));
->>>>>>> 2afe7f79
+        add_msg(m_bad,_("Your malfunctioning bionic causes you to spasm and fall to the floor!"));
         mod_pain(1);
         add_effect("stunned", 1);
         add_effect("downed", 1);
@@ -6494,7 +6404,6 @@
 
 void player::mend()
 {
-<<<<<<< HEAD
     // Wearing splints can slowly mend a broken limb back to 1 hp.
     // 2 weeks is faster than a fracture would heal IRL,
     // but 3 weeks average (a generous estimate) was tedious and no fun.
@@ -6572,94 +6481,10 @@
                 add_memorial_log(pgettext("memorial_male", "Broken %s began to mend."),
                                 pgettext("memorial_female", "Broken %s began to mend."),
                                 body_part_name(part, side).c_str());
-                add_msg(_("Your %s has started to mend!"), body_part_name(part, side).c_str());
-            }
-        }
-    }
-=======
- // Wearing splints can slowly mend a broken limb back to 1 hp.
- // 2 weeks is faster than a fracture would heal IRL,
- // but 3 weeks average (a generous estimate) was tedious and no fun.
- for(int i = 0; i < num_hp_parts; i++) {
-  int broken = (hp_cur[i] <= 0);
-  if(broken) {
-   double mending_odds = 200.0; // 2 weeks, on average. (~20160 minutes / 100 minutes)
-   double healing_factor = 1.0;
-   // Studies have shown that alcohol and tobacco use delay fracture healing time
-   if(has_disease("cig") | addiction_level(ADD_CIG)) {
-    healing_factor *= 0.5;
-   }
-   if(has_disease("drunk") | addiction_level(ADD_ALCOHOL)) {
-    healing_factor *= 0.5;
-   }
-
-   // Bed rest speeds up mending
-   if(has_disease("sleep")) {
-    healing_factor *= 4.0;
-   } else if(fatigue > 383) {
-    // but being dead tired does not...
-    healing_factor *= 0.75;
-   }
-
-   // Being healthy helps.
-   if(health > 0) {
-    healing_factor *= 2.0;
-   }
-
-   // And being well fed...
-   if(hunger < 0) {
-    healing_factor *= 2.0;
-   }
-
-   if(thirst < 0) {
-    healing_factor *= 2.0;
-   }
-
-   // Mutagenic healing factor!
-   if(has_trait("REGEN")) {
-    healing_factor *= 16.0;
-   } else if (has_trait("FASTHEALER2")) {
-    healing_factor *= 4.0;
-   } else if (has_trait("FASTHEALER")) {
-    healing_factor *= 2.0;
-   } else if (has_trait("SLOWHEALER")) {
-    healing_factor *= 0.5;
-   }
-
-   bool mended = false;
-   int side = 0;
-   body_part part;
-   switch(i) {
-    case hp_arm_r:
-     side = 1;
-     // fall-through
-    case hp_arm_l:
-     part = bp_arms;
-     mended = is_wearing("arm_splint") && x_in_y(healing_factor, mending_odds);
-     break;
-    case hp_leg_r:
-     side = 1;
-     // fall-through
-    case hp_leg_l:
-     part = bp_legs;
-     mended = is_wearing("leg_splint") && x_in_y(healing_factor, mending_odds);
-     break;
-    default:
-     // No mending for you!
-     break;
-   }
-   if(mended) {
-    hp_cur[i] = 1;
-    //~ %s is bodypart
-    add_memorial_log(pgettext("memorial_male", "Broken %s began to mend."),
-                     pgettext("memorial_female", "Broken %s began to mend."),
-                     body_part_name(part, side).c_str());
-    add_msg(m_good, _("Your %s has started to mend!"),
-      body_part_name(part, side).c_str());
-   }
-  }
- }
->>>>>>> 2afe7f79
+                add_msg(m_good, _("Your %s has started to mend!"), body_part_name(part, side).c_str());
+            }
+        }
+    }
 }
 
 void player::vomit()
@@ -10234,27 +10059,6 @@
 
 void player::try_to_sleep()
 {
-<<<<<<< HEAD
- int vpart = -1;
- vehicle *veh = g->m.veh_at (posx, posy, vpart);
- const trap_id trap_at_pos = g->m.tr_at(posx, posy);
- const ter_id ter_at_pos = g->m.ter(posx, posy);
- const furn_id furn_at_pos = g->m.furn(posx, posy);
- if (furn_at_pos == f_bed || furn_at_pos == f_makeshift_bed ||
-     trap_at_pos == tr_cot || trap_at_pos == tr_rollmat ||
-     trap_at_pos == tr_fur_rollmat || furn_at_pos == f_armchair ||
-     furn_at_pos == f_sofa || furn_at_pos == f_hay ||
-     (veh && veh->part_with_feature (vpart, "SEAT") >= 0) ||
-      (veh && veh->part_with_feature (vpart, "BED") >= 0))
-  add_msg(_("This is a comfortable place to sleep."));
- else if (ter_at_pos != t_floor)
-  add_msg(
-             terlist[ter_at_pos].movecost <= 2 ?
-             _("It's a little hard to get to sleep on this %s.") :
-             _("It's hard to get to sleep on this %s."),
-             terlist[ter_at_pos].name.c_str());
- add_effect("lying_down", 300);
-=======
     int vpart = -1;
     vehicle *veh = g->m.veh_at (posx, posy, vpart);
     const trap_id trap_at_pos = g->m.tr_at(posx, posy);
@@ -10290,8 +10094,7 @@
                  _("It's hard to get to sleep on this %s."),
                  terlist[ter_at_pos].name.c_str() );
     }
-    add_disease("lying_down", 300);
->>>>>>> 2afe7f79
+    add_effect("lying_down", 300);
 }
 
 bool player::can_sleep()
@@ -11963,5 +11766,5 @@
 
 bool player::is_deaf() const
 {
-    return has_disease("deaf") || worn_with_flag("DEAF");
+    return has_effect("deaf") || worn_with_flag("DEAF");
 }