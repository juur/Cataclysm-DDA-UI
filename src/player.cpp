#include "player.h"
#include "profession.h"
#include "bionics.h"
#include "mission.h"
#include "game.h"
#include "disease.h"
#include "addiction.h"
#include "moraledata.h"
#include "inventory.h"
#include "options.h"
#include <sstream>
#include <stdlib.h>
#include "weather.h"
#include "item.h"
#include "material.h"
#include "translations.h"
#include "name.h"
#include "cursesdef.h"
#include "catacharset.h"
#include "get_version.h"
#include "crafting.h"
#include "monstergenerator.h"
#include "help.h" // get_hint
#include "martialarts.h"
#include "output.h"
#include "overmapbuffer.h"
#include "messages.h"

//Used for e^(x) functions
#include <stdio.h>
#include <math.h>

#include <ctime>
#include <algorithm>
#include <numeric>
#include <string>

#include <fstream>

static void manage_fire_exposure(player& p, int fireStrength = 1);
static void handle_cough(player& p, int intensity = 1, int volume = 4);

std::map<std::string, trait> traits;
std::map<std::string, martialart> ma_styles;
std::vector<std::string> vStartingTraits[2];

std::string morale_data[NUM_MORALE_TYPES];

stats player_stats;

void game::init_morale()
{
    std::string tmp_morale_data[NUM_MORALE_TYPES] = {
    "This is a bug (moraledata.h:moraledata)",
    _("Enjoyed %i"),
    _("Enjoyed a hot meal"),
    _("Music"),
    _("Enjoyed honey"),
    _("Played Video Game"),
    _("Marloss Bliss"),
    _("Mutagenic Anticipation"),
    _("Good Feeling"),
    _("Supported"),

    _("Nicotine Craving"),
    _("Caffeine Craving"),
    _("Alcohol Craving"),
    _("Opiate Craving"),
    _("Speed Craving"),
    _("Cocaine Craving"),
    _("Crack Cocaine Craving"),
    _("Mutagen Craving"),
    _("Diazepam Craving"),

    _("Disliked %i"),
    _("Ate Human Flesh"),
    _("Ate Meat"),
    _("Ate Vegetables"),
    _("Ate Fruit"),
    _("Lactose Intolerance"),
    _("Ate Junk Food"),
    _("Wheat Allergy"),
    _("Wet"),
    _("Dried Off"),
    _("Cold"),
    _("Hot"),
    _("Bad Feeling"),
    _("Killed Innocent"),
    _("Killed Friend"),
    _("Guilty about Killing"),
    _("Chimerical Mutation"),
    _("Fey Mutation"),

    _("Moodswing"),
    _("Read %i"),
    _("Heard Disturbing Scream"),

    _("Masochism"),
    _("Hoarder"),
    _("Stylish"),
    _("Optimist"),
    _("Bad Tempered"),
    _("Found kitten <3")
    };
    for (int i = 0; i < NUM_MORALE_TYPES; ++i) {
        morale_data[i]=tmp_morale_data[i];
    }
}

player::player() : Character(), name("")
{
 posx = 0;
 posy = 0;
 id = 0; // Player is 0. NPCs are different.
 view_offset_x = 0;
 view_offset_y = 0;
 str_cur = 8;
 str_max = 8;
 dex_cur = 8;
 dex_max = 8;
 int_cur = 8;
 int_max = 8;
 per_cur = 8;
 per_max = 8;
 underwater = false;
 dodges_left = 1;
 blocks_left = 1;
 power_level = 0;
 max_power_level = 0;
 hunger = 0;
 thirst = 0;
 fatigue = 0;
 stim = 0;
 pain = 0;
 pkill = 0;
 radiation = 0;
 cash = 0;
 recoil = 0;
 driving_recoil = 0;
 scent = 500;
 health = 0;
 male = true;
 prof = profession::has_initialized() ? profession::generic() : NULL; //workaround for a potential structural limitation, see player::create
 start_location = "shelter";
 moves = 100;
 movecounter = 0;
 oxygen = 0;
 next_climate_control_check=0;
 last_climate_control_ret=false;
 active_mission = -1;
 in_vehicle = false;
 controlling_vehicle = false;
 grab_point.x = 0;
 grab_point.y = 0;
 grab_type = OBJECT_NONE;
 style_selected = "style_none";
 focus_pool = 100;
 last_item = itype_id("null");
 sight_max = 9999;
 sight_boost = 0;
 sight_boost_cap = 0;
 lastrecipe = NULL;
 lastconsumed = itype_id("null");
 next_expected_position.x = -1;
 next_expected_position.y = -1;

 for ( auto iter = traits.begin(); iter != traits.end(); ++iter) {
    my_traits.erase(iter->first);
    my_mutations.erase(iter->first);
 }

 for (std::vector<Skill*>::iterator aSkill = Skill::skills.begin();
      aSkill != Skill::skills.end(); ++aSkill) {
   skillLevel(*aSkill).level(0);
 }

 for (int i = 0; i < num_bp; i++) {
  temp_cur[i] = BODYTEMP_NORM;
  frostbite_timer[i] = 0;
  temp_conv[i] = BODYTEMP_NORM;
 }
 nv_cached = false;
 pda_cached = false;
 volume = 0;

 memorial_log.clear();
 player_stats.reset();

 mDrenchEffect[bp_eyes] = 1;
 mDrenchEffect[bp_mouth] = 1;
 mDrenchEffect[bp_head] = 7;
 mDrenchEffect[bp_legs] = 21;
 mDrenchEffect[bp_feet] = 6;
 mDrenchEffect[bp_arms] = 19;
 mDrenchEffect[bp_hands] = 5;
 mDrenchEffect[bp_torso] = 40;

 recalc_sight_limits();
}

player::player(const player &rhs): Character(rhs), JsonSerializer(), JsonDeserializer()
{
 *this = rhs;
}

player::~player()
{
}

player& player::operator= (const player & rhs)
{
 Character::operator=(rhs);
 id = rhs.id;
 posx = rhs.posx;
 posy = rhs.posy;
 view_offset_x = rhs.view_offset_x;
 view_offset_y = rhs.view_offset_y;

 in_vehicle = rhs.in_vehicle;
 controlling_vehicle = rhs.controlling_vehicle;
 grab_point = rhs.grab_point;
 activity = rhs.activity;
 backlog = rhs.backlog;

 active_missions = rhs.active_missions;
 completed_missions = rhs.completed_missions;
 failed_missions = rhs.failed_missions;
 active_mission = rhs.active_mission;

 name = rhs.name;
 male = rhs.male;
 prof = rhs.prof;
 start_location = rhs.start_location;

 sight_max = rhs.sight_max;
 sight_boost = rhs.sight_boost;
 sight_boost_cap = rhs.sight_boost_cap;

 my_traits = rhs.my_traits;
 my_mutations = rhs.my_mutations;
 mutation_category_level = rhs.mutation_category_level;

 my_bionics = rhs.my_bionics;

 power_level = rhs.power_level;
 max_power_level = rhs.max_power_level;

 hunger = rhs.hunger;
 thirst = rhs.thirst;
 fatigue = rhs.fatigue;
 health = rhs.health;

 underwater = rhs.underwater;
 oxygen = rhs.oxygen;
 next_climate_control_check=rhs.next_climate_control_check;
 last_climate_control_ret=rhs.last_climate_control_ret;
 known_traps = rhs.known_traps;

 recoil = rhs.recoil;
 driving_recoil = rhs.driving_recoil;
 scent = rhs.scent;
 dodges_left = rhs.dodges_left;
 blocks_left = rhs.blocks_left;

 stim = rhs.stim;
 pkill = rhs.pkill;
 radiation = rhs.radiation;

 cash = rhs.cash;
 movecounter = rhs.movecounter;

 for (int i = 0; i < num_hp_parts; i++)
  hp_cur[i] = rhs.hp_cur[i];

 for (int i = 0; i < num_hp_parts; i++)
  hp_max[i] = rhs.hp_max[i];

 for (int i = 0; i < num_bp; i++)
  temp_cur[i] = rhs.temp_cur[i];

 for (int i = 0 ; i < num_bp; i++)
  temp_conv[i] = rhs.temp_conv[i];

 for (int i = 0; i < num_bp; i++)
  frostbite_timer[i] = rhs.frostbite_timer[i];

 morale = rhs.morale;
 focus_pool = rhs.focus_pool;

 _skills = rhs._skills;

 learned_recipes = rhs.learned_recipes;

 inv.clear();
 for (int i = 0; i < rhs.inv.size(); i++)
  inv.add_stack(rhs.inv.const_stack(i));

 volume = rhs.volume;

 lastrecipe = rhs.lastrecipe;
 last_item = rhs.last_item;
 worn = rhs.worn;
 ma_styles = rhs.ma_styles;
 style_selected = rhs.style_selected;
 weapon = rhs.weapon;

 ret_null = rhs.ret_null;

 illness = rhs.illness;
 addictions = rhs.addictions;
 memorial_log = rhs.memorial_log;

 nv_cached = false;
 pda_cached = false;

 return (*this);
}

void player::normalize()
{
    Creature::normalize();

    ret_null = item("null", 0);
    weapon   = item("null", 0);
    style_selected = "style_none";

    recalc_hp();

    for (int i = 0 ; i < num_bp; i++)
        temp_conv[i] = BODYTEMP_NORM;
}

void player::pick_name()
{
    name = Name::generate(male);
}

std::string player::disp_name(bool possessive)
{
    if (!possessive) {
        if (is_player()) {
            return _("you");
        }
        return name;
    } else {
        if (is_player()) {
            return _("your");
        }
        return string_format(_("%s's"), name.c_str());
    }
}

std::string player::skin_name()
{
    //TODO: Return actual deflecting layer name
    return _("armor");
}

// just a shim for now since actual player death is handled in game::is_game_over
void player::die(Creature* nkiller)
{
    if( nkiller != NULL && !nkiller->is_fake() ) {
        killer = nkiller;
    }
}

void player::reset_stats()
{

    // Didn't just pick something up
    last_item = itype_id("null");

    // Bionic buffs
    if (has_active_bionic("bio_hydraulics"))
        mod_str_bonus(20);
    if (has_bionic("bio_eye_enhancer"))
        mod_per_bonus(2);
    if (has_bionic("bio_str_enhancer"))
        mod_str_bonus(2);
    if (has_bionic("bio_int_enhancer"))
        mod_int_bonus(2);
    if (has_bionic("bio_dex_enhancer"))
        mod_dex_bonus(2);
    if (has_active_bionic("bio_metabolics") && power_level < max_power_level &&
            hunger < 100 && (int(calendar::turn) % 5 == 0)) {
        hunger += 2;
        power_level++;
    }

    // Trait / mutation buffs
    if (has_trait("THICK_SCALES")) {
        mod_dex_bonus(-2);
    }
    if (has_trait("CHITIN2") || has_trait("CHITIN3")) {
        mod_dex_bonus(-1);
    }
    if (has_trait("COMPOUND_EYES") && !wearing_something_on(bp_eyes)) {
        mod_per_bonus(1);
    }
    if (has_trait("BIRD_EYE")) {
        mod_per_bonus(4);
    }
    if (has_trait("INSECT_ARMS")) {
        mod_dex_bonus(-2);
    }
    if (has_trait("INSECT_ARMS_OK")) {
        if (!wearing_something_on(bp_torso)) {
            mod_dex_bonus(1);
        }
        else {
            mod_dex_bonus(-1);
        }
    }
    if (has_trait("WEBBED")) {
        mod_dex_bonus(-1);
    }
    if (has_trait("ARACHNID_ARMS")) {
        mod_dex_bonus(-4);
    }
    if (has_trait("ARACHNID_ARMS_OK")) {
        if (!wearing_something_on(bp_torso)) {
            mod_dex_bonus(2);
        }
        else {
            mod_dex_bonus(-2);
        }
    }
    if (has_trait("ARM_TENTACLES") || has_trait("ARM_TENTACLES_4") ||
            has_trait("ARM_TENTACLES_8")) {
        mod_dex_bonus(1);
    }

    // Pain
    if (pain > pkill) {
        if (!(has_trait("CENOBITE"))) {
            mod_str_bonus(-int((pain - pkill) / 15));
            mod_dex_bonus(-int((pain - pkill) / 15));
        }
        mod_per_bonus(-int((pain - pkill) / 20));
        if (!(has_trait("INT_SLIME"))) {
            mod_int_bonus(-(1 + int((pain - pkill) / 25)));
        } else if (has_trait("INT_SLIME")) {
        // Having one's brain throughout one's body does have its downsides.
        // Be glad we don't assess permanent damage.
            mod_int_bonus(-(1 + int(pain - pkill)));
        }
    }
    // Morale
    if (abs(morale_level()) >= 100) {
        mod_str_bonus(int(morale_level() / 180));
        mod_dex_bonus(int(morale_level() / 200));
        mod_per_bonus(int(morale_level() / 125));
        mod_int_bonus(int(morale_level() / 100));
    }
    // Radiation
    if (radiation > 0) {
        mod_str_bonus(-int(radiation / 80));
        mod_dex_bonus(-int(radiation / 110));
        mod_per_bonus(-int(radiation / 100));
        mod_int_bonus(-int(radiation / 120));
    }
    // Stimulants
    mod_dex_bonus(int(stim / 10));
    mod_per_bonus(int(stim /  7));
    mod_int_bonus(int(stim /  6));
    if (stim >= 30) {
        mod_dex_bonus(-int(abs(stim - 15) /  8));
        mod_per_bonus(-int(abs(stim - 15) / 12));
        mod_int_bonus(-int(abs(stim - 15) / 14));
    }

    suffer();

    // Dodge-related effects
    mod_dodge_bonus(
            mabuff_dodge_bonus()
            - encumb(bp_legs)/2
            - encumb(bp_torso)
        );
    if (has_trait("TAIL_LONG")) {
        mod_dodge_bonus(2);
    }
    if (has_trait("TAIL_CATTLE")) {
        mod_dodge_bonus(1);
    }
    if (has_trait("TAIL_RAT")) {
        mod_dodge_bonus(2);
    }
    if (has_trait("TAIL_THICK")) {
        mod_dodge_bonus(1);
    }
    if (has_trait("TAIL_RAPTOR")) {
        mod_dodge_bonus(3);
    }
    if (has_trait("TAIL_FLUFFY")) {
        mod_dodge_bonus(4);
    }
    if (has_trait("WHISKERS")) {
        mod_dodge_bonus(1);
    }
    if (has_trait("WINGS_BAT")) {
        mod_dodge_bonus(-3);
    }
    if (has_trait("WINGS_BUTTERFLY")) {
        mod_dodge_bonus(-4);
    }

    if (str_max >= 16) {mod_dodge_bonus(-1);} // Penalty if we're huge
    else if (str_max <= 5) {mod_dodge_bonus(1);} // Bonus if we're small

    // Hit-related effects
    mod_hit_bonus(
            mabuff_tohit_bonus()
            + weapon.type->m_to_hit
            - encumb(bp_torso)
        );

    // Set our scent towards the norm
    int norm_scent = 500;
    if (has_trait("WEAKSCENT"))
        norm_scent = 300;
    if (has_trait("SMELLY"))
        norm_scent = 800;
    if (has_trait("SMELLY2"))
        norm_scent = 1200;

    // Scent increases fast at first, and slows down as it approaches normal levels.
    // Estimate it will take about norm_scent * 2 turns to go from 0 - norm_scent / 2
    // Without smelly trait this is about 1.5 hrs. Slows down significantly after that.
    if (scent < rng(0, norm_scent))
        scent++;

    // Unusually high scent decreases steadily until it reaches normal levels.
    if (scent > norm_scent)
        scent--;

    // Apply static martial arts buffs
    ma_static_effects();

    if (int(calendar::turn) % 10 == 0) {
        update_mental_focus();
    }
    nv_cached = false;
    pda_cached = false;

    recalc_sight_limits();
    recalc_speed_bonus();

    Creature::reset_stats();

    // We can dodge again! Assuming we can actually move...
    if (moves > 0) {
        blocks_left = get_num_blocks();
        dodges_left = get_num_dodges();
    }
}

void player::action_taken()
{
    nv_cached = false;
    pda_cached = false;
}

void player::update_morale()
{
    // Decay existing morale entries.
    for (int i = 0; i < morale.size(); i++)
    {
        // Age the morale entry by one turn.
        morale[i].age += 1;

        // If it's past its expiration date, remove it.
        if (morale[i].age >= morale[i].duration)
        {
            morale.erase(morale.begin() + i);
            i--;

            // Future-proofing.
            continue;
        }

        // We don't actually store the effective strength; it gets calculated when we
        // need it.
    }

    // We reapply persistent morale effects after every decay step, to keep them fresh.
    apply_persistent_morale();
}

void player::apply_persistent_morale()
{
    // Hoarders get a morale penalty if they're not carrying a full inventory.
    if (has_trait("HOARDER"))
    {
        int pen = int((volume_capacity()-volume_carried()) / 2);
        if (pen > 70)
        {
            pen = 70;
        }
        if (pen <= 0)
        {
            pen = 0;
        }
        if (has_disease("took_xanax"))
        {
            pen = int(pen / 7);
        }
        else if (has_disease("took_prozac"))
        {
            pen = int(pen / 2);
        }
        add_morale(MORALE_PERM_HOARDER, -pen, -pen, 5, 5, true);
    }

    // The stylish get a morale bonus for each body part covered in an item
    // with the FANCY or SUPER_FANCY tag.
    if (has_trait("STYLISH"))
    {
        int bonus = 0;
        std::string basic_flag = "FANCY";
        std::string bonus_flag = "SUPER_FANCY";

        unsigned char covered = 0; // body parts covered
        for( size_t i = 0; i < worn.size(); ++i ) {
            if(worn[i].has_flag(basic_flag) || worn[i].has_flag(bonus_flag) ) {
                it_armor* item_type = dynamic_cast<it_armor*>(worn[i].type);
                covered |= item_type->covers;
            }
            if(worn[i].has_flag(bonus_flag)) {
              bonus+=2;
            }
            if ((!(worn[i].has_flag(bonus_flag))) && (worn[i].has_flag(basic_flag))) {
                if (!covered) {
                    bonus += 1;
                }
            }
        }
        if(covered & mfb(bp_torso)) {
            bonus += 6;
        }
        if(covered & mfb(bp_legs)) {
            bonus += 4;
        }
        if(covered & mfb(bp_feet)) {
            bonus += 2;
        }
        if(covered & mfb(bp_hands)) {
            bonus += 2;
        }
        if(covered & mfb(bp_head)) {
            bonus += 3;
        }
        if(covered & mfb(bp_eyes)) {
            bonus += 2;
        }
        if(covered & mfb(bp_arms)) {
            bonus += 2;
        }
        if(covered & mfb(bp_mouth)) {
            bonus += 2;
        }

        if(bonus > 20)
            bonus = 20;

        if(bonus) {
            add_morale(MORALE_PERM_FANCY, bonus, bonus, 5, 5, true);
        }
    }

    // Masochists get a morale bonus from pain.
    if (has_trait("MASOCHIST") || has_trait("MASOCHIST_MED") ||  has_trait("CENOBITE")) {
        int bonus = pain / 2.5;
        // Advanced masochists really get a morale bonus from pain.
        // (It's not capped.)
        if (has_trait("MASOCHIST") && (bonus > 25)) {
            bonus = 25;
        }
        if (has_disease("took_prozac")) {
            bonus = int(bonus / 3);
        }
        if (bonus != 0) {
            add_morale(MORALE_PERM_MASOCHIST, bonus, bonus, 5, 5, true);
        }
    }

    // Optimist gives a base +4 to morale.
    // The +25% boost from optimist also applies here, for a net of +5.
    if (has_trait("OPTIMISTIC")) {
        add_morale(MORALE_PERM_OPTIMIST, 4, 4, 5, 5, true);
    }

    // And Bad Temper works just the same way.  But in reverse.  ):
    if (has_trait("BADTEMPER")) {
        add_morale(MORALE_PERM_BADTEMPER, -4, -4, 5, 5, true);
    }
}

void player::update_mental_focus()
{
    int focus_gain_rate = calc_focus_equilibrium() - focus_pool;

    // handle negative gain rates in a symmetric manner
    int base_change = 1;
    if (focus_gain_rate < 0)
    {
        base_change = -1;
        focus_gain_rate = -focus_gain_rate;
    }

    // for every 100 points, we have a flat gain of 1 focus.
    // for every n points left over, we have an n% chance of 1 focus
    int gain = focus_gain_rate / 100;
    if (rng(1, 100) <= (focus_gain_rate % 100))
    {
        gain++;
    }

    focus_pool += (gain * base_change);
}

// written mostly by FunnyMan3595 in Github issue #613 (DarklingWolf's repo),
// with some small edits/corrections by Soron
int player::calc_focus_equilibrium()
{
    // Factor in pain, since it's harder to rest your mind while your body hurts.
    int eff_morale = morale_level() - pain;
    // Cenobites don't mind, though
    if (has_trait("CENOBITE")) {
        eff_morale = eff_morale + pain;
    }
    int focus_gain_rate = 100;

    if (activity.type == ACT_READ) {
        item &book = i_at(activity.position);
        it_book* reading = dynamic_cast<it_book *>(book.type);
        if (reading != 0) {
            // apply a penalty when we're actually learning something
            if (skillLevel(reading->type) < (int)reading->level) {
                focus_gain_rate -= 50;
            }
        } else {
            activity.type = ACT_NULL;
        }
    }

    if (eff_morale < -99) {
        // At very low morale, focus goes up at 1% of the normal rate.
        focus_gain_rate = 1;
    } else if (eff_morale <= 50) {
        // At -99 to +50 morale, each point of morale gives 1% of the normal rate.
        focus_gain_rate += eff_morale;
    } else {
        /* Above 50 morale, we apply strong diminishing returns.
         * Each block of 50% takes twice as many morale points as the previous one:
         * 150% focus gain at 50 morale (as before)
         * 200% focus gain at 150 morale (100 more morale)
         * 250% focus gain at 350 morale (200 more morale)
         * ...
         * Cap out at 400% focus gain with 3,150+ morale, mostly as a sanity check.
         */

        int block_multiplier = 1;
        int morale_left = eff_morale;
        while (focus_gain_rate < 400) {
            if (morale_left > 50 * block_multiplier) {
                // We can afford the entire block.  Get it and continue.
                morale_left -= 50 * block_multiplier;
                focus_gain_rate += 50;
                block_multiplier *= 2;
            } else {
                // We can't afford the entire block.  Each block_multiplier morale
                // points give 1% focus gain, and then we're done.
                focus_gain_rate += morale_left / block_multiplier;
                break;
            }
        }
    }

    // This should be redundant, but just in case...
    if (focus_gain_rate < 1) {
        focus_gain_rate = 1;
    } else if (focus_gain_rate > 400) {
        focus_gain_rate = 400;
    }

    return focus_gain_rate;
}

/* Here lies the intended effects of body temperature

Assumption 1 : a naked person is comfortable at 19C/66.2F (31C/87.8F at rest).
Assumption 2 : a "lightly clothed" person is comfortable at 13C/55.4F (25C/77F at rest).
Assumption 3 : the player is always running, thus generating more heat.
Assumption 4 : frostbite cannot happen above 0C temperature.*
* In the current model, a naked person can get frostbite at 1C. This isn't true, but it's a compromise with using nice whole numbers.

Here is a list of warmth values and the corresponding temperatures in which the player is comfortable, and in which the player is very cold.

Warmth  Temperature (Comfortable)    Temperature (Very cold)    Notes
  0       19C /  66.2F               -11C /  12.2F               * Naked
 10       13C /  55.4F               -17C /   1.4F               * Lightly clothed
 20        7C /  44.6F               -23C /  -9.4F
 30        1C /  33.8F               -29C / -20.2F
 40       -5C /  23.0F               -35C / -31.0F
 50      -11C /  12.2F               -41C / -41.8F
 60      -17C /   1.4F               -47C / -52.6F
 70      -23C /  -9.4F               -53C / -63.4F
 80      -29C / -20.2F               -59C / -74.2F
 90      -35C / -31.0F               -65C / -85.0F
100      -41C / -41.8F               -71C / -95.8F
*/

void player::update_bodytemp()
{
    // NOTE : visit weather.h for some details on the numbers used
    // Converts temperature to Celsius/10(Wito plans on using degrees Kelvin later)
    int Ctemperature = 100*(g->get_temperature() - 32) * 5/9;
    // Temperature norms
    // Ambient normal temperature is lower while asleep
    int ambient_norm = (has_disease("sleep") ? 3100 : 1900);
    // This adjusts the temperature scale to match the bodytemp scale
    int adjusted_temp = (Ctemperature - ambient_norm);
    // This gets incremented in the for loop and used in the morale calculation
    int morale_pen = 0;
    const trap_id trap_at_pos = g->m.tr_at(posx, posy);
    const ter_id ter_at_pos = g->m.ter(posx, posy);
    const furn_id furn_at_pos = g->m.furn(posx, posy);
    // When the player is sleeping, he will use floor items for warmth
    int floor_item_warmth = 0;
    // When the player is sleeping, he will use floor bedding for warmth
    int floor_bedding_warmth = 0;
    // If the PC has fur, etc, that'll apply too
    int floor_mut_warmth = 0;
    if ( has_disease("sleep") ) {
        // Search the floor for items
        std::vector<item>& floor_item = g->m.i_at(posx, posy);
        it_armor* floor_armor = NULL;

        for ( std::vector<item>::iterator afloor_item = floor_item.begin() ;
        afloor_item != floor_item.end() ;
        ++afloor_item) {
            if ( !afloor_item->is_armor() ) {
                continue;
            }
            floor_armor = dynamic_cast<it_armor*>(afloor_item->type);
            // Items that are big enough and covers the torso are used to keep warm.
            // Smaller items don't do as good a job
            if ( floor_armor->volume > 1 &&
            ((floor_armor->covers & mfb(bp_torso)) ||
             (floor_armor->covers & mfb(bp_legs))) ) {
                floor_item_warmth += 60 * floor_armor->warmth * floor_armor->volume / 10;
            }
        }

        // Search the floor for bedding
        int vpart = -1;
        vehicle *veh = g->m.veh_at (posx, posy, vpart);
        if      (furn_at_pos == f_bed)
        {
            floor_bedding_warmth += 1000;
        }
        else if (furn_at_pos == f_makeshift_bed ||
                 furn_at_pos == f_armchair ||
                 furn_at_pos == f_sofa||
                 furn_at_pos == f_hay)
        {
            floor_bedding_warmth += 500;
        }
        else if (trap_at_pos == tr_cot)
        {
            floor_bedding_warmth -= 500;
        }
        else if (trap_at_pos == tr_rollmat)
        {
            floor_bedding_warmth -= 1000;
        }
        else if (trap_at_pos == tr_fur_rollmat)
        {
            floor_bedding_warmth += 0;
        }
        else if (veh && veh->part_with_feature (vpart, "SEAT") >= 0)
        {
            floor_bedding_warmth += 200;
        }
        else if (veh && veh->part_with_feature (vpart, "BED") >= 0)
        {
            floor_bedding_warmth += 300;
        }
        else
        {
            floor_bedding_warmth -= 2000;
        }
        // Fur, etc effects for sleeping here.
        // Full-power fur is about as effective as a makeshift bed
        if (has_trait("FUR") || has_trait("LUPINE_FUR") || has_trait("URSINE_FUR")) {
            floor_mut_warmth += 500;
        }
        // Feline fur, not quite as warm.  Cats do better in warmer spots.
        if (has_trait("FELINE_FUR")) {
            floor_mut_warmth += 300;
        }
        // Light fur's better than nothing!
        if (has_trait("LIGHTFUR")) {
            floor_mut_warmth += 100;
        }
        // Down helps too
        if (has_trait("DOWN")) {
            floor_mut_warmth += 250;
        }
        // DOWN doesn't provide floor insulation, though.
        // Non-light fur does.
        if ( (!(has_trait("DOWN"))) && (floor_mut_warmth >= 200)){
            if (floor_bedding_warmth < 0) {
                floor_bedding_warmth = 0;
            }
        }
    }
    // Current temperature and converging temperature calculations
    for (int i = 0 ; i < num_bp ; i++)
    {
        // Skip eyes
        if (i == bp_eyes) { continue; }
        // Represents the fact that the body generates heat when it is cold. TODO : should this increase hunger?
        float homeostasis_adjustement = (temp_cur[i] > BODYTEMP_NORM ? 30.0 : 60.0);
        int clothing_warmth_adjustement = homeostasis_adjustement * warmth(body_part(i));
        // Convergeant temperature is affected by ambient temperature, clothing warmth, and body wetness.
        temp_conv[i] = BODYTEMP_NORM + adjusted_temp + clothing_warmth_adjustement;
        // HUNGER
        temp_conv[i] -= hunger/6 + 100;
        // FATIGUE
        if (!has_disease("sleep")) { temp_conv[i] -= 1.5*fatigue; }
        // CONVECTION HEAT SOURCES (generates body heat, helps fight frostbite)
        int blister_count = 0; // If the counter is high, your skin starts to burn
        for (int j = -6 ; j <= 6 ; j++) {
            for (int k = -6 ; k <= 6 ; k++) {
                int heat_intensity = 0;

                int ffire = g->m.get_field_strength( point(posx + j, posy + k), fd_fire );
                if(ffire > 0) {
                    heat_intensity = ffire;
                } else if (g->m.tr_at(posx + j, posy + k) == tr_lava ) {
                    heat_intensity = 3;
                }
                if (heat_intensity > 0 && g->u_see(posx + j, posy + k)) {
                    // Ensure fire_dist >= 1 to avoid divide-by-zero errors.
                    int fire_dist = std::max(1, std::max(j, k));
                    if (frostbite_timer[i] > 0) {
                        frostbite_timer[i] -= heat_intensity - fire_dist / 2;
                    }
                    temp_conv[i] +=  300 * heat_intensity * heat_intensity / (fire_dist * fire_dist);
                    blister_count += heat_intensity / (fire_dist * fire_dist);
                }
            }
        }
        // TILES
        // Being on fire affects temp_cur (not temp_conv): this is super dangerous for the player
        if (has_effect("onfire")) {
            temp_cur[i] += 250;
        }
        if ( g->m.get_field_strength( point(posx, posy), fd_fire ) > 2 || trap_at_pos == tr_lava) {
            temp_cur[i] += 250;
        }
        // WEATHER
        if (g->weather == WEATHER_SUNNY && g->is_in_sunlight(posx, posy))
        {
            temp_conv[i] += 1000;
        }
        if (g->weather == WEATHER_CLEAR && g->is_in_sunlight(posx, posy))
        {
            temp_conv[i] += 500;
        }
        // DISEASES
        if (has_disease("flu") && i == bp_head) { temp_conv[i] += 1500; }
        if (has_disease("common_cold")) { temp_conv[i] -= 750; }
        // BIONICS
        // Bionic "Internal Climate Control" says it eases the effects of high and low ambient temps
        const int variation = BODYTEMP_NORM*0.5;
        if (in_climate_control()
            && temp_conv[i] < BODYTEMP_SCORCHING + variation
            && temp_conv[i] > BODYTEMP_FREEZING - variation)
        {
            if      (temp_conv[i] > BODYTEMP_SCORCHING)
            {
                temp_conv[i] = BODYTEMP_VERY_HOT;
            }
            else if (temp_conv[i] > BODYTEMP_VERY_HOT)
            {
                temp_conv[i] = BODYTEMP_HOT;
            }
            else if (temp_conv[i] > BODYTEMP_HOT)
            {
                temp_conv[i] = BODYTEMP_NORM;
            }
            else if (temp_conv[i] < BODYTEMP_FREEZING)
            {
                temp_conv[i] = BODYTEMP_VERY_COLD;
            }
            else if (temp_conv[i] < BODYTEMP_VERY_COLD)
            {
                temp_conv[i] = BODYTEMP_COLD;
            }
            else if (temp_conv[i] < BODYTEMP_COLD)
            {
                temp_conv[i] = BODYTEMP_NORM;
            }
        }
        // Bionic "Thermal Dissipation" says it prevents fire damage up to 2000F. 500 is picked at random...
        if ((has_bionic("bio_heatsink") || is_wearing("rm13_armor_on")) && blister_count < 500)
        {
            blister_count = (has_trait("BARK") ? -100 : 0);
        }
        // BLISTERS : Skin gets blisters from intense heat exposure.
        if (blister_count - 10*get_env_resist(body_part(i)) > 20)
        {
            add_disease("blisters", 1, false, 1, 1, 0, 1, (body_part)i, -1);
        }
        // BLOOD LOSS : Loss of blood results in loss of body heat
        int blood_loss = 0;
        if      (i == bp_legs)
        {
            blood_loss = (100 - 100*(hp_cur[hp_leg_l] + hp_cur[hp_leg_r]) / (hp_max[hp_leg_l] + hp_max[hp_leg_r]));
        }
        else if (i == bp_arms)
        {
            blood_loss = (100 - 100*(hp_cur[hp_arm_l] + hp_cur[hp_arm_r]) / (hp_max[hp_arm_l] + hp_max[hp_arm_r]));
        }
        else if (i == bp_torso)
        {
            blood_loss = (100 - 100* hp_cur[hp_torso] / hp_max[hp_torso]);
        }
        else if (i == bp_head)
        {
            blood_loss = (100 - 100* hp_cur[hp_head] / hp_max[hp_head]);
        }
        temp_conv[i] -= blood_loss*temp_conv[i]/200; // 1% bodyheat lost per 2% hp lost
        // EQUALIZATION
        switch (i)
        {
            case bp_torso :
                temp_equalizer(bp_torso, bp_arms);
                temp_equalizer(bp_torso, bp_legs);
                temp_equalizer(bp_torso, bp_head);
                break;
            case bp_head :
                temp_equalizer(bp_head, bp_torso);
                temp_equalizer(bp_head, bp_mouth);
                break;
            case bp_arms :
                temp_equalizer(bp_arms, bp_torso);
                temp_equalizer(bp_arms, bp_hands);
                break;
            case bp_legs :
                temp_equalizer(bp_legs, bp_torso);
                temp_equalizer(bp_legs, bp_feet);
                break;
            case bp_mouth : temp_equalizer(bp_mouth, bp_head); break;
            case bp_hands : temp_equalizer(bp_hands, bp_arms); break;
            case bp_feet  : temp_equalizer(bp_feet, bp_legs); break;
        }
        // MUTATIONS and TRAITS
        // Bark : lowers blister count to -100; harder to get blisters
        // Lightly furred
        if (has_trait("LIGHTFUR"))
        {
            temp_conv[i] += (temp_cur[i] > BODYTEMP_NORM ? 250 : 500);
        }
        // Furry or Lupine/Ursine Fur
        if (has_trait("FUR") || has_trait("LUPINE_FUR") || has_trait("URSINE_FUR"))
        {
            temp_conv[i] += (temp_cur[i] > BODYTEMP_NORM ? 750 : 1500);
        }
        // Feline fur
        if (has_trait("FELINE_FUR"))
        {
            temp_conv[i] += (temp_cur[i] > BODYTEMP_NORM ? 500 : 1000);
        }
        // Feathers: minor means minor.
        if (has_trait("FEATHERS"))
        {
            temp_conv[i] += (temp_cur[i] > BODYTEMP_NORM ? 50 : 100);
        }
        // Down; lets heat out more easily if needed but not as Warm
        // as full-blown fur.  So less miserable in Summer.
        if (has_trait("DOWN"))
        {
            temp_conv[i] += (temp_cur[i] > BODYTEMP_NORM ? 300 : 800);
        }
        // Fat deposits don't hold in much heat, but don't shift for temp
        if (has_trait("FAT"))
        {
            temp_conv[i] += (temp_cur[i] > BODYTEMP_NORM ? 200 : 200);
        }
        // Disintegration
        if (has_trait("ROT1")) { temp_conv[i] -= 250;}
        else if (has_trait("ROT2")) { temp_conv[i] -= 750;}
        else if (has_trait("ROT3")) { temp_conv[i] -= 1500;}
        // Radioactive
        if (has_trait("RADIOACTIVE1")) { temp_conv[i] += 250; }
        else if (has_trait("RADIOACTIVE2")) { temp_conv[i] += 750; }
        else if (has_trait("RADIOACTIVE3")) { temp_conv[i] += 1500; }
        // Chemical Imbalance
        // Added line in player::suffer()
        // FINAL CALCULATION : Increments current body temperature towards convergant.
        if ( has_disease("sleep") ) {
            int sleep_bonus = floor_bedding_warmth + floor_item_warmth + floor_mut_warmth;
            // Too warm, don't need items on the floor
            if ( temp_conv[i] > BODYTEMP_NORM ) {
                // Do nothing
            }
            // Intelligently use items on the floor; just enough to be comfortable
            else if ( (temp_conv[i] + sleep_bonus) > BODYTEMP_NORM ) {
                temp_conv[i] = BODYTEMP_NORM;
            }
            // Use all items on the floor -- there are not enough to keep comfortable
            else {
                temp_conv[i] += sleep_bonus;
            }
        }
        int temp_before = temp_cur[i];
        int temp_difference = temp_cur[i] - temp_conv[i]; // Negative if the player is warming up.
        // exp(-0.001) : half life of 60 minutes, exp(-0.002) : half life of 30 minutes,
        // exp(-0.003) : half life of 20 minutes, exp(-0.004) : half life of 15 minutes
        int rounding_error = 0;
        // If temp_diff is small, the player cannot warm up due to rounding errors. This fixes that.
        if (temp_difference < 0 && temp_difference > -600 )
        {
            rounding_error = 1;
        }
        if (temp_cur[i] != temp_conv[i])
        {
            if      ((ter_at_pos == t_water_sh || ter_at_pos == t_sewage)
                    && (i == bp_feet || i == bp_legs))
            {
                temp_cur[i] = temp_difference*exp(-0.004) + temp_conv[i] + rounding_error;
            }
            else if (ter_at_pos == t_water_dp)
            {
                temp_cur[i] = temp_difference*exp(-0.004) + temp_conv[i] + rounding_error;
            }
            else if (i == bp_torso || i == bp_head)
            {
                temp_cur[i] = temp_difference*exp(-0.003) + temp_conv[i] + rounding_error;
            }
            else
            {
                temp_cur[i] = temp_difference*exp(-0.002) + temp_conv[i] + rounding_error;
            }
        }
        int temp_after = temp_cur[i];
        // PENALTIES
        if      (temp_cur[i] < BODYTEMP_FREEZING)
        {
            add_disease("cold", 1, false, 3, 3, 0, 1, (body_part)i, -1);
            frostbite_timer[i] += 3;
        }
        else if (temp_cur[i] < BODYTEMP_VERY_COLD)
        {
            add_disease("cold", 1, false, 2, 3, 0, 1, (body_part)i, -1);
            frostbite_timer[i] += 2;
        }
        else if (temp_cur[i] < BODYTEMP_COLD)
        {
            // Frostbite timer does not go down if you are still cold.
            add_disease("cold", 1, false, 1, 3, 0, 1, (body_part)i, -1);
            frostbite_timer[i] += 1;
        }
        else if (temp_cur[i] > BODYTEMP_SCORCHING)
        {
            // If body temp rises over 15000, disease.cpp ("hot_head") acts weird and the player will die
            add_disease("hot",  1, false, 3, 3, 0, 1, (body_part)i, -1);
        }
        else if (temp_cur[i] > BODYTEMP_VERY_HOT)
        {
            add_disease("hot",  1, false, 2, 3, 0, 1, (body_part)i, -1);
        }
        else if (temp_cur[i] > BODYTEMP_HOT)
        {
            add_disease("hot",  1, false, 1, 3, 0, 1, (body_part)i, -1);
        }
        // MORALE : a negative morale_pen means the player is cold
        // Intensity multiplier is negative for cold, positive for hot
        int intensity_mult =
            - disease_intensity("cold", false, (body_part)i) +
            disease_intensity("hot", false, (body_part)i);
        if (has_disease("cold", (body_part)i) ||
            has_disease("hot", (body_part)i))
        {
            switch (i)
            {
                case bp_head :
                case bp_torso :
                case bp_mouth : morale_pen += 2*intensity_mult;
                case bp_arms :
                case bp_legs : morale_pen += 1*intensity_mult;
                case bp_hands:
                case bp_feet : morale_pen += 1*intensity_mult;
            }
        }
        // FROSTBITE (level 1 after 2 hours, level 2 after 4 hours)
        if      (frostbite_timer[i] >   0)
        {
            frostbite_timer[i]--;
        }
        if      (frostbite_timer[i] >= 240 && g->get_temperature() < 32)
        {
            add_disease("frostbite", 1, false, 2, 2, 0, 1, (body_part)i, -1);
            // Warning message for the player
            if (disease_intensity("frostbite", false, (body_part)i) < 2
                &&  (i == bp_mouth || i == bp_hands || i == bp_feet))
            {
                add_msg(m_bad, (i == bp_mouth ? _("Your %s hardens from the frostbite!") : _("Your %s harden from the frostbite!")), body_part_name(body_part(i), -1).c_str());
            }
            else if (frostbite_timer[i] >= 120 && g->get_temperature() < 32)
            {
                add_disease("frostbite", 1, false, 1, 2, 0, 1, (body_part)i, -1);
                // Warning message for the player
                if (!has_disease("frostbite", (body_part)i))
                {
                    add_msg(m_bad, _("You lose sensation in your %s."),
                        body_part_name(body_part(i), -1).c_str());
                }
            }
        }
        // Warn the player if condition worsens
        if  (temp_before > BODYTEMP_FREEZING && temp_after < BODYTEMP_FREEZING)
        {
            add_msg(m_warning, _("You feel your %s beginning to go numb from the cold!"),
                body_part_name(body_part(i), -1).c_str());
        }
        else if (temp_before > BODYTEMP_VERY_COLD && temp_after < BODYTEMP_VERY_COLD)
        {
            add_msg(m_warning, _("You feel your %s getting very cold."),
                body_part_name(body_part(i), -1).c_str());
        }
        else if (temp_before > BODYTEMP_COLD && temp_after < BODYTEMP_COLD)
        {
            add_msg(m_warning, _("You feel your %s getting chilly."),
                body_part_name(body_part(i), -1).c_str());
        }
        else if (temp_before < BODYTEMP_SCORCHING && temp_after > BODYTEMP_SCORCHING)
        {
            add_msg(m_bad, _("You feel your %s getting red hot from the heat!"),
                body_part_name(body_part(i), -1).c_str());
        }
        else if (temp_before < BODYTEMP_VERY_HOT && temp_after > BODYTEMP_VERY_HOT)
        {
            add_msg(m_warning, _("You feel your %s getting very hot."),
                body_part_name(body_part(i), -1).c_str());
        }
        else if (temp_before < BODYTEMP_HOT && temp_after > BODYTEMP_HOT)
        {
            add_msg(m_warning, _("You feel your %s getting warm."),
                body_part_name(body_part(i), -1).c_str());
        }
    }
    // Morale penalties, updated at the same rate morale is
    if (morale_pen < 0 && int(calendar::turn) % 10 == 0)
    {
        add_morale(MORALE_COLD, -2, -abs(morale_pen), 10, 5, true);
    }
    if (morale_pen > 0 && int(calendar::turn) % 10 == 0)
    {
        add_morale(MORALE_HOT,  -2, -abs(morale_pen), 10, 5, true);
    }
}

void player::temp_equalizer(body_part bp1, body_part bp2)
{
    // Body heat is moved around.
    // Shift in one direction only, will be shifted in the other direction separately.
    int diff = (temp_cur[bp2] - temp_cur[bp1])*0.0001; // If bp1 is warmer, it will lose heat
    temp_cur[bp1] += diff;
}

void player::recalc_speed_bonus()
{
    // Minus some for weight...
    int carry_penalty = 0;
    if (weight_carried() > weight_capacity()) {
        carry_penalty = 25 * (weight_carried() - weight_capacity()) / (weight_capacity());
    }
    mod_speed_bonus(-carry_penalty);

    if (pain > pkill) {
        int pain_penalty = int((pain - pkill) * .7);
        // Cenobites aren't slowed nearly as much by pain
        if (has_trait("CENOBITE")) {
            pain_penalty /= 4;
        }
        if (pain_penalty > 60) {
            pain_penalty = 60;
        }
        mod_speed_bonus(-pain_penalty);
    }
    if (pkill >= 10) {
        int pkill_penalty = int(pkill * .1);
        if (pkill_penalty > 30) {
            pkill_penalty = 30;
        }
        mod_speed_bonus(-pkill_penalty);
    }

    if (abs(morale_level()) >= 100) {
        int morale_bonus = int(morale_level() / 25);
        if (morale_bonus < -10) {
            morale_bonus = -10;
        } else if (morale_bonus > 10) {
            morale_bonus = 10;
        }
        mod_speed_bonus(morale_bonus);
    }

    if (radiation >= 40) {
        int rad_penalty = radiation / 40;
        if (rad_penalty > 20) {
            rad_penalty = 20;
        }
        mod_speed_bonus(-rad_penalty);
    }

    if (thirst > 40) {
        mod_speed_bonus(-int((thirst - 40) / 10));
    }
    if (hunger > 100) {
        mod_speed_bonus(-int((hunger - 100) / 10));
    }

    mod_speed_bonus(stim > 40 ? 40 : stim);

    for (int i = 0; i < illness.size(); i++) {
        mod_speed_bonus(disease_speed_boost(illness[i]));
    }

    // add martial arts speed bonus
    mod_speed_bonus(mabuff_speed_bonus());

    // Not sure why Sunlight Dependent is here, but OK
    // Ectothermic/COLDBLOOD4 is intended to buff folks in the Summer
    // Threshold-crossing has its charms ;-)
    if (g != NULL) {
        if (has_trait("SUNLIGHT_DEPENDENT") && !g->is_in_sunlight(posx, posy)) {
            mod_speed_bonus(-(g->light_level() >= 12 ? 5 : 10));
        }
        if ((has_trait("COLDBLOOD4")) && g->get_temperature() > 60) {
            mod_speed_bonus(+int( (g->get_temperature() - 65) / 2));
        }
        if ((has_trait("COLDBLOOD3") || has_trait("COLDBLOOD4")) && g->get_temperature() < 60) {
            mod_speed_bonus(-int( (65 - g->get_temperature()) / 2));
        } else if (has_trait("COLDBLOOD2") && g->get_temperature() < 60) {
            mod_speed_bonus(-int( (65 - g->get_temperature()) / 3));
        } else if (has_trait("COLDBLOOD") && g->get_temperature() < 60) {
            mod_speed_bonus(-int( (65 - g->get_temperature()) / 5));
        }
    }

    if (has_artifact_with(AEP_SPEED_UP)) {
        mod_speed_bonus(20);
    }
    if (has_artifact_with(AEP_SPEED_DOWN)) {
        mod_speed_bonus(-20);
    }

    if (has_trait("QUICK")) { // multiply by 1.1
        set_speed_bonus(get_speed() * 1.10 - get_speed_base());
    }
    if (has_bionic("bio_speed")) { // multiply by 1.1
        set_speed_bonus(get_speed() * 1.10 - get_speed_base());
    }

    // Speed cannot be less than 25% of base speed, so minimal speed bonus is -75% base speed.
    const int min_speed_bonus = -0.75 * get_speed_base();
    if (get_speed_bonus() < min_speed_bonus) {
        set_speed_bonus(min_speed_bonus);
    }
}

int player::run_cost(int base_cost, bool diag)
{
    float movecost = float(base_cost);
    if (diag)
        movecost *= 0.7071f; // because everything here assumes 100 is base
    bool flatground = movecost < 105;

    if (has_trait("PARKOUR") && movecost > 100 ) {
        movecost *= .5f;
        if (movecost < 100)
            movecost = 100;
    }
    if (has_trait("BADKNEES") && movecost > 100 ) {
        movecost *= 1.25f;
        if (movecost < 100)
            movecost = 100;
    }

    if (hp_cur[hp_leg_l] == 0) {
        movecost += 50;
    }
    else if (hp_cur[hp_leg_l] < hp_max[hp_leg_l] * .40) {
        movecost += 25;
    }
    if (hp_cur[hp_leg_r] == 0) {
        movecost += 50;
    }
    else if (hp_cur[hp_leg_r] < hp_max[hp_leg_r] * .40) {
        movecost += 25;
    }

    if (has_trait("FLEET") && flatground) {
        movecost *= .85f;
    }
    if (has_trait("FLEET2") && flatground) {
        movecost *= .7f;
    }
    if (has_trait("SLOWRUNNER") && flatground) {
        movecost *= 1.15f;
    }
    if (has_trait("PADDED_FEET") && !wearing_something_on(bp_feet)) {
        movecost *= .9f;
    }
    if (has_trait("LIGHT_BONES")) {
        movecost *= .9f;
    }
    if (has_trait("HOLLOW_BONES")) {
        movecost *= .8f;
    }
    if (has_trait("WINGS_INSECT")) {
        movecost -= 15;
    }
    if (has_trait("WINGS_BUTTERFLY")) {
        movecost -= 10; // You can't fly, but you can make life easier on your legs
    }
    if (has_trait("LEG_TENTACLES")) {
        movecost += 20;
    }
    if (has_trait("FAT")) {
        movecost *= 1.05f;
    }
    if (has_trait("PONDEROUS1")) {
        movecost *= 1.1f;
    }
    if (has_trait("PONDEROUS2")) {
        movecost *= 1.2f;
    }
    if (has_trait("AMORPHOUS")) {
        movecost *= 1.25f;
    }
    if (has_trait("PONDEROUS3")) {
        movecost *= 1.3f;
    }
    if (is_wearing("swim_fins")) {
        movecost *= 1.5f;
    }

    movecost += encumb(bp_mouth) * 5 + encumb(bp_feet) * 5 + encumb(bp_legs) * 3;

    if (!is_wearing_shoes() && !has_trait("PADDED_FEET") && !has_trait("HOOVES") &&
        !has_trait("TOUGH_FEET")) {
        movecost += 15;
    }

    if (diag)
        movecost *= 1.4142;

    return int(movecost);
}

int player::swim_speed()
{
  int ret = 440 + weight_carried() / 60 - 50 * skillLevel("swimming");
  if (has_trait("PAWS")) {
      ret -= 20 + str_cur * 3;
  }
  if (has_trait("PAWS_LARGE")) {
      ret -= 20 + str_cur * 4;
  }
  if (is_wearing("swim_fins")) {
      ret -= (10 * str_cur) * 1.5;
  }
  if (has_trait("WEBBED")) {
      ret -= 60 + str_cur * 5;
  }
  if (has_trait("TAIL_FIN")) {
      ret -= 100 + str_cur * 10;
  }
  if (has_trait("SLEEK_SCALES")) {
      ret -= 100;
  }
  if (has_trait("LEG_TENTACLES")) {
      ret -= 60;
  }
  if (has_trait("FAT")) {
      ret -= 30;
  }
 ret += (50 - skillLevel("swimming") * 2) * encumb(bp_legs);
 ret += (80 - skillLevel("swimming") * 3) * encumb(bp_torso);
 if (skillLevel("swimming") < 10) {
  for (int i = 0; i < worn.size(); i++)
    ret += (worn[i].volume() * (10 - skillLevel("swimming"))) / 2;
 }
 ret -= str_cur * 6 + dex_cur * 4;
 if( worn_with_flag("FLOATATION") ) {
     ret = std::max(ret, 400);
     ret = std::min(ret, 200);
 }
// If (ret > 500), we can not swim; so do not apply the underwater bonus.
 if (underwater && ret < 500)
  ret -= 50;
 if (ret < 30)
  ret = 30;
 return ret;
}

bool player::digging() {
    return false;
}

bool player::is_on_ground()
{
    bool on_ground = false;
    if(has_effect("downed") || hp_cur[hp_leg_l] == 0 || hp_cur[hp_leg_r] == 0 ){
        on_ground = true;
    }
    return  on_ground;
}

bool player::is_underwater() const
{
    return underwater;
}

void player::set_underwater(bool u)
{
    if (underwater != u) {
        underwater = u;
        recalc_sight_limits();
    }
}


nc_color player::color()
{
 if (has_effect("onfire"))
  return c_red;
 if (has_effect("stunned"))
  return c_ltblue;
 if (has_disease("boomered"))
  return c_pink;
 if (underwater)
  return c_blue;
 if (has_active_bionic("bio_cloak") || has_artifact_with(AEP_INVISIBLE) ||
    (is_wearing("optical_cloak") && (has_active_item("UPS_on") || has_active_item("adv_UPS_on"))))
  return c_dkgray;
 return c_white;
}

void player::load_info(std::string data)
{
    std::stringstream dump;
    dump << data;

    char check = dump.peek();
    if ( check == ' ' ) {
        // sigh..
        check = data[1];
    }
    if ( check == '{' ) {
        JsonIn jsin(dump);
        try {
            deserialize(jsin);
        } catch (std::string jsonerr) {
            debugmsg("Bad player json\n%s", jsonerr.c_str() );
        }
        return;
    } else { // old save
        load_legacy(dump);
    }
}

std::string player::save_info()
{
    std::stringstream dump;
    dump << serialize(); // saves contents
    dump << std::endl;
    dump << dump_memorial();
    return dump.str();
}

void player::memorial( std::ofstream &memorial_file, std::string epitaph )
{
    //Size of indents in the memorial file
    const std::string indent = "  ";

    const std::string pronoun = male ? _("He") : _("She");

    //Avoid saying "a male unemployed" or similar
    std::stringstream profession_name;
    if(prof == prof->generic()) {
        if (male) {
            profession_name << _("an unemployed male");
        } else {
            profession_name << _("an unemployed female");
        }
    } else {
        profession_name << _("a ") << prof->gender_appropriate_name(male);
    }

    //Figure out the location
    const oter_id &cur_ter = overmap_buffer.ter(g->om_global_location());
    point cur_loc = g->om_location();
    std::string tername = otermap[cur_ter].name;

    //Were they in a town, or out in the wilderness?
    int city_index = g->cur_om->closest_city(cur_loc);
    std::stringstream city_name;
    if(city_index < 0) {
        city_name << _("in the middle of nowhere");
    } else {
        city nearest_city = g->cur_om->cities[city_index];
        //Give slightly different messages based on how far we are from the middle
        int distance_from_city = abs(g->cur_om->dist_from_city(cur_loc));
        if(distance_from_city > nearest_city.s + 4) {
            city_name << _("in the wilderness");
        } else if(distance_from_city >= nearest_city.s) {
            city_name << _("on the outskirts of ") << nearest_city.name;
        } else {
            city_name << _("in ") << nearest_city.name;
        }
    }

    //Header
    std::string version = string_format("%s", getVersionString());
    memorial_file << _("Cataclysm - Dark Days Ahead version ") << version << _(" memorial file") << "\n";
    memorial_file << "\n";
    memorial_file << _("In memory of: ") << name << "\n";
    if(epitaph.length() > 0) { //Don't record empty epitaphs
        memorial_file << "\"" << epitaph << "\"" << "\n\n";
    }
    memorial_file << pronoun << _(" was ") << profession_name.str()
                  << _(" when the apocalypse began.") << "\n";
    memorial_file << pronoun << _(" died on ") << season_name[calendar::turn.get_season()]
                  << _(" of year ") << (calendar::turn.years() + 1)
                  << _(", day ") << (calendar::turn.days() + 1)
                  << _(", at ") << calendar::turn.print_time() << ".\n";
    memorial_file << pronoun << _(" was killed in a ") << tername << " " << city_name.str() << ".\n";
    memorial_file << "\n";

    //Misc
    memorial_file << _("Cash on hand: ") << "$" << cash << "\n";
    memorial_file << "\n";

    //HP
    memorial_file << _("Final HP:") << "\n";
    memorial_file << indent << _(" Head: ") << hp_cur[hp_head] << "/" << hp_max[hp_head] << "\n";
    memorial_file << indent << _("Torso: ") << hp_cur[hp_torso] << "/" << hp_max[hp_torso] << "\n";
    memorial_file << indent << _("L Arm: ") << hp_cur[hp_arm_l] << "/" << hp_max[hp_arm_l] << "\n";
    memorial_file << indent << _("R Arm: ") << hp_cur[hp_arm_r] << "/" << hp_max[hp_arm_r] << "\n";
    memorial_file << indent << _("L Leg: ") << hp_cur[hp_leg_l] << "/" << hp_max[hp_leg_l] << "\n";
    memorial_file << indent << _("R Leg: ") << hp_cur[hp_leg_r] << "/" << hp_max[hp_leg_r] << "\n";
    memorial_file << "\n";

    //Stats
    memorial_file << _("Final Stats:") << "\n";
    memorial_file << indent << _("Str ") << str_cur << indent << _("Dex ") << dex_cur << indent
                  << _("Int ") << int_cur << indent << _("Per ") << per_cur << "\n";
    memorial_file << _("Base Stats:") << "\n";
    memorial_file << indent << _("Str ") << str_max << indent << _("Dex ") << dex_max << indent
                  << _("Int ") << int_max << indent << _("Per ") << per_max << "\n";
    memorial_file << "\n";

    //Last 20 messages
    memorial_file << _("Final Messages:") << "\n";
    std::vector<std::pair<std::string, std::string> > recent_messages = Messages::recent_messages(20);
    for( size_t i = 0; i < recent_messages.size(); ++i ) {
      memorial_file << indent << recent_messages[i].first << " " << recent_messages[i].second;
      memorial_file << "\n";
    }
    memorial_file << "\n";

    //Kill list
    memorial_file << _("Kills:") << "\n";

    int total_kills = 0;

    const std::map<std::string, mtype*> monids = MonsterGenerator::generator().get_all_mtypes();
    for (std::map<std::string, mtype*>::const_iterator mon = monids.begin(); mon != monids.end(); ++mon){
        if (g->kill_count(mon->first) > 0){
            memorial_file << "  " << (char)mon->second->sym << " - " << string_format("%4d",g->kill_count(mon->first)) << " " << mon->second->nname(g->kill_count(mon->first)) << "\n";
            total_kills += g->kill_count(mon->first);
        }
    }
    if(total_kills == 0) {
      memorial_file << indent << _("No monsters were killed.") << "\n";
    } else {
      memorial_file << _("Total kills: ") << total_kills << "\n";
    }
    memorial_file << "\n";

    //Skills
    memorial_file << _("Skills:") << "\n";
    for (std::vector<Skill*>::iterator aSkill = Skill::skills.begin();
      aSkill != Skill::skills.end(); ++aSkill) {
      SkillLevel next_skill_level = skillLevel(*aSkill);
      memorial_file << indent << (*aSkill)->name() << ": "
              << next_skill_level.level() << " (" << next_skill_level.exercise() << "%)\n";
    }
    memorial_file << "\n";

    //Traits
    memorial_file << _("Traits:") << "\n";
    bool had_trait = false;
    for (std::map<std::string, trait>::iterator iter = traits.begin(); iter != traits.end(); ++iter) {
      if(has_trait(iter->first)) {
        had_trait = true;
        memorial_file << indent << traits[iter->first].name << "\n";
      }
    }
    if(!had_trait) {
      memorial_file << indent << _("(None)") << "\n";
    }
    memorial_file << "\n";

    //Effects (illnesses)
    memorial_file << _("Ongoing Effects:") << "\n";
    bool had_effect = false;
    for( size_t i = 0; i < illness.size(); ++i ) {
      disease next_illness = illness[i];
      if(dis_name(next_illness).size() > 0) {
        had_effect = true;
        memorial_file << indent << dis_name(next_illness) << "\n";
      }
    }
    //Various effects not covered by the illness list - from player.cpp
    if(morale_level() >= 100) {
      had_effect = true;
      memorial_file << indent << _("Elated") << "\n";
    }
    if(morale_level() <= -100) {
      had_effect = true;
      memorial_file << indent << _("Depressed") << "\n";
    }
    if(pain - pkill > 0) {
      had_effect = true;
      memorial_file << indent << _("Pain") << " (" << (pain - pkill) << ")";
    }
    if(stim > 0) {
      had_effect = true;
      int dexbonus = int(stim / 10);
      if (abs(stim) >= 30) {
        dexbonus -= int(abs(stim - 15) /  8);
      }
      if(dexbonus < 0) {
        memorial_file << indent << _("Stimulant Overdose") << "\n";
      } else {
        memorial_file << indent << _("Stimulant") << "\n";
      }
    } else if(stim < 0) {
      had_effect = true;
      memorial_file << indent << _("Depressants") << "\n";
    }
    if(!had_effect) {
      memorial_file << indent << _("(None)") << "\n";
    }
    memorial_file << "\n";

    //Bionics
    memorial_file << _("Bionics:") << "\n";
    int total_bionics = 0;
    for( size_t i = 0; i < my_bionics.size(); ++i ) {
      bionic_id next_bionic_id = my_bionics[i].id;
      memorial_file << indent << (i+1) << ": " << bionics[next_bionic_id]->name << "\n";
      total_bionics++;
    }
    if(total_bionics == 0) {
      memorial_file << indent << _("No bionics were installed.") << "\n";
    } else {
      memorial_file << _("Total bionics: ") << total_bionics << "\n";
    }
    memorial_file << _("Power: ") << power_level << "/" << max_power_level << "\n";
    memorial_file << "\n";

    //Equipment
    memorial_file << _("Weapon:") << "\n";
    memorial_file << indent << weapon.invlet << " - " << weapon.tname() << "\n";
    memorial_file << "\n";

    memorial_file << _("Equipment:") << "\n";
    for( size_t i = 0; i < worn.size(); ++i ) {
      item next_item = worn[i];
      memorial_file << indent << next_item.invlet << " - " << next_item.tname();
      if(next_item.charges > 0) {
        memorial_file << " (" << next_item.charges << ")";
      } else if (next_item.contents.size() == 1
              && next_item.contents[0].charges > 0) {
        memorial_file << " (" << next_item.contents[0].charges << ")";
      }
      memorial_file << "\n";
    }
    memorial_file << "\n";

    //Inventory
    memorial_file << _("Inventory:") << "\n";
    inv.restack(this);
    inv.sort();
    invslice slice = inv.slice();
    for( size_t i = 0; i < slice.size(); ++i ) {
      item& next_item = slice[i]->front();
      memorial_file << indent << next_item.invlet << " - " << next_item.tname();
      if(slice[i]->size() > 1) {
        memorial_file << " [" << slice[i]->size() << "]";
      }
      if(next_item.charges > 0) {
        memorial_file << " (" << next_item.charges << ")";
      } else if (next_item.contents.size() == 1
              && next_item.contents[0].charges > 0) {
        memorial_file << " (" << next_item.contents[0].charges << ")";
      }
      memorial_file << "\n";
    }
    memorial_file << "\n";

    //Lifetime stats
    memorial_file << _("Lifetime Stats") << "\n";
    memorial_file << indent << _("Distance Walked: ")
                       << player_stats.squares_walked << _(" Squares") << "\n";
    memorial_file << indent << _("Damage Taken: ")
                       << player_stats.damage_taken << _(" Damage") << "\n";
    memorial_file << indent << _("Damage Healed: ")
                       << player_stats.damage_healed << _(" Damage") << "\n";
    memorial_file << indent << _("Headshots: ")
                       << player_stats.headshots << "\n";
    memorial_file << "\n";

    //History
    memorial_file << _("Game History") << "\n";
    memorial_file << dump_memorial();

}

/**
 * Adds an event to the memorial log, to be written to the memorial file when
 * the character dies. The message should contain only the informational string,
 * as the timestamp and location will be automatically prepended.
 */
void player::add_memorial_log(const char* male_msg, const char* female_msg, ...)
{

    va_list ap;

    va_start(ap, female_msg);
    std::string msg;
    if(this->male) {
        msg = vstring_format(male_msg, ap);
    } else {
        msg = vstring_format(female_msg, ap);
    }
    va_end(ap);

    if(msg.empty()) {
        return;
    }

    std::stringstream timestamp;
    timestamp << _("Year") << " " << (calendar::turn.years() + 1) << ", "
              << season_name[calendar::turn.get_season()] << " "
              << (calendar::turn.days() + 1) << ", " << calendar::turn.print_time();

    const oter_id &cur_ter = overmap_buffer.ter(g->om_global_location());
    std::string location = otermap[cur_ter].name;

    std::stringstream log_message;
    log_message << "| " << timestamp.str() << " | " << location.c_str() << " | " << msg;

    memorial_log.push_back(log_message.str());

}

/**
 * Loads the data in a memorial file from the given ifstream. All the memorial
 * entry lines begin with a pipe (|).
 * @param fin The ifstream to read the memorial entries from.
 */
void player::load_memorial_file(std::ifstream &fin)
{
  std::string entry;
  memorial_log.clear();
  while(fin.peek() == '|') {
    getline(fin, entry);
    memorial_log.push_back(entry);
  }
}

/**
 * Concatenates all of the memorial log entries, delimiting them with newlines,
 * and returns the resulting string. Used for saving and for writing out to the
 * memorial file.
 */
std::string player::dump_memorial()
{

  std::stringstream output;

  for( size_t i = 0; i < memorial_log.size(); ++i ) {
    output << memorial_log[i] << "\n";
  }

  return output.str();

}

/**
 * Returns a pointer to the stat-tracking struct. Its fields should be edited
 * as necessary to track ongoing counters, which will be added to the memorial
 * file. For single events, rather than cumulative counters, see
 * add_memorial_log.
 * @return A pointer to the stats struct being used to track this player's
 *         lifetime stats.
 */
stats* player::lifetime_stats()
{
    return &player_stats;
}

// copy of stats, for saving
stats player::get_stats() const
{
    return player_stats;
}

void player::mod_stat( std::string stat, int modifier )
{
    if( stat == "hunger" ) {
        hunger += modifier;
    } else if( stat == "thirst" ) {
        thirst += modifier;
    } else if( stat == "fatigue" ) {
        fatigue += modifier;
    } else if( stat == "health" ) {
        health += modifier;
    } else if( stat == "oxygen" ) {
        oxygen += modifier;
    } else {
        // Fall through to the creature method.
        Creature::mod_stat( stat, modifier );
    }
}

inline bool skill_display_sort(const std::pair<Skill *, int> &a, const std::pair<Skill *, int> &b)
{
    int levelA = a.second;
    int levelB = b.second;
    return levelA > levelB || (levelA == levelB && a.first->name() < b.first->name());
}

void player::disp_info()
{
 int line;
 std::vector<std::string> effect_name;
 std::vector<std::string> effect_text;
 for (int i = 0; i < illness.size(); i++) {
  if (dis_name(illness[i]).size() > 0) {
   effect_name.push_back(dis_name(illness[i]));
   effect_text.push_back(dis_description(illness[i]));
  }
 }
    for (std::vector<effect>::iterator it = effects.begin();
        it != effects.end(); ++it) {
        effect_name.push_back(it->disp_name());
        effect_text.push_back(it->get_effect_type()->get_desc());
    }
 if (abs(morale_level()) >= 100) {
  bool pos = (morale_level() > 0);
  effect_name.push_back(pos ? _("Elated") : _("Depressed"));
  std::stringstream morale_text;
  if (abs(morale_level()) >= 200)
   morale_text << _("Dexterity") << (pos ? " +" : " ") <<
                   int(morale_level() / 200) << "   ";
  if (abs(morale_level()) >= 180)
   morale_text << _("Strength") << (pos ? " +" : " ") <<
                  int(morale_level() / 180) << "   ";
  if (abs(morale_level()) >= 125)
   morale_text << _("Perception") << (pos ? " +" : " ") <<
                  int(morale_level() / 125) << "   ";
  morale_text << _("Intelligence") << (pos ? " +" : " ") <<
                 int(morale_level() / 100) << "   ";
  effect_text.push_back(morale_text.str());
 }
 if (pain - pkill > 0) {
  effect_name.push_back(_("Pain"));
  std::stringstream pain_text;
  // Cenobites aren't markedly physically impaired by pain.
  if ((pain - pkill >= 15) && (!(has_trait("CENOBITE")))) {
   pain_text << "Strength" << " -" << int((pain - pkill) / 15) << "   " << _("Dexterity") << " -" <<
                int((pain - pkill) / 15) << "   ";
  }
  // They do find the sensations distracting though.
  // Pleasurable...but distracting.
  if (pain - pkill >= 20)
   pain_text << _("Perception") << " -" << int((pain - pkill) / 15) << "   ";
  pain_text << _("Intelligence") << " -" << 1 + int((pain - pkill) / 25);
  effect_text.push_back(pain_text.str());
 }
 if (stim > 0) {
  int dexbonus = int(stim / 10);
  int perbonus = int(stim /  7);
  int intbonus = int(stim /  6);
  if (abs(stim) >= 30) {
   dexbonus -= int(abs(stim - 15) /  8);
   perbonus -= int(abs(stim - 15) / 12);
   intbonus -= int(abs(stim - 15) / 14);
  }

  if (dexbonus < 0)
   effect_name.push_back(_("Stimulant Overdose"));
  else
   effect_name.push_back(_("Stimulant"));
  std::stringstream stim_text;
  stim_text << _("Speed") << " +" << stim << "   " << _("Intelligence") <<
               (intbonus > 0 ? " + " : " ") << intbonus << "   " << _("Perception") <<
               (perbonus > 0 ? " + " : " ") << perbonus << "   " << _("Dexterity")  <<
               (dexbonus > 0 ? " + " : " ") << dexbonus;
  effect_text.push_back(stim_text.str());
 } else if (stim < 0) {
  effect_name.push_back(_("Depressants"));
  std::stringstream stim_text;
  int dexpen = int(stim / 10);
  int perpen = int(stim /  7);
  int intpen = int(stim /  6);
// Since dexpen etc. are always less than 0, no need for + signs
  stim_text << _("Speed") << " " << stim << "   " << _("Intelligence") << " " << intpen <<
               "   " << _("Perception") << " " << perpen << "   " << "Dexterity" << " " << dexpen;
  effect_text.push_back(stim_text.str());
 }

 if ((has_trait("TROGLO") && g->is_in_sunlight(posx, posy) &&
      g->weather == WEATHER_SUNNY) ||
     (has_trait("TROGLO2") && g->is_in_sunlight(posx, posy) &&
      g->weather != WEATHER_SUNNY)) {
  effect_name.push_back(_("In Sunlight"));
  effect_text.push_back(_("The sunlight irritates you.\n\
Strength - 1;    Dexterity - 1;    Intelligence - 1;    Perception - 1"));
 } else if (has_trait("TROGLO2") && g->is_in_sunlight(posx, posy)) {
  effect_name.push_back(_("In Sunlight"));
  effect_text.push_back(_("The sunlight irritates you badly.\n\
Strength - 2;    Dexterity - 2;    Intelligence - 2;    Perception - 2"));
 } else if (has_trait("TROGLO3") && g->is_in_sunlight(posx, posy)) {
  effect_name.push_back(_("In Sunlight"));
  effect_text.push_back(_("The sunlight irritates you terribly.\n\
Strength - 4;    Dexterity - 4;    Intelligence - 4;    Perception - 4"));
 }

 for (int i = 0; i < addictions.size(); i++) {
  if (addictions[i].sated < 0 &&
      addictions[i].intensity >= MIN_ADDICTION_LEVEL) {
   effect_name.push_back(addiction_name(addictions[i]));
   effect_text.push_back(addiction_text(addictions[i]));
  }
 }

    int maxy = TERMY;

    int infooffsetytop = 11;
    int infooffsetybottom = 15;
    std::vector<std::string> traitslist;

    for ( auto iter = my_mutations.begin(); iter != my_mutations.end(); ++iter) {
        traitslist.push_back(*iter);
    }

    int effect_win_size_y = 1 + effect_name.size();
    int trait_win_size_y = 1 + traitslist.size();
    int skill_win_size_y = 1 + Skill::skill_count();

    if (trait_win_size_y + infooffsetybottom > maxy) {
        trait_win_size_y = maxy - infooffsetybottom;
    }

    if (skill_win_size_y + infooffsetybottom > maxy) {
        skill_win_size_y = maxy - infooffsetybottom;
    }

    WINDOW* w_grid_top    = newwin(infooffsetybottom, FULL_SCREEN_WIDTH+1, VIEW_OFFSET_Y, VIEW_OFFSET_X);
    WINDOW* w_grid_skill  = newwin(skill_win_size_y + 1, 27, infooffsetybottom + VIEW_OFFSET_Y, 0 + VIEW_OFFSET_X);
    WINDOW* w_grid_trait  = newwin(trait_win_size_y + 1, 27, infooffsetybottom + VIEW_OFFSET_Y, 27 + VIEW_OFFSET_X);
    WINDOW* w_grid_effect = newwin(effect_win_size_y+ 1, 28, infooffsetybottom + VIEW_OFFSET_Y, 53 + VIEW_OFFSET_X);

 WINDOW* w_tip     = newwin(1, FULL_SCREEN_WIDTH,  VIEW_OFFSET_Y,  0 + VIEW_OFFSET_X);
 WINDOW* w_stats   = newwin(9, 26,  1 + VIEW_OFFSET_Y,  0 + VIEW_OFFSET_X);
 WINDOW* w_traits  = newwin(trait_win_size_y, 26, infooffsetybottom + VIEW_OFFSET_Y,  27 + VIEW_OFFSET_X);
 WINDOW* w_encumb  = newwin(9, 26,  1 + VIEW_OFFSET_Y, 27 + VIEW_OFFSET_X);
 WINDOW* w_effects = newwin(effect_win_size_y, 26, infooffsetybottom + VIEW_OFFSET_Y, 54 + VIEW_OFFSET_X);
 WINDOW* w_speed   = newwin(9, 26,  1 + VIEW_OFFSET_Y, 54 + VIEW_OFFSET_X);
 WINDOW* w_skills  = newwin(skill_win_size_y, 26, infooffsetybottom + VIEW_OFFSET_Y, 0 + VIEW_OFFSET_X);
 WINDOW* w_info    = newwin(3, FULL_SCREEN_WIDTH, infooffsetytop + VIEW_OFFSET_Y,  0 + VIEW_OFFSET_X);

 for (int i = 0; i < FULL_SCREEN_WIDTH+1; i++) {
  //Horizontal line top grid
  mvwputch(w_grid_top, 10, i, BORDER_COLOR, LINE_OXOX);
  mvwputch(w_grid_top, 14, i, BORDER_COLOR, LINE_OXOX);

  //Vertical line top grid
  if (i <= infooffsetybottom) {
   mvwputch(w_grid_top, i, 26, BORDER_COLOR, LINE_XOXO);
   mvwputch(w_grid_top, i, 53, BORDER_COLOR, LINE_XOXO);
   mvwputch(w_grid_top, i, FULL_SCREEN_WIDTH, BORDER_COLOR, LINE_XOXO);
  }

  //Horizontal line skills
  if (i <= 26) {
   mvwputch(w_grid_skill, skill_win_size_y, i, BORDER_COLOR, LINE_OXOX);
  }

  //Vertical line skills
  if (i <= skill_win_size_y) {
   mvwputch(w_grid_skill, i, 26, BORDER_COLOR, LINE_XOXO);
  }

  //Horizontal line traits
  if (i <= 26) {
   mvwputch(w_grid_trait, trait_win_size_y, i, BORDER_COLOR, LINE_OXOX);
  }

  //Vertical line traits
  if (i <= trait_win_size_y) {
   mvwputch(w_grid_trait, i, 26, BORDER_COLOR, LINE_XOXO);
  }

  //Horizontal line effects
  if (i <= 27) {
   mvwputch(w_grid_effect, effect_win_size_y, i, BORDER_COLOR, LINE_OXOX);
  }

  //Vertical line effects
  if (i <= effect_win_size_y) {
   mvwputch(w_grid_effect, i, 0, BORDER_COLOR, LINE_XOXO);
   mvwputch(w_grid_effect, i, 27, BORDER_COLOR, LINE_XOXO);
  }
 }

 //Intersections top grid
 mvwputch(w_grid_top, 14, 26, BORDER_COLOR, LINE_OXXX); // T
 mvwputch(w_grid_top, 14, 53, BORDER_COLOR, LINE_OXXX); // T
 mvwputch(w_grid_top, 10, 26, BORDER_COLOR, LINE_XXOX); // _|_
 mvwputch(w_grid_top, 10, 53, BORDER_COLOR, LINE_XXOX); // _|_
 mvwputch(w_grid_top, 10, FULL_SCREEN_WIDTH, BORDER_COLOR, LINE_XOXX); // -|
 mvwputch(w_grid_top, 14, FULL_SCREEN_WIDTH, BORDER_COLOR, LINE_XOXX); // -|
 wrefresh(w_grid_top);

 mvwputch(w_grid_skill, skill_win_size_y, 26, BORDER_COLOR, LINE_XOOX); // _|

 if (skill_win_size_y > trait_win_size_y)
  mvwputch(w_grid_skill, trait_win_size_y, 26, BORDER_COLOR, LINE_XXXO); // |-
 else if (skill_win_size_y == trait_win_size_y)
  mvwputch(w_grid_skill, trait_win_size_y, 26, BORDER_COLOR, LINE_XXOX); // _|_

 mvwputch(w_grid_trait, trait_win_size_y, 26, BORDER_COLOR, LINE_XOOX); // _|

 if (trait_win_size_y > effect_win_size_y)
  mvwputch(w_grid_trait, effect_win_size_y, 26, BORDER_COLOR, LINE_XXXO); // |-
 else if (trait_win_size_y == effect_win_size_y)
  mvwputch(w_grid_trait, effect_win_size_y, 26, BORDER_COLOR, LINE_XXOX); // _|_
 else if (trait_win_size_y < effect_win_size_y) {
  mvwputch(w_grid_trait, trait_win_size_y, 26, BORDER_COLOR, LINE_XOXX); // -|
  mvwputch(w_grid_trait, effect_win_size_y, 26, BORDER_COLOR, LINE_XXOO); // |_
 }

 mvwputch(w_grid_effect, effect_win_size_y, 0, BORDER_COLOR, LINE_XXOO); // |_
 mvwputch(w_grid_effect, effect_win_size_y, 27, BORDER_COLOR, LINE_XOOX); // _|

 wrefresh(w_grid_skill);
 wrefresh(w_grid_effect);
 wrefresh(w_grid_trait);

 //-1 for header
 trait_win_size_y--;
 skill_win_size_y--;
 effect_win_size_y--;

// Print name and header

    std::string gender_prof;
    // Post-humanity trumps your pre-Cataclysm life.
    if (crossed_threshold()) {
        std::vector<std::string> traitslist;
        std::string race;
        for( auto iter = my_mutations.begin(); iter != my_mutations.end(); ++iter) {
            traitslist.push_back(*iter);
        }
        for (int i = 0; i < traitslist.size(); i++) {
            if (mutation_data[traitslist[i]].threshold == true)
                race = traits[traitslist[i]].name;
            }
            const char *format;
            if (male) {
                format = _("%s - a male %s");
            }
            else {
                format = _("%s - a female %s");
            }
            gender_prof = string_format(format, name.c_str(), race.c_str());
    } else if (prof == NULL || prof == prof->generic()) {
        if (male) {
            gender_prof = string_format(_("%s - Male"), name.c_str());
        } else {
            gender_prof = string_format(_("%s - Female"), name.c_str());
        }
    } else {
        //~ player info: "<name> - <gender specific profession>"
        gender_prof = string_format(_("%s - %s"), name.c_str(), prof->gender_appropriate_name(male).c_str());
    }
    mvwprintw(w_tip, 0, 0, gender_prof.c_str());

    input_context ctxt("PLAYER_INFO");
    ctxt.register_updown();
    ctxt.register_action("NEXT_TAB", _("Cycle to next category"));
    ctxt.register_action("QUIT");
    ctxt.register_action("CONFIRM", _("Toogle skill training"));
    ctxt.register_action("HELP_KEYBINDINGS");
    std::string action;

 mvwprintz(w_tip, 0, 39, c_ltred, _("Press %s for help."), ctxt.get_desc("HELP_KEYBINDINGS").c_str());
 wrefresh(w_tip);

// First!  Default STATS screen.
 const char* title_STATS = _("STATS");
 mvwprintz(w_stats, 0, 13 - utf8_width(title_STATS)/2, c_ltgray, title_STATS);
 mvwprintz(w_stats, 2, 1, c_ltgray, "                     ");
 mvwprintz(w_stats, 2, 1, c_ltgray, _("Strength:"));
 mvwprintz(w_stats, 2, 20, c_ltgray, str_max>9?"(%d)":" (%d)", str_max);
 mvwprintz(w_stats, 3, 1, c_ltgray, "                     ");
 mvwprintz(w_stats, 3, 1, c_ltgray, _("Dexterity:"));
 mvwprintz(w_stats, 3, 20, c_ltgray, dex_max>9?"(%d)":" (%d)", dex_max);
 mvwprintz(w_stats, 4, 1, c_ltgray, "                     ");
 mvwprintz(w_stats, 4, 1, c_ltgray, _("Intelligence:"));
 mvwprintz(w_stats, 4, 20, c_ltgray, int_max>9?"(%d)":" (%d)", int_max);
 mvwprintz(w_stats, 5, 1, c_ltgray, "                     ");
 mvwprintz(w_stats, 5, 1, c_ltgray, _("Perception:"));
 mvwprintz(w_stats, 5, 20, c_ltgray, per_max>9?"(%d)":" (%d)", per_max);

 nc_color status = c_white;

 if (str_cur <= 0)
  status = c_dkgray;
 else if (str_cur < str_max / 2)
  status = c_red;
 else if (str_cur < str_max)
  status = c_ltred;
 else if (str_cur == str_max)
  status = c_white;
 else if (str_cur < str_max * 1.5)
  status = c_ltgreen;
 else
  status = c_green;
 mvwprintz(w_stats,  2, (str_cur < 10 ? 17 : 16), status, "%d", str_cur);

 if (dex_cur <= 0)
  status = c_dkgray;
 else if (dex_cur < dex_max / 2)
  status = c_red;
 else if (dex_cur < dex_max)
  status = c_ltred;
 else if (dex_cur == dex_max)
  status = c_white;
 else if (dex_cur < dex_max * 1.5)
  status = c_ltgreen;
 else
  status = c_green;
 mvwprintz(w_stats,  3, (dex_cur < 10 ? 17 : 16), status, "%d", dex_cur);

 if (int_cur <= 0)
  status = c_dkgray;
 else if (int_cur < int_max / 2)
  status = c_red;
 else if (int_cur < int_max)
  status = c_ltred;
 else if (int_cur == int_max)
  status = c_white;
 else if (int_cur < int_max * 1.5)
  status = c_ltgreen;
 else
  status = c_green;
 mvwprintz(w_stats,  4, (int_cur < 10 ? 17 : 16), status, "%d", int_cur);

 if (per_cur <= 0)
  status = c_dkgray;
 else if (per_cur < per_max / 2)
  status = c_red;
 else if (per_cur < per_max)
  status = c_ltred;
 else if (per_cur == per_max)
  status = c_white;
 else if (per_cur < per_max * 1.5)
  status = c_ltgreen;
 else
  status = c_green;
 mvwprintz(w_stats,  5, (per_cur < 10 ? 17 : 16), status, "%d", per_cur);

 wrefresh(w_stats);

// Next, draw encumberment.
 std::string asText[] = {_("Torso"), _("Head"), _("Eyes"), _("Mouth"), _("Arms"), _("Hands"), _("Legs"), _("Feet")};
 body_part aBodyPart[] = {bp_torso, bp_head, bp_eyes, bp_mouth, bp_arms, bp_hands, bp_legs, bp_feet};
 int iEnc, iArmorEnc, iWarmth;
 double iLayers;

 const char *title_ENCUMB = _("ENCUMBRANCE AND WARMTH");
 mvwprintz(w_encumb, 0, 13 - utf8_width(title_ENCUMB) / 2, c_ltgray, title_ENCUMB);
 for (int i = 0; i < 8; i++) {
  iLayers = iArmorEnc = 0;
  iWarmth = warmth(body_part(i));
  iEnc = encumb(aBodyPart[i], iLayers, iArmorEnc);
  mvwprintz(w_encumb, i + 1, 1, c_ltgray, "%s:", asText[i].c_str());
  mvwprintz(w_encumb, i + 1, 8, c_ltgray, "(%d)", iLayers);
  mvwprintz(w_encumb, i + 1, 11, c_ltgray, "%*s%d%s%d=", (iArmorEnc < 0 || iArmorEnc > 9 ? 1 : 2),
            " ", iArmorEnc, "+", iEnc - iArmorEnc);
  wprintz(w_encumb, encumb_color(iEnc), "%s%d", (iEnc < 0 || iEnc > 9 ? "" : " ") , iEnc);
  wprintz(w_encumb, bodytemp_color(i), " (%3d)", iWarmth);
 }
 wrefresh(w_encumb);

// Next, draw traits.
 const char *title_TRAITS = _("TRAITS");
 mvwprintz(w_traits, 0, 13 - utf8_width(title_TRAITS)/2, c_ltgray, title_TRAITS);
 std::sort(traitslist.begin(), traitslist.end(), trait_display_sort);
 for (int i = 0; i < traitslist.size() && i < trait_win_size_y; i++) {
  if (mutation_data[traitslist[i]].threshold == true)
   status = c_white;
  else if (traits[traitslist[i]].mixed_effect == true)
   status = c_pink;
  else if (traits[traitslist[i]].points > 0)
   status = c_ltgreen;
  else if (traits[traitslist[i]].points < 0)
   status = c_ltred;
  else
   status = c_yellow;
  mvwprintz(w_traits, i+1, 1, status, traits[traitslist[i]].name.c_str());
 }

 wrefresh(w_traits);

// Next, draw effects.
 const char *title_EFFECTS = _("EFFECTS");
 mvwprintz(w_effects, 0, 13 - utf8_width(title_EFFECTS)/2, c_ltgray, title_EFFECTS);
 for (int i = 0; i < effect_name.size() && i < effect_win_size_y; i++) {
  mvwprintz(w_effects, i+1, 0, c_ltgray, "%s", effect_name[i].c_str());
 }
 wrefresh(w_effects);

// Next, draw skills.
 line = 1;
 std::vector<Skill*> skillslist;
 const char *title_SKILLS = _("SKILLS");
 mvwprintz(w_skills, 0, 13 - utf8_width(title_SKILLS)/2, c_ltgray, title_SKILLS);

 std::vector<std::pair<Skill *, int> > sorted;
 int num_skills = Skill::skills.size();
 for (int i = 0; i < num_skills; i++) {
     Skill *s = Skill::skills[i];
     SkillLevel &sl = skillLevel(s);
     sorted.push_back(std::pair<Skill *, int>(s, sl.level() * 100 + sl.exercise()));
 }
 std::sort(sorted.begin(), sorted.end(), skill_display_sort);
 for (std::vector<std::pair<Skill *, int> >::iterator i = sorted.begin(); i != sorted.end(); ++i) {
     skillslist.push_back((*i).first);
 }

 for (std::vector<Skill*>::iterator aSkill = skillslist.begin();
      aSkill != skillslist.end(); ++aSkill)
 {
   SkillLevel level = skillLevel(*aSkill);

   // Default to not training and not rusting
   nc_color text_color = c_blue;
   bool training = level.isTraining();
   bool rusting = level.isRusting();

   if(training && rusting)
   {
       text_color = c_ltred;
   }
   else if (training)
   {
       text_color = c_ltblue;
   }
   else if (rusting)
   {
       text_color = c_red;
   }

   int level_num = (int)level;
   int exercise = level.exercise();

   if (has_active_bionic("bio_cqb") &&
        ((*aSkill)->ident() == "melee" || (*aSkill)->ident() == "unarmed" ||
         (*aSkill)->ident() == "cutting" || (*aSkill)->ident() == "bashing" ||
         (*aSkill)->ident() == "stabbing")) {
    level_num = 5;
    exercise = 0;
    text_color = c_yellow;
   }
   if (line < skill_win_size_y + 1)
   {
     mvwprintz(w_skills, line, 1, text_color, "%s:", (*aSkill)->name().c_str());
     mvwprintz(w_skills, line, 19, text_color, "%-2d(%2d%%)", level_num,
               (exercise <  0 ? 0 : exercise));
     line++;
   }
 }

 wrefresh(w_skills);

// Finally, draw speed.
 const char *title_SPEED = _("SPEED");
 mvwprintz(w_speed, 0, 13 - utf8_width(title_SPEED)/2, c_ltgray, title_SPEED);
 mvwprintz(w_speed, 1,  1, c_ltgray, _("Base Move Cost:"));
 mvwprintz(w_speed, 2,  1, c_ltgray, _("Current Speed:"));
 int newmoves = get_speed();
 int pen = 0;
 line = 3;
 if (weight_carried() > weight_capacity()) {
  pen = 25 * (weight_carried() - weight_capacity()) / (weight_capacity());
  mvwprintz(w_speed, line, 1, c_red, _("Overburdened        -%s%d%%"),
            (pen < 10 ? " " : ""), pen);
  line++;
 }
 pen = int(morale_level() / 25);
 if (abs(pen) >= 4) {
  if (pen > 10)
   pen = 10;
  else if (pen < -10)
   pen = -10;
  if (pen > 0)
   mvwprintz(w_speed, line, 1, c_green, _("Good mood           +%s%d%%"),
             (pen < 10 ? " " : ""), pen);
  else
   mvwprintz(w_speed, line, 1, c_red, _("Depressed           -%s%d%%"),
             (abs(pen) < 10 ? " " : ""), abs(pen));
  line++;
 }
 pen = int((pain - pkill) * .7);
 if (has_trait("CENOBITE")) {
      pen /= 4;
  }
 if (pen > 60)
  pen = 60;
 if (pen >= 1) {
  mvwprintz(w_speed, line, 1, c_red, _("Pain                -%s%d%%"),
            (pen < 10 ? " " : ""), pen);
  line++;
 }
 if (pkill >= 10) {
  pen = int(pkill * .1);
  mvwprintz(w_speed, line, 1, c_red, _("Painkillers         -%s%d%%"),
            (pen < 10 ? " " : ""), pen);
  line++;
 }
 if (stim != 0) {
  pen = stim;
  if (pen > 0)
   mvwprintz(w_speed, line, 1, c_green, _("Stimulants          +%s%d%%"),
            (pen < 10 ? " " : ""), pen);
  else
   mvwprintz(w_speed, line, 1, c_red, _("Depressants         -%s%d%%"),
            (abs(pen) < 10 ? " " : ""), abs(pen));
  line++;
 }
 if (thirst > 40) {
  pen = int((thirst - 40) / 10);
  mvwprintz(w_speed, line, 1, c_red, _("Thirst              -%s%d%%"),
            (pen < 10 ? " " : ""), pen);
  line++;
 }
 if (hunger > 100) {
  pen = int((hunger - 100) / 10);
  mvwprintz(w_speed, line, 1, c_red, _("Hunger              -%s%d%%"),
            (pen < 10 ? " " : ""), pen);
  line++;
 }
 if (has_trait("SUNLIGHT_DEPENDENT") && !g->is_in_sunlight(posx, posy)) {
  pen = (g->light_level() >= 12 ? 5 : 10);
  mvwprintz(w_speed, line, 1, c_red, _("Out of Sunlight     -%s%d%%"),
            (pen < 10 ? " " : ""), pen);
  line++;
 }
 if (has_trait ("COLDBLOOD4") && g->get_temperature() > 65) {
  pen = int( (g->get_temperature() - 65) / 2);
  mvwprintz(w_speed, line, 1, c_green, _("Cold-Blooded        +%s%d%%"),
            (pen < 10 ? " " : ""), pen);
  line++;
 }
  if ((has_trait("COLDBLOOD") || has_trait("COLDBLOOD2") ||
      has_trait("COLDBLOOD3") || has_trait("COLDBLOOD4")) &&
      g->get_temperature() < 65) {
  if (has_trait("COLDBLOOD3") || has_trait("COLDBLOOD4")) {
   pen = int( (65 - g->get_temperature()) / 2);
   }
  else if (has_trait("COLDBLOOD2")) {
   pen = int( (65 - g->get_temperature()) / 3);
   }
  else pen = int( (65 - g->get_temperature()) / 2);
  mvwprintz(w_speed, line, 1, c_red, _("Cold-Blooded        -%s%d%%"),
            (pen < 10 ? " " : ""), pen);
  line++;
 }

    std::map<std::string, int> speed_effects;
    std::string dis_text = "";
    for (int i = 0; i < illness.size(); i++) {
        int move_adjust = disease_speed_boost(illness[i]);
        if (move_adjust != 0) {
            if (dis_combined_name(illness[i]) == "") {
                dis_text = dis_name(illness[i]);
            } else {
                dis_text = dis_combined_name(illness[i]);
            }
            speed_effects[dis_text] += move_adjust;
        }
    }

    for (std::map<std::string, int>::iterator it = speed_effects.begin();
          it != speed_effects.end(); ++it) {
        nc_color col = (it->second > 0 ? c_green : c_red);
        mvwprintz(w_speed, line,  1, col, "%s", it->first.c_str());
        mvwprintz(w_speed, line, 21, col, (it->second > 0 ? "+" : "-"));
        mvwprintz(w_speed, line, (abs(it->second) >= 10 ? 22 : 23), col, "%d%%",
                   abs(it->second));
        line++;
    }

 if (has_trait("QUICK")) {
  pen = int(newmoves * .1);
  mvwprintz(w_speed, line, 1, c_green, _("Quick               +%s%d%%"),
            (pen < 10 ? " " : ""), pen);
 }
 if (has_bionic("bio_speed")) {
  pen = int(newmoves * .1);
  mvwprintz(w_speed, line, 1, c_green, _("Bionic Speed        +%s%d%%"),
            (pen < 10 ? " " : ""), pen);
 }
 int runcost = run_cost(100);
 nc_color col = (runcost <= 100 ? c_green : c_red);
 mvwprintz(w_speed, 1, (runcost  >= 100 ? 21 : (runcost  < 10 ? 23 : 22)), col,
           "%d", runcost);
 col = (newmoves >= 100 ? c_green : c_red);
 mvwprintz(w_speed, 2, (newmoves >= 100 ? 21 : (newmoves < 10 ? 23 : 22)), col,
           "%d", newmoves);
 wrefresh(w_speed);

 refresh();
 int curtab = 1;
 int min, max;
 line = 0;
 bool done = false;
 int half_y = 0;

// Initial printing is DONE.  Now we give the player a chance to scroll around
// and "hover" over different items for more info.
 do {
  werase(w_info);
  switch (curtab) {
  case 1: // Stats tab
   mvwprintz(w_stats, 0, 0, h_ltgray, _("                          "));
   mvwprintz(w_stats, 0, 13 - utf8_width(title_STATS)/2, h_ltgray, title_STATS);
   if (line == 0) {
    mvwprintz(w_stats, 2, 1, h_ltgray, _("Strength:"));

// display player current STR effects
    mvwprintz(w_stats, 6, 1, c_magenta, _("Base HP: %d              "),
             hp_max[1]);
    mvwprintz(w_stats, 7, 1, c_magenta, _("Carry weight: %.1f %s     "), convert_weight(weight_capacity(false)),
                      OPTIONS["USE_METRIC_WEIGHTS"] == "kg"?_("kg"):_("lbs"));
    mvwprintz(w_stats, 8, 1, c_magenta, _("Melee damage: %d         "),
             base_damage(false));

    fold_and_print(w_info, 0, 1, FULL_SCREEN_WIDTH - 2, c_magenta, _("\
Strength affects your melee damage, the amount of weight you can carry, your total HP, \
your resistance to many diseases, and the effectiveness of actions which require brute force."));
   } else if (line == 1) {
    mvwprintz(w_stats, 3, 1, h_ltgray, _("Dexterity:"));
 // display player current DEX effects
    mvwprintz(w_stats, 6, 1, c_magenta, _("Melee to-hit bonus: +%d                      "),
             base_to_hit(false));
    mvwprintz(w_stats, 7, 1, c_magenta, "                                            ");
    mvwprintz(w_stats, 7, 1, c_magenta, _("Ranged penalty: -%d"),
             abs(ranged_dex_mod(false)));
    mvwprintz(w_stats, 8, 1, c_magenta, "                                            ");
    if (throw_dex_mod(false) <= 0) {
        mvwprintz(w_stats, 8, 1, c_magenta, _("Throwing bonus: +%d"),
                  abs(throw_dex_mod(false)));
    } else {
        mvwprintz(w_stats, 8, 1, c_magenta, _("Throwing penalty: -%d"),
                  abs(throw_dex_mod(false)));
    }
    fold_and_print(w_info, 0, 1, FULL_SCREEN_WIDTH - 2, c_magenta, _("\
Dexterity affects your chance to hit in melee combat, helps you steady your \
gun for ranged combat, and enhances many actions that require finesse."));
   } else if (line == 2) {
    mvwprintz(w_stats, 4, 1, h_ltgray, _("Intelligence:"));
 // display player current INT effects
   mvwprintz(w_stats, 6, 1, c_magenta, _("Read times: %d%%           "),
             read_speed(false));
   mvwprintz(w_stats, 7, 1, c_magenta, _("Skill rust: %d%%           "),
             rust_rate(false));
   mvwprintz(w_stats, 8, 1, c_magenta, _("Crafting Bonus: %d          "),
             int_cur);

    fold_and_print(w_info, 0, 1, FULL_SCREEN_WIDTH - 2, c_magenta, _("\
Intelligence is less important in most situations, but it is vital for more complex tasks like \
electronics crafting. It also affects how much skill you can pick up from reading a book."));
   } else if (line == 3) {
    mvwprintz(w_stats, 5, 1, h_ltgray, _("Perception:"));

       mvwprintz(w_stats, 6, 1,  c_magenta, _("Ranged penalty: -%d"),
             abs(ranged_per_mod(false)),"          ");
    mvwprintz(w_stats, 7, 1, c_magenta, _("Trap detection level: %d       "),
             per_cur);
    mvwprintz(w_stats, 8, 1, c_magenta, "                             ");
    fold_and_print(w_info, 0, 1, FULL_SCREEN_WIDTH - 2, c_magenta, _("\
Perception is the most important stat for ranged combat. It's also used for \
detecting traps and other things of interest."));
   }
   wrefresh(w_stats);
   wrefresh(w_info);
   action = ctxt.handle_input();
   if (action == "DOWN") {
     line++;
     if (line == 4)
      line = 0;
   } else if (action == "UP") {
     line--;
     if (line == -1)
      line = 3;
   } else if (action == "NEXT_TAB") {
     mvwprintz(w_stats, 0, 0, c_ltgray, _("                          "));
     mvwprintz(w_stats, 0, 13 - utf8_width(title_STATS)/2, c_ltgray, title_STATS);
     wrefresh(w_stats);
     line = 0;
     curtab++;
   } else if (action == "QUIT") {
     done = true;
   }
   mvwprintz(w_stats, 2, 1, c_ltgray, _("Strength:"));
   mvwprintz(w_stats, 3, 1, c_ltgray, _("Dexterity:"));
   mvwprintz(w_stats, 4, 1, c_ltgray, _("Intelligence:"));
   mvwprintz(w_stats, 5, 1, c_ltgray, _("Perception:"));
   wrefresh(w_stats);
   break;
  case 2: // Encumberment tab
  {
   mvwprintz(w_encumb, 0, 0, h_ltgray,  _("                          "));
   mvwprintz(w_encumb, 0, 13 - utf8_width(title_ENCUMB)/2, h_ltgray, title_ENCUMB);
   std::string s;
   if (line == 0) {
    mvwprintz(w_encumb, 1, 1, h_ltgray, _("Torso"));
    s = _("Melee skill %+d;");
    s+= _(" Dodge skill %+d;\n");
    s+= ngettext("Swimming costs %+d movement point;\n",
                 "Swimming costs %+d movement points;\n",
                 encumb(bp_torso) * (80 - skillLevel("swimming") * 3));
    s+= ngettext("Melee and thrown attacks cost %+d movement point.",
                 "Melee and thrown attacks cost %+d movement points.",
                 encumb(bp_torso) * 20);
    fold_and_print(w_info, 0, 1, FULL_SCREEN_WIDTH - 2, c_magenta, s.c_str(), -encumb(bp_torso), -encumb(bp_torso),
              encumb(bp_torso) * (80 - skillLevel("swimming") * 3), encumb(bp_torso) * 20);
   } else if (line == 1) {
    mvwprintz(w_encumb, 2, 1, h_ltgray, _("Head"));
    fold_and_print(w_info, 0, 1, FULL_SCREEN_WIDTH - 2, c_magenta, _("\
Head encumbrance has no effect; it simply limits how much you can put on."));
   } else if (line == 2) {
    mvwprintz(w_encumb, 3, 1, h_ltgray, _("Eyes"));
    fold_and_print(w_info, 0, 1, FULL_SCREEN_WIDTH - 2, c_magenta, _("\
Perception %+d when checking traps or firing ranged weapons;\n\
Perception %+.1f when throwing items."), -encumb(bp_eyes),
double(double(-encumb(bp_eyes)) / 2));
   } else if (line == 3) {
    mvwprintz(w_encumb, 4, 1, h_ltgray, _("Mouth"));
    fold_and_print(w_info, 0, 1, FULL_SCREEN_WIDTH - 2, c_magenta, ngettext("\
Running costs %+d movement point.", "Running costs %+d movement points.", encumb(bp_mouth) * 5), encumb(bp_mouth) * 5);
   } else if (line == 4)
  {
    mvwprintz(w_encumb, 5, 1, h_ltgray, _("Arms"));
    fold_and_print(w_info, 0, 1, FULL_SCREEN_WIDTH - 2, c_magenta, _("\
Arm encumbrance affects your accuracy with ranged weapons."));
   } else if (line == 5)
   {
    mvwprintz(w_encumb, 6, 1, h_ltgray, _("Hands"));
    s = ngettext("Reloading costs %+d movement point; ",
                 "Reloading costs %+d movement points; ",
                 encumb(bp_hands) * 30);
    s+= _("Dexterity %+d when throwing items.");
    fold_and_print(w_info, 0, 1, FULL_SCREEN_WIDTH - 2, c_magenta,
    s.c_str() , encumb(bp_hands) * 30, -encumb(bp_hands));
   } else if (line == 6) {
    mvwprintz(w_encumb, 7, 1, h_ltgray, _("Legs"));
    s = ngettext("Running costs %+d movement point; ",
                 "Running costs %+d movement points; ",
                 encumb(bp_legs) * 3);
    s+= ngettext("Swimming costs %+d movement point;\n",
                 "Swimming costs %+d movement points;\n",
                 encumb(bp_legs) *(50 - skillLevel("swimming") * 2));
    s+= _("Dodge skill %+.1f.");
    fold_and_print(w_info, 0, 1, FULL_SCREEN_WIDTH - 2, c_magenta,
              s.c_str(), encumb(bp_legs) * 3,
              encumb(bp_legs) *(50 - skillLevel("swimming") * 2),
                     double(double(-encumb(bp_legs)) / 2));
   } else if (line == 7) {
    mvwprintz(w_encumb, 8, 1, h_ltgray, _("Feet"));
    fold_and_print(w_info, 0, 1, FULL_SCREEN_WIDTH - 2, c_magenta, ngettext("\
Running costs %+d movement point.", "Running costs %+d movement points.", encumb(bp_feet) * 5), encumb(bp_feet) * 5);
   }
   wrefresh(w_encumb);
   wrefresh(w_info);
   action = ctxt.handle_input();
   if (action == "DOWN") {
     line++;
     if (line == 8)
      line = 0;
   } else if (action == "UP") {
     line--;
     if (line == -1)
      line = 7;
   } else if (action == "NEXT_TAB") {
     mvwprintz(w_encumb, 0, 0, c_ltgray,  _("                          "));
     mvwprintz(w_encumb, 0, 13 - utf8_width(title_ENCUMB)/2, c_ltgray, title_ENCUMB);
     wrefresh(w_encumb);
     line = 0;
     curtab++;
   } else if (action == "QUIT") {
     done = true;
   }
   mvwprintz(w_encumb, 1, 1, c_ltgray, _("Torso"));
   mvwprintz(w_encumb, 2, 1, c_ltgray, _("Head"));
   mvwprintz(w_encumb, 3, 1, c_ltgray, _("Eyes"));
   mvwprintz(w_encumb, 4, 1, c_ltgray, _("Mouth"));
   mvwprintz(w_encumb, 5, 1, c_ltgray, _("Arms"));
   mvwprintz(w_encumb, 6, 1, c_ltgray, _("Hands"));
   mvwprintz(w_encumb, 7, 1, c_ltgray, _("Legs"));
   mvwprintz(w_encumb, 8, 1, c_ltgray, _("Feet"));
   wrefresh(w_encumb);
   break;
  }
  case 4: // Traits tab
   mvwprintz(w_traits, 0, 0, h_ltgray,  _("                          "));
   mvwprintz(w_traits, 0, 13 - utf8_width(title_TRAITS)/2, h_ltgray, title_TRAITS);
   if (line <= (trait_win_size_y-1)/2) {
    min = 0;
    max = trait_win_size_y;
    if (traitslist.size() < max)
     max = traitslist.size();
   } else if (line >= traitslist.size() - (trait_win_size_y+1)/2) {
    min = (traitslist.size() < trait_win_size_y ? 0 : traitslist.size() - trait_win_size_y);
    max = traitslist.size();
   } else {
    min = line - (trait_win_size_y-1)/2;
    max = line + (trait_win_size_y+1)/2;
    if (traitslist.size() < max)
     max = traitslist.size();
    if (min < 0)
     min = 0;
   }

   for (int i = min; i < max; i++) {
    mvwprintz(w_traits, 1 + i - min, 1, c_ltgray, "                         ");
    if (i > traits.size())
     status = c_ltblue;
    else if (mutation_data[traitslist[i]].threshold == true)
     status = c_white;
    else if (traits[traitslist[i]].mixed_effect == true)
     status = c_pink;
    else if (traits[traitslist[i]].points > 0)
     status = c_ltgreen;
    else if (traits[traitslist[i]].points < 0)
     status = c_ltred;
    else
     status = c_yellow;
    if (i == line)
     mvwprintz(w_traits, 1 + i - min, 1, hilite(status), "%s",
               traits[traitslist[i]].name.c_str());
    else
     mvwprintz(w_traits, 1 + i - min, 1, status, "%s",
               traits[traitslist[i]].name.c_str());
   }
   if (line >= 0 && line < traitslist.size()) {
     fold_and_print(w_info, 0, 1, FULL_SCREEN_WIDTH-2, c_magenta, traits[traitslist[line]].description);
   }
   wrefresh(w_traits);
   wrefresh(w_info);
   action = ctxt.handle_input();
   if (action == "DOWN") {
     if (line < traitslist.size() - 1)
      line++;
     break;
   } else if (action == "UP") {
     if (line > 0)
      line--;
   } else if (action == "NEXT_TAB") {
     mvwprintz(w_traits, 0, 0, c_ltgray,  _("                          "));
     mvwprintz(w_traits, 0, 13 - utf8_width(title_TRAITS)/2, c_ltgray, title_TRAITS);
     for (int i = 0; i < traitslist.size() && i < trait_win_size_y; i++) {
      mvwprintz(w_traits, i + 1, 1, c_black, "                         ");
      if (mutation_data[traitslist[i]].threshold == true)
       status = c_white;
      else if (traits[traitslist[i]].mixed_effect == true)
       status = c_pink;
      else if (traits[traitslist[i]].points > 0)
       status = c_ltgreen;
      else if (traits[traitslist[i]].points < 0)
       status = c_ltred;
      else
       status = c_yellow;
      mvwprintz(w_traits, i + 1, 1, status, "%s", traits[traitslist[i]].name.c_str());
     }
     wrefresh(w_traits);
     line = 0;
     curtab++;
   } else if (action == "QUIT") {
     done = true;
   }
   break;

  case 5: // Effects tab
   mvwprintz(w_effects, 0, 0, h_ltgray,  _("                          "));
   mvwprintz(w_effects, 0, 13 - utf8_width(title_EFFECTS)/2, h_ltgray, title_EFFECTS);
   half_y = effect_win_size_y / 2;
   if (line <= half_y) {
    min = 0;
    max = effect_win_size_y;
    if (effect_name.size() < max)
     max = effect_name.size();
   } else if (line >= effect_name.size() - half_y) {
    min = (effect_name.size() < effect_win_size_y ? 0 : effect_name.size() - effect_win_size_y);
    max = effect_name.size();
   } else {
    min = line - half_y;
    max = line - half_y + effect_win_size_y;
    if (effect_name.size() < max)
     max = effect_name.size();
    if (min < 0)
     min = 0;
   }

   for (int i = min; i < max; i++) {
    if (i == line)
     mvwprintz(w_effects, 1 + i - min, 0, h_ltgray, "%s", effect_name[i].c_str());
    else
     mvwprintz(w_effects, 1 + i - min, 0, c_ltgray, "%s", effect_name[i].c_str());
   }
   if (line >= 0 && line < effect_text.size()) {
    fold_and_print(w_info, 0, 1, FULL_SCREEN_WIDTH-2, c_magenta, effect_text[line]);
   }
   wrefresh(w_effects);
   wrefresh(w_info);
   action = ctxt.handle_input();
   if (action == "DOWN") {
     if (line < effect_name.size() - 1)
      line++;
     break;
   } else if (action == "UP") {
     if (line > 0)
      line--;
   } else if (action == "NEXT_TAB") {
     mvwprintz(w_effects, 0, 0, c_ltgray,  _("                          "));
     mvwprintz(w_effects, 0, 13 - utf8_width(title_EFFECTS)/2, c_ltgray, title_EFFECTS);
     for (int i = 0; i < effect_name.size() && i < 7; i++)
      mvwprintz(w_effects, i + 1, 0, c_ltgray, "%s", effect_name[i].c_str());
     wrefresh(w_effects);
     line = 0;
     curtab = 1;
   } else if (action == "QUIT") {
     done = true;
   }
   break;

  case 3: // Skills tab
   mvwprintz(w_skills, 0, 0, h_ltgray,  _("                          "));
   mvwprintz(w_skills, 0, 13 - utf8_width(title_SKILLS)/2, h_ltgray, title_SKILLS);
   half_y = skill_win_size_y / 2;
   if (line <= half_y) {
    min = 0;
    max = skill_win_size_y;
    if (skillslist.size() < max)
     max = skillslist.size();
   } else if (line >= skillslist.size() - half_y) {
    min = (skillslist.size() < skill_win_size_y ? 0 : skillslist.size() - skill_win_size_y);
    max = skillslist.size();
   } else {
    min = line - half_y;
    max = line - half_y + skill_win_size_y;
    if (skillslist.size() < max)
     max = skillslist.size();
    if (min < 0)
     min = 0;
   }

   Skill *selectedSkill = NULL;

   for (int i = min; i < max; i++)
   {
    Skill *aSkill = skillslist[i];
    SkillLevel level = skillLevel(aSkill);

    bool isLearning = level.isTraining();
    int exercise = level.exercise();
    bool rusting = level.isRusting();

    if (i == line) {
      selectedSkill = aSkill;
     if (exercise >= 100)
      status = isLearning ? h_pink : h_magenta;
     else if (rusting)
      status = isLearning ? h_ltred : h_red;
     else
      status = isLearning ? h_ltblue : h_blue;
    } else {
     if (rusting)
      status = isLearning ? c_ltred : c_red;
     else
      status = isLearning ? c_ltblue : c_blue;
    }
    mvwprintz(w_skills, 1 + i - min, 1, c_ltgray, "                         ");
    mvwprintz(w_skills, 1 + i - min, 1, status, "%s:", aSkill->name().c_str());
    mvwprintz(w_skills, 1 + i - min,19, status, "%-2d(%2d%%)", (int)level, (exercise <  0 ? 0 : exercise));
   }

   //Draw Scrollbar
   draw_scrollbar(w_skills, line, skill_win_size_y, skillslist.size(), 1);

   werase(w_info);
   if (line >= 0 && line < skillslist.size()) {
    fold_and_print(w_info, 0, 1, FULL_SCREEN_WIDTH-2, c_magenta, selectedSkill->description());
   }
   wrefresh(w_skills);
   wrefresh(w_info);
   action = ctxt.handle_input();
   if (action == "DOWN") {
     if (line < skillslist.size() - 1)
      line++;
   } else if (action == "UP") {
     if (line > 0)
      line--;
   } else if (action == "NEXT_TAB") {
      werase(w_skills);
     mvwprintz(w_skills, 0, 0, c_ltgray,  _("                          "));
     mvwprintz(w_skills, 0, 13 - utf8_width(title_SKILLS)/2, c_ltgray, title_SKILLS);
     for (int i = 0; i < skillslist.size() && i < skill_win_size_y; i++) {
      Skill *thisSkill = skillslist[i];
      SkillLevel level = skillLevel(thisSkill);
      bool isLearning = level.isTraining();
      bool rusting = level.isRusting();

      if (rusting)
       status = isLearning ? c_ltred : c_red;
      else
       status = isLearning ? c_ltblue : c_blue;

      mvwprintz(w_skills, i + 1,  1, status, "%s:", thisSkill->name().c_str());
      mvwprintz(w_skills, i + 1, 19, status, "%-2d(%2d%%)", (int)level, (level.exercise() <  0 ? 0 : level.exercise()));
     }
     wrefresh(w_skills);
     line = 0;
     curtab++;
   } else if (action == "CONFIRM") {
     skillLevel(selectedSkill).toggleTraining();
   } else if (action == "QUIT") {
     done = true;
   }
  }
 } while (!done);

 werase(w_info);
 werase(w_tip);
 werase(w_stats);
 werase(w_encumb);
 werase(w_traits);
 werase(w_effects);
 werase(w_skills);
 werase(w_speed);
 werase(w_info);
 werase(w_grid_top);
 werase(w_grid_effect);
 werase(w_grid_skill);
 werase(w_grid_trait);

 delwin(w_info);
 delwin(w_tip);
 delwin(w_stats);
 delwin(w_encumb);
 delwin(w_traits);
 delwin(w_effects);
 delwin(w_skills);
 delwin(w_speed);
 delwin(w_grid_top);
 delwin(w_grid_effect);
 delwin(w_grid_skill);
 delwin(w_grid_trait);
}

void player::disp_morale()
{
    // Ensure the player's persistent morale effects are up-to-date.
    apply_persistent_morale();

    // Create and draw the window itself.
    WINDOW *w = newwin(FULL_SCREEN_HEIGHT, FULL_SCREEN_WIDTH,
                        (TERMY > FULL_SCREEN_HEIGHT) ? (TERMY-FULL_SCREEN_HEIGHT)/2 : 0,
                        (TERMX > FULL_SCREEN_WIDTH) ? (TERMX-FULL_SCREEN_WIDTH)/2 : 0);
    draw_border(w);

    // Figure out how wide the name column needs to be.
    int name_column_width = 18;
    for (int i = 0; i < morale.size(); i++)
    {
        int length = morale[i].name(morale_data).length();
        if ( length > name_column_width)
        {
            name_column_width = length;
        }
    }

    // If it's too wide, truncate.
    if (name_column_width > 72)
    {
        name_column_width = 72;
    }

    // Start printing the number right after the name column.
    // We'll right-justify it later.
    int number_pos = name_column_width + 1;

    // Header
    mvwprintz(w, 1,  1, c_white, _("Morale Modifiers:"));
    mvwprintz(w, 2,  1, c_ltgray, _("Name"));
    mvwprintz(w, 2, name_column_width+2, c_ltgray, _("Value"));

    // Print out the morale entries.
    for (int i = 0; i < morale.size(); i++)
    {
        std::string name = morale[i].name(morale_data);
        int bonus = net_morale(morale[i]);

        // Trim the name if need be.
        if (name.length() > name_column_width)
        {
            name = name.erase(name_column_width-3, std::string::npos) + "...";
        }

        // Print out the name.
        mvwprintz(w, i + 3,  1, (bonus < 0 ? c_red : c_green), name.c_str());

        // Print out the number, right-justified.
        mvwprintz(w, i + 3, number_pos, (bonus < 0 ? c_red : c_green),
                  "% 6d", bonus);
    }

    // Print out the total morale, right-justified.
    int mor = morale_level();
    mvwprintz(w, 20, 1, (mor < 0 ? c_red : c_green), _("Total:"));
    mvwprintz(w, 20, number_pos, (mor < 0 ? c_red : c_green), "% 6d", mor);

    // Print out the focus gain rate, right-justified.
    double gain = (calc_focus_equilibrium() - focus_pool) / 100.0;
    mvwprintz(w, 22, 1, (gain < 0 ? c_red : c_green), _("Focus gain:"));
    mvwprintz(w, 22, number_pos-3, (gain < 0 ? c_red : c_green), _("%6.2f per minute"), gain);

    // Make sure the changes are shown.
    wrefresh(w);

    // Wait for any keystroke.
    getch();

    // Close the window.
    werase(w);
    delwin(w);
}

void player::disp_status(WINDOW *w, WINDOW *w2)
{
    bool sideStyle = use_narrow_sidebar();
    WINDOW *weapwin = sideStyle ? w2 : w;

    // Print current weapon, or attachment if active.
    item* gunmod = weapon.active_gunmod();
    std::string mode = "";
    std::stringstream attachment;
    if (gunmod != NULL)
    {
        attachment << gunmod->type->name.c_str();
        for (int i = 0; i < weapon.contents.size(); i++)
                if (weapon.contents[i].is_gunmod() &&
                        weapon.contents[i].has_flag("MODE_AUX"))
                    attachment << " (" << weapon.contents[i].charges << ")";
        mvwprintz(weapwin, sideStyle ? 1 : 0, 0, c_ltgray, _("%s (Mod)"), attachment.str().c_str());
    }
    else
    {
        if (weapon.mode == "MODE_BURST")
                mvwprintz(weapwin, sideStyle ? 1 : 0, 0, c_ltgray, _("%s (Burst)"), weapname().c_str());
        else
            mvwprintz(weapwin, sideStyle ? 1 : 0, 0, c_ltgray, _("%s"), weapname().c_str());
    }

    if (weapon.is_gun()) {
        int adj_recoil = recoil + driving_recoil;
        if (adj_recoil > 0) {
            nc_color c = c_ltgray;
            if (adj_recoil >= 36)
                c = c_red;
            else if (adj_recoil >= 20)
                c = c_ltred;
            else if (adj_recoil >= 4)
                c = c_yellow;
            int y = sideStyle ? 1 : 0;
            int x = sideStyle ? (getmaxx(weapwin) - 6) : 34;
            mvwprintz(weapwin, y, x, c, _("Recoil"));
        }
    }

    // Print currently used style or weapon mode.
    std::string style = "";
    if (is_armed())
    {
        //Show normal if no martial style is selected, or if the currently selected style does nothing for your weapon
        if (style_selected == "style_none" || (!can_melee() && !martialarts[style_selected].has_weapon(weapon.type->id)))
            style = _("Normal");
        else
            style = martialarts[style_selected].name;

        int x = sideStyle ? (getmaxx(weapwin) - 13) : 0;
        mvwprintz(weapwin, 1, x, c_red, style.c_str());
    }
    else
    {
        if (style_selected == "style_none")
        {
            style = _("No Style");
        }
        else
        {
            style = martialarts[style_selected].name;
        }
        if (style != "")
        {
            int x = sideStyle ? (getmaxx(weapwin) - 13) : 0;
            mvwprintz(weapwin, 1, x, c_blue, style.c_str());
        }
    }

    wmove(w, sideStyle ? 1 : 2, 0);
    if (hunger > 2800)
        wprintz(w, c_red,    _("Starving!"));
    else if (hunger > 1400)
        wprintz(w, c_ltred,  _("Near starving"));
    else if (hunger > 300)
        wprintz(w, c_ltred,  _("Famished"));
    else if (hunger > 100)
        wprintz(w, c_yellow, _("Very hungry"));
    else if (hunger > 40)
        wprintz(w, c_yellow, _("Hungry"));
    else if (hunger < 0)
        wprintz(w, c_green,  _("Full"));
    else if (hunger < -20)
        wprintz(w, c_green,  _("Sated"));
    else if (hunger < -60)
        wprintz(w, c_green,  _("Engorged"));

 // Find hottest/coldest bodypart
 int min = 0, max = 0;
 for (int i = 0; i < num_bp ; i++ ){
  if      (temp_cur[i] > BODYTEMP_HOT  && temp_cur[i] > temp_cur[max]) max = i;
  else if (temp_cur[i] < BODYTEMP_COLD && temp_cur[i] < temp_cur[min]) min = i;
 }
 // Compare which is most extreme
 int print;
 if (temp_cur[max] - BODYTEMP_NORM > BODYTEMP_NORM + temp_cur[min]) print = max;
 else print = min;
 // Assign zones to temp_cur and temp_conv for comparison
 int cur_zone = 0;
 if      (temp_cur[print] >  BODYTEMP_SCORCHING) cur_zone = 7;
 else if (temp_cur[print] >  BODYTEMP_VERY_HOT)  cur_zone = 6;
 else if (temp_cur[print] >  BODYTEMP_HOT)       cur_zone = 5;
 else if (temp_cur[print] >  BODYTEMP_COLD)      cur_zone = 4;
 else if (temp_cur[print] >  BODYTEMP_VERY_COLD) cur_zone = 3;
 else if (temp_cur[print] >  BODYTEMP_FREEZING)  cur_zone = 2;
 else if (temp_cur[print] <= BODYTEMP_FREEZING)  cur_zone = 1;
 int conv_zone = 0;
 if      (temp_conv[print] >  BODYTEMP_SCORCHING) conv_zone = 7;
 else if (temp_conv[print] >  BODYTEMP_VERY_HOT)  conv_zone = 6;
 else if (temp_conv[print] >  BODYTEMP_HOT)       conv_zone = 5;
 else if (temp_conv[print] >  BODYTEMP_COLD)      conv_zone = 4;
 else if (temp_conv[print] >  BODYTEMP_VERY_COLD) conv_zone = 3;
 else if (temp_conv[print] >  BODYTEMP_FREEZING)  conv_zone = 2;
 else if (temp_conv[print] <= BODYTEMP_FREEZING)  conv_zone = 1;
 // delta will be positive if temp_cur is rising
 int delta = conv_zone - cur_zone;
 // Decide if temp_cur is rising or falling
 const char *temp_message = "Error";
 if      (delta >   2) temp_message = _(" (Rising!!)");
 else if (delta ==  2) temp_message = _(" (Rising!)");
 else if (delta ==  1) temp_message = _(" (Rising)");
 else if (delta ==  0) temp_message = "";
 else if (delta == -1) temp_message = _(" (Falling)");
 else if (delta == -2) temp_message = _(" (Falling!)");
 else if (delta <  -2) temp_message = _(" (Falling!!)");
 // Print the hottest/coldest bodypart, and if it is rising or falling in temperature

    wmove(w, sideStyle ? 6 : 1, sideStyle ? 0 : 9);
    if      (temp_cur[print] >  BODYTEMP_SCORCHING)
        wprintz(w, c_red,   _("Scorching!%s"), temp_message);
    else if (temp_cur[print] >  BODYTEMP_VERY_HOT)
        wprintz(w, c_ltred, _("Very hot!%s"), temp_message);
    else if (temp_cur[print] >  BODYTEMP_HOT)
        wprintz(w, c_yellow,_("Warm%s"), temp_message);
    else if (temp_cur[print] >  BODYTEMP_COLD) // If you're warmer than cold, you are comfortable
        wprintz(w, c_green, _("Comfortable%s"), temp_message);
    else if (temp_cur[print] >  BODYTEMP_VERY_COLD)
        wprintz(w, c_ltblue,_("Chilly%s"), temp_message);
    else if (temp_cur[print] >  BODYTEMP_FREEZING)
        wprintz(w, c_cyan,  _("Very cold!%s"), temp_message);
    else if (temp_cur[print] <= BODYTEMP_FREEZING)
        wprintz(w, c_blue,  _("Freezing!%s"), temp_message);

    int x = sideStyle ? 37 : 32;
    int y = sideStyle ?  0 :  1;
    if(has_disease("deaf")) {
        mvwprintz(sideStyle ? w2 : w, y, x, c_red, _("Deaf!"), volume);
    } else {
        mvwprintz(sideStyle ? w2 : w, y, x, c_yellow, _("Sound %d"), volume);
    }
    volume = 0;

    wmove(w, 2, sideStyle ? 0 : 15);
    if (thirst > 520)
        wprintz(w, c_ltred,  _("Parched"));
    else if (thirst > 240)
        wprintz(w, c_ltred,  _("Dehydrated"));
    else if (thirst > 80)
        wprintz(w, c_yellow, _("Very thirsty"));
    else if (thirst > 40)
        wprintz(w, c_yellow, _("Thirsty"));
    else if (thirst < 0)
        wprintz(w, c_green,  _("Slaked"));
    else if (thirst < -20)
        wprintz(w, c_green,  _("Hydrated"));
    else if (thirst < -60)
        wprintz(w, c_green,  _("Turgid"));

    wmove(w, sideStyle ? 3 : 2, sideStyle ? 0 : 30);
    if (fatigue > 575)
        wprintz(w, c_red,    _("Exhausted"));
    else if (fatigue > 383)
        wprintz(w, c_ltred,  _("Dead tired"));
    else if (fatigue > 191)
        wprintz(w, c_yellow, _("Tired"));

    wmove(w, sideStyle ? 4 : 2, sideStyle ? 0 : 41);
    wprintz(w, c_white, _("Focus"));
    nc_color col_xp = c_dkgray;
    if (focus_pool >= 100)
        col_xp = c_white;
    else if (focus_pool >  0)
        col_xp = c_ltgray;
    wprintz(w, col_xp, " %d", focus_pool);

    nc_color col_pain = c_yellow;
    if (pain - pkill >= 60)
        col_pain = c_red;
    else if (pain - pkill >= 40)
        col_pain = c_ltred;
    if (pain - pkill > 0)
        mvwprintz(w, sideStyle ? 0 : 3, 0, col_pain, _("Pain %d"), pain - pkill);

    int morale_cur = morale_level ();
    nc_color col_morale = c_white;
    if (morale_cur >= 10)
        col_morale = c_green;
    else if (morale_cur <= -10)
        col_morale = c_red;
    const char *morale_str;
    if      (morale_cur >= 200) morale_str = "8D";
    else if (morale_cur >= 100) morale_str = ":D";
    else if (morale_cur >= 10)  morale_str = ":)";
    else if (morale_cur > -10)  morale_str = ":|";
    else if (morale_cur > -100) morale_str = "):";
    else if (morale_cur > -200) morale_str = "D:";
    else                        morale_str = "D8";
    mvwprintz(w, sideStyle ? 0 : 3, sideStyle ? 11 : 10, col_morale, morale_str);

 vehicle *veh = g->m.veh_at (posx, posy);
 if (in_vehicle && veh) {
  veh->print_fuel_indicator(w, sideStyle ? 2 : 3, sideStyle ? getmaxx(w) - 5 : 49);
  nc_color col_indf1 = c_ltgray;

  float strain = veh->strain();
  nc_color col_vel = strain <= 0? c_ltblue :
                     (strain <= 0.2? c_yellow :
                     (strain <= 0.4? c_ltred : c_red));

  bool has_turrets = false;
  for (int p = 0; p < veh->parts.size(); p++) {
   if (veh->part_flag (p, "TURRET")) {
    has_turrets = true;
    break;
   }
  }

  if (has_turrets) {
   mvwprintz(w, 3, sideStyle ? 16 : 25, col_indf1, "Gun:");
   wprintz(w, veh->turret_mode ? c_ltred : c_ltblue,
              veh->turret_mode ? "auto" : "off ");
  }

  //
  // Draw the speedometer.
  //

  int speedox = sideStyle ? 0 : 33;
  int speedoy = sideStyle ? 5 :  3;

  bool metric = OPTIONS["USE_METRIC_SPEEDS"] == "km/h";
  const char *units = metric ? _("km/h") : _("mph");
  int velx    = metric ?  5 : 4; // strlen(units) + 1
  int cruisex = metric ? 10 : 9; // strlen(units) + 6
  float conv  = metric ? 0.0161f : 0.01f;

  if (0 == sideStyle) {
    if (!veh->cruise_on) speedox += 2;
    if (!metric)         speedox++;
  }

  const char *speedo = veh->cruise_on ? "{%s....>....}" : "{%s....}";
  mvwprintz(w, speedoy, speedox,        col_indf1, speedo, units);
  mvwprintz(w, speedoy, speedox + velx, col_vel,   "%4d", int(veh->velocity * conv));
  if (veh->cruise_on)
    mvwprintz(w, speedoy, speedox + cruisex, c_ltgreen, "%4d", int(veh->cruise_velocity * conv));


  if (veh->velocity != 0) {
   nc_color col_indc = veh->skidding? c_red : c_green;
   int dfm = veh->face.dir() - veh->move.dir();
   wmove(w, sideStyle ? 5 : 3, getmaxx(w) - 3);
   wprintz(w, col_indc, dfm <  0 ? "L" : ".");
   wprintz(w, col_indc, dfm == 0 ? "0" : ".");
   wprintz(w, col_indc, dfm >  0 ? "R" : ".");
  }
 } else {  // Not in vehicle
  nc_color col_str = c_white, col_dex = c_white, col_int = c_white,
           col_per = c_white, col_spd = c_white, col_time = c_white;
  int str_bonus = get_str_bonus();
  int dex_bonus = get_dex_bonus();
  int int_bonus = get_int_bonus();
  int per_bonus = get_per_bonus();
  int spd_bonus = get_speed_bonus();
  if (str_bonus < 0)
   col_str = c_red;
  if (str_bonus > 0)
   col_str = c_green;
  if (dex_bonus  < 0)
   col_dex = c_red;
  if (dex_bonus  > 0)
   col_dex = c_green;
  if (int_bonus  < 0)
   col_int = c_red;
  if (int_bonus  > 0)
   col_int = c_green;
  if (per_bonus  < 0)
   col_per = c_red;
  if (per_bonus  > 0)
   col_per = c_green;
  if (spd_bonus < 0)
   col_spd = c_red;
  if (spd_bonus > 0)
   col_spd = c_green;

    int x  = sideStyle ? 18 : 13;
    int y  = sideStyle ?  0 :  3;
    int dx = sideStyle ?  0 :  7;
    int dy = sideStyle ?  1 :  0;
    mvwprintz(w, y + dy * 0, x + dx * 0, col_str, _("Str %2d"), get_str());
    mvwprintz(w, y + dy * 1, x + dx * 1, col_dex, _("Dex %2d"), get_dex());
    mvwprintz(w, y + dy * 2, x + dx * 2, col_int, _("Int %2d"), get_int());
    mvwprintz(w, y + dy * 3, x + dx * 3, col_per, _("Per %2d"), get_per());

    int spdx = sideStyle ?  0 : x + dx * 4;
    int spdy = sideStyle ?  5 : y + dy * 4;
    mvwprintz(w, spdy, spdx, col_spd, _("Spd %2d"), get_speed());
    if (this->weight_carried() > this->weight_capacity()) {
        col_time = h_black;
    }
    if (this->volume_carried() > this->volume_capacity() - 2) {
        if (this->weight_carried() > this->weight_capacity()) {
            col_time = c_dkgray_magenta;
        } else {
            col_time = c_dkgray_red;
        }
    }
    wprintz(w, col_time, "  %d", movecounter);
 }
}

bool player::has_trait(const std::string &flag) const
{
    // Look for active mutations and traits
    return (flag != "") && (my_mutations.find(flag) != my_mutations.end());
}

bool player::has_base_trait(const std::string &flag) const
{
    // Look only at base traits
    return (flag != "") && (my_traits.find(flag) != my_traits.end());
}

bool player::has_conflicting_trait(const std::string &flag) const
{
    return (has_opposite_trait(flag) || has_lower_trait(flag) || has_higher_trait(flag));
}

bool player::has_opposite_trait(const std::string &flag) const
{
    if (!mutation_data[flag].cancels.empty()) {
        std::vector<std::string> cancels = mutation_data[flag].cancels;
        for (int i = 0; i < cancels.size(); i++) {
            if (has_trait(cancels[i])) {
                return true;
            }
        }
    }
    return false;
}

bool player::has_lower_trait(const std::string &flag) const
{
    if (!mutation_data[flag].prereqs.empty()) {
        std::vector<std::string> prereqs = mutation_data[flag].prereqs;
        for (int i = 0; i < prereqs.size(); i++) {
            if (has_trait(prereqs[i]) || has_lower_trait(prereqs[i])) {
                return true;
            }
        }
    }
    return false;
}

bool player::has_higher_trait(const std::string &flag) const
{
    if (!mutation_data[flag].replacements.empty()) {
        std::vector<std::string> replacements = mutation_data[flag].replacements;
        for (int i = 0; i < replacements.size(); i++) {
            if (has_trait(replacements[i]) || has_higher_trait(replacements[i])) {
                return true;
            }
        }
    }
    return false;
}

bool player::crossed_threshold()
{
  std::vector<std::string> traitslist;
  for( auto iter = my_mutations.begin(); iter != my_mutations.end(); ++iter ) {
        traitslist.push_back(*iter);
    }
  for (int i = 0; i < traitslist.size(); i++) {
      if (mutation_data[traitslist[i]].threshold == true)
      return true;
  }
 return false;
}

bool player::purifiable(const std::string &flag) const
{
    if(mutation_data[flag].purifiable) {
        return true;
    }
    return false;
}

void toggle_str_set( std::unordered_set< std::string > &set, const std::string &str )
{
    auto i = set.find(str);
    if (i == set.end()) {
        set.insert(str);
    } else {
        set.erase(i);
    }
}

void player::toggle_trait(const std::string &flag)
{
    toggle_str_set(my_traits, flag); //Toggles a base trait on the player
    toggle_str_set(my_mutations, flag); //Toggles corresponding trait in mutations list as well.
    recalc_sight_limits();
}

void player::toggle_mutation(const std::string &flag)
{
    toggle_str_set(my_mutations, flag); //Toggles a mutation on the player
    recalc_sight_limits();
}

void player::set_cat_level_rec(const std::string &sMut)
{
    if (!has_base_trait(sMut)) { //Skip base traits
        for (int i = 0; i < mutation_data[sMut].category.size(); i++) {
            mutation_category_level[mutation_data[sMut].category[i]] += 8;
        }

        for (int i = 0; i < mutation_data[sMut].prereqs.size(); i++) {
            set_cat_level_rec(mutation_data[sMut].prereqs[i]);
        }

        for (int i = 0; i < mutation_data[sMut].prereqs2.size(); i++) {
            set_cat_level_rec(mutation_data[sMut].prereqs2[i]);
        }
    }
}

void player::set_highest_cat_level()
{
    mutation_category_level.clear();

    // Loop through our mutations
    for( auto iter = my_mutations.begin(); iter != my_mutations.end(); ++iter ) {
        set_cat_level_rec(*iter);
    }
}

std::string player::get_highest_category() const // Returns the mutation category with the highest strength
{
    int iLevel = 0;
    std::string sMaxCat = "";

    for (std::map<std::string, int>::const_iterator iter = mutation_category_level.begin(); iter != mutation_category_level.end(); ++iter) {
        if (iter->second > iLevel) {
            sMaxCat = iter->first;
            iLevel = iter->second;
        } else if (iter->second == iLevel) {
            sMaxCat = "";  // no category on ties
        }
    }
    return sMaxCat;
}

std::string player::get_category_dream(const std::string &cat, int strength) const // Returns a randomly selected dream
{
    std::string message;
    std::vector<dream> valid_dreams;
    dream selected_dream;
    for (int i = 0; i < dreams.size(); i++) { //Pull the list of dreams
        if ((dreams[i].category == cat) && (dreams[i].strength == strength)) { //Pick only the ones matching our desired category and strength
            valid_dreams.push_back(dreams[i]); // Put the valid ones into our list
        }
    }

    int index = rng(0, valid_dreams.size() - 1); // Randomly select a dream from the valid list
    selected_dream = valid_dreams[index];
    index = rng(0, selected_dream.messages.size() - 1); // Randomly selected a message from the chosen dream
    message = selected_dream.messages[index];
    return message;
}

bool player::in_climate_control()
{
    bool regulated_area=false;
    // Check
    if(has_active_bionic("bio_climate")) { return true; }
    if ((is_wearing("rm13_armor_on")) || (is_wearing_power_armor() &&
        (has_active_item("UPS_on") || has_active_item("adv_UPS_on") || has_active_bionic("bio_power_armor_interface") || has_active_bionic("bio_power_armor_interface_mkII"))))
    {
        return true;
    }
    if(int(calendar::turn) >= next_climate_control_check)
    {
        next_climate_control_check=int(calendar::turn)+20;  // save cpu and similate acclimation.
        int vpart = -1;
        vehicle *veh = g->m.veh_at(posx, posy, vpart);
        if(veh)
        {
            regulated_area=(
                veh->is_inside(vpart) &&    // Already checks for opened doors
                veh->total_power(true) > 0  // Out of gas? No AC for you!
            );  // TODO: (?) Force player to scrounge together an AC unit
        }
        // TODO: AC check for when building power is implemented
        last_climate_control_ret=regulated_area;
        if(!regulated_area) { next_climate_control_check+=40; }  // Takes longer to cool down / warm up with AC, than it does to step outside and feel cruddy.
    }
    else
    {
        return ( last_climate_control_ret ? true : false );
    }
    return regulated_area;
}

bool player::has_bionic(const bionic_id & b) const
{
 for (int i = 0; i < my_bionics.size(); i++) {
  if (my_bionics[i].id == b)
   return true;
 }
 return false;
}

bool player::has_active_optcloak() const {
  static const std::string str_UPS_on("UPS_on");
  static const std::string str_adv_UPS_on("adv_UPS_on");
  static const std::string str_optical_cloak("optical_cloak");

  if ((has_active_item(str_UPS_on) || has_active_item(str_adv_UPS_on))
      && is_wearing(str_optical_cloak)) {
    return true;
  } else {
    return false;
  }
}

bool player::has_active_bionic(const bionic_id & b) const
{
 for (int i = 0; i < my_bionics.size(); i++) {
  if (my_bionics[i].id == b)
   return (my_bionics[i].powered);
 }
 return false;
}

void player::add_bionic(bionic_id b)
{
 for (int i = 0; i < my_bionics.size(); i++) {
  if (my_bionics[i].id == b)
   return; // No duplicates!
 }
 char newinv;
 if (my_bionics.empty())
  newinv = 'a';
 else if (my_bionics.size() == 26)
  newinv = 'A';
 else if (my_bionics.size() == 52)
  newinv = '0';
 else if (my_bionics.size() == 62)
  newinv = '"';
 else if (my_bionics.size() == 76)
  newinv = ':';
 else if (my_bionics.size() == 83)
  newinv = '[';
 else if (my_bionics.size() == 89)
  newinv = '{';
 else
  newinv = my_bionics[my_bionics.size() - 1].invlet + 1;
 my_bionics.push_back(bionic(b, newinv));
 recalc_sight_limits();
}

void player::remove_bionic(bionic_id b) {
    std::vector<bionic> new_my_bionics;
    for(int i = 0; i < my_bionics.size(); i++) {
        if (!(my_bionics[i].id == b)) {
            new_my_bionics.push_back(bionic(my_bionics[i].id, my_bionics[i].invlet));
        }
    }
    my_bionics = new_my_bionics;
    recalc_sight_limits();
}

int player::num_bionics() const
{
    return my_bionics.size();
}

bionic& player::bionic_at_index(int i)
{
    return my_bionics[i];
}

bionic* player::bionic_by_invlet(char ch) {
    for (size_t i = 0; i < my_bionics.size(); i++) {
        if (my_bionics[i].invlet == ch) {
            return &my_bionics[i];
        }
    }
    return 0;
}

// Returns true if a bionic was removed.
bool player::remove_random_bionic() {
    const int numb = num_bionics();
    if (numb) {
        int rem = rng(0, num_bionics() - 1);
        my_bionics.erase(my_bionics.begin() + rem);
        recalc_sight_limits();
    }
    return numb;
}

void player::charge_power(int amount)
{
 power_level += amount;
 if (power_level > max_power_level)
  power_level = max_power_level;
 if (power_level < 0)
  power_level = 0;
}


/*
 * Calculate player brightness based on the brightest active item, as
 * per itype tag LIGHT_* and optional CHARGEDIM ( fade starting at 20% charge )
 * item.light.* is -unimplemented- for the moment, as it is a custom override for
 * applying light sources/arcs with specific angle and direction.
 */
float player::active_light()
{
    float lumination = 0;

    int maxlum = 0;
    const invslice & stacks = inv.slice();
    for( size_t x  = 0; x  < stacks.size(); ++x  ) {
        item &itemit = stacks[x]->front();
        item * stack_iter = &itemit;
        if (stack_iter->active && stack_iter->charges > 0) {
            int lumit = stack_iter->getlight_emit(true);
            if ( maxlum < lumit ) {
                maxlum = lumit;
            }
        }
    }

    for (size_t i = 0; i < worn.size(); i++) {
        if ( worn[i].active  && worn[i].charges > 0) {
            int lumit = worn[i].getlight_emit(true);
            if ( maxlum < lumit ) {
                maxlum = lumit;
            }
        }
    }

    if (!weapon.is_null()) {
        if ( weapon.active  && weapon.charges > 0) {
            int lumit = weapon.getlight_emit(true);
            if ( maxlum < lumit ) {
                maxlum = lumit;
            }
        }
    }

    lumination = (float)maxlum;

    if ( lumination < 60 && has_active_bionic("bio_flashlight") ) {
        lumination = 60;
    } else if ( lumination < 25 && has_artifact_with(AEP_GLOW) ) {
        lumination = 25;
    }

    return lumination;
}

point player::pos()
{
    return point(posx, posy);
}

int player::sight_range(int light_level) const
{
    // Apply the sight boost (night vision).
    if (light_level < sight_boost_cap) {
        light_level = std::min(light_level + sight_boost, sight_boost_cap);
    }

    // Clamp to sight_max.
    return std::min(light_level, sight_max);
}

// This must be called when any of the following change:
// - diseases
// - bionics
// - traits
// - underwater
// - clothes
// With the exception of clothes, all changes to these player attributes must
// occur through a function in this class which calls this function. Clothes are
// typically added/removed with wear() and takeoff(), but direct access to the
// 'wears' vector is still allowed due to refactor exhaustion.
void player::recalc_sight_limits()
{
    sight_max = 9999;
    sight_boost = 0;
    sight_boost_cap = 0;

    // Set sight_max.
    if (has_effect("blind")) {
        sight_max = 0;
    } else if (has_disease("in_pit") ||
            (has_disease("boomered") && (!(has_trait("PER_SLIME_OK")))) ||
            (underwater && !has_bionic("bio_membrane") &&
                !has_trait("MEMBRANE") && !worn_with_flag("SWIM_GOGGLES") &&
                (!(has_trait("PER_SLIME_OK"))))) {
        sight_max = 1;
    } else if ( (has_trait("MYOPIC") || has_trait("URSINE_EYE")) &&
            !is_wearing("glasses_eye") && !is_wearing("glasses_monocle") &&
            !is_wearing("glasses_bifocal") && !has_disease("contacts")) {
        sight_max = 4;
    } else if (has_trait("PER_SLIME")) {
        sight_max = 6;
    }

    // Set sight_boost and sight_boost_cap, based on night vision.
    // (A player will never have more than one night vision trait.)
    sight_boost_cap = 12;
    if (has_nv() || has_trait("NIGHTVISION3") || has_trait("ELFA_FNV") || is_wearing("rm13_armor_on")) {
        // Yes, I'm breaking the cap. I doubt the reality bubble shrinks at night.
        // BIRD_EYE represents excellent fine-detail vision so I think it works.
        if (has_trait("BIRD_EYE")) {
            sight_boost = 13;
        }
        else {
        sight_boost = sight_boost_cap;
        }
    } else if (has_trait("ELFA_NV")) {
        sight_boost = 6; // Elf-a and Bird eyes shouldn't coexist
    } else if (has_trait("NIGHTVISION2") || has_trait("FEL_NV") || has_trait("URSINE_EYE")) {
        if (has_trait("BIRD_EYE")) {
            sight_boost = 5;
        }
         else {
            sight_boost = 4;
         }
    } else if (has_trait("NIGHTVISION")) {
        if (has_trait("BIRD_EYE")) {
            sight_boost = 2;
        }
        else {
            sight_boost = 1;
        }
    }
}

int player::unimpaired_range()
{
 int ret = DAYLIGHT_LEVEL;
 if (has_trait("PER_SLIME")) {
    ret = 6;
 }
 if (has_disease("in_pit")) {
    ret = 1;
  }
 if (has_effect("blind")) {
    ret = 0;
  }
 return ret;
}

<<<<<<< HEAD
bool player::overmap_los(int omtx, int omty)
{
  const tripoint ompos = g->om_global_location();
  int sight_points = overmap_sight_range(g->light_level());
  const std::vector<point> line = line_to(ompos.x, ompos.y, omtx, omty, 0);
     for (size_t i = 0; i < line.size() && sight_points >= 0; i++) {
        const oter_id &ter = overmap_buffer.ter(line[i].x, line[i].y, ompos.z);
        const int cost = otermap[ter].see_cost;
        sight_points -= cost;
        if (sight_points < 0) return false;
     }
  return true;
=======
bool player::overmap_los(int omtx, int omty, int sight_points)
{
    const tripoint ompos = g->om_global_location();
    if (omtx < ompos.x - sight_points || omtx > ompos.x + sight_points ||
        omty < ompos.y - sight_points || omty > ompos.y + sight_points) {
        // Outside maximum sight range
        return false;
    }

    const std::vector<point> line = line_to(ompos.x, ompos.y, omtx, omty, 0);
    for (size_t i = 0; i < line.size() && sight_points >= 0; i++) {
        const oter_id &ter = overmap_buffer.ter(line[i].x, line[i].y, ompos.z);
        const int cost = otermap[ter].see_cost;
        sight_points -= cost;
        if (sight_points < 0)
            return false;
    }
    return true;
>>>>>>> dc261d0e
}

int player::overmap_sight_range(int light_level)
{
    int sight = sight_range(light_level);
    if( sight < SEEX ) {
        return 0;
    }
    if( sight <= SEEX * 4) {
        return (sight / (SEEX / 2) );
    }
    if ((has_amount("binoculars", 1) || has_amount("rifle_scope", 1) ||
        -1 != weapon.has_gunmod("rifle_scope") ) && !has_trait("EAGLEEYED"))  {
        if (has_trait("BIRD_EYE")) {
            return 25;
        }
        return 20;
    }
    else if (!(has_amount("binoculars", 1) || has_amount("rifle_scope", 1) ||
        -1 != weapon.has_gunmod("rifle_scope") ) && has_trait("EAGLEEYED"))  {
        if (has_trait("BIRD_EYE")) {
            return 25;
        }
        return 20;
    }
    else if ((has_amount("binoculars", 1) || has_amount("rifle_scope", 1) ||
        -1 != weapon.has_gunmod("rifle_scope") ) && has_trait("EAGLEEYED"))  {
        if (has_trait("BIRD_EYE")) {
            return 30;
        }
        return 25;
    }

    return 10;
}

int player::clairvoyance()
{
 if (has_artifact_with(AEP_CLAIRVOYANCE))
  return 3;
 if (has_artifact_with(AEP_SUPER_CLAIRVOYANCE))
  return 40;
 return 0;
}

bool player::sight_impaired()
{
 return ((has_disease("boomered") && (!(has_trait("PER_SLIME_OK")))) ||
  (underwater && !has_bionic("bio_membrane") && !has_trait("MEMBRANE")
              && !worn_with_flag("SWIM_GOGGLES") && !(has_trait("PER_SLIME_OK"))) ||
  ((has_trait("MYOPIC") || has_trait("URSINE_EYE") ) &&
                        !is_wearing("glasses_eye") &&
                        !is_wearing("glasses_monocle") &&
                        !is_wearing("glasses_bifocal") &&
                        !has_disease("contacts")) ||
   has_trait("PER_SLIME"));
}

bool player::has_two_arms() const
{
 if (has_bionic("bio_blaster") || hp_cur[hp_arm_l] < 10 || hp_cur[hp_arm_r] < 10)
  return false;
 return true;
}

bool player::avoid_trap(trap* tr, int x, int y)
{
  int myroll = dice(3, int(dex_cur + skillLevel("dodge") * 1.5));
 int traproll;
    if (tr->can_see(*this, x, y)) {
        traproll = dice(3, tr->get_avoidance());
    } else {
        traproll = dice(6, tr->get_avoidance());
    }
 if (has_trait("LIGHTSTEP"))
  myroll += dice(2, 6);
 if (has_trait("CLUMSY"))
  myroll -= dice(2, 6);
 if (myroll >= traproll)
  return true;
 return false;
}

bool player::has_nv()
{
    static bool nv = false;

    if( !nv_cached ) {
        nv_cached = true;
        nv = (worn_with_flag("GNV_EFFECT") ||
              has_active_bionic("bio_night_vision"));
    }

    return nv;
}

bool player::has_pda()
{
    static bool pda = false;
    if ( !pda_cached ) {
      pda_cached = true;
      pda = has_amount("pda", 1);
    }

    return pda;
}

void player::pause()
{
    moves = 0;
    if (recoil > 0) {
        if (str_cur + 2 * skillLevel("gun") >= recoil) {
            recoil = 0;
        } else {
            recoil -= str_cur + 2 * skillLevel("gun");
            recoil = int(recoil / 2);
        }
    }

    //Web Weavers...weave web
    if (has_trait("WEB_WEAVER") && !in_vehicle) {
      g->m.add_field(posx, posy, fd_web, 1); //this adds density to if its not already there.
      add_msg("You spin some webbing.");
     }

    // Meditation boost for Toad Style, obsolete
    if (weapon.type->id == "style_toad" && activity.type == ACT_NULL) {
        int arm_amount = 1 + (int_cur - 6) / 3 + (per_cur - 6) / 3;
        int arm_max = (int_cur + per_cur) / 2;
        if (arm_amount > 3) {
            arm_amount = 3;
        }
        if (arm_max > 20) {
            arm_max = 20;
        }
        add_disease("armor_boost", 2, false, arm_amount, arm_max);
    }

    // Train swimming if underwater
    if (underwater) {
        practice( "swimming", 1 );
        if (g->temperature <= 50) {
            drench(100, mfb(bp_legs)|mfb(bp_torso)|mfb(bp_arms)|mfb(bp_head)|
                           mfb(bp_eyes)|mfb(bp_mouth)|mfb(bp_feet)|mfb(bp_hands));
        } else {
            drench(100, mfb(bp_legs)|mfb(bp_torso)|mfb(bp_arms)|mfb(bp_head)|
                           mfb(bp_eyes)|mfb(bp_mouth));
        }
    }

    VehicleList vehs = g->m.get_vehicles();
    vehicle* veh = NULL;
    for (int v = 0; v < vehs.size(); ++v) {
        veh = vehs[v].v;
        if (veh && veh->velocity != 0 && veh->player_in_control(this)) {
            if (one_in(10)) {
                practice( "driving", 1 );
            }
            break;
        }
    }

    search_surroundings();
}

void player::search_surroundings()
{
    if (controlling_vehicle) {
        return;
    }
    for(size_t i = 0; i < 9; i++) {
        const int x = posx + i / 3 - 1;
        const int y = posy + i % 3 - 1;
        const trap_id trid = g->m.tr_at(x, y);
        if (trid == tr_null || (x == posx && y == posy)) {
            continue;
        }
        const trap *tr = traplist[trid];
        if (tr->name.empty() || tr->can_see(*this, x, y)) {
            // Already seen, or has no name -> can never bee seen
            continue;
        }
        const std::string direction = direction_name(direction_from(posx, posy, x, y));
        add_msg_if_player(_("You've spotted a %s to the %s!"), tr->name.c_str(), direction.c_str());
        add_known_trap(x, y, tr->id);
    }
}

int player::throw_range(int pos)
{
 item tmp;
 if (pos == -1)
  tmp = weapon;
 else if (pos == INT_MIN)
  return -1;
 else
  tmp = inv.find_item(pos);

 if (tmp.count_by_charges() && tmp.charges > 1)
  tmp.charges = 1;

 if ((tmp.weight() / 113) > int(str_cur * 15))
  return 0;
 // Increases as weight decreases until 150 g, then decreases again
 int ret = (str_cur * 8) / (tmp.weight() >= 150 ? tmp.weight() / 113 : 10 - int(tmp.weight() / 15));
 ret -= int(tmp.volume() / 4);
 if (has_active_bionic("bio_railgun") && (tmp.made_of("iron") || tmp.made_of("steel")))
    ret *= 2;
 if (ret < 1)
  return 1;
// Cap at double our strength + skill
 if (ret > str_cur * 1.5 + skillLevel("throw"))
   return str_cur * 1.5 + skillLevel("throw");
 return ret;
}

int player::ranged_dex_mod(bool return_stat_effect)
{
  // Stat window shows stat effects on based on current stat
    const int dex = (return_stat_effect ? get_dex() : get_dex());

    if (dex >= 12) { return 0; }
    return 12 - dex;
}

int player::ranged_per_mod(bool return_stat_effect)
{
  // Stat window shows stat effects on based on current stat
 const int per = (return_stat_effect ? get_per() : get_per());

 if (per >= 12) { return 0; }
 return 12 - per;
}

int player::throw_dex_mod(bool return_stat_effect)
{
  // Stat window shows stat effects on based on current stat
 int dex = (return_stat_effect ? get_dex() : get_dex());
 if (dex == 8 || dex == 9)
  return 0;
 if (dex >= 10)
  return (return_stat_effect ? 0 - rng(0, dex - 9) : 9 - dex);

 int deviation = 0;
 if (dex < 4)
  deviation = 4 * (8 - dex);
 else if (dex < 6)
  deviation = 3 * (8 - dex);
 else
  deviation = 2 * (8 - dex);

 // return_stat_effect actually matters here
 return (return_stat_effect ? rng(0, deviation) : deviation);
}

int player::read_speed(bool return_stat_effect)
{
  // Stat window shows stat effects on based on current stat
 int intel = (return_stat_effect ? get_int() : get_int());
 int ret = 1000 - 50 * (intel - 8);
 if (has_trait("FASTREADER"))
  ret *= .8;
 if (has_trait("SLOWREADER"))
  ret *= 1.3;
 if (ret < 100)
  ret = 100;
 // return_stat_effect actually matters here
 return (return_stat_effect ? ret : ret / 10);
}

int player::rust_rate(bool return_stat_effect)
{
    if (OPTIONS["SKILL_RUST"] == "off") {
        return 0;
    }

    // Stat window shows stat effects on based on current stat
    int intel = (return_stat_effect ? get_int() : get_int());
    int ret = ((OPTIONS["SKILL_RUST"] == "vanilla" || OPTIONS["SKILL_RUST"] == "capped") ? 500 : 500 - 35 * (intel - 8));

    if (has_trait("FORGETFUL")) {
        ret *= 1.33;
    }

    if (has_trait("GOODMEMORY")) {
        ret *= .66;
    }

    if (ret < 0) {
        ret = 0;
    }

    // return_stat_effect actually matters here
    return (return_stat_effect ? ret : ret / 10);
}

int player::talk_skill()
{
    int ret = get_int() + get_per() + skillLevel("speech") * 3;
    if (has_trait("SAPIOVORE")) {
        ret -= 20; // Friendly convo with your prey? unlikely
    } else if (has_trait("UGLY")) {
        ret -= 3;
    } else if (has_trait("DEFORMED")) {
        ret -= 6;
    } else if (has_trait("DEFORMED2")) {
        ret -= 12;
    } else if (has_trait("DEFORMED3")) {
        ret -= 18;
    } else if (has_trait("PRETTY")) {
        ret += 1;
    } else if (has_trait("BEAUTIFUL")) {
        ret += 2;
    } else if (has_trait("BEAUTIFUL2")) {
        ret += 4;
    } else if (has_trait("BEAUTIFUL3")) {
        ret += 6;
    }
    return ret;
}

int player::intimidation()
{
    int ret = get_str() * 2;
    if (weapon.is_gun()) {
        ret += 10;
    }
    if (weapon.damage_bash() >= 12 || weapon.damage_cut() >= 12) {
        ret += 5;
    }
    if (has_trait("SAPIOVORE")) {
        ret += 5; // Scaring one's prey, on the other claw...
    } else if (has_trait("DEFORMED2")) {
        ret += 3;
    } else if (has_trait("DEFORMED3")) {
        ret += 6;
    } else if (has_trait("PRETTY")) {
        ret -= 1;
    } else if (has_trait("BEAUTIFUL") || has_trait("BEAUTIFUL2") || has_trait("BEAUTIFUL3")) {
        ret -= 4;
    }
    if (stim > 20) {
        ret += 2;
    }
    if (has_disease("drunk")) {
        ret -= 4;
    }

    return ret;
}

bool player::is_dead_state() {
    return hp_cur[hp_head] <= 0 || hp_cur[hp_torso] <= 0;
}

void player::on_gethit(Creature *source, body_part bp_hit, damage_instance &) {
    bool u_see = g->u_see(this);
    if (source != NULL) {
        if (has_active_bionic("bio_ods")) {
            if (is_player()) {
                add_msg(m_good, _("Your offensive defense system shocks %s in mid-attack!"),
                                source->disp_name().c_str());
            } else if (u_see) {
                add_msg(_("%s's offensive defense system shocks %s in mid-attack!"),
                            disp_name().c_str(),
                            source->disp_name().c_str());
            }
            damage_instance ods_shock_damage;
            ods_shock_damage.add_damage(DT_ELECTRIC, rng(10,40));
            source->deal_damage(this, bp_torso, 3, ods_shock_damage);
        }
        if ((!(wearing_something_on(bp_hit))) && (has_trait("SPINES") || has_trait("QUILLS"))) {
            int spine = rng(1, (has_trait("QUILLS") ? 20 : 8));
            if (!is_player()) {
                if( u_see ) {
                    add_msg(_("%1$s's %2$s puncture %s in mid-attack!"), name.c_str(),
                                (has_trait("QUILLS") ? _("quills") : _("spines")),
                                source->disp_name().c_str());
                }
            } else {
                add_msg(m_good, _("Your %s puncture %s in mid-attack!"),
                                (has_trait("QUILLS") ? _("quills") : _("spines")),
                                source->disp_name().c_str());
            }
            damage_instance spine_damage;
            spine_damage.add_damage(DT_STAB, spine);
            source->deal_damage(this, bp_torso, 3, spine_damage);
        }
        if ((!(wearing_something_on(bp_hit))) && (has_trait("THORNS")) && (!(source->has_weapon()))) {
            if (!is_player()) {
                if( u_see ) {
                    add_msg(_("%1$s's %2$s scrape %s in mid-attack!"), name.c_str(),
                                (_("thorns"), source->disp_name().c_str()));
                }
            } else {
                add_msg(m_good, _("Your thorns scrape %s in mid-attack!"), source->disp_name().c_str());
            }
            int thorn = rng(1, 4);
            damage_instance thorn_damage;
            thorn_damage.add_damage(DT_CUT, thorn);
            // In general, critters don't have separate limbs
            // so safer to target the torso
            source->deal_damage(this, bp_torso, 3, thorn_damage);
        }
    }
}

dealt_damage_instance player::deal_damage(Creature* source, body_part bp,
                                          int side, const damage_instance& d) {

    dealt_damage_instance dealt_dams = Creature::deal_damage(source, bp, side, d); //damage applied here
    int dam = dealt_dams.total_damage(); //block reduction should be by applied this point

    if (has_disease("sleep")) {
        wake_up(_("You wake up!"));
    } else if (has_disease("lying_down")) {
        rem_disease("lying_down");
    }

    if (is_player()) {
        g->cancel_activity_query(_("You were hurt!"));
    }

    // TODO: Pre or post blit hit tile onto "this"'s location here
    if(g->u_see(this->posx, this->posy)) {
        g->draw_hit_player(this, dam);

        if (dam > 0 && is_player() && source) {
            //monster hits player melee
            nc_color color;
            std::string health_bar = "";
            get_HP_Bar(dam, this->get_hp_max(bodypart_to_hp_part(bp, side)), color, health_bar);

            SCT.add(this->xpos(),
                    this->ypos(),
                    direction_from(0, 0, this->xpos() - source->xpos(), this->ypos() - source->ypos()),
                    health_bar.c_str(), m_bad,
                    body_part_name(bp, side), m_neutral);
        }
    }

    // handle snake artifacts
    if (has_artifact_with(AEP_SNAKES) && dam >= 6) {
        int snakes = int(dam / 6);
        std::vector<point> valid;
        for (int x = posx - 1; x <= posx + 1; x++) {
            for (int y = posy - 1; y <= posy + 1; y++) {
                if (g->is_empty(x, y)) {
                    valid.push_back( point(x, y) );
                }
            }
        }
        if (snakes > valid.size()) {
            snakes = valid.size();
        }
        if (snakes == 1) {
            add_msg(m_warning, _("A snake sprouts from your body!"));
        } else if (snakes >= 2) {
            add_msg(m_warning, _("Some snakes sprout from your body!"));
        }
        monster snake(GetMType("mon_shadow_snake"));
        for (int i = 0; i < snakes; i++) {
            int index = rng(0, valid.size() - 1);
            point sp = valid[index];
            valid.erase(valid.begin() + index);
            snake.spawn(sp.x, sp.y);
            snake.friendly = -1;
            g->add_zombie(snake);
        }
    }

    // And slimespawners too
    if ((has_trait("SLIMESPAWNER")) && (dam >= 10) && one_in(20 - dam)) {
        std::vector<point> valid;
        for (int x = posx - 1; x <= posx + 1; x++) {
            for (int y = posy - 1; y <= posy + 1; y++) {
                if (g->is_empty(x, y)) {
                    valid.push_back( point(x, y) );
                }
            }
        }
        add_msg(m_warning, _("Slime is torn from you, and moves on its own!"));
        int numslime = 1;
        monster slime(GetMType("mon_player_blob"));
        for (int i = 0; i < numslime; i++) {
            int index = rng(0, valid.size() - 1);
            point sp = valid[index];
            valid.erase(valid.begin() + index);
            slime.spawn(sp.x, sp.y);
            slime.friendly = -1;
            g->add_zombie(slime);
        }
    }

    if (has_trait("ADRENALINE") && !has_disease("adrenaline") &&
        (hp_cur[hp_head] < 25 || hp_cur[hp_torso] < 15)) {
        add_disease("adrenaline", 200);
    }

    int cut_dam = dealt_dams.type_damage(DT_CUT);
    switch (bp) {
    case bp_eyes:
        if (dam > 5 || cut_dam > 0) {
            int minblind = int((dam + cut_dam) / 10);
            if (minblind < 1) {
                minblind = 1;
            }
            int maxblind = int((dam + cut_dam) /  4);
            if (maxblind > 5) {
                maxblind = 5;
            }
            add_effect("blind", rng(minblind, maxblind));
        }

    /*
        It almost looks like damage may be getting applied twice in some cases.
     */
    case bp_mouth: // Fall through to head damage
    case bp_head:
        hp_cur[hp_head] -= dam; //this looks like an extra damage hit, as is applied in apply_damage from player::apply_damage()
        if (hp_cur[hp_head] < 0) {
            lifetime_stats()->damage_taken+=hp_cur[hp_head];
            hp_cur[hp_head] = 0;
        }
        break;
    case bp_torso:
        // getting hit throws off our shooting
        recoil += int(dam / 5);
        break;
    case bp_hands: // Fall through to arms
    case bp_arms:
        // getting hit in the arms throws off our shooting
        if (side == 1 || weapon.is_two_handed(this)) {
            recoil += int(dam / 3);
        }
        break;
    case bp_feet: // Fall through to legs
    case bp_legs:
        break;
    default:
        debugmsg("Wacky body part hit!");
    }
    //looks like this should be based off of dealtdams, not d as d has no damage reduction applied.
    // Skip all this if the damage isn't from a creature. e.g. an explosion.
    if( source != NULL ) {
        if (dealt_dams.total_damage() > 0 && source->has_flag(MF_VENOM)) {
            add_msg_if_player(m_bad, _("You're poisoned!"));
            add_disease("poison", 30, false, 1, 20, 100);
            add_effect("poison", 30);
        }
        else if (dealt_dams.total_damage() > 0 && source->has_flag(MF_BADVENOM)) {
            add_msg_if_player(m_bad, _("You feel poison flood your body, wracking you with pain..."));
            add_disease("badpoison", 40, false, 1, 20, 100);
            add_effect("badpoison", 40);
        }
        else if (dealt_dams.total_damage() > 0 && source->has_flag(MF_PARALYZE)) {
            add_msg_if_player(m_bad, _("You feel poison enter your body!"));
            add_disease("paralyzepoison", 100, false, 1, 20, 100);
            add_effect("paralyzepoison", 100);
        }

        if (source->has_flag(MF_BLEED) && dealt_dams.total_damage() > 6 &&
            dealt_dams.type_damage(DT_CUT) > 0) {
            // Maybe should only be if DT_CUT > 6... Balance question
            add_msg_if_player(m_bad, _("You're Bleeding!"));
            // Only place bleed effect added to player in code
            add_disease("bleed", 60, false, 1, 3, 120, 1, bp, side, true);
        }

        if ( source->has_flag(MF_GRABS)) {
            add_msg_player_or_npc(m_bad, _("%s grabs you!"), _("%s grabs <npcname>!"),
                                  source->disp_name().c_str());
            if (has_grab_break_tec() && get_grab_resist() > 0 && get_dex() > get_str() ?
                dice(get_dex(), 10) : dice(get_str(), 10) > dice(source->get_dex(), 10)) {
                add_msg_player_or_npc(m_good, _("You break the grab!"),
                                      _("<npcname> breaks the grab!"));
            } else {
                add_disease("grabbed", 1, false, 1, 3, 1, 1);
            }
        }
    }

    return dealt_damage_instance(dealt_dams);
}
/*
    Where damage to player is actually applied to hit body parts
    Might be where to put bleed stuff rather than in player::deal_damage()
 */
void player::apply_damage(Creature* source, body_part bp, int side, int dam) {
    if (is_dead_state()) {
        // don't do any more damage if we're already dead
        return;
    }

    switch (bp) {
    case bp_eyes: // Fall through to head damage
    case bp_mouth: // Fall through to head damage
    case bp_head:
        hp_cur[hp_head] -= dam;
        if (hp_cur[hp_head] < 0) {
            lifetime_stats()->damage_taken+=hp_cur[hp_head];
            hp_cur[hp_head] = 0;
        }
        break;
    case bp_torso:
        hp_cur[hp_torso] -= dam;
        if (hp_cur[hp_torso] < 0) {
            lifetime_stats()->damage_taken+=hp_cur[hp_torso];
            hp_cur[hp_torso] = 0;
        }
        break;
    case bp_hands: // Fall through to arms
    case bp_arms:
        if (side == 0) {
            hp_cur[hp_arm_l] -= dam;
            if (hp_cur[hp_arm_l] < 0) {
                lifetime_stats()->damage_taken+=hp_cur[hp_arm_l];
                hp_cur[hp_arm_l] = 0;
            }
        }
        if (side == 1) {
            hp_cur[hp_arm_r] -= dam;
            if (hp_cur[hp_arm_r] < 0) {
                lifetime_stats()->damage_taken+=hp_cur[hp_arm_r];
                hp_cur[hp_arm_r] = 0;
            }
        }
        break;
    case bp_feet: // Fall through to legs
    case bp_legs:
        if (side == 0) {
            hp_cur[hp_leg_l] -= dam;
            if (hp_cur[hp_leg_l] < 0) {
                lifetime_stats()->damage_taken+=hp_cur[hp_leg_l];
                hp_cur[hp_leg_l] = 0;
            }
        }
        if (side == 1) {
            hp_cur[hp_leg_r] -= dam;
            if (hp_cur[hp_leg_r] < 0) {
                lifetime_stats()->damage_taken+=hp_cur[hp_leg_r];
                hp_cur[hp_leg_r] = 0;
            }
        }
        break;
    default:
        debugmsg("Wacky body part hurt!");
    }
    lifetime_stats()->damage_taken+=dam;

    if (is_dead_state()) {
        die(source);
    }
}

void player::mod_pain(int npain) {
    if ((has_trait("NOPAIN"))) {
        return;
    }
    if (has_trait("PAINRESIST") && npain > 1) {
        // if it's 1 it'll just become 0, which is bad
        npain = npain * 4 / rng(4,8);
    }
    // Dwarves get better pain-resist, what with mining and all
    if (has_trait("PAINRESIST_TROGLO") && npain > 1) {
        npain = npain * 4 / rng(6,9);
    }
    Creature::mod_pain(npain);
}

void player::hurt(body_part hurt, int side, int dam)
{
    hp_part hurtpart;
    switch (hurt) {
        case bp_eyes: // Fall through to head damage
        case bp_mouth: // Fall through to head damage
        case bp_head:
            hurtpart = hp_head;
            break;
        case bp_torso:
            hurtpart = hp_torso;
            break;
        case bp_hands:
            // Shouldn't happen, but fall through to arms
            debugmsg("Hurt against hands!");
        case bp_arms:
            if (side == 0) {
                hurtpart = hp_arm_l;
            } else {
                hurtpart = hp_arm_r;
            }
            break;
        case bp_feet:
            // Shouldn't happen, but fall through to legs
            debugmsg("Hurt against feet!");
        case bp_legs:
            if (side == 0) {
                hurtpart = hp_leg_l;
            } else {
                hurtpart = hp_leg_r;
            }
            break;
        default:
            debugmsg("Wacky body part hurt!");
            hurtpart = hp_torso;
    }
    if (has_disease("sleep") && rng(0, dam) > 2) {
        wake_up(_("You wake up!"));
    } else if (has_disease("lying_down")) {
        rem_disease("lying_down");
    }

    if (dam <= 0) {
        return;
    }

    if (!is_npc()) {
        g->cancel_activity_query(_("You were hurt!"));
    }

    mod_pain( dam /2 );

    if (has_trait("ADRENALINE") && !has_disease("adrenaline") &&
        (hp_cur[hp_head] < 25 || hp_cur[hp_torso] < 15)) {
        add_disease("adrenaline", 200);
    }
    hp_cur[hurtpart] -= dam;
    if (hp_cur[hurtpart] < 0) {
        lifetime_stats()->damage_taken += hp_cur[hurt];
        hp_cur[hurtpart] = 0;
    }
    lifetime_stats()->damage_taken += dam;
}

void player::hurt(hp_part hurt, int dam)
{
    if (has_disease("sleep") && rng(0, dam) > 2) {
        wake_up(_("You wake up!"));
    } else if (has_disease("lying_down")) {
        rem_disease("lying_down");
    }

    if (dam <= 0) {
        return;
    }

    if (!is_npc()) {
        g->cancel_activity_query(_("You were hurt!"));
    }

    mod_pain( dam / 2 );

    hp_cur[hurt] -= dam;
    if (hp_cur[hurt] < 0) {
        lifetime_stats()->damage_taken += hp_cur[hurt];
        hp_cur[hurt] = 0;
    }
    lifetime_stats()->damage_taken += dam;
}

void player::heal(body_part healed, int side, int dam)
{
    hp_part healpart;
    switch (healed) {
        case bp_eyes: // Fall through to head damage
        case bp_mouth: // Fall through to head damage
        case bp_head:
            healpart = hp_head;
            break;
        case bp_torso:
            healpart = hp_torso;
            break;
        case bp_hands:
            // Shouldn't happen, but fall through to arms
            debugmsg("Heal against hands!");
        case bp_arms:
            if (side == 0) {
                healpart = hp_arm_l;
            } else {
                healpart = hp_arm_r;
            }
            break;
        case bp_feet:
            // Shouldn't happen, but fall through to legs
            debugmsg("Heal against feet!");
        case bp_legs:
            if (side == 0) {
                healpart = hp_leg_l;
            } else {
                healpart = hp_leg_r;
            }
            break;
        default:
            debugmsg("Wacky body part healed!");
            healpart = hp_torso;
    }
    hp_cur[healpart] += dam;
    if (hp_cur[healpart] > hp_max[healpart]) {
        lifetime_stats()->damage_healed -= hp_cur[healpart] - hp_max[healpart];
        hp_cur[healpart] = hp_max[healpart];
    }
    lifetime_stats()->damage_healed+=dam;
}

void player::heal(hp_part healed, int dam)
{
    hp_cur[healed] += dam;
    if (hp_cur[healed] > hp_max[healed]) {
        lifetime_stats()->damage_healed -= hp_cur[healed] - hp_max[healed];
        hp_cur[healed] = hp_max[healed];
    }
    lifetime_stats()->damage_healed += dam;
}

void player::healall(int dam)
{
    for (int i = 0; i < num_hp_parts; i++) {
        if (hp_cur[i] > 0) {
            hp_cur[i] += dam;
            if (hp_cur[i] > hp_max[i]) {
                lifetime_stats()->damage_healed -= hp_cur[i] - hp_max[i];
                hp_cur[i] = hp_max[i];
            }
            lifetime_stats()->damage_healed += dam;
        }
    }
}

void player::hurtall(int dam)
{
    for (int i = 0; i < num_hp_parts; i++) {
        hp_cur[i] -= dam;
        if (hp_cur[i] < 0) {
            lifetime_stats()->damage_taken += hp_cur[i];
            hp_cur[i] = 0;
        }
        mod_pain( dam / 2 );
        lifetime_stats()->damage_taken += dam;
    }
}

void player::hitall(int dam, int vary)
{
    if (has_disease("sleep")) {
        wake_up(_("You wake up!"));
    } else if (has_disease("lying_down")) {
        rem_disease("lying_down");
    }

    for (int i = 0; i < num_hp_parts; i++) {
        int ddam = vary? dam * rng (100 - vary, 100) / 100 : dam;
        int cut = 0;
        absorb((body_part) i, ddam, cut);
        hp_cur[i] -= ddam;
        if (hp_cur[i] < 0)
        {
            lifetime_stats()->damage_taken+=hp_cur[i];
            hp_cur[i] = 0;
        }

        mod_pain( dam / 2 / 4 );
        lifetime_stats()->damage_taken+=dam;
    }
}

void player::knock_back_from(int x, int y)
{
 if (x == posx && y == posy)
  return; // No effect
 point to(posx, posy);
 if (x < posx)
  to.x++;
 if (x > posx)
  to.x--;
 if (y < posy)
  to.y++;
 if (y > posy)
  to.y--;

// First, see if we hit a monster
 int mondex = g->mon_at(to.x, to.y);
 if (mondex != -1) {
  monster *critter = &(g->zombie(mondex));
  hit(this, bp_torso, -1, critter->type->size, 0);
  add_effect("stunned", 1);
  if ((str_max - 6) / 4 > critter->type->size) {
   critter->knock_back_from(posx, posy); // Chain reaction!
   critter->hurt((str_max - 6) / 4);
   critter->add_effect("stunned", 1);
  } else if ((str_max - 6) / 4 == critter->type->size) {
   critter->hurt((str_max - 6) / 4);
   critter->add_effect("stunned", 1);
  }

  add_msg_player_or_npc(_("You bounce off a %s!"), _("<npcname> bounces off a %s!"),
                            critter->name().c_str() );

  return;
 }

 int npcdex = g->npc_at(to.x, to.y);
 if (npcdex != -1) {
  npc *p = g->active_npc[npcdex];
  hit(this, bp_torso, -1, 3, 0);
  add_effect("stunned", 1);
  p->hit(this, bp_torso, -1, 3, 0);
  add_msg_player_or_npc( _("You bounce off %s!"), _("<npcname> bounces off %s!"), p->name.c_str() );
  return;
 }

// If we're still in the function at this point, we're actually moving a tile!
 if (g->m.has_flag("LIQUID", to.x, to.y) && g->m.has_flag(TFLAG_DEEP_WATER, to.x, to.y)) {
  if (!is_npc()) {
   g->plswim(to.x, to.y);
  }
// TODO: NPCs can't swim!
 } else if (g->m.move_cost(to.x, to.y) == 0) { // Wait, it's a wall (or water)

  // It's some kind of wall.
  hurt(bp_torso, -1, 3);
  add_effect("stunned", 2);
  add_msg_player_or_npc( _("You bounce off a %s!"), _("<npcname> bounces off a %s!"),
                             g->m.tername(to.x, to.y).c_str() );

 } else { // It's no wall
  posx = to.x;
  posy = to.y;
 }
}

void player::bp_convert(hp_part &hpart, body_part bp, int side)
{
    hpart =  num_hp_parts;
    switch(bp) {
        case bp_head:
            hpart = hp_head;
            break;
        case bp_torso:
            hpart = hp_torso;
            break;
        case bp_arms:
            if (side == 0) {
                hpart = hp_arm_l;
            } else {
                hpart = hp_arm_r;
            }
            break;
        case bp_legs:
            if (side == 0) {
                hpart = hp_leg_l;
            } else {
                hpart = hp_leg_r;
            }
            break;
    }
}

void player::hp_convert(hp_part hpart, body_part &bp, int &side)
{
    bp =  num_bp;
    side = -1;
    switch(hpart) {
        case hp_head:
            bp = bp_head;
            break;
        case hp_torso:
            bp = bp_torso;
            break;
        case hp_arm_l:
            bp = bp_arms;
            side = 0;
            break;
        case hp_arm_r:
            bp = bp_arms;
            side = 1;
            break;
        case hp_leg_l:
            bp = bp_legs;
            side = 0;
            break;
        case hp_leg_r:
            bp = bp_legs;
            side = 1;
            break;
    }
}

int player::hp_percentage()
{
 int total_cur = 0, total_max = 0;
// Head and torso HP are weighted 3x and 2x, respectively
 total_cur = hp_cur[hp_head] * 3 + hp_cur[hp_torso] * 2;
 total_max = hp_max[hp_head] * 3 + hp_max[hp_torso] * 2;
 for (int i = hp_arm_l; i < num_hp_parts; i++) {
  total_cur += hp_cur[i];
  total_max += hp_max[i];
 }
 return (100 * total_cur) / total_max;
}

void player::recalc_hp()
{
    int new_max_hp[num_hp_parts];
    for (int i = 0; i < num_hp_parts; i++)
    {
        new_max_hp[i] = 60 + str_max * 3;
        if (has_trait("HUGE")) {
            // Bad-Huge doesn't quite have the cardio/skeletal/etc to support the mass,
            // so no HP bonus from the ST above/beyond that from Large
            new_max_hp[i] -= 6;
        }
        // You lose half the HP you'd expect from BENDY mutations.  Your gelatinous
        // structure can help with that, a bit.
        if (has_trait("BENDY02")) {
            new_max_hp[i] += 3;
        }
        if (has_trait("BENDY03")) {
            new_max_hp[i] += 6;
        }
        // Only the most extreme applies.
        if (has_trait("TOUGH")) {
            new_max_hp[i] *= 1.2;
        } else if (has_trait("TOUGH2")) {
            new_max_hp[i] *= 1.3;
        } else if (has_trait("TOUGH3")) {
            new_max_hp[i] *= 1.4;
        } else if (has_trait("FLIMSY")) {
            new_max_hp[i] *= .75;
        } else if (has_trait("FLIMSY2")) {
            new_max_hp[i] *= .5;
        } else if (has_trait("FLIMSY3")) {
            new_max_hp[i] *= .25;
        }
    }
    if (has_trait("GLASSJAW"))
    {
        new_max_hp[hp_head] *= 0.8;
    }
    for (int i = 0; i < num_hp_parts; i++)
    {
        hp_cur[i] *= (float)new_max_hp[i]/(float)hp_max[i];
        hp_max[i] = new_max_hp[i];
    }
}

void player::get_sick()
{
 if (health > 0 && rng(0, health + 10) < health)
  health--;
 if (health < 0 && rng(0, 10 - health) < (0 - health))
  health++;
 if (one_in(12))
  health -= 1;

 if (g->debugmon)
  debugmsg("Health: %d", health);

 if (has_trait("DISIMMUNE"))
  return;

 if (!has_disease("flu") && !has_disease("common_cold") &&
     one_in(900 + 10 * health + (has_trait("DISRESISTANT") ? 300 : 0))) {
  if (one_in(6))
   infect("flu", bp_mouth, 3, rng(40000, 80000));
  else
   infect("common_cold", bp_mouth, 3, rng(20000, 60000));
 }
}

bool player::infect(dis_type type, body_part vector, int strength,
                     int duration, bool permanent, int intensity,
                     int max_intensity, int decay, int additive, bool targeted,
                     int side, bool main_parts_only)
{
    if (strength <= 0) {
        return false;
    }

    if (dice(strength, 3) > dice(get_env_resist(vector), 3)) {
        if (targeted) {
            add_disease(type, duration, permanent, intensity, max_intensity, decay,
                          additive, vector, side, main_parts_only);
        } else {
            add_disease(type, duration, permanent, intensity, max_intensity, decay, additive);
        }
        return true;
    }

    return false;
}

void player::add_disease(dis_type type, int duration, bool permanent,
                         int intensity, int max_intensity, int decay,
                         int additive, body_part part, int side,
                         bool main_parts_only)
{
    if (duration <= 0) {
        return;
    }

    if (part !=  num_bp && hp_cur[part] == 0) {
        return;
    }

    if (main_parts_only) {
        if (part == bp_eyes || part == bp_mouth) {
            part = bp_head;
        } else if (part == bp_hands) {
            part = bp_arms;
        } else if (part == bp_feet) {
            part = bp_legs;
        }
    }

    bool found = false;
    int i = 0;
    while ((i < illness.size()) && !found) {
        if (illness[i].type == type) {
            if ((part == num_bp) ^ (illness[i].bp == num_bp)) {
                debugmsg("Bodypart missmatch when applying disease %s",
                         type.c_str());
                return;
            } else if (illness[i].bp == part &&
                       ((illness[i].side == -1) ^ (side == -1))) {
                debugmsg("Side of body missmatch when applying disease %s",
                         type.c_str());
                return;
            }
            if (illness[i].bp == part && illness[i].side == side) {
                if (additive > 0) {
                    illness[i].duration += duration;
                } else if (additive < 0) {
                    illness[i].duration -= duration;
                    if (illness[i].duration <= 0) {
                        illness[i].duration = 1;
                    }
                }
                illness[i].intensity += intensity;
                if (max_intensity != -1 && illness[i].intensity > max_intensity) {
                    illness[i].intensity = max_intensity;
                }
                if (permanent) {
                    illness[i].permanent = true;
                }
                illness[i].decay = decay;
                found = true;
            }
        }
        i++;
    }
    if (!found) {
        disease tmp(type, duration, intensity, part, side, permanent, decay);
        illness.push_back(tmp);

        if (!is_npc()) {
            if (dis_msg(type)) {
                SCT.add(this->xpos(),
                        this->ypos(),
                        SOUTH,
                        dis_name(tmp), m_info);
            }
        }
    }

    recalc_sight_limits();
}

void player::rem_disease(dis_type type, body_part part, int side)
{
    for (int i = 0; i < illness.size();) {
        if (illness[i].type == type &&
            ( part == num_bp || illness[i].bp == part ) &&
            ( side == -1 || illness[i].side == side ) ) {
            illness.erase(illness.begin() + i);
            if(!is_npc()) {
                dis_remove_memorial(type);
            }
        } else {
            i++;
        }
    }

    recalc_sight_limits();
}

bool player::has_disease(dis_type type, body_part part, int side) const
{
    for (int i = 0; i < illness.size(); i++) {
        if (illness[i].type == type &&
            ( part == num_bp || illness[i].bp == part ) &&
            ( side == -1 || illness[i].side == side ) ) {
            return true;
        }
    }
    return false;
}

bool player::pause_disease(dis_type type, body_part part, int side)
{
    for (int i = 0; i < illness.size(); i++) {
        if (illness[i].type == type &&
            ( part == num_bp || illness[i].bp == part ) &&
            ( side == -1 || illness[i].side == side ) ) {
                illness[i].permanent = true;
                return true;
        }
    }
    return false;
}

bool player::unpause_disease(dis_type type, body_part part, int side)
{
    for (int i = 0; i < illness.size(); i++) {
        if (illness[i].type == type &&
            ( part == num_bp || illness[i].bp == part ) &&
            ( side == -1 || illness[i].side == side ) ) {
                illness[i].permanent = false;
                return true;
        }
    }
    return false;
}

int player::disease_duration(dis_type type, bool all, body_part part, int side)
{
    int tmp = 0;
    for (int i = 0; i < illness.size(); i++) {
        if (illness[i].type == type && (part ==  num_bp || illness[i].bp == part) &&
            (side == -1 || illness[i].side == side)) {
            if (all == false) {
                return illness[i].duration;
            } else {
                tmp += illness[i].duration;
            }
        }
    }
    return tmp;
}

int player::disease_intensity(dis_type type, bool all, body_part part, int side)
{
    int tmp = 0;
    for (int i = 0; i < illness.size(); i++) {
        if (illness[i].type == type && (part ==  num_bp || illness[i].bp == part) &&
            (side == -1 || illness[i].side == side)) {
            if (all == false) {
                return illness[i].intensity;
            } else {
                tmp += illness[i].intensity;
            }
        }
    }
    return tmp;
}

void player::add_addiction(add_type type, int strength)
{
 if (type == ADD_NULL)
  return;
 int timer = 1200;
 if (has_trait("ADDICTIVE")) {
  strength = int(strength * 1.5);
  timer = 800;
 }
 if (has_trait("NONADDICTIVE")) {
  strength = int(strength * .50);
  timer = 1800;
 }
 //Update existing addiction
 for (int i = 0; i < addictions.size(); i++) {
  if (addictions[i].type == type) {
   if (addictions[i].sated < 0) {
    addictions[i].sated = timer;
   } else if (addictions[i].sated < 600) {
    addictions[i].sated += timer; // TODO: Make this variable?
   } else {
    addictions[i].sated += int((3000 - addictions[i].sated) / 2);
   }
   if ((rng(0, strength) > rng(0, addictions[i].intensity * 5) ||
       rng(0, 500) < strength) && addictions[i].intensity < 20) {
    addictions[i].intensity++;
   }
   return;
  }
 }
 //Add a new addiction
 if (rng(0, 100) < strength) {
  //~ %s is addiction name
  add_memorial_log(pgettext("memorial_male", "Became addicted to %s."),
                   pgettext("memorial_female", "Became addicted to %s."),
                   addiction_type_name(type).c_str());
  addiction tmp(type, 1);
  addictions.push_back(tmp);
 }
}

bool player::has_addiction(add_type type) const
{
 for (int i = 0; i < addictions.size(); i++) {
  if (addictions[i].type == type &&
      addictions[i].intensity >= MIN_ADDICTION_LEVEL)
   return true;
 }
 return false;
}

void player::rem_addiction(add_type type)
{
 for (int i = 0; i < addictions.size(); i++) {
  if (addictions[i].type == type) {
   //~ %s is addiction name
   add_memorial_log(pgettext("memorial_male", "Overcame addiction to %s."),
                    pgettext("memorial_female", "Overcame addiction to %s."),
                    addiction_type_name(type).c_str());
   addictions.erase(addictions.begin() + i);
   return;
  }
 }
}

int player::addiction_level(add_type type)
{
 for (int i = 0; i < addictions.size(); i++) {
  if (addictions[i].type == type)
   return addictions[i].intensity;
 }
 return 0;
}

bool player::siphon(vehicle *veh, ammotype desired_liquid)
{
    int liquid_amount = veh->drain( desired_liquid, veh->fuel_capacity(desired_liquid) );
    item used_item( default_ammo(desired_liquid), calendar::turn );
    used_item.charges = liquid_amount;
    int extra = g->move_liquid( used_item );
    if( extra == -1 ) {
        // Failed somehow, put the liquid back and bail out.
        veh->refill( desired_liquid, used_item.charges );
        return false;
    }
    int siphoned = liquid_amount - extra;
    veh->refill( desired_liquid, extra );
    if( siphoned > 0 ) {
        add_msg(ngettext("Siphoned %d unit of %s from the %s.",
                            "Siphoned %d units of %s from the %s.",
                            siphoned),
                   siphoned, used_item.name.c_str(), veh->name.c_str());
        //Don't consume turns if we decided not to siphon
        return true;
    } else {
        return false;
    }
}

static void manage_fire_exposure(player &p, int fireStrength) {
    // TODO: this should be determined by material properties
    p.hurtall(3*fireStrength);
    for (int i = 0; i < p.worn.size(); i++) {
        item tmp = p.worn[i];
        bool burnVeggy = (tmp.made_of("veggy") || tmp.made_of("paper"));
        bool burnFabric = ((tmp.made_of("cotton") || tmp.made_of("wool")) && one_in(10*fireStrength));
        bool burnPlastic = ((tmp.made_of("plastic")) && one_in(50*fireStrength));
        if (burnVeggy || burnFabric || burnPlastic) {
            p.worn.erase(p.worn.begin() + i);
            i--;
        }
    }
}
static void handle_cough(player &p, int intensity, int loudness) {
    if (p.is_player()) {
        add_msg(m_bad, _("You cough heavily."));
        g->sound(p.posx, p.posy, loudness, "");
    } else {
        g->sound(p.posx, p.posy, loudness, _("a hacking cough."));
    }
    p.mod_moves(-80);
    if (rng(1,6) < intensity) {
        p.apply_damage(NULL, bp_torso, -1, 1);
    }
    if (p.has_disease("sleep") && intensity >= 2) {
        p.wake_up(_("You wake up coughing."));
    }
}
void player::process_effects() {
    int psnChance;
    for (std::vector<effect>::iterator it = effects.begin();
            it != effects.end(); ++it) {
        std::string id = it->get_id();
        if (id == "onfire") {
            manage_fire_exposure(*this, 1);
        } else if (id == "poison") {
            psnChance = 150;
            if (has_trait("POISRESIST")) {
                psnChance *= 6;
            } else {
                mod_str_bonus(-2);
                mod_per_bonus(-1);
            }
            // Increased body mass means poison's less effective
            if (has_trait("FAT")) {
                psnChance *= 1.5;
            }
            if (has_trait("LARGE") || has_trait("LARGE_OK")) {
                psnChance *= 2;
            }
            if (has_trait("HUGE") || has_trait("HUGE_OK")) {
                psnChance *= 3;
            }
            if ((one_in(psnChance)) && (!(has_trait("NOPAIN")))) {
                add_msg_if_player(m_bad, _("You're suddenly wracked with pain!"));
                mod_pain(1);
                hurt(bp_torso, -1, rng(0, 2) * rng(0, 1));
            }
            mod_per_bonus(-1);
            mod_dex_bonus(-1);
        } else if (id == "glare") {
            mod_per_bonus(-1);
            if (one_in(200)) {
                add_msg_if_player(m_bad, _("The sunlight's glare makes it hard to see."));
            }
        } else if (id == "smoke") {
            // A hard limit on the duration of the smoke disease.
            if( it->get_duration() >= 600) {
                it->set_duration(600);
            }
            mod_str_bonus(-1);
            mod_dex_bonus(-1);
            it->set_intensity((it->get_duration()+190)/200);
            if (it->get_intensity() >= 10 && one_in(6)) {
                handle_cough(*this, it->get_intensity());
            }
        } else if (id == "teargas") {
            mod_str_bonus(-2);
            mod_dex_bonus(-2);
            mod_per_bonus(-5);
            if (one_in(3)) {
                handle_cough(*this, 4);
            }
        } else if ( id == "stung" ) {
            mod_pain(1);
        }
    }

    Creature::process_effects();
}

void player::suffer()
{
    for (int i = 0; i < my_bionics.size(); i++) {
        if (my_bionics[i].powered) {
            activate_bionic(i);
        }
    }
    if (underwater) {
        if (!has_trait("GILLS")) {
            oxygen--;
        }
        if (oxygen < 12 && worn_with_flag("REBREATHER")) {
                oxygen += 12;
            }
        if (oxygen < 0) {
            if (has_bionic("bio_gills") && power_level > 0) {
                oxygen += 5;
                power_level--;
            } else {
                add_msg(m_bad, _("You're drowning!"));
                hurt(bp_torso, -1, rng(1, 4));
            }
        }
    }

    for (int i = 0; i < illness.size(); i++) {
        dis_effect(*this, illness[i]);
    }

    // Diseases may remove themselves as part of applying (MA buffs do) so do a
    // separate loop through the remaining ones for duration, decay, etc..
    for (int i = 0; i < illness.size(); i++) {
        if (!illness[i].permanent) {
            illness[i].duration--;
        }
        if (illness[i].decay > 0 && one_in(illness[i].decay)) {
            illness[i].intensity--;
        }
        if (illness[i].duration <= 0 || illness[i].intensity == 0) {
            dis_end_msg(*this, illness[i]);
            illness.erase(illness.begin() + i);
            i--;
        }
    }

    if (!has_disease("sleep")) {
        if (weight_carried() > weight_capacity()) {
            // Starts at 1 in 25, goes down by 5 for every 50% more carried
            if (one_in(35 - 5 * weight_carried() / (weight_capacity() / 2))) {
                add_msg_if_player(m_bad, _("Your body strains under the weight!"));
                // 1 more pain for every 800 grams more (5 per extra STR needed)
                if ( ((weight_carried() - weight_capacity()) / 800 > pain && pain < 100)) {
                    mod_pain(1);
                }
            }
        }
        if (weight_carried() > 4 * weight_capacity()) {
            if (has_trait("LEG_TENT_BRACE")){
                add_msg_if_player(m_bad, _("Your tentacles buckle under the weight!"));
            }
            if (has_effect("downed")) {
                add_effect("downed", 1);
            } else {
                add_effect("downed", 2);
            }
        }
        int timer = -3600;
        if (has_trait("ADDICTIVE")) {
            timer = -4000;
        }
        if (has_trait("NONADDICTIVE")) {
            timer = -3200;
        }
        for (int i = 0; i < addictions.size(); i++) {
            if (addictions[i].sated <= 0 &&
                addictions[i].intensity >= MIN_ADDICTION_LEVEL) {
                addict_effect(addictions[i]);
            }
            addictions[i].sated--;
            if (!one_in(addictions[i].intensity - 2) && addictions[i].sated > 0) {
                addictions[i].sated -= 1;
            }
            if (addictions[i].sated < timer - (100 * addictions[i].intensity)) {
                if (addictions[i].intensity <= 2) {
                    addictions.erase(addictions.begin() + i);
                    i--;
                } else {
                    addictions[i].intensity = int(addictions[i].intensity / 2);
                    addictions[i].intensity--;
                    addictions[i].sated = 0;
                }
            }
        }
        if (has_trait("CHEMIMBALANCE")) {
            if (one_in(3600) && (!(has_trait("NOPAIN")))) {
                add_msg(m_bad, _("You suddenly feel sharp pain for no reason."));
                mod_pain( 3 * rng(1, 3) );
            }
            if (one_in(3600)) {
                int pkilladd = 5 * rng(-1, 2);
                if (pkilladd > 0) {
                    add_msg(m_bad, _("You suddenly feel numb."));
                } else if ((pkilladd < 0) && (!(has_trait("NOPAIN")))) {
                    add_msg(m_bad, _("You suddenly ache."));
                }
                pkill += pkilladd;
            }
            if (one_in(3600)) {
                add_msg(m_bad, _("You feel dizzy for a moment."));
                moves -= rng(10, 30);
            }
            if (one_in(3600)) {
                int hungadd = 5 * rng(-1, 3);
                if (hungadd > 0) {
                    add_msg(m_bad, _("You suddenly feel hungry."));
                } else {
                    add_msg(m_good, _("You suddenly feel a little full."));
                }
                hunger += hungadd;
            }
            if (one_in(3600)) {
                add_msg(m_bad, _("You suddenly feel thirsty."));
                thirst += 5 * rng(1, 3);
            }
            if (one_in(3600)) {
                add_msg(m_good, _("You feel fatigued all of a sudden."));
                fatigue += 10 * rng(2, 4);
            }
            if (one_in(4800)) {
                if (one_in(3)) {
                    add_morale(MORALE_FEELING_GOOD, 20, 100);
                } else {
                    add_morale(MORALE_FEELING_BAD, -20, -100);
                }
            }
            if (one_in(3600)) {
                if (one_in(3)) {
                    add_msg(m_bad, _("You suddenly feel very cold."));
                    for (int i = 0 ; i < num_bp ; i++) {
                        temp_cur[i] = BODYTEMP_VERY_COLD;
                    }
                } else {
                    add_msg(m_bad, _("You suddenly feel cold."));
                    for (int i = 0 ; i < num_bp ; i++) {
                        temp_cur[i] = BODYTEMP_COLD;
                    }
                }
            }
            if (one_in(3600)) {
                if (one_in(3)) {
                    add_msg(m_bad, _("You suddenly feel very hot."));
                    for (int i = 0 ; i < num_bp ; i++) {
                        temp_cur[i] = BODYTEMP_VERY_HOT;
                    }
                } else {
                    add_msg(m_bad, _("You suddenly feel hot."));
                    for (int i = 0 ; i < num_bp ; i++) {
                        temp_cur[i] = BODYTEMP_HOT;
                    }
                }
            }
        }
        if ((has_trait("SCHIZOPHRENIC") || has_artifact_with(AEP_SCHIZO)) &&
            one_in(2400)) { // Every 4 hours or so
            monster phantasm;
            int i;
            switch(rng(0, 11)) {
                case 0:
                    add_disease("hallu", 3600);
                    break;
                case 1:
                    add_disease("visuals", rng(15, 60));
                    break;
                case 2:
                    add_msg(m_warning, _("From the south you hear glass breaking."));
                    break;
                case 3:
                    add_msg(m_warning, _("YOU SHOULD QUIT THE GAME IMMEDIATELY."));
                    add_morale(MORALE_FEELING_BAD, -50, -150);
                    break;
                case 4:
                    for (i = 0; i < 10; i++) {
                        add_msg("XXXXXXXXXXXXXXXXXXXXXXXXXXX");
                    }
                    break;
                case 5:
                    add_msg(m_bad, _("You suddenly feel so numb..."));
                    pkill += 25;
                    break;
                case 6:
                    add_msg(m_bad, _("You start to shake uncontrollably."));
                    add_disease("shakes", 10 * rng(2, 5));
                    break;
                case 7:
                    for (i = 0; i < 10; i++) {
                        g->spawn_hallucination();
                    }
                    break;
                case 8:
                    add_msg(m_bad, _("It's a good time to lie down and sleep."));
                    add_disease("lying_down", 200);
                    break;
                case 9:
                    add_msg(m_bad, _("You have the sudden urge to SCREAM!"));
                    g->sound(posx, posy, 10 + 2 * str_cur, "AHHHHHHH!");
                    break;
                case 10:
                    add_msg(std::string(name + name + name + name + name + name + name +
                        name + name + name + name + name + name + name +
                        name + name + name + name + name + name).c_str());
                    break;
                case 11:
                    body_part bp = random_body_part(true);
                    int side = random_side(bp);
                    add_disease("formication", 600, false, 1, 3, 0, 1, bp, side, true);
                    break;
            }
        }
        if (has_trait("JITTERY") && !has_disease("shakes")) {
            if (stim > 50 && one_in(300 - stim)) {
                add_disease("shakes", 300 + stim);
            } else if (hunger > 80 && one_in(500 - hunger)) {
                add_disease("shakes", 400);
            }
        }

        if (has_trait("MOODSWINGS") && one_in(3600)) {
            if (rng(1, 20) > 9) { // 55% chance
                add_morale(MORALE_MOODSWING, -100, -500);
            } else {  // 45% chance
                add_morale(MORALE_MOODSWING, 100, 500);
            }
        }

        if (has_trait("VOMITOUS") && one_in(4200)) {
            vomit();
        }
        if (has_trait("SHOUT1") && one_in(3600)) {
            g->sound(posx, posy, 10 + 2 * str_cur, _("You shout loudly!"));
        }
        if (has_trait("SHOUT2") && one_in(2400)) {
            g->sound(posx, posy, 15 + 3 * str_cur, _("You scream loudly!"));
        }
        if (has_trait("SHOUT3") && one_in(1800)) {
            g->sound(posx, posy, 20 + 4 * str_cur, _("You let out a piercing howl!"));
        }
    } // Done with while-awake-only effects

    if (has_trait("ASTHMA") && one_in(3600 - stim * 50)) {
        bool auto_use = has_charges("inhaler", 1);
        if (underwater) {
            oxygen = int(oxygen / 2);
            auto_use = false;
        }

        if (has_disease("sleep")) {
            wake_up(_("Your asthma wakes you up!"));
            auto_use = false;
        }

        if (auto_use) {
            use_charges("inhaler", 1);
        } else {
            add_disease("asthma", 50 * rng(1, 4));
            if (!is_npc()) {
                g->cancel_activity_query(_("You have an asthma attack!"));
            }
        }
    }

    if (has_trait("LEAVES") && g->is_in_sunlight(posx, posy) && one_in(600)) {
        hunger--;
    }

    if (pain > 0) {
        if (has_trait("PAINREC1") && one_in(600)) {
            pain--;
        }
        if (has_trait("PAINREC2") && one_in(300)) {
            pain--;
        }
        if (has_trait("PAINREC3") && one_in(150)) {
            pain--;
        }
    }

    if (has_trait("ALBINO") && g->is_in_sunlight(posx, posy) && one_in(10)) {
        // Umbrellas and rain gear can also keep the sun off!
        // (No, really, I know someone who uses an umbrella when it's sunny out.)
        if (!((worn_with_flag("RAINPROOF")) || (weapon.has_flag("RAIN_PROTECT"))) ) {
            add_msg(m_bad, _("The sunlight is really irritating."));
            if (has_disease("sleep")) {
                wake_up(_("You wake up!"));
            }
            if (one_in(10)) {
                mod_pain(1);
            }
            else focus_pool --;
        }
    }

    if (has_trait("SUNBURN") && g->is_in_sunlight(posx, posy) && one_in(10)) {
        if (!((worn_with_flag("RAINPROOF")) || (weapon.has_flag("RAIN_PROTECT"))) ) {
        add_msg(m_bad, _("The sunlight burns your skin!"));
        if (has_disease("sleep")) {
            wake_up(_("You wake up!"));
        }
        mod_pain(1);
        hurtall(1);
        }
    }

    if ((has_trait("TROGLO") || has_trait("TROGLO2")) &&
        g->is_in_sunlight(posx, posy) && g->weather == WEATHER_SUNNY) {
        mod_str_bonus(-1);
        mod_dex_bonus(-1);
        mod_int_bonus(-1);
        mod_per_bonus(-1);
    }
    if (has_trait("TROGLO2") && g->is_in_sunlight(posx, posy)) {
        mod_str_bonus(-1);
        mod_dex_bonus(-1);
        mod_int_bonus(-1);
        mod_per_bonus(-1);
    }
    if (has_trait("TROGLO3") && g->is_in_sunlight(posx, posy)) {
        mod_str_bonus(-4);
        mod_dex_bonus(-4);
        mod_int_bonus(-4);
        mod_per_bonus(-4);
    }

    if (has_trait("SORES")) {
        for (int i = bp_head; i < num_bp; i++) {
            if ((pain < 5 + 4 * abs(encumb(body_part(i)))) && (!(has_trait("NOPAIN")))) {
                pain = 0;
                mod_pain( 5 + 4 * abs(encumb(body_part(i))) );
            }
        }
    }

    if (has_trait("SLIMY") && !in_vehicle) {
        g->m.add_field(posx, posy, fd_slime, 1);
    }

    if (has_trait("VISCOUS") && !in_vehicle) {
        if (one_in(3)){
            g->m.add_field(posx, posy, fd_slime, 1);
        }
        else {
            g->m.add_field(posx, posy, fd_slime, 2);
        }
    }

    // Blind/Deaf for brief periods about once an hour,
    // and visuals about once every 30 min.
    if (has_trait("PER_SLIME")) {
        if (one_in(600) && !(has_disease("deaf"))) {
            add_msg(m_bad, _("Suddenly, you can't hear anything!"));
            add_disease("deaf", 20 * rng (2, 6)) ;
        }
        if (one_in(600) && !(has_effect("blind"))) {
            add_msg(m_bad, _("Suddenly, your eyes stop working!"));
            add_effect("blind", 10 * rng (2, 6)) ;
        }
        // Yes, you can be blind and hallucinate at the same time.
        // Your post-human biology is truly remarkable.
        if (one_in(300) && !(has_effect("visuals"))) {
            add_msg(m_bad, _("Your visual centers must be acting up..."));
            add_effect("visuals", 120 * rng (3, 6)) ;
        }
    }

    if (has_trait("WEB_SPINNER") && !in_vehicle && one_in(3)) {
        g->m.add_field(posx, posy, fd_web, 1); //this adds density to if its not already there.
    }

    if (has_trait("RADIOGENIC") && int(calendar::turn) % 50 == 0 && radiation >= 10) {
        radiation -= 10;
        healall(1);
    }

    if (has_trait("RADIOACTIVE1")) {
        if (g->m.get_radiation(posx, posy) < 10 && one_in(50)) {
            g->m.adjust_radiation(posx, posy, 1);
        }
    }
    if (has_trait("RADIOACTIVE2")) {
        if (g->m.get_radiation(posx, posy) < 20 && one_in(25)) {
            g->m.adjust_radiation(posx, posy, 1);
        }
    }
    if (has_trait("RADIOACTIVE3")) {
        if (g->m.get_radiation(posx, posy) < 30 && one_in(10)) {
            g->m.adjust_radiation(posx, posy, 1);
        }
    }

    if (has_trait("UNSTABLE") && one_in(28800)) { // Average once per 2 days
        mutate();
    }
    if (has_artifact_with(AEP_MUTAGENIC) && one_in(28800)) {
        mutate();
    }
    if (has_artifact_with(AEP_FORCE_TELEPORT) && one_in(600)) {
        g->teleport(this);
    }

    // checking for radioactive items in inventory
    int selfRadiation = 0;
    selfRadiation = leak_level("RADIOACTIVE");

    int localRadiation = g->m.get_radiation(posx, posy);

    if (localRadiation || selfRadiation) {
        bool has_helmet = false;

        bool power_armored = is_wearing_power_armor(&has_helmet);

        if ((power_armored && has_helmet) || worn_with_flag("RAD_PROOF")) {
            radiation += 0; // Power armor protects completely from radiation
        } else if (power_armored || worn_with_flag("RAD_RESIST")) {
            radiation += rng(0, localRadiation / 40) + rng(0, selfRadiation / 5);
        } else {
            radiation += rng(0, localRadiation / 16) + rng(0, selfRadiation);;
        }

        // Apply rads to any radiation badges.
        std::vector<item *> possessions = inv_dump();
        for( std::vector<item *>::iterator it = possessions.begin(); it != possessions.end(); ++it ) {
            if( (*it)->type->id == "rad_badge" ) {
                // Actual irradiation levels of badges and the player aren't precisely matched.
                // This is intentional.
                int before = (*it)->irridation;
                (*it)->irridation += rng(0, localRadiation / 16);
                if( inv.has_item(*it) ) { continue; }
                for( int i = 0; i < sizeof(rad_dosage_thresholds) / sizeof(rad_dosage_thresholds[0]);
                     i++ ){
                    if( before < rad_dosage_thresholds[i] &&
                        (*it)->irridation >= rad_dosage_thresholds[i] ) {
                        add_msg_if_player(m_warning, _("Your radiation badge changes from %s to %s!"),
                                                     rad_threshold_colors[i - 1].c_str(),
                                                     rad_threshold_colors[i].c_str() );
                    }
                }
            }
        }
    }

    if( int(calendar::turn) % 150 == 0 ) {
        if (radiation < 0) {
            radiation = 0;
        } else if (radiation > 2000) {
            radiation = 2000;
        }
        if (OPTIONS["RAD_MUTATION"] && rng(60, 2500) < radiation) {
            mutate();
            radiation /= 2;
            radiation -= 5;
        } else if (radiation > 100 && rng(1, 1500) < radiation) {
            vomit();
            radiation -= 50;
        }
    }

    if( radiation > 150 && !(int(calendar::turn) % 90) ) {
        hurtall(radiation / 100);
    }

    // Negative bionics effects
    if (has_bionic("bio_dis_shock") && one_in(1200)) {
        add_msg(m_bad, _("You suffer a painful electrical discharge!"));
        mod_pain(1);
        moves -= 150;
    }
    if (has_bionic("bio_dis_acid") && one_in(1500)) {
        add_msg(m_bad, _("You suffer a burning acidic discharge!"));
        hurtall(1);
    }
    if (has_bionic("bio_drain") && power_level > 0 && one_in(600)) {
        add_msg(m_bad, _("Your batteries discharge slightly."));
        power_level--;
    }
    if (has_bionic("bio_noise") && one_in(500)) {
        if(!has_disease("deaf"))
            add_msg(m_bad, _("A bionic emits a crackle of noise!"));
        else
            add_msg(m_bad, _("A bionic shudders, but you hear nothing."));
        g->sound(posx, posy, 60, "");
    }
    if (has_bionic("bio_power_weakness") && max_power_level > 0 &&
        power_level >= max_power_level * .75) {
        mod_str_bonus(-3);
    }
    if (has_bionic("bio_trip") && one_in(500) && !has_disease("visuals")) {
        add_msg(m_bad, _("Your vision pixelates!"));
        add_disease("visuals", 100);
    }
    if (has_bionic("bio_spasm") && one_in(3000) && !has_disease("downed")) {
        add_msg(m_bad, _("Your malfunctioning bionic causes you to spasm and fall to the floor!"));
        mod_pain(1);
        add_effect("stunned", 1);
        add_effect("downed", 1);
    }
    if (has_bionic("bio_shakes") && power_level > 0 && one_in(1200)) {
        add_msg(m_bad, _("Your bionics short-circuit, causing you to tremble and shiver."));
        power_level--;
        add_disease("shakes", 50);
    }
    if (has_bionic("bio_leaky") && one_in(500)) {
        health--;
    }
    if (has_bionic("bio_sleepy") && one_in(500)) {
        fatigue++;
    }
    if (has_bionic("bio_itchy") && one_in(500) && !has_disease("formication")) {
        add_msg(m_bad, _("Your malfunctioning bionic itches!"));
      body_part bp = random_body_part(true);
      int side = random_side(bp);
        add_disease("formication", 100, false, 1, 3, 0, 1, bp, side, true);
    }

    // Artifact effects
    if (has_artifact_with(AEP_ATTENTION)) {
        add_disease("attention", 3);
    }

    // check for limb mending every 1000 turns (~1.6 hours)
    if(calendar::turn.get_turn() % 1000 == 0) {
        mend();
    }
}

void player::mend()
{
 // Wearing splints can slowly mend a broken limb back to 1 hp.
 // 2 weeks is faster than a fracture would heal IRL,
 // but 3 weeks average (a generous estimate) was tedious and no fun.
 for(int i = 0; i < num_hp_parts; i++) {
  int broken = (hp_cur[i] <= 0);
  if(broken) {
   double mending_odds = 200.0; // 2 weeks, on average. (~20160 minutes / 100 minutes)
   double healing_factor = 1.0;
   // Studies have shown that alcohol and tobacco use delay fracture healing time
   if(has_disease("cig") | addiction_level(ADD_CIG)) {
    healing_factor *= 0.5;
   }
   if(has_disease("drunk") | addiction_level(ADD_ALCOHOL)) {
    healing_factor *= 0.5;
   }

   // Bed rest speeds up mending
   if(has_disease("sleep")) {
    healing_factor *= 4.0;
   } else if(fatigue > 383) {
    // but being dead tired does not...
    healing_factor *= 0.75;
   }

   // Being healthy helps.
   if(health > 0) {
    healing_factor *= 2.0;
   }

   // And being well fed...
   if(hunger < 0) {
    healing_factor *= 2.0;
   }

   if(thirst < 0) {
    healing_factor *= 2.0;
   }

   // Mutagenic healing factor!
   if(has_trait("REGEN")) {
    healing_factor *= 16.0;
   } else if (has_trait("FASTHEALER2")) {
    healing_factor *= 4.0;
   } else if (has_trait("FASTHEALER")) {
    healing_factor *= 2.0;
   } else if (has_trait("SLOWHEALER")) {
    healing_factor *= 0.5;
   }

   bool mended = false;
   int side = 0;
   body_part part;
   switch(i) {
    case hp_arm_r:
     side = 1;
     // fall-through
    case hp_arm_l:
     part = bp_arms;
     mended = is_wearing("arm_splint") && x_in_y(healing_factor, mending_odds);
     break;
    case hp_leg_r:
     side = 1;
     // fall-through
    case hp_leg_l:
     part = bp_legs;
     mended = is_wearing("leg_splint") && x_in_y(healing_factor, mending_odds);
     break;
    default:
     // No mending for you!
     break;
   }
   if(mended) {
    hp_cur[i] = 1;
    //~ %s is bodypart
    add_memorial_log(pgettext("memorial_male", "Broken %s began to mend."),
                     pgettext("memorial_female", "Broken %s began to mend."),
                     body_part_name(part, side).c_str());
    add_msg(m_good, _("Your %s has started to mend!"),
      body_part_name(part, side).c_str());
   }
  }
 }
}

void player::vomit()
{
    add_memorial_log(pgettext("memorial_male", "Threw up."),
                     pgettext("memorial_female", "Threw up."));
    add_msg(m_bad, _("You throw up heavily!"));
    int nut_loss = 100 / (1 + exp(.15 * (hunger / 100)));
    int quench_loss = 100 / (1 + exp(.025 * (thirst / 10)));
    hunger += rng(nut_loss / 2, nut_loss);
    thirst += rng(quench_loss / 2, quench_loss);
    moves -= 100;
    for (int i = 0; i < illness.size(); i++) {
        if (illness[i].type == "foodpoison") {
            illness[i].duration -= 300;
            if (illness[i].duration < 0) {
                rem_disease(illness[i].type);
            }
        } else if (illness[i].type == "drunk") {
            illness[i].duration -= rng(1, 5) * 100;
            if (illness[i].duration < 0) {
                rem_disease(illness[i].type);
            }
        }
    }
    rem_disease("pkill1");
    rem_disease("pkill2");
    rem_disease("pkill3");
    rem_disease("sleep");
}

void player::drench(int saturation, int flags)
{
    // OK, water gets in your AEP suit or whatever.  It wasn't built to keep you dry.
    if ( (is_waterproof(flags)) && (!(g->m.has_flag(TFLAG_DEEP_WATER, posx, posy))) ) {
        return;
    }

    int effected = 0;
    int tot_ignored = 0; //Always ignored
    int tot_neut = 0; //Ignored for good wet bonus
    int tot_good = 0; //Increase good wet bonus

    for (std::map<int, int>::iterator iter = mDrenchEffect.begin(); iter != mDrenchEffect.end(); ++iter) {
        if (mfb(iter->first) & flags) {
            effected += iter->second;
            tot_ignored += mMutDrench[iter->first]["ignored"];
            tot_neut += mMutDrench[iter->first]["neutral"];
            tot_good += mMutDrench[iter->first]["good"];
        }
    }

    if (effected == 0) {
        return;
    }

    bool wants_drench = false;
    // If not protected by mutations then check clothing
    if (tot_good + tot_neut + tot_ignored < effected) {
        wants_drench = is_water_friendly(flags);
    } else {
        wants_drench = true;
    }

    int morale_cap;
    if (wants_drench) {
        morale_cap = g->get_temperature() - std::min(65, 65 + (tot_ignored - tot_good) / 2) * saturation / 100;
    } else {
        morale_cap = -(saturation / 2);
    }

    // Good increases pos and cancels neg, neut cancels neg, ignored cancels both
    if (morale_cap > 0) {
        morale_cap = morale_cap * (effected - tot_ignored + tot_good) / effected;
    } else if (morale_cap < 0) {
        morale_cap = morale_cap * (effected - tot_ignored - tot_neut - tot_good) / effected;
    }

    if (morale_cap == 0) {
        return;
    }

    int morale_effect = morale_cap / 8;
    if (morale_effect == 0) {
        if (morale_cap > 0) {
            morale_effect = 1;
        } else {
            morale_effect = -1;
        }
    }

    int dur = 60;
    int d_start = 30;
    if (morale_cap < 0) {
        if (has_trait("LIGHTFUR") || has_trait("FUR") || has_trait("FELINE_FUR") || has_trait("LUPINE_FUR")) {
            dur /= 5;
            d_start /= 5;
        }
        // Shaggy fur holds water longer.  :-/
        if (has_trait("URSINE_FUR")) {
            dur /= 3;
            d_start /= 3;
        }
    } else {
        if (has_trait("SLIMY")) {
            dur *= 1.2;
            d_start *= 1.2;
        }
    }

    add_morale(MORALE_WET, morale_effect, morale_cap, dur, d_start);
}

void player::drench_mut_calc()
{
    mMutDrench.clear();
    int ignored, neutral, good;

    for (std::map<int, int>::iterator it = mDrenchEffect.begin(); it != mDrenchEffect.end(); ++it) {
        ignored = 0;
        neutral = 0;
        good = 0;

        for( auto iter = my_mutations.begin(); iter != my_mutations.end(); ++iter ) {
            for( auto wp_iter = mutation_data[*iter].protection.begin();
                 wp_iter != mutation_data[*iter].protection.end(); ++wp_iter) {
                if (body_parts[wp_iter->first] == it->first) {
                    ignored += wp_iter->second.second.x;
                    neutral += wp_iter->second.second.y;
                    good += wp_iter->second.second.z;
                }
            }
        }

        mMutDrench[it->first]["good"] = good;
        mMutDrench[it->first]["neutral"] = neutral;
        mMutDrench[it->first]["ignored"] = ignored;
    }
}

int player::weight_carried()
{
    int ret = 0;
    ret += weapon.weight();
    for (int i = 0; i < worn.size(); i++) {
        ret += worn[i].weight();
    }
    ret += inv.weight();
    return ret;
}

int player::volume_carried()
{
    return inv.volume();
}

int player::weight_capacity(bool /* return_stat_effect */)
{
    // return_stat_effect is effectively pointless
    // player info window shows current stat effects
    // current str is used anyway (probably) always.
    // int str = return_stat_effect ? get_str() : get_str();
    int str = get_str();
    int ret = 13000 + str * 4000;
    if (has_trait("BADBACK")) {
        ret = int(ret * .65);
    }
    if (has_trait("STRONGBACK")) {
        ret = int(ret * 1.35);
    }
    if (has_trait("LIGHT_BONES")) {
        ret = int(ret * .80);
    }
    if (has_trait("HOLLOW_BONES")) {
        ret = int(ret * .60);
    }
    if (has_artifact_with(AEP_CARRY_MORE)) {
        ret += 22500;
    }
    if (ret < 0) {
        ret = 0;
    }
    return ret;
}

int player::volume_capacity()
{
    int ret = 2; // A small bonus (the overflow)
    it_armor *armor = NULL;
    for (int i = 0; i < worn.size(); i++) {
        armor = dynamic_cast<it_armor*>(worn[i].type);
        ret += armor->storage;
    }
    if (has_bionic("bio_storage")) {
        ret += 8;
    }
    if (has_trait("SHELL")) {
        ret += 16;
    }
    if (has_trait("PACKMULE")) {
        ret = int(ret * 1.4);
    }
    if (has_trait("DISORGANIZED")) {
        ret = int(ret * 0.6);
    }
    if (ret < 2) {
        ret = 2;
    }
    return ret;
}

double player::convert_weight(int weight)
{
    double ret;
    ret = double(weight);
    if (OPTIONS["USE_METRIC_WEIGHTS"] == "kg") {
        ret /= 1000;
    } else {
        ret /= 453.6;
    }
    return ret;
}

bool player::can_pickVolume(int volume)
{
    return (volume_carried() + volume <= volume_capacity());
}
bool player::can_pickWeight(int weight, bool safe)
{
    if (!safe)
    {
        //Player can carry up to four times their maximum weight
        return (weight_carried() + weight <= weight_capacity() * 4);
    }
    else
    {
        return (weight_carried() + weight <= weight_capacity());
    }
}

int player::net_morale(morale_point effect)
{
    double bonus = effect.bonus;

    // If the effect is old enough to have started decaying,
    // reduce it appropriately.
    if (effect.age > effect.decay_start)
    {
        bonus *= logistic_range(effect.decay_start,
                                effect.duration, effect.age);
    }

    // Optimistic characters focus on the good things in life,
    // and downplay the bad things.
    if (has_trait("OPTIMISTIC"))
    {
        if (bonus >= 0)
        {
            bonus *= 1.25;
        }
        else
        {
            bonus *= 0.75;
        }
    }

     // Again, those grouchy Bad-Tempered folks always focus on the negative.
     // They can't handle positive things as well.  They're No Fun.  D:
    if (has_trait("BADTEMPER"))
    {
        if (bonus < 0)
        {
            bonus *= 1.25;
        }
        else
        {
            bonus *= 0.75;
        }
    }
    return bonus;
}

int player::morale_level()
{
    // Add up all of the morale bonuses (and penalties).
    int ret = 0;
    for (int i = 0; i < morale.size(); i++)
    {
        ret += net_morale(morale[i]);
    }

    // Prozac reduces negative morale by 75%.
    if (has_disease("took_prozac") && ret < 0)
    {
        ret = int(ret / 4);
    }

    return ret;
}

void player::add_morale(morale_type type, int bonus, int max_bonus,
                        int duration, int decay_start,
                        bool cap_existing, itype* item_type)
{
    bool placed = false;

    // Search for a matching morale entry.
    for (int i = 0; i < morale.size() && !placed; i++)
    {
        if (morale[i].type == type && morale[i].item_type == item_type)
        {
            // Found a match!
            placed = true;

            // Scale the morale bonus to its current level.
            if (morale[i].age > morale[i].decay_start)
            {
                morale[i].bonus *= logistic_range(morale[i].decay_start,
                                                  morale[i].duration, morale[i].age);
            }

            // If we're capping the existing effect, we can use the new duration
            // and decay start.
            if (cap_existing)
            {
                morale[i].duration = duration;
                morale[i].decay_start = decay_start;
            }
            else
            {
                // Otherwise, we need to figure out whether the existing effect had
                // more remaining duration and decay-resistance than the new one does.
                // Only takes the new duration if new bonus and old are the same sign.
                if (morale[i].duration - morale[i].age <= duration &&
                   ((morale[i].bonus > 0) == (max_bonus > 0)) )
                {
                    morale[i].duration = duration;
                }
                else
                {
                    // This will give a longer duration than above.
                    morale[i].duration -= morale[i].age;
                }

                if (morale[i].decay_start - morale[i].age <= decay_start &&
                   ((morale[i].bonus > 0) == (max_bonus > 0)) )
                {
                    morale[i].decay_start = decay_start;
                }
                else
                {
                    // This will give a later decay start than above.
                    morale[i].decay_start -= morale[i].age;
                }
            }

            // Now that we've finished using it, reset the age to 0.
            morale[i].age = 0;

            // Is the current morale level for this entry below its cap, if any?
            if (abs(morale[i].bonus) < abs(max_bonus) || max_bonus == 0)
            {
                // Add the requested morale boost.
                morale[i].bonus += bonus;

                // If we passed the cap, pull back to it.
                if (abs(morale[i].bonus) > abs(max_bonus) && max_bonus != 0)
                {
                    morale[i].bonus = max_bonus;
                }
            }
            else if (cap_existing)
            {
                // The existing bonus is above the new cap.  Reduce it.
                morale[i].bonus = max_bonus;
            }
        }
    }

    // No matching entry, so add a new one
    if (!placed)
    {
        morale_point tmp(type, item_type, bonus, duration, decay_start, 0);
        morale.push_back(tmp);
    }
}

int player::has_morale( morale_type type ) const
{
    for( size_t i = 0; i < morale.size(); ++i ) {
        if( morale[i].type == type ) {
            return morale[i].bonus;
        }
    }
    return 0;
}

void player::rem_morale(morale_type type, itype* item_type)
{
 for (int i = 0; i < morale.size(); i++) {
  if (morale[i].type == type && morale[i].item_type == item_type) {
    morale.erase(morale.begin() + i);
    break;
  }
 }
}

item& player::i_add(item it)
{
 itype_id item_type_id = "null";
 if( it.type ) item_type_id = it.type->id;

 last_item = item_type_id;

 if (it.is_food() || it.is_ammo() || it.is_gun()  || it.is_armor() ||
     it.is_book() || it.is_tool() || it.is_weap() || it.is_food_container())
  inv.unsort();

 if (g != NULL && it.is_artifact() && it.is_tool()) {
  it_artifact_tool *art = dynamic_cast<it_artifact_tool*>(it.type);
  g->add_artifact_messages(art->effects_carried);
 }
 return inv.add_item(it);
}

bool player::has_active_item(const itype_id & id) const
{
    if (weapon.type->id == id && weapon.active)
    {
        return true;
    }
    return inv.has_active_item(id);
}

long player::active_item_charges(itype_id id)
{
    long max = 0;
    if (weapon.type->id == id && weapon.active)
    {
        max = weapon.charges;
    }

    long inv_max = inv.max_active_item_charges(id);
    if (inv_max > max)
    {
        max = inv_max;
    }
    return max;
}

void player::process_active_items()
{
    if (weapon.is_artifact() && weapon.is_tool()) {
        g->process_artifact(&weapon, this, true);
    } else if (weapon.active) {
        if (weapon.has_flag("CHARGE")) {
            if (weapon.charges == 8) { // Maintaining charge takes less power.
                if( use_charges_if_avail("adv_UPS_on", 2) || use_charges_if_avail("UPS_on", 4) ) {
                    weapon.poison++;
                } else {
                    weapon.poison--;
                }
                if ( (weapon.poison >= 3) && (one_in(20)) ) { // 3 turns leeway, then it may discharge.
                    //~ %s is weapon name
                    add_memorial_log(pgettext("memorial_male", "Accidental discharge of %s."),
                                     pgettext("memorial_female", "Accidental discharge of %s."),
                                     weapon.tname().c_str());
                    add_msg(m_bad, _("Your %s discharges!"), weapon.tname().c_str());
                    point target(posx + rng(-12, 12), posy + rng(-12, 12));
                    std::vector<point> traj = line_to(posx, posy, target.x, target.y, 0);
                    g->fire(*this, target.x, target.y, traj, false);
                } else {
                    add_msg(m_warning, _("Your %s beeps alarmingly."), weapon.tname().c_str());
                }
            } else { // We're chargin it up!
                if ( use_charges_if_avail("adv_UPS_on", ceil(static_cast<float>(1 + weapon.charges) / 2)) ||
                     use_charges_if_avail("UPS_on", 1 + weapon.charges) ) {
                    weapon.poison++;
                } else {
                    weapon.poison--;
                }

                if (weapon.poison >= weapon.charges) {
                    weapon.charges++;
                    weapon.poison = 0;
                }
            }
            if (weapon.poison < 0) {
                add_msg(_("Your %s spins down."), weapon.tname().c_str());
                weapon.charges--;
                weapon.poison = weapon.charges - 1;
            }
            if (weapon.charges <= 0) {
                weapon.active = false;
            }
        }
        else if (!process_single_active_item(&weapon)) {
            weapon = ret_null;
        }
    }

    std::vector<item *> inv_active = inv.active_items();
    for (std::vector<item *>::iterator iter = inv_active.begin(); iter != inv_active.end(); ++iter) {
        item *tmp_it = *iter;
        if (tmp_it->is_artifact() && tmp_it->is_tool()) {
            g->process_artifact(tmp_it, this);
        }
        if (!process_single_active_item(tmp_it)) {
            inv.remove_item(tmp_it);
        }
    }

    // worn items
    for (int i = 0; i < worn.size(); i++) {
        if (worn[i].is_artifact()) {
            g->process_artifact(&(worn[i]), this);
        }
        if (!process_single_active_item(&worn[i])) {
            worn.erase(worn.begin() + i);
            i--;
        }
    }

  // Drain UPS if using optical cloak.
  // TODO: Move somewhere else.
  if ((has_active_item("UPS_on") || has_active_item("adv_UPS_on"))
      && is_wearing("optical_cloak")) {
    // Drain UPS.
    if (has_charges("adv_UPS_on", 24)) {
      use_charges("adv_UPS_on", 24);
      if (charges_of("adv_UPS_on") < 120 && one_in(3))
        add_msg_if_player( m_warning, _("Your optical cloak flickers for a moment!"));
    } else if (has_charges("UPS_on", 40)) {
      use_charges("UPS_on", 40);
      if (charges_of("UPS_on") < 200 && one_in(3))
        add_msg_if_player( m_warning, _("Your optical cloak flickers for a moment!"));
    } else {
      if (has_charges("adv_UPS_on", charges_of("adv_UPS_on"))) {
          // Drain last power.
          use_charges("adv_UPS_on", charges_of("adv_UPS_on"));
      }
      else {
        use_charges("UPS_on", charges_of("UPS_on"));
      }
    }
  }
}

// returns false if the item needs to be removed
bool player::process_single_active_item(item *it)
{
    if (it->active ||
        (it->is_container() && !it->contents.empty() && it->contents[0].active))
    {
        if (it->is_food())
        {
            if (it->has_flag("HOT"))
            {
                it->item_counter--;
                if (it->item_counter == 0)
                {
                    it->item_tags.erase("HOT");
                    it->active = false;
                }
            }
        }
        else if (it->is_food_container())
        {
            if (it->contents[0].has_flag("HOT"))
            {
                it->contents[0].item_counter--;
                if (it->contents[0].item_counter == 0)
                {
                    it->contents[0].item_tags.erase("HOT");
                    it->contents[0].active = false;
                }
            }
        }
        else if( it->has_flag("WET") )
        {
            it->item_counter--;
            if(it->item_counter == 0)
            {
                const it_tool *tool = dynamic_cast<const it_tool*>(it->type);
                if (tool != NULL && tool->revert_to != "null") {
                    it->make(tool->revert_to);
                }
                it->item_tags.erase("WET");
                if (!it->has_flag("ABSORBENT")) {
                    it->item_tags.insert("ABSORBENT");
                }
                it->active = false;
            }
        }
        else if( it->has_flag("LITCIG") )
        {
            it->item_counter--;
            if(it->item_counter % 2 == 0) { // only puff every other turn
                int duration = 10;
                if (this->has_trait("TOLERANCE")) {
                    duration = 5;
                }
                else if (this->has_trait("LIGHTWEIGHT")) {
                    duration = 20;
                }
                add_msg_if_player( _("You take a puff of your %s."), it->name.c_str());
                if(it->has_flag("TOBACCO")) {
                    this->add_disease("cig", duration);
                    g->m.add_field(this->posx + int(rng(-1, 1)), this->posy + int(rng(-1, 1)),
                                   fd_cigsmoke, 2);
                } else { // weedsmoke
                    this->add_disease("weed_high", duration / 2);
                    g->m.add_field(this->posx + int(rng(-1, 1)), this->posy + int(rng(-1, 1)),
                                   fd_weedsmoke, 2);
                }
                this->moves -= 15;
            }

            if((this->has_disease("shakes") && one_in(10)) ||
                (this->has_trait("JITTERY") && one_in(200))) {
                add_msg_if_player( m_bad,_("Your shaking hand causes you to drop your %s."),
                                   it->name.c_str());
                g->m.add_item_or_charges(this->posx + int(rng(-1, 1)),
                                         this->posy + int(rng(-1, 1)), this->i_rem(it), 2);
            }

            // done with cig
            if(it->item_counter <= 0) {
                add_msg_if_player( _("You finish your %s."), it->name.c_str());
                if(it->type->id == "cig_lit") {
                    it->make("cig_butt");
                } else if(it->type->id == "cigar_lit"){
                    it->make("cigar_butt");
                } else { // joint
                    this->add_disease("weed_high", 10); // one last puff
                    g->m.add_field(this->posx + int(rng(-1, 1)), this->posy + int(rng(-1, 1)),
                                   fd_weedsmoke, 2);
                    weed_msg(this);
                    it->make("joint_roach");
                }
                it->active = false;
            }
        } else if (it->is_tool()) {
            it_tool* tmp = dynamic_cast<it_tool*>(it->type);
            tmp->invoke(this, it, true);
            if (tmp->turns_per_charge > 0 && int(calendar::turn) % tmp->turns_per_charge == 0) {
                it->charges--;
            }
            if (it->charges <= 0 && !(it->has_flag("USE_UPS") &&
                                      (has_charges("adv_UPS_on", 1) || has_charges("UPS_on", 1) ||
                                       has_active_bionic("bio_ups")))) {
                if (it->has_flag("USE_UPS")){
                    add_msg_if_player(_("You need an active UPS to run that!"));
                    tmp->invoke(this, it, false);
                }	else	{
                    tmp->invoke(this, it, false);
                    if (tmp->revert_to == "null") {
                        return false;
                    } else {
                        it->type = itypes[tmp->revert_to];
                        it->active = false;
                    }
                }
            }
        } else if (it->type->id == "corpse") {
            if (it->ready_to_revive() && g->revive_corpse(posx, posy, it)) {
                //~ %s is corpse name
                add_memorial_log(pgettext("memorial_male", "Had a %s revive while carrying it."),
                                 pgettext("memorial_female", "Had a %s revive while carrying it."),
                                 it->name.c_str());
                add_msg_if_player( m_warning, _("Oh dear god, a corpse you're carrying has started moving!"));
                return false;
            }
        } else {
            debugmsg("%s is active, but has no known active function.", it->tname().c_str());
        }
    }
    return true;
}

item player::remove_weapon()
{
 if (weapon.has_flag("CHARGE") && weapon.active) { //unwield a charged charge rifle.
  weapon.charges = 0;
  weapon.active = false;
 }
 item tmp = weapon;
 weapon = ret_null;
// We need to remove any boosts related to our style
 rem_disease("attack_boost");
 rem_disease("dodge_boost");
 rem_disease("damage_boost");
 rem_disease("speed_boost");
 rem_disease("armor_boost");
 rem_disease("viper_combo");
 return tmp;
}

void player::remove_mission_items(int mission_id)
{
 if (mission_id == -1)
  return;
 if (weapon.mission_id == mission_id) {
  remove_weapon();
 } else {
  for (int i = 0; i < weapon.contents.size(); i++) {
   if (weapon.contents[i].mission_id == mission_id)
    remove_weapon();
  }
 }
 inv.remove_mission_items(mission_id);
}

item player::reduce_charges(int position, long quantity) {
    if (position == -1) {
        if (!weapon.count_by_charges())
        {
            debugmsg("Tried to remove %s by charges, but item is not counted by charges",
                    weapon.type->name.c_str());
        }

        if (quantity > weapon.charges)
        {
            debugmsg("Charges: Tried to remove charges that does not exist, \
                      removing maximum available charges instead");
            quantity = weapon.charges;
        }
        weapon.charges -= quantity;
        if (weapon.charges <= 0)
        {
            return remove_weapon();
        }
        return weapon;
    } else if (position < -1) {
        debugmsg("Wearing charged items is not implemented.");
        return ret_null;
    } else {
        return inv.reduce_charges(position, quantity);
    }
}


item player::i_rem(char let)
{
 item tmp;
 if (weapon.invlet == let) {
  tmp = weapon;
  weapon = ret_null;
  return tmp;
 }
 for (int i = 0; i < worn.size(); i++) {
  if (worn[i].invlet == let) {
   tmp = worn[i];
   worn.erase(worn.begin() + i);
   return tmp;
  }
 }
 if (!inv.item_by_letter(let).is_null())
  return inv.remove_item(let);
 return ret_null;
}

item player::i_rem(int pos)
{
 item tmp;
 if (pos == -1) {
     tmp = weapon;
     weapon = ret_null;
     return tmp;
 } else if (pos < -1 && pos > worn_position_to_index(worn.size())) {
     tmp = worn[worn_position_to_index(pos)];
     worn.erase(worn.begin() + worn_position_to_index(pos));
     return tmp;
 }
 return inv.remove_item(pos);
}

item player::i_rem(itype_id type)
{
    if (weapon.type->id == type)
    {
        return remove_weapon();
    }
    return inv.remove_item(type);
}

item player::i_rem(item *it)
{
    if (&weapon == it)
    {
        return remove_weapon();
    }
    return inv.remove_item(it);
}

// Negative positions indicate weapon/clothing, 0 & positive indicate inventory
item& player::i_at(int position)
{
 if (position == -1)
     return weapon;
 if (position < -1) {
     int worn_index = worn_position_to_index(position);
     if (worn_index < worn.size()) {
         return worn[worn_index];
     }
 }
 return inv.find_item(position);
}

item& player::i_at(char let)
{
 if (let == KEY_ESCAPE)
  return ret_null;
 if (weapon.invlet == let)
  return weapon;
 for (int i = 0; i < worn.size(); i++) {
  if (worn[i].invlet == let)
   return worn[i];
 }
 return inv.item_by_letter(let);
}

item& player::i_of_type(itype_id type)
{
 if (weapon.type->id == type)
  return weapon;
 for (int i = 0; i < worn.size(); i++) {
  if (worn[i].type->id == type)
   return worn[i];
 }
 return inv.item_by_type(type);
}

char player::position_to_invlet(int position) {
    return i_at(position).invlet;
}

int player::invlet_to_position(char invlet) {
    if (weapon.invlet == invlet)
     return -1;
    for (int i = 0; i < worn.size(); i++) {
     if (worn[i].invlet == invlet)
      return worn_position_to_index(i);
    }
    return inv.position_by_letter(invlet);
}

int player::get_item_position(item* it) {
    if (&weapon == it) {
        return -1;
    }
    for (int i = 0; i < worn.size(); i++) {
     if (&worn[i] == it)
      return worn_position_to_index(i);
    }
    return inv.position_by_item(it);
}


martialart player::get_combat_style()
{
 martialart tmp;
 bool pickstyle = (!ma_styles.empty());
 if (pickstyle) {
  tmp = martialarts[style_selected];
  return tmp;
 } else {
  return martialarts["style_none"];
 }
}

std::vector<item *> player::inv_dump()
{
 std::vector<item *> ret;
    if (!weapon.is_null() && !weapon.has_flag("NO_UNWIELD")) {
        ret.push_back(&weapon);
    }
 for (int i = 0; i < worn.size(); i++)
  ret.push_back(&worn[i]);
 inv.dump(ret);
 return ret;
}

item player::i_remn(char invlet)
{
 return inv.remove_item(invlet);
}

std::list<item> player::use_amount(itype_id it, int quantity, bool use_container)
{
    std::list<item> ret;
    if (weapon.use_amount(it, quantity, use_container, ret)) {
        remove_weapon();
    }
    for (std::vector<item>::iterator a = worn.begin(); a != worn.end() && quantity > 0; ++a) {
        for (std::vector<item>::iterator b = a->contents.begin(); b != a->contents.end() && quantity > 0; ) {
            if (b->use_amount(it, quantity, use_container, ret)) {
                b = a->contents.erase(b);
            } else {
                ++b;
            }
        }
    }
    if (quantity <= 0) {
        return ret;
    }
    std::list<item> tmp = inv.use_amount(it, quantity, use_container);
    ret.splice(ret.end(), tmp);
    return ret;
}

bool player::use_charges_if_avail(itype_id it, long quantity)
{
    if (has_charges(it, quantity))
    {
        use_charges(it, quantity);
        return true;
    }
    return false;
}

bool player::has_fire(const int quantity)
{
// TODO: Replace this with a "tool produces fire" flag.

    if (g->m.has_nearby_fire(posx, posy)) {
        return true;
    } else if (has_charges("torch_lit", 1)) {
        return true;
    } else if (has_charges("battletorch_lit", quantity)) {
        return true;
    } else if (has_charges("handflare_lit", 1)) {
        return true;
    } else if (has_charges("candle_lit", 1)) {
        return true;
    } else if (has_bionic("bio_tools")) {
        return true;
    } else if (has_bionic("bio_lighter")) {
        return true;
    } else if (has_bionic("bio_laser")) {
        return true;
    } else if (has_charges("ref_lighter", quantity)) {
        return true;
    } else if (has_charges("matches", quantity)) {
        return true;
    } else if (has_charges("lighter", quantity)) {
        return true;
    } else if (has_charges("flamethrower", quantity)) {
        return true;
    } else if (has_charges("flamethrower_simple", quantity)) {
        return true;
    } else if (has_charges("hotplate", quantity)) {
        return true;
    } else if (has_charges("welder", quantity)) {
        return true;
    } else if (has_charges("welder_crude", quantity)) {
        return true;
    } else if (has_charges("shishkebab_on", quantity)) {
        return true;
    } else if (has_charges("firemachete_on", quantity)) {
        return true;
    } else if (has_charges("broadfire_on", quantity)) {
        return true;
    } else if (has_charges("firekatana_on", quantity)) {
        return true;
    } else if (has_charges("zweifire_on", quantity)) {
        return true;
    }
    return false;
}

void player::use_fire(const int quantity)
{
//Ok, so checks for nearby fires first,
//then held lit torch or candle, bio tool/lighter/laser
//tries to use 1 charge of lighters, matches, flame throwers
// (home made, military), hotplate, welder in that order.
// bio_lighter, bio_laser, bio_tools, has_bionic("bio_tools"

    if (g->m.has_nearby_fire(posx, posy)) {
        return;
    } else if (has_charges("torch_lit", 1)) {
        return;
    } else if (has_charges("battletorch_lit", 1)) {
        return;
    } else if (has_charges("handflare_lit", 1)) {
        return;
    } else if (has_charges("candle_lit", 1)) {
        return;
    } else if (has_charges("shishkebab_on", quantity)) {
        return;
    } else if (has_charges("firemachete_on", quantity)) {
        return;
    } else if (has_charges("broadfire_on", quantity)) {
        return;
    } else if (has_charges("firekatana_on", quantity)) {
        return;
    } else if (has_charges("zweifire_on", quantity)) {
        return;
    } else if (has_bionic("bio_tools")) {
        return;
    } else if (has_bionic("bio_lighter")) {
        return;
    } else if (has_bionic("bio_laser")) {
        return;
    } else if (has_charges("ref_lighter", quantity)) {
        use_charges("ref_lighter", quantity);
        return;
    } else if (has_charges("matches", quantity)) {
        use_charges("matches", quantity);
        return;
    } else if (has_charges("lighter", quantity)) {
        use_charges("lighter", quantity);
        return;
    } else if (has_charges("flamethrower", quantity)) {
        use_charges("flamethrower", quantity);
        return;
    } else if (has_charges("flamethrower_simple", quantity)) {
        use_charges("flamethrower_simple", quantity);
        return;
    } else if (has_charges("hotplate", quantity)) {
        use_charges("hotplate", quantity);
        return;
    } else if (has_charges("welder", quantity)) {
        use_charges("welder", quantity);
        return;
    } else if (has_charges("welder_crude", quantity)) {
        use_charges("welder_crude", quantity);
        return;
    } else if (has_charges("shishkebab_off", quantity)) {
        use_charges("shishkebab_off", quantity);
        return;
    } else if (has_charges("firemachete_off", quantity)) {
        use_charges("firemachete_off", quantity);
        return;
    } else if (has_charges("broadfire_off", quantity)) {
        use_charges("broadfire_off", quantity);
        return;
    } else if (has_charges("firekatana_off", quantity)) {
        use_charges("firekatana_off", quantity);
        return;
    } else if (has_charges("zweifire_off", quantity)) {
        use_charges("zweifire_off", quantity);
        return;
    }
}

// does NOT return anything if the item is integrated toolset or fire!
std::list<item> player::use_charges(itype_id it, long quantity)
{
    std::list<item> ret;
    // the first two cases *probably* don't need to be tracked for now...
    if (it == "toolset") {
        power_level -= quantity;
        if (power_level < 0) {
            power_level = 0;
        }
        return ret;
    }
    if (it == "fire") {
        use_fire(quantity);
        return ret;
    }
    if (weapon.use_charges(it, quantity, ret)) {
        remove_weapon();
    }
    for (std::vector<item>::iterator a = worn.begin(); a != worn.end() && quantity > 0; ++a) {
        for (std::vector<item>::iterator b = a->contents.begin(); b != a->contents.end() && quantity > 0; ) {
            if (b->use_charges(it, quantity, ret)) {
                b = a->contents.erase(b);
            } else {
                ++b;
            }
        }
    }
    if (quantity <= 0) {
        return ret;
    }
    std::list<item> tmp = inv.use_charges(it, quantity);
    ret.splice(ret.end(), tmp);
    return ret;
}

int player::butcher_factor() const
{
    int lowest_factor = INT_MAX;
    if (has_bionic("bio_tools")) {
        lowest_factor = 100;
    }
    int inv_factor = inv.butcher_factor();
    if (inv_factor < lowest_factor) {
        lowest_factor = inv_factor;
    }
    lowest_factor = std::min(lowest_factor, weapon.butcher_factor());
    for (std::vector<item>::const_iterator a = worn.begin(); a != worn.end(); ++a) {
        lowest_factor = std::min(lowest_factor, a->butcher_factor());
    }
    return lowest_factor;
}

item* player::pick_usb()
{
 std::vector<std::pair<item*, int> > drives = inv.all_items_by_type("usb_drive");

 if (drives.empty())
  return NULL; // None available!

 std::vector<std::string> selections;
 for (int i = 0; i < drives.size() && i < 9; i++)
  selections.push_back( drives[i].first->tname() );

 int select = menu_vec(false, _("Choose drive:"), selections);

 return drives[ select - 1 ].first;
}

bool player::is_wearing(const itype_id & it) const
{
 for (int i = 0; i < worn.size(); i++) {
  if (worn[i].type->id == it)
   return true;
 }
 return false;
}

bool player::worn_with_flag( std::string flag ) const
{
    for (int i = 0; i < worn.size(); i++) {
        if (worn[i].has_flag( flag )) {
            return true;
        }
    }
    return false;
}

bool player::covered_with_flag(const std::string flag, int parts) const {
  int covered = 0;

  for (std::vector<item>::const_reverse_iterator armorPiece = worn.rbegin(); armorPiece != worn.rend(); ++armorPiece) {
    int cover = dynamic_cast<it_armor *>(armorPiece->type)->covers & parts;

    if (!cover) continue; // For our purposes, this piece covers nothing.
    if (cover & covered) continue; // the body part(s) is already covered.

    bool hasFlag = armorPiece->has_flag(flag);

    if (!hasFlag)
      return false; // The item is the top layer on a relevant body part, and isn't tagged, so we fail.
    else
      covered |= cover; // The item is the top layer on a relevant body part, and is tagged.
  }

  return (covered == parts);
}

bool player::covered_with_flag_exclusively(const std::string flag, int flags) const {
  for (std::vector<item>::const_iterator armorPiece = worn.begin(); armorPiece != worn.end(); ++armorPiece) {
    if ((dynamic_cast<it_armor *>(armorPiece->type)->covers & flags) && !armorPiece->has_flag(flag))
      return false;
  }

  return true;
}

bool player::is_water_friendly(int flags) const {
  return covered_with_flag_exclusively("WATER_FRIENDLY", flags);
}

bool player::is_waterproof(int flags) const {
  return covered_with_flag("WATERPROOF", flags);
}

bool player::has_artifact_with(const art_effect_passive effect) const
{
 if (weapon.is_artifact() && weapon.is_tool()) {
  it_artifact_tool *tool = dynamic_cast<it_artifact_tool*>(weapon.type);
  for (int i = 0; i < tool->effects_wielded.size(); i++) {
   if (tool->effects_wielded[i] == effect)
    return true;
  }
  for (int i = 0; i < tool->effects_carried.size(); i++) {
   if (tool->effects_carried[i] == effect)
    return true;
  }
 }
 if (inv.has_artifact_with(effect)) {
  return true;
 }
 for (int i = 0; i < worn.size(); i++) {
  if (worn[i].is_artifact()) {
   it_artifact_armor *armor = dynamic_cast<it_artifact_armor*>(worn[i].type);
   for (int i = 0; i < armor->effects_worn.size(); i++) {
    if (armor->effects_worn[i] == effect)
     return true;
   }
  }
 }
 return false;
}

bool player::has_amount(itype_id it, int quantity)
{
    if (it == "toolset")
    {
        return has_bionic("bio_tools");
    }
    return (amount_of(it) >= quantity);
}

int player::amount_of(itype_id it) {
    if (it == "toolset" && has_bionic("bio_tools")) {
        return 1;
    }
    if (it == "apparatus") {
        if (has_amount("crackpipe", 1) ||
            has_amount("can_drink", 1) ||
            has_amount("pipe_glass", 1) ||
            has_amount("pipe_tobacco", 1)) {
            return 1;
        }
    }
    int quantity = weapon.amount_of(it, true);
    for (std::vector<item>::iterator a = worn.begin(); a != worn.end(); ++a) {
        quantity += a->amount_of(it, true);
    }
    quantity += inv.amount_of(it);
    return quantity;
}

bool player::has_charges(itype_id it, long quantity)
{
    if (it == "fire" || it == "apparatus") {
        return has_fire(quantity);
    }
    return (charges_of(it) >= quantity);
}

long player::charges_of(itype_id it)
{
    if (it == "toolset") {
        if (has_bionic("bio_tools")) {
            return power_level;
        } else {
            return 0;
        }
    }
    long quantity = weapon.charges_of(it);
    for (std::vector<item>::iterator a = worn.begin(); a != worn.end(); ++a) {
        quantity += a->charges_of(it);
    }
    quantity += inv.charges_of(it);
    return quantity;
}

int  player::leak_level( std::string flag ) const
{
    int leak_level = 0;
    leak_level = inv.leak_level(flag);
    return leak_level;
}

bool player::has_drink()
{
    if (inv.has_drink()) {
        return true;
    }
    if (weapon.is_container() && !weapon.contents.empty()) {
        return weapon.contents[0].is_drink();
    }
    return false;
}

bool player::has_weapon_or_armor(char let) const
{
 if (weapon.invlet == let)
  return true;
 for (int i = 0; i < worn.size(); i++) {
  if (worn[i].invlet == let)
   return true;
 }
 return false;
}

bool player::has_item_with_flag( std::string flag ) const
{
    //check worn items for flag
    if (worn_with_flag( flag ))
    {
        return true;
    }

    //check weapon for flag
    if (weapon.has_flag( flag ) || weapon.contains_with_flag( flag ))
    {
        return true;
    }

    //check inventory items for flag
    if (inv.has_flag( flag ))
    {
        return true;
    }

    return false;
}

bool player::has_item(char let)
{
 return (has_weapon_or_armor(let) || !inv.item_by_letter(let).is_null());
}

std::set<char> player::allocated_invlets() {
    std::set<char> invlets = inv.allocated_invlets();

    if (weapon.invlet != 0) {
        invlets.insert(weapon.invlet);
    }
    for (int i = 0; i < worn.size(); i++) {
        invlets.insert(worn[i].invlet);
    }

    return invlets;
}

bool player::has_item(int position) {
    return !i_at(position).is_null();
}

bool player::has_item(item *it)
{
 if (it == &weapon)
  return true;
 for (int i = 0; i < worn.size(); i++) {
  if (it == &(worn[i]))
   return true;
 }
 return inv.has_item(it);
}

bool player::has_mission_item(int mission_id)
{
    if (mission_id == -1)
    {
        return false;
    }
    if (weapon.mission_id == mission_id)
    {
        return true;
    }
    for (int i = 0; i < weapon.contents.size(); i++)
    {
        if (weapon.contents[i].mission_id == mission_id)
        return true;
    }
    if (inv.has_mission_item(mission_id))
    {
        return true;
    }
    return false;
}

bool player::i_add_or_drop(item& it, int qty) {
    bool retval = true;
    bool drop = false;
    inv.assign_empty_invlet(it);
    for (int i = 0; i < qty; ++i) {
        if (!drop && (!can_pickWeight(it.weight(), !OPTIONS["DANGEROUS_PICKUPS"])
                      || !can_pickVolume(it.volume()))) {
            drop = true;
        }
        if (drop) {
            retval &= g->m.add_item_or_charges(posx, posy, it);
        } else {
            i_add(it);
        }
    }
    return retval;
}

char player::lookup_item(char let)
{
 if (weapon.invlet == let)
  return -1;

 if (inv.item_by_letter(let).is_null())
  return -2; // -2 is for "item not found"

 return let;
}

hint_rating player::rate_action_eat(item *it)
{
 //TODO more cases, for HINT_IFFY
 if (it->is_food_container() || it->is_food()) {
  return HINT_GOOD;
 }
 return HINT_CANT;
}

bool player::consume(int pos)
{
    item *to_eat = NULL;
    it_comest *comest = NULL;
    int which = -3; // Helps us know how to delete the item which got eaten

    if(pos == INT_MIN) {
        add_msg_if_player( m_info, _("You do not have that item."));
        return false;
    } if (is_underwater()) {
        add_msg_if_player( m_info, _("You can't do that while underwater."));
        return false;
    } else if( pos < -1 ) {
        add_msg_if_player( m_info, _( "You can't eat worn items, you have to take them off." ) );
        return false;
    } else if (pos == -1) {
        // Consume your current weapon
        if (weapon.is_food_container(this)) {
            to_eat = &weapon.contents[0];
            which = -2;
            if (weapon.contents[0].is_food()) {
                comest = dynamic_cast<it_comest*>(weapon.contents[0].type);
            }
        } else if (weapon.is_food(this)) {
            to_eat = &weapon;
            which = -1;
            comest = dynamic_cast<it_comest*>(weapon.type);
        } else {
            add_msg_if_player(m_info, _("You can't eat your %s."), weapon.tname().c_str());
            if(is_npc()) {
                debugmsg("%s tried to eat a %s", name.c_str(), weapon.tname().c_str());
            }
            return false;
        }
    } else {
        // Consume item from inventory
        item& it = inv.find_item(pos);
        if (it.is_food_container(this)) {
            to_eat = &(it.contents[0]);
            which = 1;
            if (it.contents[0].is_food()) {
                comest = dynamic_cast<it_comest*>(it.contents[0].type);
            }
        } else if (it.is_food(this)) {
            to_eat = &it;
            which = 0;
            comest = dynamic_cast<it_comest*>(it.type);
        } else {
            add_msg_if_player(m_info, _("You can't eat your %s."), it.tname().c_str());
            if(is_npc()) {
                debugmsg("%s tried to eat a %s", name.c_str(), it.tname().c_str());
            }
            return false;
        }
    }

    if(to_eat == NULL) {
        debugmsg("Consumed item is lost!");
        return false;
    }

    int amount_used = 1;
    bool was_consumed = false;
    if (comest != NULL) {
        if (comest->comesttype == "FOOD" || comest->comesttype == "DRINK") {
            was_consumed = eat(to_eat, comest);
            if (!was_consumed) {
                return was_consumed;
            }
        } else if (comest->comesttype == "MED") {
            if (comest->tool != "null") {
                // Check tools
                bool has = has_amount(comest->tool, 1);
                // Tools with charges need to have charges, not just be present.
                if (itypes[comest->tool]->count_by_charges()) {
                    has = has_charges(comest->tool, 1);
                }
                if (!has) {
                    add_msg_if_player(m_info, _("You need a %s to consume that!"),
                                         itypes[comest->tool]->name.c_str());
                    return false;
                }
                use_charges(comest->tool, 1); // Tools like lighters get used
            }
            if (comest->has_use()) {
                //Check special use
                amount_used = comest->invoke(this, to_eat, false);
                if( amount_used <= 0 ) {
                    return false;
                }
            }
            consume_effects(to_eat, comest);
            moves -= 250;
            was_consumed = true;
        } else {
            debugmsg("Unknown comestible type of item: %s\n", to_eat->tname().c_str());
        }
    } else {
 // Consume other type of items.
        // For when bionics let you eat fuel
        if (to_eat->is_ammo()) {
            const int factor = 20;
            int max_change = max_power_level - power_level;
            if (max_change == 0) {
                add_msg_if_player(m_info, _("Your internal power storage is fully powered."));
            }
            charge_power(to_eat->charges / factor);
            to_eat->charges -= max_change * factor; //negative charges seem to be okay
            to_eat->charges++; //there's a flat subtraction later
        } else if (!to_eat->type->is_food() && !to_eat->is_food_container(this)) {
            if (to_eat->type->is_book()) {
                it_book* book = dynamic_cast<it_book*>(to_eat->type);
                if (book->type != NULL && !query_yn(_("Really eat %s?"), book->name.c_str())) {
                    return false;
                }
            }
            int charge = (to_eat->volume() + to_eat->weight()) / 225;
            if (to_eat->type->m1 == "leather" || to_eat->type->m2 == "leather") {
                charge /= 4;
            }
            if (to_eat->type->m1 == "wood" || to_eat->type->m2 == "wood") {
                charge /= 2;
            }
            charge_power(charge);
            to_eat->charges = 0;
            add_msg_player_or_npc( _("You eat your %s."), _("<npcname> eats a %s."),
                                     to_eat->tname().c_str());
        }
        moves -= 250;
        was_consumed = true;
    }

    if (!was_consumed) {
        return false;
    }

    // Actions after consume
    to_eat->charges -= amount_used;
    if (to_eat->charges <= 0) {
        if (which == -1) {
            weapon = ret_null;
        } else if (which == -2) {
            weapon.contents.erase(weapon.contents.begin());
            add_msg_if_player(_("You are now wielding an empty %s."), weapon.tname().c_str());
        } else if (which == 0) {
            inv.remove_item(pos);
        } else if (which >= 0) {
            item& it = inv.find_item(pos);
            it.contents.erase(it.contents.begin());
            const bool do_restack = inv.const_stack(pos).size() > 1;
            if (!is_npc()) {
                bool drop_it = false;
                if (OPTIONS["DROP_EMPTY"] == "no") {
                    drop_it = false;
                } else if (OPTIONS["DROP_EMPTY"] == "watertight") {
                    drop_it = it.is_container() && !(it.has_flag("WATERTIGHT") && it.has_flag("SEALS"));
                } else if (OPTIONS["DROP_EMPTY"] == "all") {
                    drop_it = true;
                }
                if (drop_it) {
                    add_msg(_("You drop the empty %s."), it.tname().c_str());
                    g->m.add_item_or_charges(posx, posy, inv.remove_item(pos));
                } else {
                    add_msg(m_info, _("%c - an empty %s"), it.invlet, it.tname().c_str());
                }
            }
            if (do_restack) {
                inv.restack(this);
            }
            inv.unsort();
        }
    }
    return true;
}

bool player::eat(item *eaten, it_comest *comest)
{
    int to_eat = 1;
    if (comest == NULL) {
        debugmsg("player::eat(%s); comest is NULL!", eaten->tname().c_str());
        return false;
    }
    if (comest->tool != "null") {
        bool has = has_amount(comest->tool, 1);
        if (itypes[comest->tool]->count_by_charges()) {
            has = has_charges(comest->tool, 1);
        }
        if (!has) {
            add_msg_if_player(m_info, _("You need a %s to consume that!"),
                       itypes[comest->tool]->name.c_str());
            return false;
        }
    }
    if (is_underwater()) {
        add_msg_if_player(m_info, _("You can't do that while underwater."));
        return false;
    }
    // Here's why PROBOSCIS is such a negative trait.
    if ( (has_trait("PROBOSCIS")) && (comest->comesttype == "FOOD" ||
        eaten->has_flag("USE_EAT_VERB")) ) {
        add_msg_if_player(m_info,  _("Ugh, you can't drink that!"));
        return false;
    }
    bool overeating = (!has_trait("GOURMAND") && hunger < 0 &&
                       comest->nutr >= 5);
    bool hiberfood = (has_trait("HIBERNATE") && (hunger > -60 && thirst > -60 ));
    bool spoiled = eaten->rotten();

    last_item = itype_id(eaten->type->id);

    if (overeating && !has_trait("HIBERNATE") && !has_trait("EATHEALTH") && !is_npc() &&
        !has_trait("SLIMESPAWNER") && !query_yn(_("You're full.  Force yourself to eat?"))) {
        return false;
    }
    int temp_nutr = comest->nutr;
    int temp_quench = comest->quench;
    if (hiberfood && !is_npc() && (((hunger - temp_nutr) < -60) || ((thirst - temp_quench) < -60))){
       if (!query_yn(_("You're adequately fueled. Prepare for hibernation?"))) {
        return false;
       }
       else
       if(!is_npc()) {add_memorial_log(pgettext("memorial_male", "Began preparing for hibernation."),
                                       pgettext("memorial_female", "Began preparing for hibernation."));
                      add_msg(_("You've begun stockpiling calories and liquid for hibernation. You get the feeling that you should prepare for bed, just in case, but...you're hungry again, and you could eat a whole week's worth of food RIGHT NOW."));
      }
    }

    if (has_trait("CARNIVORE") && (eaten->made_of("veggy") || eaten->made_of("fruit")) && comest->nutr > 0) {
        add_msg_if_player(m_info, _("You can't stand the thought of eating veggies."));
        return false;
    }
    if ((!has_trait("SAPIOVORE") && !has_trait("CANNIBAL") && !has_trait("PSYCHOPATH")) && eaten->made_of("hflesh")&&
        !is_npc() && !query_yn(_("The thought of eating that makes you feel sick. Really do it?"))) {
        return false;
    }
    if ((!has_trait("SAPIOVORE") && has_trait("CANNIBAL") && !has_trait("PSYCHOPATH")) && eaten->made_of("hflesh")&& !is_npc() &&
        !query_yn(_("The thought of eating that makes you feel both guilty and excited. Really do it?"))) {
        return false;
    }

    if (has_trait("VEGETARIAN") && eaten->made_of("flesh") && !is_npc() &&
        !query_yn(_("Really eat that %s? Your stomach won't be happy."), eaten->tname().c_str())) {
        return false;
    }
    if (has_trait("MEATARIAN") && eaten->made_of("veggy") && !is_npc() &&
        !query_yn(_("Really eat that %s? Your stomach won't be happy."), eaten->tname().c_str())) {
        return false;
    }
    if (has_trait("LACTOSE") && eaten->made_of("milk") && (!has_bionic("bio_digestion")) && !is_npc() &&
        !query_yn(_("Really eat that %s? Your stomach won't be happy."), eaten->tname().c_str())) {
        return false;
    }
    if (has_trait("ANTIFRUIT") && eaten->made_of("fruit") && !is_npc() &&
        !query_yn(_("Really eat that %s? Your stomach won't be happy."), eaten->tname().c_str())) {
        return false;
    }
    if (has_trait("ANTIJUNK") && eaten->made_of("junk") && (!has_bionic("bio_digestion")) && !is_npc() &&
        !query_yn(_("Really eat that %s? Your stomach won't be happy."), eaten->tname().c_str())) {
        return false;
    }
    if ((has_trait("ANTIWHEAT") || has_trait("CARNIVORE")) && eaten->made_of("wheat") && (!has_bionic("bio_digestion")) && !is_npc() &&
        !query_yn(_("Really eat that %s? Your stomach won't be happy."), eaten->tname().c_str())) {
        return false;
    }

    if (spoiled) {
        if (is_npc()) {
            return false;
        }
        if (!has_trait("SAPROVORE") &&
            !query_yn(_("This %s smells awful!  Eat it?"), eaten->tname().c_str())) {
            return false;
        }
    }

    //not working directly in the equation... can't imagine why
    int temp_hunger = hunger - comest->nutr;
    int temp_thirst = thirst - comest->quench;
    int capacity = has_trait("GOURMAND") ? -60 : -20;
    if( has_trait("HIBERNATE") && !is_npc() &&
        // If BOTH hunger and thirst are above the capacity...
        ( hunger > capacity && thirst > capacity ) &&
        // ...and EITHER of them crosses under the capacity...
        ( temp_hunger < capacity || temp_thirst < capacity ) ) {
        // Prompt to make sure player wants to gorge for hibernation...
        if( query_yn(_("Start gorging in preperation for hibernation?")) ) {
            // ...and explain what that means.
            add_msg(m_info, _("As you force yourself to eat, you have the feeling that you'll just be able to keep eating and then sleep for a long time."));
        } else {
            return false;
        }
    }

    if ( has_trait("HIBERNATE") ) {
        capacity = -620;
    }
    if ( has_trait("GIZZARD") ) {
        capacity = 0;
    }

    if( has_trait("SLIMESPAWNER") && !is_npc() ) {
        capacity -= 40;
        if ( (temp_hunger < capacity && temp_thirst <= (capacity + 10) ) ||
        (temp_thirst < capacity && temp_hunger <= (capacity + 10) ) ) {
            add_msg(m_mixed, _("You feel as though you're going to split open! In a good way??"));
            mod_pain(5);
            std::vector<point> valid;
            for (int x = posx - 1; x <= posx + 1; x++) {
                for (int y = posy - 1; y <= posy + 1; y++) {
                    if (g->is_empty(x, y)) {
                        valid.push_back( point(x, y) );
                    }
                }
            }
            monster slime(GetMType("mon_player_blob"));
            int numslime = 1;
            for (int i = 0; i < numslime; i++) {
                int index = rng(0, valid.size() - 1);
                point sp = valid[index];
                valid.erase(valid.begin() + index);
                slime.spawn(sp.x, sp.y);
                slime.friendly = -1;
                g->add_zombie(slime);
            }
            hunger += 40;
            thirst += 40;
            //~slimespawns have *small voices* which may be the Nice equivalent
            //~of the Rat King's ALL CAPS invective.  Probably shared-brain telepathy.
            add_msg(_("hey, you look like me! let's work together!"));
        }
    }

    if( ( comest->nutr > 0 && temp_hunger < capacity ) ||
        ( comest->quench > 0 && temp_thirst < capacity ) ) {
        if (spoiled){//rotten get random nutrification
            if (!query_yn(_("You can hardly finish it all. Consume it?"))) {
                return false;
            }
        } else {
            if ( (( comest->nutr > 0 && temp_hunger < capacity ) ||
              ( comest->quench > 0 && temp_thirst < capacity )) &&
              ( (!(has_trait("EATHEALTH"))) || (!(has_trait("SLIMESPAWNER"))) ) ) {
                if (!query_yn(_("You will not be able to finish it all. Consume it?"))) {
                return false;
                }
            }
        }
    }

    if (comest->has_use()) {
        to_eat = comest->invoke(this, eaten, false);
        if( to_eat <= 0 ) {
            return false;
        }
    }

    if( spoiled ) {
        add_msg(m_bad, _("Ick, this %s doesn't taste so good..."), eaten->tname().c_str());
        if (!has_trait("SAPROVORE") && !has_trait("EATDEAD") &&
       (!has_bionic("bio_digestion") || one_in(3))) {
            add_disease("foodpoison", rng(60, (comest->nutr + 1) * 60));
        }
        consume_effects(eaten, comest, spoiled);
    } else {
        consume_effects(eaten, comest);
        if (!(has_trait("GOURMAND") || has_trait("HIBERNATE") || has_trait("EATHEALTH"))) {
            if ((overeating && rng(-200, 0) > hunger)) {
                vomit();
            }
        }
    }
    // At this point, we've definitely eaten the item, so use up some turns.
    int mealtime = 250;
      if (has_trait("MOUTH_TENTACLES")  || has_trait ("MANDIBLES")) {
        mealtime /= 2;
    } if (has_trait("GOURMAND")) {
        mealtime -= 100;
    } if ((has_trait("BEAK_HUM")) &&
      (comest->comesttype == "FOOD" || eaten->has_flag("USE_EAT_VERB")) ) {
        mealtime += 200; // Much better than PROBOSCIS but still optimized for fluids
    } if (has_trait("SABER_TEETH")) {
        mealtime += 250; // They get In The Way
    } if (has_trait("AMORPHOUS")) {
        mealtime *= 1.1; // Minor speed penalty for having to flow around it
                          // rather than just grab & munch
    }
        moves -= (mealtime);

    // If it's poisonous... poison us.  TODO: More several poison effects
    if ((eaten->poison >= rng(2, 4)) && !has_trait("EATPOISON") &&
    !has_trait("EATDEAD")) {
        add_effect("poison", eaten->poison * 100);
    }
    if ((eaten->poison > 0) && !has_trait("EATPOISON") &&
    !has_trait("EATDEAD")) {
        add_disease("foodpoison", eaten->poison * 300);
    }

    if (has_trait("AMORPHOUS")) {
        add_msg_player_or_npc(_("You assimilate your %s."), _("<npcname> assimilates a %s."),
                                  eaten->tname().c_str());
    } else if (comest->comesttype == "DRINK" && !eaten->has_flag("USE_EAT_VERB")) {
        add_msg_player_or_npc( _("You drink your %s."), _("<npcname> drinks a %s."),
                                  eaten->tname().c_str());
    } else if (comest->comesttype == "FOOD" || eaten->has_flag("USE_EAT_VERB")) {
        add_msg_player_or_npc( _("You eat your %s."), _("<npcname> eats a %s."),
                                  eaten->tname().c_str());
    }

    // Moved this later in the process, so you actually eat it before converting to HP
    if ( (has_trait("EATHEALTH")) && ( comest->nutr > 0 && temp_hunger < capacity ) ) {
        int room = (capacity - temp_hunger);
        int excess_food = ((comest->nutr) - room);
        add_msg_player_or_npc( _("You feel the %s filling you out."),
                                 _("<npcname> looks better after eating the %s."),
                                  eaten->tname().c_str());
        // Guaranteed 1 HP healing, no matter what.  You're welcome.  ;-)
        if (excess_food <= 5) {
            healall(1);
        }
        // Straight conversion, except it's divided amongst all your body parts.
        else healall(excess_food /= 5);
    }

    if (itypes[comest->tool]->is_tool()) {
        use_charges(comest->tool, 1); // Tools like lighters get used
    }

    if( has_bionic("bio_ethanol") && comest->can_use( "ALCOHOL" ) ) {
        charge_power(rng(2, 8));
    }
    if( has_bionic("bio_ethanol") && comest->can_use( "ALCOHOL_WEAK" ) ) {
        charge_power(rng(1, 4));
    }
    if( has_bionic("bio_ethanol") && comest->can_use( "ALCOHOL_STRONG" ) ) {
        charge_power(rng(3, 12));
    }

    if (eaten->made_of("hflesh") && !has_trait("SAPIOVORE")) {
    // Sapiovores don't recognize humans as the same species.
    // It's not cannibalism if you're not eating your own kind.
      if (has_trait("CANNIBAL") && has_trait("PSYCHOPATH")) {
          add_msg_if_player(m_good, _("You feast upon the human flesh."));
          add_morale(MORALE_CANNIBAL, 15, 200);
      } else if (has_trait("PSYCHOPATH") && !has_trait("CANNIBAL")) {
          add_msg_if_player( _("Meh. You've eaten worse."));
      } else if (!has_trait("PSYCHOPATH") && has_trait("CANNIBAL")) {
          add_msg_if_player(m_good, _("You indulge your shameful hunger."));
          add_morale(MORALE_CANNIBAL, 10, 50);
      } else {
          add_msg_if_player(m_bad, _("You feel horrible for eating a person."));
          add_morale(MORALE_CANNIBAL, -60, -400, 600, 300);
      }
    }
    if (has_trait("VEGETARIAN") && (eaten->made_of("flesh") || eaten->made_of("hflesh") || eaten->made_of("iflesh"))) {
        add_msg_if_player(m_bad, _("Almost instantly you feel a familiar pain in your stomach."));
        add_morale(MORALE_VEGETARIAN, -75, -400, 300, 240);
    }
    if (has_trait("MEATARIAN") && eaten->made_of("veggy")) {
        add_msg_if_player(m_bad, _("Yuck! How can anybody eat this stuff?"));
        add_morale(MORALE_MEATARIAN, -75, -400, 300, 240);
    }
    if (has_trait("LACTOSE") && eaten->made_of("milk")) {
        add_msg_if_player(m_bad, _("Your stomach begins gurgling and you feel bloated and ill."));
        add_morale(MORALE_LACTOSE, -75, -400, 300, 240);
    }
    if (has_trait("ANTIFRUIT") && eaten->made_of("fruit")) {
        add_msg_if_player(m_bad, _("Yuck! How can anybody eat this stuff?"));
        add_morale(MORALE_ANTIFRUIT, -75, -400, 300, 240);
    }
    if (has_trait("ANTIJUNK") && eaten->made_of("junk")) {
        add_msg_if_player(m_bad, _("Yuck! How can anybody eat this stuff?"));
        add_morale(MORALE_ANTIJUNK, -75, -400, 300, 240);
    }
    if ((has_trait("ANTIWHEAT") || has_trait("CARNIVORE")) && eaten->made_of("wheat")) {
        add_msg_if_player(m_bad, _("Your stomach begins gurgling and you feel bloated and ill."));
        add_morale(MORALE_ANTIWHEAT, -75, -400, 300, 240);
    }
    if ((!crossed_threshold() || has_trait("THRESH_URSINE")) && mutation_category_level["MUTCAT_URSINE"] > 40
        && eaten->made_of("honey")) {
        //Need at least 5 bear muts for effect to show, to filter out mutations in common with other mutcats
        int honey_fun = has_trait("THRESH_URSINE") ?
            std::min(mutation_category_level["MUTCAT_URSINE"]/8, 20) :
            mutation_category_level["MUTCAT_URSINE"]/12;
        if (honey_fun < 10)
            add_msg_if_player(m_good, _("You find the sweet taste of honey surprisingly palatable."));
        else
            add_msg_if_player(m_good, _("You feast upon the sweet honey."));
        add_morale(MORALE_HONEY, honey_fun, 100);
    }
    if ((has_trait("HERBIVORE") || has_trait("RUMINANT")) &&
            (eaten->made_of("flesh") || eaten->made_of("egg"))) {
        if (!one_in(3)) {
            vomit();
        }
        if (comest->quench >= 2) {
            thirst += int(comest->quench / 2);
        }
        if (comest->nutr >= 2) {
            hunger += int(comest->nutr * .75);
        }
    }
    return true;
}

void player::consume_effects(item *eaten, it_comest *comest, bool rotten)
{
    if (rotten) {
        hunger -= rng(0, comest->nutr);
        thirst -= comest->quench;
        if (!has_trait("SAPROVORE") && !has_bionic("bio_digestion")) {
            health -= 3;
        }
    } if (has_trait("GIZZARD")) {
        // Shorter GI tract, so less nutrients captured.
        hunger -= ((comest->nutr) *= 0.66);
        thirst -= ((comest->quench) *= 0.66);
        health += ((comest->healthy) *= 0.66);
    } else {
        hunger -= comest->nutr;
        thirst -= comest->quench;
        health += comest->healthy;
    }

    if (has_bionic("bio_digestion")) {
        hunger -= rng(0, comest->nutr);
    }

    if (comest->stim != 0) {
        if (abs(stim) < (abs(comest->stim) * 3)) {
            if (comest->stim < 0) {
                stim = std::max(comest->stim * 3, stim + comest->stim);
            } else {
                stim = std::min(comest->stim * 3, stim + comest->stim);
            }
        }
    }
    add_addiction(comest->add, comest->addict);
    if (addiction_craving(comest->add) != MORALE_NULL) {
        rem_morale(addiction_craving(comest->add));
    }
    if (eaten->has_flag("HOT") && eaten->has_flag("EATEN_HOT")) {
        add_morale(MORALE_FOOD_HOT, 5, 10);
    }
    if (has_trait("GOURMAND")) {
        if (comest->fun < -2) {
            add_morale(MORALE_FOOD_BAD, comest->fun * 0.5, comest->fun, 60, 30, false, comest);
        } else if (comest->fun > 0) {
            add_morale(MORALE_FOOD_GOOD, comest->fun * 3, comest->fun * 6, 60, 30, false, comest);
        }
        if (has_trait("GOURMAND") && !(has_trait("HIBERNATE"))) {
        if ((comest->nutr > 0 && hunger < -60) || (comest->quench > 0 && thirst < -60)) {
            add_msg_if_player(_("You can't finish it all!"));
        }
        if (hunger < -60) {
            hunger = -60;
        }
        if (thirst < -60) {
            thirst = -60;
        }
    }
    } if (has_trait("HIBERNATE")) {
         if ((comest->nutr > 0 && hunger < -60) || (comest->quench > 0 && thirst < -60)) { //Tell the player what's going on
            add_msg_if_player(_("You gorge yourself, preparing to hibernate."));
            if (one_in(2)) {
                (fatigue += (comest->nutr)); //50% chance of the food tiring you
            }
        }
        if ((comest->nutr > 0 && hunger < -200) || (comest->quench > 0 && thirst < -200)) { //Hibernation should cut burn to 60/day
            add_msg_if_player(_("You feel stocked for a day or two. Got your bed all ready and secured?"));
            if (one_in(2)) {
                (fatigue += (comest->nutr)); //And another 50%, intended cumulative
            }
        }
        if ((comest->nutr > 0 && hunger < -400) || (comest->quench > 0 && thirst < -400)) {
            add_msg_if_player(_("Mmm.  You can stil fit some more in...but maybe you should get comfortable and sleep."));
             if (!(one_in(3))) {
                (fatigue += (comest->nutr)); //Third check, this one at 66%
            }
        }
        if ((comest->nutr > 0 && hunger < -600) || (comest->quench > 0 && thirst < -600)) {
            add_msg_if_player(_("That filled a hole!  Time for bed..."));
            fatigue += (comest->nutr); //At this point, you're done.  Schlaf gut.
        }
        if ((comest->nutr > 0 && hunger < -620) || (comest->quench > 0 && thirst < -620)) {
            add_msg_if_player(_("You can't finish it all!"));
        }
        if (hunger < -620) {
            hunger = -620;
        }
        if (thirst < -620) {
            thirst = -620;
        }
    } else {
        if (comest->fun < 0) {
            add_morale(MORALE_FOOD_BAD, comest->fun, comest->fun * 6, 60, 30, false, comest);
        } else if (comest->fun > 0) {
            add_morale(MORALE_FOOD_GOOD, comest->fun, comest->fun * 4, 60, 30, false, comest);
        }
        if ((comest->nutr > 0 && hunger < -20) || (comest->quench > 0 && thirst < -20)) {
            add_msg_if_player(_("You can't finish it all!"));
        }
        if (hunger < -20) {
            hunger = -20;
        }
        if (thirst < -20) {
            thirst = -20;
        }
    }
}

bool player::wield(item* it, bool autodrop)
{
 if (weapon.has_flag("NO_UNWIELD")) {
  add_msg(m_info, _("You cannot unwield your %s!  Withdraw them with 'p'."),
             weapon.tname().c_str());
  return false;
 }
 if (it == NULL || it->is_null()) {
  if(weapon.is_null()) {
   return false;
  }
  if (autodrop || volume_carried() + weapon.volume() < volume_capacity()) {
   inv.add_item_keep_invlet(remove_weapon());
   inv.unsort();
   moves -= 20;
   recoil = 0;
   return true;
  } else if (query_yn(_("No space in inventory for your %s.  Drop it?"),
                      weapon.tname().c_str())) {
   g->m.add_item_or_charges(posx, posy, remove_weapon());
   recoil = 0;
   return true;
  } else
   return false;
 }
 if (&weapon == it) {
  add_msg(m_info, _("You're already wielding that!"));
  return false;
 } else if (it == NULL || it->is_null()) {
  add_msg(m_info, _("You don't have that item."));
  return false;
 }

 if (it->is_two_handed(this) && !has_two_arms()) {
  add_msg(m_info, _("You cannot wield a %s with only one arm."),
             it->tname().c_str());
  return false;
 }
 if (!is_armed()) {
  weapon = inv.remove_item(it);
  if (weapon.is_artifact() && weapon.is_tool()) {
   it_artifact_tool *art = dynamic_cast<it_artifact_tool*>(weapon.type);
   g->add_artifact_messages(art->effects_wielded);
  }
  moves -= 30;
  last_item = itype_id(weapon.type->id);
  return true;
 } else if (volume_carried() + weapon.volume() - it->volume() <
            volume_capacity()) {
  item tmpweap = remove_weapon();
  weapon = inv.remove_item(it);
  inv.add_item_keep_invlet(tmpweap);
  inv.unsort();
  moves -= 45;
  if (weapon.is_artifact() && weapon.is_tool()) {
   it_artifact_tool *art = dynamic_cast<it_artifact_tool*>(weapon.type);
   g->add_artifact_messages(art->effects_wielded);
  }
  last_item = itype_id(weapon.type->id);
  return true;
 } else if (query_yn(_("No space in inventory for your %s.  Drop it?"),
                     weapon.tname().c_str())) {
  g->m.add_item_or_charges(posx, posy, remove_weapon());
  weapon = *it;
  inv.remove_item(weapon.invlet);
  inv.unsort();
  moves -= 30;
  if (weapon.is_artifact() && weapon.is_tool()) {
   it_artifact_tool *art = dynamic_cast<it_artifact_tool*>(weapon.type);
   g->add_artifact_messages(art->effects_wielded);
  }
  last_item = itype_id(weapon.type->id);
  return true;
 }

 return false;

}

void player::pick_style() // Style selection menu
{
    //Create menu
    // Entries:
    // 0: Cancel
    // 1: No style
    // x: dynamic list of selectable styles

    //If there are style already, cursor starts there
    // if no selected styles, cursor starts from no-style

    // Any other keys quit the menu
    // No matter how menu is cancelled, style_selected is not changed.

    uimenu kmenu;
    kmenu.text = _("Select a style");

    if (has_active_bionic("bio_cqb")) {
        kmenu.addentry( 0, true, 'c', _("Cancel") );
        if (martialarts.find("style_karate") != martialarts.end())
            kmenu.addentry( 1, true, -1, martialarts["style_karate"].name );
        if (martialarts.find("style_judo") != martialarts.end())
            kmenu.addentry( 2, true, -1, martialarts["style_judo"].name );
        if (martialarts.find("style_muay_thai") != martialarts.end())
            kmenu.addentry( 3, true, -1, martialarts["style_muay_thai"].name );
        if (martialarts.find("style_biojutsu") != martialarts.end())
            kmenu.addentry( 4, true, -1, martialarts["style_biojutsu"].name );

        kmenu.query();
        int selection = kmenu.ret;
        switch (selection) {
            case 1: style_selected = "style_karate"; break;
            case 2: style_selected = "style_judo"; break;
            case 3: style_selected = "style_muay_thai"; break;
            case 4: style_selected = "style_biojutsu"; break;
        }
    }
    else {
        kmenu.addentry( 0, true, 'c', _("Cancel") );
        kmenu.addentry( 1, true, 'n', _("No style") );
        kmenu.selected = 1;
        kmenu.return_invalid = true; //cancel with any other keys

        for (int i = 0; i < ma_styles.size(); i++) {
            if(martialarts.find(ma_styles[i]) == martialarts.end()) {
                debugmsg ("Bad hand to hand style: %s",ma_styles[i].c_str());
            } else {
                //Check if this style is currently selected
                if (strcmp(martialarts[ma_styles[i]].id.c_str(),style_selected.c_str())==0) {
                    kmenu.selected =i+2; //+2 because there are "cancel" and "no style" first in the list
                }
                kmenu.addentry( i+2, true, -1, martialarts[ma_styles[i]].name );
            }
        }

        kmenu.query();
        int selection = kmenu.ret;

        //debugmsg("selected %d",choice);
        if (selection >= 2)
            style_selected = ma_styles[selection - 2];
        else if (selection == 1)
            style_selected = "style_none";

        //else
        //all other means -> don't change, keep current.
    }
}

hint_rating player::rate_action_wear(item *it)
{
 //TODO flag already-worn items as HINT_IFFY

 if (!it->is_armor()) {
  return HINT_CANT;
 }

 it_armor* armor = dynamic_cast<it_armor*>(it->type);

 // are we trying to put on power armor? If so, make sure we don't have any other gear on.
 if (armor->is_power_armor() && worn.size()) {
  if (armor->covers & mfb(bp_torso)) {
   return HINT_IFFY;
  } else if (armor->covers & mfb(bp_head) && !worn[0].type->is_power_armor()) {
   return HINT_IFFY;
  }
 }
 // are we trying to wear something over power armor? We can't have that, unless it's a backpack, or similar.
 if (worn.size() && worn[0].type->is_power_armor() && !(armor->covers & mfb(bp_head))) {
  if (!(armor->covers & mfb(bp_torso) && armor->color == c_green)) {
   return HINT_IFFY;
  }
 }

 // Make sure we're not wearing 2 of the item already
 int count = 0;
 for (int i = 0; i < worn.size(); i++) {
  if (worn[i].type->id == it->type->id)
   count++;
 }
 if (count == 2) {
  return HINT_IFFY;
 }
 if (has_trait("WOOLALLERGY") && it->made_of("wool")) {
  return HINT_IFFY; //should this be HINT_CANT? I kinda think not, because HINT_CANT is more for things that can NEVER happen
 }
 if (armor->covers & mfb(bp_head) && encumb(bp_head) != 0) {
  return HINT_IFFY;
 }
 if (armor->covers & mfb(bp_hands) && has_trait("WEBBED")) {
  return HINT_IFFY;
 }
 if (armor->covers & mfb(bp_hands) && has_trait("TALONS")) {
  return HINT_IFFY;
 }
 if ( armor->covers & mfb(bp_hands) && (has_trait("ARM_TENTACLES") ||
        has_trait("ARM_TENTACLES_4") || has_trait("ARM_TENTACLES_8")) ) {
  return HINT_IFFY;
 }
 if (armor->covers & mfb(bp_mouth) && (has_trait("BEAK") ||
    has_trait("BEAK_PECK") || has_trait("BEAK_HUM")) ) {
  return HINT_IFFY;
 }
 if (armor->covers & mfb(bp_feet) && has_trait("HOOVES")) {
  return HINT_IFFY;
 }
 if (armor->covers & mfb(bp_feet) && has_trait("LEG_TENTACLES")) {
  return HINT_IFFY;
 }
 if (armor->covers & mfb(bp_head) && has_trait("HORNS_CURLED")) {
  return HINT_IFFY;
 }
 if (armor->covers & mfb(bp_torso) && has_trait("SHELL")) {
  return HINT_IFFY;
 }
 if (armor->covers & mfb(bp_head) && !it->made_of("wool") &&
     !it->made_of("cotton") && !it->made_of("leather") && !it->made_of("nomex") &&
     (has_trait("HORNS_POINTED") || has_trait("ANTENNAE") || has_trait("ANTLERS"))) {
  return HINT_IFFY;
 }
 // Checks to see if the player is wearing shoes
 if (armor->covers & mfb(bp_feet) && wearing_something_on(bp_feet) &&
     (!it->has_flag("BELTED")) &&
     (!it->has_flag("SKINTIGHT") && is_wearing_shoes())){
  return HINT_IFFY;
 }

 return HINT_GOOD;
}

bool player::wear(int pos, bool interactive)
{
    item* to_wear = NULL;
    if (pos == -1)
    {
        to_wear = &weapon;
    }
    else if( pos < -1 ) {
        if( interactive ) {
            add_msg( m_info, _( "You are already wearing that." ) );
        }
        return false;
    }
    else
    {
        to_wear = &inv.find_item(pos);
    }

    if (to_wear->is_null())
    {
        if(interactive)
        {
            add_msg(m_info, _("You don't have that item."));
        }

        return false;
    }

    if (!wear_item(to_wear, interactive))
    {
        return false;
    }

    if (pos == -1)
    {
        weapon = ret_null;
    }
    else
    {
        // it has been copied into worn vector, but assigned an invlet,
        // in case it's a stack, reset the invlet to avoid duplicates
        to_wear->invlet = 0;
        inv.remove_item(to_wear);
        inv.restack(this);
    }

    return true;
}

bool player::wear_item(item *to_wear, bool interactive)
{
    it_armor* armor = NULL;

    if (to_wear->is_armor())
    {
        armor = dynamic_cast<it_armor*>(to_wear->type);
    }
    else
    {
        add_msg(m_info, _("Putting on a %s would be tricky."), to_wear->tname().c_str());
        return false;
    }

    // are we trying to put on power armor? If so, make sure we don't have any other gear on.
    if (armor->is_power_armor())
    {
        for (std::vector<item>::iterator it = worn.begin(); it != worn.end(); ++it)
        {
            if ((dynamic_cast<it_armor*>(it->type))->covers & armor->covers)
            {
                if(interactive)
                {
                    add_msg(m_info, _("You can't wear power armor over other gear!"));
                }
                return false;
            }
        }

        if (!(armor->covers & mfb(bp_torso)))
        {
            bool power_armor = false;

            if (worn.size())
            {
                for (std::vector<item>::iterator it = worn.begin(); it != worn.end(); ++it)
                {
                    if (it->type->is_power_armor())
                    {
                        power_armor = true;
                        break;
                    }
                }
            }

            if (!power_armor)
            {
                if(interactive)
                {
                    add_msg(m_info, _("You can only wear power armor components with power armor!"));
                }
                return false;
            }
        }

        for (int i = 0; i < worn.size(); i++)
        {
            if (worn[i].type->is_power_armor() && worn[i].type == armor)
            {
                if(interactive)
                {
                    add_msg(m_info, _("You cannot wear more than one %s!"), to_wear->tname().c_str());
                }
                return false;
            }
        }
    }
    else
    {
        // Only headgear can be worn with power armor, except other power armor components
        if( armor->covers & ~(mfb(bp_head) | mfb(bp_eyes) | mfb(bp_mouth) ) ) {
            for (int i = 0; i < worn.size(); i++)
            {
                if( worn[i].type->is_power_armor() )
                {
                    if(interactive)
                    {
                        add_msg(m_info, _("You can't wear %s with power armor!"), to_wear->tname().c_str());
                    }
                    return false;
                }
            }
        }
    }

    // Make sure we're not wearing 2 of the item already
    int count = 0;

    for (int i = 0; i < worn.size(); i++) {
        if (worn[i].type->id == to_wear->type->id) {
            count++;
        }
    }

    if (count == 2) {
        if(interactive) {
            add_msg(m_info, _("You can't wear more than two %s at once."),
                    to_wear->tname(count).c_str());
        }
        return false;
    }

    if (!to_wear->has_flag("OVERSIZE")) {
        if (has_trait("WOOLALLERGY") && to_wear->made_of("wool")) {
            if(interactive) {
                add_msg(m_info, _("You can't wear that, it's made of wool!"));
            }
            return false;
        }

        if (armor->covers & mfb(bp_head) && encumb(bp_head) != 0 && armor->encumber > 0) {
            if(interactive) {
                add_msg(m_info, wearing_something_on(bp_head) ?
                                _("You can't wear another helmet!") : _("You can't wear a helmet!"));
            }
            return false;
        }

        if ((armor->covers & (mfb(bp_hands) | mfb(bp_arms) | mfb(bp_torso) |
                              mfb(bp_legs) | mfb(bp_feet) | mfb(bp_head))) &&
            (has_trait("HUGE") || has_trait("HUGE_OK"))) {
            if(interactive) {
                add_msg(m_info, _("The %s is much too small to fit your huge body!"),
                        armor->name.c_str());
            }
            return false;
        }

        if (armor->covers & mfb(bp_hands) && has_trait("WEBBED"))
        {
            if(interactive)
            {
                add_msg(m_info, _("You cannot put %s over your webbed hands."), armor->name.c_str());
            }
            return false;
        }

        if ( armor->covers & mfb(bp_hands) &&
             (has_trait("ARM_TENTACLES") || has_trait("ARM_TENTACLES_4") ||
              has_trait("ARM_TENTACLES_8")) )
        {
            if(interactive)
            {
                add_msg(m_info, _("You cannot put %s over your tentacles."), armor->name.c_str());
            }
            return false;
        }

        if (armor->covers & mfb(bp_hands) && has_trait("TALONS"))
        {
            if(interactive)
            {
                add_msg(m_info, _("You cannot put %s over your talons."), armor->name.c_str());
            }
            return false;
        }

        if (armor->covers & mfb(bp_hands) && (has_trait("PAWS") || has_trait("PAWS_LARGE")) )
        {
            if(interactive)
            {
                add_msg(m_info, _("You cannot get %s to stay on your paws."), armor->name.c_str());
            }
            return false;
        }

        if (armor->covers & mfb(bp_mouth) && (has_trait("BEAK") || has_trait("BEAK_PECK") ||
        has_trait("BEAK_HUM")) )
        {
            if(interactive)
            {
                add_msg(m_info, _("You cannot put a %s over your beak."), armor->name.c_str());
            }
            return false;
        }

        if (armor->covers & mfb(bp_mouth) &&
            (has_trait("MUZZLE") || has_trait("MUZZLE_BEAR") || has_trait("MUZZLE_LONG")))
        {
            if(interactive)
            {
                add_msg(m_info, _("You cannot fit the %s over your muzzle."), armor->name.c_str());
            }
            return false;
        }

        if (armor->covers & mfb(bp_mouth) && has_trait("MINOTAUR"))
        {
            if(interactive)
            {
                add_msg(m_info, _("You cannot fit the %s over your snout."), armor->name.c_str());
            }
            return false;
        }

        if (armor->covers & mfb(bp_mouth) && has_trait("SABER_TEETH"))
        {
            if(interactive)
            {
                add_msg(m_info, _("Your saber teeth are simply too large for %s to fit."), armor->name.c_str());
            }
            return false;
        }

        if (armor->covers & mfb(bp_mouth) && has_trait("MANDIBLES"))
        {
            if(interactive)
            {
                add_msg(_("Your mandibles are simply too large for %s to fit."), armor->name.c_str());
            }
            return false;
        }

        if (armor->covers & mfb(bp_mouth) && has_trait("PROBOSCIS"))
        {
            if(interactive)
            {
                add_msg(m_info, _("Your proboscis is simply too large for %s to fit."), armor->name.c_str());
            }
            return false;
        }

        if (armor->covers & mfb(bp_feet) && has_trait("HOOVES"))
        {
            if(interactive)
            {
                add_msg(m_info, _("You cannot wear footwear on your hooves."));
            }
            return false;
        }

        if (armor->covers & mfb(bp_feet) && has_trait("LEG_TENTACLES"))
        {
            if(interactive)
            {
                add_msg(m_info, _("You cannot wear footwear on your tentacles."));
            }
            return false;
        }

        if (armor->covers & mfb(bp_feet) && has_trait("RAP_TALONS"))
        {
            if(interactive)
            {
                add_msg(m_info, _("Your talons are much too large for footgear."));
            }
            return false;
        }

        if (armor->covers & mfb(bp_head) && has_trait("HORNS_CURLED"))
        {
            if(interactive)
            {
                add_msg(m_info, _("You cannot wear headgear over your horns."));
            }
            return false;
        }

        if (armor->covers & mfb(bp_torso) && has_trait("SHELL"))
        {
            if(interactive)
            {
                add_msg(m_info, _("You cannot wear anything over your shell."));
            }
            return false;
        }

        if (armor->covers & mfb(bp_torso) && ((has_trait("INSECT_ARMS")) || (has_trait("ARACHNID_ARMS"))) )
        {
            if(interactive)
            {
                add_msg(m_info, _("Your new limbs are too wriggly to fit under that."));
            }
            return false;
        }

        if (armor->covers & mfb(bp_head) &&
            !to_wear->made_of("wool") && !to_wear->made_of("cotton") &&
            !to_wear->made_of("nomex") && !to_wear->made_of("leather") &&
            (has_trait("HORNS_POINTED") || has_trait("ANTENNAE") || has_trait("ANTLERS")))
        {
            if(interactive)
            {
                add_msg(m_info, _("You cannot wear a helmet over your %s."),
                           (has_trait("HORNS_POINTED") ? _("horns") :
                            (has_trait("ANTENNAE") ? _("antennae") : _("antlers"))));
            }
            return false;
        }

        if (armor->covers & mfb(bp_feet) && wearing_something_on(bp_feet) &&
            (!to_wear->has_flag("BELTED")) &&
            (!to_wear->has_flag("SKINTIGHT")) && is_wearing_shoes()) {
            // Checks to see if the player is wearing shoes
            if(interactive){
                add_msg(m_info, _("You're already wearing footwear!"));
            }
            return false;
        }
    }

    // Armor needs invlets to access, give one if not already assigned.
    if (to_wear->invlet == 0) {
        inv.assign_empty_invlet(*to_wear, true);
    }

    last_item = itype_id(to_wear->type->id);
    worn.push_back(*to_wear);

    if(interactive)
    {
        add_msg(_("You put on your %s."), to_wear->tname().c_str());
        moves -= 350; // TODO: Make this variable?

        if (to_wear->is_artifact())
        {
            it_artifact_armor *art = dynamic_cast<it_artifact_armor*>(to_wear->type);
            g->add_artifact_messages(art->effects_worn);
        }

        for (body_part i = bp_head; i < num_bp; i = body_part(i + 1))
        {
            if (armor->covers & mfb(i) && encumb(i) >= 4)
            {
                add_msg(m_warning,
                    (i == bp_head || i == bp_torso || i == bp_mouth) ?
                    _("Your %s is very encumbered! %s"):_("Your %s are very encumbered! %s"),
                    body_part_name(body_part(i), -1).c_str(), encumb_text(body_part(i)).c_str());
            }
        }
    }

    recalc_sight_limits();

    return true;
}

hint_rating player::rate_action_takeoff(item *it) {
 if (!it->is_armor()) {
  return HINT_CANT;
 }

 for (int i = 0; i < worn.size(); i++) {
  if (worn[i].invlet == it->invlet) { //surely there must be an easier way to do this?
   return HINT_GOOD;
  }
 }

 return HINT_IFFY;
}

bool player::takeoff(int pos, bool autodrop)
{
    bool taken_off = false;
    if (pos == -1) {
        taken_off = wield(NULL, autodrop);
    } else {
        int worn_index = worn_position_to_index(pos);
        if (worn_index >=0 && worn_index < worn.size()) {
            item &w = worn[worn_index];

            // Handle power armor.
            if (w.type->is_power_armor() &&
                    (dynamic_cast<it_armor*>(w.type)->covers & mfb(bp_torso))) {
                // We're trying to take off power armor, but cannot do that if we have a power armor component on!
                for (int j = worn.size() - 1; j >= 0; j--) {
                    if (worn[j].type->is_power_armor() &&
                            j != worn_index) {
                        if (autodrop) {
                            g->m.add_item_or_charges(posx, posy, worn[j]);
                            add_msg(_("You take off your your %s."), worn[j].tname().c_str());
                            worn.erase(worn.begin() + j);
                            // If we are before worn_index, erasing this element shifted its position by 1.
                            if (worn_index > j) {
                                worn_index -= 1;
                                w = worn[worn_index];
                            }
                            taken_off = true;
                        } else {
                            add_msg(m_info, _("You can't take off power armor while wearing other power armor components."));
                            return false;
                        }
                    }
                }
            }

            if (autodrop || volume_capacity() - dynamic_cast<it_armor*>(w.type)->storage > volume_carried() + w.type->volume) {
                inv.add_item_keep_invlet(w);
                add_msg(_("You take off your your %s."), w.tname().c_str());
                worn.erase(worn.begin() + worn_index);
                inv.unsort();
                taken_off = true;
            } else if (query_yn(_("No room in inventory for your %s.  Drop it?"),
                    w.tname().c_str())) {
                g->m.add_item_or_charges(posx, posy, w);
                add_msg(_("You take off your your %s."), w.tname().c_str());
                worn.erase(worn.begin() + worn_index);
                taken_off = true;
            }
        } else {
            add_msg(m_info, _("You are not wearing that item."));
        }
    }

    recalc_sight_limits();

    return taken_off;
}

void player::use_wielded() {
  use(-1);
}

hint_rating player::rate_action_reload(item *it) {
    if (it->has_flag("NO_RELOAD")) {
        return HINT_CANT;
    }
    if (it->is_gun()) {
        if (it->has_flag("RELOAD_AND_SHOOT") || it->ammo_type() == "NULL") {
            return HINT_CANT;
        }
        if (it->charges == it->clip_size()) {
            int alternate_magazine = -1;
            for (int i = 0; i < it->contents.size(); i++) {
                if ((it->contents[i].is_gunmod() &&
                      (it->contents[i].typeId() == "spare_mag" &&
                      it->contents[i].charges < (dynamic_cast<it_gun*>(it->type))->clip)) ||
                      (it->contents[i].has_flag("MODE_AUX") &&
                      it->contents[i].charges < it->contents[i].clip_size())) {
                    alternate_magazine = i;
                }
            }
            if(alternate_magazine == -1) {
                return HINT_IFFY;
            }
        }
        return HINT_GOOD;
    } else if (it->is_tool()) {
        it_tool* tool = dynamic_cast<it_tool*>(it->type);
        if (tool->ammo == "NULL") {
            return HINT_CANT;
        }
        return HINT_GOOD;
    }
    return HINT_CANT;
}

hint_rating player::rate_action_unload(item *it) {
 if (!it->is_gun() && !it->is_container() &&
     (!it->is_tool() || it->ammo_type() == "NULL")) {
  return HINT_CANT;
 }
 int spare_mag = -1;
 int has_m203 = -1;
 int has_40mml = -1;
 int has_shotgun = -1;
 int has_shotgun2 = -1;
 int has_shotgun3 = -1;
 int has_auxflamer = -1;
 if (it->is_gun()) {
  spare_mag = it->has_gunmod ("spare_mag");
  has_m203 = it->has_gunmod ("m203");
  has_40mml = it->has_gunmod ("pipe_launcher40mm");
  has_shotgun = it->has_gunmod ("u_shotgun");
  has_shotgun2 = it->has_gunmod ("masterkey");
  has_shotgun3 = it->has_gunmod ("rm121aux");
  has_auxflamer = it->has_gunmod ("aux_flamer");
 }
 if (it->is_container() ||
     (it->charges == 0 &&
      (spare_mag == -1 || it->contents[spare_mag].charges <= 0) &&
      (has_m203 == -1 || it->contents[has_m203].charges <= 0) &&
      (has_40mml == -1 || it->contents[has_40mml].charges <= 0) &&
      (has_shotgun == -1 || it->contents[has_shotgun].charges <= 0) &&
      (has_shotgun2 == -1 || it->contents[has_shotgun2].charges <= 0) &&
      (has_shotgun3 == -1 || it->contents[has_shotgun3].charges <= 0) &&
      (has_auxflamer == -1 || it->contents[has_auxflamer].charges <= 0) )) {
  if (it->contents.empty()) {
   return HINT_IFFY;
  }
 }

 return HINT_GOOD;
}

//TODO refactor stuff so we don't need to have this code mirroring game::disassemble
hint_rating player::rate_action_disassemble(item *it) {
 for (recipe_map::iterator cat_iter = recipes.begin(); cat_iter != recipes.end(); ++cat_iter)
    {
        for (recipe_list::iterator list_iter = cat_iter->second.begin();
             list_iter != cat_iter->second.end();
             ++list_iter)
        {
            recipe* cur_recipe = *list_iter;
            if (it->type == itypes[cur_recipe->result] && cur_recipe->reversible)
            // ok, a valid recipe exists for the item, and it is reversible
            // assign the activity
            {
                // check tools are available
                // loop over the tools and see what's required...again
                inventory crafting_inv = g->crafting_inventory(this);
                for (int j = 0; j < cur_recipe->tools.size(); j++)
                {
                    bool have_tool = false;
                    if (cur_recipe->tools[j].empty()) // no tools required, may change this
                    {
                        have_tool = true;
                    }
                    else
                    {
                        for (int k = 0; k < cur_recipe->tools[j].size(); k++)
                        {
                            itype_id type = cur_recipe->tools[j][k].type;
                            int req = cur_recipe->tools[j][k].count; // -1 => 1

                            if ((req <= 0 && crafting_inv.has_amount (type, 1)) ||
                                (req >  0 && crafting_inv.has_charges(type, req)))
                            {
                                have_tool = true;
                                k = cur_recipe->tools[j].size();
                            }
                            // if crafting recipe required a welder, disassembly requires a hacksaw or super toolkit
                            if (type == "welder")
                            {
                                if (crafting_inv.has_amount("hacksaw", 1) ||
                                    crafting_inv.has_amount("toolset", 1))
                                {
                                    have_tool = true;
                                }
                                else
                                {
                                    have_tool = false;
                                }
                            }
                        }
                    }
                    if (!have_tool)
                    {
                       return HINT_IFFY;
                    }
                }
                // all tools present
                return HINT_GOOD;
            }
        }
    }
    if(it->is_book())
        return HINT_GOOD;
    // no recipe exists, or the item cannot be disassembled
    return HINT_CANT;
}

hint_rating player::rate_action_use(const item *it) const
{
 if (it->is_tool()) {
  it_tool *tool = dynamic_cast<it_tool*>(it->type);
  if (tool->charges_per_use != 0 && it->charges < tool->charges_per_use) {
   return HINT_IFFY;
  } else {
   return HINT_GOOD;
  }
 } else if (it->is_gunmod()) {
  if (get_skill_level("gun") == 0) {
   return HINT_IFFY;
  } else {
   return HINT_GOOD;
  }
 } else if (it->is_bionic()) {
  return HINT_GOOD;
 } else if (it->is_food() || it->is_food_container() || it->is_book() || it->is_armor()) {
  return HINT_IFFY; //the rating is subjective, could be argued as HINT_CANT or HINT_GOOD as well
 } else if (it->is_gun()) {
   if (!it->contents.empty())
    return HINT_GOOD;
   else
    return HINT_IFFY;
 }

 return HINT_CANT;
}

void player::use(int pos)
{
    item* used = &i_at(pos);
    item copy;

    if (used->is_null()) {
        add_msg(m_info, _("You do not have that item."));
        return;
    }

    last_item = itype_id(used->type->id);

    if (used->is_tool()) {
        it_tool *tool = dynamic_cast<it_tool*>(used->type);
        int charges_used = tool->invoke(this, used, false);
        if (tool->charges_per_use == 0 || used->charges >= tool->charges_per_use ||
            (used->has_flag("USE_UPS") &&
             (has_charges("adv_UPS_on", charges_used * (.6)) || has_charges("UPS_on", charges_used) ||
              has_charges("adv_UPS_off", charges_used * (.6)) ||
              has_charges("UPS_off", charges_used) ||
              (has_bionic("bio_ups") && power_level >= (charges_used / 10))))) {
            if ( charges_used >= 1 ) {
                if( tool->charges_per_use > 0 ) {
                    if (used->has_flag("USE_UPS")){
                        //If the device has been modded to run off ups,
                        // we want to reduce ups charges instead of item charges.
                        if (has_charges("adv_UPS_off", charges_used * (.6))) {
                            use_charges("adv_UPS_off", charges_used * (.6));
                        } else if (has_charges("adv_UPS_on", charges_used * (.6))) {
                            use_charges("adv_UPS_on", charges_used * (.6));
                        } else if (has_charges("UPS_off", charges_used)) {
                            use_charges("UPS_off", charges_used);
                        } else if (has_charges("UPS_on", charges_used)) {
                            use_charges("UPS_on", charges_used);
                        } else if (has_bionic("bio_ups")) {
                            charge_power(-1 * (charges_used/10));
                        }
                    } else {
                        used->charges -= std::min(used->charges, long(charges_used));
                    }
                } else {
                    // An item that doesn't normally expend charges is destroyed instead.
                    /* We can't be certain the item is still in the same position,
                     * as other items may have been consumed as well, so remove
                     * the item directly instead of by its position. */
                    i_rem(used);
                }
            }
            // We may have fiddled with the state of the item in the iuse method,
            // so restack to sort things out.
            inv.restack();
        } else {
            add_msg(m_info, ngettext("Your %s has %d charge but needs %d.",
                                "Your %s has %d charges but needs %d.",
                                used->charges),
                       used->tname().c_str(),
                       used->charges, tool->charges_per_use);
        }
    } else if (used->is_gunmod()) {
        if (skillLevel("gun") == 0) {
            add_msg(m_info, _("You need to be at least level 1 in the marksmanship skill before you\
 can modify weapons."));
            return;
        }
        int gunpos = g->inv(_("Select gun to modify:"));
        it_gunmod *mod = dynamic_cast<it_gunmod*>(used->type);
        item* gun = &(i_at(gunpos));
        if (gun->is_null()) {
            add_msg(m_info, _("You do not have that item."));
            return;
        } else if (!gun->is_gun()) {
            add_msg(m_info, _("That %s is not a weapon."), gun->tname().c_str());
            return;
        }
        it_gun* guntype = dynamic_cast<it_gun*>(gun->type);
        if (guntype->skill_used == Skill::skill("pistol") && !mod->used_on_pistol) {
            add_msg(m_info, _("That %s cannot be attached to a handgun."),
                       used->tname().c_str());
            return;
        } else if (guntype->skill_used == Skill::skill("shotgun") && !mod->used_on_shotgun) {
            add_msg(m_info, _("That %s cannot be attached to a shotgun."),
                       used->tname().c_str());
            return;
        } else if (guntype->skill_used == Skill::skill("smg") && !mod->used_on_smg) {
            add_msg(m_info, _("That %s cannot be attached to a submachine gun."),
                       used->tname().c_str());
            return;
        } else if (guntype->skill_used == Skill::skill("rifle") && !mod->used_on_rifle) {
            add_msg(m_info, _("That %s cannot be attached to a rifle."),
                       used->tname().c_str());
            return;
        } else if (guntype->skill_used == Skill::skill("archery") && !mod->used_on_bow && guntype->ammo == "arrow") {
            add_msg(m_info, _("That %s cannot be attached to a bow."),
                       used->tname().c_str());
            return;
        } else if (guntype->skill_used == Skill::skill("archery") && !mod->used_on_crossbow && guntype->ammo == "bolt") {
            add_msg(m_info, _("That %s cannot be attached to a crossbow."),
                       used->tname().c_str());
            return;
        } else if (guntype->skill_used == Skill::skill("launcher") && !mod->used_on_launcher) {
            add_msg(m_info, _("That %s cannot be attached to a launcher."),
                       used->tname().c_str());
            return;
        } else if ( !mod->acceptible_ammo_types.empty() &&
                    mod->acceptible_ammo_types.count(guntype->ammo) == 0 ) {
                add_msg(m_info, _("That %s cannot be used on a %s."), used->tname().c_str(),
                       ammo_name(guntype->ammo).c_str());
                return;
        } else if (guntype->valid_mod_locations.count(mod->location) == 0) {
            add_msg(m_info, _("Your %s doesn't have a slot for this mod."), gun->tname().c_str());
            return;
        } else if (gun->get_free_mod_locations(mod->location) <= 0) {
            add_msg(m_info, _("Your %s doesn't have enough room for another %s mod. To remove the mods, \
activate your weapon."), gun->tname().c_str(), _(mod->location.c_str()));
            return;
        }
        if (mod->id == "spare_mag" && gun->has_flag("RELOAD_ONE")) {
            add_msg(m_info, _("You can not use a spare magazine in your %s."),
                       gun->tname().c_str());
            return;
        }
        if (mod->location == "magazine" &&
            gun->clip_size() <= 2) {
            add_msg(m_info, _("You can not extend the ammo capacity of your %s."),
                       gun->tname().c_str());
            return;
        }
        if (mod->id == "waterproof_gunmod" && gun->has_flag("WATERPROOF_GUN")) {
            add_msg(m_info, _("Your %s is already waterproof."),
                       gun->tname().c_str());
            return;
        }
        if (mod->id == "tuned_mechanism" && gun->has_flag("NEVER_JAMS")) {
            add_msg(m_info, _("This %s is eminently reliable. You can't improve upon it this way."),
                       gun->tname().c_str());
            return;
        }
        if (guntype->id == "hand_crossbow" && !mod->used_on_pistol) {
          add_msg(m_info, _("Your %s isn't big enough to use that mod.'"), gun->tname().c_str(),
          used->tname().c_str());
          return;
        }
        for (int i = 0; i < gun->contents.size(); i++) {
            if (gun->contents[i].type->id == used->type->id) {
                add_msg(m_info, _("Your %s already has a %s."), gun->tname().c_str(),
                           used->tname().c_str());
                return;
            } else if ((mod->id == "clip" || mod->id == "clip2") &&
                       (gun->contents[i].type->id == "clip" ||
                        gun->contents[i].type->id == "clip2")) {
                add_msg(m_info, _("Your %s already has an extended magazine."),
                           gun->tname().c_str());
                return;
            }
        }
        add_msg(_("You attach the %s to your %s."), used->tname().c_str(),
                   gun->tname().c_str());
        gun->contents.push_back(i_rem(used));
        return;

    } else if (used->is_bionic()) {
        it_bionic* tmp = dynamic_cast<it_bionic*>(used->type);
        if (install_bionics(tmp)) {
            i_rem(pos);
        }
        return;
    } else if (used->is_food() || used->is_food_container()) {
        consume(pos);
        return;
    } else if (used->is_book()) {
        read(pos);
        return;
    } else if (used->is_gun()) {
        std::vector<item> &mods = used->contents;
        // Get weapon mod names.
        if (mods.empty()) {
            add_msg(m_info, _("Your %s doesn't appear to be modded."), used->name.c_str());
            return;
        }
        // Create menu.
        int choice = -1;

        uimenu kmenu;
        kmenu.selected = 0;
        kmenu.text = _("Remove which modification?");
        for (int i = 0; i < mods.size(); i++) {
            kmenu.addentry( i, true, -1, mods[i].tname() );
        }
        kmenu.addentry( mods.size(), true, 'r', _("Remove all") );
        kmenu.addentry( mods.size() + 1, true, 'q', _("Cancel") );
        kmenu.query();
        choice = kmenu.ret;

        if (choice < mods.size()) {
            const std::string mod = used->contents[choice].tname();
            remove_gunmod(used, choice);
            add_msg(_("You remove your %s from your %s."), mod.c_str(), used->name.c_str());
        } else if (choice == mods.size()) {
            for (int i = used->contents.size() - 1; i >= 0; i--) {
                remove_gunmod(used, i);
            }
            add_msg(_("You remove all the modifications from your %s."), used->name.c_str());
        } else {
            add_msg(_("Never mind."));
            return;
        }
        // Removing stuff from a gun takes time.
        moves -= int(used->reload_time(*this) / 2);
        return;
    } else if ( used->type->has_use() ) {
        used->type->invoke(this, used, false);
        return;
    } else {
        add_msg(m_info, _("You can't do anything interesting with your %s."),
                used->tname().c_str());
        return;
    }
}

void player::remove_gunmod(item *weapon, int id)
{
    if (id >= weapon->contents.size()) {
        return;
    }
    item *gunmod = &weapon->contents[id];
    item ammo;
    if (gunmod->charges > 0) {
        if (gunmod->curammo != NULL) {
            ammo = item(gunmod->curammo->id, calendar::turn);
        } else {
            ammo = item(default_ammo(weapon->ammo_type()), calendar::turn);
        }
        ammo.charges = gunmod->charges;
        if (ammo.made_of(LIQUID)) {
            while(!g->handle_liquid(ammo, false, false)) {
                // handled only part of it, retry
            }
        } else {
            i_add_or_drop(ammo);
        }
        gunmod->curammo = NULL;
        gunmod->charges = 0;
    }
    if (gunmod->mode == "MODE_AUX") {
        weapon->next_mode();
    }
    i_add_or_drop(*gunmod);
    weapon->contents.erase(weapon->contents.begin()+id);
}

hint_rating player::rate_action_read(item *it)
{
 //note: there's a cryptic note about macguffins in player::read(). Do we have to account for those?
 if (!it->is_book()) {
  return HINT_CANT;
 }

 it_book *book = dynamic_cast<it_book*>(it->type);

 if (g && g->light_level() < 8 && LL_LIT > g->m.light_at(posx, posy)) {
  return HINT_IFFY;
 } else if (morale_level() < MIN_MORALE_READ &&  book->fun <= 0) {
  return HINT_IFFY; //won't read non-fun books when sad
 } else if (book->intel > 0 && has_trait("ILLITERATE")) {
  return HINT_IFFY;
 } else if (has_trait("HYPEROPIC") && !is_wearing("glasses_reading")
            && !is_wearing("glasses_bifocal") && !has_disease("contacts")) {
  return HINT_IFFY;
 }

 return HINT_GOOD;
}

void player::read(int pos)
{
    vehicle *veh = g->m.veh_at (posx, posy);
    if (veh && veh->player_in_control (this)) {
        add_msg(m_info, _("It's a bad idea to read while driving!"));
        return;
    }

    // Check if reading is okay
    // check for light level
    if (fine_detail_vision_mod() > 4) { //minimum LL_LOW or LL_DARK + (ELFA_NV or atomic_light)
        add_msg(m_info, _("You can't see to read!"));
        return;
    }

    // check for traits
    if (has_trait("HYPEROPIC") && !is_wearing("glasses_reading") &&
        !is_wearing("glasses_bifocal") && !has_disease("contacts")) {
        add_msg(m_info, _("Your eyes won't focus without reading glasses."));
        return;
    }

    // Find the object
    item* it = &i_at(pos);

    if (it == NULL || it->is_null()) {
        add_msg(m_info, _("You do not have that item."));
        return;
    }

// Some macguffins can be read, but they aren't treated like books.
    it_macguffin* mac = NULL;
    if (it->is_macguffin()) {
        mac = dynamic_cast<it_macguffin*>(it->type);
    }
    if (mac != NULL) {
        mac->invoke(this, it, false);
        return;
    }

    if (!it->is_book()) {
        add_msg(m_info, _("Your %s is not good reading material."),
        it->tname().c_str());
        return;
    }

    it_book* tmp = dynamic_cast<it_book*>(it->type);
    int time; //Declare this here so that we can change the time depending on whats needed
    // activity.get_value(0) == 1: see below at player_activity(ACT_READ)
    const bool continuous = (activity.get_value(0) == 1);
    bool study = continuous;
    if (tmp->intel > 0 && has_trait("ILLITERATE")) {
        add_msg(m_info, _("You're illiterate!"));
        return;
    }

    // Now we've established that the player CAN read.

    // If the player hasn't read this book before, skim it to get an idea of what's in it.
    if( !has_identified( it->type->id ) ) {
        // Base read_speed() is 1000 move points (1 minute per tmp->time)
        time = tmp->time * read_speed() * (fine_detail_vision_mod());
        if (tmp->intel > int_cur) {
            // Lower int characters can read, at a speed penalty
            time += (tmp->time * (tmp->intel - int_cur) * 100);
        }
        // We're just skimming, so it's 10x faster.
        time /= 10;

        activity = player_activity(ACT_READ, time - moves, -1, pos, "");
        // Never trigger studying when skimming the book.
        activity.values.push_back(0);
        moves = 0;
        return;
    }



    if (tmp->type == NULL) {
        // special guidebook effect: print a misc. hint when read
        if (tmp->id == "guidebook") {
            add_msg(m_info, get_hint().c_str());
            moves -= 100;
            return;
        }
        // otherwise do nothing as there's no associated skill
    } else if (morale_level() < MIN_MORALE_READ && tmp->fun <= 0) { // See morale.h
        add_msg(m_info, _("What's the point of studying?  (Your morale is too low!)"));
        return;
    } else if (skillLevel(tmp->type) < (int)tmp->req) {
        add_msg(_("The %s-related jargon flies over your head!"),
                   tmp->type->name().c_str());
        if (tmp->recipes.empty()) {
            return;
        } else {
            add_msg(m_info, _("But you might be able to learn a recipe or two."));
        }
    } else if (skillLevel(tmp->type) >= (int)tmp->level && !can_study_recipe(tmp) &&
               !query_yn(tmp->fun > 0 ?
                         _("It would be fun, but your %s skill won't be improved.  Read anyway?") :
                         _("Your %s skill won't be improved.  Read anyway?"),
                         tmp->type->name().c_str())) {
        return;
    } else if (!continuous && !query_yn(_("Study %s until you learn something? (gain a level)"),
                                        tmp->type->name().c_str())) {
        study = false;
    } else {
        //If we just started studying, tell the player how to stop
        if(!continuous) {
            add_msg(m_info, _("Now studying %s, %s to stop early."),
                    it->tname().c_str(), press_x(ACTION_PAUSE).c_str());
        }
        study = true;
    }

    if (!tmp->recipes.empty() && !continuous) {
        if (can_study_recipe(tmp)) {
            add_msg(m_info, _("This book has more recipes for you to learn."));
        } else if (studied_all_recipes(tmp)) {
            add_msg(m_info, _("You know all the recipes this book has to offer."));
        } else {
            add_msg(m_info, _("This book has more recipes, but you don't have the skill to learn them yet."));
        }
    }

    // Base read_speed() is 1000 move points (1 minute per tmp->time)
    time = tmp->time * read_speed() * (fine_detail_vision_mod());
    if (fine_detail_vision_mod() > 1.0) {
        add_msg(m_warning, _("It's difficult to see fine details right now. Reading will take longer than usual."));
    }

    if (tmp->intel > int_cur) {
        add_msg(m_warning, _("This book is too complex for you to easily understand. It will take longer to read."));
        // Lower int characters can read, at a speed penalty
        time += (tmp->time * (tmp->intel - int_cur) * 100);
    }

    activity = player_activity(ACT_READ, time, -1, pos, "");
    // activity.get_value(0) == 1 means continuous studing until
    // the player gained the next skill level, this ensured by this:
    activity.values.push_back(study ? 1 : 0);
    moves = 0;

    // Reinforce any existing morale bonus/penalty, so it doesn't decay
    // away while you read more.
    int minutes = time / 1000;
    // If you don't have a problem with eating humans, To Serve Man becomes rewarding
    if ((has_trait("CANNIBAL") || has_trait("PSYCHOPATH") || has_trait("SAPIOVORE")) &&
        tmp->id == "cookbook_human") {
        add_morale(MORALE_BOOK, 0, 75, minutes + 30, minutes, false, tmp);
    } else {
        add_morale(MORALE_BOOK, 0, tmp->fun * 15, minutes + 30, minutes, false, tmp);
    }
}

void player::do_read( item *book )
{
    it_book *reading = dynamic_cast<it_book *>(book->type);

    if( !has_identified( book->type->id ) ) {
        // Note that we've read the book.
        items_identified.insert( book->type->id );

        add_msg(_("You skim %s to find out what's in it."), reading->nname(1).c_str());
        if( reading->type ) {
            add_msg(_("Can bring your %s skill to %d."),
                    reading->type->name().c_str(), reading->level);
            if( reading->req != 0 ){
                add_msg(_("Requires %s level %d to understand."),
                        reading->type->name().c_str(), reading->req);
            }
        }

        add_msg(_("Requires intelligence of %d to easily read."), reading->intel);
        if (reading->fun != 0) {
            add_msg(_("Reading this book affects your morale by %d"), reading->fun);
        }
        add_msg(ngettext("This book takes %d minute to read.",
                         "This book takes %d minutes to read.", reading->time),
                reading->time );

        if (!(reading->recipes.empty())) {
            std::string recipes = "";
            size_t index = 1;
            for (std::map<recipe*, int>::iterator iter = reading->recipes.begin();
                 iter != reading->recipes.end(); ++iter, ++index) {
                if(g->u.knows_recipe(iter->first)) {
                    recipes += "<color_ltgray>";
                }
                recipes += item( iter->first->result, 0 ).type->nname(1);
                if(g->u.knows_recipe(iter->first)) {
                    recipes += "</color>";
                }
                if(index == reading->recipes.size() - 1) {
                    recipes += _(" and "); // Who gives a fuck about an oxford comma?
                } else if(index != reading->recipes.size()) {
                    recipes += _(", ");
                }
            }
            std::string recipe_line = string_format(
                ngettext("This book contains %1$d crafting recipe: %2$s",
                         "This book contains %1$d crafting recipes: %2$s", reading->recipes.size()),
                reading->recipes.size(), recipes.c_str());
            add_msg( "%s", recipe_line.c_str());
        }
        activity.type = ACT_NULL;
        return;
    }

    if( reading->fun != 0 ) {
        int fun_bonus = 0;
        if( book->charges == 0 ) {
            //Book is out of chapters -> re-reading old book, less fun
            add_msg(_("The %s isn't as much fun now that you've finished it."), book->name.c_str());
            if( one_in(6) ) { //Don't nag incessantly, just once in a while
                add_msg(m_info, _("Maybe you should find something new to read..."));
            }
            //50% penalty
            fun_bonus = (reading->fun * 5) / 2;
        } else {
            fun_bonus = reading->fun * 5;
        }
        // If you don't have a problem with eating humans, To Serve Man becomes rewarding
        if( (has_trait("CANNIBAL") || has_trait("PSYCHOPATH") || has_trait("SAPIOVORE")) &&
            reading->id == "cookbook_human" ) {
            fun_bonus = 25;
            add_morale(MORALE_BOOK, fun_bonus, fun_bonus * 3, 60, 30, true, reading);
        } else {
            add_morale(MORALE_BOOK, fun_bonus, reading->fun * 15, 60, 30, true, reading);
        }
    }

    if( book->charges > 0 ) {
        book->charges--;
    }

    bool no_recipes = true;
    if( !reading->recipes.empty() ) {
        bool recipe_learned = try_study_recipe(reading);
        if( !studied_all_recipes(reading) ) {
            no_recipes = false;
        }

        // for books that the player cannot yet read due to skill level or have no skill component,
        // but contain lower level recipes, break out once recipe has been studied
        if( reading->type == NULL || (skillLevel(reading->type) < (int)reading->req) ) {
            if( recipe_learned ) {
                add_msg(m_info, _("The rest of the book is currently still beyond your understanding."));
            }
            activity.type = ACT_NULL;
            return;
        }
    }

    if( skillLevel(reading->type) < (int)reading->level ) {
        int originalSkillLevel = skillLevel( reading->type );
        int min_ex = reading->time / 10 + int_cur / 4;
        int max_ex = reading->time /  5 + int_cur / 2 - originalSkillLevel;
        if (min_ex < 1) {
            min_ex = 1;
        }
        if (max_ex < 2) {
            max_ex = 2;
        }
        if (max_ex > 10) {
            max_ex = 10;
        }
        if (max_ex < min_ex) {
            max_ex = min_ex;
        }

        min_ex *= originalSkillLevel + 1;
        max_ex *= originalSkillLevel + 1;

        skillLevel(reading->type).readBook( min_ex, max_ex, reading->level );

        add_msg(_("You learn a little about %s! (%d%%)"), reading->type->name().c_str(),
                skillLevel(reading->type).exercise());

        if (skillLevel(reading->type) == originalSkillLevel && activity.get_value(0) == 1) {
            // continuously read until player gains a new skill level
            activity.type = ACT_NULL;
            read(activity.position);
            if (activity.type != ACT_NULL) {
                return;
            }
        }

        int new_skill_level = (int)skillLevel(reading->type);
        if (new_skill_level > originalSkillLevel) {
            add_msg(m_good, _("You increase %s to level %d."),
                    reading->type->name().c_str(),
                    new_skill_level);

            if(new_skill_level % 4 == 0) {
                //~ %s is skill name. %d is skill level
                add_memorial_log(pgettext("memorial_male", "Reached skill level %1$d in %2$s."),
                                   pgettext("memorial_female", "Reached skill level %1$d in %2$s."),
                                   new_skill_level, reading->type->name().c_str());
            }
        }

        if (skillLevel(reading->type) == (int)reading->level) {
            if (no_recipes) {
                add_msg(m_info, _("You can no longer learn from %s."), reading->name.c_str());
            } else {
                add_msg(m_info, _("Your skill level won't improve, but %s has more recipes for yo"),
                        reading->name.c_str());
            }
        }
    }

    if( reading->has_use() ) {
        reading->invoke( &g->u, book, false );
    }

    activity.type = ACT_NULL;
}

bool player::has_identified( std::string item_id ) const
{
    return items_identified.count( item_id ) > 0;
}

bool player::can_study_recipe(it_book* book)
{
    for (std::map<recipe*, int>::iterator iter = book->recipes.begin();
         iter != book->recipes.end(); ++iter) {
        if (!knows_recipe(iter->first) &&
            (iter->first->skill_used == NULL || skillLevel(iter->first->skill_used) >= iter->second)) {
            return true;
        }
    }
    return false;
}

bool player::studied_all_recipes(it_book* book)
{
    for (std::map<recipe*, int>::iterator iter = book->recipes.begin();
         iter != book->recipes.end(); ++iter) {
        if (!knows_recipe(iter->first)) {
            return false;
        }
    }
    return true;
}

bool player::try_study_recipe(it_book *book)
{
    for (std::map<recipe*, int>::iterator iter = book->recipes.begin();
         iter != book->recipes.end(); ++iter) {
        if (!knows_recipe(iter->first) &&
            (iter->first->skill_used == NULL ||
             skillLevel(iter->first->skill_used) >= iter->second)) {
            if (iter->first->skill_used == NULL ||
                rng(0, 4) <= (skillLevel(iter->first->skill_used) - iter->second) / 2) {
                learn_recipe(iter->first);
                add_msg(m_good, _("Learned a recipe for %s from the %s."),
                                itypes[iter->first->result]->name.c_str(), book->name.c_str());
                return true;
            } else {
                add_msg(_("Failed to learn a recipe from the %s."), book->name.c_str());
                return false;
            }
        }
    }
    return true; // _("false") seems to mean _("attempted and failed")
}

void player::try_to_sleep()
{
 int vpart = -1;
 vehicle *veh = g->m.veh_at (posx, posy, vpart);
 const trap_id trap_at_pos = g->m.tr_at(posx, posy);
 const ter_id ter_at_pos = g->m.ter(posx, posy);
 const furn_id furn_at_pos = g->m.furn(posx, posy);
 if (furn_at_pos == f_bed || furn_at_pos == f_makeshift_bed ||
     trap_at_pos == tr_cot || trap_at_pos == tr_rollmat ||
     trap_at_pos == tr_fur_rollmat || furn_at_pos == f_armchair ||
     furn_at_pos == f_sofa || furn_at_pos == f_hay ||
     (veh && veh->part_with_feature (vpart, "SEAT") >= 0) ||
      (veh && veh->part_with_feature (vpart, "BED") >= 0))
  add_msg(m_good, _("This is a comfortable place to sleep."));
 else if (ter_at_pos != t_floor)
  add_msg(
             terlist[ter_at_pos].movecost <= 2 ?
             _("It's a little hard to get to sleep on this %s.") :
             _("It's hard to get to sleep on this %s."),
             terlist[ter_at_pos].name.c_str());
 add_disease("lying_down", 300);
}

bool player::can_sleep()
{
 int sleepy = 0;
 if (has_addiction(ADD_SLEEP))
  sleepy -= 3;
 if (has_trait("INSOMNIA"))
  sleepy -= 8;
 if (has_trait("EASYSLEEPER"))
  sleepy += 8;

 int vpart = -1;
 vehicle *veh = g->m.veh_at (posx, posy, vpart);
 const trap_id trap_at_pos = g->m.tr_at(posx, posy);
 const ter_id ter_at_pos = g->m.ter(posx, posy);
 const furn_id furn_at_pos = g->m.furn(posx, posy);
 if ((veh && veh->part_with_feature (vpart, "BED") >= 0) ||
     furn_at_pos == f_makeshift_bed || trap_at_pos == tr_cot ||
     furn_at_pos == f_sofa || furn_at_pos == f_hay)
  sleepy += 4;
 else if ((veh && veh->part_with_feature (vpart, "SEAT") >= 0) ||
      trap_at_pos == tr_rollmat || trap_at_pos == tr_fur_rollmat || furn_at_pos == f_armchair)
  sleepy += 3;
 else if (furn_at_pos == f_bed)
  sleepy += 5;
 else if (ter_at_pos == t_floor)
  sleepy += 1;
 else
  sleepy -= g->m.move_cost(posx, posy);
 if (fatigue < 192)
  sleepy -= int( (192 - fatigue) / 4);
 else
  sleepy += int((fatigue - 192) / 16);
 sleepy += rng(-8, 8);
 sleepy -= 2 * stim;
 if (sleepy > 0)
  return true;
 return false;
}

void player::fall_asleep(int duration)
{
    add_disease("sleep", duration);
}

void player::wake_up(const char * message)
{
    rem_disease("sleep");
    if (message) {
        add_msg_if_player(message);
    } else {
        add_msg_if_player(_("You wake up."));
    }
}

std::string player::is_snuggling()
{
    std::vector<item>& floor_item = g->m.i_at(posx, posy);
    it_armor* floor_armor = NULL;
    int ticker = 0;

    // If there are no items on the floor, return nothing
    if ( floor_item.empty() ) {
        return "nothing";
    }

    for ( std::vector<item>::iterator afloor_item = floor_item.begin() ; afloor_item != floor_item.end() ; ++afloor_item) {
        if ( !afloor_item->is_armor() ) {
            continue;
        }
        else if ( afloor_item->volume() > 1 &&
        (dynamic_cast<it_armor*>(afloor_item->type)->covers & mfb(bp_torso) ||
         dynamic_cast<it_armor*>(afloor_item->type)->covers & mfb(bp_legs)) ){
            floor_armor = dynamic_cast<it_armor*>(afloor_item->type);
            ticker++;
        }
    }

    if ( ticker == 0 ) {
        return "nothing";
    }
    else if ( ticker == 1 ) {
        return floor_armor->name.c_str();
    }
    else if ( ticker > 1 ) {
        return "many";
    }

    return "nothing";
}

// Returned values range from 1.0 (unimpeded vision) to 5.0 (totally blind).
// 2.5 is enough light for detail work.
float player::fine_detail_vision_mod()
{
    // PER_SLIME_OK implies you can get enough eyes around the bile
    // that you can generaly see.  There'll still be the haze, but
    // it's annoying rather than limiting.
    if (has_effect("blind") || ((has_disease("boomered")) &&
    !(has_trait("PER_SLIME_OK"))))
    {
        return 5;
    }
    if ( has_nv() )
    {
        return 1.5;
    }
    // flashlight is handled by the light level check below
    if (has_active_item("lightstrip"))
    {
        return 1;
    }
    if (LL_LIT <= g->m.light_at(posx, posy))
    {
        return 1;
    }

    float vision_ii = 0;
    if (g->m.light_at(posx, posy) == LL_LOW) { vision_ii = 4; }
    else if (g->m.light_at(posx, posy) == LL_DARK) { vision_ii = 5; }

    if (has_item_with_flag("LIGHT_2")){
        vision_ii -= 2;
    } else if (has_item_with_flag("LIGHT_1")){
        vision_ii -= 1;
    }

    if (has_trait("NIGHTVISION")) { vision_ii -= .5; }
    else if (has_trait("ELFA_NV")) { vision_ii -= 1; }
    else if (has_trait("NIGHTVISION2") || has_trait("FEL_NV")) { vision_ii -= 2; }
    else if (has_trait("NIGHTVISION3") || has_trait("ELFA_FNV") || is_wearing("rm13_armor_on")) { vision_ii -= 3; }

    if (vision_ii < 1) { vision_ii = 1; }
    return vision_ii;
}

int player::warmth(body_part bp)
{
    int bodywetness = 0;
    int ret = 0, warmth = 0;
    it_armor* armor = NULL;

    // Fetch the morale value of wetness for bodywetness
    for (int i = 0; bodywetness == 0 && i < morale.size(); i++)
    {
        if( morale[i].type == MORALE_WET )
        {
            bodywetness = abs(morale[i].bonus); // Make it positive, less confusing
            break;
        }
    }

    // If the player is not wielding anything, check if hands can be put in pockets
    if(bp == bp_hands && !is_armed() && (temp_conv[bp] <=  BODYTEMP_COLD) && worn_with_flag("POCKETS"))
    {
        ret += 10;
    }

    // If the players head is not encumbered, check if hood can be put up
    if(bp == bp_head && encumb(bp_head) < 1 && (temp_conv[bp] <=  BODYTEMP_COLD) && worn_with_flag("HOOD"))
    {
        ret += 10;
    }

    for (int i = 0; i < worn.size(); i++)
    {
        armor = dynamic_cast<it_armor*>(worn[i].type);

        if (armor->covers & mfb(bp))
        {
            warmth = armor->warmth;
            // Wool items do not lose their warmth in the rain
            if (!worn[i].made_of("wool"))
            {
                warmth *= 1.0 - (float)bodywetness / 100.0;
            }
            ret += warmth;
        }
    }
    return ret;
}

int player::encumb(body_part bp)
{
    int iArmorEnc = 0;
    double iLayers = 0;
    return encumb(bp, iLayers, iArmorEnc);
}


/*
 * Encumbrance logic:
 * Some clothing is intrinsically encumbering, such as heavy jackets, backpacks, body armor, etc.
 * These simply add their encumbrance value to each body part they cover.
 * In addition, each article of clothing after the first in a layer imposes an additional penalty.
 * e.g. one shirt will not encumber you, but two is tight and starts to restrict movement.
 * Clothes on seperate layers don't interact, so if you wear e.g. a light jacket over a shirt,
 * they're intended to be worn that way, and don't impose a penalty.
 * The default is to assume that clothes do not fit, clothes that are "fitted" either
 * reduce the encumbrance penalty by one, or if that is already 0, they reduce the layering effect.
 *
 * Use cases:
 * What would typically be considered normal "street clothes" should not be considered encumbering.
 * Tshirt, shirt, jacket on torso/arms, underwear and pants on legs, socks and shoes on feet.
 * This is currently handled by each of these articles of clothing
 * being on a different layer and/or body part, therefore accumulating no encumbrance.
 */
int player::encumb(body_part bp, double &layers, int &armorenc)
{
    int ret = 0;
    double layer[MAX_CLOTHING_LAYER] = { };
    int level = 0;

    it_armor* armor = NULL;
    for (size_t i = 0; i < worn.size(); ++i) {
        if( !worn[i].is_armor() ) {
            debugmsg("%s::encumb hit a non-armor item at worn[%d] (%s)", name.c_str(),
                     i, worn[i].tname().c_str());
        }
        armor = dynamic_cast<it_armor*>(worn[i].type);

        if( armor->covers & mfb(bp) ) {
            if( worn[i].has_flag( "SKINTIGHT" ) ) {
                level = UNDERWEAR;
            } else if ( worn[i].has_flag( "OUTER" ) ) {
                level = OUTER_LAYER;
            } else if ( worn[i].has_flag( "BELTED") ) {
                level = BELTED_LAYER;
            } else {
                level = REGULAR_LAYER;
            }

            layer[level]++;
            if( armor->is_power_armor() &&
                (has_active_item("UPS_on") || has_active_item("adv_UPS_on") ||
                 has_active_bionic("bio_power_armor_interface") ||
                 has_active_bionic("bio_power_armor_interface_mkII")) ) {
                armorenc += std::max( 0, armor->encumber - 4);
            } else {
                armorenc += armor->encumber;
                // Fitted clothes will reduce either encumbrance or layering.
                if( worn[i].has_flag( "FIT" ) ) {
                    if( armor->encumber > 0 && armorenc > 0 ) {
                        armorenc--;
                    } else if (layer[level] > 0) {
                        layer[level] -= .5;
                    }
                }
            }
        }
    }
    if (armorenc < 0) {
        armorenc = 0;
    }
    ret += armorenc;

    for (int i = 0; i < sizeof(layer) / sizeof(layer[0]); ++i) {
        layers += std::max( 0.0, layer[i] - 1.0 );
    }

    if (layers > 0.0) {
        ret += layers;
    }

    if (volume_carried() > volume_capacity() - 2 && bp != bp_head) {
        ret += 3;
    }

    // Bionics and mutation
    if ( has_bionic("bio_stiff") && bp != bp_head && bp != bp_mouth && bp != bp_eyes ) {
        ret += 1;
    }
    if ( has_trait("CHITIN3") && bp != bp_eyes && bp != bp_mouth ) {
        ret += 1;
    }
    if ( has_trait("SLIT_NOSTRILS") && bp == bp_mouth ) {
        ret += 1;
    }
    if ( has_trait("ARM_FEATHERS") && bp == bp_arms ) {
        ret += 2;
    }
    if ( has_trait("INSECT_ARMS") && bp == bp_arms ) {
        ret += 3;
    }
    if ( has_trait("ARACHNID_ARMS") && bp == bp_arms ) {
        ret += 4;
    }
    if ( has_trait("PAWS") && bp == bp_hands ) {
        ret += 1;
    }
    if ( has_trait("PAWS_LARGE") && bp == bp_hands ) {
        ret += 2;
    }
    if ( has_trait("LARGE") && (bp == bp_arms || bp == bp_torso )) {
        ret += 1;
    }
    if ( has_trait("WINGS_BUTTERFLY") && (bp == bp_torso )) {
        ret += 1;
    }
    if (bp == bp_hands &&
        (has_trait("ARM_TENTACLES") || has_trait("ARM_TENTACLES_4") ||
         has_trait("ARM_TENTACLES_8")) ) {
        ret += 3;
    }
    if (bp == bp_hands &&
        (has_trait("CLAWS_TENTACLE") )) {
        ret += 2;
    }
    if (bp == bp_mouth &&
        ( has_bionic("bio_nostril") ) ) {
        ret += 1;
    }
    if (bp == bp_hands &&
        ( has_bionic("bio_thumbs") ) ) {
        ret += 2;
    }
    if (bp == bp_eyes &&
        ( has_bionic("bio_pokedeye") ) ) {
        ret += 1;
    }
    if ( ret < 0 ) {
        ret = 0;
    }
    return ret;
}

int player::get_armor_bash(body_part bp)
{
    return get_armor_bash_base(bp) + armor_bash_bonus;
}

int player::get_armor_cut(body_part bp)
{
    return get_armor_cut_base(bp) + armor_cut_bonus;
}

int player::get_armor_bash_base(body_part bp)
{
 int ret = 0;
 it_armor* armor;
 for (int i = 0; i < worn.size(); i++) {
  armor = dynamic_cast<it_armor*>(worn[i].type);
  if (armor->covers & mfb(bp))
   ret += worn[i].bash_resist();
 }
 if (has_bionic("bio_carbon")) {
    ret += 2;
 }
 if (bp == bp_head && has_bionic("bio_armor_head")) {
    ret += 3;
 }
 if (bp == bp_arms && has_bionic("bio_armor_arms")) {
    ret += 3;
 }
 if (bp == bp_torso && has_bionic("bio_armor_torso")) {
    ret += 3;
 }
 if (bp == bp_legs && has_bionic("bio_armor_legs")) {
    ret += 3;
 }
 if (bp == bp_eyes && has_bionic("bio_armor_eyes")) {
    ret += 3;
 }
 if (has_trait("FUR") || has_trait("LUPINE_FUR") || has_trait("URSINE_FUR")) {
    ret++;
 }
 if (bp == bp_head && has_trait("LYNX_FUR")) {
    ret++;
 }
 if (has_trait("FAT")) {
    ret ++;
 }
 if (has_trait("CHITIN")) {
    ret += 2;
 }
 if (has_trait("SHELL") && bp == bp_torso) {
    ret += 6;
 }
 ret += rng(0, disease_intensity("armor_boost"));
 return ret;
}

int player::get_armor_cut_base(body_part bp)
{
 int ret = 0;
 it_armor* armor;
 for (int i = 0; i < worn.size(); i++) {
  armor = dynamic_cast<it_armor*>(worn[i].type);
  if (armor->covers & mfb(bp))
   ret += worn[i].cut_resist();
 }
 if (has_bionic("bio_carbon"))
  ret += 4;
 if (bp == bp_head && has_bionic("bio_armor_head"))
  ret += 3;
 else if (bp == bp_arms && has_bionic("bio_armor_arms"))
  ret += 3;
 else if (bp == bp_torso && has_bionic("bio_armor_torso"))
  ret += 3;
 else if (bp == bp_legs && has_bionic("bio_armor_legs"))
  ret += 3;
 else if (bp == bp_eyes && has_bionic("bio_armor_eyes"))
  ret += 3;
 if (has_trait("THICKSKIN"))
  ret++;
 if (has_trait("THINSKIN"))
  ret--;
 if (has_trait("SCALES"))
  ret += 2;
 if (has_trait("THICK_SCALES"))
  ret += 4;
 if (has_trait("SLEEK_SCALES"))
  ret += 1;
 if (has_trait("CHITIN"))
  ret += 2;
 if (has_trait("CHITIN2"))
  ret += 4;
 if (has_trait("CHITIN3"))
  ret += 8;
 if (has_trait("SHELL") && bp == bp_torso)
  ret += 14;
 ret += rng(0, disease_intensity("armor_boost"));
 return ret;
}

void get_armor_on(player* p, body_part bp, std::vector<int>& armor_indices) {
    it_armor* tmp;
    for (int i=0; i<p->worn.size(); i++) {
        tmp = dynamic_cast<it_armor*>(p->worn[i].type);
        if (tmp->covers & mfb(bp)) {
            armor_indices.push_back(i);
        }
    }
}

// mutates du, returns true if armor was damaged
bool player::armor_absorb(damage_unit& du, item& armor) {
    it_armor* armor_type = dynamic_cast<it_armor*>(armor.type);

    float mitigation = 0; // total amount of damage mitigated
    float effective_resist = resistances(armor).get_effective_resist(du);
    bool armor_damaged = false;

    std::string pre_damage_name = armor.tname();
    std::string pre_damage_adj = armor_type->dmg_adj(armor.damage);

    if (rng(0,100) < armor_type->coverage) {
        if (armor_type->is_power_armor()) { // TODO: add some check for power armor
        }

        mitigation = std::min(effective_resist, du.amount);
        du.amount -= mitigation; // mitigate the damage first

        // if the post-mitigation amount is greater than the amount
        if ((du.amount > effective_resist && !one_in(du.amount) && one_in(2)) ||
                // or if it isn't, but 1/50 chance
                (du.amount <= effective_resist && !armor.has_flag("STURDY")
                && !armor_type->is_power_armor() && one_in(200))) {
            armor_damaged = true;
            armor.damage++;
            std::string damage_verb = du.type == DT_BASH
                ? armor_type->bash_dmg_verb()
                : armor_type->cut_dmg_verb();

            // add "further" if the damage adjective and verb are the same
            std::string format_string = pre_damage_adj == damage_verb
                ? _("Your %s is %s further!")
                : _("Your %s is %s!");
            add_msg_if_player( m_bad, format_string.c_str(), pre_damage_name.c_str(),
                                      damage_verb.c_str());
            //item is damaged
            SCT.add(this->xpos(),
                    this->ypos(),
                    NORTH,
                    pre_damage_name, m_neutral,
                    damage_verb, m_info);
        }
    }
    return armor_damaged;
}
void player::absorb_hit(body_part bp, int, damage_instance &dam) {
    for (std::vector<damage_unit>::iterator it = dam.damage_units.begin();
            it != dam.damage_units.end(); ++it) {

        // Recompute the armor indices for every damage unit because we may have
        // destroyed armor earlier in the loop.
        std::vector<int> armor_indices;

        get_armor_on(this,bp,armor_indices);

        // CBMs absorb damage first before hitting armour
        if (has_active_bionic("bio_ads")) {
            if (it->amount > 0 && power_level > 1) {
                if (it->type == DT_BASH)
                    it->amount -= rng(1, 8);
                else if (it->type == DT_CUT)
                    it->amount -= rng(1, 4);
                else if (it->type == DT_STAB)
                    it->amount -= rng(1, 2);
                power_level--;
            }
            if (it->amount < 0) it->amount = 0;
        }

        // The worn vector has the innermost item first, so
        // iterate reverse to damage the outermost (last in worn vector) first.
        for (std::vector<int>::reverse_iterator armor_it = armor_indices.rbegin();
                armor_it != armor_indices.rend(); ++armor_it) {

            const int index = *armor_it;

            armor_absorb(*it, worn[index]);

            // now check if armour was completely destroyed and display relevant messages
            // TODO: use something less janky than the old code for this check
            if (worn[index].damage >= 5) {
                //~ %s is armor name
                add_memorial_log(pgettext("memorial_male", "Worn %s was completely destroyed."),
                                 pgettext("memorial_female", "Worn %s was completely destroyed."),
                                 worn[index].tname().c_str());
                add_msg_player_or_npc( m_bad, _("Your %s is completely destroyed!"),
                                              _("<npcname>'s %s is completely destroyed!"),
                                              worn[index].tname().c_str() );
                worn.erase(worn.begin() + index);
            }
        }
    }
}


void player::absorb(body_part bp, int &dam, int &cut)
{
    it_armor* tmp;
    int arm_bash = 0, arm_cut = 0;
    bool cut_through = true;      // to determine if cutting damage penetrates multiple layers of armour
    int bash_absorb = 0;      // to determine if lower layers of armour get damaged

    // CBMS absorb damage first before hitting armour
    if (has_active_bionic("bio_ads"))
    {
        if (dam > 0 && power_level > 1)
        {
            dam -= rng(1, 8);
            power_level--;
        }
        if (cut > 0 && power_level > 1)
        {
            cut -= rng(0, 4);
            power_level--;
        }
        if (dam < 0)
            dam = 0;
        if (cut < 0)
            cut = 0;
    }

    // determines how much damage is absorbed by armour
    // zero if damage misses a covered part
    int bash_reduction = 0;
    int cut_reduction = 0;

    // See, we do it backwards, iterating inwards
    for (int i = worn.size() - 1; i >= 0; i--)
    {
        tmp = dynamic_cast<it_armor*>(worn[i].type);
        if (tmp->covers & mfb(bp))
        {
            // first determine if damage is at a covered part of the body
            // probability given by coverage
            if (rng(0, 100) < tmp->coverage)
            {
                // hit a covered part of the body, so now determine if armour is damaged
                arm_bash = worn[i].bash_resist();
                arm_cut  = worn[i].cut_resist();
                // also determine how much damage is absorbed by armour
                // factor of 3 to normalise for material hardness values
                bash_reduction = arm_bash / 3;
                cut_reduction = arm_cut / 3;

                // power armour first  - to depreciate eventually
                if (worn[i].type->is_power_armor())
                {
                    if (cut > arm_cut * 2 || dam > arm_bash * 2)
                    {
                        add_msg_if_player(m_bad, _("Your %s is damaged!"), worn[i].tname().c_str());
                        worn[i].damage++;
                    }
                }
                else // normal armour
                {
                    // determine how much the damage exceeds the armour absorption
                    // bash damage takes into account preceding layers
                    int diff_bash = (dam - arm_bash - bash_absorb < 0) ? -1 : (dam - arm_bash);
                    int diff_cut  = (cut - arm_cut  < 0) ? -1 : (cut - arm_cut);
                    bool armor_damaged = false;
                    std::string pre_damage_name = worn[i].tname();

                    // armour damage occurs only if damage exceeds armour absorption
                    // plus a luck factor, even if damage is below armour absorption (2% chance)
                    if ((dam > arm_bash && !one_in(diff_bash)) ||
                        (!worn[i].has_flag ("STURDY") && diff_bash == -1 && one_in(50)))
                    {
                        armor_damaged = true;
                        worn[i].damage++;
                    }
                    bash_absorb += arm_bash;

                    // cut damage falls through to inner layers only if preceding layer was damaged
                    if (cut_through)
                    {
                        if ((cut > arm_cut && !one_in(diff_cut)) ||
                            (!worn[i].has_flag ("STURDY") && diff_cut == -1 && one_in(50)))
                        {
                            armor_damaged = true;
                            worn[i].damage++;
                        }
                        else // layer of clothing was not damaged, so stop cutting damage from penetrating
                        {
                            cut_through = false;
                        }
                    }

                    // now check if armour was completely destroyed and display relevant messages
                    if (worn[i].damage >= 5)
                    {
                      //~ %s is armor name
                      add_memorial_log(pgettext("memorial_male", "Worn %s was completely destroyed."),
                                       pgettext("memorial_female", "Worn %s was completely destroyed."),
                                       worn[i].tname().c_str());
                        add_msg_player_or_npc(m_bad, _("Your %s is completely destroyed!"),
                                                     _("<npcname>'s %s is completely destroyed!"),
                                                     worn[i].tname().c_str() );
                        worn.erase(worn.begin() + i);
                    } else if (armor_damaged) {
                        std::string damage_verb = diff_bash > diff_cut ? tmp->bash_dmg_verb() :
                                                                         tmp->cut_dmg_verb();
                        add_msg_if_player( m_bad, _("Your %s is %s!"), pre_damage_name.c_str(),
                                                  damage_verb.c_str());
                    }
                } // end of armour damage code
            }
        }
        // reduce damage accordingly
        dam -= bash_reduction;
        cut -= cut_reduction;
    }
    // now account for CBMs and mutations
    if (has_bionic("bio_carbon"))
    {
        dam -= 2;
        cut -= 4;
    }
    if (bp == bp_head && has_bionic("bio_armor_head"))
    {
        dam -= 3;
        cut -= 3;
    }
    else if (bp == bp_arms && has_bionic("bio_armor_arms"))
    {
        dam -= 3;
        cut -= 3;
    }
    else if (bp == bp_torso && has_bionic("bio_armor_torso"))
    {
        dam -= 3;
        cut -= 3;
    }
    else if (bp == bp_legs && has_bionic("bio_armor_legs"))
    {
        dam -= 3;
        cut -= 3;
    }
    else if (bp == bp_eyes && has_bionic("bio_armor_eyes"))
    {
        dam -= 3;
        cut -= 3;
    }
    if (has_trait("THICKSKIN")) {
        cut--;
    }
    if (has_trait("THINSKIN")) {
        cut++;
    }
    if (has_trait("SCALES")) {
        cut -= 2;
    }
    if (has_trait("THICK_SCALES")) {
        cut -= 4;
    }
    if (has_trait("SLEEK_SCALES")) {
        cut -= 1;
    }
    if (has_trait("FEATHERS")) {
        dam--;
    }
    if (has_trait("AMORPHOUS")) {
        dam--;
        if (!(has_trait("INT_SLIME"))) {
            dam -= 3;
        }
    }
    if (bp == bp_arms && has_trait("ARM_FEATHERS")) {
        dam--;
    }
    if (has_trait("FUR") || has_trait("LUPINE_FUR") || has_trait("URSINE_FUR")) {
        dam--;
    }
    if (bp == bp_head && has_trait("LYNX_FUR")) {
        dam--;
    }
    if (has_trait("FAT")) {
        cut --;
    }
    if (has_trait("CHITIN")) {
        cut -= 2;
    }
    if (has_trait("CHITIN2")) {
        dam--;
        cut -= 4;
    }
    if (has_trait("CHITIN3")) {
        dam -= 2;
        cut -= 8;
    }
    if (has_trait("PLANTSKIN")) {
        dam--;
    }
    if (has_trait("BARK")) {
        dam -= 2;
    }
    if (bp == bp_feet && has_trait("HOOVES")) {
        cut--;
    }
    if (has_trait("LIGHT_BONES")) {
        dam *= 1.4;
    }
    if (has_trait("HOLLOW_BONES")) {
        dam *= 1.8;
    }

    // apply martial arts armor buffs
    dam -= mabuff_arm_bash_bonus();
    cut -= mabuff_arm_cut_bonus();

    if (dam < 0)
        dam = 0;
    if (cut < 0)
        cut = 0;
}

int player::get_env_resist(body_part bp)
{
    int ret = 0;
    for (int i = 0; i < worn.size(); i++) {
        if ((dynamic_cast<it_armor*>(worn[i].type))->covers & mfb(bp) ||
             (bp == bp_eyes && // Head protection works on eyes too (e.g. baseball cap)
             (dynamic_cast<it_armor*>(worn[i].type))->covers & mfb(bp_head))) {
            ret += (dynamic_cast<it_armor*>(worn[i].type))->env_resist;
        }
    }

    if (bp == bp_mouth && has_bionic("bio_purifier") && ret < 5) {
        ret += 2;
        if (ret > 5) {
            ret = 5;
        }
    }

    if (bp == bp_eyes && has_bionic("bio_armor_eyes") && ret < 5) {
        ret += 2;
        if (ret > 5) {
            ret = 5;
        }
    }
    return ret;
}

bool player::wearing_something_on(body_part bp)
{
 for (int i = 0; i < worn.size(); i++) {
  if ((dynamic_cast<it_armor*>(worn[i].type))->covers & mfb(bp))
    return true;
 }
 return false;
}

bool player::is_wearing_shoes() {
    for (int i = 0; i < worn.size(); i++) {
        item *worn_item = &worn[i];
        it_armor *worn_armor = dynamic_cast<it_armor*>(worn_item->type);

        if (worn_armor->covers & mfb(bp_feet) &&
            (!worn_item->has_flag("BELTED")) &&
            (!worn_item->has_flag("SKINTIGHT"))) {
            return true;
        }
    }
    return false;
}

bool player::is_wearing_power_armor(bool *hasHelmet) const {
    bool result = false;
    for (size_t i = 0; i < worn.size(); i++) {
        it_armor *armor = dynamic_cast<it_armor*>(worn[i].type);
        if (armor == NULL || !armor->is_power_armor()) {
            continue;
        }
        if (hasHelmet == NULL) {
            // found power armor, helmet not requested, cancel loop
            return true;
        }
        // found power armor, continue search for helmet
        result = true;
        if (armor->covers & mfb(bp_head)) {
            *hasHelmet = true;
            return true;
        }
    }
    return result;
}

int player::adjust_for_focus(int amount)
{
    int effective_focus = focus_pool;
    if (has_trait("FASTLEARNER"))
    {
        effective_focus += 15;
    }
    if (has_trait("SLOWLEARNER"))
    {
        effective_focus -= 15;
    }
    double tmp = amount * (effective_focus / 100.0);
    int ret = int(tmp);
    if (rng(0, 100) < 100 * (tmp - ret))
    {
        ret++;
    }
    return ret;
}

void player::practice( Skill *s, int amount, int cap )
{
    SkillLevel& level = skillLevel(s);
    // Double amount, but only if level.exercise isn't a small negative number?
    if (level.exercise() < 0) {
        if (amount >= -level.exercise()) {
            amount -= level.exercise();
        } else {
            amount += amount;
        }
    }

    bool isSavant = has_trait("SAVANT");

    Skill *savantSkill = NULL;
    SkillLevel savantSkillLevel = SkillLevel();

    if (isSavant) {
        for (std::vector<Skill*>::iterator aSkill = Skill::skills.begin();
             aSkill != Skill::skills.end(); ++aSkill) {
            if (skillLevel(*aSkill) > savantSkillLevel) {
                savantSkill = *aSkill;
                savantSkillLevel = skillLevel(*aSkill);
            }
        }
    }

    amount = adjust_for_focus(amount);

    if (has_trait("PACIFIST") && s->is_combat_skill()) {
        if(!one_in(3)) {
          amount = 0;
        }
    }
    if (has_trait("PRED2") && s->is_combat_skill()) {
        if(one_in(3)) {
          amount *= 2;
        }
    }
    if (has_trait("PRED3") && s->is_combat_skill()) {
        amount *= 2;
    }

    if (has_trait("PRED4") && s->is_combat_skill()) {
        amount *= 3;
    }

    if (isSavant && s != savantSkill) {
        amount /= 2;
    }

    if (skillLevel(s) > cap) { //blunt grinding cap implementation for crafting
        amount = 0;
        int curLevel = skillLevel(s);
        if(is_player() && one_in(5)) {//remind the player intermittently that no skill gain takes place
            add_msg(m_info, _("This task is too simple to train your %s beyond %d."),
                    s->name().c_str(), curLevel);
        }
    }

    if (amount > 0 && level.isTraining()) {
        int oldLevel = skillLevel(s);
        skillLevel(s).train(amount);
        int newLevel = skillLevel(s);
        if (is_player() && newLevel > oldLevel) {
            add_msg(m_good, _("Your skill in %s has increased to %d!"), s->name().c_str(), newLevel);
        }
        if(is_player() && newLevel > cap) {
            //inform player immediately that the current recipe can't be used to train further
            add_msg(m_info, _("You feel that %s tasks of this level are becoming trivial."),
                    s->name().c_str());
        }

        int chance_to_drop = focus_pool;
        focus_pool -= chance_to_drop / 100;
        // Apex Predators don't think about much other than killing.
        // They don't lose Focus when practicing combat skills.
        if ((rng(1, 100) <= (chance_to_drop % 100)) && (!(has_trait("PRED4") &&
                                                          s->is_combat_skill()))) {
            focus_pool--;
        }
    }

    skillLevel(s).practice();
}

void player::practice( std::string s, int amount, int cap )
{
    Skill *aSkill = Skill::skill(s);
    practice( aSkill, amount, cap );
}

bool player::knows_recipe(const recipe *rec) const
{
    // do we know the recipe by virtue of it being autolearned?
    if( rec->autolearn ) {
        // Can the skill being trained can handle the difficulty of the task
        bool meets_requirements = false;
        if(rec->skill_used == NULL || get_skill_level(rec->skill_used) >= rec->difficulty){
            meets_requirements = true;
            //If there are required skills, insure their requirements are met, or we can't craft
            if(!rec->required_skills.empty()){
                for( auto iter = rec->required_skills.cbegin();
                     iter != rec->required_skills.cend(); ++iter ){
                    if( get_skill_level(iter->first) < iter->second ){
                        meets_requirements = false;
                    }
                }
            }
        }
        if(meets_requirements){
            return true;
        }
    }

    if( learned_recipes.find( rec->ident ) != learned_recipes.end() ) {
        return true;
    }

    return false;
}

int player::has_recipe( const recipe *r, const inventory &crafting_inv ) const
{
    // Iterate over the nearby items and see if there's a book that has the recipe.
    const_invslice slice = crafting_inv.const_slice();
    int difficulty = -1;
    for( auto stack = slice.cbegin(); stack != slice.cend(); ++stack ) {
        // We are only checking qualities, so we only care about the first item in the stack.
        const item &candidate = (*stack)->front();
        if( candidate.is_book() && items_identified.count(candidate.type->id) ) {
            it_book *book_type = dynamic_cast<it_book *>(candidate.type);
            for( auto book_recipe = book_type->recipes.cbegin();
                 book_recipe != book_type->recipes.cend(); ++book_recipe ) {
                // Does it have the recipe, and do we meet it's requirements?
                if( book_recipe->first->ident == r->ident &&
                    ( book_recipe->first->skill_used == NULL ||
                      get_skill_level(book_recipe->first->skill_used) >= book_recipe->second ) &&
                    ( difficulty == -1 || book_recipe->second < difficulty ) ) {
                    difficulty = book_recipe->second;
                }
            }
        }
    }
    return difficulty;
}

void player::learn_recipe(recipe *rec)
{
    learned_recipes[rec->ident] = rec;
}

void player::assign_activity(activity_type type, int moves, int index, int pos, std::string name)
{
    if (backlog.type == type && backlog.index == index && backlog.position == pos &&
        backlog.name == name) {
        add_msg_if_player( _("You resume your task."));
        activity = backlog;
        backlog = player_activity();
    } else {
        activity = player_activity(type, moves, index, pos, name);
    }
    if (this->moves <= activity.moves_left) {
        activity.moves_left -= this->moves;
    }
    this->moves = 0;
    activity.warned_of_proximity = false;
}

bool player::has_activity(const activity_type type)
{
    if (activity.type == type) {
        return true;
    }

    return false;
}

void player::cancel_activity()
{
    if (activity.is_suspendable()) {
        backlog = activity;
    }
    activity.type = ACT_NULL;
}

std::vector<item*> player::has_ammo(ammotype at)
{
    std::vector<item*> result = inv.all_ammo(at);
    if (weapon.is_of_ammo_type_or_contains_it(at)) {
        result.push_back(&weapon);
    }
    for (size_t i = 0; i < worn.size(); i++) {
        if (worn[i].is_of_ammo_type_or_contains_it(at)) {
            result.push_back(&worn[i]);
        }
    }
    return result;
}

std::string player::weapname(bool charges)
{
 if (!(weapon.is_tool() &&
       dynamic_cast<it_tool*>(weapon.type)->max_charges <= 0) &&
     weapon.charges >= 0 && charges) {
  std::stringstream dump;
  int spare_mag = weapon.has_gunmod("spare_mag");
  dump << weapon.tname().c_str();
  if (!(weapon.has_flag("NO_AMMO") || weapon.has_flag("RELOAD_AND_SHOOT"))) {
   dump << " (" << weapon.charges;
   if( -1 != spare_mag )
   dump << "+" << weapon.contents[spare_mag].charges;
   for (int i = 0; i < weapon.contents.size(); i++)
   if (weapon.contents[i].is_gunmod() &&
     weapon.contents[i].has_flag("MODE_AUX"))
    dump << "+" << weapon.contents[i].charges;
   dump << ")";
  }
  return dump.str();
 } else if (weapon.is_container()) {
  std::stringstream dump;
  dump << weapon.tname().c_str();
  if(weapon.contents.size() == 1) {
   dump << " (" << weapon.contents[0].charges << ")";
  }
  return dump.str();
 } else if (weapon.is_null()) {
  return _("fists");
 } else
  return weapon.tname();
}

void player::wield_contents(item *container, bool force_invlet,
                            std::string /*skill_used*/, int /*volume_factor*/)
{
    if(!(container->contents.empty())) {
        item& weap = container->contents[0];
        inv.assign_empty_invlet(weap, force_invlet);
        wield(&(i_add(weap)));
        container->contents.erase(container->contents.begin());
    } else {
        debugmsg("Tried to wield contents of empty container (player::wield_contents)");
    }
}

void player::store(item* container, item* put, std::string skill_used, int volume_factor)
{
    int lvl = skillLevel(skill_used);
    moves -= (lvl == 0) ? ((volume_factor + 1) * put->volume()) : (volume_factor * put->volume()) / lvl;
    container->put_in(i_rem(put));
}

nc_color encumb_color(int level)
{
 if (level < 0)
  return c_green;
 if (level == 0)
  return c_ltgray;
 if (level < 4)
  return c_yellow;
 if (level < 7)
  return c_ltred;
 return c_red;
}

SkillLevel& player::skillLevel(std::string ident)
{
    return _skills[Skill::skill(ident)];
}

SkillLevel& player::skillLevel(Skill *_skill)
{
    return _skills[_skill];
}

SkillLevel player::get_skill_level(Skill *_skill) const
{
    for (std::map<Skill*,SkillLevel>::const_iterator it = _skills.begin();
            it != _skills.end(); ++it) {
        if (it->first == _skill) {
            return it->second;
        }
    }
    return SkillLevel();
}

SkillLevel player::get_skill_level(const std::string &ident) const
{
    Skill *sk = Skill::skill(ident);
    return get_skill_level(sk);
}

void player::copy_skill_levels(const player *rhs)
{
    _skills = rhs->_skills;
}

void player::set_skill_level(Skill* _skill, int level)
{
    skillLevel(_skill).level(level);
}

void player::set_skill_level(std::string ident, int level)
{
    skillLevel(ident).level(level);
}

void player::boost_skill_level(Skill* _skill, int level)
{
    skillLevel(_skill).level(level+skillLevel(_skill));
}

void player::boost_skill_level(std::string ident, int level)
{
    skillLevel(ident).level(level+skillLevel(ident));
}

void player::setID (int i)
{
    this->id = i;
}

int player::getID () const
{
    return this->id;
}

bool player::uncanny_dodge(bool is_u)
{
    if( this->power_level < 3 || !this->has_active_bionic("bio_uncanny_dodge") ) { return false; }
    point adjacent = adjacent_tile();
    power_level -= 3;
    if (adjacent.x != posx || adjacent.y != posy)
    {
        posx = adjacent.x;
        posy = adjacent.y;
        if (is_u)
            add_msg(_("Time seems to slow down and you instinctively dodge!"));
        else
            add_msg(_("Your target dodges... so fast!"));
        return true;
    }
    if (is_u)
        add_msg(_("You try to dodge but there's no room!"));
    return false;
}

// adjacent_tile() returns a safe, unoccupied adjacent tile. If there are no such tiles, returns player position instead.
point player::adjacent_tile()
{
    std::vector<point> ret;
    field_entry *cur = NULL;
    field tmpfld;
    trap_id curtrap;
    int dangerous_fields;
    for (int i=posx-1; i <= posx+1; i++)
    {
        for (int j=posy-1; j <= posy+1; j++)
        {
            if (i == posx && j == posy) continue;       // don't consider player position
            curtrap=g->m.tr_at(i, j);
            if (g->mon_at(i, j) == -1 && g->npc_at(i, j) == -1 && g->m.move_cost(i, j) > 0 && (curtrap == tr_null || traplist[curtrap]->is_benign()))        // only consider tile if unoccupied, passable and has no traps
            {
                dangerous_fields = 0;
                tmpfld = g->m.field_at(i, j);
                for(std::map<field_id, field_entry*>::iterator field_list_it = tmpfld.getFieldStart(); field_list_it != tmpfld.getFieldEnd(); ++field_list_it)
                {
                    cur = field_list_it->second;
                    if (cur != NULL && cur->is_dangerous())
                        dangerous_fields++;
                }
                if (dangerous_fields == 0)
                {
                    ret.push_back(point(i, j));
                }
            }
        }
    }
    if (ret.size())
        return ret[rng(0, ret.size()-1)];   // return a random valid adjacent tile
    else
        return point(posx, posy);           // or return player position if no valid adjacent tiles
}

// --- Library functions ---
// This stuff could be moved elsewhere, but there
// doesn't seem to be a good place to put it right now.

// Basic logistic function.
double player::logistic(double t)
{
    return 1 / (1 + exp(-t));
}

// Logistic curve [-6,6], flipped and scaled to
// range from 1 to 0 as pos goes from min to max.
double player::logistic_range(int min, int max, int pos)
{
    const double LOGI_CUTOFF = 4;
    const double LOGI_MIN = logistic(-LOGI_CUTOFF);
    const double LOGI_MAX = logistic(+LOGI_CUTOFF);
    const double LOGI_RANGE = LOGI_MAX - LOGI_MIN;
    // Anything beyond [min,max] gets clamped.
    if (pos < min)
    {
        return 1.0;
    }
    else if (pos > max)
    {
        return 0.0;
    }

    // Normalize the pos to [0,1]
    double range = max - min;
    double unit_pos = (pos - min) / range;

    // Scale and flip it to [+LOGI_CUTOFF,-LOGI_CUTOFF]
    double scaled_pos = LOGI_CUTOFF - 2 * LOGI_CUTOFF * unit_pos;

    // Get the raw logistic value.
    double raw_logistic = logistic(scaled_pos);

    // Scale the output to [0,1]
    return (raw_logistic - LOGI_MIN) / LOGI_RANGE;
}

// Calculates portions favoring x, then y, then z
void player::calculate_portions(int &x, int &y, int &z, int maximum)
{
    z = std::min(z, std::max(maximum - x - y, 0));
    y = std::min(y, std::max(maximum - x , 0));
    x = std::min(x, std::max(maximum, 0));
}

void player::environmental_revert_effect()
{
    illness.clear();
    addictions.clear();
    morale.clear();

    for (int part = 0; part < num_hp_parts; part++) {
        hp_cur[part] = hp_max[part];
    }
    hunger = 0;
    thirst = 0;
    fatigue = 0;
    health = 0;
    stim = 0;
    pain = 0;
    pkill = 0;
    radiation = 0;

    recalc_sight_limits();
}

bool player::is_invisible() const {
    static const std::string str_bio_cloak("bio_cloak"); // This function used in monster::plan_moves
    static const std::string str_bio_night("bio_night");
    return (
        has_active_bionic(str_bio_cloak) ||
        has_active_bionic(str_bio_night) ||
        has_active_optcloak() ||
        has_artifact_with(AEP_INVISIBLE)
    );
}

int player::visibility( bool, int ) const { // 0-100 %
    if ( is_invisible() ) {
        return 0;
    }
    // todo:
    // if ( dark_clothing() && light check ...
    return 100;
}

void player::set_destination(const std::vector<point> &route)
{
    auto_move_route = route;
}

void player::clear_destination()
{
    auto_move_route.clear();
    next_expected_position.x = -1;
    next_expected_position.y = -1;
}

bool player::has_destination() const
{
    return !auto_move_route.empty();
}

std::vector<point> &player::get_auto_move_route()
{
    return auto_move_route;
}

action_id player::get_next_auto_move_direction()
{
    if (!has_destination()) {
        return ACTION_NULL;
    }

    if (next_expected_position.x != -1) {
        if (posx != next_expected_position.x || posy != next_expected_position.y) {
            // We're off course, possibly stumbling or stuck, cancel auto move
            return ACTION_NULL;
        }
    }

    next_expected_position = auto_move_route.front();
    auto_move_route.erase(auto_move_route.begin());

    int dx = next_expected_position.x - posx;
    int dy = next_expected_position.y - posy;

    if (abs(dx) > 1 || abs(dy) > 1) {
        // Should never happen, but check just in case
        return ACTION_NULL;
    }

    return get_movement_direction_from_delta(dx, dy);
}

void player::shift_destination(int shiftx, int shifty)
{
    if (next_expected_position.x != -1) {
        next_expected_position.x += shiftx;
        next_expected_position.y += shifty;
    }

    for (std::vector<point>::iterator it = auto_move_route.begin(); it != auto_move_route.end(); it++) {
        it->x += shiftx;
        it->y += shifty;
    }
}

bool player::has_weapon() {
    return !unarmed_attack();
}

m_size player::get_size() {
    return MS_MEDIUM;
}

int player::get_hp( hp_part bp )
{
    if( bp < num_hp_parts ) {
        return hp_cur[bp];
    }
    int hp_total = 0;
    for( int i = 0; i < num_hp_parts; ++i ) {
        hp_total += hp_cur[i];
    }
    return hp_total;
}

int player::get_hp_max( hp_part bp )
{
    if( bp < num_hp_parts ) {
        return hp_max[bp];
    }
    int hp_total = 0;
    for( int i = 0; i < num_hp_parts; ++i ) {
        hp_total += hp_max[i];
    }
    return hp_total;
}

field_id player::playerBloodType() {
    if (player::has_trait("THRESH_PLANT"))
        return fd_blood_veggy;
    if (player::has_trait("THRESH_INSECT") || player::has_trait("THRESH_SPIDER"))
        return fd_blood_insect;
    if (player::has_trait("THRESH_CEPHALOPOD"))
        return fd_blood_invertebrate;
    return fd_blood;
}

Creature *player::auto_find_hostile_target(int range, int &boo_hoo, int &fire_t)
{
    if (is_player()) {
        debugmsg("called player::auto_find_hostile_target for player themself!");
        return NULL;
    }
    int t;
    monster *target = NULL;
    const int iff_dist = 24; // iff check triggers at this distance
    int iff_hangle = 15; // iff safety margin (degrees). less accuracy, more paranoia
    int closest = range + 1;
    int u_angle = 0;         // player angle relative to turret
    boo_hoo = 0;         // how many targets were passed due to IFF. Tragically.
    bool iff_trig = false;   // player seen and within range of stray shots
    int pldist = rl_dist(posx, posy, g->u.posx, g->u.posy);
    if (pldist < iff_dist && g->sees_u(posx, posy, t)) {
        iff_trig = true;
        if (pldist < 3) {
            iff_hangle = (pldist == 2 ? 30 : 60);    // granularity increases with proximity
        }
        u_angle = g->m.coord_to_angle(posx, posy, g->u.posx, g->u.posy);
    }
    for (int i = 0; i < g->num_zombies(); i++) {
        monster *m = &g->zombie(i);
        if (m->friendly != 0) {
            // friendly to the player, not a target for us
            continue;
        }
        if (!sees(m, t)) {
            // can't see nor sense it
            continue;
        }
        int dist = rl_dist(posx, posy, m->posx(), m->posy());
        if (dist >= closest) {
            // Have a better target anyway, ignore this one.
            continue;
        }
        if (iff_trig) {
            int tangle = g->m.coord_to_angle(posx, posy, m->posx(), m->posy());
            int diff = abs(u_angle - tangle);
            if (diff + iff_hangle > 360 || diff < iff_hangle) {
                // Player is in the way
                boo_hoo++;
                continue;
            }
        }
        target = m;
        closest = dist;
        fire_t = t;
    }
    return target;
}

bool player::sees(int x, int y)
{
    int dummy = 0;
    return sees(x, y, dummy);
}

bool player::sees(int x, int y, int &t)
{
    const int s_range = sight_range(g->light_level());
    static const std::string str_bio_night("bio_night");
    const int wanted_range = rl_dist(posx, posy, x, y);

    if (wanted_range < clairvoyance()) {
        return true;
    }
    bool can_see = false;
    if (wanted_range <= s_range ||
        (wanted_range <= sight_range(DAYLIGHT_LEVEL) &&
            g->m.light_at(x, y) >= LL_LOW)) {
        if (is_player()) {
            // uses the seen cache in map
            can_see = g->m.pl_sees(posx, posy, x, y, wanted_range);
        } else {
            can_see = g->m.sees(posx, posy, x, y, s_range, t);
        }
    }
    if (has_active_bionic(str_bio_night) && wanted_range < 15 && wanted_range > sight_range(1)) {
        return false;
    }
    return can_see;
}

bool player::sees(monster *critter)
{
    int dummy = 0;
    return sees(critter, dummy);
}

bool player::sees(monster *critter, int &t)
{
    if (!is_player() && critter->is_hallucination()) {
        // hallucinations are only visible for the player
        return false;
    }
    const int cx = critter->posx();
    const int cy = critter->posy();
    int dist = rl_dist(posx, posy, cx, cy);
    if (dist <= 3 && has_trait("ANTENNAE")) {
        return true;
    }
    if (dist > 1 && critter->digging() && !has_active_bionic("bio_ground_sonar")) {
        return false; // Can't see digging monsters until we're right next to them
    }
    if (g->m.is_divable(cx, cy) && critter->can_submerge() && !is_underwater()) {
        //Monster is in the water and submerged, and we're out of/above the water
        return false;
    }
    return sees(cx, cy, t);
}

bool player::can_pickup(bool print_msg) const
{
    if (weapon.has_flag("NO_PICKUP")) {
        if (print_msg && const_cast<player*>(this)->is_player()) {
            add_msg(m_info, _("You cannot pick up items with your %s!"), const_cast<player*>(this)->weapon.tname().c_str());
        }
        return false;
    }
    return true;
}

bool player::has_container_for(const item &newit)
{
    if (!newit.made_of(LIQUID)) {
        // Currently only liquids need a container
        return true;
    }
    int charges = newit.charges;
    LIQUID_FILL_ERROR tmperr;
    charges -= weapon.get_remaining_capacity_for_liquid(newit, tmperr);
    for (size_t i = 0; i < worn.size() && charges > 0; i++) {
        charges -= worn[i].get_remaining_capacity_for_liquid(newit, tmperr);
    }
    for (size_t i = 0; i < inv.size() && charges > 0; i++) {
        const std::list<item>&items = inv.const_stack(i);
        // Assume that each item in the stack has the same remaining capacity
        charges -= items.front().get_remaining_capacity_for_liquid(newit, tmperr) * items.size();
    }
    return charges <= 0;
}




nc_color player::bodytemp_color(int bp)
{
  nc_color color =  c_ltgray; // default
    if (bp == bp_eyes) {
        color = c_ltgray;    // Eyes don't count towards warmth
    } else if (temp_conv[bp] >  BODYTEMP_SCORCHING) {
        color = c_red;
    } else if (temp_conv[bp] >  BODYTEMP_VERY_HOT) {
        color = c_ltred;
    } else if (temp_conv[bp] >  BODYTEMP_HOT) {
        color = c_yellow;
    } else if (temp_conv[bp] >  BODYTEMP_COLD) {
        color = c_green;
    } else if (temp_conv[bp] >  BODYTEMP_VERY_COLD) {
        color = c_ltblue;
    } else if (temp_conv[bp] >  BODYTEMP_FREEZING) {
        color = c_cyan;
    } else if (temp_conv[bp] <= BODYTEMP_FREEZING) {
        color = c_blue;
    }
    return color;
}

//message related stuff
void player::add_msg_if_player(const char* msg, ...)
{
    va_list ap;
    va_start(ap, msg);
    Messages::vadd_msg(msg, ap);
    va_end(ap);
};
void player::add_msg_player_or_npc(const char* player_str, const char* npc_str, ...)
{
    va_list ap;
    va_start(ap, npc_str);
    Messages::vadd_msg(player_str, ap);
    va_end(ap);
};
void player::add_msg_if_player(game_message_type type, const char* msg, ...)
{
    va_list ap;
    va_start(ap, msg);
    Messages::vadd_msg(type, msg, ap);
    va_end(ap);
};
void player::add_msg_player_or_npc(game_message_type type, const char* player_str, const char* npc_str, ...)
{
    va_list ap;
    va_start(ap, npc_str);
    Messages::vadd_msg(type, player_str, ap);
    va_end(ap);
};

bool player::knows_trap(int x, int y) const
{
    x += g->levx * SEEX;
    y += g->levy * SEEY;
    tripoint p(x, y, g->levz);
    return known_traps.count(p) > 0;
}

void player::add_known_trap(int x, int y, const std::string &t)
{
    x += g->levx * SEEX;
    y += g->levy * SEEY;
    tripoint p(x, y, g->levz);
    if (t == "tr_null") {
        known_traps.erase(p);
    } else {
        known_traps[p] = t;
    }
}<|MERGE_RESOLUTION|>--- conflicted
+++ resolved
@@ -3847,20 +3847,6 @@
  return ret;
 }
 
-<<<<<<< HEAD
-bool player::overmap_los(int omtx, int omty)
-{
-  const tripoint ompos = g->om_global_location();
-  int sight_points = overmap_sight_range(g->light_level());
-  const std::vector<point> line = line_to(ompos.x, ompos.y, omtx, omty, 0);
-     for (size_t i = 0; i < line.size() && sight_points >= 0; i++) {
-        const oter_id &ter = overmap_buffer.ter(line[i].x, line[i].y, ompos.z);
-        const int cost = otermap[ter].see_cost;
-        sight_points -= cost;
-        if (sight_points < 0) return false;
-     }
-  return true;
-=======
 bool player::overmap_los(int omtx, int omty, int sight_points)
 {
     const tripoint ompos = g->om_global_location();
@@ -3879,7 +3865,6 @@
             return false;
     }
     return true;
->>>>>>> dc261d0e
 }
 
 int player::overmap_sight_range(int light_level)
