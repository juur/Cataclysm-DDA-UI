#include "player.h"

#include "action.h"
#include "addiction.h"
#include "ammo.h"
#include "bionics.h"
#include "cata_utility.h"
#include "catacharset.h"
#include "catalua.h"
#include "coordinate_conversions.h"
#include "craft_command.h"
#include "cursesdef.h"
#include "debug.h"
#include "effect.h"
#include "fault.h"
#include "filesystem.h"
#include "fungal_effects.h"
#include "game.h"
#include "get_version.h"
#include "help.h" // get_hint
#include "input.h"
#include "inventory.h"
#include "item.h"
#include "itype.h"
#include "iuse_actor.h"
#include "map.h"
#include "map_iterator.h"
#include "mapdata.h"
#include "martialarts.h"
#include "material.h"
#include "messages.h"
#include "mission.h"
#include "monstergenerator.h"
#include "morale.h"
#include "morale_types.h"
#include "mtype.h"
#include "mutation.h"
#include "name.h"
#include "npc.h"
#include "options.h"
#include "output.h"
#include "overlay_ordering.h"
#include "overmap.h"
#include "overmapbuffer.h"
#include "pickup.h"
#include "profession.h"
#include "ranged.h"
#include "recipe_dictionary.h"
#include "requirements.h"
#include "skill.h"
#include "sounds.h"
#include "string_formatter.h"
#include "submap.h"
#include "text_snippets.h"
#include "translations.h"
#include "trap.h"
#include "ui.h"
#include "uistate.h"
#include "veh_type.h"
#include "vehicle.h"
#include "vitamin.h"
#include "vpart_position.h"
#include "vpart_range.h"
#include "vpart_reference.h"
#include "weather.h"
#include "weather_gen.h"

#include <iterator>
#include <map>

#ifdef TILES
#   if defined(_MSC_VER) && defined(USE_VCPKG)
#       include <SDL2/SDL.h>
#   else
#       include <SDL.h>
#   endif
#endif // TILES

#include <algorithm>
#include <cmath>
#include <cstdlib>
#include <string>
#include <sstream>
#include <limits>

const double MAX_RECOIL = 3000;

const mtype_id mon_player_blob( "mon_player_blob" );
const mtype_id mon_shadow_snake( "mon_shadow_snake" );

const skill_id skill_dodge( "dodge" );
const skill_id skill_gun( "gun" );
const skill_id skill_mechanics( "mechanics" );
const skill_id skill_swimming( "swimming" );
const skill_id skill_throw( "throw" );
const skill_id skill_unarmed( "unarmed" );

const efftype_id effect_adrenaline( "adrenaline" );
const efftype_id effect_alarm_clock( "alarm_clock" );
const efftype_id effect_asthma( "asthma" );
const efftype_id effect_attention( "attention" );
const efftype_id effect_bandaged( "bandaged" );
const efftype_id effect_bite( "bite" );
const efftype_id effect_blind( "blind" );
const efftype_id effect_blisters( "blisters" );
const efftype_id effect_bloodworms( "bloodworms" );
const efftype_id effect_boomered( "boomered" );
const efftype_id effect_brainworms( "brainworms" );
const efftype_id effect_cig( "cig" );
const efftype_id effect_cold( "cold" );
const efftype_id effect_common_cold( "common_cold" );
const efftype_id effect_contacts( "contacts" );
const efftype_id effect_corroding( "corroding" );
const efftype_id effect_cough_suppress( "cough_suppress" );
const efftype_id effect_darkness( "darkness" );
const efftype_id effect_datura( "datura" );
const efftype_id effect_deaf( "deaf" );
const efftype_id effect_depressants( "depressants" );
const efftype_id effect_dermatik( "dermatik" );
const efftype_id effect_disabled( "disabled" );
const efftype_id effect_disinfected( "disinfected" );
const efftype_id effect_downed( "downed" );
const efftype_id effect_drunk( "drunk" );
const efftype_id effect_earphones( "earphones" );
const efftype_id effect_evil( "evil" );
const efftype_id effect_flu( "flu" );
const efftype_id effect_foodpoison( "foodpoison" );
const efftype_id effect_formication( "formication" );
const efftype_id effect_frostbite( "frostbite" );
const efftype_id effect_frostbite_recovery( "frostbite_recovery" );
const efftype_id effect_fungus( "fungus" );
const efftype_id effect_glowing( "glowing" );
const efftype_id effect_grabbed( "grabbed" );
const efftype_id effect_hallu( "hallu" );
const efftype_id effect_happy( "happy" );
const efftype_id effect_hot( "hot" );
const efftype_id effect_infected( "infected" );
const efftype_id effect_iodine( "iodine" );
const efftype_id effect_irradiated( "irradiated" );
const efftype_id effect_jetinjector( "jetinjector" );
const efftype_id effect_lack_sleep( "lack_sleep" );
const efftype_id effect_sleep_deprived( "sleep_deprived" );
const efftype_id effect_lying_down( "lying_down" );
const efftype_id effect_mending( "mending" );
const efftype_id effect_meth( "meth" );
const efftype_id effect_narcosis( "narcosis" );
const efftype_id effect_nausea( "nausea" );
const efftype_id effect_onfire( "onfire" );
const efftype_id effect_paincysts( "paincysts" );
const efftype_id effect_pkill( "pkill" );
const efftype_id effect_pkill1( "pkill1" );
const efftype_id effect_pkill2( "pkill2" );
const efftype_id effect_pkill3( "pkill3" );
const efftype_id effect_recover( "recover" );
const efftype_id effect_sad( "sad" );
const efftype_id effect_shakes( "shakes" );
const efftype_id effect_sleep( "sleep" );
const efftype_id effect_slept_through_alarm( "slept_through_alarm" );
const efftype_id effect_spores( "spores" );
const efftype_id effect_stim( "stim" );
const efftype_id effect_stim_overdose( "stim_overdose" );
const efftype_id effect_stunned( "stunned" );
const efftype_id effect_tapeworm( "tapeworm" );
const efftype_id effect_took_prozac( "took_prozac" );
const efftype_id effect_took_xanax( "took_xanax" );
const efftype_id effect_visuals( "visuals" );
const efftype_id effect_weed_high( "weed_high" );
const efftype_id effect_winded( "winded" );
const efftype_id effect_bleed( "bleed" );
const efftype_id effect_magnesium_supplements( "magnesium" );

const matype_id style_none( "style_none" );
const matype_id style_kicks( "style_kicks" );

static const bionic_id bio_ads( "bio_ads" );
static const bionic_id bio_advreactor( "bio_advreactor" );
static const bionic_id bio_armor_arms( "bio_armor_arms" );
static const bionic_id bio_armor_eyes( "bio_armor_eyes" );
static const bionic_id bio_armor_head( "bio_armor_head" );
static const bionic_id bio_armor_legs( "bio_armor_legs" );
static const bionic_id bio_armor_torso( "bio_armor_torso" );
static const bionic_id bio_blaster( "bio_blaster" );
static const bionic_id bio_carbon( "bio_carbon" );
static const bionic_id bio_climate( "bio_climate" );
static const bionic_id bio_cloak( "bio_cloak" );
static const bionic_id bio_cqb( "bio_cqb" );
static const bionic_id bio_dis_acid( "bio_dis_acid" );
static const bionic_id bio_dis_shock( "bio_dis_shock" );
static const bionic_id bio_drain( "bio_drain" );
static const bionic_id bio_earplugs( "bio_earplugs" );
static const bionic_id bio_ears( "bio_ears" );
static const bionic_id bio_eye_optic( "bio_eye_optic" );
static const bionic_id bio_faraday( "bio_faraday" );
static const bionic_id bio_flashlight( "bio_flashlight" );
static const bionic_id bio_geiger( "bio_geiger" );
static const bionic_id bio_gills( "bio_gills" );
static const bionic_id bio_ground_sonar( "bio_ground_sonar" );
static const bionic_id bio_heatsink( "bio_heatsink" );
static const bionic_id bio_itchy( "bio_itchy" );
static const bionic_id bio_laser( "bio_laser" );
static const bionic_id bio_leaky( "bio_leaky" );
static const bionic_id bio_lighter( "bio_lighter" );
static const bionic_id bio_membrane( "bio_membrane" );
static const bionic_id bio_memory( "bio_memory" );
static const bionic_id bio_metabolics( "bio_metabolics" );
static const bionic_id bio_noise( "bio_noise" );
static const bionic_id bio_plut_filter( "bio_plut_filter" );
static const bionic_id bio_power_weakness( "bio_power_weakness" );
static const bionic_id bio_purifier( "bio_purifier" );
static const bionic_id bio_reactor( "bio_reactor" );
static const bionic_id bio_recycler( "bio_recycler" );
static const bionic_id bio_shakes( "bio_shakes" );
static const bionic_id bio_sleepy( "bio_sleepy" );
static const bionic_id bn_bio_solar( "bn_bio_solar" );
static const bionic_id bio_spasm( "bio_spasm" );
static const bionic_id bio_speed( "bio_speed" );
static const bionic_id bio_syringe( "bio_syringe" );
static const bionic_id bio_tools( "bio_tools" );
static const bionic_id bio_trip( "bio_trip" );
static const bionic_id bio_uncanny_dodge( "bio_uncanny_dodge" );
static const bionic_id bio_ups( "bio_ups" );
static const bionic_id bio_watch( "bio_watch" );
static const bionic_id bio_synaptic_regen( "bio_synaptic_regen" );

static const trait_id trait_ACIDBLOOD( "ACIDBLOOD" );
static const trait_id trait_ACIDPROOF( "ACIDPROOF" );
static const trait_id trait_ADDICTIVE( "ADDICTIVE" );
static const trait_id trait_ADRENALINE( "ADRENALINE" );
static const trait_id trait_ALBINO( "ALBINO" );
static const trait_id trait_AMORPHOUS( "AMORPHOUS" );
static const trait_id trait_ANTENNAE( "ANTENNAE" );
static const trait_id trait_ANTLERS( "ANTLERS" );
static const trait_id trait_ARACHNID_ARMS( "ARACHNID_ARMS" );
static const trait_id trait_ARACHNID_ARMS_OK( "ARACHNID_ARMS_OK" );
static const trait_id trait_ASTHMA( "ASTHMA" );
static const trait_id trait_BADBACK( "BADBACK" );
static const trait_id trait_BADCARDIO( "BADCARDIO" );
static const trait_id trait_BADHEARING( "BADHEARING" );
static const trait_id trait_BADKNEES( "BADKNEES" );
static const trait_id trait_BARK( "BARK" );
static const trait_id trait_BEAUTIFUL( "BEAUTIFUL" );
static const trait_id trait_BEAUTIFUL2( "BEAUTIFUL2" );
static const trait_id trait_BEAUTIFUL3( "BEAUTIFUL3" );
static const trait_id trait_BIRD_EYE( "BIRD_EYE" );
static const trait_id trait_CANINE_EARS( "CANINE_EARS" );
static const trait_id trait_CANNIBAL( "CANNIBAL" );
static const trait_id trait_CENOBITE( "CENOBITE" );
static const trait_id trait_CEPH_EYES( "CEPH_EYES" );
static const trait_id trait_CF_HAIR( "CF_HAIR" );
static const trait_id trait_CHAOTIC( "CHAOTIC" );
static const trait_id trait_CHEMIMBALANCE( "CHEMIMBALANCE" );
static const trait_id trait_CHITIN2( "CHITIN2" );
static const trait_id trait_CHITIN3( "CHITIN3" );
static const trait_id trait_CHITIN_FUR( "CHITIN_FUR" );
static const trait_id trait_CHITIN_FUR2( "CHITIN_FUR2" );
static const trait_id trait_CHITIN_FUR3( "CHITIN_FUR3" );
static const trait_id trait_CHLOROMORPH( "CHLOROMORPH" );
static const trait_id trait_CLUMSY( "CLUMSY" );
static const trait_id trait_COLDBLOOD( "COLDBLOOD" );
static const trait_id trait_COLDBLOOD2( "COLDBLOOD2" );
static const trait_id trait_COLDBLOOD3( "COLDBLOOD3" );
static const trait_id trait_COLDBLOOD4( "COLDBLOOD4" );
static const trait_id trait_COMPOUND_EYES( "COMPOUND_EYES" );
static const trait_id trait_CRAFTY( "CRAFTY" );
static const trait_id trait_DEBUG_BIONIC_POWER( "DEBUG_BIONIC_POWER" );
static const trait_id trait_DEBUG_CLOAK( "DEBUG_CLOAK" );
static const trait_id trait_DEBUG_HS( "DEBUG_HS" );
static const trait_id trait_DEBUG_LS( "DEBUG_LS" );
static const trait_id trait_DEBUG_NODMG( "DEBUG_NODMG" );
static const trait_id trait_DEBUG_NOTEMP( "DEBUG_NOTEMP" );
static const trait_id trait_DEFORMED( "DEFORMED" );
static const trait_id trait_DEFORMED2( "DEFORMED2" );
static const trait_id trait_DEFORMED3( "DEFORMED3" );
static const trait_id trait_DISIMMUNE( "DISIMMUNE" );
static const trait_id trait_DISRESISTANT( "DISRESISTANT" );
static const trait_id trait_DOWN( "DOWN" );
static const trait_id trait_EAGLEEYED( "EAGLEEYED" );
static const trait_id trait_EASYSLEEPER( "EASYSLEEPER" );
static const trait_id trait_EASYSLEEPER2( "EASYSLEEPER2" );
static const trait_id trait_EATHEALTH( "EATHEALTH" );
static const trait_id trait_FASTHEALER( "FASTHEALER" );
static const trait_id trait_FASTHEALER2( "FASTHEALER2" );
static const trait_id trait_FASTLEARNER( "FASTLEARNER" );
static const trait_id trait_FASTREADER( "FASTREADER" );
static const trait_id trait_FAT( "FAT" );
static const trait_id trait_FELINE_EARS( "FELINE_EARS" );
static const trait_id trait_FELINE_FUR( "FELINE_FUR" );
static const trait_id trait_FLEET( "FLEET" );
static const trait_id trait_FLEET2( "FLEET2" );
static const trait_id trait_FLOWERS( "FLOWERS" );
static const trait_id trait_FORGETFUL( "FORGETFUL" );
static const trait_id trait_FUR( "FUR" );
static const trait_id trait_GILLS( "GILLS" );
static const trait_id trait_GILLS_CEPH( "GILLS_CEPH" );
static const trait_id trait_GOODCARDIO( "GOODCARDIO" );
static const trait_id trait_GOODCARDIO2( "GOODCARDIO2" );
static const trait_id trait_GOODHEARING( "GOODHEARING" );
static const trait_id trait_GOODMEMORY( "GOODMEMORY" );
static const trait_id trait_HATES_BOOKS( "HATES_BOOKS" );
static const trait_id trait_HEAVYSLEEPER( "HEAVYSLEEPER" );
static const trait_id trait_HEAVYSLEEPER2( "HEAVYSLEEPER2" );
static const trait_id trait_HOARDER( "HOARDER" );
static const trait_id trait_HOLLOW_BONES( "HOLLOW_BONES" );
static const trait_id trait_HOOVES( "HOOVES" );
static const trait_id trait_HORNS_POINTED( "HORNS_POINTED" );
static const trait_id trait_HUGE( "HUGE" );
static const trait_id trait_HUGE_OK( "HUGE_OK" );
static const trait_id trait_HYPEROPIC( "HYPEROPIC" );
static const trait_id trait_ILLITERATE( "ILLITERATE" );
static const trait_id trait_INFIMMUNE( "INFIMMUNE" );
static const trait_id trait_INSECT_ARMS( "INSECT_ARMS" );
static const trait_id trait_INSECT_ARMS_OK( "INSECT_ARMS_OK" );
static const trait_id trait_INSOMNIA( "INSOMNIA" );
static const trait_id trait_INT_SLIME( "INT_SLIME" );
static const trait_id trait_JITTERY( "JITTERY" );
static const trait_id trait_LARGE( "LARGE" );
static const trait_id trait_LARGE_OK( "LARGE_OK" );
static const trait_id trait_LEAVES( "LEAVES" );
static const trait_id trait_LEG_TENTACLES( "LEG_TENTACLES" );
static const trait_id trait_LEG_TENT_BRACE( "LEG_TENT_BRACE" );
static const trait_id trait_LIGHTFUR( "LIGHTFUR" );
static const trait_id trait_LIGHTSTEP( "LIGHTSTEP" );
static const trait_id trait_LIGHT_BONES( "LIGHT_BONES" );
static const trait_id trait_LOVES_BOOKS( "LOVES_BOOKS" );
static const trait_id trait_LUPINE_EARS( "LUPINE_EARS" );
static const trait_id trait_LUPINE_FUR( "LUPINE_FUR" );
static const trait_id trait_MEMBRANE( "MEMBRANE" );
static const trait_id trait_MOODSWINGS( "MOODSWINGS" );
static const trait_id trait_MOREPAIN( "MORE_PAIN" );
static const trait_id trait_MOREPAIN2( "MORE_PAIN2" );
static const trait_id trait_MOREPAIN3( "MORE_PAIN3" );
static const trait_id trait_MOUSE_EARS( "MOUSE_EARS" );
static const trait_id trait_MYOPIC( "MYOPIC" );
static const trait_id trait_M_BLOSSOMS( "M_BLOSSOMS" );
static const trait_id trait_M_DEPENDENT( "M_DEPENDENT" );
static const trait_id trait_M_IMMUNE( "M_IMMUNE" );
static const trait_id trait_M_SKIN2( "M_SKIN2" );
static const trait_id trait_M_SKIN3( "M_SKIN3" );
static const trait_id trait_M_SPORES( "M_SPORES" );
static const trait_id trait_NARCOLEPTIC( "NARCOLEPTIC" );
static const trait_id trait_NAUSEA( "NAUSEA" );
static const trait_id trait_NONADDICTIVE( "NONADDICTIVE" );
static const trait_id trait_NOPAIN( "NOPAIN" );
static const trait_id trait_NO_THIRST( "NO_THIRST" );
static const trait_id trait_PACIFIST( "PACIFIST" );
static const trait_id trait_PADDED_FEET( "PADDED_FEET" );
static const trait_id trait_PAINREC1( "PAINREC1" );
static const trait_id trait_PAINREC2( "PAINREC2" );
static const trait_id trait_PAINREC3( "PAINREC3" );
static const trait_id trait_PAINRESIST( "PAINRESIST" );
static const trait_id trait_PAINRESIST_TROGLO( "PAINRESIST_TROGLO" );
static const trait_id trait_PARAIMMUNE( "PARAIMMUNE" );
static const trait_id trait_PARKOUR( "PARKOUR" );
static const trait_id trait_PAWS( "PAWS" );
static const trait_id trait_PAWS_LARGE( "PAWS_LARGE" );
static const trait_id trait_PER_SLIME( "PER_SLIME" );
static const trait_id trait_PER_SLIME_OK( "PER_SLIME_OK" );
static const trait_id trait_PONDEROUS1( "PONDEROUS1" );
static const trait_id trait_PONDEROUS2( "PONDEROUS2" );
static const trait_id trait_PONDEROUS3( "PONDEROUS3" );
static const trait_id trait_PRED2( "PRED2" );
static const trait_id trait_PRED3( "PRED3" );
static const trait_id trait_PRED4( "PRED4" );
static const trait_id trait_PRETTY( "PRETTY" );
static const trait_id trait_PROF_DICEMASTER( "PROF_DICEMASTER" );
static const trait_id trait_PSYCHOPATH( "PSYCHOPATH" );
static const trait_id trait_PYROMANIA( "PYROMANIA" );
static const trait_id trait_QUICK( "QUICK" );
static const trait_id trait_QUILLS( "QUILLS" );
static const trait_id trait_RADIOACTIVE1( "RADIOACTIVE1" );
static const trait_id trait_RADIOACTIVE2( "RADIOACTIVE2" );
static const trait_id trait_RADIOACTIVE3( "RADIOACTIVE3" );
static const trait_id trait_RADIOGENIC( "RADIOGENIC" );
static const trait_id trait_REGEN( "REGEN" );
static const trait_id trait_REGEN_LIZ( "REGEN_LIZ" );
static const trait_id trait_ROOTS2( "ROOTS2" );
static const trait_id trait_ROOTS3( "ROOTS3" );
static const trait_id trait_SAPIOVORE( "SAPIOVORE" );
static const trait_id trait_SAVANT( "SAVANT" );
static const trait_id trait_SCHIZOPHRENIC( "SCHIZOPHRENIC" );
static const trait_id trait_SELFAWARE( "SELFAWARE" );
static const trait_id trait_SHELL2( "SHELL2" );
static const trait_id trait_SHOUT1( "SHOUT1" );
static const trait_id trait_SHOUT2( "SHOUT2" );
static const trait_id trait_SHOUT3( "SHOUT3" );
static const trait_id trait_SLEEK_SCALES( "SLEEK_SCALES" );
static const trait_id trait_SLIMESPAWNER( "SLIMESPAWNER" );
static const trait_id trait_SLIMY( "SLIMY" );
static const trait_id trait_SLOWHEALER( "SLOWHEALER" );
static const trait_id trait_SLOWLEARNER( "SLOWLEARNER" );
static const trait_id trait_SLOWREADER( "SLOWREADER" );
static const trait_id trait_SLOWRUNNER( "SLOWRUNNER" );
static const trait_id trait_SMELLY( "SMELLY" );
static const trait_id trait_SMELLY2( "SMELLY2" );
static const trait_id trait_SORES( "SORES" );
static const trait_id trait_SPINES( "SPINES" );
static const trait_id trait_SPIRITUAL( "SPIRITUAL" );
static const trait_id trait_SQUEAMISH( "SQUEAMISH" );
static const trait_id trait_STRONGSTOMACH( "STRONGSTOMACH" );
static const trait_id trait_SUNBURN( "SUNBURN" );
static const trait_id trait_SUNLIGHT_DEPENDENT( "SUNLIGHT_DEPENDENT" );
static const trait_id trait_TAIL_FIN( "TAIL_FIN" );
static const trait_id trait_THICK_SCALES( "THICK_SCALES" );
static const trait_id trait_THORNS( "THORNS" );
static const trait_id trait_THRESH_SPIDER( "THRESH_SPIDER" );
static const trait_id trait_TOUGH_FEET( "TOUGH_FEET" );
static const trait_id trait_TROGLO( "TROGLO" );
static const trait_id trait_TROGLO2( "TROGLO2" );
static const trait_id trait_TROGLO3( "TROGLO3" );
static const trait_id trait_UGLY( "UGLY" );
static const trait_id trait_UNOBSERVANT( "UNOBSERVANT" );
static const trait_id trait_UNSTABLE( "UNSTABLE" );
static const trait_id trait_URSINE_EARS( "URSINE_EARS" );
static const trait_id trait_URSINE_EYE( "URSINE_EYE" );
static const trait_id trait_URSINE_FUR( "URSINE_FUR" );
static const trait_id trait_VISCOUS( "VISCOUS" );
static const trait_id trait_VOMITOUS( "VOMITOUS" );
static const trait_id trait_WATERSLEEP( "WATERSLEEP" );
static const trait_id trait_WEAKSCENT( "WEAKSCENT" );
static const trait_id trait_WEAKSTOMACH( "WEAKSTOMACH" );
static const trait_id trait_WEBBED( "WEBBED" );
static const trait_id trait_WEB_SPINNER( "WEB_SPINNER" );
static const trait_id trait_WEB_WALKER( "WEB_WALKER" );
static const trait_id trait_WEB_WEAVER( "WEB_WEAVER" );
static const trait_id trait_WHISKERS( "WHISKERS" );
static const trait_id trait_WHISKERS_RAT( "WHISKERS_RAT" );
static const trait_id trait_WINGS_BUTTERFLY( "WINGS_BUTTERFLY" );
static const trait_id trait_WOOLALLERGY( "WOOLALLERGY" );

static const itype_id OPTICAL_CLOAK_ITEM_ID( "optical_cloak" );

stat_mod player::get_pain_penalty() const
{
    stat_mod ret;
    int pain = get_perceived_pain();
    if( pain <= 0 ) {
        return ret;
    }

    int stat_penalty = std::floor( std::pow( pain, 0.8f ) / 10.0f );

    bool ceno = has_trait( trait_CENOBITE );
    if( !ceno ) {
        ret.strength = stat_penalty;
        ret.dexterity = stat_penalty;
    }

    if( !has_trait( trait_INT_SLIME ) ) {
        ret.intelligence = 1 + stat_penalty;
    } else {
        ret.intelligence = 1 + pain / 5;
    }

    ret.perception = stat_penalty * 2 / 3;

    ret.speed = std::pow( pain, 0.7f );
    if( ceno ) {
        ret.speed /= 2;
    }

    ret.speed = std::min( ret.speed, 50 );
    return ret;
}

player::player() : Character()
, next_climate_control_check( calendar::before_time_starts )
, cached_time( calendar::before_time_starts )
{
    id = -1; // -1 is invalid
    str_cur = 8;
    str_max = 8;
    dex_cur = 8;
    dex_max = 8;
    int_cur = 8;
    int_max = 8;
    per_cur = 8;
    per_max = 8;
    dodges_left = 1;
    blocks_left = 1;
    power_level = 0;
    max_power_level = 0;
    stamina = 1000; //Temporary value for stamina. It will be reset later from external json option.
    stim = 0;
    pkill = 0;
    radiation = 0;
    tank_plut = 0;
    reactor_plut = 0;
    slow_rad = 0;
    cash = 0;
    scent = 500;
    male = true;
    prof = profession::has_initialized() ? profession::generic() :
           nullptr; //workaround for a potential structural limitation, see player::create

    start_location = start_location_id( "shelter" );
    moves = 100;
    movecounter = 0;
    oxygen = 0;
    last_climate_control_ret = false;
    active_mission = nullptr;
    in_vehicle = false;
    controlling_vehicle = false;
    grab_point = {0, 0, 0};
    grab_type = OBJECT_NONE;
    hauling = false;
    move_mode = "walk";
    style_selected = style_none;
    keep_hands_free = false;
    focus_pool = 100;
    last_item = itype_id( "null" );
    sight_max = 9999;
    last_batch = 0;
    lastconsumed = itype_id( "null" );
    next_expected_position = cata::nullopt;
    death_drops = true;
    show_map_memory = true;

    empty_traits();

    temp_cur.fill( BODYTEMP_NORM );
    frostbite_timer.fill( 0 );
    temp_conv.fill( BODYTEMP_NORM );
    body_wetness.fill( 0 );
    nv_cached = false;
    volume = 0;

    for( const auto &v : vitamin::all() ) {
        vitamin_levels[ v.first ] = 0;
    }

    memorial_log.clear();

    drench_capacity[bp_eyes] = 1;
    drench_capacity[bp_mouth] = 1;
    drench_capacity[bp_head] = 7;
    drench_capacity[bp_leg_l] = 11;
    drench_capacity[bp_leg_r] = 11;
    drench_capacity[bp_foot_l] = 3;
    drench_capacity[bp_foot_r] = 3;
    drench_capacity[bp_arm_l] = 10;
    drench_capacity[bp_arm_r] = 10;
    drench_capacity[bp_hand_l] = 3;
    drench_capacity[bp_hand_r] = 3;
    drench_capacity[bp_torso] = 40;

    recalc_sight_limits();
    reset_encumbrance();

    ma_styles = {{
        style_none, style_kicks
    }};
}

player::~player() = default;
player::player(player &&) = default;
player &player::operator=(player &&) = default;

void player::normalize()
{
    Character::normalize();

    style_selected = style_none;

    recalc_hp();

    temp_conv.fill( BODYTEMP_NORM );
    stamina = get_stamina_max();
}

std::string player::disp_name( bool possessive ) const
{
    if( !possessive ) {
        if( is_player() ) {
            return _( "you" );
        }
        return name;
    } else {
        if( is_player() ) {
            return _( "your" );
        }
        return string_format( _( "%s's" ), name.c_str() );
    }
}

std::string player::skin_name() const
{
    //TODO: Return actual deflecting layer name
    return _( "armor" );
}

void player::reset_stats()
{
    // Trait / mutation buffs
    if( has_trait( trait_THICK_SCALES ) ) {
        add_miss_reason( _( "Your thick scales get in the way." ), 2 );
    }
    if( has_trait( trait_CHITIN2 ) || has_trait( trait_CHITIN3 ) || has_trait( trait_CHITIN_FUR3 ) ) {
        add_miss_reason( _( "Your chitin gets in the way." ), 1 );
    }
    if( has_trait( trait_COMPOUND_EYES ) && !wearing_something_on( bp_eyes ) ) {
        mod_per_bonus( 1 );
    }
    if( has_trait( trait_INSECT_ARMS ) ) {
        add_miss_reason( _( "Your insect limbs get in the way." ), 2 );
    }
    if( has_trait( trait_INSECT_ARMS_OK ) ) {
        if( !wearing_something_on( bp_torso ) ) {
            mod_dex_bonus( 1 );
        } else {
            mod_dex_bonus( -1 );
            add_miss_reason( _( "Your clothing restricts your insect arms." ), 1 );
        }
    }
    if( has_trait( trait_WEBBED ) ) {
        add_miss_reason( _( "Your webbed hands get in the way." ), 1 );
    }
    if( has_trait( trait_ARACHNID_ARMS ) ) {
        add_miss_reason( _( "Your arachnid limbs get in the way." ), 4 );
    }
    if( has_trait( trait_ARACHNID_ARMS_OK ) ) {
        if( !wearing_something_on( bp_torso ) ) {
            mod_dex_bonus( 2 );
        } else if( !exclusive_flag_coverage( "OVERSIZE" ).test( bp_torso ) ) {
            mod_dex_bonus( -2 );
            add_miss_reason( _( "Your clothing constricts your arachnid limbs." ), 2 );
        }
    }
    const auto set_fake_effect_dur = [this]( const efftype_id &type, const time_duration dur ) {
        effect &eff = get_effect( type );
        if( eff.get_duration() == dur ) {
            return;
        }

        if( eff.is_null() && dur > 0_turns ) {
            add_effect( type, dur, num_bp, true );
        } else if( dur > 0_turns ) {
            eff.set_duration( dur );
        } else {
            remove_effect( type, num_bp );
        }
    };
    // Painkiller
    set_fake_effect_dur( effect_pkill, 1_turns * pkill );

    // Pain
    if( get_perceived_pain() > 0 ) {
        const auto ppen = get_pain_penalty();
        mod_str_bonus( -ppen.strength );
        mod_dex_bonus( -ppen.dexterity );
        mod_int_bonus( -ppen.intelligence );
        mod_per_bonus( -ppen.perception );
        if( ppen.dexterity > 0 ) {
            add_miss_reason( _( "Your pain distracts you!" ), unsigned( ppen.dexterity ) );
        }
    }

    // Radiation
    set_fake_effect_dur( effect_irradiated, 1_turns * radiation );
    // Morale
    const int morale = get_morale_level();
    set_fake_effect_dur( effect_happy, 1_turns * morale );
    set_fake_effect_dur( effect_sad, 1_turns * -morale );

    // Stimulants
    set_fake_effect_dur( effect_stim, 1_turns * stim );
    set_fake_effect_dur( effect_depressants, 1_turns * -stim );
    set_fake_effect_dur( effect_stim_overdose, 1_turns * ( stim - 30 ) );
    // Starvation
    if( get_starvation() >= 200 ) {
        // We die at 6000
        const int dex_mod = -( get_starvation() + 300 ) / 1000;
        add_miss_reason( _( "You're weak from hunger." ), unsigned( -dex_mod ) );
        mod_str_bonus( -( get_starvation() + 300 ) / 500 );
        mod_dex_bonus( dex_mod );
        mod_int_bonus( -( get_starvation() + 300 ) / 1000 );
    }
    // Thirst
    if( get_thirst() >= 200 ) {
        // We die at 1200
        const int dex_mod = -get_thirst() / 200;
        add_miss_reason( _( "You're weak from thirst." ), unsigned( -dex_mod ) );
        mod_str_bonus( -get_thirst() / 200 );
        mod_dex_bonus( dex_mod );
        mod_int_bonus( -get_thirst() / 200 );
        mod_per_bonus( -get_thirst() / 200 );
    }
    if( get_sleep_deprivation() >= SLEEP_DEPRIVATION_HARMLESS ) {
        set_fake_effect_dur( effect_sleep_deprived, 1_turns * get_sleep_deprivation() );
    }
    else if( has_effect( effect_sleep_deprived ) ) {
        remove_effect( effect_sleep_deprived );
    }

    // Dodge-related effects
    mod_dodge_bonus( mabuff_dodge_bonus() -
                     ( encumb( bp_leg_l ) + encumb( bp_leg_r ) ) / 20.0f -
                     ( encumb( bp_torso ) / 10.0f ) );
    // Whiskers don't work so well if they're covered
    if( has_trait( trait_WHISKERS ) && !wearing_something_on( bp_mouth ) ) {
        mod_dodge_bonus( 1 );
    }
    if( has_trait( trait_WHISKERS_RAT ) && !wearing_something_on( bp_mouth ) ) {
        mod_dodge_bonus( 2 );
    }
    // Spider hair is basically a full-body set of whiskers, once you get the brain for it
    if( has_trait( trait_CHITIN_FUR3 ) ) {
        static const std::array<body_part, 5> parts {{bp_head, bp_arm_r, bp_arm_l, bp_leg_r, bp_leg_l}};
        for( auto bp : parts ) {
            if( !wearing_something_on( bp ) ) {
                mod_dodge_bonus( +1 );
            }
        }
        // Torso handled separately, bigger bonus
        if( !wearing_something_on( bp_torso ) ) {
            mod_dodge_bonus( 4 );
        }
    }

    // Hit-related effects
    mod_hit_bonus( mabuff_tohit_bonus() + weapon.type->m_to_hit );

    // Apply static martial arts buffs
    ma_static_effects();

    if( calendar::once_every( 1_minutes ) ) {
        update_mental_focus();
    }

    // Effects
    for( auto maps : *effects ) {
        for( auto i : maps.second ) {
            const auto &it = i.second;
            bool reduced = resists_effect( it );
            mod_str_bonus( it.get_mod( "STR", reduced ) );
            mod_dex_bonus( it.get_mod( "DEX", reduced ) );
            mod_per_bonus( it.get_mod( "PER", reduced ) );
            mod_int_bonus( it.get_mod( "INT", reduced ) );
        }
    }

    Character::reset_stats();

    recalc_sight_limits();
    recalc_speed_bonus();
}

void player::process_turn()
{
    // Has to happen before reset_stats
    clear_miss_reasons();

    Character::process_turn();

    // If we're actively handling something we can't just drop it on the ground
    // in the middle of handling it
    if ( activity.targets.empty() ) {
        drop_invalid_inventory();
    }

    // Didn't just pick something up
    last_item = itype_id( "null" );

    if( has_active_bionic( bio_metabolics ) && power_level + 25 <= max_power_level &&
        get_hunger() < 100 && calendar::once_every( 5_turns ) ) {
        mod_hunger( 2 );
        charge_power( 25 );
    }
    if( has_trait( trait_DEBUG_BIONIC_POWER ) ) {
        charge_power( max_power_level );
    }

    visit_items( [this]( item * e ) {
        e->process_artifact( this, pos() );
        return VisitResponse::NEXT;
    } );

    suffer();

    // Set our scent towards the norm
    int norm_scent = 500;
    if( has_trait( trait_WEAKSCENT ) ) {
        norm_scent = 300;
    }
    if( has_trait( trait_SMELLY ) ) {
        norm_scent = 800;
    }
    if( has_trait( trait_SMELLY2 ) ) {
        norm_scent = 1200;
    }
    // Not so much that you don't have a scent
    // but that you smell like a plant, rather than
    // a human. When was the last time you saw a critter
    // attack a bluebell or an apple tree?
    if( ( has_trait( trait_FLOWERS ) ) && ( !( has_trait( trait_CHLOROMORPH ) ) ) ) {
        norm_scent -= 200;
    }
    // You *are* a plant.  Unless someone hunts triffids by scent,
    // you don't smell like prey.
    if( has_trait( trait_CHLOROMORPH ) ) {
        norm_scent = 0;
    }

    // Scent increases fast at first, and slows down as it approaches normal levels.
    // Estimate it will take about norm_scent * 2 turns to go from 0 - norm_scent / 2
    // Without smelly trait this is about 1.5 hrs. Slows down significantly after that.
    if( scent < rng( 0, norm_scent ) ) {
        scent++;
    }

    // Unusually high scent decreases steadily until it reaches normal levels.
    if( scent > norm_scent ) {
        scent--;
    }

    // We can dodge again! Assuming we can actually move...
    if( !in_sleep_state() ) {
        blocks_left = get_num_blocks();
        dodges_left = get_num_dodges();
    } else {
        blocks_left = 0;
        dodges_left = 0;
    }

    // auto-learning. This is here because skill-increases happens all over the place:
    // SkillLevel::readBook (has no connection to the skill or the player),
    // player::read, player::practice, ...
    /** @EFFECT_UNARMED >1 allows spontaneous discovery of brawling martial art style */
    if( get_skill_level( skill_unarmed ) >= 2 ) {
        const matype_id brawling( "style_brawling" );
        if( !has_martialart( brawling ) ) {
            add_martialart( brawling );
            add_msg_if_player( m_info, _( "You learned a new style." ) );
        }
    }
}

void player::action_taken()
{
    nv_cached = false;
}

void player::update_morale()
{
    morale->decay( 1_turns );
    apply_persistent_morale();
}

void player::apply_persistent_morale()
{
    // Hoarders get a morale penalty if they're not carrying a full inventory.
    if( has_trait( trait_HOARDER ) ) {
        int pen = ( volume_capacity() - volume_carried() ) / 125_ml;
        if( pen > 70 ) {
            pen = 70;
        }
        if( pen <= 0 ) {
            pen = 0;
        }
        if( has_effect( effect_took_xanax ) ) {
            pen = pen / 7;
        } else if( has_effect( effect_took_prozac ) ) {
            pen = pen / 2;
        }
        if( pen > 0 ) {
            add_morale( MORALE_PERM_HOARDER, -pen, -pen, 5_turns, 5_turns, true );
        }
    }
}

void player::update_mental_focus()
{
    int focus_gain_rate = calc_focus_equilibrium() - focus_pool;

    // handle negative gain rates in a symmetric manner
    int base_change = 1;
    if( focus_gain_rate < 0 ) {
        base_change = -1;
        focus_gain_rate = -focus_gain_rate;
    }

    // for every 100 points, we have a flat gain of 1 focus.
    // for every n points left over, we have an n% chance of 1 focus
    int gain = focus_gain_rate / 100;
    if( rng( 1, 100 ) <= ( focus_gain_rate % 100 ) ) {
        gain++;
    }

    focus_pool += ( gain * base_change );

    // Fatigue should at least prevent high focus
    // This caps focus gain at 60(arbitrary value) if you're Dead Tired
    if( get_fatigue() >= DEAD_TIRED && focus_pool > 60 ) {
        focus_pool = 60;
    }

    // Moved from calc_focus_equilibrium, because it is now const
    if( activity.id() == activity_id( "ACT_READ" ) ) {
        const item *book = activity.targets[0].get_item();
        if( get_item_position( book ) == INT_MIN || !book->is_book() ) {
            add_msg_if_player( m_bad, _( "You lost your book! You stop reading." ) );
            activity.set_to_null();
        }
    }
}

// written mostly by FunnyMan3595 in Github issue #613 (DarklingWolf's repo),
// with some small edits/corrections by Soron
int player::calc_focus_equilibrium() const
{
    int focus_gain_rate = 100;

    if( activity.id() == activity_id( "ACT_READ" ) ) {
        const item &book = *activity.targets[0].get_item();
        if( book.is_book() && get_item_position( &book ) != INT_MIN ) {
            auto &bt = *book.type->book;
            // apply a penalty when we're actually learning something
            const SkillLevel &skill_level = get_skill_level_object( bt.skill );
            if( skill_level.can_train() && skill_level < bt.level ) {
                focus_gain_rate -= 50;
            }
        }
    }

    int eff_morale = get_morale_level();
    // Factor in perceived pain, since it's harder to rest your mind while your body hurts.
    // Cenobites don't mind, though
    if( !has_trait( trait_CENOBITE ) ) {
        eff_morale = eff_morale - get_perceived_pain();
    }

    if( eff_morale < -99 ) {
        // At very low morale, focus goes up at 1% of the normal rate.
        focus_gain_rate = 1;
    } else if( eff_morale <= 50 ) {
        // At -99 to +50 morale, each point of morale gives 1% of the normal rate.
        focus_gain_rate += eff_morale;
    } else {
        /* Above 50 morale, we apply strong diminishing returns.
         * Each block of 50% takes twice as many morale points as the previous one:
         * 150% focus gain at 50 morale (as before)
         * 200% focus gain at 150 morale (100 more morale)
         * 250% focus gain at 350 morale (200 more morale)
         * ...
         * Cap out at 400% focus gain with 3,150+ morale, mostly as a sanity check.
         */

        int block_multiplier = 1;
        int morale_left = eff_morale;
        while( focus_gain_rate < 400 ) {
            if( morale_left > 50 * block_multiplier ) {
                // We can afford the entire block.  Get it and continue.
                morale_left -= 50 * block_multiplier;
                focus_gain_rate += 50;
                block_multiplier *= 2;
            } else {
                // We can't afford the entire block.  Each block_multiplier morale
                // points give 1% focus gain, and then we're done.
                focus_gain_rate += morale_left / block_multiplier;
                break;
            }
        }
    }

    // This should be redundant, but just in case...
    if( focus_gain_rate < 1 ) {
        focus_gain_rate = 1;
    } else if( focus_gain_rate > 400 ) {
        focus_gain_rate = 400;
    }

    return focus_gain_rate;
}

/* Here lies the intended effects of body temperature

Assumption 1 : a naked person is comfortable at 19C/66.2F (31C/87.8F at rest).
Assumption 2 : a "lightly clothed" person is comfortable at 13C/55.4F (25C/77F at rest).
Assumption 3 : the player is always running, thus generating more heat.
Assumption 4 : frostbite cannot happen above 0C temperature.*
* In the current model, a naked person can get frostbite at 1C. This isn't true, but it's a compromise with using nice whole numbers.

Here is a list of warmth values and the corresponding temperatures in which the player is comfortable, and in which the player is very cold.

Warmth  Temperature (Comfortable)    Temperature (Very cold)    Notes
  0       19C /  66.2F               -11C /  12.2F               * Naked
 10       13C /  55.4F               -17C /   1.4F               * Lightly clothed
 20        7C /  44.6F               -23C /  -9.4F
 30        1C /  33.8F               -29C / -20.2F
 40       -5C /  23.0F               -35C / -31.0F
 50      -11C /  12.2F               -41C / -41.8F
 60      -17C /   1.4F               -47C / -52.6F
 70      -23C /  -9.4F               -53C / -63.4F
 80      -29C / -20.2F               -59C / -74.2F
 90      -35C / -31.0F               -65C / -85.0F
100      -41C / -41.8F               -71C / -95.8F

WIND POWER
Except for the last entry, pressures are sort of made up...

Breeze : 5mph (1015 hPa)
Strong Breeze : 20 mph (1000 hPa)
Moderate Gale : 30 mph (990 hPa)
Storm : 50 mph (970 hPa)
Hurricane : 100 mph (920 hPa)
HURRICANE : 185 mph (880 hPa) [Ref: Hurricane Wilma]
*/

void player::update_bodytemp()
{
    if( has_trait( trait_DEBUG_NOTEMP ) ) {
        temp_cur.fill( BODYTEMP_NORM );
        temp_conv.fill( BODYTEMP_NORM );
        return;
    }
    /* Cache calls to g->get_temperature( player position ), used in several places in function */
    const auto player_local_temp = g->get_temperature( pos() );
    // NOTE : visit weather.h for some details on the numbers used
    // Converts temperature to Celsius/10
    int Ctemperature = int( 100 * temp_to_celsius( player_local_temp ) );
    w_point const weather = *g->weather_precise;
    int vehwindspeed = 0;
    if( const optional_vpart_position vp = g->m.veh_at( pos() ) ) {
        vehwindspeed = abs( vp->vehicle().velocity / 100 ); // vehicle velocity in mph
    }
    const oter_id &cur_om_ter = overmap_buffer.ter( global_omt_location() );
    bool sheltered = g->is_sheltered( pos() );
    int total_windpower = get_local_windpower( weather.windpower + vehwindspeed, cur_om_ter, sheltered );

    // Let's cache this not to check it num_bp times
    const bool has_bark = has_trait( trait_BARK );
    const bool has_sleep = has_effect( effect_sleep );
    const bool has_sleep_state = has_sleep || in_sleep_state();
    const bool has_heatsink = has_bionic( bio_heatsink ) || is_wearing( "rm13_armor_on" ) || has_trait( trait_id( "M_SKIN2" ) ) || has_trait( trait_M_SKIN3 );
    const bool has_common_cold = has_effect( effect_common_cold );
    const bool has_climate_control = in_climate_control();
    const bool use_floor_warmth = can_use_floor_warmth();
    const furn_id furn_at_pos = g->m.furn( pos() );
    // Temperature norms
    // Ambient normal temperature is lower while asleep
    const int ambient_norm = has_sleep ? 3100 : 1900;

    /**
     * Calculations that affect all body parts equally go here, not in the loop
     */
    // Hunger / Starvation
    // -1000 when about to starve to death
    // -1333 when starving with light eater
    // -2000 if you managed to get 0 metabolism rate somehow
    const float met_rate = metabolic_rate();
    const int hunger_warmth = int( 2000 * std::min( met_rate, 1.0f ) - 2000 );
    // Give SOME bonus to those living furnaces with extreme metabolism
    const int metabolism_warmth = int( std::max( 0.0f, met_rate - 1.0f ) * 1000 );
    // Fatigue
    // ~-900 when exhausted
    const int fatigue_warmth = has_sleep ? 0 : int( std::min( 0.0f, -1.5f * get_fatigue() ) );

    // Sunlight
    const int sunlight_warmth = g->is_in_sunlight( pos() ) ? 0 :
                                ( g->weather == WEATHER_SUNNY ? 1000 : 500 );
    const int best_fire = get_heat_radiation( pos(), true );

    const int lying_warmth = use_floor_warmth ? floor_warmth( pos() ) : 0;
    const int water_temperature =
        100 * temp_to_celsius( g->get_cur_weather_gen().get_water_temperature() );

    // Correction of body temperature due to traits and mutations
    // Lower heat is applied always
    const int mutation_heat_low = bodytemp_modifier_traits( false );
    const int mutation_heat_high = bodytemp_modifier_traits( true );
    // Difference between high and low is the "safe" heat - one we only apply if it's beneficial
    const int mutation_heat_bonus = mutation_heat_high - mutation_heat_low;

    // Current temperature and converging temperature calculations
    for( const body_part bp : all_body_parts ) {
        // Skip eyes
        if( bp == bp_eyes ) {
            continue;
        }

        // This adjusts the temperature scale to match the bodytemp scale,
        // it needs to be reset every iteration
        int adjusted_temp = ( Ctemperature - ambient_norm );
        int bp_windpower = total_windpower;
        // Represents the fact that the body generates heat when it is cold.
        // TODO : should this increase hunger?
        double scaled_temperature = logarithmic_range( BODYTEMP_VERY_COLD, BODYTEMP_VERY_HOT,
                                    temp_cur[bp] );
        // Produces a smooth curve between 30.0 and 60.0.
        double homeostasis_adjustement = 30.0 * ( 1.0 + scaled_temperature );
        int clothing_warmth_adjustement = int( homeostasis_adjustement * warmth( bp ) );
        int clothing_warmth_adjusted_bonus = int( homeostasis_adjustement * bonus_item_warmth( bp ) );
        // WINDCHILL

        bp_windpower = static_cast<int>( static_cast<float>( bp_windpower ) * ( 1 - get_wind_resistance( bp ) / 100.0 ) );
        // Calculate windchill
        int windchill = get_local_windchill( player_local_temp,
                                             get_local_humidity( weather.humidity, g->weather,
                                                     sheltered ),
                                             bp_windpower );
        // If you're standing in water, air temperature is replaced by water temperature. No wind.
        const ter_id ter_at_pos = g->m.ter( pos() );
        // Convert to 0.01C
        if( ( ter_at_pos == t_water_dp || ter_at_pos == t_water_pool || ter_at_pos == t_swater_dp ) ||
            ( ( ter_at_pos == t_water_sh || ter_at_pos == t_swater_sh || ter_at_pos == t_sewage ) &&
              ( bp == bp_foot_l || bp == bp_foot_r || bp == bp_leg_l || bp == bp_leg_r ) ) ) {
            adjusted_temp += water_temperature - Ctemperature; // Swap out air temp for water temp.
            windchill = 0;
        }

        // Convergent temperature is affected by ambient temperature,
        // clothing warmth, and body wetness.
        temp_conv[bp] = BODYTEMP_NORM + adjusted_temp + windchill * 100 + clothing_warmth_adjustement;
        // HUNGER / STARVATION
        temp_conv[bp] += hunger_warmth;
        // FATIGUE
        temp_conv[bp] += fatigue_warmth;
        // Mutations
        temp_conv[bp] += mutation_heat_low;
        // DIRECT HEAT SOURCES (generates body heat, helps fight frostbite)
        // Bark : lowers blister count to -5; harder to get blisters
        int blister_count = ( has_bark ? -5 : 0 ); // If the counter is high, your skin starts to burn

        const int h_radiation = get_heat_radiation( pos(), false );
        if( frostbite_timer[bp] > 0 ) {
            frostbite_timer[bp] -= std::max( 5, h_radiation );
        }
        // 111F (44C) is a temperature in which proteins break down: https://en.wikipedia.org/wiki/Burn
        blister_count += h_radiation - 111 > 0 ? std::max( static_cast<int>( sqrt( h_radiation - 111 ) ), 0 ) : 0;

        const bool pyromania = has_trait( trait_PYROMANIA );
        // BLISTERS : Skin gets blisters from intense heat exposure.
        // Fire protection protects from blisters.
        // Heatsinks give near-immunity.
        if( blister_count - get_armor_fire( bp ) - ( has_heatsink ? 20 : 0 ) > 0 ) {
            add_effect( effect_blisters, 1_turns, bp );
            if( pyromania ) {
                add_morale( MORALE_PYROMANIA_NEARFIRE, 10, 10, 1_hours, 30_minutes ); // Proximity that's close enough to harm us gives us a bit of a thrill
                rem_morale( MORALE_PYROMANIA_NOFIRE );
            }
        } else if( pyromania && best_fire >= 1 ) { // Only give us fire bonus if there's actually fire
            add_morale( MORALE_PYROMANIA_NEARFIRE, 5, 5, 30_minutes, 15_minutes ); // Gain a much smaller mood boost even if it doesn't hurt us
            rem_morale( MORALE_PYROMANIA_NOFIRE );
        }

        temp_conv[bp] += sunlight_warmth;
        // DISEASES
        if( bp == bp_head && has_effect( effect_flu ) ) {
            temp_conv[bp] += 1500;
        }
        if( has_common_cold ) {
            temp_conv[bp] -= 750;
        }
        // Loss of blood results in loss of body heat, 1% bodyheat lost per 2% hp lost
        temp_conv[bp] -= blood_loss( bp ) * temp_conv[bp] / 200;

        // EQUALIZATION
        switch( bp ) {
            case bp_torso:
                temp_equalizer( bp_torso, bp_arm_l );
                temp_equalizer( bp_torso, bp_arm_r );
                temp_equalizer( bp_torso, bp_leg_l );
                temp_equalizer( bp_torso, bp_leg_r );
                temp_equalizer( bp_torso, bp_head );
                break;
            case bp_head:
                temp_equalizer( bp_head, bp_torso );
                temp_equalizer( bp_head, bp_mouth );
                break;
            case bp_arm_l:
                temp_equalizer( bp_arm_l, bp_torso );
                temp_equalizer( bp_arm_l, bp_hand_l );
                break;
            case bp_arm_r:
                temp_equalizer( bp_arm_r, bp_torso );
                temp_equalizer( bp_arm_r, bp_hand_r );
                break;
            case bp_leg_l:
                temp_equalizer( bp_leg_l, bp_torso );
                temp_equalizer( bp_leg_l, bp_foot_l );
                break;
            case bp_leg_r:
                temp_equalizer( bp_leg_r, bp_torso );
                temp_equalizer( bp_leg_r, bp_foot_r );
                break;
            case bp_mouth:
                temp_equalizer( bp_mouth, bp_head );
                break;
            case bp_hand_l:
                temp_equalizer( bp_hand_l, bp_arm_l );
                break;
            case bp_hand_r:
                temp_equalizer( bp_hand_r, bp_arm_r );
                break;
            case bp_foot_l:
                temp_equalizer( bp_foot_l, bp_leg_l );
                break;
            case bp_foot_r:
                temp_equalizer( bp_foot_r, bp_leg_r );
                break;
            default:
                debugmsg( "Wacky body part temperature equalization!" );
                break;
        }

        // Climate Control eases the effects of high and low ambient temps
        if( has_climate_control ) {
            temp_conv[bp] = temp_corrected_by_climate_control( temp_conv[bp] );
        }

        // FINAL CALCULATION : Increments current body temperature towards convergent.
        int bonus_fire_warmth = 0;
        if( !has_sleep_state && best_fire > 0 ) {
            // Warming up over a fire
            // Extremities are easier to extend over a fire
            switch( bp ) {
                case bp_head:
                case bp_torso:
                case bp_mouth:
                case bp_leg_l:
                case bp_leg_r:
                    bonus_fire_warmth = best_fire * best_fire * 150; // Not much
                    break;
                case bp_arm_l:
                case bp_arm_r:
                    bonus_fire_warmth = best_fire * 600; // A fair bit
                    break;
                case bp_foot_l:
                case bp_foot_r:
                    if( furn_at_pos == f_armchair || furn_at_pos == f_chair || furn_at_pos == f_bench ) {
                        // Can sit on something to lift feet up to the fire
                        bonus_fire_warmth = best_fire * 1000;
                    } else {
                        // Has to stand
                        bonus_fire_warmth = best_fire * 300;
                    }
                    break;
                case bp_hand_l:
                case bp_hand_r:
                    bonus_fire_warmth = best_fire * 1500; // A lot
                default:
                    break;
            }
        }

        const int comfortable_warmth = bonus_fire_warmth + lying_warmth;
        const int bonus_warmth = comfortable_warmth + metabolism_warmth + mutation_heat_bonus;
        if( bonus_warmth > 0 ) {
            // Approximate temp_conv needed to reach comfortable temperature in this very turn
            // Basically inverted formula for temp_cur below
            int desired = 501 * BODYTEMP_NORM - 499 * temp_cur[bp];
            if( std::abs( BODYTEMP_NORM - desired ) < 1000 ) {
                desired = BODYTEMP_NORM; // Ensure that it converges
            } else if( desired > BODYTEMP_HOT ) {
                desired = BODYTEMP_HOT; // Cap excess at sane temperature
            }

            if( desired < temp_conv[bp] ) {
                // Too hot, can't help here
            } else if( desired < temp_conv[bp] + bonus_warmth ) {
                // Use some heat, but not all of it
                temp_conv[bp] = desired;
            } else {
                // Use all the heat
                temp_conv[bp] += bonus_warmth;
            }

            // Morale bonus for comfiness - only if actually comfy (not too warm/cold)
            // Spread the morale bonus in time.
            if( comfortable_warmth > 0 &&
                calendar::turn % MINUTES( 1 ) == ( MINUTES( bp ) / MINUTES( num_bp ) ) &&
                get_effect_int( effect_cold, num_bp ) == 0 &&
                get_effect_int( effect_hot, num_bp ) == 0 &&
                temp_cur[bp] > BODYTEMP_COLD && temp_cur[bp] <= BODYTEMP_NORM ) {
                add_morale( MORALE_COMFY, 1, 10, 2_minutes, 1_minutes, true );
            }
        }

        int temp_before = temp_cur[bp];
        int temp_difference = temp_before - temp_conv[bp]; // Negative if the player is warming up.
        // exp(-0.001) : half life of 60 minutes, exp(-0.002) : half life of 30 minutes,
        // exp(-0.003) : half life of 20 minutes, exp(-0.004) : half life of 15 minutes
        int rounding_error = 0;
        // If temp_diff is small, the player cannot warm up due to rounding errors. This fixes that.
        if( temp_difference < 0 && temp_difference > -600 ) {
            rounding_error = 1;
        }
        if( temp_cur[bp] != temp_conv[bp] ) {
            temp_cur[bp] = int( temp_difference * exp( -0.002 ) + temp_conv[bp] + rounding_error );
        }
        // This statement checks if we should be wearing our bonus warmth.
        // If, after all the warmth calculations, we should be, then we have to recalculate the temperature.
        if( clothing_warmth_adjusted_bonus != 0 &&
            ( ( temp_conv[bp] + clothing_warmth_adjusted_bonus ) < BODYTEMP_HOT ||
              temp_cur[bp] < BODYTEMP_COLD ) ) {
            temp_conv[bp] += clothing_warmth_adjusted_bonus;
            rounding_error = 0;
            if( temp_difference < 0 && temp_difference > -600 ) {
                rounding_error = 1;
            }
            if( temp_before != temp_conv[bp] ) {
                temp_difference = temp_before - temp_conv[bp];
                temp_cur[bp] = int( temp_difference * exp( -0.002 ) + temp_conv[bp] + rounding_error );
            }
        }
        int temp_after = temp_cur[bp];
        // PENALTIES
        if( temp_cur[bp] < BODYTEMP_FREEZING ) {
            add_effect( effect_cold, 1_turns, bp, true, 3 );
        } else if( temp_cur[bp] < BODYTEMP_VERY_COLD ) {
            add_effect( effect_cold, 1_turns, bp, true, 2 );
        } else if( temp_cur[bp] < BODYTEMP_COLD ) {
            add_effect( effect_cold, 1_turns, bp, true, 1 );
        } else if( temp_cur[bp] > BODYTEMP_SCORCHING ) {
            add_effect( effect_hot, 1_turns, bp, true, 3 );
        } else if( temp_cur[bp] > BODYTEMP_VERY_HOT ) {
            add_effect( effect_hot, 1_turns, bp, true, 2 );
        } else if( temp_cur[bp] > BODYTEMP_HOT ) {
            add_effect( effect_hot, 1_turns, bp, true, 1 );
        } else {
            if( temp_cur[bp] >= BODYTEMP_COLD ) {
                remove_effect( effect_cold, bp );
            }
            if( temp_cur[bp] <= BODYTEMP_HOT ) {
                remove_effect( effect_hot, bp );
            }
        }
        // FROSTBITE - only occurs to hands, feet, face
        /**

        Source : http://www.atc.army.mil/weather/windchill.pdf

        Temperature and wind chill are main factors, mitigated by clothing warmth. Each 10 warmth protects against 2C of cold.

        1200 turns in low risk, + 3 tics
        450 turns in moderate risk, + 8 tics
        50 turns in high risk, +72 tics

        Let's say frostnip @ 1800 tics, frostbite @ 3600 tics

        >> Chunked into 8 parts (http://imgur.com/xlTPmJF)
        -- 2 hour risk --
        Between 30F and 10F
        Between 10F and -5F, less than 20mph, -4x + 3y - 20 > 0, x : F, y : mph
        -- 45 minute risk --
        Between 10F and -5F, less than 20mph, -4x + 3y - 20 < 0, x : F, y : mph
        Between 10F and -5F, greater than 20mph
        Less than -5F, less than 10 mph
        Less than -5F, more than 10 mph, -4x + 3y - 170 > 0, x : F, y : mph
        -- 5 minute risk --
        Less than -5F, more than 10 mph, -4x + 3y - 170 < 0, x : F, y : mph
        Less than -35F, more than 10 mp
        **/

        if( bp == bp_mouth || bp == bp_foot_r || bp == bp_foot_l || bp == bp_hand_r || bp == bp_hand_l ) {
            // Handle the frostbite timer
            // Need temps in F, windPower already in mph
            int wetness_percentage = 100 * body_wetness[bp] / drench_capacity[bp]; // 0 - 100
            // Warmth gives a slight buff to temperature resistance
            // Wetness gives a heavy nerf to temperature resistance
            int Ftemperature = int( player_local_temp +
                                    warmth( bp ) * 0.2 - 20 * wetness_percentage / 100 );
            // Windchill reduced by your armor
            int FBwindPower = int( total_windpower * ( 1 - get_wind_resistance( bp ) / 100.0 ) );

            int intense = get_effect_int( effect_frostbite, bp );

            // This has been broken down into 8 zones
            // Low risk zones (stops at frostnip)
            if( temp_cur[bp] < BODYTEMP_COLD &&
                ( ( Ftemperature < 30 && Ftemperature >= 10 ) ||
                  ( Ftemperature < 10 && Ftemperature >= -5 &&
                    FBwindPower < 20 && -4 * Ftemperature + 3 * FBwindPower - 20 >= 0 ) ) ) {
                if( frostbite_timer[bp] < 2000 ) {
                    frostbite_timer[bp] += 3;
                }
                if( one_in( 100 ) && !has_effect( effect_frostbite, bp ) ) {
                    add_msg( m_warning, _( "Your %s will be frostnipped in the next few hours." ),
                             body_part_name( bp ).c_str() );
                }
                // Medium risk zones
            } else if( temp_cur[bp] < BODYTEMP_COLD &&
                       ( ( Ftemperature < 10 && Ftemperature >= -5 && FBwindPower < 20 &&
                           -4 * Ftemperature + 3 * FBwindPower - 20 < 0 ) ||
                         ( Ftemperature < 10 && Ftemperature >= -5 && FBwindPower >= 20 ) ||
                         ( Ftemperature < -5 && FBwindPower < 10 ) ||
                         ( Ftemperature < -5 && FBwindPower >= 10 &&
                           -4 * Ftemperature + 3 * FBwindPower - 170 >= 0 ) ) ) {
                frostbite_timer[bp] += 8;
                if( one_in( 100 ) && intense < 2 ) {
                    add_msg( m_warning, _( "Your %s will be frostbitten within the hour!" ),
                             body_part_name( bp ).c_str() );
                }
                // High risk zones
            } else if( temp_cur[bp] < BODYTEMP_COLD &&
                       ( ( Ftemperature < -5 && FBwindPower >= 10 &&
                           -4 * Ftemperature + 3 * FBwindPower - 170 < 0 ) ||
                         ( Ftemperature < -35 && FBwindPower >= 10 ) ) ) {
                frostbite_timer[bp] += 72;
                if( one_in( 100 ) && intense < 2 ) {
                    add_msg( m_warning, _( "Your %s will be frostbitten any minute now!" ),
                             body_part_name( bp ).c_str() );
                }
                // Risk free, so reduce frostbite timer
            } else {
                frostbite_timer[bp] -= 3;
            }

            // Handle the bestowing of frostbite
            if( frostbite_timer[bp] < 0 ) {
                frostbite_timer[bp] = 0;
            } else if( frostbite_timer[bp] > 4200 ) {
                // This ensures that the player will recover in at most 3 hours.
                frostbite_timer[bp] = 4200;
            }
            // Frostbite, no recovery possible
            if( frostbite_timer[bp] >= 3600 ) {
                add_effect( effect_frostbite, 1_turns, bp, true, 2 );
                remove_effect( effect_frostbite_recovery, bp );
                // Else frostnip, add recovery if we were frostbitten
            } else if( frostbite_timer[bp] >= 1800 ) {
                if( intense == 2 ) {
                    add_effect( effect_frostbite_recovery, 1_turns, bp, true );
                }
                add_effect( effect_frostbite, 1_turns, bp, true, 1 );
                // Else fully recovered
            } else if( frostbite_timer[bp] == 0 ) {
                remove_effect( effect_frostbite, bp );
                remove_effect( effect_frostbite_recovery, bp );
            }
        }
        // Warn the player if condition worsens
        if( temp_before > BODYTEMP_FREEZING && temp_after < BODYTEMP_FREEZING ) {
            //~ %s is bodypart
            add_msg( m_warning, _( "You feel your %s beginning to go numb from the cold!" ),
                     body_part_name( bp ).c_str() );
        } else if( temp_before > BODYTEMP_VERY_COLD && temp_after < BODYTEMP_VERY_COLD ) {
            //~ %s is bodypart
            add_msg( m_warning, _( "You feel your %s getting very cold." ),
                     body_part_name( bp ).c_str() );
        } else if( temp_before > BODYTEMP_COLD && temp_after < BODYTEMP_COLD ) {
            //~ %s is bodypart
            add_msg( m_warning, _( "You feel your %s getting chilly." ),
                     body_part_name( bp ).c_str() );
        } else if( temp_before < BODYTEMP_SCORCHING && temp_after > BODYTEMP_SCORCHING ) {
            //~ %s is bodypart
            add_msg( m_bad, _( "You feel your %s getting red hot from the heat!" ),
                     body_part_name( bp ).c_str() );
        } else if( temp_before < BODYTEMP_VERY_HOT && temp_after > BODYTEMP_VERY_HOT ) {
            //~ %s is bodypart
            add_msg( m_warning, _( "You feel your %s getting very hot." ),
                     body_part_name( bp ).c_str() );
        } else if( temp_before < BODYTEMP_HOT && temp_after > BODYTEMP_HOT ) {
            //~ %s is bodypart
            add_msg( m_warning, _( "You feel your %s getting warm." ),
                     body_part_name( bp ).c_str() );
        }

        // Warn the player that wind is going to be a problem.
        // But only if it can be a problem, no need to spam player with "wind chills your scorching body"
        if( temp_conv[bp] <= BODYTEMP_COLD && windchill < -10 && one_in( 200 ) ) {
            add_msg( m_bad, _( "The wind is making your %s feel quite cold." ),
                     body_part_name( bp ).c_str() );
        } else if( temp_conv[bp] <= BODYTEMP_COLD && windchill < -20 && one_in( 100 ) ) {
            add_msg( m_bad,
                     _( "The wind is very strong, you should find some more wind-resistant clothing for your %s." ),
                     body_part_name( bp ).c_str() );
        } else if( temp_conv[bp] <= BODYTEMP_COLD && windchill < -30 && one_in( 50 ) ) {
            add_msg( m_bad, _( "Your clothing is not providing enough protection from the wind for your %s!" ),
                     body_part_name( bp ).c_str() );
        }
    }
}

bool player::can_use_floor_warmth() const
{
    // TODO: Reading? Waiting?
    return in_sleep_state();
}

int player::floor_bedding_warmth( const tripoint &pos )
{
    const trap &trap_at_pos = g->m.tr_at( pos );
    const ter_id ter_at_pos = g->m.ter( pos );
    const furn_id furn_at_pos = g->m.furn( pos );
    int floor_bedding_warmth = 0;

    const optional_vpart_position vp = g->m.veh_at( pos );
    const bool veh_bed = static_cast<bool>( vp.part_with_feature( "BED", true ) );
    const bool veh_seat =static_cast<bool>( vp.part_with_feature( "SEAT", true ) );

    // Search the floor for bedding
    if( furn_at_pos == f_bed ) {
        floor_bedding_warmth += 1000;
    } else if( furn_at_pos == f_makeshift_bed || furn_at_pos == f_armchair ||
               furn_at_pos == f_sofa || furn_at_pos == f_autodoc_couch ) {
        floor_bedding_warmth += 500;
    } else if( veh_bed && veh_seat ) {
        // BED+SEAT is intentionally worse than just BED
        floor_bedding_warmth += 250;
    } else if( veh_bed ) {
        floor_bedding_warmth += 300;
    } else if( veh_seat ) {
        floor_bedding_warmth += 200;
    } else if( furn_at_pos == f_straw_bed ) {
        floor_bedding_warmth += 200;
    } else if( trap_at_pos.loadid == tr_fur_rollmat || furn_at_pos == f_hay ) {
        floor_bedding_warmth += 0;
    } else if( trap_at_pos.loadid == tr_cot || ter_at_pos == t_improvised_shelter ||
               furn_at_pos == f_tatami ) {
        floor_bedding_warmth -= 500;
    } else if( trap_at_pos.loadid == tr_rollmat ) {
        floor_bedding_warmth -= 1000;
    } else if( furn_at_pos == f_chair || furn_at_pos == f_bench ) {
        floor_bedding_warmth -= 1500;
    } else {
        floor_bedding_warmth -= 2000;
    }

    return floor_bedding_warmth;
}

int player::floor_item_warmth( const tripoint &pos )
{
    if( !g->m.has_items( pos ) ) {
        return 0;
    }

    int item_warmth = 0;
    // Search the floor for items
    const auto floor_item = g->m.i_at( pos );
    for( const auto &elem : floor_item ) {
        if( !elem.is_armor() ) {
            continue;
        }
        // Items that are big enough and covers the torso are used to keep warm.
        // Smaller items don't do as good a job
        if( elem.volume() > 250_ml &&
            ( elem.covers( bp_torso ) || elem.covers( bp_leg_l ) ||
              elem.covers( bp_leg_r ) ) ) {
            item_warmth += 60 * elem.get_warmth() * elem.volume() / 2500_ml;
        }
    }

    return item_warmth;
}

int player::floor_warmth( const tripoint &pos ) const
{
    const int item_warmth = floor_item_warmth( pos );
    int bedding_warmth = floor_bedding_warmth( pos );

    // If the PC has fur, etc, that will apply too
    int floor_mut_warmth = bodytemp_modifier_traits_floor();
    // DOWN does not provide floor insulation, though.
    // Better-than-light fur or being in one's shell does.
    if( ( !( has_trait( trait_DOWN ) ) ) && ( floor_mut_warmth >= 200 ) ) {
        bedding_warmth = std::max( 0, bedding_warmth );
    }
    return ( item_warmth + bedding_warmth + floor_mut_warmth );
}

int player::bodytemp_modifier_traits( bool overheated ) const
{
    int mod = 0;
    for( auto &iter : my_mutations ) {
        mod += overheated ? iter.first->bodytemp_min :
               iter.first->bodytemp_max;
    }
    return mod;
}

int player::bodytemp_modifier_traits_floor() const
{
    int mod = 0;
    for( auto &iter : my_mutations ) {
        mod += iter.first->bodytemp_sleep;
    }
    return mod;
}

int player::temp_corrected_by_climate_control( int temperature ) const
{
    const int variation = int( BODYTEMP_NORM * 0.5 );
    if( temperature < BODYTEMP_SCORCHING + variation &&
        temperature > BODYTEMP_FREEZING - variation ) {
        if( temperature > BODYTEMP_SCORCHING ) {
            temperature = BODYTEMP_VERY_HOT;
        } else if( temperature > BODYTEMP_VERY_HOT ) {
            temperature = BODYTEMP_HOT;
        } else if( temperature > BODYTEMP_HOT ) {
            temperature = BODYTEMP_NORM;
        } else if( temperature < BODYTEMP_FREEZING ) {
            temperature = BODYTEMP_VERY_COLD;
        } else if( temperature < BODYTEMP_VERY_COLD ) {
            temperature = BODYTEMP_COLD;
        } else if( temperature < BODYTEMP_COLD ) {
            temperature = BODYTEMP_NORM;
        }
    }
    return temperature;
}

int player::blood_loss( body_part bp ) const
{
    int hp_cur_sum = 1;
    int hp_max_sum = 1;

    if( bp == bp_leg_l || bp == bp_leg_r ) {
        hp_cur_sum = hp_cur[hp_leg_l] + hp_cur[hp_leg_r];
        hp_max_sum = hp_max[hp_leg_l] + hp_max[hp_leg_r];
    } else if( bp == bp_arm_l || bp == bp_arm_r ) {
        hp_cur_sum = hp_cur[hp_arm_l] + hp_cur[hp_arm_r];
        hp_max_sum = hp_max[hp_arm_l] + hp_max[hp_arm_r];
    } else if( bp == bp_torso ) {
        hp_cur_sum = hp_cur[hp_torso];
        hp_max_sum = hp_max[hp_torso];
    } else if( bp == bp_head ) {
        hp_cur_sum = hp_cur[hp_head];
        hp_max_sum = hp_max[hp_head];
    }

    hp_cur_sum = std::min( hp_max_sum, std::max( 0, hp_cur_sum ) );
    return 100 - ( 100 * hp_cur_sum ) / hp_max_sum;
}

void player::temp_equalizer( body_part bp1, body_part bp2 )
{
    // Body heat is moved around.
    // Shift in one direction only, will be shifted in the other direction separately.
    int diff = int( ( temp_cur[bp2] - temp_cur[bp1] ) * 0.0001 ); // If bp1 is warmer, it will lose heat
    temp_cur[bp1] += diff;
}

int player::hunger_speed_penalty( int hunger )
{
    // We die at 6000 hunger
    // Hunger hits speed less hard than thirst does
    static const std::vector<std::pair<float, float>> hunger_thresholds = {{
            std::make_pair( 100.0f, 0.0f ),
            std::make_pair( 300.0f, -15.0f ),
            std::make_pair( 1000.0f, -40.0f ),
            std::make_pair( 6000.0f, -75.0f )
        }
    };
    return static_cast<int>( multi_lerp( hunger_thresholds, hunger ) );
}

int player::thirst_speed_penalty( int thirst )
{
    // We die at 1200 thirst
    // Start by dropping speed really fast, but then level it off a bit
    static const std::vector<std::pair<float, float>> thirst_thresholds = {{
            std::make_pair( 40.0f, 0.0f ),
            std::make_pair( 300.0f, -25.0f ),
            std::make_pair( 600.0f, -50.0f ),
            std::make_pair( 1200.0f, -75.0f )
        }
    };
    return static_cast<int>( multi_lerp( thirst_thresholds, thirst ) );
}

void player::recalc_speed_bonus()
{
    // Minus some for weight...
    int carry_penalty = 0;
    if( weight_carried() > weight_capacity() && !has_trait( trait_id( "DEBUG_STORAGE" ) ) ) {
        carry_penalty = 25 * ( weight_carried() - weight_capacity() ) / ( weight_capacity() );
    }
    mod_speed_bonus( -carry_penalty );

    mod_speed_bonus( -get_pain_penalty().speed );

    if( get_thirst() > 40 ) {
        mod_speed_bonus( thirst_speed_penalty( get_thirst() ) );
    }
    if( ( get_hunger() + get_starvation() ) > 100 ) {
        mod_speed_bonus( hunger_speed_penalty( get_hunger() + get_starvation() ) );
    }

    for( auto maps : *effects ) {
        for( auto i : maps.second ) {
            bool reduced = resists_effect( i.second );
            mod_speed_bonus( i.second.get_mod( "SPEED", reduced ) );
        }
    }

    // add martial arts speed bonus
    mod_speed_bonus( mabuff_speed_bonus() );

    // Not sure why Sunlight Dependent is here, but OK
    // Ectothermic/COLDBLOOD4 is intended to buff folks in the Summer
    // Threshold-crossing has its charms ;-)
    if( g != nullptr ) {
        if( has_trait( trait_SUNLIGHT_DEPENDENT ) && !g->is_in_sunlight( pos() ) ) {
            mod_speed_bonus( -( g->light_level( posz() ) >= 12 ? 5 : 10 ) );
        }
        /* Cache call to game::get_temperature( player position ) since it can be used several times here */
        const auto player_local_temp = g->get_temperature( pos() );
        if( has_trait( trait_COLDBLOOD4 ) || ( has_trait( trait_COLDBLOOD3 ) && player_local_temp < 65 ) ) {
            mod_speed_bonus( ( player_local_temp - 65 ) / 2 );
        } else if( has_trait( trait_COLDBLOOD2 ) && player_local_temp < 65 ) {
            mod_speed_bonus( ( player_local_temp - 65 ) / 3 );
        } else if( has_trait( trait_COLDBLOOD ) && player_local_temp < 65 ) {
            mod_speed_bonus( ( player_local_temp - 65 ) / 5 );
        }
    }

    if( has_trait( trait_M_SKIN2 ) || has_trait( trait_M_SKIN3 ) ) {
        mod_speed_bonus( -20 ); // Could be worse--you've got the armor from a (sessile!) Spire
    }

    if( has_artifact_with( AEP_SPEED_UP ) ) {
        mod_speed_bonus( 20 );
    }
    if( has_artifact_with( AEP_SPEED_DOWN ) ) {
        mod_speed_bonus( -20 );
    }

    if( has_trait( trait_QUICK ) ) { // multiply by 1.1
        set_speed_bonus( int( get_speed() * 1.1 ) - get_speed_base() );
    }
    if( has_bionic( bio_speed ) ) { // multiply by 1.1
        set_speed_bonus( int( get_speed() * 1.1 ) - get_speed_base() );
    }
    if( has_trait( trait_CRAFTY ) ) { // multiply by 1.15
        set_speed_bonus( int( get_speed() * 1.15 ) - get_speed_base() );
    }

    // Speed cannot be less than 25% of base speed, so minimal speed bonus is -75% base speed.
    const int min_speed_bonus = int( -0.75 * get_speed_base() );
    if( get_speed_bonus() < min_speed_bonus ) {
        set_speed_bonus( min_speed_bonus );
    }
}

int player::run_cost( int base_cost, bool diag ) const
{
    float movecost = float( base_cost );
    if( diag ) {
        movecost *= 0.7071f; // because everything here assumes 100 is base
    }

    const bool flatground = movecost < 105;
    // The "FLAT" tag includes soft surfaces, so not a good fit.
    const bool on_road = flatground && g->m.has_flag( "ROAD", pos() );
    const bool on_fungus = g->m.has_flag_ter_or_furn( "FUNGUS" , pos() );

    if( has_trait( trait_PARKOUR ) && movecost > 100 ) {
        movecost *= .5f;
        if( movecost < 100 ) {
            movecost = 100;
        }
    }
    if( has_trait( trait_BADKNEES ) && movecost > 100 ) {
        movecost *= 1.25f;
        if( movecost < 100 ) {
            movecost = 100;
        }
    }
    if( has_trait( trait_M_IMMUNE ) && on_fungus ) {
        if( movecost > 75 ) {
            movecost = 75; // Mycal characters are faster on their home territory, even through things like shrubs
        }
    }

    if( hp_cur[hp_leg_l] == 0 ) {
        movecost += 50;
    } else if( hp_cur[hp_leg_l] < hp_max[hp_leg_l] * .40 ) {
        movecost += 25;
    }

    if( hp_cur[hp_leg_r] == 0 ) {
        movecost += 50;
    } else if( hp_cur[hp_leg_r] < hp_max[hp_leg_r] * .40 ) {
        movecost += 25;
    }

    if( has_trait( trait_FLEET ) && flatground ) {
        movecost *= .85f;
    }
    if( has_trait( trait_FLEET2 ) && flatground ) {
        movecost *= .7f;
    }
    if( has_trait( trait_SLOWRUNNER ) && flatground ) {
        movecost *= 1.15f;
    }
    if( has_trait( trait_PADDED_FEET ) && !footwear_factor() ) {
        movecost *= .9f;
    }
    if( has_trait( trait_LIGHT_BONES ) ) {
        movecost *= .9f;
    }
    if( has_trait( trait_HOLLOW_BONES ) ) {
        movecost *= .8f;
    }
    if( has_active_mutation( trait_id( "WINGS_INSECT" ) ) ) {
        movecost *= .75f;
    }
    if( has_trait( trait_WINGS_BUTTERFLY ) ) {
        movecost -= 10; // You can't fly, but you can make life easier on your legs
    }
    if( has_trait( trait_LEG_TENTACLES ) ) {
        movecost += 20;
    }
    if( has_trait( trait_FAT ) ) {
        movecost *= 1.05f;
    }
    if( has_trait( trait_PONDEROUS1 ) ) {
        movecost *= 1.1f;
    }
    if( has_trait( trait_PONDEROUS2 ) ) {
        movecost *= 1.2f;
    }
    if( has_trait( trait_AMORPHOUS ) ) {
        movecost *= 1.25f;
    }
    if( has_trait( trait_PONDEROUS3 ) ) {
        movecost *= 1.3f;
    }
    if( has_trait( trait_CRAFTY ) ) {
        movecost *= 0.75f;
    }
    if( worn_with_flag( "SLOWS_MOVEMENT" ) ) {
        movecost *= 1.1f;
    }
    if( worn_with_flag( "FIN" ) ) {
        movecost *= 1.5f;
    }
    if( worn_with_flag( "ROLLER_INLINE" ) ) {
        if( on_road ) {
            movecost *= 0.5f;
        } else {
            movecost *= 1.5f;
        }
    }
    // Quad skates might be more stable than inlines,
    // but that also translates into a slower speed when on good surfaces.
    if( worn_with_flag( "ROLLER_QUAD" ) ) {
        if( on_road ) {
            movecost *= 0.7f;
        } else {
            movecost *= 1.3f;
        }
    }

    movecost +=
        ( ( encumb( bp_foot_l ) + encumb( bp_foot_r ) ) * 2.5 +
          ( encumb( bp_leg_l ) + encumb( bp_leg_r ) ) * 1.5 ) / 10;

    // ROOTS3 does slow you down as your roots are probing around for nutrients,
    // whether you want them to or not.  ROOTS1 is just too squiggly without shoes
    // to give you some stability.  Plants are a bit of a slow-mover.  Deal.
    const bool mutfeet = has_trait( trait_LEG_TENTACLES ) || has_trait( trait_PADDED_FEET ) ||
                         has_trait( trait_HOOVES ) || has_trait( trait_TOUGH_FEET ) || has_trait( trait_ROOTS2 );
    if( !is_wearing_shoes( side::LEFT ) && !mutfeet ) {
        movecost += 8;
    }
    if( !is_wearing_shoes( side::RIGHT ) && !mutfeet ) {
        movecost += 8;
    }

    if( has_trait( trait_ROOTS3 ) && g->m.has_flag( "DIGGABLE", pos() ) ) {
        movecost += 10 * footwear_factor();
    }

    // Both walk and run speed drop to half their maximums as stamina approaches 0.
    // Convert stamina to a float first to allow for decimal place carrying
    float stamina_modifier = ( float( stamina ) / get_stamina_max() + 1 ) / 2;
    if( move_mode == "run" && stamina > 0 ) {
        // Rationale: Average running speed is 2x walking speed. (NOT sprinting)
        stamina_modifier *= 2.0;
    }
    movecost /= stamina_modifier;

    if( diag ) {
        movecost *= 1.4142;
    }

    return int( movecost );
}

int player::swim_speed() const
{
    int ret = 440 + weight_carried() / 60_gram - 50 * get_skill_level( skill_swimming );
    const auto usable = exclusive_flag_coverage( "ALLOWS_NATURAL_ATTACKS" );
    float hand_bonus_mult = ( usable.test( bp_hand_l ) ? 0.5f : 0.0f ) +
                            ( usable.test( bp_hand_r ) ? 0.5f : 0.0f );
    /** @EFFECT_STR increases swim speed bonus from PAWS */
    if( has_trait( trait_PAWS ) ) {
        ret -= hand_bonus_mult * ( 20 + str_cur * 3 );
    }
    /** @EFFECT_STR increases swim speed bonus from PAWS_LARGE */
    if( has_trait( trait_PAWS_LARGE ) ) {
        ret -= hand_bonus_mult * ( 20 + str_cur * 4 );
    }
    /** @EFFECT_STR increases swim speed bonus from swim_fins */
    if( worn_with_flag( "FIN", bp_foot_l ) || worn_with_flag( "FIN", bp_foot_r) ) {
        if ( worn_with_flag ( "FIN", bp_foot_l) && worn_with_flag( "FIN", bp_foot_r) ){
            ret -= ( 15 * str_cur );
        } else {
            ret -= ( 15 * str_cur ) / 2;
        }
    }
    /** @EFFECT_STR increases swim speed bonus from WEBBED */
    if( has_trait( trait_WEBBED ) ) {
        ret -= hand_bonus_mult * ( 60 + str_cur * 5 );
    }
    /** @EFFECT_STR increases swim speed bonus from TAIL_FIN */
    if( has_trait( trait_TAIL_FIN ) ) {
        ret -= 100 + str_cur * 10;
    }
    if( has_trait( trait_SLEEK_SCALES ) ) {
        ret -= 100;
    }
    if( has_trait( trait_LEG_TENTACLES ) ) {
        ret -= 60;
    }
    if( has_trait( trait_FAT ) ) {
        ret -= 30;
    }
    /** @EFFECT_SWIMMING increases swim speed */
    ret += ( 50 - get_skill_level( skill_swimming ) * 2 ) * ( ( encumb( bp_leg_l ) + encumb(
                bp_leg_r ) ) / 10 );
    ret += ( 80 - get_skill_level( skill_swimming ) * 3 ) * ( encumb( bp_torso ) / 10 );
    if( get_skill_level( skill_swimming ) < 10 ) {
        for( auto &i : worn ) {
            ret += i.volume() / 125_ml * ( 10 - get_skill_level( skill_swimming ) );
        }
    }
    /** @EFFECT_STR increases swim speed */

    /** @EFFECT_DEX increases swim speed */
    ret -= str_cur * 6 + dex_cur * 4;
    if( worn_with_flag( "FLOTATION" ) ) {
        ret = std::min( ret, 400 );
        ret = std::max( ret, 200 );
    }
    // If (ret > 500), we can not swim; so do not apply the underwater bonus.
    if( underwater && ret < 500 ) {
        ret -= 50;
    }
    if( ret < 30 ) {
        ret = 30;
    }
    return ret;
}

bool player::digging() const
{
    return false;
}

bool player::is_on_ground() const
{
    return hp_cur[hp_leg_l] == 0 || hp_cur[hp_leg_r] == 0 || has_effect( effect_downed );
}

bool player::is_elec_immune() const
{
    return is_immune_damage( DT_ELECTRIC );
}

bool player::is_immune_effect( const efftype_id &eff ) const
{
    if( eff == effect_downed ) {
        return is_throw_immune() || ( has_trait( trait_LEG_TENT_BRACE ) && footwear_factor() == 0 );
    } else if( eff == effect_onfire ) {
        return is_immune_damage( DT_HEAT );
    } else if( eff == effect_deaf ) {
        return worn_with_flag( "DEAF" ) || worn_with_flag( "PARTIAL_DEAF" ) || has_bionic( bio_ears ) || is_wearing( "rm13_armor_on" );
    } else if( eff == effect_corroding ) {
        return is_immune_damage( DT_ACID ) || has_trait( trait_SLIMY ) || has_trait( trait_VISCOUS );
    } else if( eff == effect_nausea ) {
        return has_trait( trait_STRONGSTOMACH );
    }

    return false;
}

float player::stability_roll() const
{
    /** @EFFECT_STR improves player stability roll */

    /** @EFFECT_PER slightly improves player stability roll */

    /** @EFFECT_DEX slightly improves player stability roll */

    /** @EFFECT_MELEE improves player stability roll */
    return get_melee() + get_str() + ( get_per() / 3.0f ) + ( get_dex() / 4.0f );
}

bool player::is_immune_damage( const damage_type dt ) const
{
    switch( dt ) {
        case DT_NULL:
            return true;
        case DT_TRUE:
            return false;
        case DT_BIOLOGICAL:
            return false;
        case DT_BASH:
            return false;
        case DT_CUT:
            return false;
        case DT_ACID:
            return has_trait( trait_ACIDPROOF );
        case DT_STAB:
            return false;
        case DT_HEAT:
            return has_trait( trait_M_SKIN2 ) || has_trait( trait_M_SKIN3 );
        case DT_COLD:
            return false;
        case DT_ELECTRIC:
            return has_active_bionic( bio_faraday ) ||
                   worn_with_flag( "ELECTRIC_IMMUNE" ) ||
                   has_artifact_with( AEP_RESIST_ELECTRICITY );
        default:
            return true;
    }
}

double player::recoil_vehicle() const
{
    // @todo: vary penalty dependent upon vehicle part on which player is boarded

    if( in_vehicle ) {
        if( const optional_vpart_position vp = g->m.veh_at( pos() ) ) {
            return double( abs( vp->vehicle().velocity ) ) * 3 / 100;
        }
    }
    return 0;
}

double player::recoil_total() const
{
    return recoil + recoil_vehicle();
}

bool player::is_underwater() const
{
    return underwater;
}

bool player::is_hallucination() const
{
    return false;
}

void player::set_underwater( bool u )
{
    if( underwater != u ) {
        underwater = u;
        recalc_sight_limits();
    }
}

nc_color player::basic_symbol_color() const
{
    if( has_effect( effect_onfire ) ) {
        return c_red;
    }
    if( has_effect( effect_stunned ) ) {
        return c_light_blue;
    }
    if( has_effect( effect_boomered ) ) {
        return c_pink;
    }
    if( has_active_mutation( trait_id( "SHELL2" ) ) ) {
        return c_magenta;
    }
    if( underwater ) {
        return c_blue;
    }
    if( has_active_bionic( bio_cloak ) || has_artifact_with( AEP_INVISIBLE ) ||
        has_active_optcloak() || has_trait( trait_DEBUG_CLOAK ) ) {
        return c_dark_gray;
    }
    return c_white;
}

void player::load_info( std::string data )
{
    try {
        ::deserialize( *this, data );
    } catch( const std::exception &jsonerr ) {
        debugmsg( "Bad player json\n%s", jsonerr.what() );
    }
}

std::string player::save_info() const
{
    return ::serialize( *this ) + "\n" + dump_memorial();
}

void player::memorial( std::ostream &memorial_file, const std::string &epitaph )
{
    static const char *eol = cata_files::eol();

    //Size of indents in the memorial file
    const std::string indent = "  ";

    const std::string pronoun = male ? _( "He" ) : _( "She" );

    //Avoid saying "a male unemployed" or similar
    std::string profession_name;
    if( prof == prof->generic() ) {
        if( male ) {
            profession_name = _( "an unemployed male" );
        } else {
            profession_name = _( "an unemployed female" );
        }
    } else {
        profession_name = string_format( _( "a %s" ), prof->gender_appropriate_name( male ).c_str() );
    }

    const std::string locdesc = overmap_buffer.get_description_at( global_sm_location() );
    //~ First parameter is a pronoun ("He"/"She"), second parameter is a description
    // that designates the location relative to its surroundings.
    const std::string kill_place = string_format( _( "%1$s was killed in a %2$s." ),
                                    pronoun.c_str(), locdesc.c_str() );

    //Header
    memorial_file << string_format( _( "Cataclysm - Dark Days Ahead version %s memorial file" ),
                                    getVersionString() ) << eol;
    memorial_file << eol;
    memorial_file << string_format( _( "In memory of: %s" ), name.c_str() ) << eol;
    if( epitaph.length() > 0 ) { //Don't record empty epitaphs
        //~ The "%s" will be replaced by an epitaph as displayed in the memorial files. Replace the quotation marks as appropriate for your language.
        memorial_file << string_format( pgettext( "epitaph", "\"%s\"" ), epitaph.c_str() ) << eol << eol;
    }
    //~ First parameter: Pronoun, second parameter: a profession name (with article)
    memorial_file << string_format( _( "%1$s was %2$s when the apocalypse began." ),
                                    pronoun.c_str(), profession_name.c_str() ) << eol;
    memorial_file << string_format( _( "%1$s died on %2$s." ), pronoun, to_string( time_point( calendar::turn ) ) ) << eol;
    memorial_file << kill_place << eol;
    memorial_file << eol;

    //Misc
    memorial_file << string_format( _( "Cash on hand: %s" ), format_money( cash ) ) << eol;
    memorial_file << eol;

    //HP

    const auto limb_hp =
    [this, &memorial_file, &indent]( const std::string & desc, const hp_part bp ) {
        memorial_file << indent << string_format( desc, get_hp( bp ), get_hp_max( bp ) ) << eol;
    };

    memorial_file << _( "Final HP:" ) << eol;
    limb_hp( _( " Head: %d/%d" ), hp_head );
    limb_hp( _( "Torso: %d/%d" ), hp_torso );
    limb_hp( _( "L Arm: %d/%d" ), hp_arm_l );
    limb_hp( _( "R Arm: %d/%d" ), hp_arm_r );
    limb_hp( _( "L Leg: %d/%d" ), hp_leg_l );
    limb_hp( _( "R Leg: %d/%d" ), hp_leg_r );
    memorial_file << eol;

    //Stats
    memorial_file << _( "Final Stats:" ) << eol;
    memorial_file << indent << string_format( _( "Str %d" ), str_cur )
                  << indent << string_format( _( "Dex %d" ), dex_cur )
                  << indent << string_format( _( "Int %d" ), int_cur )
                  << indent << string_format( _( "Per %d" ), per_cur ) << eol;
    memorial_file << _( "Base Stats:" ) << eol;
    memorial_file << indent << string_format( _( "Str %d" ), str_max )
                  << indent << string_format( _( "Dex %d" ), dex_max )
                  << indent << string_format( _( "Int %d" ), int_max )
                  << indent << string_format( _( "Per %d" ), per_max ) << eol;
    memorial_file << eol;

    //Last 20 messages
    memorial_file << _( "Final Messages:" ) << eol;
    std::vector<std::pair<std::string, std::string> > recent_messages = Messages::recent_messages( 20 );
    for( auto &recent_message : recent_messages ) {
        memorial_file << indent << recent_message.first << " " << recent_message.second;
        memorial_file << eol;
    }
    memorial_file << eol;

    //Kill list
    memorial_file << _( "Kills:" ) << eol;

    int total_kills = 0;

    std::map<std::tuple<std::string, std::string>, int> kill_counts;

    // map <name, sym> to kill count
    for( const auto &type : MonsterGenerator::generator().get_all_mtypes() ) {
        if( g->kill_count( type.id ) > 0 ) {
            kill_counts[std::tuple<std::string, std::string>(
                            type.nname(),
                            type.sym
                        )] += g->kill_count( type.id );
            total_kills += g->kill_count( type.id );
        }
    }

    for( const auto& entry : kill_counts ) {
        memorial_file << "  " << std::get<1>( entry.first ) << " - "
                      << string_format( "%4d", entry.second ) << " "
                      << std::get<0>( entry.first ) << eol;
    }

    if( total_kills == 0 ) {
        memorial_file << indent << _( "No monsters were killed." ) << eol;
    } else {
        memorial_file << string_format( _( "Total kills: %d" ), total_kills ) << eol;
    }
    memorial_file << eol;

    //Skills
    memorial_file << _( "Skills:" ) << eol;
    for( auto &pair : *_skills ) {
        const SkillLevel &lobj = pair.second;
        //~ 1. skill name, 2. skill level, 3. exercise percentage to next level
        memorial_file << indent << string_format( _( "%s: %d (%d %%)" ), pair.first->name(), lobj.level(),
                      lobj.exercise() ) << eol;
    }
    memorial_file << eol;

    //Traits
    memorial_file << _( "Traits:" ) << eol;
    for( auto &iter : my_mutations ) {
        memorial_file << indent << mutation_branch::get_name( iter.first ) << eol;
    }
    if( !my_mutations.empty() ) {
        memorial_file << indent << _( "(None)" ) << eol;
    }
    memorial_file << eol;

    //Effects (illnesses)
    memorial_file << _( "Ongoing Effects:" ) << eol;
    bool had_effect = false;
    if( get_perceived_pain() > 0 ) {
        had_effect = true;
        memorial_file << indent << _( "Pain" ) << " (" << get_perceived_pain() << ")";
    }
    if( !had_effect ) {
        memorial_file << indent << _( "(None)" ) << eol;
    }
    memorial_file << eol;

    //Bionics
    memorial_file << _( "Bionics:" ) << eol;
    int total_bionics = 0;
    for( size_t i = 0; i < my_bionics->size(); ++i ) {
        memorial_file << indent << ( i + 1 ) << ": " << (*my_bionics)[i].id->name << eol;
        total_bionics++;
    }
    if( total_bionics == 0 ) {
        memorial_file << indent << _( "No bionics were installed." ) << eol;
    } else {
        memorial_file << string_format( _( "Total bionics: %d" ), total_bionics ) << eol;
    }
    memorial_file << string_format( _( "Power: %d/%d" ), power_level,  max_power_level ) << eol;
    memorial_file << eol;

    //Equipment
    memorial_file << _( "Weapon:" ) << eol;
    memorial_file << indent << weapon.invlet << " - " << weapon.tname( 1, false ) << eol;
    memorial_file << eol;

    memorial_file << _( "Equipment:" ) << eol;
    for( auto &elem : worn ) {
        item next_item = elem;
        memorial_file << indent << next_item.invlet << " - " << next_item.tname( 1, false );
        if( next_item.charges > 0 ) {
            memorial_file << " (" << next_item.charges << ")";
        } else if( next_item.contents.size() == 1 && next_item.contents.front().charges > 0 ) {
            memorial_file << " (" << next_item.contents.front().charges << ")";
        }
        memorial_file << eol;
    }
    memorial_file << eol;

    //Inventory
    memorial_file << _( "Inventory:" ) << eol;
    inv.restack( *this );
    invslice slice = inv.slice();
    for( auto &elem : slice ) {
        item &next_item = elem->front();
        memorial_file << indent << next_item.invlet << " - " <<
                      next_item.tname( unsigned( elem->size() ), false );
        if( elem->size() > 1 ) {
            memorial_file << " [" << elem->size() << "]";
        }
        if( next_item.charges > 0 ) {
            memorial_file << " (" << next_item.charges << ")";
        } else if( next_item.contents.size() == 1 && next_item.contents.front().charges > 0 ) {
            memorial_file << " (" << next_item.contents.front().charges << ")";
        }
        memorial_file << eol;
    }
    memorial_file << eol;

    //Lifetime stats
    memorial_file << _( "Lifetime Stats" ) << eol;
    memorial_file << indent << string_format( _( "Distance walked: %d squares" ),
                  lifetime_stats.squares_walked ) << eol;
    memorial_file << indent << string_format( _( "Damage taken: %d damage" ),
                  lifetime_stats.damage_taken ) << eol;
    memorial_file << indent << string_format( _( "Damage healed: %d damage" ),
                  lifetime_stats.damage_healed ) << eol;
    memorial_file << indent << string_format( _( "Headshots: %d" ),
                  lifetime_stats.headshots ) << eol;
    memorial_file << eol;

    //History
    memorial_file << _( "Game History" ) << eol;
    memorial_file << dump_memorial();

}

/**
 * Adds an event to the memorial log, to be written to the memorial file when
 * the character dies. The message should contain only the informational string,
 * as the timestamp and location will be automatically prepended.
 */
void player::add_memorial_log( const std::string &male_msg, const std::string &female_msg )
{
    const std::string &msg = male ? male_msg : female_msg;

    if( msg.empty() ) {
        return;
    }

    const oter_id &cur_ter = overmap_buffer.ter( global_omt_location() );
    const std::string &location = cur_ter->get_name();

    std::stringstream log_message;
    log_message << "| " << to_string( time_point( calendar::turn ) ) << " | " << location << " | " << msg;

    memorial_log.push_back( log_message.str() );

}

/**
 * Loads the data in a memorial file from the given ifstream. All the memorial
 * entry lines begin with a pipe (|).
 * @param fin The ifstream to read the memorial entries from.
 */
void player::load_memorial_file( std::istream &fin )
{
    std::string entry;
    memorial_log.clear();
    while( fin.peek() == '|' ) {
        getline( fin, entry );
        memorial_log.push_back( entry );
    }
}

/**
 * Concatenates all of the memorial log entries, delimiting them with newlines,
 * and returns the resulting string. Used for saving and for writing out to the
 * memorial file.
 */
std::string player::dump_memorial() const
{
    static const char *eol = cata_files::eol();
    std::stringstream output;

    for( auto &elem : memorial_log ) {
        output << elem << eol;
    }

    return output.str();
}

void player::mod_stat( const std::string &stat, float modifier )
{
    if( stat == "thirst" ) {
        mod_thirst( modifier );
    } else if( stat == "fatigue" ) {
        mod_fatigue( modifier );
    } else if( stat == "oxygen" ) {
        oxygen += modifier;
    } else if( stat == "stamina" ) {
        stamina += modifier;
        stamina = std::min( stamina, get_stamina_max() );
        stamina = std::max( 0, stamina );
    } else {
        // Fall through to the creature method.
        Character::mod_stat( stat, modifier );
    }
}

void player::disp_morale()
{
    morale->display( ( calc_focus_equilibrium() - focus_pool ) / 100.0 );
}

bool player::has_conflicting_trait( const trait_id &flag ) const
{
    return ( has_opposite_trait( flag ) || has_lower_trait( flag ) || has_higher_trait( flag ) || has_same_type_trait ( flag ) );
}

bool player::has_opposite_trait( const trait_id &flag ) const
{
    for( auto &i : flag->cancels ) {
        if( has_trait( i ) ) {
            return true;
        }
    }
    return false;
}

bool player::has_lower_trait( const trait_id &flag ) const
{
    for( auto &i : flag->prereqs ) {
        if( has_trait( i ) || has_lower_trait( i ) ) {
            return true;
        }
    }
    return false;
}

bool player::has_higher_trait( const trait_id &flag ) const
{
    for( auto &i : flag->replacements ) {
        if( has_trait( i ) || has_higher_trait( i ) ) {
            return true;
        }
    }
    return false;
}

bool player::has_same_type_trait( const trait_id &flag ) const
{
    for( auto &i : get_mutations_in_types( flag->types ) ) {
        if( has_trait( i ) && flag != i ) {
            return true;
        }
    }
    return false;
}

bool player::crossed_threshold() const
{
    for( auto &mut : my_mutations ) {
        if( mut.first->threshold ) {
            return true;
        }
    }
    return false;
}

bool player::purifiable( const trait_id &flag ) const
{
    return flag->purifiable;
}

void player::build_mut_dependency_map( const trait_id &mut, std::unordered_map<trait_id, int> &dependency_map, int distance )
{
    // Skip base traits and traits we've seen with a lower distance
    const auto lowest_distance = dependency_map.find( mut );
    if( !has_base_trait( mut ) && (lowest_distance == dependency_map.end() || distance < lowest_distance->second) ) {
        dependency_map[mut] = distance;
        // Recurse over all prerequisite and replacement mutations
        const auto &mdata = mut.obj();
        for( auto &i : mdata.prereqs ) {
            build_mut_dependency_map( i, dependency_map, distance + 1 );
        }
        for( auto &i : mdata.prereqs2 ) {
            build_mut_dependency_map( i, dependency_map, distance + 1 );
        }
        for( auto &i : mdata.replacements ) {
            build_mut_dependency_map( i, dependency_map, distance + 1 );
        }
    }
}

void player::set_highest_cat_level()
{
    mutation_category_level.clear();

    // For each of our mutations...
    for( auto &mut : my_mutations ) {
        // ...build up a map of all prerequisite/replacement mutations along the tree, along with their distance from the current mutation
        std::unordered_map<trait_id, int> dependency_map;
        build_mut_dependency_map( mut.first, dependency_map, 0);

        // Then use the map to set the category levels
        for ( auto &i : dependency_map ) {
            const auto &mdata = i.first.obj();
            for( auto &cat : mdata.category ) {
                // Decay category strength based on how far it is from the current mutation
                mutation_category_level[cat] += 8 / static_cast<int>( std::pow( 2, i.second ) );
            }
        }
    }
}

/// Returns the mutation category with the highest strength
std::string player::get_highest_category() const
{
    int iLevel = 0;
    std::string sMaxCat;

    for( const auto &elem : mutation_category_level ) {
        if( elem.second > iLevel ) {
            sMaxCat = elem.first;
            iLevel = elem.second;
        } else if( elem.second == iLevel ) {
            sMaxCat.clear();  // no category on ties
        }
    }
    return sMaxCat;
}

/// Returns a randomly selected dream
std::string player::get_category_dream( const std::string &cat,
                                        int strength ) const
{
    std::vector<dream> valid_dreams;
    //Pull the list of dreams
    for( auto &i : dreams ) {
        //Pick only the ones matching our desired category and strength
        if( ( i.category == cat ) && ( i.strength == strength ) ) {
            // Put the valid ones into our list
            valid_dreams.push_back( i );
        }
    }
    if( valid_dreams.empty() ) {
        return "";
    }
    const dream &selected_dream = random_entry( valid_dreams );
    return random_entry( selected_dream.messages() );
}

bool player::in_climate_control()
{
    bool regulated_area = false;
    // Check
    if( has_active_bionic( bio_climate ) ) {
        return true;
    }
    if( has_trait( trait_M_SKIN3 ) && g->m.has_flag_ter_or_furn( "FUNGUS" , pos() ) && in_sleep_state() ) {
        return true;
    }
    for( auto &w : worn ) {
        if( w.active && w.is_power_armor() ) {
            return true;
        }
        if( worn_with_flag( "CLIMATE_CONTROL" ) ) {
            return true;
        }
    }
    if( calendar::turn >= next_climate_control_check ) {
        // save CPU and simulate acclimation.
        next_climate_control_check = calendar::turn + 20_turns;
        if( const optional_vpart_position vp = g->m.veh_at( pos() ) ) {
            regulated_area = (
                                 vp->is_inside() &&  // Already checks for opened doors
                                 vp->vehicle().total_power_w( true ) > 0 // Out of gas? No AC for you!
                             );  // TODO: (?) Force player to scrounge together an AC unit
        }
        // TODO: AC check for when building power is implemented
        last_climate_control_ret = regulated_area;
        if( !regulated_area ) {
            // Takes longer to cool down / warm up with AC, than it does to step outside and feel cruddy.
            next_climate_control_check += 40_turns;
        }
    } else {
        return last_climate_control_ret;
    }
    return regulated_area;
}

std::list<item *> player::get_radio_items()
{
    std::list<item *> rc_items;
    const invslice &stacks = inv.slice();
    for( auto &stack : stacks ) {
        item &stack_iter = stack->front();
        if( stack_iter.has_flag( "RADIO_ACTIVATION" ) ) {
            rc_items.push_back( &stack_iter );
        }
    }

    for( auto &elem : worn ) {
        if( elem.has_flag( "RADIO_ACTIVATION" ) ) {
            rc_items.push_back( &elem );
        }
    }

    if( is_armed() ) {
        if( weapon.has_flag( "RADIO_ACTIVATION" ) ) {
            rc_items.push_back( &weapon );
        }
    }
    return rc_items;
}

std::list<item *> player::get_artifact_items()
{
    std::list<item *> art_items;
    const invslice &stacks = inv.slice();
    for( auto &stack : stacks ) {
        item &stack_iter = stack->front();
        if( stack_iter.is_artifact() ) {
            art_items.push_back( &stack_iter );
        }
    }
    for( auto &elem : worn ) {
        if( elem.is_artifact() ) {
            art_items.push_back( &elem );
        }
    }
    if( is_armed() ) {
        if( weapon.is_artifact() ) {
            art_items.push_back( &weapon );
        }
    }
    return art_items;
}

bool player::has_active_optcloak() const
{
    for( auto &w : worn ) {
        if( w.active && w.typeId() == OPTICAL_CLOAK_ITEM_ID ) {
            return true;
        }
    }
    return false;
}

void player::charge_power( int amount )
{
    power_level = clamp( power_level + amount, 0, max_power_level );
}

/*
 * Calculate player brightness based on the brightest active item, as
 * per itype tag LIGHT_* and optional CHARGEDIM ( fade starting at 20% charge )
 * item.light.* is -unimplemented- for the moment, as it is a custom override for
 * applying light sources/arcs with specific angle and direction.
 */
float player::active_light() const
{
    float lumination = 0;

    int maxlum = 0;
    has_item_with( [&maxlum]( const item & it ) {
        const int lumit = it.getlight_emit();
        if( maxlum < lumit ) {
            maxlum = lumit;
        }
        return false; // continue search, otherwise has_item_with would cancel the search
    } );

    lumination = static_cast<float>( maxlum );

    if( lumination < 60 && has_active_bionic( bio_flashlight ) ) {
        lumination = 60;
    } else if( lumination < 25 && has_artifact_with( AEP_GLOW ) ) {
        lumination = 25;
    } else if( lumination < 5 && has_effect( effect_glowing ) ) {
        lumination = 5;
    }
    return lumination;
}

tripoint player::global_square_location() const
{
    return g->m.getabs( position );
}

tripoint player::global_sm_location() const
{
    return ms_to_sm_copy( global_square_location() );
}

tripoint player::global_omt_location() const
{
    return ms_to_omt_copy( global_square_location() );
}

const tripoint &player::pos() const
{
    return position;
}

int player::sight_range( int light_level ) const
{
    /* Via Beer-Lambert we have:
     * light_level * (1 / exp( LIGHT_TRANSPARENCY_OPEN_AIR * distance) ) <= LIGHT_AMBIENT_LOW
     * Solving for distance:
     * 1 / exp( LIGHT_TRANSPARENCY_OPEN_AIR * distance ) <= LIGHT_AMBIENT_LOW / light_level
     * 1 <= exp( LIGHT_TRANSPARENCY_OPEN_AIR * distance ) * LIGHT_AMBIENT_LOW / light_level
     * light_level <= exp( LIGHT_TRANSPARENCY_OPEN_AIR * distance ) * LIGHT_AMBIENT_LOW
     * log(light_level) <= LIGHT_TRANSPARENCY_OPEN_AIR * distance + log(LIGHT_AMBIENT_LOW)
     * log(light_level) - log(LIGHT_AMBIENT_LOW) <= LIGHT_TRANSPARENCY_OPEN_AIR * distance
     * log(LIGHT_AMBIENT_LOW / light_level) <= LIGHT_TRANSPARENCY_OPEN_AIR * distance
     * log(LIGHT_AMBIENT_LOW / light_level) * (1 / LIGHT_TRANSPARENCY_OPEN_AIR) <= distance
     */
    int range = int( -log( get_vision_threshold( int( g->m.ambient_light_at( pos() ) ) ) /
                           static_cast<float>( light_level ) ) *
                     ( 1.0 / LIGHT_TRANSPARENCY_OPEN_AIR ) );
    // int range = log(light_level * LIGHT_AMBIENT_LOW) / LIGHT_TRANSPARENCY_OPEN_AIR;

    // Clamp to [1, sight_max].
    return std::max( 1, std::min( range, sight_max ) );
}

int player::unimpaired_range() const
{
    return std::min( sight_max, 60 );
}

bool player::overmap_los( const tripoint &omt, int sight_points )
{
    const tripoint ompos = global_omt_location();
    if( omt.x < ompos.x - sight_points || omt.x > ompos.x + sight_points ||
        omt.y < ompos.y - sight_points || omt.y > ompos.y + sight_points ) {
        // Outside maximum sight range
        return false;
    }

    const std::vector<tripoint> line = line_to( ompos, omt, 0, 0 );
    for( size_t i = 0; i < line.size() && sight_points >= 0; i++ ) {
        const tripoint &pt = line[i];
        const oter_id &ter = overmap_buffer.ter( pt );
        sight_points -= int( ter->get_see_cost() );
        if( sight_points < 0 ) {
            return false;
        }
    }
    return true;
}

int player::overmap_sight_range( int light_level ) const
{
    int sight = sight_range( light_level );
    if( sight < SEEX ) {
        return 0;
    }
    if( sight <= SEEX * 4 ) {
        return ( sight / ( SEEX / 2 ) );
    }
    sight = has_trait( trait_BIRD_EYE ) ? 15 : 10;

    /** @EFFECT_PER determines overmap sight range */
    sight += ( -4 + static_cast<int>( get_per() / 2 ) );
    bool has_optic = ( has_item_with_flag( "ZOOM" ) || has_bionic( bio_eye_optic ) );

    if( has_trait( trait_EAGLEEYED ) && has_optic ) { //optic AND scout = +15
        sight += 15;
    } else if( has_trait( trait_EAGLEEYED ) != has_optic ) { //optic OR scout = +10
        sight += 10;
    }

    if( has_trait( trait_UNOBSERVANT ) && sight > 3 ) {
        sight = 3; //surprise! you can't see!
    }

    return sight;
}

#define MAX_CLAIRVOYANCE 40
int player::clairvoyance() const
{
    if( vision_mode_cache[VISION_CLAIRVOYANCE_SUPER] ) {
        return MAX_CLAIRVOYANCE;
    }

    if( vision_mode_cache[VISION_CLAIRVOYANCE_PLUS] ) {
        return 8;
    }

    if( vision_mode_cache[VISION_CLAIRVOYANCE] ) {
        return 3;
    }

    return 0;
}

bool player::sight_impaired() const
{
    return ( ( ( has_effect( effect_boomered ) || has_effect( effect_darkness ) ) &&
               ( !( has_trait( trait_PER_SLIME_OK ) ) ) ) ||
             ( underwater && !has_bionic( bio_membrane ) && !has_trait( trait_MEMBRANE ) &&
               !worn_with_flag( "SWIM_GOGGLES" ) && !has_trait( trait_PER_SLIME_OK ) &&
               !has_trait( trait_CEPH_EYES ) ) ||
             ( ( has_trait( trait_MYOPIC ) || has_trait( trait_URSINE_EYE ) ) &&
               !worn_with_flag( "FIX_NEARSIGHT" ) &&
               !has_effect( effect_contacts ) &&
               !has_bionic( bio_eye_optic ) ) ||
                has_trait( trait_PER_SLIME ) );
}

bool player::has_two_arms() const
{
    // If you've got a blaster arm, low hp arm, or you're inside a shell then you don't have two
    // arms to use.
    return !( ( has_bionic( bio_blaster ) || hp_cur[hp_arm_l] < 10 || hp_cur[hp_arm_r] < 10 ) ||
              has_active_mutation( trait_id( "SHELL2" ) ) );
}

bool player::avoid_trap( const tripoint &pos, const trap &tr ) const
{
    /** @EFFECT_DEX increases chance to avoid traps */

    /** @EFFECT_DODGE increases chance to avoid traps */
    int myroll = dice( 3, dex_cur + get_skill_level( skill_dodge ) * 1.5 );
    int traproll;
    if( tr.can_see( pos, *this ) ) {
        traproll = dice( 3, tr.get_avoidance() );
    } else {
        traproll = dice( 6, tr.get_avoidance() );
    }

    if( has_trait( trait_LIGHTSTEP ) ) {
        myroll += dice( 2, 6 );
    }

    if( has_trait( trait_CLUMSY ) ) {
        myroll -= dice( 2, 6 );
    }

    return myroll >= traproll;
}

bool player::has_alarm_clock() const
{
    return ( has_item_with_flag( "ALARMCLOCK" ) ||
             ( g->m.veh_at( pos() ) &&
               !empty( g->m.veh_at( pos() )->vehicle().get_avail_parts( "ALARMCLOCK" ) ) ) ||
             has_bionic( bio_watch ) );
}

bool player::has_watch() const
{
    return ( has_item_with_flag( "WATCH" ) ||
             ( g->m.veh_at( pos() ) &&
               !empty( g->m.veh_at( pos() )->vehicle().get_avail_parts( "WATCH" ) ) ) ||
             has_bionic( bio_watch ) );
}

void player::pause()
{
    moves = 0;
    recoil = MAX_RECOIL;

    // Train swimming if underwater
    if( !in_vehicle ) {
        if( underwater ) {
            practice( skill_swimming, 1 );
            drench( 100, { { bp_leg_l, bp_leg_r, bp_torso, bp_arm_l,
                         bp_arm_r, bp_head, bp_eyes, bp_mouth,
                         bp_foot_l, bp_foot_r, bp_hand_l, bp_hand_r } }, true );
        } else if( g->m.has_flag( TFLAG_DEEP_WATER, pos() ) ) {
            practice( skill_swimming, 1 );
            // Same as above, except no head/eyes/mouth
            drench( 100, { { bp_leg_l, bp_leg_r, bp_torso, bp_arm_l,
                         bp_arm_r, bp_foot_l, bp_foot_r, bp_hand_l,
                         bp_hand_r } }, true );
        } else if( g->m.has_flag( "SWIMMABLE", pos() ) ) {
            drench( 40, { { bp_foot_l, bp_foot_r, bp_leg_l, bp_leg_r } }, false );
        }
    }

    // Try to put out clothing/hair fire
    if( has_effect( effect_onfire ) ) {
        time_duration total_removed = 0_turns;
        time_duration total_left = 0_turns;
        bool on_ground = has_effect( effect_downed );
        for( const body_part bp : all_body_parts ) {
            effect &eff = get_effect( effect_onfire, bp );
            if( eff.is_null() ) {
                continue;
            }

            // @todo: Tools and skills
            total_left += eff.get_duration();
            // Being on the ground will smother the fire much faster because you can roll
            const time_duration dur_removed = on_ground ? eff.get_duration() / 2 + 2_turns : 1_turns;
            eff.mod_duration( -dur_removed );
            total_removed += dur_removed;
        }

        // Don't drop on the ground when the ground is on fire
        if( total_left > 1_minutes && !is_dangerous_fields( g->m.field_at( pos() ) ) ) {
            add_effect( effect_downed, 2_turns, num_bp, false, 0, true );
            add_msg_player_or_npc( m_warning,
                                   _( "You roll on the ground, trying to smother the fire!" ),
                                   _( "<npcname> rolls on the ground!" ) );
        } else if( total_removed > 0_turns ) {
            add_msg_player_or_npc( m_warning,
                                   _( "You attempt to put out the fire on you!" ),
                                   _( "<npcname> attempts to put out the fire on them!" ) );
        }
    }

    if( is_npc() ) {
        // The stuff below doesn't apply to NPCs
        // search_surroundings should eventually do, though
        return;
    }

    VehicleList vehs = g->m.get_vehicles();
    vehicle *veh = nullptr;
    for( auto &v : vehs ) {
        veh = v.v;
        if( veh && veh->velocity != 0 && veh->player_in_control( *this ) ) {
            if( one_in( 8 ) ) {
                double exp_temp = 1 + veh->total_mass() / 400.0_kilogram + std::abs( veh->velocity / 3200.0 );
                int experience = int( exp_temp );
                if( exp_temp - experience > 0 && x_in_y( exp_temp - experience, 1.0 ) ) {
                    experience++;
                }
                practice( skill_id( "driving" ), experience );
            }
            break;
        }
    }

    search_surroundings();
}

void player::shout( std::string msg )
{
    int base = 10;
    int shout_multiplier = 2;

    // Mutations make shouting louder, they also define the default message
    if ( has_trait( trait_SHOUT2 ) ) {
        base = 15;
        shout_multiplier = 3;
        if ( msg.empty() ) {
            msg = is_player() ? _("yourself scream loudly!") : _("a loud scream!");
        }
    }

    if ( has_trait( trait_SHOUT3 ) ) {
        shout_multiplier = 4;
        base = 20;
        if ( msg.empty() ) {
            msg = is_player() ? _("yourself let out a piercing howl!") : _("a piercing howl!");
        }
    }

    if ( msg.empty() ) {
        msg = is_player() ? _("yourself shout loudly!") : _("a loud shout!");
    }
    // Masks and such dampen the sound
    // Balanced around  whisper for wearing bondage mask
    // and noise ~= 10(door smashing) for wearing dust mask for character with strength = 8
    /** @EFFECT_STR increases shouting volume */
    const int penalty = encumb( bp_mouth ) * 3 / 2;
    int noise = base + str_cur * shout_multiplier - penalty;

    // Minimum noise volume possible after all reductions.
    // Volume 1 can't be heard even by player
    constexpr int minimum_noise = 2;

    if ( noise <= base ) {
        std::string dampened_shout;
        std::transform( msg.begin(), msg.end(), std::back_inserter(dampened_shout), tolower );
        noise = std::max( minimum_noise, noise );
        msg = std::move( dampened_shout );
    }

    // Screaming underwater is not good for oxygen and harder to do overall
    if ( underwater ) {
        if ( !has_trait( trait_GILLS ) && !has_trait( trait_GILLS_CEPH ) ) {
            mod_stat( "oxygen", -noise );
        }

        noise = std::max(minimum_noise, noise / 2);
    }

    if( noise <= minimum_noise ) {
        add_msg( m_warning, _( "The sound of your voice is almost completely muffled!" ) );
        msg.clear();
    } else if( noise * 2 <= noise + penalty ) {
        // The shout's volume is 1/2 or lower of what it would be without the penalty
        add_msg( m_warning, _( "The sound of your voice is significantly muffled!" ) );
    }

    sounds::sound( pos(), noise, msg );
}

void player::toggle_move_mode()
{
    if( move_mode == "walk" ) {
        if( stamina > 0 && !has_effect( effect_winded ) ) {
            move_mode = "run";
            if( is_hauling() ) {
                stop_hauling();
            }
            add_msg(_("You start running."));
        } else {
            add_msg(m_bad, _("You're too tired to run."));
        }
    } else if( move_mode == "run" ) {
        move_mode = "walk";
        add_msg(_("You slow to a walk."));
    }
}

void player::search_surroundings()
{
    if (controlling_vehicle) {
        return;
    }
    // Search for traps in a larger area than before because this is the only
    // way we can "find" traps that aren't marked as visible.
    // Detection formula takes care of likelihood of seeing within this range.
    for( const tripoint &tp : g->m.points_in_radius( pos(), 5 ) ) {
        const trap &tr = g->m.tr_at( tp );
        if( tr.is_null() || tp == pos() ) {
            continue;
        }
        if( !sees( tp ) ) {
            continue;
        }
        if( tr.name().empty() || tr.can_see( tp, *this ) ) {
            // Already seen, or has no name -> can never be seen
            continue;
        }
        // Chance to detect traps we haven't yet seen.
        if (tr.detect_trap( tp, *this )) {
            if( tr.get_visibility() > 0 ) {
                // Only bug player about traps that aren't trivial to spot.
                const std::string direction = direction_name(
                    direction_from( pos(), tp ) );
                add_msg_if_player(_("You've spotted a %1$s to the %2$s!"),
                                  tr.name().c_str(), direction.c_str());
            }
            add_known_trap( tp, tr);
        }
    }
}

int player::read_speed(bool return_stat_effect) const
{
    // Stat window shows stat effects on based on current stat
    const int intel = get_int();
    /** @EFFECT_INT increases reading speed */
    int ret = 1000 - 50 * (intel - 8);
    if( has_trait( trait_FASTREADER ) ) {
        ret *= .8;
    }
    if( has_trait( trait_PROF_DICEMASTER ) ) {
        ret *= .9;
    }

    if( has_trait( trait_SLOWREADER ) ) {
        ret *= 1.3;
    }

    if( ret < 100 ) {
        ret = 100;
    }
    // return_stat_effect actually matters here
    return (return_stat_effect ? ret : ret / 10);
}

int player::rust_rate(bool return_stat_effect) const
{
    if (get_option<std::string>( "SKILL_RUST" ) == "off") {
        return 0;
    }

    // Stat window shows stat effects on based on current stat
    int intel = get_int();
    /** @EFFECT_INT reduces skill rust */
    int ret = ((get_option<std::string>( "SKILL_RUST" ) == "vanilla" || get_option<std::string>( "SKILL_RUST" ) == "capped") ? 500 : 500 - 35 * (intel - 8));

    if (has_trait( trait_FORGETFUL )) {
        ret *= 1.33;
    }

    if (has_trait( trait_GOODMEMORY )) {
        ret *= .66;
    }

    if (ret < 0) {
        ret = 0;
    }

    // return_stat_effect actually matters here
    return (return_stat_effect ? ret : ret / 10);
}

int player::talk_skill() const
{
    /** @EFFECT_INT slightly increases talking skill */

    /** @EFFECT_PER slightly increases talking skill */

    /** @EFFECT_SPEECH increases talking skill */
    int ret = get_int() + get_per() + get_skill_level( skill_id( "speech" ) ) * 3;
    if (has_trait( trait_SAPIOVORE )) {
        ret -= 20; // Friendly conversation with your prey? unlikely
    } else if (has_trait( trait_UGLY )) {
        ret -= 3;
    } else if (has_trait( trait_DEFORMED )) {
        ret -= 6;
    } else if (has_trait( trait_DEFORMED2 )) {
        ret -= 12;
    } else if (has_trait( trait_DEFORMED3 )) {
        ret -= 18;
    } else if (has_trait( trait_PRETTY )) {
        ret += 1;
    } else if (has_trait( trait_BEAUTIFUL )) {
        ret += 2;
    } else if (has_trait( trait_BEAUTIFUL2 )) {
        ret += 4;
    } else if (has_trait( trait_BEAUTIFUL3 )) {
        ret += 6;
    }
    return ret;
}

int player::intimidation() const
{
    /** @EFFECT_STR increases intimidation factor */
    int ret = get_str() * 2;
    if (weapon.is_gun()) {
        ret += 10;
    }
    if( weapon.damage_melee( DT_BASH ) >= 12 ||
        weapon.damage_melee( DT_CUT  ) >= 12 ||
        weapon.damage_melee( DT_STAB ) >= 12 ) {
        ret += 5;
    }
    if (has_trait( trait_SAPIOVORE )) {
        ret += 5; // Scaring one's prey, on the other claw...
    } else if (has_trait( trait_DEFORMED2 )) {
        ret += 3;
    } else if (has_trait( trait_DEFORMED3 )) {
        ret += 6;
    } else if (has_trait( trait_PRETTY )) {
        ret -= 1;
    } else if (has_trait( trait_BEAUTIFUL ) || has_trait( trait_BEAUTIFUL2 ) || has_trait( trait_BEAUTIFUL3 )) {
        ret -= 4;
    }
    if (stim > 20) {
        ret += 2;
    }
    if( has_effect( effect_drunk ) ) {
        ret -= 4;
    }

    return ret;
}

bool player::is_dead_state() const
{
    return hp_cur[hp_head] <= 0 || hp_cur[hp_torso] <= 0;
}

void player::on_dodge( Creature *source, float difficulty )
{
    static const matec_id tec_none( "tec_none" );

    // Each avoided hit consumes an available dodge
    // When no more available we are likely to fail player::dodge_roll
    dodges_left--;

    // dodging throws of our aim unless we are either skilled at dodging or using a small weapon
    if( is_armed() && weapon.is_gun() ) {
        recoil += std::max( weapon.volume() / 250_ml - get_skill_level( skill_dodge ), 0 ) * rng( 0, 100 );
        recoil = std::min( MAX_RECOIL, recoil );
    }

    // Even if we are not to train still call practice to prevent skill rust
    difficulty = std::max( difficulty, 0.0f );
    practice( skill_dodge, difficulty * 2, difficulty );

    ma_ondodge_effects();

    // For adjacent attackers check for techniques usable upon successful dodge
    if( source && square_dist( pos(), source->pos() ) == 1 ) {
        matec_id tec = pick_technique( *source, used_weapon(), false, true, false );
        if( tec != tec_none ) {
            melee_attack( *source, false, tec );
        }
    }
    CallbackArgumentContainer lua_callback_args_info;
    lua_callback_args_info.emplace_back( getID() );
    lua_callback_args_info.emplace_back( source );
    lua_callback_args_info.emplace_back( difficulty );
    lua_callback( "on_player_dodge", lua_callback_args_info );
}

void player::on_hit( Creature *source, body_part bp_hit,
                     float /*difficulty*/ , dealt_projectile_attack const* const proj ) {
    check_dead_state();
    if( source == nullptr || proj != nullptr ) {
        return;
    }

    bool u_see = g->u.sees( *this );
    if( has_active_bionic( bionic_id( "bio_ods" ) ) && power_level > 5 ) {
        if( is_player() ) {
            add_msg( m_good, _( "Your offensive defense system shocks %s in mid-attack!" ),
                             source->disp_name().c_str());
        } else if( u_see ) {
            add_msg( _( "%1$s's offensive defense system shocks %2$s in mid-attack!" ),
                        disp_name().c_str(),
                        source->disp_name().c_str() );
        }
        int shock = rng( 1, 4 );
        charge_power( -shock );
        damage_instance ods_shock_damage;
        ods_shock_damage.add_damage( DT_ELECTRIC, shock * 5 );
        // Should hit body part used for attack
        source->deal_damage( this, bp_torso, ods_shock_damage );
    }
    if( !wearing_something_on( bp_hit ) &&
        ( has_trait( trait_SPINES ) || has_trait( trait_QUILLS ) ) ) {
        int spine = rng( 1, has_trait( trait_QUILLS ) ? 20 : 8 );
        if( !is_player() ) {
            if( u_see ) {
                add_msg(_("%1$s's %2$s puncture %3$s in mid-attack!"), name.c_str(),
                            (has_trait( trait_QUILLS ) ? _("quills") : _("spines")),
                            source->disp_name().c_str());
            }
        } else {
            add_msg(m_good, _("Your %1$s puncture %2$s in mid-attack!"),
                            (has_trait( trait_QUILLS ) ? _("quills") : _("spines")),
                            source->disp_name().c_str());
        }
        damage_instance spine_damage;
        spine_damage.add_damage(DT_STAB, spine);
        source->deal_damage(this, bp_torso, spine_damage);
    }
    if ((!(wearing_something_on(bp_hit))) && (has_trait( trait_THORNS )) && (!(source->has_weapon()))) {
        if (!is_player()) {
            if( u_see ) {
                add_msg(_("%1$s's %2$s scrape %3$s in mid-attack!"), name.c_str(),
                            _("thorns"), source->disp_name().c_str());
            }
        } else {
            add_msg(m_good, _("Your thorns scrape %s in mid-attack!"), source->disp_name().c_str());
        }
        int thorn = rng(1, 4);
        damage_instance thorn_damage;
        thorn_damage.add_damage(DT_CUT, thorn);
        // In general, critters don't have separate limbs
        // so safer to target the torso
        source->deal_damage(this, bp_torso, thorn_damage);
    }
    if ((!(wearing_something_on(bp_hit))) && (has_trait( trait_CF_HAIR ))) {
        if (!is_player()) {
            if( u_see ) {
                add_msg(_("%1$s gets a load of %2$s's %3$s stuck in!"), source->disp_name().c_str(),
                  name.c_str(), (_("hair")));
            }
        } else {
            add_msg(m_good, _("Your hairs detach into %s!"), source->disp_name().c_str());
        }
        source->add_effect( effect_stunned, 2_turns );
        if (one_in(3)) { // In the eyes!
            source->add_effect( effect_blind, 2_turns );
        }
    }
    CallbackArgumentContainer lua_callback_args_info;
    lua_callback_args_info.emplace_back( getID() );
    lua_callback_args_info.emplace_back( source );
    lua_callback_args_info.emplace_back( bp_hit );
    //lua_callback_args_info.emplace_back( proj );
    lua_callback( "on_player_hit", lua_callback_args_info );
}

void player::on_hurt( Creature *source, bool disturb /*= true*/ )
{
    if( has_trait( trait_ADRENALINE ) && !has_effect( effect_adrenaline ) &&
        ( hp_cur[hp_head] < 25 || hp_cur[hp_torso] < 15 ) ) {
        add_effect( effect_adrenaline, 20_minutes );
    }

    if( disturb ) {
        if( has_effect( effect_sleep ) && !has_effect( effect_narcosis ) ) {
            wake_up();
        }
        if( !is_npc() ) {
            if( source != nullptr ) {
                g->cancel_activity_or_ignore_query( distraction_type::attacked, string_format( _( "You were attacked by %s!" ),
                                                    source->disp_name().c_str() ) );
            } else {
                g->cancel_activity_or_ignore_query( distraction_type::attacked, _( "You were hurt!" ) );
            }
        }
    }

    if( is_dead_state() ) {
        set_killer( source );
    }
    CallbackArgumentContainer lua_callback_args_info;
    lua_callback_args_info.emplace_back( getID() );
    lua_callback_args_info.emplace_back( source );
    lua_callback_args_info.emplace_back( disturb );
    lua_callback( "on_player_hurt", lua_callback_args_info );
}

bool player::immune_to( body_part bp, damage_unit dam ) const
{
    if( has_trait( trait_DEBUG_NODMG ) || is_immune_damage( dam.type ) ) {
        return true;
    }

    passive_absorb_hit( bp, dam );

    for( const item &cloth : worn ) {
        if( cloth.get_coverage() == 100 && cloth.covers( bp ) ) {
            cloth.mitigate_damage( dam );
        }
    }

    return dam.amount <= 0;
}

dealt_damage_instance player::deal_damage( Creature* source, body_part bp,
                                           const damage_instance& d )
{
    if( has_trait( trait_DEBUG_NODMG ) ) {
        return dealt_damage_instance();
    }

    //damage applied here
    dealt_damage_instance dealt_dams = Creature::deal_damage( source, bp, d );
    //block reduction should be by applied this point
    int dam = dealt_dams.total_damage();

    // TODO: Pre or post blit hit tile onto "this"'s location here
    if( dam > 0 && g->u.sees( pos() ) ) {
        g->draw_hit_player( *this, dam );

        if( is_player() && source ) {
            //monster hits player melee
            SCT.add( posx(), posy(),
                     direction_from( 0, 0, posx() - source->posx(), posy() - source->posy() ),
                     get_hp_bar( dam, get_hp_max( player::bp_to_hp( bp ) ) ).first, m_bad,
                     body_part_name( bp ), m_neutral );
        }
    }

    // handle snake artifacts
    if( has_artifact_with( AEP_SNAKES ) && dam >= 6 ) {
        int snakes = dam / 6;
        std::vector<tripoint> valid;
        for( const tripoint &dest : g->m.points_in_radius( pos(), 1 ) ) {
            if( g->is_empty( dest ) ) {
                valid.push_back( dest );
            }
        }
        if( snakes > int( valid.size() ) ) {
            snakes = int( valid.size() );
        }
        if( snakes == 1 ) {
            add_msg( m_warning, _( "A snake sprouts from your body!" ) );
        } else if( snakes >= 2 ) {
            add_msg( m_warning, _( "Some snakes sprout from your body!" ) );
        }
        for( int i = 0; i < snakes && !valid.empty(); i++ ) {
            const tripoint target = random_entry_removed( valid );
            if( monster * const snake = g->summon_mon( mon_shadow_snake, target ) ) {
                snake->friendly = -1;
            }
        }
    }

    // And slimespawners too
    if( ( has_trait( trait_SLIMESPAWNER ) ) && ( dam >= 10 ) && one_in( 20 - dam ) ) {
        std::vector<tripoint> valid;
        for( const tripoint &dest : g->m.points_in_radius( pos(), 1 ) ) {
            if( g->is_empty( dest ) ) {
                valid.push_back( dest );
            }
        }
        add_msg( m_warning, _( "Slime is torn from you, and moves on its own!" ) );
        int numslime = 1;
        for( int i = 0; i < numslime && !valid.empty(); i++ ) {
            const tripoint target = random_entry_removed( valid );
            if( monster * const slime = g->summon_mon( mon_player_blob, target ) ) {
                slime->friendly = -1;
            }
        }
    }

    //Acid blood effects.
    bool u_see = g->u.sees( *this );
    int cut_dam = dealt_dams.type_damage( DT_CUT );
    if( source && has_trait( trait_ACIDBLOOD ) && !one_in( 3 ) &&
        ( dam >= 4 || cut_dam > 0 ) && ( rl_dist( g->u.pos(), source->pos() ) <= 1) ) {
        if( is_player() ) {
            add_msg( m_good, _( "Your acidic blood splashes %s in mid-attack!" ),
                     source->disp_name().c_str() );
        } else if( u_see ) {
            add_msg( _( "%1$s's acidic blood splashes on %2$s in mid-attack!" ),
                     disp_name().c_str(), source->disp_name().c_str() );
        }
        damage_instance acidblood_damage;
        acidblood_damage.add_damage( DT_ACID, rng( 4, 16 ) );
        if( !one_in( 4 ) ) {
            source->deal_damage( this, bp_arm_l, acidblood_damage );
            source->deal_damage( this, bp_arm_r, acidblood_damage );
        } else {
            source->deal_damage( this, bp_torso, acidblood_damage );
            source->deal_damage( this, bp_head, acidblood_damage );
        }
    }

    int recoil_mul = 100;
    switch( bp ) {
        case bp_eyes:
            if( dam > 5 || cut_dam > 0 ) {
                const time_duration minblind = std::max( 1_turns, 1_turns * ( dam + cut_dam ) / 10 );
                const time_duration maxblind = std::min( 5_turns, 1_turns * ( dam + cut_dam ) / 4 );
                add_effect( effect_blind, rng( minblind, maxblind ) );
            }
            break;
        case bp_torso:
            break;
        case bp_hand_l: // Fall through to arms
        case bp_arm_l:
            // Hit to arms/hands are really bad to our aim
            recoil_mul = 200;
            break;
        case bp_hand_r: // Fall through to arms
        case bp_arm_r:
            recoil_mul = 200;
            break;
        case bp_foot_l: // Fall through to legs
        case bp_leg_l:
            break;
        case bp_foot_r: // Fall through to legs
        case bp_leg_r:
            break;
        case bp_mouth: // Fall through to head damage
        case bp_head:
            // @todo: Some daze maybe? Move drain?
            break;
        default:
            debugmsg( "Wacky body part hit!" );
    }

    // @todo: Scale with damage in a way that makes sense for power armors, plate armor and naked skin.
    recoil += recoil_mul * weapon.volume() / 250_ml;
    recoil = std::min( MAX_RECOIL, recoil );
    //looks like this should be based off of dealt damages, not d as d has no damage reduction applied.
    // Skip all this if the damage isn't from a creature. e.g. an explosion.
    if( source != nullptr ) {
        if ( source->has_flag( MF_GRABS ) && !source->is_hallucination() ) {
            /** @EFFECT_DEX increases chance to avoid being grabbed, if DEX>STR */

            /** @EFFECT_STR increases chance to avoid being grabbed, if STR>DEX */
            if( has_grab_break_tec() && get_grab_resist() > 0 &&
                ( get_dex() > get_str() ? rng( 0, get_dex() ) : rng( 0, get_str() ) ) >
                    rng( 0, 10 ) ) {
                if( has_effect( effect_grabbed ) ) {
                    add_msg_if_player( m_warning ,_("You are being grabbed by %s, but you bat it away!"),
                                       source->disp_name().c_str() );
                } else {
                    add_msg_player_or_npc( m_info, _("You are being grabbed by %s, but you break its grab!"),
                                           _("<npcname> are being grabbed by %s, but they break its grab!"),
                                           source->disp_name().c_str() );
                }
            } else {
                int prev_effect = get_effect_int( effect_grabbed );
                add_effect( effect_grabbed, 2_turns, bp_torso, false, prev_effect + 2 );
                add_msg_player_or_npc(m_bad, _("You are grabbed by %s!"), _("<npcname> is grabbed by %s!"),
                                source->disp_name().c_str());
            }
        }
    }

    if( get_option<bool>( "FILTHY_WOUNDS" ) ) {
        int sum_cover = 0;
        for( const item &i : worn ) {
            if( i.covers( bp ) && i.is_filthy() ) {
                sum_cover += i.get_coverage();
            }
        }

        // Chance of infection is damage (with cut and stab x4) * sum of coverage on affected body part, in percent.
        // i.e. if the body part has a sum of 100 coverage from filthy clothing,
        // each point of damage has a 1% change of causing infection.
        if( sum_cover > 0 ) {
            const int cut_type_dam = dealt_dams.type_damage( DT_CUT ) + dealt_dams.type_damage( DT_STAB );
            const int combined_dam = dealt_dams.type_damage( DT_BASH ) + ( cut_type_dam * 4 );
            const int infection_chance = ( combined_dam * sum_cover ) / 100;
            if( x_in_y( infection_chance, 100 ) ) {
                if( has_effect( effect_bite, bp ) ) {
                    add_effect( effect_bite, 40_minutes, bp, true );
                } else if( has_effect( effect_infected, bp ) ) {
                    add_effect( effect_infected, 25_minutes, bp, true );
                } else {
                    add_effect( effect_bite, 1_turns, bp, true );
                }
                add_msg_if_player( _( "Filth from your clothing has implanted deep in the wound." ) );
            }
        }
    }

    on_hurt( source );
    return dealt_dams;
}

void player::mod_pain( int npain) {
    if( npain > 0 ) {
        if( has_trait( trait_NOPAIN ) ) {
            return;
        }
        // always increase pain gained by one from these bad mutations
        if( has_trait( trait_MOREPAIN ) ) {
            npain += std::max( 1, roll_remainder( npain * 0.25 ));
        } else if( has_trait( trait_MOREPAIN2 ) ) {
            npain += std::max( 1, roll_remainder( npain * 0.5 ));
        } else if( has_trait( trait_MOREPAIN3 ) ) {
            npain += std::max( 1, roll_remainder( npain * 1.0 ));
        }

        if( npain > 1 ) {
            // if it's 1 it'll just become 0, which is bad
            if( has_trait( trait_PAINRESIST_TROGLO ) ) {
                npain = roll_remainder( npain * 0.5 );
            } else if( has_trait( trait_PAINRESIST ) ) {
                npain = roll_remainder( npain * 0.67 );
            }
        }
    }
    Creature::mod_pain( npain );
}

void player::set_pain(int npain)
{
    const int prev_pain = get_perceived_pain();
    Creature::set_pain( npain );
    const int cur_pain = get_perceived_pain();

    if( cur_pain != prev_pain ) {
        react_to_felt_pain( cur_pain - prev_pain );
        on_stat_change( "perceived_pain", cur_pain );
    }
}

int player::get_perceived_pain() const
{
    if( get_effect_int( effect_adrenaline ) > 1 ) {
        return 0;
    }

    return std::max( get_pain() - get_painkiller(), 0 );
}

void player::mod_painkiller(int npkill)
{
    set_painkiller( pkill + npkill );
}

void player::set_painkiller(int npkill)
{
    npkill = std::max( npkill, 0 );
    if( pkill != npkill ) {
        const int prev_pain = get_perceived_pain();
        pkill = npkill;
        on_stat_change( "pkill", pkill );
        const int cur_pain = get_perceived_pain();

        if( cur_pain != prev_pain ) {
            react_to_felt_pain( cur_pain - prev_pain );
            on_stat_change( "perceived_pain", cur_pain );
        }
    }
}

int player::get_painkiller() const
{
    return pkill;
}

void player::react_to_felt_pain( int intensity )
{
    if( intensity <= 0 ) {
        return;
    }
    if( is_player() && intensity >= 2 ) {
        g->cancel_activity_or_ignore_query( distraction_type::pain,  _( "Ouch, something hurts!" ) );
    }
    // Only a large pain burst will actually wake people while sleeping.
    if( has_effect( effect_sleep ) && !has_effect( effect_narcosis ) ) {
        int pain_thresh = rng( 3, 5 );

        if( has_trait( trait_HEAVYSLEEPER ) ) {
            pain_thresh += 2;
        } else if ( has_trait( trait_HEAVYSLEEPER2 ) ) {
            pain_thresh += 5;
        }

        if( intensity >= pain_thresh ) {
            wake_up();
        }
    }
}

int player::reduce_healing_effect( const efftype_id &eff_id, int remove_med, body_part hurt ){
    effect &e = get_effect( eff_id, hurt );
    int intensity = e.get_intensity();
    if( remove_med < intensity ) {
        if( eff_id == effect_bandaged ){
            add_msg_if_player( m_bad, _( "Bandages on your %s were damaged!" ), body_part_name( hurt ) );
        } else  if( eff_id == effect_disinfected ){
            add_msg_if_player( m_bad, _( "You got some filth on your disinfected %s!" ), body_part_name( hurt ) );
        }
    } else {
        if( eff_id == effect_bandaged ){
            add_msg_if_player( m_bad, _( "Bandages on your %s were destroyed!" ), body_part_name( hurt ) );
        } else  if( eff_id == effect_disinfected ){
            add_msg_if_player( m_bad, _( "Your %s is no longer disinfected!" ), body_part_name( hurt ) );
        }
    }
    e.mod_duration( -6_hours * remove_med );
    return intensity;
}

/*
    Where damage to player is actually applied to hit body parts
    Might be where to put bleed stuff rather than in player::deal_damage()
 */
void player::apply_damage(Creature *source, body_part hurt, int dam, const bool bypass_med )
{
    if( is_dead_state() || has_trait( trait_DEBUG_NODMG ) ) {
        // don't do any more damage if we're already dead
        // Or if we're debugging and don't want to die
        return;
    }

    hp_part hurtpart = bp_to_hp( hurt );
    if( hurtpart == num_hp_parts ) {
        debugmsg("Wacky body part hurt!");
        hurtpart = hp_torso;
    }

    mod_pain( dam / 2 );

    hp_cur[hurtpart] -= dam;
    if (hp_cur[hurtpart] < 0) {
        lifetime_stats.damage_taken += hp_cur[hurtpart];
        hp_cur[hurtpart] = 0;
    }

    if( hp_cur[hurtpart] <= 0 && ( source == nullptr || !source->is_hallucination() ) ) {
        if( has_effect( effect_mending, hurt ) ) {
            effect &e = get_effect( effect_mending, hurt );
            float remove_mend = dam / 20.0f;
            e.mod_duration( -e.get_max_duration() * remove_mend );
        }
    }

    lifetime_stats.damage_taken += dam;
    if( dam > get_painkiller() ) {
        on_hurt( source );
    }

    if( !bypass_med ) {
        // remove healing effects if damaged
        int remove_med = roll_remainder( dam / 5.0f );
        if( remove_med > 0 && has_effect( effect_bandaged, hurt ) ) {
            remove_med -= reduce_healing_effect( effect_bandaged , remove_med, hurt );
        }
        if( remove_med > 0 && has_effect( effect_disinfected, hurt ) ) {
            remove_med -= reduce_healing_effect( effect_disinfected , remove_med, hurt );
        }
    }
}

void player::heal(body_part healed, int dam)
{
    hp_part healpart;
    switch (healed) {
        case bp_eyes: // Fall through to head damage
        case bp_mouth: // Fall through to head damage
        case bp_head:
            healpart = hp_head;
            break;
        case bp_torso:
            healpart = hp_torso;
            break;
        case bp_hand_l:
            // Shouldn't happen, but fall through to arms
            debugmsg("Heal against hands!");
            /* fallthrough */
        case bp_arm_l:
            healpart = hp_arm_l;
            break;
        case bp_hand_r:
            // Shouldn't happen, but fall through to arms
            debugmsg("Heal against hands!");
            /* fallthrough */
        case bp_arm_r:
            healpart = hp_arm_r;
            break;
        case bp_foot_l:
            // Shouldn't happen, but fall through to legs
            debugmsg("Heal against feet!");
            /* fallthrough */
        case bp_leg_l:
            healpart = hp_leg_l;
            break;
        case bp_foot_r:
            // Shouldn't happen, but fall through to legs
            debugmsg("Heal against feet!");
            /* fallthrough */
        case bp_leg_r:
            healpart = hp_leg_r;
            break;
        default:
            debugmsg("Wacky body part healed!");
            healpart = hp_torso;
    }
    heal( healpart, dam );
}

void player::heal(hp_part healed, int dam)
{
    if (hp_cur[healed] > 0) {
        hp_cur[healed] += dam;
        if (hp_cur[healed] > hp_max[healed]) {
            lifetime_stats.damage_healed -= hp_cur[healed] - hp_max[healed];
            hp_cur[healed] = hp_max[healed];
        }
        lifetime_stats.damage_healed += dam;
    }
}

void player::healall(int dam)
{
    for( int healed_part = 0; healed_part < num_hp_parts; healed_part++) {
        heal( static_cast<hp_part>( healed_part ), dam );
    }
}

void player::hurtall(int dam, Creature *source, bool disturb /*= true*/)
{
    if( is_dead_state() || has_trait( trait_DEBUG_NODMG ) || dam <= 0 ) {
        return;
    }

    for( int i = 0; i < num_hp_parts; i++ ) {
        const hp_part bp = static_cast<hp_part>( i );
        // Don't use apply_damage here or it will annoy the player with 6 queries
        hp_cur[bp] -= dam;
        lifetime_stats.damage_taken += dam;
        if( hp_cur[bp] < 0 ) {
            lifetime_stats.damage_taken += hp_cur[bp];
            hp_cur[bp] = 0;
        }
    }

    // Low pain: damage is spread all over the body, so not as painful as 6 hits in one part
    mod_pain( dam );
    on_hurt( source, disturb );
}

int player::hitall(int dam, int vary, Creature *source)
{
    int damage_taken = 0;
    for (int i = 0; i < num_hp_parts; i++) {
        const body_part bp = hp_to_bp( static_cast<hp_part>( i ) );
        int ddam = vary ? dam * rng (100 - vary, 100) / 100 : dam;
        int cut = 0;
        auto damage = damage_instance::physical(ddam, cut, 0);
        damage_taken += deal_damage( source, bp, damage ).total_damage();
    }
    return damage_taken;
}

float player::fall_damage_mod() const
{
    float ret = 1.0f;

    // Ability to land properly is 2x as important as dexterity itself
    /** @EFFECT_DEX decreases damage from falling */

    /** @EFFECT_DODGE decreases damage from falling */
    float dex_dodge = dex_cur / 2 + get_skill_level( skill_dodge );
    // Penalize for wearing heavy stuff
    dex_dodge -= ( ( ( encumb(bp_leg_l) + encumb(bp_leg_r) ) / 2 ) + ( encumb(bp_torso) / 1 ) ) / 10;
    // But prevent it from increasing damage
    dex_dodge = std::max( 0.0f, dex_dodge );
    // 100% damage at 0, 75% at 10, 50% at 20 and so on
    ret *= (100.0f - (dex_dodge * 4.0f)) / 100.0f;

    if( has_trait( trait_PARKOUR ) ) {
        ret *= 2.0f / 3.0f;
    }

    // TODO: Bonus for Judo, mutations. Penalty for heavy weight (including mutations)
    return std::max( 0.0f, ret );
}

// force is maximum damage to hp before scaling
int player::impact( const int force, const tripoint &p )
{
    // Falls over ~30m are fatal more often than not
    // But that would be quite a lot considering 21 z-levels in game
    // so let's assume 1 z-level is comparable to 30 force

    if( force <= 0 ) {
        return force;
    }

    // Damage modifier (post armor)
    float mod = 1.0f;
    int effective_force = force;
    int cut = 0;
    // Percentage armor penetration - armor won't help much here
    // TODO: Make cushioned items like bike helmets help more
    float armor_eff = 1.0f;
    // Shock Absorber CBM heavily reduces damage
    const bool shock_absorbers = has_active_bionic( bionic_id( "bio_shock_absorber" ) );

    // Being slammed against things rather than landing means we can't
    // control the impact as well
    const bool slam = p != pos();
    std::string target_name = "a swarm of bugs";
    Creature *critter = g->critter_at( p );
    if( critter != this && critter != nullptr ) {
        target_name = critter->disp_name();
        // Slamming into creatures and NPCs
        // TODO: Handle spikes/horns and hard materials
        armor_eff = 0.5f; // 2x as much as with the ground
        // TODO: Modify based on something?
        mod = 1.0f;
        effective_force = force;
    } else if( const optional_vpart_position vp = g->m.veh_at( p ) ) {
        // Slamming into vehicles
        // TODO: Integrate it with vehicle collision function somehow
        target_name = vp->vehicle().disp_name();
        if( vp.part_with_feature( "SHARP", true ) ) {
            // Now we're actually getting impaled
            cut = force; // Lots of fun
        }

        mod = slam ? 1.0f : fall_damage_mod();
        armor_eff = 0.25f; // Not much
        if( !slam && vp->part_with_feature( "ROOF", true ) ) {
            // Roof offers better landing than frame or pavement
            effective_force /= 2; // TODO: Make this not happen with heavy duty/plated roof
        }
    } else {
        // Slamming into terrain/furniture
        target_name = g->m.disp_name( p );
        int hard_ground = g->m.has_flag( TFLAG_DIGGABLE, p ) ? 0 : 3;
        armor_eff = 0.25f; // Not much
        // Get cut by stuff
        // This isn't impalement on metal wreckage, more like flying through a closed window
        cut = g->m.has_flag( TFLAG_SHARP, p ) ? 5 : 0;
        effective_force = force + hard_ground;
        mod = slam ? 1.0f : fall_damage_mod();
        if( g->m.has_furn( p ) ) {
            // TODO: Make furniture matter
        } else if( g->m.has_flag( TFLAG_SWIMMABLE, p ) ) {
            // TODO: Some formula of swimming
            effective_force /= 4;
        }
    }

    // Rescale for huge force
    // At >30 force, proper landing is impossible and armor helps way less
    if( effective_force > 30 ) {
        // Armor simply helps way less
        armor_eff *= 30.0f / effective_force;
        if( mod < 1.0f ) {
            // Everything past 30 damage gets a worse modifier
            const float scaled_mod = std::pow( mod, 30.0f / effective_force );
            const float scaled_damage = ( 30.0f * mod ) + scaled_mod * ( effective_force - 30.0f );
            mod = scaled_damage / effective_force;
        }
    }

    if( !slam && mod < 1.0f && mod * force < 5 ) {
        // Perfect landing, no damage (regardless of armor)
        add_msg_if_player( m_warning, _("You land on %s."), target_name.c_str() );
        return 0;
    }

    // Shock absorbers kick in only when they need to, so if our other protections fail, fall back on them
    if( shock_absorbers ) {
        effective_force -= 15; // Provide a flat reduction to force
        if( mod > 0.25f ) {
            mod = 0.25f; // And provide a 75% reduction against that force if we don't have it already
        }
        if( effective_force < 0 ) {
            effective_force = 0;
        }
    }

    int total_dealt = 0;
    if( mod * effective_force >= 5 ) {
        for( int i = 0; i < num_hp_parts; i++ ) {
            const body_part bp = hp_to_bp( static_cast<hp_part>( i ) );
            const int bash = effective_force * rng( 60, 100 ) / 100;
            damage_instance di;
            di.add_damage( DT_BASH, bash, 0, armor_eff, mod );
            // No good way to land on sharp stuff, so here modifier == 1.0f
            di.add_damage( DT_CUT, cut, 0, armor_eff, 1.0f );
            total_dealt += deal_damage( nullptr, bp, di ).total_damage();
        }
    }

    if( total_dealt > 0 && is_player() ) {
        // "You slam against the dirt" is fine
        add_msg( m_bad, _( "You are slammed against %s for %d damage." ),
                 target_name.c_str(), total_dealt );
    } else if( is_player() && shock_absorbers ) {
        add_msg( m_bad, _( "You are slammed against %s!" ),
                 target_name.c_str(), total_dealt );
        add_msg( m_good, _( "...but your shock absorbers negate the damage!" ) );
    } else if( slam ) {
        // Only print this line if it is a slam and not a landing
        // Non-players should only get this one: player doesn't know how much damage was dealt
        // and landing messages for each slammed creature would be too much
        add_msg_player_or_npc( m_bad,
                               _( "You are slammed against %s." ),
                               _( "<npcname> is slammed against %s." ),
                               target_name.c_str() );
    } else {
        // No landing message for NPCs
        add_msg_if_player( m_warning, _( "You land on %s." ), target_name.c_str() );
    }

    if( x_in_y( mod, 1.0f ) ) {
        add_effect( effect_downed, rng( 1_turns, 1_turns + mod * 3_turns ) );
    }

    return total_dealt;
}

void player::knock_back_from( const tripoint &p )
{
    if( p == pos() ) {
        return;
    }

    tripoint to = pos();
    const tripoint dp = pos() - p;
    to.x += sgn( dp.x );
    to.y += sgn( dp.y );

    // First, see if we hit a monster
    if( monster * const critter = g->critter_at<monster>( to ) ) {
        deal_damage( critter, bp_torso, damage_instance( DT_BASH, critter->type->size ) );
        add_effect( effect_stunned, 1_turns );
        /** @EFFECT_STR_MAX allows knocked back player to knock back, damage, stun some monsters */
        if ((str_max - 6) / 4 > critter->type->size) {
            critter->knock_back_from(pos()); // Chain reaction!
            critter->apply_damage( this, bp_torso, (str_max - 6) / 4);
            critter->add_effect( effect_stunned, 1_turns );
        } else if ((str_max - 6) / 4 == critter->type->size) {
            critter->apply_damage( this, bp_torso, (str_max - 6) / 4);
            critter->add_effect( effect_stunned, 1_turns );
        }
        critter->check_dead_state();

        add_msg_player_or_npc(_("You bounce off a %s!"), _("<npcname> bounces off a %s!"),
                              critter->name().c_str() );
        return;
    }

    if( npc * const np = g->critter_at<npc>( to ) ) {
        deal_damage( np, bp_torso, damage_instance( DT_BASH, np->get_size() ) );
        add_effect( effect_stunned, 1_turns );
        np->deal_damage( this, bp_torso, damage_instance( DT_BASH, 3 ) );
        add_msg_player_or_npc( _("You bounce off %s!"), _("<npcname> bounces off %s!"), np->name.c_str() );
        np->check_dead_state();
        return;
    }

    // If we're still in the function at this point, we're actually moving a tile!
    if (g->m.has_flag( "LIQUID", to ) && g->m.has_flag( TFLAG_DEEP_WATER, to )) {
        if (!is_npc()) {
            g->plswim( to );
        }
        // TODO: NPCs can't swim!
    } else if (g->m.impassable( to )) { // Wait, it's a wall

        // It's some kind of wall.
        apply_damage( nullptr, bp_torso, 3 ); // TODO: who knocked us back? Maybe that creature should be the source of the damage?
        add_effect( effect_stunned, 2_turns );
        add_msg_player_or_npc( _("You bounce off a %s!"), _("<npcname> bounces off a %s!"),
                               g->m.obstacle_name( to ).c_str() );

    } else { // It's no wall
        setpos( to );
    }
}

int player::hp_percentage() const
{
    int total_cur = 0;
    int total_max = 0;
    // Head and torso HP are weighted 3x and 2x, respectively
    total_cur = hp_cur[hp_head] * 3 + hp_cur[hp_torso] * 2;
    total_max = hp_max[hp_head] * 3 + hp_max[hp_torso] * 2;
    for (int i = hp_arm_l; i < num_hp_parts; i++) {
        total_cur += hp_cur[i];
        total_max += hp_max[i];
    }

    return (100 * total_cur) / total_max;
}

// Returns the number of multiples of tick_length we would "pass" on our way `from` to `to`
// For example, if `tick_length` is 1 hour, then going from 0:59 to 1:01 should return 1
inline int ticks_between( const time_point &from, const time_point &to,
                          const time_duration &tick_length )
{
    return ( to_turn<int>( to ) / to_turns<int>( tick_length ) ) - ( to_turn<int>
            ( from ) / to_turns<int>( tick_length ) );
}

void player::update_body()
{
    update_body( calendar::turn - 1_turns, calendar::turn );
}

void player::update_body( const time_point &from, const time_point &to )
{
    update_stamina( to_turns<int>( to - from ) );
    const int five_mins = ticks_between( from, to, 5_minutes );
    if( five_mins > 0 ) {
        check_needs_extremes();
        update_needs( five_mins );
        regen( five_mins );
        // Note: mend ticks once per 5 minutes, but wants rate in TURNS, not 5 minute intervals
        mend( five_mins * MINUTES( 5 ) );
    }

    const int thirty_mins = ticks_between( from, to, 30_minutes );
    if( thirty_mins > 0 ) {
        // Radiation kills health even at low doses
        update_health( has_trait( trait_RADIOGENIC ) ? 0 : -radiation );
        get_sick();
    }

    for( const auto& v : vitamin::all() ) {
        const time_duration rate = vitamin_rate( v.first );
        if( rate > 0_turns ) {
            int qty = ticks_between( from, to, rate );
            if( qty > 0 ) {
                vitamin_mod( v.first, 0 - qty );
            }

        } else if ( rate < 0_turns ) {
            // mutations can result in vitamins being generated (but never accumulated)
            int qty = ticks_between( from, to, -rate );
            if( qty > 0 ) {
                vitamin_mod( v.first, qty );
            }
        }
    }
}

void player::update_vitamins( const vitamin_id& vit )
{
    if( is_npc() ) {
        return; // NPCs cannot develop vitamin diseases
    }

    efftype_id def = vit.obj().deficiency();
    efftype_id exc = vit.obj().excess();

    int lvl = vit.obj().severity( vitamin_get( vit ) );
    if( lvl <= 0 ) {
        remove_effect( def );
    }
    if( lvl >= 0 ) {
        remove_effect( exc );
    }
    if( lvl > 0 ) {
        if( has_effect( def, num_bp ) ) {
            get_effect( def, num_bp ).set_intensity( lvl, true );
        } else {
            add_effect( def, 1_turns, num_bp, true, lvl );
        }
    }
    if( lvl < 0 ) {
        if( has_effect( exc, num_bp ) ) {
            get_effect( exc, num_bp ).set_intensity( lvl, true );
        } else {
            add_effect( exc, 1_turns, num_bp, true, lvl );
        }
    }
}

void player::get_sick()
{
    // NPCs are too dumb to handle infections now
    if( is_npc() || has_trait( trait_DISIMMUNE ) ) {
        // In a shocking twist, disease immunity prevents diseases.
        return;
    }

    if( has_effect( effect_flu ) || has_effect( effect_common_cold ) ) {
        // While it's certainly possible to get sick when you already are,
        // it wouldn't be very fun.
        return;
    }

    // Normal people get sick about 2-4 times/year.
    int base_diseases_per_year = 3;
    if (has_trait( trait_DISRESISTANT )) {
        // Disease resistant people only get sick once a year.
        base_diseases_per_year = 1;
    }

    // This check runs once every 30 minutes, so double to get hours, *24 to get days.
    const int checks_per_year = 2 * 24 * 365;

    // Health is in the range [-200,200].
    // Diseases are half as common for every 50 health you gain.
    float health_factor = std::pow(2.0f, get_healthy() / 50.0f);

    int disease_rarity = static_cast<int>( checks_per_year * health_factor / base_diseases_per_year );
    add_msg( m_debug, "disease_rarity = %d", disease_rarity);
    if (one_in(disease_rarity)) {
        if (one_in(6)) {
            // The flu typically lasts 3-10 days.
            add_env_effect( effect_flu, bp_mouth, 3, rng( 3_days, 10_days ) );
        } else {
            // A cold typically lasts 1-14 days.
            add_env_effect( effect_common_cold, bp_mouth, 3, rng( 1_days, 14_days ) );
        }
    }
}

void player::check_needs_extremes()
{
    // Check if we've overdosed... in any deadly way.
    if (stim > 250) {
        add_msg_if_player(m_bad, _("You have a sudden heart attack!"));
        add_memorial_log(pgettext("memorial_male", "Died of a drug overdose."),
                           pgettext("memorial_female", "Died of a drug overdose."));
        hp_cur[hp_torso] = 0;
    } else if (stim < -200 || get_painkiller() > 240) {
        add_msg_if_player(m_bad, _("Your breathing stops completely."));
        add_memorial_log(pgettext("memorial_male", "Died of a drug overdose."),
                           pgettext("memorial_female", "Died of a drug overdose."));
        hp_cur[hp_torso] = 0;
    } else if( has_effect( effect_jetinjector ) && get_effect_dur( effect_jetinjector ) > 40_minutes ) {
        if (!(has_trait( trait_NOPAIN ))) {
            add_msg_if_player(m_bad, _("Your heart spasms painfully and stops."));
        } else {
            add_msg_if_player(_("Your heart spasms and stops."));
        }
        add_memorial_log(pgettext("memorial_male", "Died of a healing stimulant overdose."),
                           pgettext("memorial_female", "Died of a healing stimulant overdose."));
        hp_cur[hp_torso] = 0;
    } else if( get_effect_dur( effect_adrenaline ) > 50_minutes ) {
        add_msg_if_player( m_bad, _("Your heart spasms and stops.") );
        add_memorial_log( pgettext("memorial_male", "Died of adrenaline overdose."),
                          pgettext("memorial_female", "Died of adrenaline overdose.") );
        hp_cur[hp_torso] = 0;
    }

    // Check if we're starving or have starved
    if( is_player() && get_hunger() >= 300 && get_starvation() >= 2700 ) {
        if( get_starvation() >= 5700 ) {
            add_msg_if_player(m_bad, _("You have starved to death."));
            add_memorial_log(pgettext("memorial_male", "Died of starvation."),
                               pgettext("memorial_female", "Died of starvation."));
            hp_cur[hp_torso] = 0;
        } else if( get_starvation() >= 4700 && calendar::once_every( 1_hours ) ) {
            add_msg_if_player(m_warning, _("Food..."));
        } else if( get_starvation() >= 3700 && calendar::once_every( 1_hours ) ) {
            add_msg_if_player(m_warning, _("You are STARVING!"));
        } else if( calendar::once_every( 1_hours ) ) {
            add_msg_if_player(m_warning, _("Your stomach feels so empty..."));
        }
    }

    // Check if we're dying of thirst
    if( is_player() && get_thirst() >= 600 ) {
        if( get_thirst() >= 1200 ) {
            add_msg_if_player(m_bad, _("You have died of dehydration."));
            add_memorial_log(pgettext("memorial_male", "Died of thirst."),
                               pgettext("memorial_female", "Died of thirst."));
            hp_cur[hp_torso] = 0;
        } else if( get_thirst() >= 1000 && calendar::once_every( 30_minutes ) ) {
            add_msg_if_player(m_warning, _("Even your eyes feel dry..."));
        } else if( get_thirst() >= 800 && calendar::once_every( 30_minutes ) ) {
            add_msg_if_player(m_warning, _("You are THIRSTY!"));
        } else if( calendar::once_every( 30_minutes ) ) {
            add_msg_if_player(m_warning, _("Your mouth feels so dry..."));
        }
    }

    // Check if we're falling asleep, unless we're sleeping
    if( get_fatigue() >= EXHAUSTED + 25 && !in_sleep_state() ) {
        if( get_fatigue() >= MASSIVE_FATIGUE ) {
            add_msg_if_player(m_bad, _("Survivor sleep now."));
            add_memorial_log(pgettext("memorial_male", "Succumbed to lack of sleep."),
                               pgettext("memorial_female", "Succumbed to lack of sleep."));
            mod_fatigue(-10);
            fall_asleep();
        } else if( get_fatigue() >= 800 && calendar::once_every( 30_minutes ) ) {
            add_msg_if_player(m_warning, _("Anywhere would be a good place to sleep..."));
        } else if( calendar::once_every( 30_minutes ) ) {
            add_msg_if_player(m_warning, _("You feel like you haven't slept in days."));
        }
    }

    // Even if we're not Exhausted, we really should be feeling lack/sleep earlier
    // Penalties start at Dead Tired and go from there
    if( get_fatigue() >= DEAD_TIRED && !in_sleep_state() ) {
        if( get_fatigue() >= 700 ) {
            if( calendar::once_every( 30_minutes ) ) {
                add_msg_if_player( m_warning, _("You're too physically tired to stop yawning.") );
                add_effect( effect_lack_sleep, 30_minutes + 1_turns );
            }
            /** @EFFECT_INT slightly decreases occurrence of short naps when dead tired */
            if( one_in(50 + int_cur) ) {
                // Rivet's idea: look out for microsleeps!
                fall_asleep( 5_turns );
            }
        } else if( get_fatigue() >= EXHAUSTED ) {
            if( calendar::once_every( 30_minutes ) ) {
                add_msg_if_player( m_warning, _("How much longer until bedtime?") );
                add_effect( effect_lack_sleep, 30_minutes + 1_turns );
            }
            /** @EFFECT_INT slightly decreases occurrence of short naps when exhausted */
            if (one_in(100 + int_cur)) {
                fall_asleep( 5_turns );
            }
        } else if( get_fatigue() >= DEAD_TIRED && calendar::once_every( 30_minutes ) ) {
            add_msg_if_player( m_warning, _("*yawn* You should really get some sleep.") );
            add_effect( effect_lack_sleep, 30_minutes + 1_turns );
        }
    }

    // Sleep deprivation kicks in if lack of sleep is avoided with stimulants or otherwise for long periods of time
    int sleep_deprivation = get_sleep_deprivation();
    float sleep_deprivation_pct = sleep_deprivation / static_cast<float>( SLEEP_DEPRIVATION_MASSIVE );

    if( sleep_deprivation >= SLEEP_DEPRIVATION_HARMLESS && !in_sleep_state() ) {
        if( calendar::once_every( 60_minutes ) ) {
            if( sleep_deprivation < SLEEP_DEPRIVATION_MINOR ) {
                add_msg( m_warning, _( "Your mind feels tired. It's been a while since you've slept well." ) );
                mod_fatigue( 1 );
            }
            else if( sleep_deprivation < SLEEP_DEPRIVATION_SERIOUS ) {
                add_msg( m_bad, _( "Your mind feels foggy from lack of good sleep, and your eyes keep trying to close against your will." ) );
                mod_fatigue( 5 );

                if( one_in( 10 ) ) {
                    mod_healthy_mod( -1, 0 );
                }
            }
            else if( sleep_deprivation < SLEEP_DEPRIVATION_MAJOR ) {
                add_msg( m_bad, _( "Your mind feels weary, and you dread every wakeful minute that passes. You crave sleep, and feel like you're about to collapse." ) );
                mod_fatigue( 10 );

                if( one_in( 5 ) ) {
                    mod_healthy_mod( -2, 0 );
                }
            }
            else if( sleep_deprivation < SLEEP_DEPRIVATION_MASSIVE ) {
                add_msg( m_bad, _( "You haven't slept decently for so long that your whole body is screaming for mercy. It's a miracle that you're still awake, but it just feels like a curse now." ) );
                mod_fatigue( 40 );

                mod_healthy_mod( -5, 0 );
            }
            // else you pass out for 20 hours, guaranteed

            // Microsleeps are slightly worse if you're sleep deprived, but not by much. (chance: 1 in (75 + int_cur) at lethal sleep deprivation)
            // Note: these can coexist with fatigue-related microsleeps
            /** @EFFECT_INT slightly decreases occurrence of short naps when sleep deprived */
            if( one_in( static_cast<int>( sleep_deprivation_pct * 75 ) + int_cur ) ) {
                fall_asleep( 5_turns );
            }

            // Stimulants can be used to stay awake a while longer, but after a while you'll just collapse.
            bool can_pass_out = ( stim < 30 && sleep_deprivation >= SLEEP_DEPRIVATION_MINOR ) || sleep_deprivation >= SLEEP_DEPRIVATION_MAJOR;

            if( can_pass_out && calendar::once_every( 10_minutes ) ) {
                /** @EFFECT_PER slightly increases resilience against passing out from sleep deprivation */
                if( one_in( static_cast<int>( ( 1 - sleep_deprivation_pct ) * 100 ) + per_cur ) || sleep_deprivation >= SLEEP_DEPRIVATION_MASSIVE ) {
                    add_msg( m_bad, _( "Your body collapses to sleep deprivation, your neglected fatigue rushing back all at once, and you pass out on the spot." ) );
                    if( get_fatigue() < EXHAUSTED ) {
                        set_fatigue( EXHAUSTED );
                    }

                    if( sleep_deprivation >= SLEEP_DEPRIVATION_MAJOR ) {
                        fall_asleep( 20_hours );
                    }
                    else if( sleep_deprivation >= SLEEP_DEPRIVATION_SERIOUS ) {
                        fall_asleep( 16_hours );
                    }
                    else {
                        fall_asleep( 12_hours );
                    }
                }
            }

        }
    }

}

void player::update_needs( int rate_multiplier )
{
    // Hunger, thirst, & fatigue up every 5 minutes
    effect &sleep = get_effect( effect_sleep );
    // No food/thirst/fatigue clock at all
    const bool debug_ls = has_trait( trait_DEBUG_LS );
    // No food/thirst, capped fatigue clock (only up to tired)
    const bool npc_no_food = is_npc() && get_option<bool>( "NO_NPC_FOOD" );
    const bool foodless = debug_ls || npc_no_food;
    const bool has_recycler = has_bionic( bio_recycler );
    const bool asleep = !sleep.is_null();
    const bool lying = asleep || has_effect( effect_lying_down ) ||
                       activity.id() == "ACT_TRY_SLEEP";
    const bool hibernating = asleep && is_hibernating();
    const bool mouse = has_trait( trait_NO_THIRST );
    const bool mycus = has_trait( trait_M_DEPENDENT );
    float hunger_rate = metabolic_rate();
    add_msg_if_player( m_debug, "Metabolic rate: %.2f", hunger_rate );

    float thirst_rate = get_option< float >( "PLAYER_THIRST_RATE" );
    thirst_rate *= 1.0f +  mutation_value( "thirst_modifier" );
    if( worn_with_flag( "SLOWS_THIRST" ) ) {
        thirst_rate *= 0.7f;
    }

    // Note: intentionally not in metabolic rate
    if( has_recycler ) {
        // Recycler won't help much with mutant metabolism - it is intended for human one
        hunger_rate = std::min( hunger_rate, std::max( 0.5f, hunger_rate - 0.5f ) );
        thirst_rate = std::min( thirst_rate, std::max( 0.5f, thirst_rate - 0.5f ) );
    }

    if( asleep && !hibernating ) {
        // Hunger and thirst advance more slowly while we sleep. This is the standard rate.
        hunger_rate *= 0.5f;
        thirst_rate *= 0.5f;
    } else if( asleep && hibernating ) {
        // Hunger and thirst advance *much* more slowly whilst we hibernate.
        hunger_rate *= (2.0f / 7.0f);
        thirst_rate *= (2.0f / 7.0f);
    }

    if( is_npc() ) {
        hunger_rate *= 0.25f;
        thirst_rate *= 0.25f;
    }

    if( !foodless && hunger_rate > 0.0f ) {
        const int rolled_hunger = divide_roll_remainder( hunger_rate * rate_multiplier, 1.0 );
        mod_hunger( rolled_hunger );

        // if the playing is famished, starvation increases
        if( get_hunger() >= 300 ) {
            mod_starvation( rolled_hunger );
        } else {
            mod_starvation( -rolled_hunger );
        }
    }

    if( !foodless && thirst_rate > 0.0f ) {
        mod_thirst( divide_roll_remainder( thirst_rate * rate_multiplier, 1.0 ) );
    }
    if( mycus ) {
        // Mycus feeders synchronize hunger and thirst, since their only source of both is the mycus fruit.
        if( get_hunger() > get_thirst() ) {
            set_thirst( get_hunger() );
        } else if( get_thirst() > get_hunger() ) {
            set_hunger( get_thirst() );
        }
    } else if( mouse ) {
        // Metabolic Rehydration makes PT mice gain all their hydration from food.
        set_thirst( get_hunger() );
    }

    const bool wasnt_fatigued = get_fatigue() <= DEAD_TIRED;
    // Don't increase fatigue if sleeping or trying to sleep or if we're at the cap.
    if( get_fatigue() < 1050 && !asleep && !debug_ls ) {
        float fatigue_rate = get_option< float >( "PLAYER_FATIGUE_RATE" );
        fatigue_rate *= 1.0f + mutation_value( "fatigue_modifier" );

        if( fatigue_rate > 0.0f ) {
            int fatigue_roll = divide_roll_remainder( fatigue_rate * rate_multiplier, 1.0 );
            mod_fatigue( fatigue_roll );

            if( get_option< bool >( "SLEEP_DEPRIVATION" ) ) {
                // Synaptic regen bionic stops SD while awake and boosts it while sleeping
                if( !has_active_bionic( bio_synaptic_regen ) ) {
                    // fatigue_roll should be around 1 - so the counter increases by 1 every minute on average,
                    // but characters who need less sleep will also get less sleep deprived, and vice-versa.

                    // Note: Since needs are updated in 5-minute increments, we have to multiply the roll again by
                    // 5. If rate_multiplier is > 1, fatigue_roll will be higher and this will work out.
                    mod_sleep_deprivation( fatigue_roll * 5 );
                }
            }

            if( npc_no_food && get_fatigue() > TIRED ) {
                set_fatigue( TIRED );
                set_sleep_deprivation( 0 );
            }
        }
    } else if( asleep ) {
        float recovery_rate = 1.0f + mutation_value( "fatigue_regen_modifier" );
        if( !hibernating ) {
            const int intense = sleep.is_null() ? 0 : sleep.get_intensity();
            // Accelerated recovery capped to 2x over 2 hours
            // After 16 hours of activity, equal to 7.25 hours of rest
            const int accelerated_recovery_chance = 24 - intense + 1;
            const float accelerated_recovery_rate = 1.0f / accelerated_recovery_chance;
            recovery_rate += accelerated_recovery_rate;
        }

        // Untreated pain causes a flat penalty to fatigue reduction
        recovery_rate -= float( get_perceived_pain() ) / 60;

        if( recovery_rate > 0.0f ) {
            int recovered = divide_roll_remainder( recovery_rate * rate_multiplier, 1.0 );
            if( get_fatigue() - recovered < -20 ) {
                // Should be wake up, but that could prevent some retroactive regeneration
                sleep.set_duration( 1_turns );
                mod_fatigue( -25 );
            } else {
                mod_fatigue( -recovered );
                if( get_option< bool >( "SLEEP_DEPRIVATION" ) ) {
                    // Sleeping on the ground, no bionic = 1x rest_modifier
                    // Sleeping on a bed, no bionic      = 2x rest_modifier
                    // Sleeping on a comfy bed, no bionic= 3x rest_modifier

                    // Sleeping on the ground, bionic    = 3x rest_modifier
                    // Sleeping on a bed, bionic         = 6x rest_modifier
                    // Sleeping on a comfy bed, bionic   = 9x rest_modifier
                    float rest_modifier = ( has_active_bionic( bio_synaptic_regen ) ? 3 : 1 );
                    // Magnesium supplements also add a flat bonus to recovery speed
                    if( has_effect( effect_magnesium_supplements ) ) {
                        rest_modifier += 1;
                    }

                    comfort_level comfort = base_comfort_value( pos() );

                    if( comfort >= comfort_level::very_comfortable ) {
                        rest_modifier *= 3;
                    }
                    else  if( comfort >= comfort_level::comfortable ) {
                        rest_modifier *= 2.5;
                    }
                    else if( comfort >= comfort_level::slightly_comfortable ) {
                        rest_modifier *= 2;
                    }

                    // If we're just tired, we'll get a decent boost to our sleep quality.
                    // The opposite is true for very tired characters.
                    if( get_fatigue() < DEAD_TIRED ) {
                        rest_modifier += 2;
                    }
                    else if( get_fatigue() >= EXHAUSTED ) {
                        rest_modifier = ( rest_modifier > 2 ) ? rest_modifier - 2 : 1;
                    }

                    // Recovered is multiplied by 2 as well, since we spend 1/3 of the day sleeping
                    mod_sleep_deprivation( -rest_modifier * ( recovered * 2 ) );
                }
            }
        }
    }
    if( is_player() && wasnt_fatigued && get_fatigue() > DEAD_TIRED && !lying ) {
        if( !activity ) {
            add_msg_if_player(m_warning, _("You're feeling tired.  %s to lie down for sleep."),
                press_x(ACTION_SLEEP).c_str());
        } else {
            g->cancel_activity_query( _( "You're feeling tired." ) );
        }
    }

    if( stim < 0 ) {
        stim = std::min( stim + rate_multiplier, 0 );
    } else if( stim > 0 ) {
        stim = std::max( stim - rate_multiplier, 0 );
    }

    if( get_painkiller() > 0 ) {
        mod_painkiller( -std::min( get_painkiller(), rate_multiplier ) );
    }

    if( has_bionic( bn_bio_solar ) && g->is_in_sunlight( pos() ) ) {
        charge_power( rate_multiplier * 25 );
    }

    if( is_wearing( "solarpack_on" ) && has_active_bionic( bionic_id( "bio_cable" ) ) && g->is_in_sunlight( pos() ) ) {
        charge_power( rate_multiplier * 25 );
    }

    if( is_wearing( "q_solarpack_on" ) && has_active_bionic( bionic_id( "bio_cable" ) ) && g->is_in_sunlight( pos() ) ) {
        charge_power( rate_multiplier * 50 );
    }

    // Huge folks take penalties for cramming themselves in vehicles
    if( in_vehicle && (has_trait( trait_HUGE ) || has_trait( trait_HUGE_OK )) ) {
        // TODO: Make NPCs complain
        add_msg_if_player(m_bad, _("You're cramping up from stuffing yourself in this vehicle."));
        mod_pain_noresist( 2 * rng(2, 3) );
        focus_pool -= 1;
    }

    int dec_stom_food = int(get_stomach_food() * 0.2);
    int dec_stom_water = int(get_stomach_water() * 0.2);
    dec_stom_food = dec_stom_food < 10 ? 10 : dec_stom_food;
    dec_stom_water = dec_stom_water < 10 ? 10 : dec_stom_water;
    mod_stomach_food(-dec_stom_food);
    mod_stomach_water(-dec_stom_water);
}

void player::regen( int rate_multiplier )
{
    int pain_ticks = rate_multiplier;
    while( get_pain() > 0 && pain_ticks-- > 0 ) {
        mod_pain( -roll_remainder( 0.2f + get_pain() / 50.0f ) );
    }

    float rest = rest_quality();
    float heal_rate = healing_rate( rest ) * MINUTES(5);
    if( heal_rate > 0.0f ) {
        healall( roll_remainder( rate_multiplier * heal_rate ) );
    } else if( heal_rate < 0.0f ) {
        int rot_rate = roll_remainder( rate_multiplier * -heal_rate );
        // Has to be in loop because some effects depend on rounding
        while( rot_rate-- > 0 ) {
            hurtall( 1, nullptr, false );
        }
    }

    // include healing effects
    for( int i = 0; i < num_hp_parts; i++ ) {
        body_part bp = hp_to_bp( static_cast<hp_part>( i ) );
        float healing = healing_rate_medicine( rest, bp ) * MINUTES( 5 ) ;

        int healing_apply = roll_remainder( healing );
        heal( bp, healing_apply );
        if( damage_bandaged[i] > 0 ) {
            damage_bandaged[i] -= healing_apply;
            if( damage_bandaged[i] <= 0 ) {
                damage_bandaged[i] = 0;
                remove_effect( effect_bandaged, bp );
                add_msg_if_player( _( "Bandaged wounds on your %s was healed." ), body_part_name( bp ) );
            }
        }
        if( damage_disinfected[i] > 0 ) {
            damage_disinfected[i] -= healing_apply;
            if( damage_disinfected[i] <= 0 ) {
                damage_disinfected[i] = 0;
                remove_effect( effect_disinfected, bp );
                add_msg_if_player( _( "Disinfected wounds on your %s was healed." ), body_part_name( bp ) );
            }
        }

        // remove effects if the limb was healed by other way
        if( has_effect( effect_bandaged, bp ) && ( hp_cur[i] == hp_max[i] ) ) {
            damage_bandaged[i] = 0;
            remove_effect( effect_bandaged, bp );
            add_msg_if_player( _( "Bandaged wounds on your %s was healed." ), body_part_name( bp ) );
        }
        if( has_effect( effect_disinfected, bp ) && ( hp_cur[i] == hp_max[i] ) ) {
            damage_disinfected[i] = 0;
            remove_effect( effect_disinfected, bp );
            add_msg_if_player( _( "Disinfected wounds on your %s was healed." ), body_part_name( bp ) );
        }
    }

    if( radiation > 0 ) {
        radiation = std::max( 0, radiation - roll_remainder( rate_multiplier / 50.0f ) );
    }
}

void player::update_stamina( int turns )
{
    float stamina_recovery = 0.0f;
    // Recover some stamina every turn.
    // Mutated stamina works even when winded
    float stamina_multiplier = ( !has_effect( effect_winded ) ? 1.0f : 0.0f ) +
                               mutation_value( "stamina_regen_modifier" );
    if( stamina_multiplier > 0.0f ) {
        // But mouth encumbrance interferes, even with mutated stamina.
        stamina_recovery += stamina_multiplier * std::max( 1.0f, 10.0f - ( encumb( bp_mouth ) / 10.0f ) );
        // TODO: recovering stamina causes hunger/thirst/fatigue.
        // TODO: Tiredness slowing recovery
    }

    // stim recovers stamina (or impairs recovery)
    if( stim > 0 ) {
        // TODO: Make stamina recovery with stims cost health
        stamina_recovery += std::min( 5.0f, stim / 20.0f );
    } else if( stim < 0 ) {
        // Affect it less near 0 and more near full
        // Stamina maxes out around 1000, stims kill at -200
        // At -100 stim fully counters regular regeneration at 500 stamina,
        // halves at 250 stamina, cuts by 25% at 125 stamina
        // At -50 stim fully counters at 1000, halves at 500
        stamina_recovery += stim * stamina / 1000.0f / 5.0f;
    }

    const int max_stam = get_stamina_max();
    if( power_level >= 3 && has_active_bionic( bio_gills ) ) {
        int bonus = std::min<int>( power_level / 3, max_stam - stamina - stamina_recovery * turns );
        bonus = std::min( bonus, 3 );
        if( bonus > 0 ) {
            charge_power( -3 * bonus );
            stamina_recovery += bonus;
        }
    }

    stamina = roll_remainder( stamina + stamina_recovery * turns );

    // Cap at max
    stamina = std::min( std::max( stamina, 0 ), max_stam );
}

bool player::is_hibernating() const
{
    // Hibernating only kicks in whilst Engorged; separate tracking for hunger/thirst here
    // as a safety catch.  One test subject managed to get two Colds during hibernation;
    // since those add fatigue and dry out the character, the subject went for the full 10 days plus
    // a little, and came out of it well into Parched.  Hibernating shouldn't endanger your
    // life like that--but since there's much less fluid reserve than food reserve,
    // simply using the same numbers won't work.
    return has_effect( effect_sleep ) && get_hunger() <= -60 && get_thirst() <= 80 && has_active_mutation( trait_id( "HIBERNATE" ) );
}

void player::add_addiction(add_type type, int strength)
{
    if( type == ADD_NULL ) {
        return;
    }
    time_duration timer = 2_hours;
    if( has_trait( trait_ADDICTIVE ) ) {
        strength *= 2;
        timer = 1_hours;
    } else if( has_trait( trait_NONADDICTIVE ) ) {
        strength /= 2;
        timer = 6_hours;
    }
    //Update existing addiction
    for( auto &i : addictions ) {
        if( i.type != type ) {
            continue;
        }

        if( i.sated < 0_turns ) {
            i.sated = timer;
        } else if( i.sated < 10_minutes ) {
            i.sated += timer; // TODO: Make this variable?
        } else {
            i.sated += timer / 2;
        }
        if( i.intensity < MAX_ADDICTION_LEVEL && strength > i.intensity * rng( 2, 5 ) ) {
            i.intensity++;
        }

        add_msg( m_debug, "Updating addiction: %d intensity, %d sated",
                 i.intensity, to_turns<int>( i.sated ) );

        return;
    }

    // Add a new addiction
    const int roll = rng( 0, 100 );
    add_msg( m_debug, "Addiction: roll %d vs strength %d", roll, strength );
    if( roll < strength ) {
        //~ %s is addiction name
        const std::string &type_name = addiction_type_name( type );
        add_memorial_log( pgettext("memorial_male", "Became addicted to %s."),
                          pgettext("memorial_female", "Became addicted to %s."),
                          type_name.c_str() );
        add_msg( m_debug, "%s got addicted to %s", disp_name().c_str(), type_name.c_str() );
        addictions.emplace_back( type, 1 );
    }
}

bool player::has_addiction(add_type type) const
{
    return std::any_of( addictions.begin(), addictions.end(),
        [type]( const addiction &ad ) {
        return ad.type == type && ad.intensity >= MIN_ADDICTION_LEVEL;
    } );
}

void player::rem_addiction( add_type type )
{
    auto iter = std::find_if( addictions.begin(), addictions.end(),
        [type]( const addiction &ad ) {
        return ad.type == type;
    } );

    if( iter != addictions.end() ) {
        //~ %s is addiction name
        add_memorial_log(pgettext("memorial_male", "Overcame addiction to %s."),
                    pgettext("memorial_female", "Overcame addiction to %s."),
                    addiction_type_name(type).c_str());
        addictions.erase( iter );
    }
}

int player::addiction_level( add_type type ) const
{
    auto iter = std::find_if( addictions.begin(), addictions.end(),
        [type]( const addiction &ad ) {
        return ad.type == type;
    } );
    return iter != addictions.end() ? iter->intensity : 0;
}

void player::siphon( vehicle &veh, const itype_id &type )
{
    auto qty = veh.fuel_left( type );
    if( qty <= 0 ) {
        add_msg( m_bad, _( "There is not enough %s left to siphon it." ), item::nname( type ).c_str() );
        return;
    }

    item liquid( type, calendar::turn, qty );
    if( g->handle_liquid( liquid, nullptr, 1, nullptr, &veh ) ) {
        veh.drain( type, qty - liquid.charges );
    }
}

void player::cough(bool harmful, int loudness)
{
    if( harmful ) {
        const int stam = stamina;
        mod_stat( "stamina", -100 );
        if( stam < 100 && x_in_y( 100 - stam, 100 ) ) {
            apply_damage( nullptr, bp_torso, 1 );
        }
    }

    if( has_effect( effect_cough_suppress ) ) {
        return;
    }

    if( !is_npc() ) {
        add_msg(m_bad, _("You cough heavily."));
        sounds::sound(pos(), loudness, "");
    } else {
        sounds::sound(pos(), loudness, _("a hacking cough."));
    }

    moves -= 80;

    if( has_effect( effect_sleep ) && !has_effect( effect_narcosis ) &&
        ( ( harmful && one_in( 3 ) ) || one_in( 10 ) ) ) {
        wake_up();
    }
}

void player::add_pain_msg(int val, body_part bp) const
{
    if (has_trait( trait_NOPAIN )) {
        return;
    }
    if (bp == num_bp) {
        if (val > 20) {
            add_msg_if_player(_("Your body is wracked with excruciating pain!"));
        } else if (val > 10) {
            add_msg_if_player(_("Your body is wracked with terrible pain!"));
        } else if (val > 5) {
            add_msg_if_player(_("Your body is wracked with pain!"));
        } else if (val > 1) {
            add_msg_if_player(_("Your body pains you!"));
        } else {
            add_msg_if_player(_("Your body aches."));
        }
    } else {
        if (val > 20) {
            add_msg_if_player(_("Your %s is wracked with excruciating pain!"),
                                body_part_name_accusative(bp).c_str());
        } else if (val > 10) {
            add_msg_if_player(_("Your %s is wracked with terrible pain!"),
                                body_part_name_accusative(bp).c_str());
        } else if (val > 5) {
            add_msg_if_player(_("Your %s is wracked with pain!"),
                                body_part_name_accusative(bp).c_str());
        } else if (val > 1) {
            add_msg_if_player(_("Your %s pains you!"),
                                body_part_name_accusative(bp).c_str());
        } else {
            add_msg_if_player(_("Your %s aches."),
                                body_part_name_accusative(bp).c_str());
        }
    }
}

void player::print_health() const
{
    if( !is_player() ) {
        return;
    }
    int current_health = get_healthy();
    if( has_trait( trait_SELFAWARE ) ) {
        add_msg_if_player( _( "Your current health value is %d." ), current_health );
    }

    if( current_health > 0 &&
        ( has_effect( effect_common_cold ) || has_effect( effect_flu ) ) ) {
        return;
    }

    static const std::map<int, std::string> msg_categories = {
        { -100, "health_horrible" },
        { -50, "health_very_bad" },
        { -10, "health_bad" },
        { 10, "" },
        { 50, "health_good" },
        { 100, "health_very_good" },
        { INT_MAX, "health_great" }
    };

    auto iter = msg_categories.lower_bound( current_health );
    if( iter != msg_categories.end() && !iter->second.empty() ) {
        const std::string &msg = SNIPPET.random_from_category( iter->second );
        add_msg_if_player( current_health > 0 ? m_good : m_bad, msg.c_str() );
    }
}

void player::process_one_effect( effect &it, bool is_new )
{
    bool reduced = resists_effect(it);
    double mod = 1;
    body_part bp = it.get_bp();
    int val = 0;

    // Still hardcoded stuff, do this first since some modify their other traits
    hardcoded_effects(it);

    const auto get_effect = [&it, is_new]( const std::string &arg, bool reduced ) {
        if( is_new ) {
            return it.get_amount( arg, reduced );
        }
        return it.get_mod( arg, reduced );
    };

    // Handle miss messages
    auto msgs = it.get_miss_msgs();
    if (!msgs.empty()) {
        for (auto i : msgs) {
            add_miss_reason(_(i.first.c_str()), unsigned(i.second));
        }
    }

    // Handle health mod
    val = get_effect("H_MOD", reduced);
    if (val != 0) {
        mod = 1;
        if( is_new || it.activated( calendar::turn, "H_MOD", val, reduced, mod ) ) {
            int bounded = bound_mod_to_vals(
                    get_healthy_mod(), val, it.get_max_val("H_MOD", reduced),
                    it.get_min_val("H_MOD", reduced));
            // This already applies bounds, so we pass them through.
            mod_healthy_mod(bounded, get_healthy_mod() + bounded);
        }
    }

    // Handle health
    val = get_effect("HEALTH", reduced);
    if (val != 0) {
        mod = 1;
        if( is_new || it.activated( calendar::turn, "HEALTH", val, reduced, mod ) ) {
            mod_healthy(bound_mod_to_vals(get_healthy(), val,
                        it.get_max_val("HEALTH", reduced), it.get_min_val("HEALTH", reduced)));
        }
    }

    // Handle stim
    val = get_effect("STIM", reduced);
    if (val != 0) {
        mod = 1;
        if( is_new || it.activated( calendar::turn, "STIM", val, reduced, mod ) ) {
            stim += bound_mod_to_vals(stim, val, it.get_max_val("STIM", reduced),
                                        it.get_min_val("STIM", reduced));
        }
    }

    // Handle hunger
    val = get_effect("HUNGER", reduced);
    if (val != 0) {
        mod = 1;
        if( is_new || it.activated( calendar::turn, "HUNGER", val, reduced, mod ) ) {
            mod_hunger(bound_mod_to_vals(get_hunger(), val, it.get_max_val("HUNGER", reduced),
                                        it.get_min_val("HUNGER", reduced)));
        }
    }

    // Handle starvation
    val = get_effect("STARVATION", reduced);
    if(val != 0) {
        mod = 1;
        if( is_new || it.activated( calendar::turn, "STARVATION", val, reduced, mod ) ) {
            mod_starvation(bound_mod_to_vals(get_starvation(), val, it.get_max_val("STARVATION", reduced),
                                        it.get_min_val("STARVATION", reduced)));
        }
    }

    // Handle thirst
    val = get_effect("THIRST", reduced);
    if (val != 0) {
        mod = 1;
        if( is_new || it.activated( calendar::turn, "THIRST", val, reduced, mod ) ) {
            mod_thirst(bound_mod_to_vals(get_thirst(), val, it.get_max_val("THIRST", reduced),
                                        it.get_min_val("THIRST", reduced)));
        }
    }

    // Handle fatigue
    val = get_effect("FATIGUE", reduced);
    // Prevent ongoing fatigue effects while asleep.
    // These are meant to change how fast you get tired, not how long you sleep.
    if (val != 0 && !in_sleep_state()) {
        mod = 1;
        if( is_new || it.activated( calendar::turn, "FATIGUE", val, reduced, mod ) ) {
            mod_fatigue(bound_mod_to_vals(get_fatigue(), val, it.get_max_val("FATIGUE", reduced),
                                        it.get_min_val("FATIGUE", reduced)));
        }
    }

    // Handle Radiation
    val = get_effect("RAD", reduced);
    if (val != 0) {
        mod = 1;
        if( is_new || it.activated( calendar::turn, "RAD", val, reduced, mod ) ) {
            radiation += bound_mod_to_vals(radiation, val, it.get_max_val("RAD", reduced), 0);
            // Radiation can't go negative
            if (radiation < 0) {
                radiation = 0;
            }
        }
    }

    // Handle Pain
    val = get_effect("PAIN", reduced);
    if (val != 0) {
        mod = 1;
        if (it.get_sizing("PAIN")) {
            if (has_trait( trait_FAT )) {
                mod *= 1.5;
            }
            if (has_trait( trait_LARGE ) || has_trait( trait_LARGE_OK )) {
                mod *= 2;
            }
            if (has_trait( trait_HUGE ) || has_trait( trait_HUGE_OK )) {
                mod *= 3;
            }
        }
        if( is_new || it.activated( calendar::turn, "PAIN", val, reduced, mod ) ) {
            int pain_inc = bound_mod_to_vals(get_pain(), val, it.get_max_val("PAIN", reduced), 0);
            mod_pain(pain_inc);
            if (pain_inc > 0) {
                add_pain_msg(val, bp);
            }
        }
    }

    // Handle Damage
    val = get_effect("HURT", reduced);
    if (val != 0) {
        mod = 1;
        if (it.get_sizing("HURT")) {
            if (has_trait( trait_FAT )) {
                mod *= 1.5;
            }
            if (has_trait( trait_LARGE ) || has_trait( trait_LARGE_OK )) {
                mod *= 2;
            }
            if (has_trait( trait_HUGE ) || has_trait( trait_HUGE_OK )) {
                mod *= 3;
            }
        }
        if( is_new || it.activated( calendar::turn, "HURT", val, reduced, mod ) ) {
            if (bp == num_bp) {
                if (val > 5) {
                    add_msg_if_player(_("Your %s HURTS!"), body_part_name_accusative(bp_torso).c_str());
                } else {
                    add_msg_if_player(_("Your %s hurts!"), body_part_name_accusative(bp_torso).c_str());
                }
                apply_damage(nullptr, bp_torso, val);
            } else {
                if (val > 5) {
                    add_msg_if_player(_("Your %s HURTS!"), body_part_name_accusative(bp).c_str());
                } else {
                    add_msg_if_player(_("Your %s hurts!"), body_part_name_accusative(bp).c_str());
                }
                apply_damage(nullptr, bp, val);
            }
        }
    }

    // Handle Sleep
    val = get_effect("SLEEP", reduced);
    if (val != 0) {
        mod = 1;
        if( is_new || it.activated( calendar::turn, "SLEEP", val, reduced, mod ) ) {
            add_msg_if_player(_("You pass out!"));
            fall_asleep( time_duration::from_turns( val ) );
        }
    }

    // Handle painkillers
    val = get_effect("PKILL", reduced);
    if (val != 0) {
        mod = it.get_addict_mod("PKILL", addiction_level(ADD_PKILLER));
        if( is_new || it.activated( calendar::turn, "PKILL", val, reduced, mod ) ) {
            mod_painkiller(bound_mod_to_vals(pkill, val, it.get_max_val("PKILL", reduced), 0));
        }
    }

    // Handle coughing
    mod = 1;
    val = 0;
    if( it.activated( calendar::turn, "COUGH", val, reduced, mod ) ) {
        cough(it.get_harmful_cough());
    }

    // Handle vomiting
    mod = vomit_mod();
    val = 0;
    if( it.activated( calendar::turn, "VOMIT", val, reduced, mod ) ) {
        vomit();
    }

    // Handle stamina
    val = get_effect("STAMINA", reduced);
    if (val != 0) {
        mod = 1;
        if( is_new || it.activated( calendar::turn, "STAMINA", val, reduced, mod ) ) {
            stamina += bound_mod_to_vals( stamina, val,
                                          it.get_max_val("STAMINA", reduced),
                                          it.get_min_val("STAMINA", reduced) );
            if( stamina < 0 ) {
                // TODO: Make it drain fatigue and/or oxygen?
                stamina = 0;
            } else if( stamina > get_stamina_max() ) {
                stamina = get_stamina_max();
            }
        }
    }

    // Speed and stats are handled in recalc_speed_bonus and reset_stats respectively
}

void player::process_effects() {
    //Special Removals
    if (has_effect( effect_darkness ) && g->is_in_sunlight(pos())) {
        remove_effect( effect_darkness );
    }
    if (has_trait( trait_M_IMMUNE ) && has_effect( effect_fungus )) {
        vomit();
        remove_effect( effect_fungus );
        add_msg_if_player(m_bad,  _("We have mistakenly colonized a local guide!  Purging now."));
    }
    if (has_trait( trait_PARAIMMUNE ) && (has_effect( effect_dermatik ) || has_effect( effect_tapeworm ) ||
          has_effect( effect_bloodworms ) || has_effect( effect_brainworms ) || has_effect( effect_paincysts )) ) {
        remove_effect( effect_dermatik );
        remove_effect( effect_tapeworm );
        remove_effect( effect_bloodworms );
        remove_effect( effect_brainworms );
        remove_effect( effect_paincysts );
        add_msg_if_player(m_good, _("Something writhes and inside of you as it dies."));
    }
    if (has_trait( trait_ACIDBLOOD ) && (has_effect( effect_dermatik ) || has_effect( effect_bloodworms ) ||
          has_effect( effect_brainworms ))) {
        remove_effect( effect_dermatik );
        remove_effect( effect_bloodworms );
        remove_effect( effect_brainworms );
    }
    if (has_trait( trait_EATHEALTH ) && has_effect( effect_tapeworm ) ) {
        remove_effect( effect_tapeworm );
        add_msg_if_player(m_good, _("Your bowels gurgle as something inside them dies."));
    }
    if (has_trait( trait_INFIMMUNE ) && (has_effect( effect_bite ) || has_effect( effect_infected ) ||
          has_effect( effect_recover ) ) ) {
        remove_effect( effect_bite );
        remove_effect( effect_infected );
        remove_effect( effect_recover );
    }
    if (!(in_sleep_state()) && has_effect( effect_alarm_clock ) ) {
        remove_effect( effect_alarm_clock );
    }

    //Human only effects
    for( auto &elem : *effects ) {
        for( auto &_effect_it : elem.second ) {
            process_one_effect( _effect_it.second, false );
        }
    }

    Creature::process_effects();
}

double player::vomit_mod()
{
    double mod = 1;
    if (has_effect( effect_weed_high )) {
        mod *= .1;
    }
    if (has_trait( trait_STRONGSTOMACH )) {
        mod *= .5;
    }
    if (has_trait( trait_WEAKSTOMACH )) {
        mod *= 2;
    }
    if (has_trait( trait_NAUSEA )) {
        mod *= 3;
    }
    if (has_trait( trait_VOMITOUS )) {
        mod *= 3;
    }
    // If you're already nauseous, any food in your stomach greatly
    // increases chance of vomiting. Liquids don't provoke vomiting, though.
    if( get_stomach_food() != 0 && has_effect( effect_nausea ) ) {
        mod *= 5 * get_effect_int( effect_nausea );
    }
    return mod;
}

void player::suffer()
{
    // @todo: Remove this section and encapsulate hp_cur
    for( int i = 0; i < num_hp_parts; i++ ) {
        body_part bp = hp_to_bp( static_cast<hp_part>( i ) );
        if( hp_cur[i] <= 0 ) {
            add_effect( effect_disabled, 1_turns, bp, true );
        }
    }

    for (size_t i = 0; i < my_bionics->size(); i++) {
        if ((*my_bionics)[i].powered) {
            process_bionic(i);
        }
    }

    for( auto &mut : my_mutations ) {
        auto &tdata = mut.second;
        if (!tdata.powered ) {
            continue;
        }
        const auto &mdata = mut.first.obj();
        if (tdata.powered && tdata.charge > 0) {
        // Already-on units just lose a bit of charge
        tdata.charge--;
        } else {
            // Not-on units, or those with zero charge, have to pay the power cost
            if (mdata.cooldown > 0) {
                tdata.powered = true;
                tdata.charge = mdata.cooldown - 1;
            }
            if (mdata.hunger){
                mod_hunger(mdata.cost);
                if (get_hunger() >= 700) { // Well into Famished
                    add_msg_if_player( m_warning, _( "You're too famished to keep your %s going." ), mdata.name() );
                    tdata.powered = false;
                }
            }
            if (mdata.thirst){
                mod_thirst(mdata.cost);
                if (get_thirst() >= 260) { // Well into Dehydrated
                    add_msg_if_player( m_warning, _( "You're too dehydrated to keep your %s going." ), mdata.name() );
                    tdata.powered = false;
                }
            }
            if (mdata.fatigue){
                mod_fatigue(mdata.cost);
                if (get_fatigue() >= EXHAUSTED) { // Exhausted
                    add_msg_if_player( m_warning, _( "You're too exhausted to keep your %s going." ), mdata.name() );
                    tdata.powered = false;
                }
            }

            if( !tdata.powered ) {
                apply_mods(mut.first, false);
            }
        }
    }

    if (underwater) {
        if (!has_trait( trait_GILLS ) && !has_trait( trait_GILLS_CEPH )) {
            oxygen--;
        }
        if (oxygen < 12 && worn_with_flag("REBREATHER")) {
                oxygen += 12;
            }
        if (oxygen <= 5) {
            if (has_bionic( bio_gills ) && power_level >= 25) {
                oxygen += 5;
                charge_power(-25);
            } else {
                add_msg_if_player(m_bad, _("You're drowning!"));
                apply_damage( nullptr, bp_torso, rng( 1, 4 ) );
            }
        }
    }

    if( has_active_mutation( trait_id( "WINGS_INSECT" ) ) ) {
        //~Sound of buzzing Insect Wings
        sounds::sound( pos(), 10, _("BZZZZZ"));
    }

    bool wearing_shoes = is_wearing_shoes( side::LEFT ) || is_wearing_shoes( side::RIGHT );
    if( has_trait( trait_ROOTS3 ) && g->m.has_flag( "DIGGABLE", pos() ) && !wearing_shoes ) {
        if (one_in(100)) {
            add_msg_if_player(m_good, _("This soil is delicious!"));
            if (get_hunger() > -20) {
                mod_hunger(-2);
            }
            if (get_thirst() > -20) {
                mod_thirst(-2);
            }
            mod_healthy_mod(10, 50);
            // No losing oneself in the fertile embrace of rich
            // New England loam.  But it can be a near thing.
            /** @EFFECT_INT decreases chance of losing focus points while eating soil with ROOTS3 */
            if ( (one_in(int_cur)) && (focus_pool >= 25) ) {
                focus_pool--;
            }
        } else if (one_in(50)){
            if (get_hunger() > -20) {
                mod_hunger(-1);
            }
            if (get_thirst() > -20) {
                mod_thirst(-1);
            }
            mod_healthy_mod(5, 50);
        }
    }

    if( !in_sleep_state() ) {
        if ( !has_trait( trait_id( "DEBUG_STORAGE" ) ) && ( weight_carried() > 4 * weight_capacity() ) ) {
            if( has_effect( effect_downed ) ) {
                add_effect( effect_downed, 1_turns, num_bp, false, 0, true );
            } else {
                add_effect( effect_downed, 2_turns, num_bp, false, 0, true );
            }
        }
        time_duration timer = -6_hours;
        if( has_trait( trait_ADDICTIVE ) ) {
            timer = -10_hours;
        } else if( has_trait( trait_NONADDICTIVE ) ) {
            timer = -3_hours;
        }
        for( auto &cur_addiction : addictions ) {
            if( cur_addiction.sated <= 0_turns &&
                cur_addiction.intensity >= MIN_ADDICTION_LEVEL ) {
                addict_effect( *this, cur_addiction );
            }
            cur_addiction.sated -= 1_turns;
            // Higher intensity addictions heal faster
            if( cur_addiction.sated - 10_minutes * cur_addiction.intensity < timer ) {
                if( cur_addiction.intensity <= 2 ) {
                    rem_addiction( cur_addiction.type );
                    break;
                } else {
                    cur_addiction.intensity--;
                    cur_addiction.sated = 0_turns;
                }
            }
        }
        if( has_trait( trait_CHEMIMBALANCE ) ) {
            if( one_in( 3600 ) && !has_trait( trait_NOPAIN ) ) {
                add_msg_if_player( m_bad, _( "You suddenly feel sharp pain for no reason." ) );
                mod_pain( 3 * rng( 1, 3 ) );
            }
            if( one_in( 3600 ) ) {
                int pkilladd = 5 * rng( -1, 2 );
                if( pkilladd > 0 ) {
                    add_msg_if_player(m_bad, _("You suddenly feel numb."));
                } else if ((pkilladd < 0) && (!(has_trait( trait_NOPAIN )))) {
                    add_msg_if_player(m_bad, _("You suddenly ache."));
                }
                mod_painkiller(pkilladd);
            }
            if (one_in(3600)) {
                add_msg_if_player(m_bad, _("You feel dizzy for a moment."));
                moves -= rng(10, 30);
            }
            if (one_in(3600)) {
                int hungadd = 5 * rng(-1, 3);
                if (hungadd > 0) {
                    add_msg_if_player(m_bad, _("You suddenly feel hungry."));
                } else {
                    add_msg_if_player(m_good, _("You suddenly feel a little full."));
                }
                mod_hunger(hungadd);
            }
            if (one_in(3600)) {
                add_msg_if_player(m_bad, _("You suddenly feel thirsty."));
                mod_thirst(5 * rng(1, 3));
            }
            if (one_in(3600)) {
                add_msg_if_player(m_good, _("You feel fatigued all of a sudden."));
                mod_fatigue(10 * rng(2, 4));
            }
            if (one_in(4800)) {
                if (one_in(3)) {
                    add_morale(MORALE_FEELING_GOOD, 20, 100);
                } else {
                    add_morale(MORALE_FEELING_BAD, -20, -100);
                }
            }
            if (one_in(3600)) {
                if (one_in(3)) {
                    add_msg_if_player(m_bad, _("You suddenly feel very cold."));
                    temp_cur.fill( BODYTEMP_VERY_COLD );
                } else {
                    add_msg_if_player(m_bad, _("You suddenly feel cold."));
                    temp_cur.fill( BODYTEMP_COLD );
                }
            }
            if (one_in(3600)) {
                if (one_in(3)) {
                    add_msg_if_player(m_bad, _("You suddenly feel very hot."));
                    temp_cur.fill( BODYTEMP_VERY_HOT );
                } else {
                    add_msg_if_player(m_bad, _("You suddenly feel hot."));
                    temp_cur.fill( BODYTEMP_HOT );
                }
            }
        }
        if( ( has_trait( trait_SCHIZOPHRENIC ) || has_artifact_with( AEP_SCHIZO ) ) )
        {
            if( is_player() ) {
                bool done_effect = false;
                // Sound
                if( one_in( to_turns<int>( 4_hours ) ) ) {
                    sound_hallu();
                }

                // Follower turns hostile
                if( !done_effect && one_in( to_turns<int>( 4_hours ) ) ) {
                    std::vector<std::shared_ptr<npc>> followers = overmap_buffer.get_npcs_near_player( 12 );

                    std::string who_gets_angry = name;
                    if( !followers.empty() ) {
                        who_gets_angry = random_entry_ref( followers )->name;
                    }
                    add_msg( m_bad, _( "%1$s gets angry!" ), who_gets_angry );
                    done_effect = true;
                }

                // Monster dies
                if( !done_effect && one_in( to_turns<int>( 6_hours ) ) ) {

                    // TODO: move to monster group json
                    static const mtype_id mon_zombie( "mon_zombie" );
                    static const mtype_id mon_zombie_fat( "mon_zombie_fat" );
                    static const mtype_id mon_zombie_fireman( "mon_zombie_fireman" );
                    static const mtype_id mon_zombie_cop( "mon_zombie_cop" );
                    static const mtype_id mon_zombie_soldier( "mon_zombie_soldier" );
                    static const std::array<mtype_id, 5> monsters = { {
                            mon_zombie, mon_zombie_fat, mon_zombie_fireman, mon_zombie_cop, mon_zombie_soldier
                        }
                    };
                    add_msg( _( "%s dies!" ), random_entry_ref( monsters )->nname() );
                    done_effect = true;
                }

                // Limb Breaks
                if( !done_effect && one_in( to_turns<int>( 4_hours ) ) ) {
                    add_msg( m_bad, _( "Your limb breaks!" ) );
                    done_effect = true;
                }

                // NPC chat
                if( !done_effect && one_in( to_turns<int>( 4_hours ) ) ) {
                    std::string i_name = Name::generate( one_in( 2 ) );

                    std::string i_talk = SNIPPET.random_from_category( "<lets_talk>" );
                    parse_tags( i_talk, *this, *this );

                    add_msg( _( "%1$s says: \"%2$s\"" ), i_name, i_talk );
                    done_effect = true;
                }

                // Skill raise
                if( !done_effect && one_in( to_turns<int>( 12_hours ) ) ) {
                    skill_id raised_skill = Skill::random_skill();
                    add_msg( m_good, _( "You increase %1$s to level %2$d" ), raised_skill.c_str(), get_skill_level( raised_skill ) + 1);
                    done_effect = true;
                }

                // Talk to self
                if( !done_effect && one_in( to_turns<int>( 4_hours ) ) ) {
                    std::vector<std::string> talk_s{ _( "Hey, can you hear me?" ),
                                                     _( "Don't touch me." ),
                                                     _( "What's your name?" ),
                                                     _( "I thought you were my friend." ),
                                                     _( "How are you today?" ),
                                                     _( "Shut up! Don't lie to me." ),
                                                     _( "Why would you do that?" ),
                                                     _( "Please, don't go." ),
                                                     _( "Don't leave me alone!" ),
                                                     _( "Yeah, sure." ),
                                                     _( "No way, man." ),
                                                     _( "Do you really think so?" ),
                                                     _( "Is it really time for that?" ),
                                                     _( "Sorry, I can't hear you." ),
                                                     _( "You've told me already." ),
                                                     _( "I know!" ),
                                                     _( "Why are you following me?" ),
                                                     _( "This place is dangerous, you shouldn't be here." ),
                                                     _( "What are you doing out here?" ),
                                                     _( "That's not true, is it?" ),
                                                     _( "Are you hurt?" ) };

                    add_msg( _( "%1$s says: \"%2$s\"" ), name, random_entry_ref( talk_s ) );
                    done_effect = true;
                }

                // Talking weapon
                if( !done_effect && !weapon.is_null() ) {
                    // If player has a weapon, picks a message from said weapon
                    // Weapon tells player to kill a monster if any are nearby
                    // Weapon is concerned for player if bleeding
                    // Weapon is concerned for itself if damaged
                    // Otherwise random chit-chat

                    std::string i_name_w = weapon.has_var( "item_label" ) ?
                                           weapon.get_var( "item_label" ) :
                                           _( "Your " ) + weapon.type_name();

                    std::vector<std::weak_ptr<monster>> mons = g->all_monsters().items;

                    std::string i_talk_w;
                    bool does_talk = false;
                    if( !mons.empty() &&
                        one_in( to_turns<int>( 12_minutes ) ) ) {
                        std::vector<std::string> mon_near{ _( "Hey, let's go kill that %1$s!" ),
                                                           _( "Did you see that %1$s!?" ),
                                                           _( "I want to kill that %1$s!" ),
                                                           _( "Let me kill that %1$s!" ),
                                                           _( "Hey, I need to kill that %1$s!" ),
                                                           _( "I want to watch that %1$s bleed!" ),
                                                           _( "Wait, that %1$s needs to die!" ),
                                                           _( "Go kill that %1$s!" ),
                                                           _( "Look at that %1$s!" ),
                                                           _( "That %1$s doesn't deserve to live!" ) };
                        std::string talk_w = random_entry_ref( mon_near );
                        std::vector<std::string> seen_mons;
                        for( auto &n : mons ) {
                            if( sees( *n.lock() ) ) {
                                seen_mons.emplace_back( n.lock()->get_name() );
                            }
                        }
                        if( !seen_mons.empty() ) {
                            i_talk_w = string_format( talk_w, random_entry_ref( seen_mons ) );
                            does_talk = true;
                        }
                    } else if( has_effect( effect_bleed ) &&
                               one_in( to_turns<int>( 5_minutes ) ) ) {
                        std::vector<std::string> bleeding{ _( "Hey, you're bleeding." ),
                                                           _( "Your wound looks pretty bad." ),
                                                           _( "Shouldn't you put a bandage on that?" ),
                                                           _( "Please don't die! No one else lets me kill things!" ),
                                                           _( "You look hurt, did I do that?" ),
                                                           _( "Are you supposed to be bleeding?" ),
                                                           _( "You're not going to die, are you?" ),
                                                           _( "Kill a few more before you bleed out!" ) };
                        i_talk_w = random_entry_ref( bleeding );
                        does_talk = true;
                    } else if( weapon.damage() >= weapon.max_damage() / 3 &&
                               one_in( to_turns<int>( 1_hours ) ) ) {
                        std::vector<std::string> damaged{ _( "Hey fix me up." ),
                                                          _( "I need healing!" ),
                                                          _( "I hurt all over..." ),
                                                          _( "You can put me back together, right?" ),
                                                          _( "I... I can't move my legs!" ),
                                                          _( "Medic!" ),
                                                          _( "I can still fight, don't replace me!" ),
                                                          _( "They got me!" ),
                                                          _( "Go on without me..." ),
                                                          _( "Am I gonna die?" ) };
                        i_talk_w = random_entry_ref( damaged );
                        does_talk = true;
                    } else if( one_in( to_turns<int>( 4_hours ) ) ) {
                        std::vector<std::string> misc{ _( "Let me kill something already!" ),
                                                       _( "I'm your best friend, right?" ),
                                                       _( "I love you!" ),
                                                       _( "How are you today?" ),
                                                       _( "Do you think it will rain today?" ),
                                                       _( "Did you hear that?" ),
                                                       _( "Try not to drop me." ),
                                                       _( "How many do you think we've killed?" ),
                                                       _( "I'll keep you safe!" ) };
                        i_talk_w = random_entry_ref( misc );
                        does_talk = true;
                    }
                    if( does_talk ) {
                        add_msg( _( "%1$s says: \"%2$s\"" ), i_name_w, i_talk_w );
                    }
                    done_effect = true;
                }
                // Bad feeling
                if( !done_effect && one_in( to_turns<int>( 4_hours ) ) ) {
                    add_msg( m_warning, _( "You get a bad feeling." ) );
                    add_morale( MORALE_FEELING_BAD, -50, -150 );
                    done_effect = true;
                }
                // Formication
                if( !done_effect && one_in( to_turns<int>( 4_hours ) ) ) {
                    body_part bp = random_body_part( true );
                    add_effect( effect_formication, 1_hours, bp );
                    done_effect = true;
                }
                // Numbness
                if( !done_effect && one_in( to_turns<int>( 4_hours ) ) ) {
                    add_msg( m_bad, _( "You suddenly feel so numb..." ) );
                    mod_painkiller( 25 );
                    done_effect = true;
                }
                // Hallucination
                if( !done_effect && one_in( to_turns<int>( 6_hours ) ) ) {
                    add_effect( effect_hallu, 6_hours );
                    done_effect = true;
                }
                // Visuals
                if( !done_effect && one_in( to_turns<int>( 2_hours ) ) ) {
                    add_effect( effect_visuals, rng( 15_turns, 60_turns ) );
                    done_effect = true;
                }
                // Shaking
                if( !done_effect && one_in( to_turns<int>( 4_hours ) ) ) {
                    add_msg( m_bad, _( "You start to shake uncontrollably." ) );
                    add_effect( effect_shakes, rng( 2_minutes, 5_minutes ) );
                    done_effect = true;
                }
                // Shout
                if( !done_effect && one_in( to_turns<int>( 4_hours ) ) ) {
                    std::vector<std::string> shouts{ _( "\"Get away from there!\"" ),
                                                     _( "\"What do you think you're doing?\"" ),
                                                     _( "\"Stop laughing at me!\"" ),
                                                     _( "\"Don't point that thing at me!\"" ),
                                                     _( "\"Stay away from me!\"" ),
                                                     _( "\"No! Stop!\"" ),
                                                     _( "\"Get the fuck away from me!\"" ),
                                                     _( "\"That's not true!\"" ),
                                                     _( "\"What do you want from me?\"" ),
                                                     _( "\"I didn't mean to do it!\"" ),
                                                     _( "\"It wasn't my fault!\"" ),
                                                     _( "\"I had to do it!\"" ),
                                                     _( "\"They made me do it!\"" ),
                                                     _( "\"What are you!?\"" ),
                                                     _( "\"I should never have trusted you!\"" ) };

                    std::string i_shout = random_entry_ref( shouts );
                    shout( "yourself shout, " + i_shout );
                    done_effect = true;
                }
                // Drop weapon
                if( !done_effect && one_in( to_turns<int>( 2_days ) ) ) {
                    if( !weapon.is_null() ) {
                        std::string i_name_w = weapon.has_var( "item_label" ) ?
                                               weapon.get_var( "item_label" ) :
                                               "your " + weapon.type_name();

                        std::vector<std::string> drops{ "%1$s starts burning your hands!",
                                                        "%1$s feels freezing cold!",
                                                        "An electric shock shoots into your hand from %1$s!",
                                                        "%1$s lied to you.",
                                                        "%1$s said something stupid.",
                                                        "%1$s is running away!" };

                        std::string str = string_format( random_entry_ref( drops ), i_name_w );
                        str[0] = toupper( str[0] );

                        add_msg( m_bad, str.c_str() );
                        drop( get_item_position( &weapon ), pos() );
                    }
                    done_effect = true;
                }
            }
        }

        if( ( has_trait( trait_NARCOLEPTIC ) || has_artifact_with( AEP_SCHIZO ) ) ) {
            if( one_in( to_turns<int>( 8_hours ) ) ) {
                add_msg( m_bad, _( "You're suddenly overcome with the urge to sleep and you pass out." ) );
                add_effect( effect_lying_down, 20_minutes );
            }
        }

        if (has_trait( trait_JITTERY ) && !has_effect( effect_shakes )) {
            if (stim > 50 && one_in(300 - stim)) {
                add_effect( effect_shakes, 30_minutes + 1_turns * stim );
            } else if (get_hunger() > 80 && one_in(500 - get_hunger())) {
                add_effect( effect_shakes, 40_minutes );
            }
        }

        if (has_trait( trait_MOODSWINGS ) && one_in(3600)) {
            if (rng(1, 20) > 9) { // 55% chance
                add_morale(MORALE_MOODSWING, -100, -500);
            } else {  // 45% chance
                add_morale(MORALE_MOODSWING, 100, 500);
            }
        }

        if (has_trait( trait_VOMITOUS ) && one_in(4200)) {
            vomit();
        }

        if (has_trait( trait_SHOUT1 ) && one_in(3600)) {
            shout();
        }
        if (has_trait( trait_SHOUT2 ) && one_in(2400)) {
            shout();
        }
        if (has_trait( trait_SHOUT3 ) && one_in(1800)) {
            shout();
        }
        if (has_trait( trait_M_SPORES ) && one_in(2400)) {
            spores();
        }
        if (has_trait( trait_M_BLOSSOMS ) && one_in(1800)) {
            blossoms();
        }
    } // Done with while-awake-only effects

    if( has_trait( trait_ASTHMA ) && one_in( ( 3600 - stim * 50 ) * ( has_effect( effect_sleep ) ? 10 : 1 ) ) &&
        !has_effect( effect_adrenaline ) & !has_effect( effect_datura ) ) {
        bool auto_use = has_charges( "inhaler", 1 );
        bool oxygenator = has_bionic( bio_gills ) && power_level >= 3;
        if ( underwater ) {
            oxygen = oxygen / 2;
            auto_use = false;
        }

        if( in_sleep_state() && !has_effect( effect_narcosis ) ) {
            inventory map_inv;
            map_inv.form_from_map( g->u.pos(), 2 );
            // check if character has an oxygenator first
            if( oxygenator ) {
                add_msg_if_player( m_bad, _( "You have an asthma attack!" ) );
                charge_power( -3 );
                add_msg_if_player( m_info, _( "You use your Oxygenator to clear it up, then go back to sleep." ) );
            } else if ( auto_use ) {
                add_msg_if_player( m_bad, _( "You have an asthma attack!" ) );
                use_charges( "inhaler", 1 );
                add_msg_if_player( m_info, _( "You use your inhaler and go back to sleep." ) );
            // check if an inhaler is somewhere near
            } else if ( map_inv.has_charges( "inhaler", 1 ) ) {
                add_msg_if_player( m_bad, _( "You have an asthma attack!" ) );
                // create new variable to resolve a reference issue
                long amount = 1;
                g->m.use_charges( g->u.pos(), 2, "inhaler", amount );
                add_msg_if_player( m_info, _( "You use your inhaler and go back to sleep." ) );
            } else {
                add_effect( effect_asthma, rng( 5_minutes, 20_minutes ) );
                if( has_effect( effect_sleep ) ) {
                    wake_up();
                } else {
                    g->cancel_activity_or_ignore_query( distraction_type::asthma,  _( "You have an asthma attack!" ) );
                }
            }
        } else if ( auto_use ) {
            use_charges( "inhaler", 1 );
            moves -= 40;
            const auto charges = charges_of( "inhaler" );
            if( charges == 0 ) {
                add_msg_if_player( m_bad, _( "You use your last inhaler charge." ) );
            } else {
                add_msg_if_player( m_info, ngettext( "You use your inhaler, only %d charge left.",
                                                     "You use your inhaler, only %d charges left.", charges ),
                                   charges );
            }
        } else {
            add_effect( effect_asthma, rng( 5_minutes, 20_minutes ) );
            if ( !is_npc() ) {
                g->cancel_activity_or_ignore_query( distraction_type::asthma,  _( "You have an asthma attack!" ) );
            }
        }
    }

    if (has_trait( trait_LEAVES ) && g->is_in_sunlight(pos()) && one_in(600)) {
        mod_hunger(-1);
    }

    if (get_pain() > 0) {
        if (has_trait( trait_PAINREC1 ) && one_in(600)) {
            mod_pain( -1 );
        }
        if (has_trait( trait_PAINREC2 ) && one_in(300)) {
            mod_pain( -1 );
        }
        if (has_trait( trait_PAINREC3 ) && one_in(150)) {
            mod_pain( -1 );
        }
    }

    if( ( has_trait( trait_ALBINO ) || has_effect( effect_datura ) ) &&
        g->is_in_sunlight( pos() ) && one_in(10) ) {
        // Umbrellas can keep the sun off the skin and sunglasses - off the eyes.
        if( !weapon.has_flag( "RAIN_PROTECT" ) ) {
            add_msg_if_player( m_bad, _( "The sunlight is really irritating your skin." ) );
            if( has_effect( effect_sleep ) && !has_effect( effect_narcosis ) ) {
                wake_up();
            }
            if( one_in(10) ) {
                mod_pain(1);
            }
            else focus_pool --;
        }
        if( !( ( (worn_with_flag( "SUN_GLASSES" ) ) || worn_with_flag( "BLIND" ) ) && ( wearing_something_on( bp_eyes ) ) )
            && !has_bionic( bionic_id( "bio_sunglasses" ) ) ) {
            add_msg_if_player( m_bad, _( "The sunlight is really irritating your eyes." ) );
            if( one_in(10) ) {
                mod_pain(1);
            }
            else focus_pool --;
        }
    }

    if (has_trait( trait_SUNBURN ) && g->is_in_sunlight(pos()) && one_in(10)) {
        if( !( weapon.has_flag( "RAIN_PROTECT" ) ) ) {
            add_msg_if_player(m_bad, _("The sunlight burns your skin!"));
        if( has_effect( effect_sleep ) && !has_effect( effect_narcosis ) ) {
            wake_up();
        }
        mod_pain(1);
        hurtall(1, nullptr);
        }
    }

    if((has_trait( trait_TROGLO ) || has_trait( trait_TROGLO2 )) &&
        g->is_in_sunlight(pos()) && g->weather == WEATHER_SUNNY) {
        mod_str_bonus(-1);
        mod_dex_bonus(-1);
        add_miss_reason(_("The sunlight distracts you."), 1);
        mod_int_bonus(-1);
        mod_per_bonus(-1);
    }
    if (has_trait( trait_TROGLO2 ) && g->is_in_sunlight(pos())) {
        mod_str_bonus(-1);
        mod_dex_bonus(-1);
        add_miss_reason(_("The sunlight distracts you."), 1);
        mod_int_bonus(-1);
        mod_per_bonus(-1);
    }
    if (has_trait( trait_TROGLO3 ) && g->is_in_sunlight(pos())) {
        mod_str_bonus(-4);
        mod_dex_bonus(-4);
        add_miss_reason(_("You can't stand the sunlight!"), 4);
        mod_int_bonus(-4);
        mod_per_bonus(-4);
    }

    if (has_trait( trait_SORES )) {
        for( const body_part bp : all_body_parts ) {
            if( bp == bp_head ) {
                continue;
            }
            int sores_pain = 5 + 0.4 * abs( encumb( bp ) );
            if (get_pain() < sores_pain) {
                set_pain( sores_pain );
            }
        }
    }
        //Web Weavers...weave web
    if (has_active_mutation( trait_WEB_WEAVER ) && !in_vehicle) {
      g->m.add_field( pos(), fd_web, 1 ); //this adds density to if its not already there.

     }

    // Blind/Deaf for brief periods about once an hour,
    // and visuals about once every 30 min.
    if (has_trait( trait_PER_SLIME )) {
        if (one_in(600) && !has_effect( effect_deaf )) {
            add_msg_if_player(m_bad, _("Suddenly, you can't hear anything!"));
            add_effect( effect_deaf, rng( 20_minutes, 60_minutes ) );
        }
        if (one_in(600) && !(has_effect( effect_blind ))) {
            add_msg_if_player(m_bad, _("Suddenly, your eyes stop working!"));
            add_effect( effect_blind, rng( 2_minutes, 6_minutes ) );
        }
        // Yes, you can be blind and hallucinate at the same time.
        // Your post-human biology is truly remarkable.
        if (one_in(300) && !(has_effect( effect_visuals ))) {
            add_msg_if_player(m_bad, _("Your visual centers must be acting up..."));
            add_effect( effect_visuals, rng( 36_minutes, 72_minutes ) );
        }
    }

    if (has_trait( trait_WEB_SPINNER ) && !in_vehicle && one_in(3)) {
        g->m.add_field( pos(), fd_web, 1 ); //this adds density to if its not already there.
    }

    if (has_trait( trait_UNSTABLE ) && one_in(28800)) { // Average once per 2 days
        mutate();
    }
    if (has_trait( trait_CHAOTIC ) && one_in(7200)) { // Should be once every 12 hours
        mutate();
    }
    if (has_artifact_with(AEP_MUTAGENIC) && one_in(28800)) {
        mutate();
    }
    if (has_artifact_with(AEP_FORCE_TELEPORT) && one_in(600)) {
        g->teleport(this);
    }
    const bool needs_fire = !has_morale( MORALE_PYROMANIA_NEARFIRE ) && !has_morale( MORALE_PYROMANIA_STARTFIRE );
    if( has_trait( trait_PYROMANIA ) && needs_fire && !in_sleep_state() && calendar::once_every( 2_hours ) ) {
        add_morale( MORALE_PYROMANIA_NOFIRE, -1, -30, 24_hours, 24_hours );
        if( calendar::once_every( 4_hours ) ) {
            std::string smokin_hot_fiyah = SNIPPET.random_from_category( "pyromania_withdrawal" );
            add_msg_if_player( m_bad, _( smokin_hot_fiyah.c_str() ) );
        }
    }

    // checking for radioactive items in inventory
    const int item_radiation = leak_level("RADIOACTIVE");

    const int map_radiation = g->m.get_radiation( pos() );

    int rad_mut = 0;
    if( has_trait( trait_RADIOACTIVE3 ) ) {
        rad_mut = 3;
    } else if( has_trait( trait_RADIOACTIVE2 ) ) {
        rad_mut = 2;
    } else if( has_trait( trait_RADIOACTIVE1 ) ) {
        rad_mut = 1;
    }

    // Spread less radiation when sleeping (slower metabolism etc.)
    // Otherwise it can quickly get to the point where you simply can't sleep at all
    const bool rad_mut_proc = rad_mut > 0 && x_in_y( rad_mut, in_sleep_state() ? HOURS(3) : MINUTES(30) );

    // Used to control vomiting from radiation to make it not-annoying
    bool radiation_increasing = false;

    if( item_radiation > 0 || map_radiation > 0 || rad_mut > 0 ) {
        bool has_helmet = false;
        const bool power_armored = is_wearing_power_armor(&has_helmet);
        const bool rad_resist = is_rad_immune() || power_armored || worn_with_flag( "RAD_RESIST" );

        float rads;
        if( is_rad_immune() ) {
            // Power armor and some high-tech gear protects completely from radiation
            rads = 0.0f;
        } else if( rad_resist ) {
            rads = map_radiation / 400.0f + item_radiation / 40.0f;
        } else {
            rads = map_radiation / 100.0f + item_radiation / 10.0f;
        }

        if( rad_mut > 0 ) {
            const bool kept_in = is_rad_immune() || ( rad_resist && !one_in( 4 ) );
            if( kept_in ) {
                // As if standing on a map tile with radiation level equal to rad_mut
                rads += rad_mut / 100.0f;
            }

            if( rad_mut_proc && !kept_in ) {
                // Irradiate a random nearby point
                // If you can't, irradiate the player instead
                tripoint rad_point = pos() + point( rng( -3, 3 ), rng( -3, 3 ) );
                // TODO: Radioactive vehicles?
                if( g->m.get_radiation( rad_point ) < rad_mut ) {
                    g->m.adjust_radiation( rad_point, 1 );
                } else {
                    rads += rad_mut;
                }
            }
        }

        if( has_effect( effect_iodine ) ) {
            // Radioactive mutation makes iodine less efficient (but more useful)
            rads *= 0.3f + 0.1f * rad_mut;
        }

        if( rads > 0.0f && calendar::once_every( 3_minutes ) && has_bionic( bio_geiger ) ) {
            add_msg_if_player(m_warning, _("You feel an anomalous sensation coming from your radiation sensors."));
        }

        int rads_max = roll_remainder( rads );
        radiation += rng( 0, rads_max );

        if( rads > 0.0f ) {
            radiation_increasing = true;
        }

        // Apply rads to any radiation badges.
        for (item *const it : inv_dump()) {
            if (it->typeId() != "rad_badge") {
                continue;
            }

            // Actual irradiation levels of badges and the player aren't precisely matched.
            // This is intentional.
            int const before = it->irridation;

            const int delta = rng( 0, rads_max );
            if (delta == 0) {
                continue;
            }

            it->irridation += delta;

            // If in inventory (not worn), don't print anything.
            if( inv.has_item( *it ) ) {
                continue;
            }

            // If the color hasn't changed, don't print anything.
            const std::string &col_before = rad_badge_color(before);
            const std::string &col_after  = rad_badge_color(it->irridation);
            if (col_before == col_after) {
                continue;
            }

            add_msg_if_player( m_warning, _("Your radiation badge changes from %1$s to %2$s!"),
                               col_before.c_str(), col_after.c_str() );
        }
    }

    if( calendar::once_every( 15_minutes ) ) {
        if (radiation < 0) {
            radiation = 0;
        } else if (radiation > 2000) {
            radiation = 2000;
        }
        if( get_option<bool>( "RAD_MUTATION" ) && rng(100, 10000) < radiation ) {
            mutate();
            radiation -= 50;
        } else if( radiation > 50 && rng(1, 3000) < radiation &&
                   ( get_stomach_food() > 0 || get_stomach_water() > 0 ||
                     radiation_increasing || !in_sleep_state() ) ) {
            vomit();
            radiation -= 1;
        }
    }

    const bool radiogenic = has_trait( trait_RADIOGENIC );
    if( radiogenic && calendar::once_every( 30_minutes ) && radiation > 0 ) {
        // At 200 irradiation, twice as fast as REGEN
        if( x_in_y( radiation, 200 ) ) {
            healall( 1 );
            if( rad_mut == 0 ) {
                // Don't heal radiation if we're generating it naturally
                // That would counter the main downside of radioactivity
                radiation -= 5;
            }
        }
    }

    if( !radiogenic && radiation > 0 ) {
        // Even if you heal the radiation itself, the damage is done.
        const int hmod = get_healthy_mod();
        if( hmod > 200 - radiation ) {
            set_healthy_mod( std::max( -200, 200 - radiation ) );
        }
    }

    if( radiation > 200 && calendar::once_every( 10_minutes ) && x_in_y( radiation, 1000 ) ) {
        hurtall( 1, nullptr );
        radiation -= 5;
    }

    if (reactor_plut || tank_plut || slow_rad) {
        // Microreactor CBM and supporting bionics
        if (has_bionic( bio_reactor ) || has_bionic( bio_advreactor ) ) {
            //first do the filtering of plutonium from storage to reactor
            if (tank_plut > 0) {
                int plut_trans;
                if (has_active_bionic( bio_plut_filter ) ) {
                    plut_trans = tank_plut * 0.025;
                } else {
                    plut_trans = tank_plut * 0.005;
                }
                if (plut_trans < 1) {
                    plut_trans = 1;
                }
                tank_plut -= plut_trans;
                reactor_plut += plut_trans;
            }
            //leaking radiation, reactor is unshielded, but still better than a simple tank
            slow_rad += ((tank_plut * 0.1) + (reactor_plut * 0.01));
            //begin power generation
            if (reactor_plut > 0) {
                int power_gen = 0;
                if (has_bionic( bio_advreactor ) ) {
                    if ((reactor_plut * 0.05) > 2000){
                        power_gen = 2000;
                    } else {
                        power_gen = reactor_plut * 0.05;
                        if (power_gen < 1) {
                            power_gen = 1;
                        }
                    }
                    slow_rad += (power_gen * 3);
                    while (slow_rad >= 50) {
                        if (power_gen >= 1) {
                            slow_rad -= 50;
                            power_gen -= 1;
                            reactor_plut -= 1;
                        } else {
                        break;
                        }
                    }
                } else if (has_bionic( bio_reactor ) ) {
                    if ((reactor_plut * 0.025) > 500){
                        power_gen = 500;
                    } else {
                        power_gen = reactor_plut * 0.025;
                        if (power_gen < 1) {
                            power_gen = 1;
                        }
                    }
                    slow_rad += (power_gen * 3);
                }
                reactor_plut -= power_gen;
                while (power_gen >= 250) {
                    apply_damage( nullptr, bp_torso, 1);
                    mod_pain(1);
                    add_msg_if_player(m_bad, _("Your chest burns as your power systems overload!"));
                    charge_power(50);
                    power_gen -= 60; // ten units of power lost due to short-circuiting into you
                }
                charge_power(power_gen);
            }
        } else {
            slow_rad += (((reactor_plut * 0.4) + (tank_plut * 0.4)) * 100);
            //plutonium in body without any kind of container.  Not good at all.
            reactor_plut *= 0.6;
            tank_plut *= 0.6;
        }
        while (slow_rad >= 1000) {
            radiation += 1;
            slow_rad -= 1000;
        }
    }

    // Negative bionics effects
    if (has_bionic( bio_dis_shock ) && one_in(1200)) {
        add_msg_if_player(m_bad, _("You suffer a painful electrical discharge!"));
        mod_pain(1);
        moves -= 150;

        if (weapon.typeId() == "e_handcuffs" && weapon.charges > 0) {
            weapon.charges -= rng(1, 3) * 50;
            if (weapon.charges < 1) {
                weapon.charges = 1;
            }

            add_msg_if_player(m_good, _("The %s seems to be affected by the discharge."), weapon.tname().c_str());
        }
        sfx::play_variant_sound( "bionics", "elec_discharge", 100 );
    }
    if (has_bionic( bio_dis_acid ) && one_in(1500)) {
        add_msg_if_player(m_bad, _("You suffer a burning acidic discharge!"));
        hurtall(1, nullptr);
        sfx::play_variant_sound( "bionics", "acid_discharge", 100 );
        sfx::do_player_death_hurt( g->u, false );
    }
    if (has_bionic( bio_drain ) && power_level > 24 && one_in(600)) {
        add_msg_if_player(m_bad, _("Your batteries discharge slightly."));
        charge_power(-25);
        sfx::play_variant_sound( "bionics", "elec_crackle_low", 100 );
    }
    if (has_bionic( bio_noise ) && one_in(500)) {
        // TODO: NPCs with said bionic
        if(!is_deaf()) {
            add_msg(m_bad, _("A bionic emits a crackle of noise!"));
            sfx::play_variant_sound( "bionics", "elec_blast", 100 );
        } else {
            add_msg(m_bad, _("You feel your faulty bionic shuddering."));
            sfx::play_variant_sound( "bionics", "elec_blast_muffled", 100 );
        }
        sounds::sound( pos(), 60, "");
    }
    if (has_bionic( bio_power_weakness ) && max_power_level > 0 &&
        power_level >= max_power_level * .75) {
        mod_str_bonus(-3);
    }
    if (has_bionic( bio_trip ) && one_in(500) && !has_effect( effect_visuals )) {
        add_msg_if_player(m_bad, _("Your vision pixelates!"));
        add_effect( effect_visuals, 10_minutes );
        sfx::play_variant_sound( "bionics", "pixelated", 100 );
    }
    if (has_bionic( bio_spasm ) && one_in(3000) && !has_effect( effect_downed )) {
        add_msg_if_player(m_bad, _("Your malfunctioning bionic causes you to spasm and fall to the floor!"));
        mod_pain(1);
        add_effect( effect_stunned, 1_turns );
        add_effect( effect_downed, 1_turns, num_bp, false, 0, true );
        sfx::play_variant_sound( "bionics", "elec_crackle_high", 100 );
    }
    if (has_bionic( bio_shakes ) && power_level > 24 && one_in(1200)) {
        add_msg_if_player(m_bad, _("Your bionics short-circuit, causing you to tremble and shiver."));
        charge_power(-25);
        add_effect( effect_shakes, 5_minutes );
        sfx::play_variant_sound( "bionics", "elec_crackle_med", 100 );
    }
    if (has_bionic( bio_leaky ) && one_in(500)) {
        mod_healthy_mod(-50, -200);
    }
    if (has_bionic( bio_sleepy ) && one_in(500) && !in_sleep_state()) {
        mod_fatigue(1);
    }
    if (has_bionic( bio_itchy ) && one_in(500) && !has_effect( effect_formication )) {
        add_msg_if_player(m_bad, _("Your malfunctioning bionic itches!"));
        body_part bp = random_body_part(true);
        add_effect( effect_formication, 10_minutes, bp );
    }

    // Artifact effects
    if (has_artifact_with(AEP_ATTENTION)) {
        add_effect( effect_attention, 3_turns );
    }

    // Stim +250 kills
    if ( stim > 210 ) {
        if ( one_in( 20 ) && !has_effect( effect_downed ) ) {
            add_msg_if_player(m_bad, _("Your muscles spasm!"));
            if( !has_effect( effect_downed ) ) {
                add_msg_if_player(m_bad, _("You fall to the ground!"));
                add_effect( effect_downed, rng( 6_turns, 20_turns ) );
            }
        }
    }
    if ( stim > 170 ) {
        if ( !has_effect( effect_winded ) && calendar::once_every( 10_minutes ) ) {
            add_msg(m_bad, _("You feel short of breath.") );
            add_effect( effect_winded, 10_minutes + 1_turns );
        }
    }
    if ( stim > 110 ) {
        if ( !has_effect( effect_shakes ) && calendar::once_every( 10_minutes ) ) {
            add_msg( _("You shake uncontrollably.") );
            add_effect( effect_shakes, 15_minutes + 1_turns );
        }
    }
    if ( stim > 75 ) {
        if ( !one_in( 20 ) && !has_effect( effect_nausea ) ) {
            add_msg( _("You feel nauseous...") );
            add_effect( effect_nausea, 5_minutes );
        }
    }

    // Stim -200 or painkillers 240 kills
    if ( stim < -160 || pkill > 200 ) {
        if ( one_in(30) && !in_sleep_state() ) {
            add_msg_if_player(m_bad, _("You black out!") );
            const time_duration dur = rng( 30_minutes, 60_minutes );
            add_effect( effect_downed, dur );
            add_effect( effect_blind, dur );
            fall_asleep( dur );
        }
    }
    if ( stim < -120 || pkill > 160 ) {
        if ( !has_effect( effect_winded ) && calendar::once_every( 10_minutes ) ) {
            add_msg(m_bad, _("Your breathing slows down.") );
            add_effect( effect_winded, 10_minutes + 1_turns );
        }
    }
    if ( stim < -85 || pkill > 145 ) {
        if ( one_in( 15 ) ) {
            add_msg_if_player(m_bad, _("You feel dizzy for a moment."));
            mod_moves( -rng(10, 30) );
            if ( one_in(3) && !has_effect( effect_downed ) ) {
                add_msg_if_player(m_bad, _("You stumble and fall over!"));
                add_effect( effect_downed, rng( 3_turns, 10_turns ) );
            }
        }
    }
    if( stim < -60 || pkill > 130 ) {
        if( calendar::once_every( 10_minutes ) ) {
            add_msg( m_warning, _( "You feel tired..." ) );
            mod_fatigue( rng( 1, 2 ) );
        }
    }

    int sleep_deprivation = !in_sleep_state() ? get_sleep_deprivation() : 0;
    // Stimulants can lessen the PERCEIVED effects of sleep deprivation, but
    // they do nothing to cure it. As such, abuse is even more dangerous now.
    if( stim > 0 ) {
        // 100% of blacking out = 20160sd ; Max. stim modifier = 12500sd @ 250stim
        // Note: Very high stim already has its own slew of bad effects,
        // so the "useful" part of this bonus is actually lower.
        sleep_deprivation -= stim * 50;
    }

    // Harmless warnings
    if( sleep_deprivation >= SLEEP_DEPRIVATION_HARMLESS ) {
        if( one_in( 500 ) ) {
            switch( dice(1, 4) ) {
                default:
                case 1:
                    add_msg( m_warning, _( "You tiredly rub your eyes." ) );
                    break;
                case 2:
                    add_msg( m_warning, _( "You let out a small yawn." ) );
                    break;
                case 3:
                    add_msg( m_warning, _( "You stretch your back." ) );
                    break;
                case 4:
                    add_msg( m_warning, _( "You feel mentally tired." ) );
                    break;
            }
        }
    }
    // Minor discomfort
    if( sleep_deprivation >= SLEEP_DEPRIVATION_MINOR ) {
        if( one_in( 750 ) ) {
            add_msg( m_warning, _( "You feel lightheaded for a moment." ) );
            moves -= 10;
        }
        if( one_in( 1000 ) ) {
            add_msg( m_warning, _( "Your muscles spasm uncomfortably." ) );
            mod_pain( 2 );
        }
        if( !has_effect( effect_visuals ) && one_in( 1500 ) ) {
            add_msg( m_warning, _( "Your vision blurs a little." ) );
            add_effect( effect_visuals, rng( 1_minutes, 5_minutes ) );
        }
    }
    // Slight disability
    if( sleep_deprivation >= SLEEP_DEPRIVATION_SERIOUS ) {
        if( one_in( 750 ) ) {
            add_msg( m_bad, _( "Your mind lapses into unawareness briefly." ) );
            moves -= rng( 20, 80 );
        }
        if( one_in( 1250 ) ) {
            add_msg( m_bad, _( "Your muscles ache in stressfully unpredictable ways." ) );
            mod_pain( rng( 2, 10 ) );
        }
        if( one_in( 3000 ) ) {
            add_msg( m_bad, _( "You have a distractingly painful headache." ) );
            mod_pain( rng( 10, 25 ) );
        }
    }
    // Major disability, high chance of passing out also relevant
    if( sleep_deprivation >= SLEEP_DEPRIVATION_MAJOR ) {
        if( !has_effect( effect_nausea ) && one_in( 5000 ) ) {
            add_msg( m_bad, _( "You feel heartburn and an acid taste in your mouth." ) );
            mod_pain( 5 );
            add_effect( effect_nausea, rng( 5_minutes, 30_minutes ) );
        }
        if( one_in( 3000 ) ) {
            add_msg( m_bad, _( "Your mind is so tired that you feel you can't trust your eyes anymore." ) );
            add_effect( effect_hallu, rng( 5_minutes, 60_minutes ) );
        }
        if( !has_effect( effect_shakes ) && one_in( 4250 ) ) {
            add_msg( m_bad, _( "Your muscles spasm uncontrollably, and you have trouble keeping your balance." ) );
            add_effect( effect_shakes, 15_minutes );
        }
        else if( has_effect( effect_shakes ) && one_in( 75 ) ) {
            moves -= 10;
            add_msg( m_warning, _( "Your shaking legs make you stumble." ) );
            if( !has_effect( effect_downed ) && one_in( 10 ) ) {
                add_msg( m_bad, _( "You fall over!" ) );
                add_effect( effect_downed, rng( 3_turns, 10_turns ) );
            }
        }
    }
}

// At minimum level, return at_min, at maximum at_max
float addiction_scaling( float at_min, float at_max, float add_lvl )
{
    // Not addicted
    if( add_lvl < MIN_ADDICTION_LEVEL ) {
        return 1.0f;
    }

    return lerp( at_min, at_max, ( add_lvl - MIN_ADDICTION_LEVEL ) / MAX_ADDICTION_LEVEL );
}

void player::mend( int rate_multiplier )
{
    // Wearing splints can slowly mend a broken limb back to 1 hp.
    bool any_broken = false;
    for( int i = 0; i < num_hp_parts; i++ ) {
        if( hp_cur[i] <= 0 ) {
            any_broken = true;
            break;
        }
    }

    if( !any_broken ) {
        return;
    }

    double healing_factor = 1.0;
    // Studies have shown that alcohol and tobacco use delay fracture healing time
    // Being under effect is 50% slowdown
    // Being addicted but not under effect scales from 25% slowdown to 75% slowdown
    // The improvement from being intoxicated over withdrawal is intended
    if( has_effect( effect_cig ) ) {
        healing_factor *= 0.5;
    } else {
        healing_factor *= addiction_scaling( 0.25f, 0.75f, addiction_level( ADD_CIG ) );
    }

    if( has_effect( effect_drunk ) ) {
        healing_factor *= 0.5;
    } else {
        healing_factor *= addiction_scaling( 0.25f, 0.75f, addiction_level( ADD_ALCOHOL ) );
    }

    if( radiation > 0 && !has_trait( trait_RADIOGENIC ) ) {
        healing_factor *= clamp( ( 1000.0f - radiation ) / 1000.0f, 0.0f, 1.0f );
    }

    // Bed rest speeds up mending
    if( has_effect( effect_sleep ) ) {
        healing_factor *= 4.0;
    } else if( get_fatigue() > DEAD_TIRED ) {
        // but being dead tired does not...
        healing_factor *= 0.75;
    } else {
        // If not dead tired, resting without sleep also helps
        healing_factor *= 1.0f + rest_quality();
    }

    // Being healthy helps.
    healing_factor *= 1.0f + get_healthy() / 200.0f;

    // Very hungry starts lowering the chance
    // Healing stops completely halfway between near starving and starving
    healing_factor *= 1.0f - clamp( ( get_hunger() - 100.0f ) / 2000.0f, 0.0f, 1.0f );
    // Similar for thirst - starts at very thirsty, drops to 0 ~halfway between two last statuses
    healing_factor *= 1.0f - clamp( ( get_thirst() - 80.0f ) / 300.0f, 0.0f, 1.0f );

    // Mutagenic healing factor!
    bool needs_splint = true;
    if( has_trait( trait_REGEN_LIZ ) ) {
        healing_factor *= 20.0;
        needs_splint = false;
    } else if( has_trait( trait_REGEN ) ) {
        healing_factor *= 16.0;
    } else if( has_trait( trait_FASTHEALER2 ) ) {
        healing_factor *= 4.0;
    } else if( has_trait( trait_FASTHEALER ) ) {
        healing_factor *= 2.0;
    } else if( has_trait( trait_SLOWHEALER ) ) {
        healing_factor *= 0.5;
    }

    add_msg( m_debug, "Limb mend healing factor: %.2f", healing_factor );
    if( healing_factor <= 0.0f ) {
        // The section below assumes positive healing rate
        return;
    }

    for( int i = 0; i < num_hp_parts; i++ ) {
        const bool broken = (hp_cur[i] <= 0);
        if( !broken ) {
            continue;
        }

        body_part part = hp_to_bp( static_cast<hp_part>( i ) );
        if( needs_splint && !worn_with_flag( "SPLINT", part ) ) {
            continue;
        }

        const time_duration dur_inc = 1_turns * roll_remainder( rate_multiplier * healing_factor );
        auto &eff = get_effect( effect_mending, part );
        if( eff.is_null() ) {
            add_effect( effect_mending, dur_inc, part, true );
            continue;
        }

        eff.set_duration( eff.get_duration() + dur_inc );

        if( eff.get_duration() >= eff.get_max_duration() ) {
            hp_cur[i] = 1;
            remove_effect( effect_mending, part );
            //~ %s is bodypart
            add_memorial_log( pgettext("memorial_male", "Broken %s began to mend."),
                              pgettext("memorial_female", "Broken %s began to mend."),
                              body_part_name( part ).c_str() );
            //~ %s is bodypart
            add_msg_if_player( m_good, _("Your %s has started to mend!"),
                               body_part_name( part ).c_str() );
        }
    }
}

void player::vomit()
{
    add_memorial_log(pgettext("memorial_male", "Threw up."),
                     pgettext("memorial_female", "Threw up."));

    const int stomach_contents = get_stomach_food() + get_stomach_water();
    if( stomach_contents != 0 ) {
        mod_hunger(get_stomach_food());
        mod_thirst(get_stomach_water());

        set_stomach_food(0);
        set_stomach_water(0);
        // Remove all joy form previously eaten food and apply the penalty
        rem_morale( MORALE_FOOD_GOOD );
        rem_morale( MORALE_FOOD_HOT );
        rem_morale( MORALE_HONEY ); // bears must suffer too
        add_morale( MORALE_VOMITED, -2 * stomach_contents, -40, 90_turns, 45_turns, false ); // 1.5 times longer

        g->m.add_field( adjacent_tile(), fd_bile, 1 );

        add_msg_player_or_npc( m_bad, _("You throw up heavily!"), _("<npcname> throws up heavily!") );
    } else {
        add_msg_if_player( m_warning, _( "You retched, but your stomach is empty." ) );
    }

    if( !has_effect( effect_nausea ) ) { // Prevents never-ending nausea
        const effect dummy_nausea( &effect_nausea.obj(), 0, num_bp, false, 1, calendar::turn );
        add_effect( effect_nausea, std::max( dummy_nausea.get_max_duration() * stomach_contents / 21,
                                             dummy_nausea.get_int_dur_factor() ) );
    }

    moves -= 100;
    for( auto &elem : *effects ) {
        for( auto &_effect_it : elem.second ) {
            auto &it = _effect_it.second;
            if( it.get_id() == effect_foodpoison ) {
                it.mod_duration( -30_minutes );
            } else if( it.get_id() == effect_drunk ) {
                it.mod_duration( rng( -10_minutes, -50_minutes ) );
            }
        }
    }
    remove_effect( effect_pkill1 );
    remove_effect( effect_pkill2 );
    remove_effect( effect_pkill3 );
    // Don't wake up when just retching
    if( stomach_contents != 0 ) {
        wake_up();
    }
}

void player::sound_hallu() {
    // Random 'dangerous' sound from a random direction
    // 1/5 chance to be a loud sound
    std::vector<std::string> dir{ "north",
                                  "northeast",
                                  "northwest",
                                  "south",
                                  "southeast",
                                  "southwest",
                                  "east",
                                  "west" };

    std::vector<std::string> dirz{ "and above you ", "and below you " };

    std::vector<std::tuple<std::string, std::string, std::string>> desc{
                std::make_tuple( "whump!", "smash_fail", "t_door_c" ),
                std::make_tuple( "crash!", "smash_success", "t_door_c" ),
                std::make_tuple( "glass breaking!", "smash_success", "t_window_domestic" ) };

    std::vector<std::tuple<std::string, std::string, std::string>> desc_big{
                std::make_tuple( "huge explosion!", "explosion", "default" ),
                std::make_tuple( "bang!", "fire_gun", "glock_19" ),
                std::make_tuple( "blam!", "fire_gun", "mossberg_500" ),
                std::make_tuple( "crash!", "smash_success", "t_wall" ),
                std::make_tuple( "SMASH!", "smash_success", "t_wall" ) };

    std::string i_dir = dir[rng( 0, dir.size() - 1 )];

    if( one_in( 10 ) ) {
        i_dir += " " + dirz[rng( 0, dirz.size() - 1 )];
    }

    std::string i_desc;
    std::pair<std::string, std::string> i_sound;
    if( one_in( 5 ) ) {
        int r_int = rng( 0, desc_big.size() - 1 );
        i_desc = std::get<0>( desc_big[r_int] );
        i_sound = std::make_pair( std::get<1>( desc_big[r_int] ), std::get<2>( desc_big[r_int] ) );
    } else {
        int r_int = rng( 0, desc.size() - 1 );
        i_desc = std::get<0>( desc[r_int] );
        i_sound = std::make_pair( std::get<1>( desc[r_int] ), std::get<2>( desc[r_int] ) );
    }

    add_msg( m_warning, _( "From the %1$s you hear %2$s" ), i_dir.c_str(), i_desc.c_str() );
    sfx::play_variant_sound( i_sound.first, i_sound.second, rng( 20, 80 ) );
}

void player::drench( int saturation, const body_part_set &flags, bool ignore_waterproof )
{
    if( saturation < 1 ) {
        return;
    }

    // OK, water gets in your AEP suit or whatever.  It wasn't built to keep you dry.
    if( has_trait( trait_DEBUG_NOTEMP ) || has_active_mutation( trait_id( "SHELL2" ) ) ||
        ( !ignore_waterproof && is_waterproof(flags) ) ) {
        return;
    }

    // Make the body wet
    for( const body_part bp : all_body_parts ) {
        // Different body parts have different size, they can only store so much water
        int bp_wetness_max = 0;
        if( flags.test( bp ) ) {
            bp_wetness_max = drench_capacity[bp];
        }

        if( bp_wetness_max == 0 ){
            continue;
        }
        // Different sources will only make the bodypart wet to a limit
        int source_wet_max = saturation * bp_wetness_max * 2 / 100;
        int wetness_increment = ignore_waterproof ? 100 : 2;
        // Respect maximums
        const int wetness_max = std::min( source_wet_max, bp_wetness_max );
        if( body_wetness[bp] < wetness_max ){
            body_wetness[bp] = std::min( wetness_max, body_wetness[bp] + wetness_increment );
        }
    }

    // Remove onfire effect
    if( saturation > 10 || x_in_y( saturation, 10 ) ) {
        remove_effect( effect_onfire );
    }
}

void player::drench_mut_calc()
{
    for( const body_part bp : all_body_parts ) {
        int ignored = 0;
        int neutral = 0;
        int good = 0;

        for( const auto &iter : my_mutations ) {
            const mutation_branch &mdata = iter.first.obj();
            const auto wp_iter = mdata.protection.find( bp );
            if( wp_iter != mdata.protection.end() ) {
                ignored += wp_iter->second.x;
                neutral += wp_iter->second.y;
                good += wp_iter->second.z;
            }
        }

        mut_drench[bp][WT_GOOD] = good;
        mut_drench[bp][WT_NEUTRAL] = neutral;
        mut_drench[bp][WT_IGNORED] = ignored;
    }
}

void player::apply_wetness_morale( int temperature )
{
    // First, a quick check if we have any wetness to calculate morale from
    // Faster than checking all worn items for friendliness
    if( !std::any_of( body_wetness.begin(), body_wetness.end(),
        []( const int w ) { return w != 0; } ) ) {
        return;
    }

    // Normalize temperature to [-1.0,1.0]
    temperature = std::max( 0, std::min( 100, temperature ) );
    const double global_temperature_mod = -1.0 + ( 2.0 * temperature / 100.0 );

    int total_morale = 0;
    const auto wet_friendliness = exclusive_flag_coverage( "WATER_FRIENDLY" );
    for( const body_part bp : all_body_parts ) {
        // Sum of body wetness can go up to 103
        const int part_drench = body_wetness[bp];
        if( part_drench == 0 ) {
            continue;
        }

        const auto &part_arr = mut_drench[bp];
        const int part_ignored = part_arr[WT_IGNORED];
        const int part_neutral = part_arr[WT_NEUTRAL];
        const int part_good    = part_arr[WT_GOOD];

        if( part_ignored >= part_drench ) {
            continue;
        }

        int bp_morale = 0;
        const bool is_friendly = wet_friendliness.test( bp );
        const int effective_drench = part_drench - part_ignored;
        if( is_friendly ) {
            // Using entire bonus from mutations and then some "human" bonus
            bp_morale = std::min( part_good, effective_drench ) + effective_drench / 2;
        } else if( effective_drench < part_good ) {
            // Positive or 0
            // Won't go higher than part_good / 2
            // Wet slime/scale doesn't feel as good when covered by wet rags/fur/kevlar
            bp_morale = std::min( effective_drench, part_good - effective_drench );
        } else if( effective_drench > part_good + part_neutral ) {
            // This one will be negative
            bp_morale = part_good + part_neutral - effective_drench;
        }

        // Clamp to [COLD,HOT] and cast to double
        const double part_temperature =
            std::min( BODYTEMP_HOT, std::max( BODYTEMP_COLD, temp_cur[bp] ) );
        // 0.0 at COLD, 1.0 at HOT
        const double part_mod = (part_temperature - BODYTEMP_COLD) /
                                (BODYTEMP_HOT - BODYTEMP_COLD);
        // Average of global and part temperature modifiers, each in range [-1.0, 1.0]
        double scaled_temperature = ( global_temperature_mod + part_mod ) / 2;

        if( bp_morale < 0 ) {
            // Damp, hot clothing on hot skin feels bad
            scaled_temperature = fabs( scaled_temperature );
        }

        // For an unmutated human swimming in deep water, this will add up to:
        // +51 when hot in 100% water friendly clothing
        // -103 when cold/hot in 100% unfriendly clothing
        total_morale += static_cast<int>( bp_morale * ( 1.0 + scaled_temperature ) / 2.0 );
    }

    if( total_morale == 0 ) {
        return;
    }

    int morale_effect = total_morale / 8;
    if( morale_effect == 0 ) {
        if( total_morale > 0 ) {
            morale_effect = 1;
        } else {
            morale_effect = -1;
        }
    }

    add_morale( MORALE_WET, morale_effect, total_morale, 5_turns, 5_turns, true );
}

void player::update_body_wetness( const w_point &weather )
{
    // Average number of turns to go from completely soaked to fully dry
    // assuming average temperature and humidity
    constexpr int average_drying = HOURS(2);

    // A modifier on drying time
    double delay = 1.0;
    // Weather slows down drying
    delay -= ( weather.temperature - 65 ) / 100.0;
    delay += ( weather.humidity - 66 ) / 100.0;
    delay = std::max( 0.1, delay );
    // Fur/slime retains moisture
    if( has_trait( trait_LIGHTFUR ) || has_trait( trait_FUR ) || has_trait( trait_FELINE_FUR ) ||
        has_trait( trait_LUPINE_FUR ) || has_trait( trait_CHITIN_FUR ) || has_trait( trait_CHITIN_FUR2 ) ||
        has_trait( trait_CHITIN_FUR3 )) {
        delay = delay * 6 / 5;
    }
    if( has_trait( trait_URSINE_FUR ) || has_trait( trait_SLIMY ) ) {
        delay = delay * 3 / 2;
    }

    if( !one_in_improved( average_drying * delay / 100.0 ) ) {
        // No drying this turn
        return;
    }

    // Now per-body-part stuff
    // To make drying uniform, make just one roll and reuse it
    const int drying_roll = rng( 1, 100 );
    if( drying_roll > 40 ) {
        // Wouldn't affect anything
        return;
    }

    for( const body_part bp : all_body_parts ) {
        if( body_wetness[bp] == 0 ) {
            continue;
        }
        // This is to normalize drying times
        int drying_chance = drench_capacity[bp];
        // Body temperature affects duration of wetness
        // Note: Using temp_conv rather than temp_cur, to better approximate environment
        if( temp_conv[bp] >= BODYTEMP_SCORCHING ) {
            drying_chance *= 2;
        } else if( temp_conv[bp] >=  BODYTEMP_VERY_HOT ) {
            drying_chance = drying_chance * 3 / 2;
        } else if( temp_conv[bp] >= BODYTEMP_HOT ) {
            drying_chance = drying_chance * 4 / 3;
        } else if( temp_conv[bp] > BODYTEMP_COLD ) {
            // Comfortable, doesn't need any changes
        } else {
            // Evaporation doesn't change that much at lower temp
            drying_chance = drying_chance * 3 / 4;
        }

        if( drying_chance < 1 ) {
            drying_chance = 1;
        }

        // @todo: Make evaporation reduce body heat
        if( drying_chance >= drying_roll ) {
            body_wetness[bp] -= 1;
            if( body_wetness[bp] < 0 ) {
                body_wetness[bp] = 0;
            }
        }
    }
    // TODO: Make clothing slow down drying
}

int player::get_morale_level() const
{
    return morale->get_level();
}

void player::add_morale(morale_type type, int bonus, int max_bonus,
                        const time_duration duration, const time_duration decay_start,
                        bool capped, const itype* item_type)
{
    morale->add( type, bonus, max_bonus, duration, decay_start, capped, item_type );
}

int player::has_morale( morale_type type ) const
{
    return morale->has( type );
}

void player::rem_morale(morale_type type, const itype* item_type)
{
    morale->remove( type, item_type );
}

bool player::has_morale_to_read() const
{
    return get_morale_level() >= -40;
}

void player::check_and_recover_morale()
{
    player_morale test_morale;

    for( const auto &wit : worn ) {
        test_morale.on_item_wear( wit );
    }

    for( const auto &mut : my_mutations ) {
        test_morale.on_mutation_gain( mut.first );
    }

    for( auto &elem : *effects ) {
        for( auto &_effect_it : elem.second ) {
            const effect &e = _effect_it.second;
            test_morale.on_effect_int_change( e.get_id(), e.get_intensity(), e.get_bp() );
        }
    }

    test_morale.on_stat_change( "hunger", get_hunger() + get_starvation() );
    test_morale.on_stat_change( "thirst", get_thirst() );
    test_morale.on_stat_change( "fatigue", get_fatigue() );
    test_morale.on_stat_change( "pain", get_pain() );
    test_morale.on_stat_change( "pkill", get_painkiller() );
    test_morale.on_stat_change( "perceived_pain", get_perceived_pain() );

    apply_persistent_morale();

    if( !morale->consistent_with( test_morale ) ) {
        *morale = player_morale( test_morale ); // Recover consistency
        add_msg( m_debug, "%s morale was recovered.", disp_name( true ).c_str() );
    }
}

void player::process_active_items()
{
    if( weapon.needs_processing() && weapon.process( this, pos(), false ) ) {
        weapon = item();
    }

    std::vector<item *> inv_active = inv.active_items();
    for( auto tmp_it : inv_active ) {

        if( tmp_it->process( this, pos(), false ) ) {
            inv.remove_item(tmp_it);
        }
    }

    // worn items
    remove_worn_items_with( [this]( item &itm ) {
        return itm.needs_processing() && itm.process( this, pos(), false );
    } );

    long ch_UPS = charges_of( "UPS" );
    item *cloak = nullptr;
    item *power_armor = nullptr;
    // Manual iteration because we only care about *worn* active items.
    for( auto &w : worn ) {
        if( !w.active ) {
            continue;
        }
        if( w.typeId() == OPTICAL_CLOAK_ITEM_ID ) {
            cloak = &w;
        }
        // Only the main power armor item can be active, the other ones (hauling frame, helmet) aren't.
        if( power_armor == nullptr && w.is_power_armor() ) {
            power_armor = &w;
        }
    }
    if( cloak != nullptr ) {
        if( ch_UPS >= 20 ) {
            use_charges( "UPS", 20 );
            if( ch_UPS < 200 && one_in( 3 ) ) {
                add_msg_if_player( m_warning, _( "Your optical cloak flickers for a moment!" ) );
            }
        } else if( ch_UPS > 0 ) {
            use_charges( "UPS", ch_UPS );
        } else {
            add_msg_if_player( m_warning, _( "Your optical cloak flickers for a moment as it becomes opaque." ) );
            // Bypass the "you deactivate the ..." message
            cloak->active = false;
        }
    }

    // For powered armor, an armor-powering bionic should always be preferred over UPS usage.
    if( power_armor != nullptr ) {
        const int power_cost = 4;
        bool bio_powered = can_interface_armor() && power_level > 0;
        // Bionic power costs are handled elsewhere.
        if( !bio_powered ) {
            if( ch_UPS >= power_cost ) {
                use_charges( "UPS", power_cost );
            } else {
                // Deactivate armor here, bypassing the usual deactivation message.
                add_msg_if_player( m_warning, _( "Your power armor disengages." ) );
                power_armor->active = false;
            }
        }
    }

    // Load all items that use the UPS to their minimal functional charge,
    // The tool is not really useful if its charges are below charges_to_use
    ch_UPS = charges_of( "UPS" ); // might have been changed by cloak
    long ch_UPS_used = 0;
    for( size_t i = 0; i < inv.size() && ch_UPS_used < ch_UPS; i++ ) {
        item &it = inv.find_item(i);
        if( !it.has_flag( "USE_UPS" ) ) {
            continue;
        }
        if( it.charges < it.type->maximum_charges() ) {
            ch_UPS_used++;
            it.charges++;
        }
    }
    if( weapon.has_flag( "USE_UPS" ) &&  ch_UPS_used < ch_UPS &&
        weapon.charges < weapon.type->maximum_charges() ) {
        ch_UPS_used++;
        weapon.charges++;
    }

    for( item& worn_item : worn ) {
        if( ch_UPS_used >= ch_UPS ) {
            break;
        }
        if( !worn_item.has_flag( "USE_UPS" ) ) {
            continue;
        }
        if( worn_item.charges < worn_item.type->maximum_charges() ) {
            ch_UPS_used++;
            worn_item.charges++;
        }
    }
    if( ch_UPS_used > 0 ) {
        use_charges( "UPS", ch_UPS_used );
    }
}

item player::reduce_charges( int position, long quantity )
{
    item &it = i_at( position );
    if( it.is_null() ) {
        debugmsg( "invalid item position %d for reduce_charges", position );
        return item();
    }
    if( it.charges <= quantity ) {
        return i_rem( position );
    }
    it.mod_charges( -quantity );
    item tmp( it );
    tmp.charges = quantity;
    return tmp;
}

item player::reduce_charges( item *it, long quantity )
{
    if( !has_item( *it ) ) {
        debugmsg( "invalid item (name %s) for reduce_charges", it->tname().c_str() );
        return item();
    }
    if( it->charges <= quantity ) {
        return i_rem( it );
    }
    it->mod_charges( -quantity );
    item result( *it );
    result.charges = quantity;
    return result;
}

int player::invlet_to_position( const long linvlet ) const
{
    // Invlets may come from curses, which may also return any kind of key codes, those being
    // of type long and they can become valid, but different characters when casted to char.
    // Example: KEY_NPAGE (returned when the player presses the page-down key) is 0x152,
    // casted to char would yield 0x52, which happens to be 'R', a valid invlet.
    if( linvlet > std::numeric_limits<char>::max() || linvlet < std::numeric_limits<char>::min() ) {
        return INT_MIN;
    }
    const char invlet = static_cast<char>( linvlet );
    if( is_npc() ) {
        DebugLog( D_WARNING,  D_GAME ) << "Why do you need to call player::invlet_to_position on npc " << name;
    }
    if( weapon.invlet == invlet ) {
        return -1;
    }
    auto iter = worn.begin();
    for( size_t i = 0; i < worn.size(); i++, iter++ ) {
        if( iter->invlet == invlet ) {
            return worn_position_to_index( i );
        }
    }
    return inv.invlet_to_position( invlet );
}

bool player::can_interface_armor() const {
    bool okay = std::any_of( my_bionics->begin(), my_bionics->end(),
        []( const bionic &b ) { return b.powered && b.info().armor_interface; } );
    return okay;
}

const martialart &player::get_combat_style() const
{
    return style_selected.obj();
}

std::vector<item *> player::inv_dump()
{
    std::vector<item *> ret;
    if( is_armed() && can_unwield( weapon ).success() ) {
        ret.push_back(&weapon);
    }
    for (auto &i : worn) {
        ret.push_back(&i);
    }
    inv.dump(ret);
    return ret;
}

std::list<item> player::use_amount(itype_id it, int _quantity)
{
    std::list<item> ret;
    long quantity = _quantity; // Don't want to change the function signature right now
    if (weapon.use_amount(it, quantity, ret)) {
        remove_weapon();
    }
    for( auto a = worn.begin(); a != worn.end() && quantity > 0; ) {
        if( a->use_amount( it, quantity, ret ) ) {
            a->on_takeoff( *this );
            a = worn.erase( a );
        } else {
            ++a;
        }
    }
    if (quantity <= 0) {
        return ret;
    }
    std::list<item> tmp = inv.use_amount(it, quantity);
    ret.splice(ret.end(), tmp);
    return ret;
}

bool player::use_charges_if_avail(const itype_id &it, long quantity)
{
    if (has_charges(it, quantity))
    {
        use_charges(it, quantity);
        return true;
    }
    return false;
}

bool player::has_fire(const int quantity) const
{
// TODO: Replace this with a "tool produces fire" flag.

    if( g->m.has_nearby_fire( pos() ) ) {
        return true;
    } else if( has_item_with_flag( "FIRE" ) ) {
        return true;
    } else if( has_item_with_flag( "FIRESTARTER" ) ) {
        auto firestarters = all_items_with_flag( "FIRESTARTER" );
        for( auto &i : firestarters ) {
            if( has_charges( i->typeId(), quantity ) ) {
                return true;
            }
        }
    } else if (has_active_bionic( bio_tools ) && power_level > quantity * 5 ) {
        return true;
    } else if (has_bionic( bio_lighter ) && power_level > quantity * 5 ) {
        return true;
    } else if (has_bionic( bio_laser ) && power_level > quantity * 5 ) {
        return true;
    } else if( is_npc() ) {
        // A hack to make NPCs use their Molotovs
        return true;
    }
    return false;
}

void player::use_fire(const int quantity)
{
//Okay, so checks for nearby fires first,
//then held lit torch or candle, bionic tool/lighter/laser
//tries to use 1 charge of lighters, matches, flame throwers
//If there is enough power, will use power of one activation of the bio_lighter, bio_tools and bio_laser
// (home made, military), hotplate, welder in that order.
// bio_lighter, bio_laser, bio_tools, has_active_bionic("bio_tools"

    if( g->m.has_nearby_fire( pos() ) ) {
        return;
    } else if( has_item_with_flag( "FIRE" ) ) {
        return;
    } else if( has_item_with_flag( "FIRESTARTER" ) ) {
        auto firestarters = all_items_with_flag( "FIRESTARTER" );
        for( auto &i : firestarters ) {
            if( has_charges( i->typeId(), quantity ) ) {
                use_charges( i->typeId(), quantity );
                return;
            }
        }
    } else if (has_active_bionic( bio_tools ) && power_level > quantity * 5 ) {
        charge_power( -quantity * 5 );
        return;
    } else if (has_bionic( bio_lighter ) && power_level > quantity * 5 ) {
        charge_power( -quantity * 5 );
        return;
    } else if (has_bionic( bio_laser ) && power_level > quantity * 5 ) {
        charge_power( -quantity * 5 );
        return;
    }
}

std::list<item> player::use_charges( const itype_id& what, long qty )
{
    std::list<item> res;

    if( qty <= 0 ) {
        return res;

    } else if( what == "toolset" ) {
        charge_power( -qty );
        return res;

    } else if( what == "fire" ) {
        use_fire( qty );
        return res;

    } else if( what == "UPS" ) {
        if( power_level > 0 && has_active_bionic( bio_ups ) ) {
            auto bio = std::min( long( power_level ), qty );
            charge_power( -bio );
            qty -= std::min( qty, bio );
        }

<<<<<<< HEAD
        auto advanced = all_items_with_flag( "ADV_UPS" );
        for( auto &i : advanced ) {
            auto adv = charges_of( i->typeId(), ( long )ceil( qty * 0.6 ) );
            if( adv > 0 ) {
                auto found = use_charges( i->typeId(), adv );
                res.splice( res.end(), found );
                qty -= std::min( qty, long( adv / 0.6 ) );
            }
=======
        auto adv = charges_of( "adv_UPS_off", static_cast<long>( ceil( qty * 0.6 ) ) );
        if( adv > 0 ) {
            auto found = use_charges( "adv_UPS_off", adv );
            res.splice( res.end(), found );
            qty -= std::min( qty, long( adv / 0.6 ) );
>>>>>>> f1e1d44a
        }

        auto universal = all_items_with_flag( "UPS" );
        for( auto &i : universal ) {
            auto ups = charges_of( i->typeId(), ( long )ceil( qty ) );
            if( ups > 0 ) {
                auto found = use_charges( i->typeId(), ups );
                res.splice( res.end(), found );
                qty -= std::min( qty, long( ups ) );
            }
        }
}

    std::vector<item *> del;

    bool has_tool_with_UPS = false;
    visit_items( [this, &what, &qty, &res, &del, &has_tool_with_UPS]( item *e ) {
        if( e->use_charges( what, qty, res, pos() ) ) {
            del.push_back( e );
        }
        if( e->typeId() == what && e->has_flag( "USE_UPS" ) ) {
            has_tool_with_UPS = true;
        }
        return qty > 0 ? VisitResponse::SKIP : VisitResponse::ABORT;
    } );

    for( auto e : del ) {
        remove_item( *e );
    }

    if( has_tool_with_UPS ) {
        use_charges( "UPS", qty );
    }

    return res;
}

bool player::covered_with_flag( const std::string &flag, const body_part_set &parts ) const
{
    if( parts.none() ) {
        return true;
    }

    body_part_set to_cover( parts );

    for( const auto &elem : worn ) {
        if( !elem.has_flag( flag ) ) {
            continue;
        }

        to_cover &= ~elem.get_covered_body_parts();

        if( to_cover.none() ) {
            return true;    // Allows early exit.
        }
    }

    return to_cover.none();
}

bool player::is_waterproof( const body_part_set &parts ) const
{
    return covered_with_flag("WATERPROOF", parts);
}

int player::amount_worn(const itype_id &id) const
{
    int amount = 0;
    for(auto &elem : worn) {
        if(elem.typeId() == id) {
            ++amount;
        }
    }
    return amount;
}

bool player::has_charges(const itype_id &it, long quantity) const
{
    if (it == "fire" || it == "apparatus") {
        return has_fire(quantity);
    }
    return charges_of( it, quantity ) == quantity;
}

int  player::leak_level( const std::string &flag ) const
{
    int leak_level = 0;
    leak_level = inv.leak_level(flag);
    return leak_level;
}

bool player::has_mission_item(int mission_id) const
{
    return mission_id != -1 && has_item_with( has_mission_item_filter{ mission_id } );
}

//Returns the amount of charges that were consumed by the player
int player::drink_from_hands(item& water) {
    int charges_consumed = 0;
    if( query_yn( _("Drink %s from your hands?"), water.type_name().c_str() ) )
    {
        // Create a dose of water no greater than the amount of water remaining.
        item water_temp( water );
        // If player is slaked water might not get consumed.
        consume_item( water_temp );
        charges_consumed = water.charges - water_temp.charges;
        if( charges_consumed > 0 )
        {
            moves -= 350;
        }
    }

    return charges_consumed;
}

// @todo: Properly split medications and food instead of hacking around
bool player::consume_med( item &target )
{
    if( !target.is_medication() ) {
        return false;
    }

    const itype_id tool_type = target.type->comestible->tool;
    const auto req_tool = item::find_type( tool_type );
    bool tool_override = false;
    if( tool_type == "syringe" && has_bionic( bio_syringe ) ) {
        tool_override = true;
    }
    if( req_tool->tool ) {
        if( !( has_amount( tool_type, 1 ) && has_charges( tool_type, req_tool->tool->charges_per_use ) ) && !tool_override ) {
            add_msg_if_player( m_info, _( "You need a %s to consume that!" ), req_tool->nname( 1 ).c_str() );
            return false;
        }
        use_charges( tool_type, req_tool->tool->charges_per_use );
    }

    long amount_used = 1;
    if( target.type->has_use() ) {
        amount_used = target.type->invoke( *this, target, pos() );
        if( amount_used <= 0 ) {
            return false;
        }
    }

    // @todo: Get the target it was used on
    // Otherwise injecting someone will give us addictions etc.
    consume_effects( target );
    mod_moves( -250 );
    target.charges -= amount_used;
    return target.charges <= 0;
}

bool player::consume_item( item &target )
{
    if( target.is_null() ) {
        add_msg_if_player( m_info, _( "You do not have that item." ) );
        return false;
    }
    if( is_underwater() ) {
        add_msg_if_player( m_info, _( "You can't do that while underwater." ) );
        return false;
    }

    item &comest = get_comestible_from( target );

    if( comest.is_null() ) {
        add_msg_if_player( m_info, _( "You can't eat your %s." ), target.tname().c_str() );
        if(is_npc()) {
            debugmsg("%s tried to eat a %s", name.c_str(), target.tname().c_str());
        }
        return false;
    }

    if( consume_med( comest ) ||
        eat( comest ) ||
        feed_battery_with( comest ) ||
        feed_reactor_with( comest ) ||
        feed_furnace_with( comest ) ) {

        if( target.is_container() ) {
            target.on_contents_changed();
        }

        return comest.charges <= 0;
    }

    return false;
}

bool player::consume(int target_position)
{
    auto &target = i_at( target_position );

    if( consume_item( target ) ) {
        const bool was_in_container = !can_consume_as_is( target );

        if( was_in_container ) {
            i_rem( &target.contents.front() );
        } else {
            i_rem( &target );
        }

        //Restack and sort so that we don't lie about target's invlet
        if( target_position >= 0 ) {
            inv.restack( *this );
        }

        if( was_in_container && target_position == -1 ) {
            add_msg_if_player(_("You are now wielding an empty %s."), weapon.tname().c_str());
        } else if( was_in_container && target_position < -1 ) {
            add_msg_if_player(_("You are now wearing an empty %s."), target.tname().c_str());
        } else if( was_in_container && !is_npc() ) {
            bool drop_it = false;
            if (get_option<std::string>( "DROP_EMPTY" ) == "no") {
                drop_it = false;
            } else if (get_option<std::string>( "DROP_EMPTY" ) == "watertight") {
                drop_it = !target.is_watertight_container();
            } else if (get_option<std::string>( "DROP_EMPTY" ) == "all") {
                drop_it = true;
            }
            if (drop_it) {
                add_msg(_("You drop the empty %s."), target.tname().c_str());
                g->m.add_item_or_charges( pos(), inv.remove_item(&target) );
            } else {
                int quantity = inv.const_stack( inv.position_by_item( &target ) ).size();
                char letter = target.invlet ? target.invlet : ' ';
                add_msg( m_info, _( "%c - %d empty %s" ), letter, quantity, target.tname( quantity ).c_str() );
            }
        }
    } else if( target_position >= 0 ) {
        if( Pickup::handle_spillable_contents( *this, target, g->m ) ) {
            i_rem( &target );
        }
        inv.restack( *this );
        inv.unsort();
    }

    return true;
}

void player::rooted_message() const
{
    bool wearing_shoes = is_wearing_shoes( side::LEFT ) || is_wearing_shoes( side::RIGHT );
    if( (has_trait( trait_ROOTS2 ) || has_trait( trait_ROOTS3 ) ) &&
        g->m.has_flag("DIGGABLE", pos()) &&
        !wearing_shoes ) {
        add_msg(m_info, _("You sink your roots into the soil."));
    }
}

void player::rooted()
// Should average a point every two minutes or so; ground isn't uniformly fertile
// Overfilling triggered hibernation checks, so capping.
{
    double shoe_factor = footwear_factor();
    if( (has_trait( trait_ROOTS2 ) || has_trait( trait_ROOTS3 )) &&
        g->m.has_flag("DIGGABLE", pos()) && shoe_factor != 1.0 ) {
        if( one_in(20.0 / (1.0 - shoe_factor)) ) {
            if (get_hunger() > -20) {
                mod_hunger(-1);
            }
            if (get_thirst() > -20) {
                mod_thirst(-1);
            }
            mod_healthy_mod(5, 50);
        }
    }
}

item::reload_option player::select_ammo( const item &base, std::vector<item::reload_option> opts ) const
{
    using reload_option = item::reload_option;

    if( opts.empty() ) {
        add_msg_if_player( m_info, _( "Never mind." ) );
        return reload_option();
    }

    uilist menu;
    menu.text = string_format( base.is_watertight_container() ? _( "Refill %s" ) : _( "Reload %s" ),
            base.tname() );
    menu.w_width = -1;
    menu.w_height = -1;

    // Construct item names
    std::vector<std::string> names;
    std::transform( opts.begin(), opts.end(), std::back_inserter( names ), []( const reload_option& e ) {
        if( e.ammo->is_magazine() && e.ammo->ammo_data() ) {
            if( e.ammo->ammo_current() == "battery" ) {
                // This battery ammo is not a real object that can be recovered but pseudo-object that represents charge
                //~ magazine with ammo count
                return string_format( _( "%s (%d)" ), e.ammo->type_name().c_str(), e.ammo->ammo_remaining() );
            } else {
                //~ magazine with ammo (count)
                return string_format( _( "%s with %s (%d)" ), e.ammo->type_name().c_str(),
                                      e.ammo->ammo_data()->nname( e.ammo->ammo_remaining() ).c_str(), e.ammo->ammo_remaining() );
            }

        } else if( e.ammo->is_watertight_container() ||
                ( e.ammo->is_ammo_container() && g->u.is_worn( *e.ammo ) ) ) {
            // worn ammo containers should be named by their contents with their location also updated below
            return e.ammo->contents.front().display_name();

        } else {
            return e.ammo->display_name();
        }
    } );

    // Get location descriptions
    std::vector<std::string> where;
    std::transform( opts.begin(), opts.end(), std::back_inserter( where ), []( const reload_option& e ) {
        bool is_ammo_container = e.ammo->is_ammo_container();
        if( is_ammo_container || e.ammo->is_container() ) {
            if( is_ammo_container && g->u.is_worn( *e.ammo ) ) {
                return e.ammo->type_name();
            }
            return string_format( _("%s, %s"), e.ammo->type_name(), e.ammo.describe( &g->u ) );
        }
        return e.ammo.describe( &g->u );
    } );

    // Pads elements to match longest member and return length
    auto pad = []( std::vector<std::string>& vec, int n, int t ) -> int {
        for( const auto& e : vec ) {
            n = std::max( n, utf8_width( e, true ) + t );
        }
        for( auto& e : vec ) {
            e += std::string( n - utf8_width( e, true ), ' ' );
        }
        return n;
    };

    // Pad the first column including 4 trailing spaces
    int w = pad( names, utf8_width( menu.text, true ), 6 );
    menu.text.insert( 0, 2, ' ' ); // add space for UI hotkeys
    menu.text += std::string( w + 2 - utf8_width( menu.text, true ), ' ' );

    // Pad the location similarly (excludes leading "| " and trailing " ")
    w = pad( where, utf8_width( _( "| Location " ) ) - 3, 6 );
    menu.text += _("| Location " );
    menu.text += std::string( w + 3 - utf8_width( _( "| Location " ) ), ' ' );

    menu.text += _( "| Amount  " );
    menu.text += _( "| Moves   " );

    // We only show ammo statistics for guns and magazines
    if( base.is_gun() || base.is_magazine() ) {
        menu.text += _( "| Damage  | Pierce  " );
    }

    auto draw_row = [&]( int idx ) {
        const auto& sel = opts[ idx ];
        std::string row = string_format( "%s| %s |", names[ idx ].c_str(), where[ idx ].c_str() );
        row += string_format( ( sel.ammo->is_ammo() || sel.ammo->is_ammo_container() ) ? " %-7d |" : "         |", sel.qty() );
        row += string_format( " %-7d ", sel.moves() );

        if( base.is_gun() || base.is_magazine() ) {
            const itype *ammo = sel.ammo->is_ammo_container() ? sel.ammo->contents.front().ammo_data() : sel.ammo->ammo_data();
            if( ammo ) {
                const damage_instance &dam = ammo->ammo->damage;
                row += string_format( "| %-7d | %-7d", static_cast<int>( dam.total_damage() ),
                                      static_cast<int>( dam.empty() ? 0.0f : ( *dam.begin() ).res_pen ) );
            } else {
                row += "|         |         ";
            }
        }
        return row;
    };

    itype_id last = uistate.lastreload[ base.ammo_type() ];
    // We keep the last key so that pressing the key twice (for example, r-r for reload)
    // will always pick the first option on the list.
    int last_key = inp_mngr.get_previously_pressed_key();
    bool last_key_bound = false;
    // This is the entry that has out default
    int default_to = 0;

    // If last_key is RETURN, don't use that to override hotkey
    if ( last_key == '\n' ) {
        last_key_bound = true;
        default_to = -1;
    }

    for( auto i = 0; i < static_cast<int>( opts.size() ); ++i ) {
        const item& ammo = opts[ i ].ammo->is_ammo_container() ? opts[ i ].ammo->contents.front() : *opts[ i ].ammo;

        char hotkey = -1;
        if( g->u.has_item( ammo ) ) {
            // if ammo in player possession and either it or any container has a valid invlet use this
            if( ammo.invlet ) {
                hotkey = ammo.invlet;
            } else {
                for( const auto obj : g->u.parents( ammo ) ) {
                    if( obj->invlet ) {
                        hotkey = obj->invlet;
                        break;
                    }
                }
            }
        }
        if( last == ammo.typeId() ) {
            if( !last_key_bound && hotkey == -1 ) {
                // If this is the first occurrence of the most recently used type of ammo and the hotkey
                // was not already set above then set it to the keypress that opened this prompt
                hotkey = last_key;
                last_key_bound = true;
            }
            if( !last_key_bound ) {
                // Pressing the last key defaults to the first entry of compatible type
                default_to = i;
                last_key_bound = true;
            }
        }
        if( hotkey == last_key ) {
            last_key_bound = true;
            // Prevent the default from being used: key is bound to something already
            default_to = -1;
        }

        menu.addentry( i, true, hotkey, draw_row( i ) );
    }

    struct reload_callback : public uilist_callback {
        public:
            std::vector<item::reload_option> &opts;
            const std::function<std::string( int )> draw_row;
            int last_key;
            const int default_to;
            const bool can_partial_reload;

            reload_callback( std::vector<item::reload_option> &_opts,
                             std::function<std::string( int )> _draw_row,
                             int _last_key, int _default_to, bool _can_partial_reload ) :
                           opts( _opts ), draw_row( _draw_row ),
                           last_key( _last_key ), default_to( _default_to ),
                           can_partial_reload( _can_partial_reload )
            {}

            bool key( const input_context &, const input_event &event, int idx, uilist *menu ) override {
                auto cur_key = event.get_first_input();
                if( default_to != -1 && cur_key == last_key ) {
                    // Select the first entry on the list
                    menu->ret = default_to;
                    return true;
                }
                if( idx < 0 || idx >= static_cast<int>( opts.size() ) ) {
                    return false;
                }
                auto &sel = opts[ idx ];
                switch( cur_key ) {
                    case KEY_LEFT:
                        if ( can_partial_reload ) {
                            sel.qty( sel.qty() - 1 );
                            menu->entries[ idx ].txt = draw_row( idx );
                        }
                        return true;

                    case KEY_RIGHT:
                        if ( can_partial_reload ) {
                            sel.qty( sel.qty() + 1 );
                            menu->entries[ idx ].txt = draw_row( idx );
                        }
                        return true;
                }
                return false;
            }
    } cb( opts, draw_row, last_key, default_to, !base.has_flag( "RELOAD_ONE" ) );
    menu.callback = &cb;

    menu.query();
    if( menu.ret < 0 || static_cast<size_t>( menu.ret ) >= opts.size() ) {
        add_msg_if_player( m_info, _( "Never mind." ) );
        return reload_option();
    }

    const item_location& sel = opts[ menu.ret ].ammo;
    uistate.lastreload[ base.ammo_type() ] = sel->is_ammo_container() ? sel->contents.front().typeId() : sel->typeId();
    return std::move( opts[ menu.ret ] );
}

item::reload_option player::select_ammo( const item& base, bool prompt ) const
{
    using reload_option = item::reload_option;
    std::vector<reload_option> ammo_list;

    auto opts = base.gunmods();
    opts.push_back( &base );

    if( base.magazine_current() ) {
        opts.push_back( base.magazine_current() );
    }

    for( const auto mod : base.gunmods() ) {
        if( mod->magazine_current() ) {
            opts.push_back( mod->magazine_current() );
        }
    }

    bool ammo_match_found = false;
    for( const auto e : opts ) {
        for( item_location& ammo : find_ammo( *e ) ) {
            // don't try to unload frozen liquids
            if( ammo->is_watertight_container() && ammo->contents_made_of( SOLID ) ) {
                continue;
            }
            auto id = ( ammo->is_ammo_container() || ammo->is_container() )
                ? ammo->contents.front().typeId()
                : ammo->typeId();
            if( e->can_reload_with( id ) ) {
                // Speedloaders require an empty target.
                if( !ammo->has_flag( "SPEEDLOADER" ) || e->ammo_remaining() < 1 ) {
                    ammo_match_found = true;
                }
            }
            if( can_reload( *e, id ) || e->has_flag( "RELOAD_AND_SHOOT" ) ) {
                ammo_list.emplace_back( this, e, &base, std::move( ammo ) );
            }
        }
    }

    if( ammo_list.empty() ) {
        if( !base.is_magazine() && !base.magazine_integral() && !base.magazine_current() ) {
            add_msg_if_player( m_info, _( "You need a compatible magazine to reload the %s!" ), base.tname().c_str() );

        } else if( ammo_match_found ) {
            add_msg_if_player( m_info, _( "Nothing to reload!" ) );
        } else {
            std::string name;
            if ( base.ammo_data() ) {
                name = base.ammo_data()->nname( 1 );
            } else if ( base.is_watertight_container() ) {
                name = base.is_container_empty() ? "liquid" : base.contents.front().tname();
            } else {
                name = base.ammo_type()->name();
            }
            add_msg_if_player( m_info, _( "You don't have any %s to reload your %s!" ),
                               name.c_str(), base.tname() );
        }
        return reload_option();
    }

    // sort in order of move cost (ascending), then remaining ammo (descending) with empty magazines always last
    std::stable_sort( ammo_list.begin(), ammo_list.end(), []( const reload_option& lhs, const reload_option& rhs ) {
        return lhs.ammo->ammo_remaining() > rhs.ammo->ammo_remaining();
    } );
    std::stable_sort( ammo_list.begin(), ammo_list.end(), []( const reload_option& lhs, const reload_option& rhs ) {
        return lhs.moves() < rhs.moves();
    } );
    std::stable_sort( ammo_list.begin(), ammo_list.end(), []( const reload_option& lhs, const reload_option& rhs ) {
        return ( lhs.ammo->ammo_remaining() != 0 ) > ( rhs.ammo->ammo_remaining() != 0 );
    } );

    if( is_npc() ) {
        return std::move( ammo_list[ 0 ] );
    }

    if( !prompt && ammo_list.size() == 1 ) {
        // Suppress display of reload prompt when...
        if( !base.is_gun() ) {
            return std::move( ammo_list[ 0 ]); // reloading tools

        } else if( base.magazine_integral() && base.ammo_remaining() > 0 ) {
            return std::move( ammo_list[ 0 ] ); // adding to partially filled integral magazines

        } else if( base.has_flag( "RELOAD_AND_SHOOT" ) && has_item( *ammo_list[ 0 ].ammo ) ) {
            return std::move( ammo_list[ 0 ] ); // using bows etc and ammo is already in player possession
        }
    }

    return select_ammo( base, std::move( ammo_list ) );
}

ret_val<bool> player::can_wear( const item& it  ) const
{
    if( !it.is_armor() ) {
        return ret_val<bool>::make_failure( _( "Putting on a %s would be tricky." ), it.tname().c_str() );
    }

    if( it.is_power_armor() ) {
        for( auto &elem : worn ) {
            if( ( elem.get_covered_body_parts() & it.get_covered_body_parts() ).any() ) {
                return ret_val<bool>::make_failure( _( "Can't wear power armor over other gear!" ) );
            }
        }
        if( !it.covers( bp_torso ) ) {
            bool power_armor = false;
            if( !worn.empty() ) {
                for( auto &elem : worn ) {
                    if( elem.is_power_armor() ) {
                        power_armor = true;
                        break;
                    }
                }
            }
            if( !power_armor ) {
                return ret_val<bool>::make_failure( _( "You can only wear power armor components with power armor!" ) );
            }
        }

        for( auto &i : worn ) {
            if( i.is_power_armor() && i.typeId() == it.typeId() ) {
                return ret_val<bool>::make_failure( _( "Can't wear more than one %s!" ), it.tname().c_str() );
            }
        }
    } else {
        // Only headgear can be worn with power armor, except other power armor components.
        // You can't wear headgear if power armor helmet is already sitting on your head.
        bool has_helmet = false;
        if( is_wearing_power_armor( &has_helmet ) &&
            ( has_helmet || !(it.covers( bp_head ) || it.covers( bp_mouth ) || it.covers( bp_eyes ) ) ) ) {
            return ret_val<bool>::make_failure( _( "Can't wear %s with power armor!" ), it.tname().c_str() );
        }
    }

    // Check if we don't have both hands available before wearing a briefcase, shield, etc. Also occurs if we're already wearing one.
    if( it.has_flag( "RESTRICT_HANDS" ) && ( !has_two_arms() || worn_with_flag( "RESTRICT_HANDS" ) || weapon.is_two_handed( *this ) ) ) {
        return ret_val<bool>::make_failure( ( is_player() ? _( "You don't have a hand free to wear that." )
                                              : string_format( _( "%s doesn't have a hand free to wear that." ), name.c_str() ) ) );
    }

    for( auto &i : worn ) {
        if( i.has_flag( "ONLY_ONE" ) && i.typeId() == it.typeId() ) {
            return ret_val<bool>::make_failure( _( "Can't wear more than one %s!" ), it.tname().c_str() );
        }
    }

    if( amount_worn( it.typeId() ) >= MAX_WORN_PER_TYPE ) {
        return ret_val<bool>::make_failure( _( "Can't wear %i or more %s at once." ),
                               MAX_WORN_PER_TYPE + 1, it.tname( MAX_WORN_PER_TYPE + 1 ).c_str() );
    }

    if( ( ( it.covers( bp_foot_l ) && is_wearing_shoes( side::LEFT ) ) ||
          ( it.covers( bp_foot_r ) && is_wearing_shoes( side::RIGHT ) ) ) &&
          ( !it.has_flag( "OVERSIZE" ) || !it.has_flag( "OUTER" ) ) &&
          !it.has_flag( "SKINTIGHT" ) && !it.has_flag( "BELTED" ) ) {
        // Checks to see if the player is wearing shoes
        return ret_val<bool>::make_failure( ( is_player() ? _( "You're already wearing footwear!" )
                                              : string_format( _( "%s is already wearing footwear!" ), name.c_str() ) ) );
    }

    if( it.covers( bp_head ) &&
        !it.has_flag( "HELMET_COMPAT" ) &&
        !it.has_flag( "SKINTIGHT" ) &&
        !it.has_flag( "OVERSIZE" ) &&
        is_wearing_helmet() ) {
        return ret_val<bool>::make_failure( wearing_something_on( bp_head ),
                                            ( is_player() ? _( "You can't wear that with other headgear!" )
                                             : string_format( _( "%s can't wear that with other headgear!" ), name.c_str() ) ) );
    }

    if( it.covers( bp_head ) &&
        ( it.has_flag( "SKINTIGHT" ) || it.has_flag( "HELMET_COMPAT" ) ) &&
        ( head_cloth_encumbrance() + it.get_encumber() > 20 ) ) {
        return ret_val<bool>::make_failure( ( is_player() ? _( "You can't wear that much on your head!" )
                                              : string_format( _( "%s can't wear that much on their head!" ), name.c_str() ) ) );
    }

    if( has_trait( trait_WOOLALLERGY ) && ( it.made_of( material_id( "wool" ) ) || it.item_tags.count( "wooled" ) ) ) {
        return ret_val<bool>::make_failure( _( "Can't wear that, it's made of wool!" ) );
    }

    if( it.is_filthy() && has_trait( trait_SQUEAMISH ) ) {
        return ret_val<bool>::make_failure( _( "Can't wear that, it's filthy!" ) );
    }

    if( !it.has_flag( "OVERSIZE" ) ) {
        for( const trait_id &mut : get_mutations() ) {
            const auto &branch = mut.obj();
            if( branch.conflicts_with_item( it ) ) {
                return ret_val<bool>::make_failure( _( "Your %s mutation prevents you from wearing your %s." ),
                             branch.name(), it.type_name().c_str() );
            }
        }
        if( it.covers(bp_head) &&
            !it.made_of( material_id( "wool" ) ) && !it.made_of( material_id( "cotton" ) ) &&
            !it.made_of( material_id( "nomex" ) ) && !it.made_of( material_id( "leather" ) ) &&
            ( has_trait( trait_HORNS_POINTED ) || has_trait( trait_ANTENNAE ) || has_trait( trait_ANTLERS ) ) ) {
            return ret_val<bool>::make_failure( _( "Cannot wear a helmet over %s." ),
                            ( has_trait( trait_HORNS_POINTED ) ? _( "horns" ) :
                            ( has_trait( trait_ANTENNAE ) ? _( "antennae" ) : _( "antlers" ) ) ) );
        }
    }

    return ret_val<bool>::make_success();
}

ret_val<bool> player::can_wield( const item &it ) const
{
    if( it.made_of_from_type( LIQUID ) ) {
        return ret_val<bool>::make_failure( _( "Can't wield spilt liquids." ) );
    }

    if( it.is_two_handed( *this ) && ( !has_two_arms() || worn_with_flag( "RESTRICT_HANDS" ) ) ) {
        if( worn_with_flag( "RESTRICT_HANDS" ) ) {
            return ret_val<bool>::make_failure( _( "Something you are wearing hinders the use of both hands." ) );
        } else if( it.has_flag( "ALWAYS_TWOHAND" ) ) {
            return ret_val<bool>::make_failure( _( "The %s can't be wielded with only one arm." ), it.tname().c_str() );
        } else {
            return ret_val<bool>::make_failure( _( "You are too weak to wield %s with only one arm." ), it.tname().c_str() );
        }
    }

    return ret_val<bool>::make_success();
}

ret_val<bool> player::can_unwield( const item& it ) const
{
    if( it.has_flag( "NO_UNWIELD" ) ) {
        return ret_val<bool>::make_failure( _( "You cannot unwield your %s." ), it.tname().c_str() );
    }

    return ret_val<bool>::make_success();
}

bool player::is_wielding( const item& target ) const
{
    return &weapon == &target;
}

bool player::wield( item& target )
{
    if( is_wielding( target ) ) {
        return true;
    }

    if( !can_wield( target ).success() ) {
        return false;
    }

    if( !unwield() ) {
        return false;
    }

    if( target.is_null() ) {
        return true;
    }

    // Query whether to draw an item from a holster when attempting to wield the holster
    if( target.get_use( "holster" ) && !target.contents.empty() ) {
        if( query_yn( string_format( _( "Draw %s from %s?" ),
                                     target.get_contained().tname().c_str(),
                                     target.tname().c_str() ) ) ) {
            invoke_item( &target );
            return true;
        }
    }

    // Wielding from inventory is relatively slow and does not improve with increasing weapon skill.
    // Worn items (including guns with shoulder straps) are faster but still slower
    // than a skilled player with a holster.
    // There is an additional penalty when wielding items from the inventory whilst currently grabbed.

    bool worn = is_worn( target );
    int mv = item_handling_cost( target, true, worn ? INVENTORY_HANDLING_PENALTY / 2 : INVENTORY_HANDLING_PENALTY );

    if( worn ) {
        target.on_takeoff( *this );
    }

    add_msg( m_debug, "wielding took %d moves", mv );
    moves -= mv;

    if( has_item( target ) ) {
        weapon = i_rem( &target );
    } else {
        weapon = target;
    }

    last_item = weapon.typeId();
    recoil = MAX_RECOIL;

    weapon.on_wield( *this, mv );

    inv.update_invlet( weapon );
    inv.update_cache_with_item( weapon );

    return true;
}

bool player::unwield()
{
    if( weapon.is_null() ) {
        return true;
    }

    if( !can_unwield( weapon ).success() ) {
        return false;
    }

    const std::string query = string_format( _( "Stop wielding %s?" ), weapon.tname().c_str() );

    if ( !dispose_item( item_location( *this, &weapon ), query ) ) {
        return false;
    }

    inv.unsort();

    return true;
}

// ids of martial art styles that are available with the bio_cqb bionic.
static const std::vector<matype_id> bio_cqb_styles {{
    matype_id{ "style_karate" }, matype_id{ "style_judo" }, matype_id{ "style_muay_thai" }, matype_id{ "style_biojutsu" }
}};

bool player::pick_style() // Style selection menu
{
    enum style_selection {
        KEEP_HANDS_FREE = 0,
        STYLE_OFFSET
    };

    // If there are style already, cursor starts there
    // if no selected styles, cursor starts from no-style

    // Any other keys quit the menu
    const std::vector<matype_id> &selectable_styles = has_active_bionic( bio_cqb ) ? bio_cqb_styles : ma_styles;

    input_context ctxt( "MELEE_STYLE_PICKER" );
    ctxt.register_action( "SHOW_DESCRIPTION" );

    uilist kmenu;
    kmenu.text = string_format( _( "Select a style. (press %s for more info)" ), ctxt.get_desc( "SHOW_DESCRIPTION" ).c_str() );
    ma_style_callback callback( static_cast<size_t>( STYLE_OFFSET ), selectable_styles );
    kmenu.callback = &callback;
    kmenu.input_category = "MELEE_STYLE_PICKER";
    kmenu.additional_actions.emplace_back( "SHOW_DESCRIPTION", "" );
    kmenu.desc_enabled = true;
    kmenu.addentry_desc( KEEP_HANDS_FREE, true, 'h', keep_hands_free ? _( "Keep hands free (on)" ) : _( "Keep hands free (off)" ),
                         _( "When this is enabled, player won't wield things unless explicitly told to." ) );

    kmenu.selected = STYLE_OFFSET;

    for( size_t i = 0; i < selectable_styles.size(); i++ ) {
        auto &style = selectable_styles[i].obj();
        //Check if this style is currently selected
        const bool selected = selectable_styles[i] == style_selected;
        std::string entry_text = _( style.name.c_str() );
        if( selected ) {
            kmenu.selected = i + STYLE_OFFSET;
            entry_text = get_tag_from_color( c_pink ) + entry_text + "</color>";
        }
        kmenu.addentry_desc( i + STYLE_OFFSET, true, -1, entry_text, _( style.description.c_str() ) );
    }

    kmenu.query();
    int selection = kmenu.ret;

    if( selection >= STYLE_OFFSET ) {
        style_selected = selectable_styles[selection - STYLE_OFFSET];
    } else if( selection == KEEP_HANDS_FREE ) {
        keep_hands_free = !keep_hands_free;
    } else {
        return false;
    }

    return true;
}

hint_rating player::rate_action_wear( const item &it ) const
{
    //TODO flag already-worn items as HINT_IFFY

    if (!it.is_armor()) {
        return HINT_CANT;
    }

    return can_wear( it ).success() ? HINT_GOOD : HINT_IFFY;
}

hint_rating player::rate_action_change_side( const item &it ) const {
   if (!is_worn(it)) {
      return HINT_IFFY;
   }

    if (!it.is_sided()) {
        return HINT_CANT;
    }

    return HINT_GOOD;
}

bool player::can_reload( const item& it, const itype_id& ammo ) const {
    if( !it.is_reloadable_with( ammo ) ) {
        return false;
    }

    if( it.is_ammo_belt() ) {
        const auto &linkage = it.type->magazine->linkage;
        if( linkage && !has_charges( *linkage, 1 ) ) {
            return false;
        }
    }

    return true;
}

bool player::dispose_item( item_location &&obj, const std::string& prompt )
{
    uilist menu;
    menu.text = prompt.empty() ? string_format( _( "Dispose of %s" ), obj->tname().c_str() ) : prompt;

    using dispose_option = struct {
        std::string prompt;
        bool enabled;
        char invlet;
        int moves;
        std::function<bool()> action;
    };

    std::vector<dispose_option> opts;

    const bool bucket = obj->is_bucket_nonempty();

    opts.emplace_back( dispose_option {
        bucket ? _( "Spill contents and store in inventory" ) : _( "Store in inventory" ),
        volume_carried() + obj->volume() <= volume_capacity(), '1',
        item_handling_cost( *obj ),
        [this, bucket, &obj] {
            if( bucket && !obj->spill_contents( *this ) ) {
                return false;
            }

            moves -= item_handling_cost( *obj );
            inv.add_item_keep_invlet( *obj );
            inv.unsort();
            obj.remove_item();
            return true;
        }
    } );

    opts.emplace_back( dispose_option {
        _( "Drop item" ), true, '2', 0, [this, &obj] {
            g->m.add_item_or_charges( pos(), *obj );
            obj.remove_item();
            return true;
        }
    } );

    opts.emplace_back( dispose_option {
        bucket ? _( "Spill contents and wear item" ) : _( "Wear item" ),
        can_wear( *obj ).success(), '3', item_wear_cost( *obj ),
        [this, bucket, &obj] {
            if( bucket && !obj->spill_contents( *this ) ) {
                return false;
            }

            item it = *obj;
            obj.remove_item();
            return !!wear_item( it );
        }
    } );

    for( auto& e : worn ) {
        if( e.can_holster( *obj ) ) {
            auto ptr = dynamic_cast<const holster_actor *>( e.type->get_use( "holster" )->get_actor_ptr() );
            opts.emplace_back( dispose_option {
                string_format( _( "Store in %s" ), e.tname().c_str() ), true, e.invlet,
                item_store_cost( *obj, e, false, ptr->draw_cost ),
                [this, ptr, &e, &obj]{
                    return ptr->store( *this, e, *obj );
                }
            } );
        }
    }

    int w = utf8_width( menu.text, true ) + 4;
    for( const auto& e : opts ) {
        w = std::max( w, utf8_width( e.prompt, true ) + 4 );
    }
    for( auto& e : opts ) {
        e.prompt += std::string( w - utf8_width( e.prompt, true ), ' ' );
    }

    menu.text.insert( 0, 2, ' ' ); // add space for UI hotkeys
    menu.text += std::string( w + 2 - utf8_width( menu.text, true ), ' ' );
    menu.text += _( " | Moves  " );

    for( const auto& e : opts ) {
        menu.addentry( -1, e.enabled, e.invlet, string_format( e.enabled ? "%s | %-7d" : "%s |", e.prompt.c_str(), e.moves ) );
    }

    menu.query();
    if( menu.ret >= 0 ) {
        return opts[ menu.ret ].action();
    }
    return false;
}

void player::mend_item( item_location&& obj, bool interactive )
{
    if( g->u.has_trait( trait_DEBUG_HS ) ) {
        uilist menu;
        menu.text = _( "Toggle which fault?" );
        std::vector<std::pair<fault_id, bool>> opts;
        for( const auto& f : obj->faults_potential() ) {
            opts.emplace_back( f, !!obj->faults.count( f ) );
            menu.addentry( -1, true, -1, string_format( "%s %s", opts.back().second ? _( "Mend" ) : _( "Break" ),
                                                        f.obj().name().c_str() ) );
        }
        if( opts.empty() ) {
            add_msg( m_info, _( "The %s doesn't have any faults to toggle." ), obj->tname() );
            return;
        }
        menu.query();
        if( menu.ret >= 0 ) {
            if( opts[ menu.ret ].second ) {
                obj->faults.erase( opts[ menu.ret ].first );
            } else {
                obj->faults.insert( opts[ menu.ret ].first );
            }
        }
        return;
    }

    std::vector<std::pair<const fault *, bool>> faults;
    std::transform( obj->faults.begin(), obj->faults.end(), std::back_inserter( faults ), []( const fault_id& e ) {
        return std::make_pair<const fault *, bool>( &e.obj(), false );
    } );

    if( faults.empty() ) {
        if( interactive ) {
            add_msg( m_info, _( "The %s doesn't have any faults to mend." ), obj->tname().c_str() );
        }
        return;
    }

    auto inv = crafting_inventory();

    for( auto& f : faults ) {
        f.second = f.first->requirements().can_make_with_inventory( inv );
    }

    int sel = 0;
    if( interactive ) {
        uilist menu;
        menu.text = _( "Mend which fault?" );
        menu.desc_enabled = true;
        menu.desc_lines = 0; // Let uilist handle description height

        int w = 80;

        for( auto& f : faults ) {
            auto reqs = f.first->requirements();
            auto tools = reqs.get_folded_tools_list( w, c_white, inv );
            auto comps = reqs.get_folded_components_list( w, c_white, inv );

            std::ostringstream descr;
            descr << _( "<color_white>Time required:</color>\n" );
            //@todo: better have a from_moves function
            descr << "> " << to_string_approx( time_duration::from_turns( f.first->time() / 100 ) ) << "\n";
            descr << _( "<color_white>Skills:</color>\n" );
            for( const auto& e : f.first->skills() ) {
                bool hasSkill = get_skill_level( e.first ) >= e.second;
                if ( !hasSkill && f.second ) {
                    f.second = false;
                }
                //~ %1$s represents the internal color name which shouldn't be translated, %2$s is skill name, and %3$i is skill level
                descr << string_format( _( "> <color_%1$s>%2$s %3$i</color>\n" ), hasSkill ? "c_green" : "c_red",
                                        e.first.obj().name().c_str(), e.second );
            }

            std::copy( tools.begin(), tools.end(), std::ostream_iterator<std::string>( descr, "\n" ) );
            std::copy( comps.begin(), comps.end(), std::ostream_iterator<std::string>( descr, "\n" ) );

            menu.addentry_desc( -1, true, -1, f.first->name(), descr.str() );
        }
        menu.query();
        if( menu.ret < 0 ) {
            add_msg( _( "Never mind." ) );
            return;
        }
        sel = menu.ret;
    }

    if( sel >= 0 ) {
        if( !faults[ sel ].second ) {
            if( interactive ) {
                add_msg( m_info, _( "You are currently unable to mend the %s." ), obj->tname().c_str() );
            }
            return;
        }

        assign_activity( activity_id( "ACT_MEND_ITEM" ), faults[ sel ].first->time() );
        activity.name = faults[ sel ].first->id().str();
        activity.targets.push_back( std::move( obj ) );
    }
}

int player::item_handling_cost( const item& it, bool penalties, int base_cost ) const
{
    int mv = base_cost;
    if( penalties ) {
        // 40 moves per liter, up to 200 at 5 liters
        mv += std::min( 200, it.volume() / 20_ml );
    }

    if( weapon.typeId() == "e_handcuffs" ) {
        mv *= 4;
    } else if( penalties && has_effect( effect_grabbed ) ) {
        mv *= 2;
    }

    // For single handed items use the least encumbered hand
    if( it.is_two_handed( *this ) ) {
        mv += encumb( bp_hand_l ) + encumb( bp_hand_r );
    } else {
        mv += std::min( encumb( bp_hand_l ), encumb( bp_hand_r ) );
    }

    return std::min( std::max( mv, 0 ), MAX_HANDLING_COST );
}

int player::item_store_cost( const item& it, const item& /* container */, bool penalties, int base_cost ) const
{
    /** @EFFECT_PISTOL decreases time taken to store a pistol */
    /** @EFFECT_SMG decreases time taken to store an SMG */
    /** @EFFECT_RIFLE decreases time taken to store a rifle */
    /** @EFFECT_SHOTGUN decreases time taken to store a shotgun */
    /** @EFFECT_LAUNCHER decreases time taken to store a launcher */
    /** @EFFECT_STABBING decreases time taken to store a stabbing weapon */
    /** @EFFECT_CUTTING decreases time taken to store a cutting weapon */
    /** @EFFECT_BASHING decreases time taken to store a bashing weapon */
    int lvl = get_skill_level( it.is_gun() ? it.gun_skill() : it.melee_skill() );
    return item_handling_cost( it, penalties, base_cost ) / ( ( lvl + 10.0f ) / 10.0f );
}

int player::item_reload_cost( const item& it, const item& ammo, long qty ) const
{
    if( ammo.is_ammo() ) {
        qty = std::max( std::min( ammo.charges, qty ), 1L );
    } else if( ammo.is_ammo_container() || ammo.is_container() ) {
        qty = std::max( std::min( ammo.contents.front().charges, qty ), 1L );
    } else if( ammo.is_magazine() ) {
        qty = 1;
    } else {
        debugmsg( "cannot determine reload cost as %s is neither ammo or magazine", ammo.tname().c_str() );
        return 0;
    }

    // If necessary create duplicate with appropriate number of charges
    item obj = ammo;
    obj = obj.split( qty );
    if( obj.is_null() ) {
        obj = ammo;
    }
    // No base cost for handling ammo - that's already included in obtain cost
    // We have the ammo in our hands right now
    int mv = item_handling_cost( obj, true, 0 );

    if( ammo.has_flag( "MAG_BULKY" ) ) {
        mv *= 1.5; // bulky magazines take longer to insert
    }

    if( !it.is_gun() && !it.is_magazine() ) {
        return mv + 100; // reload a tool or sealable container
    }

    /** @EFFECT_GUN decreases the time taken to reload a magazine */
    /** @EFFECT_PISTOL decreases time taken to reload a pistol */
    /** @EFFECT_SMG decreases time taken to reload an SMG */
    /** @EFFECT_RIFLE decreases time taken to reload a rifle */
    /** @EFFECT_SHOTGUN decreases time taken to reload a shotgun */
    /** @EFFECT_LAUNCHER decreases time taken to reload a launcher */

    int cost = ( it.is_gun() ? it.get_reload_time() : it.type->magazine->reload_time ) * qty;

    skill_id sk = it.is_gun() ? it.type->gun->skill_used : skill_gun;
    mv += cost / ( 1.0f + std::min( get_skill_level( sk ) * 0.1f, 1.0f ) );

    if( it.has_flag( "STR_RELOAD" ) ) {
        /** @EFFECT_STR reduces reload time of some weapons */
        mv -= get_str() * 20;
    }

    return std::max( mv, 25 );
}

int player::item_wear_cost( const item& it ) const
{
    double mv = item_handling_cost( it );

    switch( it.get_layer() ) {
        case UNDERWEAR:
            mv *= 1.5;
            break;

        case REGULAR_LAYER:
            break;

        case WAIST_LAYER:
        case OUTER_LAYER:
            mv /= 1.5;
            break;

        case BELTED_LAYER:
            mv /= 2.0;
            break;
        default:
            break;
    }

    mv *= std::max( it.get_encumber() / 10.0, 1.0 );

    return mv;
}

cata::optional<std::list<item>::iterator>
player::wear( int pos, bool interactive )
{
    return wear( i_at( pos ), interactive );
}

cata::optional<std::list<item>::iterator>
player::wear( item& to_wear, bool interactive )
{
    if( is_worn( to_wear ) ) {
        if( interactive ) {
            add_msg_player_or_npc( m_info,
                                   _( "You are already wearing that." ),
                                   _( "<npcname> is already wearing that.")
                                   );
        }
        return cata::nullopt;
    }
    if( to_wear.is_null() ) {
        if( interactive ) {
            add_msg_player_or_npc( m_info,
                                   _( "You don't have that item."),
                                   _( "<npcname> doesn't have that item."));
        }
        return cata::nullopt;
    }

    bool was_weapon;
    item to_wear_copy( to_wear );
    if( &to_wear == &weapon ) {
        weapon = item();
        was_weapon = true;
    } else {
        inv.remove_item( &to_wear );
        inv.restack( *this );
        was_weapon = false;
    }

    auto result = wear_item( to_wear_copy, interactive );
    if( !result ) {
        if( was_weapon ) {
            weapon = to_wear_copy;
        } else {
            inv.add_item( to_wear_copy, true );
        }
        return cata::nullopt;
    }

    return result;
}

cata::optional<std::list<item>::iterator>
player::wear_item( const item &to_wear, bool interactive )
{
    const auto ret = can_wear( to_wear );
    if( !ret.success() ) {
        if( interactive ) {
            add_msg_if_player( m_info, "%s", ret.c_str() );
        }
        return cata::nullopt;
    }

    const bool was_deaf = is_deaf();
    const bool supertinymouse = g->u.has_trait( trait_id( "SMALL2" ) ) || g->u.has_trait( trait_id( "SMALL_OK" ) );
    last_item = to_wear.typeId();

    std::list<item>::iterator position = position_to_wear_new_item( to_wear );
    std::list<item>::iterator new_item_it = worn.insert( position, to_wear );

    if( interactive ) {
        add_msg_player_or_npc(
                              _("You put on your %s."),
                              _("<npcname> puts on their %s."),
                              to_wear.tname().c_str() );
        moves -= item_wear_cost( to_wear );

        for( const body_part bp : all_body_parts ) {
            if (to_wear.covers(bp) && encumb(bp) >= 40)
            {
                add_msg_if_player(m_warning,
                    bp == bp_eyes ?
                    _("Your %s are very encumbered! %s"):_("Your %s is very encumbered! %s"),
                    body_part_name( bp ), encumb_text( bp ) );
            }
        }
        if( !was_deaf && is_deaf() ) {
            add_msg_if_player( m_info, _( "You're deafened!" ) );
        }
        if( supertinymouse && !to_wear.has_flag( "UNDERSIZE" ) ) {
            add_msg_if_player( m_warning, _( "This %s is too big to wear comfortably! Maybe it could be refitted..."), to_wear.tname().c_str() );
        } else if( to_wear.has_flag( "UNDERSIZE" ) ) {
            add_msg_if_player( m_warning, _( "This %s is too small to wear comfortably! Maybe it could be refitted..."), to_wear.tname().c_str() );
        }
    } else {
        add_msg_if_npc( _("<npcname> puts on their %s."), to_wear.tname().c_str() );
    }

    new_item_it->on_wear( *this );

    inv.update_invlet( *new_item_it );
    inv.update_cache_with_item( *new_item_it );

    recalc_sight_limits();
    reset_encumbrance();

    return new_item_it;
}

bool player::change_side( item &it, bool interactive )
{
    if( !it.swap_side() ) {
        if( interactive ) {
            add_msg_player_or_npc( m_info,
                                   _( "You cannot swap the side on which your %s is worn." ),
                                   _( "<npcname> cannot swap the side on which their %s is worn." ),
                                   it.tname().c_str() );
        }
        return false;
    }

    if( interactive ) {
        add_msg_player_or_npc( m_info, _( "You swap the side on which your %s is worn." ),
                                       _( "<npcname> swaps the side on which their %s is worn." ),
                                       it.tname().c_str() );
    }

    mod_moves( -250 );
    reset_encumbrance();

    return true;
}

bool player::change_side (int pos, bool interactive) {
    item &it( i_at( pos ) );

    if( !is_worn( it ) ) {
        if( interactive ) {
            add_msg_player_or_npc( m_info,
                                   _( "You are not wearing that item." ),
                                   _( "<npcname> isn't wearing that item." ) );
        }
        return false;
    }

    return change_side( it, interactive );
}

hint_rating player::rate_action_takeoff( const item &it ) const
{
    if (!it.is_armor()) {
        return HINT_CANT;
    }

    if (is_worn(it)) {
      return HINT_GOOD;
    }

    return HINT_IFFY;
}

std::list<const item *> player::get_dependent_worn_items( const item &it ) const
{
    std::list<const item *> dependent;
    // Adds dependent worn items recursively
    const std::function<void( const item &it )> add_dependent = [ & ]( const item &it ) {
        for( const auto &wit : worn ) {
            if( &wit == &it || !wit.is_worn_only_with( it ) ) {
                continue;
            }
            const auto iter = std::find_if( dependent.begin(), dependent.end(),
                [ &wit ]( const item *dit ) {
                    return &wit == dit;
                } );
            if( iter == dependent.end() ) { // Not in the list yet
                add_dependent( wit );
                dependent.push_back( &wit );
            }
        }
    };

    if( is_worn( it ) ) {
        add_dependent( it );
    }

    return dependent;
}

ret_val<bool> player::can_takeoff( const item& it, const std::list<item> *res ) const
{
    auto iter = std::find_if( worn.begin(), worn.end(), [ &it ]( const item &wit ) {
        return &it == &wit;
    } );

    if( iter == worn.end() ) {
        return ret_val<bool>::make_failure( !is_npc() ? _( "You are not wearing that item." ) : _( "<npcname> is not wearing that item." ) );
    }

    if( res == nullptr && !get_dependent_worn_items( it ).empty() ) {
        return ret_val<bool>::make_failure( !is_npc() ? _( "You can't take off power armor while wearing other power armor components." ) : _( "<npcname> can't take off power armor while wearing other power armor components." ) );
    }

    return ret_val<bool>::make_success();
}

bool player::takeoff( const item &it, std::list<item> *res )
{
    const auto ret = can_takeoff( it, res );
    if ( !ret.success() ) {
        add_msg( m_info, "%s", ret.c_str() );
        return false;
    }

    auto iter = std::find_if( worn.begin(), worn.end(), [ &it ]( const item &wit ) {
        return &it == &wit;
    } );

    if( res == nullptr ) {
        if( volume_carried() + it.volume() > volume_capacity_reduced_by( it.get_storage() ) ) {
            if( is_npc() || query_yn( _( "No room in inventory for your %s.  Drop it?" ), it.tname().c_str() ) ) {
                drop( get_item_position( &it ), pos() );
                return true; // the drop activity ends up taking off the item anyway so shouldn't try to do it again here
            } else {
                return false;
            }
        }
        iter->on_takeoff( *this );
        inv.add_item_keep_invlet( it );
    } else {
        iter->on_takeoff( *this );
        res->push_back( it );
    }

    add_msg_player_or_npc( _( "You take off your %s." ),
                           _( "<npcname> takes off their %s." ),
                           it.tname().c_str() );

    mod_moves( -250 );    // TODO: Make this variable
    worn.erase( iter );

    recalc_sight_limits();
    reset_encumbrance();

    return true;
}

bool player::takeoff( int pos )
{
    return takeoff( i_at( pos ) );
}

void player::drop( int pos, const tripoint &where )
{
    const item &it = i_at( pos );
    const int count = it.count();

    drop( { std::make_pair( pos, count ) }, where );
}

void player::drop( const std::list<std::pair<int, int>> &what, const tripoint &target, bool stash )
{
    const activity_id type( stash ? "ACT_STASH" : "ACT_DROP" );

    if( what.empty() ) {
        return;
    }

    if( rl_dist( pos(), target ) > 1 || !( stash || g->m.can_put_items( target ) ) ) {
        add_msg_player_or_npc( m_info, _( "You can't place items here!" ),
                                       _( "<npcname> can't place items here!" ) );
        return;
    }

    assign_activity( type );
    activity.placement = target - pos();

    for( auto item_pair : what ) {
        if( can_unwield( i_at( item_pair.first ) ).success() ) {
            activity.values.push_back( item_pair.first );
            activity.values.push_back( item_pair.second );
        }
    }
    // @todo: Remove the hack. Its here because npcs don't process activities
    if( is_npc() ) {
        activity.do_turn( *this );
    }
}

void player::use_wielded() {
    use(-1);
}

hint_rating player::rate_action_reload( const item &it ) const
{
    hint_rating res = HINT_CANT;

    // Guns may contain additional reloadable mods so check these first
    for( const auto mod : it.gunmods() ) {
        switch( rate_action_reload( *mod ) ) {
            case HINT_GOOD:
                return HINT_GOOD;

            case HINT_CANT:
                continue;

            case HINT_IFFY:
                res = HINT_IFFY;
        }
    }

    if( !it.is_reloadable() ) {
        return res;
    }

    return can_reload( it ) ? HINT_GOOD : HINT_IFFY;
}

hint_rating player::rate_action_unload( const item &it ) const
{
    if( ( it.is_container() || it.is_bandolier() ) && !it.contents.empty() &&
        it.can_unload_liquid() ) {
        return HINT_GOOD;
    }

    if( it.has_flag("NO_UNLOAD") ) {
        return HINT_CANT;
    }

    if( it.magazine_current() ) {
        return HINT_GOOD;
    }

    for( auto e : it.gunmods() ) {
        if( e->is_gun() && !e->has_flag( "NO_UNLOAD" ) &&
            ( e->magazine_current() || e->ammo_remaining() > 0 || e->casings_count() > 0 ) ) {
            return HINT_GOOD;
        }
    }

    if( it.ammo_type().is_null() ) {
        return HINT_CANT;
    }

    if( it.ammo_remaining() > 0 || it.casings_count() > 0 ) {
        return HINT_GOOD;
    }

    if ( it.ammo_capacity() > 0 ) {
        return HINT_IFFY;
    }

    return HINT_CANT;
}

hint_rating player::rate_action_mend( const item &it ) const
{
    // @todo: check also if item damage could be repaired via a tool
    if( !it.faults.empty() ) {
        return HINT_GOOD;
    }
    return it.faults_potential().empty() ? HINT_CANT : HINT_IFFY;
}

hint_rating player::rate_action_disassemble( const item &it )
{
    if( can_disassemble( it, crafting_inventory() ).success() ) {
        return HINT_GOOD; // possible

    } else if( recipe_dictionary::get_uncraft( it.typeId() ) ) {
        return HINT_IFFY; // potentially possible but we currently lack requirements

    } else {
        return HINT_CANT; // never possible
    }
}

hint_rating player::rate_action_use( const item &it ) const
{
    if( it.is_tool() ) {
        return it.ammo_sufficient() ? HINT_GOOD : HINT_IFFY;

    } else if (it.is_gunmod()) {
        /** @EFFECT_GUN >0 allows rating estimates for gun modifications */
        if (get_skill_level( skill_gun ) == 0) {
            return HINT_IFFY;
        } else {
            return HINT_GOOD;
        }
    } else if( it.is_food() || it.is_medication() || it.is_book() || it.is_armor() ) {
        return HINT_IFFY; //the rating is subjective, could be argued as HINT_CANT or HINT_GOOD as well
    } else if( it.type->has_use() ) {
        return HINT_GOOD;
    } else if( !it.is_container_empty() ) {
        return rate_action_use( it.get_contained() );
    }

    return HINT_CANT;
}

bool player::has_enough_charges( const item &it, bool show_msg ) const
{
    if( !it.is_tool() || !it.ammo_required() ) {
        return true;
    }
    if( it.has_flag( "USE_UPS" ) ) {
        if( has_charges( "UPS", it.ammo_required() ) || it.ammo_sufficient() ) {
            return true;
        }
        if( show_msg ) {
            add_msg_if_player( m_info,
                    ngettext( "Your %s needs %d charge from some UPS.",
                              "Your %s needs %d charges from some UPS.",
                              it.ammo_required() ),
                    it.tname().c_str(), it.ammo_required() );
        }
        return false;
    } else if( !it.ammo_sufficient() ) {
        if( show_msg ) {
            add_msg_if_player( m_info,
                    ngettext( "Your %s has %d charge but needs %d.",
                              "Your %s has %d charges but needs %d.",
                              it.ammo_remaining() ),
                    it.tname().c_str(), it.ammo_remaining(), it.ammo_required() );
        }
        return false;
    }
    return true;
}

bool player::consume_charges( item& used, long qty )
{
    if( qty < 0 ) {
        debugmsg( "Tried to consume negative charges" );
        return false;
    }

    if( qty == 0 ) {
        return false;
    }

    if( !used.is_tool() && !used.is_food() && !used.is_medication() ) {
        debugmsg( "Tried to consume charges for non-tool, non-food, non-med item" );
        return false;
    }

    // Consume comestibles destroying them if no charges remain
    if( used.is_food() || used.is_medication() ) {
        used.charges -= qty;
        if( used.charges <= 0 ) {
            i_rem( &used );
            return true;
        }
        return false;
    }

    // Tools which don't require ammo are instead destroyed
    if( used.is_tool() && !used.ammo_required() ) {
        i_rem( &used );
        return true;
    }

    // USE_UPS never occurs on base items but is instead added by the UPS tool mod
    if( used.has_flag( "USE_UPS" ) ) {
        // With the new UPS system, we'll want to use any charges built up in the tool before pulling from the UPS
        // The usage of the item was already approved, so drain item if possible, otherwise use UPS
        if( used.charges >= qty ) {
            used.ammo_consume( qty, pos() );
        } else {
            use_charges( "UPS", qty );
        }
    } else {
        used.ammo_consume( std::min( qty, used.ammo_remaining() ), pos() );
    }
    return false;
}

void player::use( int inventory_position )
{
    item &used = i_at( inventory_position );
    auto loc = item_location( *this, &used );

    use( loc.clone() );
}

void player::use( item_location loc )
{
    item &used = *loc.get_item();
    int inventory_position = loc.where() == item_location::type::character ?
                             this->get_item_position( &used ) : INT_MIN;

    if( used.is_null() ) {
        add_msg( m_info, _( "You do not have that item." ) );
        return;
    }

    last_item = used.typeId();

    if( used.is_tool() ) {
        if( !used.type->has_use() ) {
            add_msg_if_player( _( "You can't do anything interesting with your %s." ), used.tname().c_str() );
            return;
        }
        invoke_item( &used, loc.position() );

    } else if( used.is_food() ||
               used.is_medication() ||
               used.get_contained().is_food() ||
               used.get_contained().is_medication() ) {
        consume( inventory_position );

    } else if( used.is_book() ) {
        read( inventory_position );

    } else if ( used.type->has_use() ) {
        invoke_item( &used, loc.position() );

    } else {
        add_msg( m_info, _( "You can't do anything interesting with your %s." ),
                 used.tname().c_str() );
    }
}

bool player::invoke_item( item* used )
{
    return invoke_item( used, pos() );
}

bool player::invoke_item( item* used, const tripoint &pt )
{
    const auto &use_methods = used->type->use_methods;

    if( use_methods.empty() ) {
        return false;
    } else if( use_methods.size() == 1 ) {
        return invoke_item( used, use_methods.begin()->first, pt );
    }

    uilist umenu;

    umenu.text = string_format( _( "What to do with your %s?" ), used->tname().c_str() );
    umenu.hilight_disabled = true;

    for( const auto &e : use_methods ) {
        const auto res = e.second.can_call( *this, *used, false, pt );
        umenu.addentry_desc( MENU_AUTOASSIGN, res.success(), MENU_AUTOASSIGN, e.second.get_name(), res.str() );
    }

    umenu.desc_enabled = std::any_of( umenu.entries.begin(), umenu.entries.end(), []( const uilist_entry &elem ) {
        return !elem.desc.empty();
    });

    umenu.query();

    int choice = umenu.ret;
    if( choice < 0 || choice >= static_cast<int>( use_methods.size() ) ) {
        return false;
    }

    const std::string &method = std::next( use_methods.begin(), choice )->first;

    return invoke_item( used, method, pt );
}

bool player::invoke_item( item* used, const std::string &method )
{
    return invoke_item( used, method, pos() );
}

bool player::invoke_item( item* used, const std::string &method, const tripoint &pt )
{
    if( !has_enough_charges( *used, true ) ) {
        return false;
    }

    item *actually_used = used->get_usable_item( method );
    if( actually_used == nullptr ) {
        debugmsg( "Tried to invoke a method %s on item %s, which doesn't have this method",
                  method.c_str(), used->tname().c_str() );
        return false;
    }

    long charges_used = actually_used->type->invoke( *this, *actually_used, pt, method );

    if( used->is_tool() || used->is_medication() || used->get_contained().is_medication() ) {
        return consume_charges( *actually_used, charges_used );
    } else if( used->is_bionic() && charges_used > 0 ) {
        i_rem( used );
        return true;
    }

    return false;
}

void player::reassign_item( item &it, long invlet )
{
    bool remove_old = true;
    if( invlet ) {
        item &prev = i_at( invlet_to_position( invlet ) );
        if( !prev.is_null() ) {
            remove_old = it.typeId() != prev.typeId();
            inv.reassign_item( prev, it.invlet, remove_old );
        }
    }

    if( !invlet || inv_chars.valid( invlet ) ) {
        const auto iter = inv.assigned_invlet.find( it.invlet );
        bool found = iter != inv.assigned_invlet.end();
        if( found ) {
            inv.assigned_invlet.erase( iter );
        }
        if( invlet && ( !found || it.invlet != invlet ) ) {
            inv.assigned_invlet[invlet] = it.typeId();
        }
        inv.reassign_item( it, invlet, remove_old );
    }
}

bool player::gunmod_remove( item &gun, item& mod )
{
    auto iter = std::find_if( gun.contents.begin(), gun.contents.end(), [&mod]( const item& e ) {
        return &mod == &e;
    } );
    if( iter == gun.contents.end() ) {
        debugmsg( "Cannot remove non-existent gunmod" );
        return false;
    }
    if( mod.ammo_remaining() && !g->unload( mod ) ) {
        return false;
    }

    gun.gun_set_mode( gun_mode_id( "DEFAULT" ) );
    moves -= mod.type->gunmod->install_time / 2;

    if( mod.typeId() == "brass_catcher" ) {
        gun.casings_handle( [&]( item &e ) {
            return i_add_or_drop( e );
        } );
    }

    i_add_or_drop( mod );
    gun.contents.erase( iter );

    return true;
}

std::pair<int, int> player::gunmod_installation_odds( const item& gun, const item& mod ) const
{
    // Mods with INSTALL_DIFFICULT have a chance to fail, potentially damaging the gun
    if( !mod.has_flag( "INSTALL_DIFFICULT" ) || has_trait( trait_DEBUG_HS ) ) {
        return std::make_pair( 100, 0 );
    }

    int roll = 100; // chance of success (%)
    int risk = 0;   // chance of failure (%)
    int chances = 1; // start with 1 in 6 (~17% chance)

    for( const auto &e : mod.type->min_skills ) {
        // gain an additional chance for every level above the minimum requirement
        skill_id sk = e.first == "weapon" ? gun.gun_skill() : skill_id( e.first );
        chances += std::max( get_skill_level( sk ) - e.second, 0 );
    }
    // cap success from skill alone to 1 in 5 (~83% chance)
    roll = std::min( double( chances ), 5.0 ) / 6.0 * 100;
    // focus is either a penalty or bonus of at most +/-10%
    roll += ( std::min( std::max( focus_pool, 140 ), 60 ) - 100 ) / 4;
    // dexterity and intelligence give +/-2% for each point above or below 12
    roll += ( get_dex() - 12 ) * 2;
    roll += ( get_int() - 12 ) * 2;
    // each level of damage to the base gun reduces success by 10%
    roll -= std::max( gun.damage_level( 4 ), 0 ) * 10;
    roll = std::min( std::max( roll, 0 ), 100 );

    // risk of causing damage on failure increases with less durable guns
    risk = ( 100 - roll ) * ( ( 10.0 - std::min( gun.type->gun->durability, 9 ) ) / 10.0 );

    return std::make_pair( roll, risk );
}

void player::gunmod_add( item &gun, item &mod )
{
    if( !gun.is_gunmod_compatible( mod ).success() ) {
        debugmsg( "Tried to add incompatible gunmod" );
        return;
    }

    if( !has_item( gun ) && !has_item( mod ) ) {
        debugmsg( "Tried gunmod installation but mod/gun not in player possession" );
        return;
    }

    // first check at least the minimum requirements are met
    if( !has_trait( trait_DEBUG_HS ) && !can_use( mod, gun ) ) {
        return;
    }

    // any (optional) tool charges that are used during installation
    auto odds = gunmod_installation_odds( gun, mod );
    int roll = odds.first;
    int risk = odds.second;

    std::string tool;
    int qty = 0;

    if( mod.is_irremovable() ) {
        if( !query_yn( _( "Permanently install your %1$s in your %2$s?" ), mod.tname().c_str(),
                       gun.tname().c_str() ) ) {
            add_msg_if_player( _( "Never mind." ) );
            return; // player canceled installation
        }
    }

    // if chance of success <100% prompt user to continue
    if( roll < 100 ) {
        uilist prompt;
        prompt.text = string_format( _( "Attach your %1$s to your %2$s?" ), mod.tname().c_str(),
                                     gun.tname().c_str() );

        std::vector<std::function<void()>> actions;

        prompt.addentry( -1, true, 'w',
                         string_format( _( "Try without tools (%i%%) risking damage (%i%%)" ), roll, risk ) );
        actions.emplace_back( [&] {} );

        prompt.addentry( -1, has_charges( "small_repairkit", 100 ), 'f',
                         string_format( _( "Use 100 charges of firearm repair kit (%i%%)" ), std::min( roll * 2, 100 ) ) );

        actions.emplace_back( [&] {
            tool = "small_repairkit";
            qty = 100;
            roll *= 2; // firearm repair kit improves success...
            risk /= 2; // ...and reduces the risk of damage upon failure
        } );

        prompt.addentry( -1, has_charges( "large_repairkit", 25 ), 'g',
                         string_format( _( "Use 25 charges of gunsmith repair kit (%i%%)" ), std::min( roll * 3, 100 ) ) );

        actions.emplace_back( [&] {
            tool = "large_repairkit";
            qty = 25;
            roll *= 3; // gunsmith repair kit improves success markedly...
            risk = 0;  // ...and entirely prevents damage upon failure
        } );

        prompt.query();
        if( prompt.ret < 0 ) {
            add_msg_if_player( _( "Never mind." ) );
            return; // player canceled installation
        }
        actions[ prompt.ret ]();
    }

    int turns = !has_trait( trait_DEBUG_HS ) ? mod.type->gunmod->install_time : 0;

    assign_activity( activity_id( "ACT_GUNMOD_ADD" ), turns, -1, get_item_position( &gun ), tool );
    activity.values.push_back( get_item_position( &mod ) );
    activity.values.push_back( roll ); // chance of success (%)
    activity.values.push_back( risk ); // chance of damage (%)
    activity.values.push_back( qty ); // tool charges
}

void player::toolmod_add( item_location tool, item_location mod )
{
    if( !tool && !mod ) {
        debugmsg( "Tried toolmod installation but mod/tool not available" );
        return;
    }
    // first check at least the minimum requirements are met
    if( !has_trait( trait_DEBUG_HS ) && !can_use( *mod, *tool ) ) {
        return;
    }

    if( !query_yn( _( "Permanently install your %1$s in your %2$s?" ), mod->tname().c_str(),
                    tool->tname().c_str() ) ) {
        add_msg_if_player( _( "Never mind." ) );
        return; // player canceled installation
    }

    assign_activity( activity_id( "ACT_TOOLMOD_ADD" ), 1, -1 );
    activity.targets.emplace_back( std::move( tool ) );
    activity.targets.emplace_back( std::move( mod ) );
}

hint_rating player::rate_action_read( const item &it ) const
{
    if( !it.is_book() ) {
        return HINT_CANT;
    }

    std::vector<std::string> dummy;
    return get_book_reader( it, dummy ) == nullptr ? HINT_IFFY : HINT_GOOD;
}

const player *player::get_book_reader( const item &book, std::vector<std::string> &reasons ) const
{
    const player *reader = nullptr;
    if( !book.is_book() ) {
        reasons.push_back( string_format( _( "Your %s is not good reading material." ),
                                          book.tname().c_str() ) );
        return nullptr;
    }

    // Check for conditions that immediately disqualify the player from reading:
    const optional_vpart_position vp = g->m.veh_at( pos() );
    if( vp && vp->vehicle().player_in_control( *this ) ) {
        reasons.emplace_back( _( "It's a bad idea to read while driving!" ) );
        return nullptr;
    }
    const auto &type = book.type->book;
    if( !fun_to_read( book ) && !has_morale_to_read() && has_identified( book.typeId() ) ) {
        // Low morale still permits skimming
        reasons.emplace_back( _( "What's the point of studying?  (Your morale is too low!)" ) );
        return nullptr;
    }
    const skill_id &skill = type->skill;
    const int skill_level = get_skill_level( skill );
    if( skill && skill_level < type->req && has_identified( book.typeId() ) ) {
        reasons.push_back( string_format( _( "You need %s %d to understand the jargon!" ),
                                          skill.obj().name().c_str(), type->req ) );
        return nullptr;
    }

    // Check for conditions that disqualify us only if no NPCs can read to us
    if( type->intel > 0 && has_trait( trait_ILLITERATE ) ) {
        reasons.emplace_back( _( "You're illiterate!" ) );
    } else if( has_trait( trait_HYPEROPIC ) && !worn_with_flag( "FIX_FARSIGHT" ) &&
               !has_effect( effect_contacts ) && !has_bionic( bio_eye_optic ) ) {
        reasons.emplace_back( _( "Your eyes won't focus without reading glasses." ) );
    } else if( fine_detail_vision_mod() > 4 ) {
        // Too dark to read only applies if the player can read to himself
        reasons.emplace_back( _( "It's too dark to read!" ) );
        return nullptr;
    } else {
        return this;
    }

    //Check for NPCs to read for you, negates Illiterate and Far Sighted
    //The fastest-reading NPC is chosen
    if( is_deaf() ) {
        reasons.emplace_back( _( "Maybe someone could read that to you, but you're deaf!" ) );
        return nullptr;
    }

    int time_taken = INT_MAX;
    auto candidates = get_crafting_helpers();

    for( const npc *elem : candidates ) {
        // Check for disqualifying factors:
        if( type->intel > 0 && elem->has_trait( trait_ILLITERATE ) ) {
            reasons.push_back( string_format( _( "%s is illiterate!" ),
                                              elem->disp_name().c_str() ) );
        } else if( skill && elem->get_skill_level( skill ) < type->req &&
                   has_identified( book.typeId() ) ) {
            reasons.push_back( string_format( _( "%s needs %s %d to understand the jargon!" ),
                                              elem->disp_name().c_str(), skill.obj().name().c_str(), type->req ) );
        } else if( elem->has_trait( trait_HYPEROPIC ) && !elem->worn_with_flag( "FIX_FARSIGHT" ) &&
                   !elem->has_effect( effect_contacts ) ) {
            reasons.push_back( string_format( _( "%s needs reading glasses!" ),
                                              elem->disp_name().c_str() ) );
        } else if( std::min( fine_detail_vision_mod(), elem->fine_detail_vision_mod() ) > 4 ) {
            reasons.push_back( string_format(
                                   _( "It's too dark for %s to read!" ),
                                   elem->disp_name().c_str() ) );
        } else if( !elem->sees( *this ) ) {
            reasons.push_back( string_format( _( "%s could read that to you, but they can't see you." ),
                                              elem->disp_name().c_str() ) );
        } else if( !elem->fun_to_read( book ) && !elem->has_morale_to_read() &&
                   has_identified( book.typeId() ) ) {
            // Low morale still permits skimming
            reasons.push_back( string_format( _( "%s morale is too low!" ), elem->disp_name( true ).c_str() ) );
        } else {
            int proj_time = time_to_read( book, *elem );
            if( proj_time < time_taken ) {
                reader = elem;
                time_taken = proj_time;
            }
        }
    } //end for all candidates
    return reader;
}

int player::time_to_read( const item &book, const player &reader, const player *learner ) const
{
    const auto &type = book.type->book;
    const skill_id &skill = type->skill;
    // The reader's reading speed has an effect only if they're trying to understand the book as they read it
    // Reading speed is assumed to be how well you learn from books (as opposed to hands-on experience)
    const bool try_understand = reader.fun_to_read( book ) ||
                                reader.get_skill_level( skill ) < type->level;
    int reading_speed = try_understand ? std::max( reader.read_speed(), read_speed() ) : read_speed();
    if( learner ) {
        reading_speed = std::max( reading_speed, learner->read_speed() );
    }

    int retval = type->time * reading_speed;
    retval *= std::min( fine_detail_vision_mod(), reader.fine_detail_vision_mod() );

    const int effective_int = std::min( {int_cur, reader.get_int(), learner ? learner->get_int() : INT_MAX } );
    if( type->intel > effective_int && !reader.has_trait( trait_PROF_DICEMASTER ) ) {
        retval += type->time * ( type->intel - effective_int ) * 100;
    }
    if( !has_identified( book.typeId() ) ) {
        retval /= 10; //skimming
    }
    return retval;
}

bool player::fun_to_read( const item &book ) const
{
    // If you don't have a problem with eating humans, To Serve Man becomes rewarding
    if( ( has_trait( trait_CANNIBAL ) || has_trait( trait_PSYCHOPATH ) || has_trait( trait_SAPIOVORE ) ) &&
        book.typeId() == "cookbook_human" ) {
        return true;
    } else if( has_trait( trait_SPIRITUAL ) && book.has_flag( "INSPIRATIONAL" ) ) {
        return true;
    } else {
        return book_fun_for( book ) > 0;
    }
}

int player::book_fun_for(const item &book) const
{
    if( !book.is_book() ) {
        debugmsg( "called player::book_fun_for with non-book" );
        return 0;
    }
    if( has_trait( trait_LOVES_BOOKS ) ) {
        return ( book.type->book->fun + 1 );
    } else if ( has_trait( trait_HATES_BOOKS ) ) {
        if( ( book.type->book->fun > 0 ) ) {
            return 0;
        } else {
            return ( book.type->book->fun - 1 );
        }
    }
    return book.type->book->fun;
}

/**
 * Explanation of ACT_READ activity values:
 *
 * position: ID of the reader
 * targets: 1-element vector with the item_location (always in inventory/wielded) of the book being read
 * index: We are studying until the player with this ID gains a level; 0 indicates reading once
 * values: IDs of the NPCs who will learn something
 * str_values: Parallel to values, these contain the learning penalties (as doubles in string form) as follows:
 *             Experience gained = Experience normally gained * penalty
 */

bool player::read( int inventory_position, const bool continuous )
{
    item &it = i_at( inventory_position );
    if( it.is_null() ) {
        add_msg( m_info, _( "Never mind." ) );
        return false;
    }
    std::vector<std::string> fail_messages;
    const player *reader = get_book_reader( it, fail_messages );
    if( reader == nullptr ) {
        // We can't read, and neither can our followers
        for( const std::string &reason : fail_messages ) {
            add_msg( m_bad, reason );
        }
        return false;
    }
    const int time_taken = time_to_read( it, *reader );

    add_msg( m_debug, "player::read: time_taken = %d", time_taken );
    player_activity act( activity_id( "ACT_READ" ), time_taken, continuous ? activity.index : 0, reader->getID() );
    act.targets.emplace_back( item_location( *this, &it ) );

    // If the player hasn't read this book before, skim it to get an idea of what's in it.
    if( !has_identified( it.typeId() ) ) {
        if( reader != this ) {
            add_msg( m_info, fail_messages[0] );
            add_msg( m_info, _( "%s reads aloud..." ), reader->disp_name().c_str() );
        }
        assign_activity( act );
        return true;
    }

    if( it.typeId() == "guidebook" ) {
        // special guidebook effect: print a misc. hint when read
        if( reader != this ) {
            add_msg( m_info, fail_messages[0] );
            dynamic_cast<const npc *>( reader )->say( get_hint() );
        } else {
            add_msg( m_info, get_hint().c_str() );
        }
        mod_moves( -100 );
        return false;
    }

    const auto &type = it.type->book;
    const skill_id &skill = type->skill;
    const std::string skill_name = skill ? skill.obj().name() : "";

    // Find NPCs to join the study session:
    std::map<npc *, std::string> learners;
    std::map<npc *, std::string> fun_learners; //reading only for fun
    std::map<npc *, std::string> nonlearners;
    auto candidates = get_crafting_helpers();
    for( npc *elem : candidates ) {
        const int lvl = elem->get_skill_level( skill );
        const bool skill_req = ( elem->fun_to_read( it ) && ( !skill || lvl >= type->req ) ) ||
                               ( skill && lvl < type->level && lvl >= type->req );
        const bool morale_req = elem->fun_to_read( it ) || elem->has_morale_to_read();

        if( !skill_req && elem != reader ) {
            if( skill && lvl < type->req ) {
                nonlearners.insert( { elem, string_format( _( " (needs %d %s)" ), type->req, skill_name.c_str() ) } );
            } else if( skill ) {
                nonlearners.insert( { elem, string_format( _( " (already has %d %s)" ), type->level, skill_name.c_str() ) } );
            } else {
                nonlearners.insert( { elem, _( " (uninterested)" ) } );
            }
        } else if( elem->is_deaf() && reader != elem ) {
            nonlearners.insert( { elem, _( " (deaf)" ) } );
        } else if( !morale_req ) {
            nonlearners.insert( { elem, _( " (too sad)" ) } );
        } else if( skill && lvl < type->level ) {
            const double penalty = static_cast<double>( time_taken ) / time_to_read( it, *reader, elem );
            learners.insert( {elem, elem == reader ? _( " (reading aloud to you)" ) : ""} );
            act.values.push_back( elem->getID() );
            act.str_values.push_back( to_string( penalty ) );
        } else {
            fun_learners.insert( {elem, elem == reader ? _( " (reading aloud to you)" ) : "" } );
            act.values.push_back( elem->getID() );
            act.str_values.emplace_back( "1" );
        }
    }

    if( !continuous ) {
        //only show the menu if there's useful information or multiple options
        if( skill || !nonlearners.empty() || !fun_learners.empty() ) {
            uilist menu;

            // Some helpers to reduce repetition:
            auto length = []( const std::pair<npc *, std::string> &elem ) {
                return elem.first->disp_name().size() + elem.second.size();
            };

            auto max_length = [&length]( const std::map<npc *, std::string> &m ) {
                auto max_ele = std::max_element( m.begin(), m.end(), [&length]( std::pair<npc *, std::string> left,
                std::pair<npc *, std::string> right ) {
                    return length( left ) < length( right );
                } );
                return max_ele == m.end() ? 0 : length( *max_ele );
            };

            auto get_text =
                [&]( const std::map<npc *, std::string> &m, const std::pair<npc *, std::string> &elem )
            {
                const int lvl = elem.first->get_skill_level( skill );
                const std::string lvl_text = skill ? string_format( _( " | current level: %d" ), lvl ) : "";
                const std::string name_text = elem.first->disp_name() + elem.second;
                return string_format( ( "%-*s%s" ), static_cast<int>( max_length( m ) ),
                                      name_text.c_str(), lvl_text.c_str() );
            };

            auto add_header = [&menu]( const std::string & str ) {
                menu.addentry( -1, false, -1, "" );
                uilist_entry header( -1, false, -1, str , c_yellow, c_yellow );
                header.force_color = true;
                menu.entries.push_back( header );
            };

            menu.title = !skill ? string_format( _( "Reading %s" ), it.type_name().c_str() ) :
                         string_format( _( "Reading %s (can train %s from %d to %d)" ), it.type_name().c_str(),
                                        skill_name.c_str(), type->req, type->level );

            if( skill ) {
                const int lvl = get_skill_level( skill );
                menu.addentry( getID(), lvl < type->level, '0',
                               string_format( _( "Read until you gain a level | current level: %d" ), lvl ) );
            } else {
                menu.addentry( -1, false, '0', _( "Read until you gain a level" ) );
            }
            menu.addentry( 0, true, '1', _( "Read once" ) );

            if( skill && !learners.empty() ) {
                add_header( _( "Read until this NPC gains a level:" ) );
                for( const auto &elem : learners ) {
                    menu.addentry( elem.first->getID(), true, -1, get_text( learners, elem ) );
                }
            }
            if( !fun_learners.empty() ) {
                add_header( _( "Reading for fun:" ) );
                for( const auto &elem : fun_learners ) {
                    menu.addentry( -1, false, -1, get_text( fun_learners, elem ) );
                }
            }
            if( !nonlearners.empty() ) {
                add_header( _( "Not participating:" ) );
                for( const auto &elem : nonlearners ) {
                    menu.addentry( -1, false, -1, get_text( nonlearners, elem ) );
                }
            }

            menu.query( true );
            if( menu.ret == UILIST_CANCEL ) {
                add_msg( m_info, _( "Never mind." ) );
                return false;
            }
            act.index = menu.ret;
        }
        add_msg( m_info, _( "Now reading %s, %s to stop early." ),
                 it.type_name().c_str(), press_x( ACTION_PAUSE ).c_str() );
    }

    // Print some informational messages, but only the first time or if the information changes

    if( !continuous || activity.position != act.position ) {
        if( reader != this ) {
            add_msg( m_info, fail_messages[0] );
            add_msg( m_info, _( "%s reads aloud..." ), reader->disp_name().c_str() );
        } else if( !learners.empty() || !fun_learners.empty() ) {
            add_msg( m_info, _( "You read aloud..." ) );
        }
    }

    if( !continuous ||
    !std::all_of( learners.begin(), learners.end(), [&]( std::pair<npc *, std::string> elem ) {
    return std::count( activity.values.begin(), activity.values.end(), elem.first->getID() ) != 0;
    } ) ||
    !std::all_of( activity.values.begin(), activity.values.end(), [&]( int elem ) {
        return learners.find( g->find_npc( elem ) ) != learners.end();
    } ) ) {

        if( learners.size() == 1 ) {
            add_msg( m_info, _( "%s studies with you." ), learners.begin()->first->disp_name().c_str() );
        } else if( !learners.empty() ) {
            const std::string them = enumerate_as_string( learners.begin(),
            learners.end(), [&]( std::pair<npc *, std::string> elem ) {
                return elem.first->disp_name();
            } );
            add_msg( m_info, _( "%s study with you." ), them.c_str() );
        }

        // Don't include the reader as it would be too redundant.
        std::set<std::string> readers;
        for( const auto &elem : fun_learners ) {
            if( elem.first != reader ) {
                readers.insert( elem.first->disp_name() );
            }
        }
        if( readers.size() == 1 ) {
            add_msg( m_info, _( "%s reads with you for fun." ), readers.begin()->c_str() );
        } else if( !readers.empty() ) {
            const std::string them = enumerate_as_string( readers );
            add_msg( m_info, _( "%s read with you for fun." ), them.c_str() );
        }
    }

    if( std::min( fine_detail_vision_mod(), reader->fine_detail_vision_mod() ) > 1.0 ) {
        add_msg( m_warning,
                 _( "It's difficult for %s to see fine details right now. Reading will take longer than usual." ),
                 reader->disp_name().c_str() );
    }

    const bool complex_penalty = type->intel > std::min( int_cur, reader->get_int() ) && !reader->has_trait( trait_PROF_DICEMASTER );
    const player *complex_player = reader->get_int() < int_cur ? reader : this;
    if( complex_penalty && !continuous ) {
        add_msg( m_warning,
                 _( "This book is too complex for %s to easily understand. It will take longer to read." ),
                 complex_player->disp_name().c_str() );
    }

    assign_activity( act );

    // Reinforce any existing morale bonus/penalty, so it doesn't decay
    // away while you read more.
    const time_duration decay_start = 1_turns * time_taken / 1000;
    std::set<player *> apply_morale = { this };
    for( const auto &elem : learners ) {
        apply_morale.insert( elem.first );
    }
    for( const auto &elem : fun_learners ) {
        apply_morale.insert( elem.first );
    }
    for( player *elem : apply_morale ) {
        // If you don't have a problem with eating humans, To Serve Man becomes rewarding
        if( ( elem->has_trait( trait_CANNIBAL ) || elem->has_trait( trait_PSYCHOPATH ) ||
              elem->has_trait( trait_SAPIOVORE ) ) &&
            it.typeId() == "cookbook_human" ) {
            elem->add_morale( MORALE_BOOK, 0, 75, decay_start + 3_minutes, decay_start, false, it.type );
        } else if( elem->has_trait( trait_SPIRITUAL ) && it.has_flag( "INSPIRATIONAL" ) ) {
            elem->add_morale( MORALE_BOOK, 0, 90, decay_start + 6_minutes, decay_start, false, it.type );
        } else {
            elem->add_morale( MORALE_BOOK, 0, type->fun * 15, decay_start + 3_minutes, decay_start, false, it.type );
        }
    }

    return true;
}

void player::do_read( item &book )
{
    const auto &reading = book.type->book;
    if( !reading ) {
        activity.set_to_null();
        return;
    }
    const skill_id &skill = reading->skill;

    if( !has_identified( book.typeId() ) ) {
        // Note that we've read the book.
        items_identified.insert( book.typeId() );

        add_msg( _( "You skim %s to find out what's in it." ), book.type_name().c_str() );
        if( skill && get_skill_level_object( skill ).can_train() ) {
            add_msg(m_info, _("Can bring your %s skill to %d."),
                    skill.obj().name().c_str(), reading->level);
            if( reading->req != 0 ){
                add_msg(m_info, _("Requires %s level %d to understand."),
                        skill.obj().name().c_str(), reading->req);
            }
        }

        if (reading->intel != 0) {
            add_msg(m_info, _("Requires intelligence of %d to easily read."), reading->intel);
        }
        if (book_fun_for( book ) != 0) {
            add_msg(m_info, _("Reading this book affects your morale by %d"), book_fun_for( book ) );
        }
        add_msg(m_info, ngettext("A chapter of this book takes %d minute to read.",
                         "A chapter of this book takes %d minutes to read.", reading->time),
                reading->time );

        std::vector<std::string> recipe_list;
        for( auto const & elem : reading->recipes ) {
            // If the player knows it, they recognize it even if it's not clearly stated.
            if( elem.is_hidden() && !knows_recipe( elem.recipe ) ) {
                continue;
            }
            recipe_list.push_back( elem.name );
        }
        if( !recipe_list.empty() ) {
            std::string recipe_line = string_format(
                ngettext( "This book contains %1$u crafting recipe: %2$s",
                          "This book contains %1$u crafting recipes: %2$s",
                          static_cast<unsigned long>( recipe_list.size() ) ),
                static_cast<unsigned long>( recipe_list.size() ),
                enumerate_as_string( recipe_list ).c_str() );
            add_msg( m_info, recipe_line );
        }
        if( recipe_list.size() != reading->recipes.size() ) {
            add_msg( m_info, _( "It might help you figuring out some more recipes." ) );
        }
        activity.set_to_null();
        return;
    }

    std::vector<std::pair<player *, double>> learners; //learners and their penalties
    for( size_t i = 0; i < activity.values.size(); i++ ) {
        player *n = g->find_npc( activity.values[i] );
        if( n != nullptr ) {
            const std::string &s = activity.get_str_value( i, "1" );
            learners.push_back( { n, strtod( s.c_str(), nullptr ) } );
        }
        // Otherwise they must have died/teleported or something
    }
    learners.push_back( { this, 1.0 } );
    bool continuous = false; //whether to continue reading or not
    std::set<std::string> little_learned; // NPCs who learned a little about the skill
    std::set<std::string> cant_learn;
    std::list<std::string> out_of_chapters;

    for( auto &elem : learners ) {
        player *learner = elem.first;

        if( book_fun_for( book ) != 0 ) {
            int fun_bonus = 0;
            const int chapters = book.get_chapters();
            const int remain = book.get_remaining_chapters( *this );
            if( chapters > 0 && remain == 0 ) {
                //Book is out of chapters -> re-reading old book, less fun
                if( learner->is_player() ) {
                    // This goes in the front because "It isn't as much fun for Jim and you"
                    // sounds weird compared to "It isn't as much fun for you and Jim"
                    out_of_chapters.push_front( learner->disp_name() );
                } else {
                    out_of_chapters.push_back( learner->disp_name() );
                }
                //50% penalty
                fun_bonus = ( book_fun_for( book ) * 5 ) / 2;
            } else {
                fun_bonus = book_fun_for( book ) * 5;
            }
            // If you don't have a problem with eating humans, To Serve Man becomes rewarding
            if( ( learner->has_trait( trait_CANNIBAL ) || learner->has_trait( trait_PSYCHOPATH ) ||
                  learner->has_trait( trait_SAPIOVORE ) ) &&
                book.typeId() == "cookbook_human" ) {
                fun_bonus = 25;
                learner->add_morale( MORALE_BOOK, fun_bonus, fun_bonus * 3, 6_minutes, 3_minutes, true, book.type );
            } else if( learner->has_trait( trait_SPIRITUAL ) && book.has_flag( "INSPIRATIONAL" ) ) {
                fun_bonus = 15;
                learner->add_morale( MORALE_BOOK, fun_bonus, fun_bonus * 5, 9_minutes, 9_minutes, true, book.type );
            } else {
                learner->add_morale( MORALE_BOOK, fun_bonus, book_fun_for( book ) * 15, 6_minutes, 3_minutes, true, book.type );
            }
        }

        book.mark_chapter_as_read( *learner );

        if( skill && learner->get_skill_level( skill ) < reading->level &&
            learner->get_skill_level_object( skill ).can_train() ) {
            SkillLevel &skill_level = learner->get_skill_level_object( skill );
            const int originalSkillLevel = skill_level.level();

            // Calculate experience gained
            /** @EFFECT_INT increases reading comprehension */
            // Enhanced Memory Banks modestly boosts experience
            int min_ex = std::max( 1, reading->time / 10 + learner->get_int() / 4 );
            int max_ex = reading->time /  5 + learner->get_int() / 2 - originalSkillLevel;
            if( has_active_bionic( bio_memory ) ) {
                min_ex += 2;
            }
            if( max_ex < 2 ) {
                max_ex = 2;
            }
            if( max_ex > 10 ) {
                max_ex = 10;
            }
            if( max_ex < min_ex ) {
                max_ex = min_ex;
            }

            min_ex *= ( originalSkillLevel + 1 ) * elem.second;
            min_ex = std::max( min_ex, 1 );
            max_ex *= ( originalSkillLevel + 1 ) * elem.second;
            max_ex = std::max( min_ex, max_ex );

            skill_level.readBook( min_ex, max_ex, reading->level );

            std::string skill_name = skill.obj().name();

            if( skill_level != originalSkillLevel ) {
                if( learner->is_player() ) {
                    add_msg( m_good, _( "You increase %s to level %d." ), skill.obj().name().c_str(),
                             originalSkillLevel + 1 );
                    if( skill_level.level() % 4 == 0 ) {
                        //~ %s is skill name. %d is skill level
                        add_memorial_log( pgettext( "memorial_male", "Reached skill level %1$d in %2$s." ),
                                          pgettext( "memorial_female", "Reached skill level %1$d in %2$s." ),
                                          skill_level.level(), skill_name );
                    }
                    const std::string skill_increase_source = "book";
                    CallbackArgumentContainer lua_callback_args_info;
                    lua_callback_args_info.emplace_back( getID() );
                    lua_callback_args_info.emplace_back( skill_increase_source );
                    lua_callback_args_info.emplace_back( skill.str() );
                    lua_callback_args_info.emplace_back( originalSkillLevel + 1 );
                    lua_callback( "on_player_skill_increased", lua_callback_args_info );
                    lua_callback( "on_skill_increased" ); // Legacy callback
                } else {
                    add_msg( m_good, _( "%s increases their %s level." ), learner->disp_name().c_str(), skill_name );
                }
            } else {
                //skill_level == originalSkillLevel
                if( activity.index == learner->getID() ) {
                    continuous = true;
                }
                if( learner->is_player() ) {
                    add_msg( m_info, _( "You learn a little about %s! (%d%%)" ), skill_name, skill_level.exercise() );
                } else {
                    little_learned.insert( learner->disp_name() );
                }
            }

            if( ( skill_level == reading->level || !skill_level.can_train() ) ||
                ( ( learner->has_trait( trait_id( "SCHIZOPHRENIC" ) ) ||
                    learner->has_artifact_with( AEP_SCHIZO ) ) && one_in( 25 ) ) )
            {
                if( learner->is_player() ) {
                    add_msg( m_info, _( "You can no longer learn from %s." ), book.type_name().c_str() );
                } else {
                    cant_learn.insert( learner->disp_name() );
                }
            }
        } else if( skill ) {
            if( learner->is_player() ) {
                add_msg( m_info, _( "You can no longer learn from %s." ), book.type_name().c_str() );
            } else {
                cant_learn.insert( learner->disp_name() );
            }
        }
    } //end for all learners

    if( little_learned.size() == 1 ) {
        add_msg( m_info, _( "%s learns a little about %s!" ), little_learned.begin()->c_str(),
                 skill.obj().name().c_str() );
    } else if( !little_learned.empty() ) {
        const std::string little_learned_msg = enumerate_as_string( little_learned );
        add_msg( m_info, _( "%s learn a little about %s!" ), little_learned_msg.c_str(),
                 skill.obj().name().c_str() );
    }

    if( !cant_learn.empty() ) {
        const std::string names = enumerate_as_string( cant_learn );
        add_msg( m_info, _( "%s can no longer learn from %s." ), names.c_str(), book.type_name().c_str() );
    }
    if( !out_of_chapters.empty() ) {
        const std::string names = enumerate_as_string( out_of_chapters );
        add_msg( m_info, _( "Rereading the %s isn't as much fun for %s." ),
                 book.type_name().c_str(), names.c_str() );
        if( out_of_chapters.front() == disp_name() && one_in( 6 ) ) {
            add_msg( m_info, _( "Maybe you should find something new to read..." ) );
        }
    }

    if( continuous ) {
        activity.set_to_null();
        read( get_item_position( &book ), true );
        if( activity ) {
            return;
        }
    }

    // NPCs can't learn martial arts from manuals (yet).
    auto m = book.type->use_methods.find( "MA_MANUAL" );
    if( m != book.type->use_methods.end() ) {
        m->second.call( *this, book, false, pos() );
    }

    activity.set_to_null();
}

bool player::has_identified( const std::string &item_id ) const
{
    return items_identified.count( item_id ) > 0;
}

bool player::studied_all_recipes(const itype &book) const
{
    if( !book.book ) {
        return true;
    }
    for( auto &elem : book.book->recipes ) {
        if( !knows_recipe( elem.recipe ) ) {
            return false;
        }
    }
    return true;
}

const recipe_subset &player::get_learned_recipes() const
{
    // Cache validity check
    if( *_skills != *valid_autolearn_skills ) {
        for( const auto &r : recipe_dict.all_autolearn() ) {
            if( meets_skill_requirements( r->autolearn_requirements ) ) {
                learned_recipes->include( r );
            }
        }
        *valid_autolearn_skills = *_skills; // Reassign the validity stamp
    }

    return *learned_recipes;
}

const recipe_subset player::get_recipes_from_books( const inventory &crafting_inv ) const
{
    recipe_subset res;

    for( const auto &stack : crafting_inv.const_slice() ) {
        const item &candidate = stack->front();

        if( !candidate.is_book() ) {
            continue;
        }
        // NPCs don't need to identify books
        if( is_player() && !items_identified.count( candidate.typeId() ) ) {
            continue;
        }

        for( auto const &elem : candidate.type->book->recipes ) {
            if( get_skill_level( elem.recipe->skill_used ) >= elem.skill_level ) {
                res.include( elem.recipe, elem.skill_level );
            }
        }
    }

    return res;
}

const std::set<itype_id> player::get_books_for_recipe( const inventory &crafting_inv, const recipe *r ) const
{
    std::set<itype_id> book_ids;
    const int skill_level = get_skill_level( r->skill_used );
    for( auto &book_lvl : r->booksets ) {
        itype_id book_id = book_lvl.first;
        int required_skill_level = book_lvl.second;
        // NPCs don't need to identify books
        if( is_player() && !items_identified.count( book_id ) ) {
            continue;
        }

        if( skill_level >= required_skill_level && crafting_inv.amount_of( book_id ) > 0 ) {
            book_ids.insert( book_id );
        }
    }
    return book_ids;
}

const recipe_subset player::get_available_recipes( const inventory &crafting_inv, const std::vector<npc *> *helpers ) const
{
    recipe_subset res( get_learned_recipes() );

    res.include( get_recipes_from_books( crafting_inv ) );

    if( helpers != nullptr ) {
        for( npc *np : *helpers ) {
            // Directly form the helper's inventory
            res.include( get_recipes_from_books( np->inv ) );
            // Being told what to do
            res.include_if( np->get_learned_recipes(), [ this ]( const recipe &r ) {
                return get_skill_level( r.skill_used ) >= int( r.difficulty * 0.8f ); // Skilled enough to understand
            } );
        }
    }

    return res;
}

void player::try_to_sleep( const time_duration &dur )
{
    const optional_vpart_position vp = g->m.veh_at( pos() );
    const trap &trap_at_pos = g->m.tr_at(pos());
    const ter_id ter_at_pos = g->m.ter(pos());
    const furn_id furn_at_pos = g->m.furn(pos());
    bool plantsleep = false;
    bool fungaloid_cosplay = false;
    bool websleep = false;
    bool webforce = false;
    bool websleeping = false;
    bool in_shell = false;
    bool watersleep = false;
    if (has_trait( trait_CHLOROMORPH )) {
        plantsleep = true;
        if( (ter_at_pos == t_dirt || ter_at_pos == t_pit ||
              ter_at_pos == t_dirtmound || ter_at_pos == t_pit_shallow ||
              ter_at_pos == t_grass) && !vp &&
              furn_at_pos == f_null ) {
            add_msg_if_player(m_good, _("You relax as your roots embrace the soil."));
        } else if (vp) {
            add_msg_if_player(m_bad, _("It's impossible to sleep in this wheeled pot!"));
        } else if (furn_at_pos != f_null) {
            add_msg_if_player(m_bad, _("The humans' furniture blocks your roots. You can't get comfortable."));
        } else { // Floor problems
            add_msg_if_player(m_bad, _("Your roots scrabble ineffectively at the unyielding surface."));
        }
    }
    else if( has_trait( trait_M_SKIN3 ) ) {
        fungaloid_cosplay = true;
        if( g->m.has_flag_ter_or_furn( "FUNGUS" , pos() ) ) {
            add_msg_if_player( m_good, _( "Our fibers meld with the ground beneath us.  The gills on our neck begin to seed the air with spores as our awareness fades." ) );
        }
    }
    if (has_trait( trait_WEB_WALKER )) {
        websleep = true;
    }
    // Not sure how one would get Arachnid w/o web-making, but Just In Case
    if (has_trait( trait_THRESH_SPIDER ) && (has_trait( trait_WEB_SPINNER ) || (has_trait( trait_WEB_WEAVER ))) ) {
        webforce = true;
    }
    if (websleep || webforce) {
        int web = g->m.get_field_strength( pos(), fd_web );
            if (!webforce) {
            // At this point, it's kinda weird, but surprisingly comfy...
            if (web >= 3) {
                add_msg_if_player(m_good, _("These thick webs support your weight, and are strangely comfortable..."));
                websleeping = true;
            } else if( web > 0 ) {
                add_msg_if_player(m_info, _("You try to sleep, but the webs get in the way.  You brush them aside."));
                g->m.remove_field( pos(), fd_web );
            }
        } else {
            // Here, you're just not comfortable outside a nice thick web.
            if (web >= 3) {
                add_msg_if_player(m_good, _("You relax into your web."));
                websleeping = true;
            } else {
                add_msg_if_player(m_bad, _("You try to sleep, but you feel exposed and your spinnerets keep twitching."));
                add_msg_if_player(m_info, _("Maybe a nice thick web would help you sleep."));
            }
        }
    }
    if (has_active_mutation( trait_SHELL2 )) {
        // Your shell's interior is a comfortable place to sleep.
        in_shell = true;
    }
    if( has_trait( trait_WATERSLEEP ) ) {
        if( underwater ) {
            add_msg_if_player( m_good, _( "You lay beneath the waves' embrace, gazing up through the water's surface..." ) );
            watersleep = true;
        } else if( g->m.has_flag_ter( "SWIMMABLE", pos() ) ) {
            add_msg_if_player( m_good, _( "You settle into the water and begin to drowse..." ) );
            watersleep = true;
        }
    }
    if(!plantsleep && (furn_at_pos == f_bed || furn_at_pos == f_makeshift_bed ||
         trap_at_pos.loadid == tr_cot || trap_at_pos.loadid == tr_rollmat ||
         trap_at_pos.loadid == tr_fur_rollmat || furn_at_pos == f_armchair ||
         furn_at_pos == f_sofa || furn_at_pos == f_autodoc_couch ||
         furn_at_pos == f_hay || furn_at_pos == f_straw_bed ||
         ter_at_pos == t_improvised_shelter || (in_shell) || (websleeping) ||
         vp.part_with_feature( "SEAT", true ) ||
         vp.part_with_feature( "BED", true ) ) ) {
        add_msg_if_player(m_good, _("This is a comfortable place to sleep."));
    } else if (ter_at_pos != t_floor && !plantsleep && !fungaloid_cosplay && !watersleep) {
        add_msg_if_player( ter_at_pos.obj().movecost <= 2 ?
                 _("It's a little hard to get to sleep on this %s.") :
                 _("It's hard to get to sleep on this %s."),
                 ter_at_pos.obj().name().c_str() );
    }
    add_msg_if_player( _( "You start trying to fall asleep." ) );
    assign_activity( activity_id( "ACT_TRY_SLEEP" ), to_moves<int>( dur ) );
}

comfort_level player::base_comfort_value( const tripoint &p ) const
{
    // Comfort of sleeping spots is "objective", while sleep_spot( p ) is "subjective"
    // As in the latter also checks for fatigue and other variables while this function
    // only looks at the base comfyness of something. It's still subjective, in a sense,
    // as arachnids who sleep in webs will find most places comfortable for instance.
    int comfort = 0;

    bool plantsleep = has_trait( trait_CHLOROMORPH );
    bool fungaloid_cosplay = has_trait( trait_M_SKIN3 );
    bool websleep = has_trait( trait_WEB_WALKER );
    bool webforce = has_trait( trait_THRESH_SPIDER ) && ( has_trait( trait_WEB_SPINNER ) || ( has_trait( trait_WEB_WEAVER ) ) );
    bool in_shell = has_active_mutation( trait_SHELL2 );
    bool watersleep = has_trait( trait_WATERSLEEP );

    const optional_vpart_position vp = g->m.veh_at( p );
    const maptile tile = g->m.maptile_at( p );
    const trap &trap_at_pos = tile.get_trap_t();
    const ter_id ter_at_pos = tile.get_ter();
    const furn_id furn_at_pos = tile.get_furn();

    int web = g->m.get_field_strength( p, fd_web );

    // Some mutants have different comfort needs
    if( !plantsleep && !webforce ) {
        if( in_shell ) {
            comfort += 1 + static_cast<int>( comfort_level::slightly_comfortable );
            // Note: shelled individuals can still use sleeping aids!
        }
        else if( vp ) {
            if( vp.part_with_feature( "BED", true ) ) {
                comfort += 1 + static_cast<int>( comfort_level::slightly_comfortable );
            }
            else if( vp.part_with_feature( "SEAT", true ) ) {
                comfort += 0 + static_cast<int>( comfort_level::slightly_comfortable );
            }
            else {
                // Sleeping elsewhere is uncomfortable
                comfort -= g->m.move_cost( p );
            }
        }
        // Not in a vehicle, start checking furniture/terrain/traps at this point in decreasing order
        else if( furn_at_pos == f_bed ) {
            comfort += 0 + static_cast<int>( comfort_level::comfortable );
        }
        else if( furn_at_pos == f_makeshift_bed || trap_at_pos.loadid == tr_cot ||
                 furn_at_pos == f_sofa || furn_at_pos == f_autodoc_couch ) {
            comfort += 1 + static_cast<int>( comfort_level::slightly_comfortable );
        }
        // Web sleepers can use their webs if better furniture isn't available
        else if( websleep && web >= 3 ) {
            comfort += 1 + static_cast<int>( comfort_level::slightly_comfortable );
        }
        else if( trap_at_pos.loadid == tr_rollmat || trap_at_pos.loadid == tr_fur_rollmat ||
                 furn_at_pos == f_armchair || ter_at_pos == t_improvised_shelter ) {
            comfort += 0 + static_cast<int>( comfort_level::slightly_comfortable );
        }
        else if( furn_at_pos == f_straw_bed || furn_at_pos == f_hay || furn_at_pos == f_tatami ) {
            comfort += 2 + static_cast<int>( comfort_level::neutral );
        }
        else if( furn_at_pos == f_chair || furn_at_pos == f_bench ||
                 ter_at_pos == t_floor || ter_at_pos == t_floor_waxed ||
                 ter_at_pos == t_carpet_red || ter_at_pos == t_carpet_yellow ||
                 ter_at_pos == t_carpet_green || ter_at_pos == t_carpet_purple ) {
            comfort += 1 + static_cast<int>( comfort_level::neutral );
        }
        else {
         // Not a comfortable sleeping spot
            comfort -= g->m.move_cost( p );
        }

        auto items = g->m.i_at( p );
        for( auto &items_it : items ) {
            if( items_it.has_flag( "SLEEP_AID" ) ) {
                // Note: BED + SLEEP_AID = 9 pts, or 1 pt below very_comfortable
                comfort += 1 + static_cast<int>( comfort_level::slightly_comfortable );
                break; // prevents using more than 1 sleep aid
            }
        }

        if( fungaloid_cosplay && g->m.has_flag_ter_or_furn( "FUNGUS", pos() ) ) {
            comfort += static_cast<int>( comfort_level::very_comfortable );
        }
    }
    else if( plantsleep ) {
        if( vp || furn_at_pos != f_null ) {
            // Sleep ain't happening in a vehicle or on furniture
            comfort = static_cast<int>( comfort_level::uncomfortable );
        }
        else {
            // It's very easy for Chloromorphs to get to sleep on soil!
            if( ter_at_pos == t_dirt || ter_at_pos == t_pit || ter_at_pos == t_dirtmound ||
                ter_at_pos == t_pit_shallow ) {
                comfort += static_cast<int>( comfort_level::very_comfortable );
            }
            // Not as much if you have to dig through stuff first
            else if( ter_at_pos == t_grass ) {
                comfort += static_cast<int>( comfort_level::comfortable );
            }
            // Sleep ain't happening
            else {
                comfort = static_cast<int>( comfort_level::uncomfortable );
            }
        }
    //Has watersleep
    } else if( watersleep ) {
        if( g->m.has_flag_ter( "SWIMMABLE", pos() ) ) {
            comfort += static_cast<int>( comfort_level::very_comfortable );
        }
    // Has webforce
    } else {
        if( web >= 3 ) {
            // Thick Web and you're good to go
            comfort += static_cast<int>( comfort_level::very_comfortable );
        }
        else {
            comfort = static_cast<int>( comfort_level::uncomfortable );
        }
    }

    if( comfort >= static_cast<int>( comfort_level::very_comfortable ) ) {
        return comfort_level::very_comfortable;
    }
    else if( comfort >= static_cast<int>( comfort_level::comfortable ) ) {
        return comfort_level::comfortable;
    }
    else if( comfort >= static_cast<int>( comfort_level::slightly_comfortable ) ) {
        return comfort_level::slightly_comfortable;
    }
    else if( comfort >= static_cast<int>( comfort_level::neutral ) ) {
        return comfort_level::neutral;
    }
    else return comfort_level::uncomfortable;
}

int player::sleep_spot( const tripoint &p ) const
{
    comfort_level base_level = base_comfort_value( p );
    int sleepy = static_cast<int>( base_level );

    if (has_addiction(ADD_SLEEP)) {
        sleepy -= 4;
    }
    if (has_trait( trait_INSOMNIA )) {
        // 12.5 points is the difference between "tired" and "dead tired"
        sleepy -= 12;
    }
    if (has_trait( trait_EASYSLEEPER )) {
        // Low fatigue (being rested) has a much stronger effect than high fatigue
        // so it's OK for the value to be that much higher
        sleepy += 24;
    }
    if (has_trait( trait_EASYSLEEPER2 )) {
        // Mousefolk can sleep just about anywhere.
        sleepy += 40;
    }

    if( get_fatigue() < TIRED + 1 ) {
        sleepy -= int( ( TIRED + 1 - get_fatigue() ) / 4 );
    } else {
        sleepy += int( ( get_fatigue() - TIRED + 1 ) / 16 );
    }

    if( stim > 0 || !has_trait( trait_INSOMNIA ) ) {
        sleepy -= 2 * stim;
    } else {
        // Make it harder for insomniac to get around the trait
        sleepy -= stim;
    }

    return sleepy;
}

bool player::can_sleep()
{
    if( has_effect( effect_meth ) ) {
        // Sleep ain't happening until that meth wears off completely.
        return false;
    }

    // Since there's a bit of randomness to falling asleep, we want to
    // prevent exploiting this if can_sleep() gets called over and over.
    // Only actually check if we can fall asleep no more frequently than
    // every 30 minutes.  We're assuming that if we return true, we'll
    // immediately be falling asleep after that.
    //
    // Also if player debug menu'd time backwards this breaks, just do the
    // check anyway, this will reset the timer if 'dur' is negative.
    const time_point now = calendar::turn;
    const time_duration dur = now - last_sleep_check;
    if( dur >= 30_minutes || dur < 0_turns ) {
        last_sleep_check = now;
        int sleepy = sleep_spot( pos() );
        sleepy += rng( -8, 8 );
        if( sleepy > 0 ) {
            return true;
        }
    }
    return false;
}

void player::fall_asleep()
{
    // Communicate to the player that he is using items on the floor
    std::string item_name = is_snuggling();
    if( item_name == "many" ) {
        if( one_in( 15 ) ) {
            add_msg_if_player( _( "You nestle your pile of clothes for warmth." ) );
        } else {
            add_msg_if_player( _( "You use your pile of clothes for warmth." ) );
        }
    } else if( item_name != "nothing" ) {
        if( one_in( 15 ) ) {
            add_msg_if_player( _( "You snuggle your %s to keep warm." ), item_name.c_str() );
        } else {
            add_msg_if_player( _( "You use your %s to keep warm." ), item_name.c_str() );
        }
    }
    if( has_active_mutation( trait_id( "HIBERNATE" ) ) && get_hunger() < -60 ) {
        add_memorial_log( pgettext( "memorial_male", "Entered hibernation." ),
                          pgettext( "memorial_female", "Entered hibernation." ) );
        // some days worth of round-the-clock Snooze.  Cata seasons default to 91 days.
        fall_asleep( 10_days );
        // If you're not fatigued enough for 10 days, you won't sleep the whole thing.
        // In practice, the fatigue from filling the tank from (no msg) to Time For Bed
        // will last about 8 days.
    }

    fall_asleep( 10_hours ); // default max sleep time.
}

void player::fall_asleep( const time_duration &duration )
{
    if( activity ) {
        if( activity.id() == "ACT_TRY_SLEEP" ) {
            activity.set_to_null();
        } else {
            cancel_activity();
        }
    }
    add_effect( effect_sleep, duration );
}

void player::wake_up()
{
    if( has_effect( effect_sleep ) ) {
        if( calendar::turn - get_effect( effect_sleep ).get_start_time() > 2_hours ) {
            print_health();
        }
        if( has_effect( effect_slept_through_alarm ) ) {
            if( has_bionic( bio_watch ) ) {
                add_msg_if_player( m_warning, _( "It looks like you've slept through your internal alarm..." ) );
            } else {
                add_msg_if_player( m_warning, _( "It looks like you've slept through the alarm..." ) );
            }
        }
    }

    remove_effect( effect_sleep );
    remove_effect( effect_slept_through_alarm );
    remove_effect( effect_lying_down );
    recalc_sight_limits();
}

std::string player::is_snuggling() const
{
    auto begin = g->m.i_at( pos() ).begin();
    auto end = g->m.i_at( pos() ).end();

    if( in_vehicle ) {
        if( const cata::optional<vpart_reference> vp = g->m.veh_at( pos() ).part_with_feature( VPFLAG_CARGO, false ) ) {
            vehicle *const veh = &vp->vehicle();
            const int cargo = vp->part_index();
            if( !veh->get_items(cargo).empty() ) {
                begin = veh->get_items(cargo).begin();
                end = veh->get_items(cargo).end();
            }
        }
    }
    const item* floor_armor = nullptr;
    int ticker = 0;

    // If there are no items on the floor, return nothing
    if( begin == end ) {
        return "nothing";
    }

    for( auto candidate = begin; candidate != end; ++candidate ) {
        if( !candidate->is_armor() ) {
            continue;
        } else if( candidate->volume() > 250_ml && candidate->get_warmth() > 0 &&
                   ( candidate->covers( bp_torso ) || candidate->covers( bp_leg_l ) ||
                     candidate->covers( bp_leg_r ) ) ) {
            floor_armor = &*candidate;
            ticker++;
        }
    }

    if ( ticker == 0 ) {
        return "nothing";
    }
    else if ( ticker == 1 ) {
        return floor_armor->type_name();
    }
    else if ( ticker > 1 ) {
        return "many";
    }

    return "nothing";
}

// Returned values range from 1.0 (unimpeded vision) to 11.0 (totally blind).
//  1.0 is LIGHT_AMBIENT_LIT or brighter
//  4.0 is a dark clear night, barely bright enough for reading and crafting
//  6.0 is LIGHT_AMBIENT_DIM
//  7.3 is LIGHT_AMBIENT_MINIMAL, a dark cloudy night, unlit indoors
// 11.0 is zero light or blindness
float player::fine_detail_vision_mod() const
{
    // PER_SLIME_OK implies you can get enough eyes around the bile
    // that you can generally see.  There still will be the haze, but
    // it's annoying rather than limiting.
    if( is_blind() ||
         ( ( has_effect( effect_boomered ) || has_effect( effect_darkness ) ) && !has_trait( trait_PER_SLIME_OK ) ) ) {
        return 11.0;
    }
    // Scale linearly as light level approaches LIGHT_AMBIENT_LIT.
    // If we're actually a source of light, assume we can direct it where we need it.
    // Therefore give a hefty bonus relative to ambient light.
    float own_light = std::max( 1.0, LIGHT_AMBIENT_LIT - active_light() - 2 );

    // Same calculation as above, but with a result 3 lower.
    float ambient_light = std::max( 1.0, LIGHT_AMBIENT_LIT - g->m.ambient_light_at( pos() ) + 1.0 );

    return std::min( own_light, ambient_light );
}

int player::get_wind_resistance(body_part bp) const
{
    int coverage = 0;
    float totalExposed = 1.0;
    int totalCoverage = 0;
    int penalty = 100;

    for( auto &i : worn ) {
        if( i.covers(bp) ) {
            if( i.made_of( material_id( "leather" ) ) || i.made_of( material_id( "plastic" ) ) || i.made_of( material_id( "bone" ) ) ||
                i.made_of( material_id( "chitin" ) ) || i.made_of( material_id( "nomex" ) ) ) {
                penalty = 10; // 90% effective
            } else if( i.made_of( material_id( "cotton" ) ) ) {
                penalty = 30;
            } else if( i.made_of( material_id( "wool" ) ) ) {
                penalty = 40;
            } else {
                penalty = 1; // 99% effective
            }

            coverage = std::max(0, i.get_coverage() - penalty);
            totalExposed *= (1.0 - coverage/100.0); // Coverage is between 0 and 1?
        }
    }

    // Your shell provides complete wind protection if you're inside it
    if (has_active_mutation( trait_SHELL2 )) {
        totalCoverage = 100;
        return totalCoverage;
    }

    totalCoverage = 100 - totalExposed*100;

    return totalCoverage;
}

int player::warmth(body_part bp) const
{
    int ret = 0;
    int warmth = 0;

    for (auto &i : worn) {
        if( i.covers( bp ) ) {
            warmth = i.get_warmth();
            // Wool items do not lose their warmth due to being wet.
            // Warmth is reduced by 0 - 66% based on wetness.
            if (!i.made_of( material_id( "wool" ) ))
            {
                warmth *= 1.0 - 0.66 * body_wetness[bp] / drench_capacity[bp];
            }
            ret += warmth;
        }
    }
    return ret;
}

int bestwarmth( const std::list< item > &its, const std::string &flag )
{
    int best = 0;
    for( auto &w : its ) {
        if( w.has_flag( flag ) && w.get_warmth() > best ) {
            best = w.get_warmth();
        }
    }
    return best;
}

int player::bonus_item_warmth(body_part bp) const
{
    int ret = 0;

    // If the player is not wielding anything big, check if hands can be put in pockets
    if( ( bp == bp_hand_l || bp == bp_hand_r ) && weapon.volume() < 500_ml ) {
        ret += bestwarmth( worn, "POCKETS" );
    }

    // If the player's head is not encumbered, check if hood can be put up
    if( bp == bp_head && encumb( bp_head ) < 10 ) {
        ret += bestwarmth( worn, "HOOD" );
    }

    // If the player's mouth is not encumbered, check if collar can be put up
    if( bp == bp_mouth && encumb( bp_mouth ) < 10 ) {
        ret += bestwarmth( worn, "COLLAR" );
    }

    return ret;
}

int player::get_armor_bash(body_part bp) const
{
    return get_armor_bash_base(bp) + armor_bash_bonus;
}

int player::get_armor_cut(body_part bp) const
{
    return get_armor_cut_base(bp) + armor_cut_bonus;
}

int player::get_armor_type( damage_type dt, body_part bp ) const
{
    switch( dt ) {
        case DT_TRUE:
            return 0;
        case DT_BIOLOGICAL:
            return 0;
        case DT_BASH:
            return get_armor_bash( bp );
        case DT_CUT:
            return get_armor_cut( bp );
        case DT_STAB:
            return get_armor_cut( bp ) * 0.8f;
        case DT_ACID:
        case DT_HEAT:
        case DT_COLD:
        case DT_ELECTRIC:
        {
            int ret = 0;
            for( auto &i : worn ) {
                if( i.covers( bp ) ) {
                    ret += i.damage_resist( dt );
                }
            }

            ret += mutation_armor( bp, dt );
            return ret;
        }
        case DT_NULL:
        case NUM_DT:
            // Let it error below
            break;
    }

    debugmsg( "Invalid damage type: %d", dt );
    return 0;
}

int player::get_armor_bash_base(body_part bp) const
{
    int ret = 0;
    for (auto &i : worn) {
        if (i.covers(bp)) {
            ret += i.bash_resist();
        }
    }
    if (has_bionic( bio_carbon ) ) {
        ret += 2;
    }
    if (bp == bp_head && has_bionic( bio_armor_head ) ) {
        ret += 3;
    }
    if ((bp == bp_arm_l || bp == bp_arm_r) && has_bionic( bio_armor_arms ) ) {
        ret += 3;
    }
    if (bp == bp_torso && has_bionic( bio_armor_torso ) ) {
        ret += 3;
    }
    if ((bp == bp_leg_l || bp == bp_leg_r) && has_bionic( bio_armor_legs ) ) {
        ret += 3;
    }
    if (bp == bp_eyes && has_bionic( bio_armor_eyes ) ) {
        ret += 3;
    }

    ret += mutation_armor( bp, DT_BASH );
    return ret;
}

int player::get_armor_cut_base(body_part bp) const
{
    int ret = 0;
    for (auto &i : worn) {
        if (i.covers(bp)) {
            ret += i.cut_resist();
        }
    }
    if (has_bionic( bio_carbon ) ) {
        ret += 4;
    }
    if (bp == bp_head && has_bionic( bio_armor_head ) ) {
        ret += 3;
    } else if ((bp == bp_arm_l || bp == bp_arm_r) && has_bionic( bio_armor_arms ) ) {
        ret += 3;
    } else if (bp == bp_torso && has_bionic( bio_armor_torso ) ) {
        ret += 3;
    } else if ((bp == bp_leg_l || bp == bp_leg_r) && has_bionic( bio_armor_legs ) ) {
        ret += 3;
    } else if (bp == bp_eyes && has_bionic( bio_armor_eyes ) ) {
        ret += 3;
    }

    ret += mutation_armor( bp, DT_CUT );
    return ret;
}

int player::get_armor_acid(body_part bp) const
{
    return get_armor_type( DT_ACID, bp );
}

int player::get_armor_fire(body_part bp) const
{
    return get_armor_type( DT_HEAT, bp );
}

void destroyed_armor_msg( Character &who, const std::string &pre_damage_name )
{
    //~ %s is armor name
    who.add_memorial_log( pgettext("memorial_male", "Worn %s was completely destroyed."),
                          pgettext("memorial_female", "Worn %s was completely destroyed."),
                          pre_damage_name.c_str() );
    who.add_msg_player_or_npc( m_bad, _("Your %s is completely destroyed!"),
                               _("<npcname>'s %s is completely destroyed!"),
                               pre_damage_name.c_str() );
}

bool player::armor_absorb( damage_unit& du, item& armor )
{
    if( rng( 1, 100 ) > armor.get_coverage() ) {
        return false;
    }

    // TODO: add some check for power armor
    armor.mitigate_damage( du );

    // We want armor's own resistance to this type, not the resistance it grants
    const int armors_own_resist = armor.damage_resist( du.type, true );
    if( armors_own_resist > 1000 ) {
        // This is some weird type that doesn't damage armors
        return false;
    }

    // Scale chance of article taking damage based on the number of parts it covers.
    // This represents large articles being able to take more punishment
    // before becoming ineffective or being destroyed.
    const int num_parts_covered = armor.get_covered_body_parts().count();
    if( !one_in( num_parts_covered ) ) {
        return false;
    }

    // Don't damage armor as much when bypassed by armor piercing
    // Most armor piercing damage comes from bypassing armor, not forcing through
    const int raw_dmg = du.amount;
    if( raw_dmg > armors_own_resist ) {
        // If damage is above armor value, the chance to avoid armor damage is
        // 50% + 50% * 1/dmg
        if( one_in( raw_dmg ) || one_in( 2 ) ) {
            return false;
        }
    } else {
        // Sturdy items and power armors never take chip damage.
        // Other armors have 0.5% of getting damaged from hits below their armor value.
        if( armor.has_flag("STURDY") || armor.is_power_armor() || !one_in( 200 ) ) {
            return false;
        }
    }

    auto &material = armor.get_random_material();
    std::string damage_verb = ( du.type == DT_BASH ) ?
        material.bash_dmg_verb() : material.cut_dmg_verb();

    const std::string pre_damage_name = armor.tname();
    const std::string pre_damage_adj = armor.get_base_material().dmg_adj( armor.damage_level( 4 ) );

    // add "further" if the damage adjective and verb are the same
    std::string format_string = ( pre_damage_adj == damage_verb ) ?
        _("Your %1$s is %2$s further!") : _("Your %1$s is %2$s!");
    add_msg_if_player( m_bad, format_string.c_str(), pre_damage_name.c_str(),
                       damage_verb.c_str());
    //item is damaged
    if( is_player() ) {
        SCT.add(posx(), posy(), NORTH, remove_color_tags( pre_damage_name ),
                m_neutral, damage_verb, m_info);
    }

    return armor.mod_damage( armor.has_flag( "FRAGILE" ) ?
        rng( 2 * itype::damage_scale, 3 * itype::damage_scale ) : itype::damage_scale, du.type );
}

float player::bionic_armor_bonus( body_part bp, damage_type dt ) const
{
    float result = 0.0f;
    // We only check the passive bionics
    if( has_bionic( bio_carbon ) ) {
        if( dt == DT_BASH ) {
            result += 2;
        } else if( dt == DT_CUT || dt == DT_STAB ) {
            result += 4;
        }
    }
    // All the other bionic armors reduce bash/cut/stab by 3
    // Map body parts to a set of bionics that protect it
    // @todo: JSONize passive bionic armor instead of hardcoding it
    static const std::map< body_part, bionic_id > armor_bionics = {
        { bp_head, { bio_armor_head } },
        { bp_arm_l, { bio_armor_arms } },
        { bp_arm_r, { bio_armor_arms } },
        { bp_torso, { bio_armor_torso } },
        { bp_leg_l, { bio_armor_legs } },
        { bp_leg_r, { bio_armor_legs } },
        { bp_eyes, { bio_armor_eyes } }
    };
    auto iter = armor_bionics.find( bp );
    if( iter != armor_bionics.end() && has_bionic( iter->second ) &&
        ( dt == DT_BASH || dt == DT_CUT || dt == DT_STAB ) ) {
        result += 3;
    }
    return result;
}

void player::passive_absorb_hit( body_part bp, damage_unit &du ) const
{
    // >0 check because some mutations provide negative armor
    // Thin skin check goes before subdermal armor plates because SUBdermal
    if( du.amount > 0.0f ) {
        // Horrible hack warning!
        // Get rid of this as soon as CUT and STAB are split
        if( du.type == DT_STAB ) {
            damage_unit du_copy = du;
            du_copy.type = DT_CUT;
            du.amount -= mutation_armor( bp, du_copy );
        } else {
            du.amount -= mutation_armor( bp, du );
        }
    }
    du.amount -= bionic_armor_bonus( bp, du.type ); //Check for passive armor bionics
    du.amount -= mabuff_armor_bonus( du.type );
    du.amount = std::max( 0.0f, du.amount );
}

void player::absorb_hit(body_part bp, damage_instance &dam) {
    std::list<item> worn_remains;
    bool armor_destroyed = false;

    for( auto &elem : dam.damage_units ) {
        if( elem.amount < 0 ) {
            // Prevents 0 damage hits (like from hallucinations) from ripping armor
            elem.amount = 0;
            continue;
        }

        // The bio_ads CBM absorbs damage before hitting armor
        if( has_active_bionic( bio_ads ) ) {
            if( elem.amount > 0 && power_level > 24 ) {
                if( elem.type == DT_BASH ) {
                    elem.amount -= rng( 1, 8 );
                } else if( elem.type == DT_CUT ) {
                    elem.amount -= rng( 1, 4 );
                } else if( elem.type == DT_STAB ) {
                    elem.amount -= rng( 1, 2 );
                }
                charge_power(-25);
            }
            if( elem.amount < 0 ) {
                elem.amount = 0;
            }
        }

        // Only the outermost armor can be set on fire
        bool outermost = true;
        // The worn vector has the innermost item first, so
        // iterate reverse to damage the outermost (last in worn vector) first.
        for( auto iter = worn.rbegin(); iter != worn.rend(); ) {
            item& armor = *iter;

            if( !armor.covers( bp ) ) {
                ++iter;
                continue;
            }

            const std::string pre_damage_name = armor.tname();
            bool destroy = false;

            // Heat damage can set armor on fire
            // Even though it doesn't cause direct physical damage to it
            if( outermost && elem.type == DT_HEAT && elem.amount >= 1.0f ) {
                // @todo: Different fire intensity values based on damage
                fire_data frd{ 2 };
                destroy = armor.burn( frd );
                int fuel = roll_remainder( frd.fuel_produced );
                if( fuel > 0 ) {
                    add_effect( effect_onfire, time_duration::from_turns( fuel + 1 ), bp, false, 0, false, true );
                }
            }

            if( !destroy ) {
                destroy = armor_absorb( elem, armor );
            }

            if( destroy ) {
                if( g->u.sees( *this ) ) {
                    SCT.add( posx(), posy(), NORTH, remove_color_tags( pre_damage_name ),
                             m_neutral, _( "destroyed" ), m_info);
                }
                destroyed_armor_msg( *this, pre_damage_name );
                armor_destroyed = true;
                armor.on_takeoff( *this );
                worn_remains.insert( worn_remains.end(), armor.contents.begin(), armor.contents.end() );
                // decltype is the type name of the iterator, note that reverse_iterator::base returns the
                // iterator to the next element, not the one the revers_iterator points to.
                // http://stackoverflow.com/questions/1830158/how-to-call-erase-with-a-reverse-iterator
                iter = decltype(iter)( worn.erase( --( iter.base() ) ) );
            } else {
                ++iter;
                outermost = false;
            }
        }

        passive_absorb_hit( bp, elem );

        if( elem.type == DT_BASH ) {
            if( has_trait( trait_LIGHT_BONES ) ) {
                elem.amount *= 1.4;
            }
            if( has_trait( trait_HOLLOW_BONES ) ) {
                elem.amount *= 1.8;
            }
        }

        elem.amount = std::max( elem.amount, 0.0f );
    }
    for( item& remain : worn_remains ) {
        g->m.add_item_or_charges( pos(), remain );
    }
    if( armor_destroyed ) {
        drop_invalid_inventory();
    }
}

int player::get_env_resist(body_part bp) const
{
    int ret = 0;
    for (auto &i : worn) {
        // Head protection works on eyes too (e.g. baseball cap)
        if (i.covers(bp) || (bp == bp_eyes && i.covers(bp_head))) {
            ret += i.get_env_resist();
        }
    }

    if (bp == bp_mouth && has_bionic( bio_purifier ) && ret < 5) {
        ret += 2;
        if (ret > 5) {
            ret = 5;
        }
    }

    if (bp == bp_eyes && has_bionic( bio_armor_eyes ) && ret < 5) {
        ret += 2;
        if (ret > 5) {
            ret = 5;
        }
    }
    return ret;
}

bool player::wearing_something_on(body_part bp) const
{
    for (auto &i : worn) {
        if (i.covers(bp))
            return true;
    }
    return false;
}

bool player::natural_attack_restricted_on( body_part bp ) const
{
    for( auto &i : worn ) {
        if( i.covers( bp ) && !i.has_flag( "ALLOWS_NATURAL_ATTACKS" ) ) {
            return true;
        }
    }
    return false;
}

bool player::is_wearing_shoes( const side &which_side ) const
{
    bool left = true;
    bool right = true;
    if( which_side == side::LEFT || which_side == side::BOTH ) {
        left = false;
        for( const item &worn_item : worn ) {
            if (worn_item.covers(bp_foot_l) &&
                !worn_item.has_flag("BELTED") &&
                !worn_item.has_flag("SKINTIGHT")) {
                left = true;
                break;
            }
        }
    }
    if( which_side == side::RIGHT || which_side == side::BOTH ) {
        right = false;
        for( const item &worn_item : worn ) {
            if (worn_item.covers(bp_foot_r) &&
                !worn_item.has_flag("BELTED") &&
                !worn_item.has_flag("SKINTIGHT")) {
                right = true;
                break;
            }
        }
    }
    return (left && right);
}

bool player::is_wearing_helmet() const
{
    for( const item &i : worn ) {
        if( i.covers( bp_head ) &&
            !i.has_flag( "HELMET_COMPAT" ) &&
            !i.has_flag( "SKINTIGHT" ) &&
            !i.has_flag( "OVERSIZE" ) ) {
            return true;
        }
    }
    return false;
}

int player::head_cloth_encumbrance() const
{
    int ret = 0;
    for( auto &i : worn ) {
        const item *worn_item = &i;
        if( i.covers( bp_head ) && ( worn_item->has_flag( "HELMET_COMPAT" ) ||
                                     worn_item->has_flag( "SKINTIGHT" ) ) ) {
            ret += worn_item->get_encumber();
        }
    }
    return ret;
}

double player::footwear_factor() const
{
    double ret = 0;
    if (wearing_something_on(bp_foot_l)) {
        ret += .5;
    }
    if (wearing_something_on(bp_foot_r)) {
        ret += .5;
    }
    return ret;
}

int player::shoe_type_count(const itype_id & it) const
{
    int ret = 0;
    if (is_wearing_on_bp(it, bp_foot_l)) {
        ret++;
    }
    if (is_wearing_on_bp(it, bp_foot_r)) {
        ret++;
    }
    return ret;
}

bool player::is_wearing_power_armor(bool *hasHelmet) const {
    bool result = false;
    for( auto &elem : worn ) {
        if( !elem.is_power_armor() ) {
            continue;
        }
        if (hasHelmet == nullptr) {
            // found power armor, helmet not requested, cancel loop
            return true;
        }
        // found power armor, continue search for helmet
        result = true;
        if( elem.covers( bp_head ) ) {
            *hasHelmet = true;
            return true;
        }
    }
    return result;
}

int player::adjust_for_focus(int amount) const
{
    int effective_focus = focus_pool;
    if (has_trait( trait_FASTLEARNER ))
    {
        effective_focus += 15;
    }
    if( has_active_bionic( bio_memory ) ) {
        effective_focus += 10;
    }
    if (has_trait( trait_SLOWLEARNER ))
    {
        effective_focus -= 15;
    }
    double tmp = amount * (effective_focus / 100.0);
    return roll_remainder(tmp);
}

void player::practice( const skill_id &id, int amount, int cap )
{
    SkillLevel &level = get_skill_level_object( id );
    const Skill &skill = id.obj();
    std::string skill_name = skill.name();

    if( !level.can_train() ) {
        // If leveling is disabled, don't train, don't drain focus, don't print anything
        // Leaving as a skill method rather than global for possible future skill cap setting
        return;
    }

    const auto highest_skill = [&]() {
        std::pair<skill_id, int> result( skill_id::NULL_ID(), -1 );
        for( const auto &pair : *_skills ) {
            const SkillLevel &lobj = pair.second;
            if( lobj.level() > result.second ) {
                result = std::make_pair( pair.first, lobj.level() );
            }
        }
        return result.first;
    };

    const bool isSavant = has_trait( trait_SAVANT );
    const skill_id savantSkill = isSavant ? highest_skill() : skill_id::NULL_ID();

    amount = adjust_for_focus(amount);

    if (has_trait( trait_PACIFIST ) && skill.is_combat_skill()) {
        if(!one_in(3)) {
          amount = 0;
        }
    }
    if (has_trait( trait_PRED2 ) && skill.is_combat_skill()) {
        if(one_in(3)) {
          amount *= 2;
        }
    }
    if (has_trait( trait_PRED3 ) && skill.is_combat_skill()) {
        amount *= 2;
    }

    if (has_trait( trait_PRED4 ) && skill.is_combat_skill()) {
        amount *= 3;
    }

    if (isSavant && id != savantSkill ) {
        amount /= 2;
    }

    if (amount > 0 && get_skill_level( id ) > cap) { //blunt grinding cap implementation for crafting
        amount = 0;
        if(is_player() && one_in(5)) {//remind the player intermittently that no skill gain takes place
            int curLevel = get_skill_level( id );
            add_msg(m_info, _("This task is too simple to train your %s beyond %d."),
                    skill_name, curLevel);
        }
    }

    if (amount > 0 && level.isTraining()) {
        int oldLevel = get_skill_level( id );
        get_skill_level_object( id ).train( amount );
        int newLevel = get_skill_level( id );
        if (is_player() && newLevel > oldLevel) {
            add_msg( m_good, _( "Your skill in %s has increased to %d!" ), skill_name, newLevel );
            const std::string skill_increase_source = "training";
            CallbackArgumentContainer lua_callback_args_info;
            lua_callback_args_info.emplace_back( getID() );
            lua_callback_args_info.emplace_back( skill_increase_source );
            lua_callback_args_info.emplace_back( id.str() );
            lua_callback_args_info.emplace_back( newLevel );
            lua_callback( "on_player_skill_increased", lua_callback_args_info );
            lua_callback( "on_skill_increased" ); //Legacy callback
        }
        if(is_player() && newLevel > cap) {
            //inform player immediately that the current recipe can't be used to train further
            add_msg( m_info, _( "You feel that %s tasks of this level are becoming trivial." ),
                     skill_name );
        }

        int chance_to_drop = focus_pool;
        focus_pool -= chance_to_drop / 100;
        // Apex Predators don't think about much other than killing.
        // They don't lose Focus when practicing combat skills.
        if ((rng(1, 100) <= (chance_to_drop % 100)) && (!(has_trait( trait_PRED4 ) &&
                                                          skill.is_combat_skill()))) {
            focus_pool--;
        }
    }

    get_skill_level_object( id ).practice();
}

int player::exceeds_recipe_requirements( const recipe &rec ) const
{
    return get_all_skills().exceeds_recipe_requirements( rec );
}

bool player::has_recipe_requirements( const recipe &rec ) const
{
    return get_all_skills().has_recipe_requirements( rec );
}

bool player::can_decomp_learn( const recipe &rec ) const
{
    return !rec.learn_by_disassembly.empty() &&
           meets_skill_requirements( rec.learn_by_disassembly );
}

bool player::knows_recipe(const recipe *rec) const
{
    return get_learned_recipes().contains( rec );
}

int player::has_recipe( const recipe *r, const inventory &crafting_inv,
                        const std::vector<npc *> &helpers ) const
{
    if( !r->skill_used ) {
        return 0;
    }

    if( knows_recipe( r ) ) {
        return r->difficulty;
    }

    const auto available = get_available_recipes( crafting_inv, &helpers );
    return available.contains( r ) ? available.get_custom_difficulty( r ) : -1;
}

void player::learn_recipe( const recipe * const rec )
{
    if( rec->never_learn ){
        return;
    }
    learned_recipes->include( rec );
}

void player::assign_activity( const activity_id &type, int moves, int index, int pos, const std::string &name )
{
    assign_activity( player_activity( type, moves, index, pos, name ) );
}

void player::assign_activity( const player_activity &act, bool allow_resume )
{
    if( allow_resume && !backlog.empty() && backlog.front().can_resume_with( act, *this ) ) {
        add_msg_if_player( _("You resume your task.") );
        activity = backlog.front();
        backlog.pop_front();
    } else {
        if( activity ) {
            backlog.push_front( activity );
        }

        activity = act;
    }

    activity.allow_distractions();

    if( activity.rooted() ) {
        rooted_message();
    }
}

bool player::has_activity(const activity_id type) const
{
    return activity.id() == type;
}

void player::cancel_activity()
{
    if( has_activity( activity_id( "ACT_MOVE_ITEMS" ) ) && is_hauling() ) {
        stop_hauling();
    }
    // Clear any backlog items that aren't auto-resume.
    for( auto backlog_item = backlog.begin(); backlog_item != backlog.end(); ) {
        if( backlog_item->auto_resume ) {
            backlog_item++;
        } else {
            backlog_item = backlog.erase( backlog_item );
        }
    }
    if( activity && activity.is_suspendable() ) {
        backlog.push_front( activity );
    }
    activity = player_activity();
}

bool player::has_gun_for_ammo( const ammotype &at ) const
{
    return has_item_with( [at]( const item & it ) {
        // item::ammo_type considers the active gunmod.
        return it.is_gun() && it.ammo_type() == at;
    } );
}

bool player::has_magazine_for_ammo( const ammotype &at ) const
{
    return has_item_with( [&at]( const item & it ) {
        return !it.has_flag( "NO_RELOAD" ) &&
               ( ( it.is_magazine() && it.ammo_type() == at ) ||
                 ( it.is_gun() && it.magazine_integral() && it.ammo_type() == at ) ||
                 ( it.is_gun() && it.magazine_current() != nullptr &&
                   it.magazine_current()->ammo_type() == at ) );
    } );
}

std::string player::weapname() const
{
    if( weapon.is_gun() ) {
        std::stringstream str;
        str << weapon.type_name();

        // Is either the base item or at least one auxiliary gunmod loaded (includes empty magazines)
        bool base = weapon.ammo_capacity() > 0 && !weapon.has_flag( "RELOAD_AND_SHOOT" );

        const auto mods = weapon.gunmods();
        bool aux = std::any_of( mods.begin(), mods.end(), [&]( const item *e ) {
            return e->is_gun() && e->ammo_capacity() > 0 && !e->has_flag( "RELOAD_AND_SHOOT" );
        } );

        if( base || aux ) {
            str << " (";
            if( base ) {
                str << weapon.ammo_remaining();
                if( weapon.magazine_integral() ) {
                    str << "/" << weapon.ammo_capacity();
                }
            } else {
                str << "---";
            }
            str << ")";

            for( auto e : mods ) {
                if( e->is_gun() && e->ammo_capacity() > 0 && !e->has_flag( "RELOAD_AND_SHOOT" ) ) {
                    str << " (" << e->ammo_remaining();
                    if( e->magazine_integral() ) {
                        str << "/" << e->ammo_capacity();
                    }
                    str << ")";
                }
            }
        }
        return str.str();

    } else if( weapon.is_container() && weapon.contents.size() == 1 ) {
        return string_format( "%s (%d)", weapon.tname().c_str(), weapon.contents.front().charges );

    } else if( !is_armed() ) {
        return _( "fists" );

    } else {
        return weapon.tname();
    }
}

bool player::wield_contents( item &container, int pos, bool penalties, int base_cost )
{
    // if index not specified and container has multiple items then ask the player to choose one
    if( pos < 0 ) {
        std::vector<std::string> opts;
        std::transform( container.contents.begin(), container.contents.end(),
                        std::back_inserter( opts ), []( const item& elem ) {
                            return elem.display_name();
                        } );
        if( opts.size() > 1 ) {
            pos = uilist( _( "Wield what?" ), opts );
            if( pos < 0 ) {
                return false;
            }
        } else {
            pos = 0;
        }
    }

    if( pos >= static_cast<int>(container.contents.size() ) ) {
        debugmsg( "Tried to wield non-existent item from container (player::wield_contents)" );
        return false;
    }

    auto target = std::next( container.contents.begin(), pos );
    const auto ret = can_wield( *target );
    if( !ret.success() ) {
        add_msg_if_player( m_info, "%s", ret.c_str() );
        return false;
    }

    int mv = 0;

    if( is_armed() ) {
        if( !unwield() ) {
            return false;
        }
        inv.unsort();
    }

    weapon = std::move( *target );
    container.contents.erase( target );
    container.on_contents_changed();

    inv.update_invlet( weapon );
    inv.update_cache_with_item( weapon );
    last_item = weapon.typeId();

    /**
     * @EFFECT_PISTOL decreases time taken to draw pistols from holsters
     * @EFFECT_SMG decreases time taken to draw smgs from holsters
     * @EFFECT_RIFLE decreases time taken to draw rifles from holsters
     * @EFFECT_SHOTGUN decreases time taken to draw shotguns from holsters
     * @EFFECT_LAUNCHER decreases time taken to draw launchers from holsters
     * @EFFECT_STABBING decreases time taken to draw stabbing weapons from sheathes
     * @EFFECT_CUTTING decreases time taken to draw cutting weapons from scabbards
     * @EFFECT_BASHING decreases time taken to draw bashing weapons from holsters
     */
    int lvl = get_skill_level( weapon.is_gun() ? weapon.gun_skill() : weapon.melee_skill() );
    mv += item_handling_cost( weapon, penalties, base_cost ) / ( ( lvl + 10.0f ) / 10.0f );

    moves -= mv;

    weapon.on_wield( *this, mv );

    return true;
}

void player::store( item& container, item& put, bool penalties, int base_cost )
{
    moves -= item_store_cost( put, container, penalties, base_cost );
    container.put_in( i_rem( &put ) );
}

nc_color encumb_color(int level)
{
 if (level < 0)
  return c_green;
 if (level < 10)
  return c_light_gray;
 if (level < 40)
  return c_yellow;
 if (level < 70)
  return c_light_red;
 return c_red;
}

float player::get_melee() const
{
    return get_skill_level( skill_id( "melee" ) );
}

void player::setID (int i)
{
    if( id >= 0 ) {
        debugmsg( "tried to set id of a npc/player, but has already a id: %d", id );
    } else if( i < -1 ) {
        debugmsg( "tried to set invalid id of a npc/player: %d", i );
    } else {
        id = i;
    }
}

int player::getID () const
{
    return this->id;
}

bool player::uncanny_dodge()
{
    bool is_u = this == &g->u;
    bool seen = g->u.sees( *this );
    if( this->power_level < 74 || !this->has_active_bionic( bio_uncanny_dodge ) ) { return false; }
    tripoint adjacent = adjacent_tile();
    charge_power(-75);
    if( adjacent.x != posx() || adjacent.y != posy()) {
        position.x = adjacent.x;
        position.y = adjacent.y;
        if( is_u ) {
            add_msg( _("Time seems to slow down and you instinctively dodge!") );
        } else if( seen ) {
            add_msg( _("%s dodges... so fast!"), this->disp_name().c_str() );

        }
        return true;
    }
    if( is_u ) {
        add_msg( _("You try to dodge but there's no room!") );
    } else if( seen ) {
        add_msg( _("%s tries to dodge but there's no room!"), this->disp_name().c_str() );
    }
    return false;
}

// adjacent_tile() returns a safe, unoccupied adjacent tile. If there are no such tiles, returns player position instead.
tripoint player::adjacent_tile() const
{
    std::vector<tripoint> ret;
    int dangerous_fields = 0;
    for( const tripoint &p : g->m.points_in_radius( pos(), 1 ) ) {
        if( p == pos() ) {
            // Don't consider player position
            continue;
        }
        const trap &curtrap = g->m.tr_at( p );
        if( g->critter_at( p ) == nullptr && g->m.passable( p ) &&
            (curtrap.is_null() || curtrap.is_benign()) ) {
            // Only consider tile if unoccupied, passable and has no traps
            dangerous_fields = 0;
            auto &tmpfld = g->m.field_at( p );
            for( auto &fld : tmpfld ) {
                const field_entry &cur = fld.second;
                if( cur.is_dangerous() ) {
                    dangerous_fields++;
                }
            }

            if( dangerous_fields == 0 ) {
                ret.push_back( p );
            }
        }
    }

    return random_entry( ret, pos() ); // player position if no valid adjacent tiles
}

int player::climbing_cost( const tripoint &from, const tripoint &to ) const
{
    if( !g->m.valid_move( from, to, false, true ) ) {
        return 0;
    }

    const int diff = g->m.climb_difficulty( from );

    if( diff > 5 ) {
        return 0;
    }

    return 50 + diff * 100;
    // TODO: All sorts of mutations, equipment weight etc.
}

void player::environmental_revert_effect()
{
    addictions.clear();
    morale->clear();

    for (int part = 0; part < num_hp_parts; part++) {
        hp_cur[part] = hp_max[part];
    }
    set_hunger(0);
    set_thirst(0);
    set_fatigue(0);
    set_healthy(0);
    set_healthy_mod(0);
    stim = 0;
    set_pain(0);
    set_painkiller(0);
    radiation = 0;

    recalc_sight_limits();
    reset_encumbrance();
}

bool player::is_invisible() const
{
    static const bionic_id str_bio_cloak("bio_cloak"); // This function used in monster::plan_moves
    static const bionic_id str_bio_night("bio_night");
    return (
        has_active_bionic(str_bio_cloak) ||
        has_active_bionic(str_bio_night) ||
        has_active_optcloak() ||
        has_trait( trait_DEBUG_CLOAK ) ||
        has_artifact_with(AEP_INVISIBLE)
    );
}

int player::visibility( bool, int ) const
{
    // 0-100 %
    if ( is_invisible() ) {
        return 0;
    }
    // @todo:
    // if ( dark_clothing() && light check ...
    int stealth_modifier = std::floor( mutation_value( "stealth_modifier" ) );
    return clamp( 100 - stealth_modifier, 40, 160 );
}

void player::set_destination(const std::vector<tripoint> &route, const player_activity &destination_activity)
{
    auto_move_route = route;
    this->destination_activity = destination_activity;
    destination_point.emplace( g->m.getabs( route.back() ) );
}

void player::clear_destination()
{
    auto_move_route.clear();
    destination_activity = player_activity();
    destination_point = cata::nullopt;
    next_expected_position = cata::nullopt;
}

bool player::has_destination() const
{
    return !auto_move_route.empty();
}

bool player::has_destination_activity() const
{
    return !destination_activity.is_null() && destination_point && position == g->m.getlocal( *destination_point );
}

void player::start_destination_activity()
{
    if( !has_destination_activity() ) {
        debugmsg( "Tried to start invalid destination activity" );
        return;
    }

    assign_activity( destination_activity );
    clear_destination();
}

std::vector<tripoint> &player::get_auto_move_route()
{
    return auto_move_route;
}

action_id player::get_next_auto_move_direction()
{
    if (!has_destination()) {
        return ACTION_NULL;
    }

    if( next_expected_position ) {
        if( pos() != *next_expected_position ) {
            // We're off course, possibly stumbling or stuck, cancel auto move
            return ACTION_NULL;
        }
    }

    next_expected_position.emplace( auto_move_route.front() );
    auto_move_route.erase(auto_move_route.begin());

    tripoint dp = *next_expected_position - pos();

    // Make sure the direction is just one step and that
    // all diagonal moves have 0 z component
    if( abs( dp.x ) > 1 || abs( dp.y ) > 1 || abs( dp.z ) > 1 ||
        ( abs( dp.z ) != 0 && ( abs( dp.x ) != 0 || abs( dp.y ) != 0 ) ) ) {
        // Should never happen, but check just in case
        return ACTION_NULL;
    }

    return get_movement_direction_from_delta( dp.x, dp.y, dp.z );
}

bool player::defer_move( const tripoint &next ) {
    // next must be adjacent to current pos
    if( square_dist( next, pos() ) != 1 ) {
        return false;
    }
    // next must be adjacent to subsequent move in any preexisting automove route
    if( has_destination() && square_dist( auto_move_route.front(), next ) != 1 ) {
        return false;
    }
    auto_move_route.insert( auto_move_route.begin(), next );
    next_expected_position = pos();
    return true;
}

void player::shift_destination(int shiftx, int shifty)
{
    if( next_expected_position ) {
        next_expected_position->x += shiftx;
        next_expected_position->y += shifty;
    }

    for( auto &elem : auto_move_route ) {
        elem.x += shiftx;
        elem.y += shifty;
    }
}

void player::grab( object_type grab_type, const tripoint &grab_point )
{
    this->grab_type = grab_type;
    this->grab_point = grab_point;

    path_settings->avoid_rough_terrain = grab_type != OBJECT_NONE;
}

object_type player::get_grab_type() const
{
    return grab_type;
}

void player::start_hauling()
{
    add_msg( _( "You start hauling items along the ground." ) );
    if( is_armed() ) {
        add_msg( m_warning, _( "Your hands are not free, which makes hauling slower." ) );
    }
    hauling = true;
}

void player::stop_hauling()
{
    add_msg( _( "You stop hauling items." ) );
    hauling = false;
    if( has_activity( activity_id( "ACT_MOVE_ITEMS" ) ) ) {
        cancel_activity();
    }
}

bool player::is_hauling() const
{
    return hauling;
}

bool player::has_weapon() const
{
    return !unarmed_attack();
}

m_size player::get_size() const
{
    return MS_MEDIUM;
}

int player::get_hp() const
{
    return get_hp( num_hp_parts );
}

int player::get_hp( hp_part bp ) const
{
    if( bp < num_hp_parts ) {
        return hp_cur[bp];
    }
    int hp_total = 0;
    for( int i = 0; i < num_hp_parts; ++i ) {
        hp_total += hp_cur[i];
    }
    return hp_total;
}

int player::get_hp_max() const
{
    return get_hp_max( num_hp_parts );
}

int player::get_hp_max( hp_part bp ) const
{
    if( bp < num_hp_parts ) {
        return hp_max[bp];
    }
    int hp_total = 0;
    for( int i = 0; i < num_hp_parts; ++i ) {
        hp_total += hp_max[i];
    }
    return hp_total;
}

int player::get_stamina_max() const
{
    int maxStamina = get_option< int >( "PLAYER_MAX_STAMINA" );
    if( has_trait( trait_BADCARDIO ) ) {
        return maxStamina * 0.75;
    }
    if( has_trait( trait_GOODCARDIO ) ) {
        return maxStamina * 1.25;
    }
    if( has_trait( trait_GOODCARDIO2 ) ) {
        return maxStamina * 1.4;
    }
    return maxStamina;
}

void player::burn_move_stamina( int moves )
{
    int overburden_percentage = 0;
    units::mass current_weight = weight_carried();
    units::mass max_weight = weight_capacity();
    if (current_weight > max_weight) {
        overburden_percentage = (current_weight - max_weight) * 100 / max_weight;
    }
    // Regain 10 stamina / turn
    // 7/turn walking
    // 20/turn running
    int burn_ratio = 7;
    burn_ratio += overburden_percentage;
    if( move_mode == "run" ) {
        burn_ratio = burn_ratio * 3 - 1;
    }
    mod_stat( "stamina", -((moves * burn_ratio) / 100) );
    // Chance to suffer pain if overburden and stamina runs out or has trait BADBACK
    // Starts at 1 in 25, goes down by 5 for every 50% more carried
    if ((current_weight > max_weight) && (has_trait( trait_BADBACK ) || stamina == 0) && one_in(35 - 5 * current_weight / (max_weight / 2))) {
        add_msg_if_player(m_bad, _("Your body strains under the weight!"));
        // 1 more pain for every 800 grams more (5 per extra STR needed)
        if ( ( ( current_weight - max_weight ) / 800_gram > get_pain() && get_pain() < 100 ) ) {
            mod_pain(1);
        }
    }
}

Creature::Attitude player::attitude_to( const Creature &other ) const
{
    const auto m = dynamic_cast<const monster *>( &other );
    if( m != nullptr ) {
        if( m->friendly != 0 ) {
            return A_FRIENDLY;
        }
        switch( m->attitude( const_cast<player *>( this ) ) ) {
                // player probably does not want to harm them, but doesn't care much at all.
            case MATT_FOLLOW:
            case MATT_FPASSIVE:
            case MATT_IGNORE:
            case MATT_FLEE:
                return A_NEUTRAL;
                // player does not want to harm those.
            case MATT_FRIEND:
            case MATT_ZLAVE: // Don't want to harm your zlave!
                return A_FRIENDLY;
            case MATT_ATTACK:
                return A_HOSTILE;
            case MATT_NULL:
            case NUM_MONSTER_ATTITUDES:
                break;
        }

        return A_NEUTRAL;
    }

    const auto p = dynamic_cast<const npc *>( &other );
    if( p != nullptr ) {
        if( p->is_enemy() ) {
            return A_HOSTILE;
        } else if( p->is_friend() ) {
            return A_FRIENDLY;
        } else {
            return A_NEUTRAL;
        }
    } else if( &other == this ) {
        return A_FRIENDLY;
    }

    return A_NEUTRAL;
}

void player::toggle_map_memory()
{
    show_map_memory = !show_map_memory;
}

bool player::should_show_map_memory()
{
    return show_map_memory;
}

void player::serialize_map_memory( JsonOut &jsout ) const
{
    player_map_memory.store( jsout );
}

void player::deserialize_map_memory( JsonIn &jsin )
{
    player_map_memory.load( jsin );
}

memorized_terrain_tile player::get_memorized_tile( const tripoint &pos ) const
{
    return player_map_memory.get_tile( pos );
}

void player::memorize_tile( const tripoint &pos, const std::string &ter, const int subtile,
                            const int rotation )
{
    player_map_memory.memorize_tile( max_memorized_tiles(), pos, ter, subtile, rotation );
}

void player::memorize_symbol( const tripoint &pos, const long symbol )
{
    player_map_memory.memorize_symbol( max_memorized_tiles(), pos, symbol );
}

long player::get_memorized_symbol( const tripoint &p ) const
{
    return player_map_memory.get_symbol( p );
}

size_t player::max_memorized_tiles() const
{
    if( has_active_bionic( bio_memory ) ) {
        return SEEX * SEEY * 20000; // 5000 overmap tiles
    } else if( has_trait( trait_FORGETFUL ) ) {
        return SEEX * SEEY * 200; // 50 overmap tiles
    } else if( has_trait( trait_GOODMEMORY ) ) {
        return SEEX * SEEY * 800; // 200 overmap tiles
    }
    return SEEX * SEEY * 400; // 100 overmap tiles
}

bool player::sees( const tripoint &t, bool ) const
{
    static const bionic_id str_bio_night("bio_night");
    const int wanted_range = rl_dist( pos(), t );
    bool can_see = is_player() ? g->m.pl_sees( t, wanted_range ) :
        Creature::sees( t );
    // Clairvoyance is now pretty cheap, so we can check it early
    if( wanted_range < MAX_CLAIRVOYANCE && wanted_range < clairvoyance() ) {
        return true;
    }
    // Only check if we need to override if we already came to the opposite conclusion.
    if( can_see && wanted_range < 15 && wanted_range > sight_range(1) &&
        has_active_bionic(str_bio_night) ) {
        can_see = false;
    }
    if( can_see && wanted_range > unimpaired_range() ) {
        can_see = false;
    }

    return can_see;
}

bool player::sees( const Creature &critter ) const
{
    // This handles only the player/npc specific stuff (monsters don't have traits or bionics).
    const int dist = rl_dist( pos(), critter.pos() );
    if (dist <= 3 && has_trait( trait_ANTENNAE )) {
        return true;
    }
    if( critter.digging() && has_active_bionic( bio_ground_sonar ) ) {
        // Bypass the check below, the bionic sonar also bypasses the sees(point) check because
        // walls don't block sonar which is transmitted in the ground, not the air.
        // TODO: this might need checks whether the player is in the air, or otherwise not connected
        // to the ground. It also might need a range check.
        return true;
    }
    return Creature::sees( critter );
}

nc_color player::bodytemp_color(int bp) const
{
  nc_color color =  c_light_gray; // default
    if (bp == bp_eyes) {
        color = c_light_gray;    // Eyes don't count towards warmth
    } else if (temp_conv[bp] >  BODYTEMP_SCORCHING) {
        color = c_red;
    } else if (temp_conv[bp] >  BODYTEMP_VERY_HOT) {
        color = c_light_red;
    } else if (temp_conv[bp] >  BODYTEMP_HOT) {
        color = c_yellow;
    } else if (temp_conv[bp] >  BODYTEMP_COLD) {
        color = c_green;
    } else if (temp_conv[bp] >  BODYTEMP_VERY_COLD) {
        color = c_light_blue;
    } else if (temp_conv[bp] >  BODYTEMP_FREEZING) {
        color = c_cyan;
    } else if (temp_conv[bp] <= BODYTEMP_FREEZING) {
        color = c_blue;
    }
    return color;
}

//message related stuff
void player::add_msg_if_player( const std::string &msg ) const
{
    Messages::add_msg( msg );
}

void player::add_msg_player_or_npc( const std::string &player_msg, const std::string &/*npc_msg*/ ) const
{
    Messages::add_msg( player_msg );
}

void player::add_msg_if_player( const game_message_type type, const std::string &msg ) const
{
    Messages::add_msg( type, msg );
}

void player::add_msg_player_or_npc( const game_message_type type, const std::string &player_msg, const std::string &/*npc_msg*/ ) const
{
    Messages::add_msg( type, player_msg );
}

void player::add_msg_player_or_say( const std::string &player_msg, const std::string &/*npc_speech*/ ) const
{
    Messages::add_msg( player_msg );
}

void player::add_msg_player_or_say( const game_message_type type, const std::string &player_msg, const std::string &/*npc_speech*/ ) const
{
    Messages::add_msg( type, player_msg );
}

bool player::knows_trap( const tripoint &pos ) const
{
    const tripoint p = g->m.getabs( pos );
    return known_traps.count( p ) > 0;
}

void player::add_known_trap( const tripoint &pos, const trap &t)
{
    const tripoint p = g->m.getabs( pos );
    if( t.is_null() ) {
        known_traps.erase( p );
    } else {
        // TODO: known_traps should map to a trap_str_id
        known_traps[p] = t.id.str();
    }
}

bool player::is_deaf() const
{
    return get_effect_int( effect_deaf ) > 2 || worn_with_flag("DEAF") ||
           (has_active_bionic( bio_earplugs ) && !has_active_bionic( bio_ears ) ) ||
           ( has_trait( trait_M_SKIN3 ) && g->m.has_flag_ter_or_furn( "FUNGUS" , pos() ) && in_sleep_state() );
}

bool player::can_hear( const tripoint &source, const int volume ) const
{
    if( is_deaf() ) {
        return false;
    }

    // source is in-ear and at our square, we can hear it
    if ( source == pos() && volume == 0 ) {
        return true;
    }

    // TODO: sound attenuation due to weather

    const int dist = rl_dist( source, pos() );
    const float volume_multiplier = hearing_ability();
    return volume * volume_multiplier >= dist;
}

float player::hearing_ability() const
{
    float volume_multiplier = 1.0;

    // Mutation/Bionic volume modifiers
    if( has_active_bionic( bio_ears ) && !has_active_bionic( bio_earplugs ) ) {
        volume_multiplier *= 3.5;
    }
    if( has_trait( trait_PER_SLIME ) ) {
        // Random hearing :-/
        // (when it's working at all, see player.cpp)
        // changed from 0.5 to fix Mac compiling error
        volume_multiplier *= (rng(1, 2));
    }
    if( has_trait( trait_BADHEARING ) ) {
        volume_multiplier *= .5;
    }
    if( has_trait( trait_GOODHEARING ) ) {
        volume_multiplier *= 1.25;
    }
    if( has_trait( trait_CANINE_EARS ) ) {
        volume_multiplier *= 1.5;
    }
    if( has_trait( trait_URSINE_EARS ) || has_trait( trait_FELINE_EARS ) ) {
        volume_multiplier *= 1.25;
    }
    if( has_trait( trait_LUPINE_EARS ) ) {
        volume_multiplier *= 1.75;
    }
    if( has_trait( trait_MOUSE_EARS ) ) {
        volume_multiplier *= 2;
    }

    if( has_effect( effect_deaf ) ) {
        // Scale linearly up to 30 minutes
        volume_multiplier *= ( 30_minutes - get_effect_dur( effect_deaf ) ) / 30_minutes;
    }

    if( has_effect( effect_earphones ) ) {
        volume_multiplier *= .25;
    }

    return volume_multiplier;
}

int player::print_info( const catacurses::window &w, int vStart, int, int column ) const
{
    mvwprintw( w, vStart++, column, _( "You (%s)" ), name.c_str() );
    return vStart;
}

bool player::is_visible_in_range( const Creature &critter, const int range ) const
{
    return sees( critter ) && rl_dist( pos(), critter.pos() ) <= range;
}

std::vector<Creature *> player::get_visible_creatures( const int range ) const
{
    return g->get_creatures_if( [this, range]( const Creature &critter ) -> bool {
        return this != &critter && pos() != critter.pos() && // @todo: get rid of fake npcs (pos() check)
          rl_dist( pos(), critter.pos() ) <= range && sees( critter );
    } );
}

std::vector<Creature *> player::get_targetable_creatures( const int range ) const
{
    return g->get_creatures_if( [this, range]( const Creature &critter ) -> bool {
        return this != &critter && pos() != critter.pos() && // @todo: get rid of fake npcs (pos() check)
          rl_dist( pos(), critter.pos() ) <= range &&
          ( sees( critter ) || sees_with_infrared( critter ) );
    } );
}

std::vector<Creature *> player::get_hostile_creatures( int range ) const
{
    return g->get_creatures_if( [this, range] ( const Creature &critter ) -> bool {
        float dist_to_creature;
        // Fixes circular distance range for ranged attacks
        if( !trigdist ) {
            dist_to_creature = rl_dist( pos(), critter.pos() );
        } else {
            dist_to_creature = round( trig_dist( pos(), critter.pos() ) );
        }
        return this != &critter && pos() != critter.pos() && // @todo: get rid of fake npcs (pos() check)
            dist_to_creature <= range && critter.attitude_to( *this ) == A_HOSTILE
            && sees( critter );
    } );
}

void player::place_corpse()
{
    //If the character/NPC is on a distant mission, don't drop their their gear when they die since they still have a local pos
    if( !death_drops ){
        return;
    }
    std::vector<item *> tmp = inv_dump();
    item body = item::make_corpse( mtype_id::NULL_ID(), calendar::turn, name );
    for( auto itm : tmp ) {
        g->m.add_item_or_charges( pos(), *itm );
    }
    for( auto & bio : *my_bionics ) {
        if( item::type_is_defined( bio.id.str() ) ) {
            body.put_in( item( bio.id.str(), calendar::turn ) );
        }
    }

    // Restore amount of installed pseudo-modules of Power Storage Units
    std::pair<int, int> storage_modules = amount_of_storage_bionics();
    for (int i = 0; i < storage_modules.first; ++i) {
        body.emplace_back( "bio_power_storage" );
    }
    for (int i = 0; i < storage_modules.second; ++i) {
        body.emplace_back( "bio_power_storage_mkII" );
    }
    g->m.add_item_or_charges( pos(), body );
}

void player::place_corpse( const tripoint &om_target )
{
    tinymap bay;
    bay.load( om_target.x * 2, om_target.y * 2, om_target.z, false );
    int finX = rng( 1, 22);
    int finY = rng( 1, 22);
    if( bay.furn( finX, finY) != furn_str_id( "f_null" ) ){
        for (int x = 0; x < 23; x++){
            for (int y = 0; y < 23; y++){
                if ( bay.furn(x,y) == furn_str_id( "f_null" ) ){
                    finX = x;
                    finY = y;
                }
            }
        }
    }

    std::vector<item *> tmp = inv_dump();
    item body = item::make_corpse( mtype_id::NULL_ID(), calendar::turn, name );
    for( auto itm : tmp ) {
        bay.add_item_or_charges( finX, finY, *itm );
    }
    for( auto & bio : *my_bionics ) {
        if( item::type_is_defined( bio.id.str() ) ) {
            body.put_in( item( bio.id.str(), calendar::turn ) );
        }
    }

    // Restore amount of installed pseudo-modules of Power Storage Units
    std::pair<int, int> storage_modules = amount_of_storage_bionics();
    for (int i = 0; i < storage_modules.first; ++i) {
        body.emplace_back( "bio_power_storage" );
    }
    for (int i = 0; i < storage_modules.second; ++i) {
        body.emplace_back( "bio_power_storage_mkII" );
    }
    bay.add_item_or_charges( finX, finY, body );
}

bool player::sees_with_infrared( const Creature &critter ) const
{
    if( !vision_mode_cache[IR_VISION] || !critter.is_warm() ) {
        return false;
    }

    if( is_player() || critter.is_player() ) {
        // Players should not use map::sees
        // Likewise, players should not be "looked at" with map::sees, not to break symmetry
        return g->m.pl_line_of_sight( critter.pos(), sight_range( DAYLIGHT_LEVEL ) );
    }

    return g->m.sees( pos(), critter.pos(), sight_range( DAYLIGHT_LEVEL ) );
}

std::vector<std::string> player::get_overlay_ids() const
{
    std::vector<std::string> rval;
    std::multimap<int, std::string> mutation_sorting;

    // first get effects
    for( const auto &eff_pr : *effects ) {
        rval.push_back( "effect_" + eff_pr.first.str() );
    }

    // then get mutations
    for( auto &mutation : get_mutations() ) {
        auto it = base_mutation_overlay_ordering.find( mutation );
        auto it2 = tileset_mutation_overlay_ordering.find( mutation );
        int value = 9999;
        if( it != base_mutation_overlay_ordering.end() ) {
            value = it->second;
        }
        if( it2 != tileset_mutation_overlay_ordering.end() ) {
            value = it2->second;
        }
        mutation_sorting.insert( std::pair<int, std::string>( value, mutation.str() ) );
    }

    for( auto &mutorder : mutation_sorting ) {
        rval.push_back( "mutation_" + mutorder.second );
    }

    // next clothing
    // TODO: worry about correct order of clothing overlays
    for( const item &worn_item : worn ) {
        rval.push_back( "worn_" + worn_item.typeId() );
    }

    // last weapon
    // TODO: might there be clothing that covers the weapon?
    if( is_armed() ) {
        rval.push_back( "wielded_" + weapon.typeId() );
    }
    return rval;
}

void player::spores()
{
    fungal_effects fe( *g, g->m );
    //~spore-release sound
    sounds::sound( pos(), 10, _("Pouf!"));
    for( const tripoint &sporep : g->m.points_in_radius( pos(), 1 ) ) {
        if (sporep == pos()) {
            continue;
        }
        fe.fungalize( sporep, this, 0.25 );
    }
}

void player::blossoms()
{
    // Player blossoms are shorter-ranged, but you can fire much more frequently if you like.
    sounds::sound( pos(), 10, _("Pouf!"));
    for( const tripoint &tmp : g->m.points_in_radius( pos(), 2 ) ) {
        g->m.add_field( tmp, fd_fungal_haze, rng( 1, 2 ) );
    }
}

float player::power_rating() const
{
    int dmg = std::max( { weapon.damage_melee( DT_BASH ),
                          weapon.damage_melee( DT_CUT ),
                          weapon.damage_melee( DT_STAB ) } );

    int ret = 2;
    // Small guns can be easily hidden from view
    if( weapon.volume() <= 250_ml ) {
        ret = 2;
    } else if( weapon.is_gun() ) {
        ret = 4;
    } else if( dmg > 12 ) {
        ret = 3; // Melee weapon or weapon-y tool
    }
    if( has_trait( trait_HUGE ) || has_trait( trait_HUGE_OK ) ) {
        ret += 1;
    }
    if( is_wearing_power_armor( nullptr ) ) {
        ret = 5; // No mercy!
    }
    return ret;
}

float player::speed_rating() const
{
    float ret = get_speed() / 100.0f;
    ret *= 100.0f / run_cost( 100, false );
    // Adjustment for player being able to run, but not doing so at the moment
    if( move_mode != "run" ) {
        ret *= 1.0f + (static_cast<float>( stamina ) / static_cast<float>( get_stamina_max() ));
    }

    return ret;
}

std::vector<const item *> player::all_items_with_flag( const std::string &flag ) const
{
    return items_with( [&flag]( const item & it ) {
        return it.has_flag( flag );
    } );
}

bool player::has_item_with_flag( const std::string &flag ) const
{
    return has_item_with( [&flag]( const item & it ) {
        return it.has_flag( flag );
    } );
}

void player::on_mutation_gain( const trait_id &mid )
{
    morale->on_mutation_gain( mid );
    CallbackArgumentContainer lua_callback_args_info;
    lua_callback_args_info.emplace_back( getID() );
    lua_callback_args_info.emplace_back( mid.str() );
    lua_callback( "on_player_mutation_gain", lua_callback_args_info );
}

void player::on_mutation_loss( const trait_id &mid )
{
    morale->on_mutation_loss( mid );
    CallbackArgumentContainer lua_callback_args_info;
    lua_callback_args_info.emplace_back( getID() );
    lua_callback_args_info.emplace_back( mid.str() );
    lua_callback( "on_player_mutation_loss", lua_callback_args_info );
}

void player::on_stat_change( const std::string &stat, int value )
{
    morale->on_stat_change( stat, value );
    CallbackArgumentContainer lua_callback_args_info;
    lua_callback_args_info.emplace_back( getID() );
    lua_callback_args_info.emplace_back( stat );
    lua_callback_args_info.emplace_back( value );
    lua_callback( "on_player_stat_change", lua_callback_args_info );
}

void player::on_item_wear( const item &it )
{
    morale->on_item_wear( it );
    CallbackArgumentContainer lua_callback_args_info;
    lua_callback_args_info.emplace_back( getID() );
    lua_callback_args_info.emplace_back( it );
    lua_callback( "on_player_item_wear", lua_callback_args_info );
}

void player::on_item_takeoff( const item &it )
{
    morale->on_item_takeoff( it );
    CallbackArgumentContainer lua_callback_args_info;
    lua_callback_args_info.emplace_back( getID() );
    lua_callback_args_info.emplace_back( it );
    lua_callback( "on_player_item_takeoff", lua_callback_args_info );
}

void player::on_worn_item_washed( const item &it )
{
    if( is_worn( it ) ) {
        morale->on_worn_item_washed( it );
    }
}

void player::on_effect_int_change( const efftype_id &eid, int intensity, body_part bp )
{
    // Adrenaline can reduce perceived pain (or increase it when you enter comedown).
    // See @ref get_perceived_pain()
    if( eid == effect_adrenaline ) {
        // Note that calling this does no harm if it wasn't changed.
        on_stat_change( "perceived_pain", get_perceived_pain() );
    }

    morale->on_effect_int_change( eid, intensity, bp );
    CallbackArgumentContainer lua_callback_args_info;
    lua_callback_args_info.emplace_back( getID() );
    lua_callback_args_info.emplace_back( eid.str() );
    lua_callback_args_info.emplace_back( intensity );
    lua_callback_args_info.emplace_back( bp );
    lua_callback( "on_player_effect_int_change", lua_callback_args_info );
}

void player::on_mission_assignment( mission &new_mission )
{
    active_missions.push_back( &new_mission );
    set_active_mission( new_mission );
    CallbackArgumentContainer lua_callback_args_info;
    lua_callback_args_info.emplace_back( getID() );
    lua_callback_args_info.emplace_back( new_mission.get_id() );
    lua_callback( "on_player_mission_assignment", lua_callback_args_info );
}

void player::on_mission_finished( mission &cur_mission )
{
    if( cur_mission.has_failed() ) {
        failed_missions.push_back( &cur_mission );
        add_msg_if_player( m_bad, _( "Mission \"%s\" is failed." ), cur_mission.name().c_str() );
    } else {
        completed_missions.push_back( &cur_mission );
        add_msg_if_player( m_good, _( "Mission \"%s\" is successfully completed." ), cur_mission.name().c_str() );
    }
    const auto iter = std::find( active_missions.begin(), active_missions.end(), &cur_mission );
    if( iter == active_missions.end() ) {
        debugmsg( "completed mission %d was not in the active_missions list", cur_mission.get_id() );
    } else {
        active_missions.erase( iter );
    }
    if( &cur_mission == active_mission ) {
        if( active_missions.empty() ) {
            active_mission = nullptr;
        } else {
            active_mission = active_missions.front();
        }
    }
    CallbackArgumentContainer lua_callback_args_info;
    lua_callback_args_info.emplace_back( getID() );
    lua_callback_args_info.emplace_back( cur_mission.get_id() );
    lua_callback( "on_player_mission_finished", lua_callback_args_info );
}

const targeting_data &player::get_targeting_data() {
    if( tdata.get() == nullptr ) {
        debugmsg( "Tried to get targeting data before setting it" );
        tdata.reset( new targeting_data() );
        tdata->relevant = nullptr;
    }

    return *tdata;
}

void player::set_targeting_data( const targeting_data &td ) {
    tdata.reset( new targeting_data( td ) );
}

void player::set_active_mission( mission &cur_mission )
{
    const auto iter = std::find( active_missions.begin(), active_missions.end(), &cur_mission );
    if( iter == active_missions.end() ) {
        debugmsg( "new active mission %d is not in the active_missions list", cur_mission.get_id() );
    } else {
        active_mission = &cur_mission;
    }
}

mission *player::get_active_mission() const
{
    return active_mission;
}

tripoint player::get_active_mission_target() const
{
    if( active_mission == nullptr ) {
        return overmap::invalid_tripoint;
    }
    return active_mission->get_target();
}

std::vector<mission*> player::get_active_missions() const
{
    return active_missions;
}

std::vector<mission*> player::get_completed_missions() const
{
    return completed_missions;
}

std::vector<mission*> player::get_failed_missions() const
{
    return failed_missions;
}

bool player::query_yn( const std::string &mes ) const
{
    return ::query_yn( mes );
}

const pathfinding_settings &player::get_pathfinding_settings() const
{
    return *path_settings;
}

std::set<tripoint> player::get_path_avoid() const
{
    std::set<tripoint> ret;
    for( npc &guy : g->all_npcs() ) {
        if( sees( guy ) ) {
            ret.insert( guy.pos() );
        }
    }

    // @todo: Add known traps in a way that doesn't destroy performance

    return ret;
}

bool player::is_rad_immune() const
{
    bool has_helmet = false;
    return ( is_wearing_power_armor( &has_helmet ) && has_helmet ) || worn_with_flag( "RAD_PROOF" );
}

void player::do_skill_rust()
{
    const int rate = rust_rate();
    if( rate <= 0 ) {
        return;
    }
    for( auto &pair : *_skills ) {
        if( rate <= rng( 0, 1000 ) ) {
            continue;
        }

        const Skill &aSkill = *pair.first;
        SkillLevel &skill_level_obj = pair.second;

        if( aSkill.is_combat_skill() &&
            ( ( has_trait( trait_PRED2 ) && one_in( 4 ) ) ||
              ( has_trait( trait_PRED3 ) && one_in( 2 ) ) ||
              ( has_trait( trait_PRED4 ) && x_in_y( 2, 3 ) ) ) ) {
            // Their brain is optimized to remember this
            if( one_in( 15600 ) ) {
                // They've already passed the roll to avoid rust at
                // this point, but print a message about it now and
                // then.
                //
                // 13 combat skills, 600 turns/hr, 7800 tests/hr.
                // This means PRED2/PRED3/PRED4 think of hunting on
                // average every 8/4/3 hours, enough for immersion
                // without becoming an annoyance.
                //
                add_msg_if_player( _( "Your heart races as you recall your most recent hunt." ) );
                stim++;
            }
            continue;
        }

        const bool charged_bio_mem = power_level > 25 && has_active_bionic( bio_memory );
        const int oldSkillLevel = skill_level_obj.level();
        if( skill_level_obj.rust( charged_bio_mem ) ) {
            add_msg_if_player( m_warning, _( "Your knowledge of %s begins to fade, but your memory banks retain it!" ), aSkill.name() );
            charge_power( -25 );
        }
        const int newSkill = skill_level_obj.level();
        if( newSkill < oldSkillLevel ) {
            add_msg_if_player( m_bad, _( "Your skill in %s has reduced to %d!" ), aSkill.name(), newSkill );
        }
    }
}<|MERGE_RESOLUTION|>--- conflicted
+++ resolved
@@ -7055,8 +7055,7 @@
             charge_power( -bio );
             qty -= std::min( qty, bio );
         }
-
-<<<<<<< HEAD
+    
         auto advanced = all_items_with_flag( "ADV_UPS" );
         for( auto &i : advanced ) {
             auto adv = charges_of( i->typeId(), ( long )ceil( qty * 0.6 ) );
@@ -7065,13 +7064,6 @@
                 res.splice( res.end(), found );
                 qty -= std::min( qty, long( adv / 0.6 ) );
             }
-=======
-        auto adv = charges_of( "adv_UPS_off", static_cast<long>( ceil( qty * 0.6 ) ) );
-        if( adv > 0 ) {
-            auto found = use_charges( "adv_UPS_off", adv );
-            res.splice( res.end(), found );
-            qty -= std::min( qty, long( adv / 0.6 ) );
->>>>>>> f1e1d44a
         }
 
         auto universal = all_items_with_flag( "UPS" );
