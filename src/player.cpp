--- conflicted
+++ resolved
@@ -264,11 +264,8 @@
 static const trait_id trait_COLDBLOOD3( "COLDBLOOD3" );
 static const trait_id trait_COLDBLOOD4( "COLDBLOOD4" );
 static const trait_id trait_COMPOUND_EYES( "COMPOUND_EYES" );
-<<<<<<< HEAD
 static const trait_id trait_CRAFTY( "CRAFTY" );
-=======
 static const trait_id trait_DEBUG_BIONIC_POWER( "DEBUG_BIONIC_POWER" );
->>>>>>> 702c7a6e
 static const trait_id trait_DEBUG_CLOAK( "DEBUG_CLOAK" );
 static const trait_id trait_DEBUG_HS( "DEBUG_HS" );
 static const trait_id trait_DEBUG_LS( "DEBUG_LS" );
