--- conflicted
+++ resolved
@@ -41,166 +41,7 @@
 using pdiag_func_eval = dialogue_func_eval const *;
 using pdiag_func_ass = dialogue_func_ass const *;
 
-<<<<<<< HEAD
-using decl_diag_eval = std::function<double( dialogue & )> ( char scope,
-                       std::vector<diag_value> const &params, diag_kwargs const &kwargs );
-using decl_diag_ass = std::function<void( dialogue &, double )> ( char scope,
-                      std::vector<diag_value> const &params, diag_kwargs const &kwargs );
-
-decl_diag_eval addiction_intensity_eval;
-decl_diag_eval addiction_turns_eval;
-decl_diag_ass addiction_turns_ass;
-decl_diag_eval armor_eval;
-decl_diag_eval attack_speed_eval;
-decl_diag_eval charge_count_eval;
-decl_diag_eval coverage_eval;
-decl_diag_eval damage_level_eval;
-decl_diag_eval distance_eval;
-decl_diag_eval dodge_eval;
-decl_diag_eval effect_intensity_eval;
-decl_diag_eval encumbrance_eval;
-decl_diag_eval field_strength_eval;
-decl_diag_eval has_trait_eval;
-decl_diag_eval has_var_eval;
-decl_diag_eval knows_proficiency_eval;
-decl_diag_eval hp_eval;
-decl_diag_ass hp_ass;
-decl_diag_eval hp_max_eval;
-decl_diag_eval item_count_eval;
-decl_diag_eval item_rad_eval;
-decl_diag_eval monsters_nearby_eval;
-decl_diag_eval monster_species_nearby_eval;
-decl_diag_eval monster_groups_nearby_eval;
-decl_diag_eval num_input_eval;
-decl_diag_eval option_eval;
-decl_diag_eval pain_eval;
-decl_diag_ass pain_ass;
-decl_diag_eval energy_eval;
-decl_diag_eval school_level_eval;
-decl_diag_eval school_level_adjustment_eval;
-decl_diag_ass school_level_adjustment_ass;
-decl_diag_eval skill_eval;
-decl_diag_ass skill_ass;
-decl_diag_eval skill_exp_eval;
-decl_diag_ass skill_exp_ass;
-decl_diag_ass spellcasting_adjustment_ass;
-decl_diag_eval spell_count_eval;
-decl_diag_eval spell_exp_eval;
-decl_diag_ass spell_exp_ass;
-decl_diag_eval spell_level_eval;
-decl_diag_ass spell_level_ass;
-decl_diag_eval spell_level_adjustment_eval;
-decl_diag_ass spell_level_adjustment_ass;
-decl_diag_eval proficiency_eval;
-decl_diag_ass proficiency_ass;
-decl_diag_eval test_diag;
-decl_diag_eval test_str_len;
-decl_diag_eval u_val;
-decl_diag_ass u_val_ass;
-decl_diag_eval value_or_eval;
-decl_diag_eval vitamin_eval;
-decl_diag_ass vitamin_ass;
-decl_diag_eval warmth_eval;
-decl_diag_eval weather_eval;
-decl_diag_ass weather_ass;
-
-/*
-General guidelines for writing dialogue functions
-
-The typical parsing function takes the form:
-
-std::function<double( dialogue & )> myfunction_eval( char scope,
-        std::vector<diag_value> const &params, diag_kwargs const &kwargs )
-{
-    diag_value myval( std::string{} );
-    if( kwargs.count( "mykwarg" ) != 0 ) {
-        myval = *kwargs.at( "mykwarg" );
-    }
-
-    ...parse-time code...
-
-    return[effect_id = params[0], myval, beta = is_beta( scope )]( dialogue const & d ) {
-        ...run-time code...
-    };
-}
-
-- Don't validate the number of arguments (params). The math parser already does that
-- Only use variadic functions if all arguments are treated the same way,
-  regardless of how many there are (including zero)
-- Use kwargs for optional arguments
-- Prefer splitting functions instead of using mandatory kwargs
-  ex: school_level() split from spell_level() instead of spell_level('school':blorg)
-- Use parameter-less functions diag_value::str(), dbl(), and var() only at parse-time
-- Use conversion functions diag_value::str( d ) and dbl( d ) only at run-time
-- Always throw on errors at parse-time
-- Never throw at run-time. Use a debugmsg() and recover gracefully
-*/
-
-// { "name", { "scopes", num_args, function } }
-// kwargs are not included in num_args
-inline std::map<std::string_view, dialogue_func_eval> const dialogue_eval_f{
-    { "_test_diag_", { "g", -1, test_diag } },
-    { "_test_str_len_", { "g", -1, test_str_len } },
-    { "addiction_intensity", { "un", 1, addiction_intensity_eval } },
-    { "addiction_turns", { "un", 1, addiction_turns_eval } },
-    { "armor", { "un", 2, armor_eval } },
-    { "attack_speed", { "un", 0, attack_speed_eval } },
-    { "charge_count", { "un", 1, charge_count_eval } },
-    { "coverage", { "un", 1, coverage_eval } },
-    { "damage_level", { "un", 0, damage_level_eval } },
-    { "distance", { "g", 2, distance_eval } },
-    { "effect_intensity", { "un", 1, effect_intensity_eval } },
-    { "encumbrance", { "un", 1, encumbrance_eval } },
-    { "energy", { "g", 1, energy_eval } },
-    { "field_strength", { "ung", 1, field_strength_eval } },
-    { "game_option", { "g", 1, option_eval } },
-    { "has_trait", { "un", 1, has_trait_eval } },
-    { "has_proficiency", { "un", 1, knows_proficiency_eval } },
-    { "has_var", { "g", 1, has_var_eval } },
-    { "hp", { "un", 1, hp_eval } },
-    { "hp_max", { "un", 1, hp_max_eval } },
-    { "item_count", { "un", 1, item_count_eval } },
-    { "item_rad", { "un", 1, item_rad_eval } },
-    { "monsters_nearby", { "ung", -1, monsters_nearby_eval } },
-    { "mon_species_nearby", { "ung", -1, monster_species_nearby_eval } },
-    { "mon_groups_nearby", { "ung", -1, monster_groups_nearby_eval } },
-    { "num_input", { "g", 2, num_input_eval } },
-    { "pain", { "un", 0, pain_eval } },
-    { "school_level", { "un", 1, school_level_eval}},
-    { "school_level_adjustment", { "un", 1, school_level_adjustment_eval } },
-    { "skill", { "un", 1, skill_eval } },
-    { "skill_exp", { "un", 1, skill_exp_eval } },
-    { "spell_count", { "un", 0, spell_count_eval}},
-    { "spell_exp", { "un", 1, spell_exp_eval}},
-    { "spell_level", { "un", 1, spell_level_eval}},
-    { "spell_level_adjustment", { "un", 1, spell_level_adjustment_eval } },
-    { "proficiency", { "un", 1, proficiency_eval } },
-    { "val", { "un", -1, u_val } },
-    { "value_or", { "g", 2, value_or_eval } },
-    { "vitamin", { "un", 1, vitamin_eval } },
-    { "warmth", { "un", 1, warmth_eval } },
-    { "weather", { "g", 1, weather_eval } },
-};
-
-inline std::map<std::string_view, dialogue_func_ass> const dialogue_assign_f{
-    { "addiction_turns", { "un", 1, addiction_turns_ass } },
-    { "hp", { "un", 1, hp_ass } },
-    { "pain", { "un", 0, pain_ass } },
-    { "school_level_adjustment", { "un", 1, school_level_adjustment_ass } },
-    { "spellcasting_adjustment", { "u", 1, spellcasting_adjustment_ass } },
-    { "skill", { "un", 1, skill_ass } },
-    { "skill_exp", { "un", 1, skill_exp_ass } },
-    { "spell_exp", { "un", 1, spell_exp_ass}},
-    { "spell_level", { "un", 1, spell_level_ass}},
-    { "spell_level_adjustment", { "un", 1, spell_level_adjustment_ass } },
-    { "proficiency", { "un", 1, proficiency_ass } },
-    { "val", { "un", -1, u_val_ass } },
-    { "vitamin", { "un", 1, vitamin_ass } },
-    { "weather", { "g", 1, weather_ass } },
-};
-=======
 std::map<std::string_view, dialogue_func_eval> const &get_all_diag_eval_funcs();
 std::map<std::string_view, dialogue_func_ass> const &get_all_diag_ass_funcs();
->>>>>>> de8a47ff
 
 #endif // CATA_SRC_MATH_PARSER_DIAG_H