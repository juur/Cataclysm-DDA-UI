#include <cstddef>
#include <iterator>
#include <list>
#include <map>
#include <memory>
#include <new>
#include <set>
#include <unordered_map>
#include <utility>
#include <vector>

#include "advanced_inv_area.h"
#include "advanced_inv_listitem.h"
#include "avatar.h"
#include "cata_assert.h"
#include "character.h"
#include "enums.h"
#include "field.h"
#include "field_type.h"
#include "game_constants.h"
#include "inventory.h"
#include "item.h"
#include "map.h"
#include "map_selector.h"
#include "mapdata.h"
#include "optional.h"
#include "pimpl.h"
#include "translations.h"
#include "trap.h"
#include "type_id.h"
#include "uistate.h"
#include "units.h"
#include "veh_type.h"
#include "vehicle.h"
#include "vehicle_selector.h"
#include "vpart_position.h"

int advanced_inv_area::get_item_count() const
{
    Character &player_character = get_player_character();
    if( id == AIM_INVENTORY ) {
        return player_character.inv->size();
    } else if( id == AIM_WORN ) {
        return player_character.worn.size();
    } else if( id == AIM_ALL ) {
        return 0;
    } else if( id == AIM_DRAGGED ) {
        return can_store_in_vehicle() ? veh->get_items( vstor ).size() : 0;
    } else {
        return get_map().i_at( pos ).size();
    }
}

advanced_inv_area::advanced_inv_area( aim_location id, const point &h, tripoint off,
                                      const std::string &name, const std::string &shortname,
                                      std::string minimapname, std::string actionname,
                                      aim_location relative_location ) :
    id( id ), hscreen( h ),
    off( off ), name( name ), shortname( shortname ),
    vstor( -1 ), volume( 0_ml ),
    weight( 0_gram ), minimapname( minimapname ), actionname( actionname ),
    relative_location( relative_location )
{
}

void advanced_inv_area::init()
{
    avatar &player_character = get_avatar();
    pos = player_character.pos() + off;
    veh = nullptr;
    vstor = -1;
    // must update in main function
    volume = 0_ml;
    volume_veh = 0_ml;
    // must update in main function
    weight = 0_gram;
    weight_veh = 0_gram;
    map &here = get_map();
    switch( id ) {
        case AIM_INVENTORY:
        case AIM_WORN:
            canputitemsloc = true;
            break;
        case AIM_DRAGGED:
            if( player_character.get_grab_type() != object_type::VEHICLE ) {
                canputitemsloc = false;
                desc[0] = _( "Not dragging any vehicle!" );
                break;
            }
            // offset for dragged vehicles is not statically initialized, so get it
            off = player_character.grab_point;
            // Reset position because offset changed
            pos = player_character.pos() + off;
            if( const cata::optional<vpart_reference> vp = here.veh_at( pos ).part_with_feature( "CARGO",
                    false ) ) {
                veh = &vp->vehicle();
                vstor = vp->part_index();
            } else {
                veh = nullptr;
                vstor = -1;
            }
            if( vstor >= 0 ) {
                desc[0] = veh->name;
                canputitemsloc = true;
                max_size = MAX_ITEM_IN_VEHICLE_STORAGE;
            } else {
                veh = nullptr;
                canputitemsloc = false;
                desc[0] = _( "No dragged vehicle!" );
            }
            break;
        case AIM_CONTAINER_L:
        case AIM_CONTAINER_R:
            // set container position based on location
            set_container_position();
            // location always valid, actual check is done in canputitems()
            // and depends on selected item in pane (if it is valid container)
            canputitemsloc = true;
            if( !get_container() ) {
                desc[0] = _( "Invalid container!" );
            }
            break;
        case AIM_ALL:
            desc[0] = _( "All 9 squares" );
            canputitemsloc = true;
            break;
        case AIM_SOUTHWEST:
        case AIM_SOUTH:
        case AIM_SOUTHEAST:
        case AIM_WEST:
        case AIM_CENTER:
        case AIM_EAST:
        case AIM_NORTHWEST:
        case AIM_NORTH:
        case AIM_NORTHEAST: {
            const cata::optional<vpart_reference> vp =
                here.veh_at( pos ).part_with_feature( "CARGO", false );
            if( vp ) {
                veh = &vp->vehicle();
                vstor = vp->part_index();
            } else {
                veh = nullptr;
                vstor = -1;
            }
            canputitemsloc = can_store_in_vehicle() || here.can_put_items_ter_furn( pos );
            max_size = MAX_ITEM_IN_SQUARE;
            if( can_store_in_vehicle() ) {
                std::string part_name = vp->info().name();
                desc[1] = vp->get_label().value_or( part_name );
            }
            // get graffiti or terrain name
            desc[0] = here.has_graffiti_at( pos ) ?
                      here.graffiti_at( pos ) : here.name( pos );
        }
        default:
            break;
    }

    /* assemble a list of interesting traits of the target square */
    // fields? with a special case for fire
    bool danger_field = false;
    const field &tmpfld = here.field_at( pos );
    for( const auto &fld : tmpfld ) {
        const field_entry &cur = fld.second;
        if( fld.first.obj().has_fire ) {
            flags.append( _( " <color_white_red>FIRE</color>" ) );
        } else {
            if( cur.is_dangerous() ) {
                danger_field = true;
            }
        }
    }
    if( danger_field ) {
        flags.append( _( " DANGER" ) );
    }

    // trap?
    const trap &tr = here.tr_at( pos );
    if( tr.can_see( pos, player_character ) && !tr.is_benign() ) {
        flags.append( _( " TRAP" ) );
    }

    // water?
    if( here.has_flag_ter( ter_furn_flag::TFLAG_SHALLOW_WATER, pos ) ||
        here.has_flag_ter( ter_furn_flag::TFLAG_DEEP_WATER, pos ) ) {
        flags.append( _( " WATER" ) );
    }

    // remove leading space
    if( !flags.empty() && flags[0] == ' ' ) {
        flags.erase( 0, 1 );
    }
}

units::volume advanced_inv_area::free_volume( bool in_vehicle ) const
{
    // should be a specific location instead
    cata_assert( id != AIM_ALL );
    if( id == AIM_INVENTORY || id == AIM_WORN ) {
        return get_player_character().free_space();
    }
    return in_vehicle ? veh->free_volume( vstor ) : get_map().free_volume( pos );
}

bool advanced_inv_area::is_same( const advanced_inv_area &other ) const
{
    // All locations (sans the below) are compared by the coordinates,
    // e.g. dragged vehicle (to the south) and AIM_SOUTH are the same.
    if( id != AIM_INVENTORY && other.id != AIM_INVENTORY &&
        id != AIM_WORN && other.id != AIM_WORN &&
        id != AIM_CONTAINER_L && other.id != AIM_CONTAINER_L &&
        id != AIM_CONTAINER_R && other.id != AIM_CONTAINER_R ) {
        //     have a vehicle?...     ...do the cargo index and pos match?...    ...at least pos?
        return veh == other.veh ? pos == other.pos && vstor == other.vstor : pos == other.pos;
    }
    //      ...is the id?
    return id == other.id;
}

bool advanced_inv_area::canputitems( const advanced_inv_listitem *advitem )
{
    bool canputitems = false;
    bool from_vehicle = false;
    switch( id ) {
        case AIM_CONTAINER_L:
        case AIM_CONTAINER_R: {
            item_location it;
            if( advitem != nullptr ) {
                it = advitem->items.front();
                from_vehicle = advitem->from_vehicle;
            }
            if( get_container( from_vehicle ) ) {
                it = get_container( from_vehicle );
            }
            if( it ) {
                canputitems = true;
            }
            break;
        }
        default:
            canputitems = canputitemsloc;
            break;
    }
    return canputitems;
}

item_location outfit::adv_inv_get_container( item_location container, const advanced_inv_area &area,
        Character &guy )
{
    size_t idx = static_cast<size_t>( uistate.get_adv_inv_container_index( area.id ) );
    if( worn.size() > idx ) {
        auto iter = worn.begin();
        std::advance( iter, idx );
        if( area.is_container_valid( &*iter ) ) {
            container = item_location( guy, &*iter );
        }
    }

    // no need to reinvent the wheel
    if( !container ) {
        auto iter = worn.begin();
        for( size_t i = 0; i < worn.size(); ++i, ++iter ) {
            if( area.is_container_valid( &*iter ) ) {
                container = item_location( guy, &*iter );
                uistate.set_adv_inv_container_index( area.id, i );
                break;
            }
        }
    }
    return container;
}

item_location advanced_inv_area::get_container( bool in_vehicle )
{
    item_location container;

    Character &player_character = get_player_character();
    if( uistate.get_adv_inv_container_location( id ) != -1 ) {
        // try to find valid container in the area
<<<<<<< HEAD
        if( uistate.get_adv_inv_container_location( id ) == AIM_INVENTORY ) {
            const invslice &stacks = player_character.inv->slice();

            // check index first
            if( stacks.size() > static_cast<size_t>( uistate.get_adv_inv_container_index( id ) ) ) {
                auto &it = stacks[uistate.get_adv_inv_container_index( id )]->front();
                if( is_container_valid( &it ) ) {
                    container = item_location( player_character, &it );
                }
            }

            // try entire area
            if( !container ) {
                for( size_t x = 0; x < stacks.size(); ++x ) {
                    item &it = stacks[x]->front();
                    if( is_container_valid( &it ) ) {
                        container = item_location( player_character, &it );
                        uistate.set_adv_inv_container_index( id, x );
                        break;
                    }
                }
            }
        } else if( uistate.get_adv_inv_container_location( id ) == AIM_WORN ) {
=======
        if( uistate.adv_inv_container_location == AIM_INVENTORY ) {
            const std::vector<advanced_inv_listitem> &inv_stacks = get_avatar().get_AIM_inventory();

            // check index first
            if( inv_stacks.size() > static_cast<size_t>(uistate.adv_inv_container_index)) {
                item_location i_location = inv_stacks[uistate.adv_inv_container_index].items.front();
                item *it = i_location.get_item();
                if( is_container_valid( it ) && inv_stacks[uistate.adv_inv_container_index].idx ) {
                    container = item_location( player_character, it );
                }
            }

        } else if( uistate.adv_inv_container_location == AIM_WORN ) {
>>>>>>> d31b5937
            container = player_character.worn.adv_inv_get_container( container, *this, player_character );
        } else {
            map &here = get_map();
            bool is_in_vehicle = veh &&
                                 ( uistate.get_adv_inv_container_in_vehicle( id ) || ( can_store_in_vehicle() && in_vehicle ) );

            const itemstack &stacks = is_in_vehicle ?
                                      i_stacked( veh->get_items( vstor ) ) :
                                      i_stacked( here.i_at( pos ) );

            // check index first
            if( stacks.size() > static_cast<size_t>( uistate.get_adv_inv_container_index( id ) ) ) {
                item *it = stacks[uistate.get_adv_inv_container_index( id )].front();
                if( is_container_valid( it ) ) {
                    if( is_in_vehicle ) {
                        container = item_location( vehicle_cursor( *veh, vstor ), it );
                    } else {
                        container = item_location( map_cursor( pos ), it );
                    }
                }
            }

            // try entire area
            if( !container ) {
                for( size_t x = 0; x < stacks.size(); ++x ) {
                    item *it = stacks[x].front();
                    if( is_container_valid( it ) ) {
                        if( is_in_vehicle ) {
                            container = item_location( vehicle_cursor( *veh, vstor ), it );
                        } else {
                            container = item_location( map_cursor( pos ), it );
                        }
                        uistate.set_adv_inv_container_index( id, x );
                        break;
                    }
                }
            }
        }

        // no valid container in the area, resetting container
        if( !container ) {
            set_container( nullptr );
            desc[0] = _( "Invalid container" );
        }
    }

    return container;
}

void advanced_inv_area::set_container( const advanced_inv_listitem *advitem )
{
    if( advitem != nullptr ) {
        const item_location &it = advitem->items.front();
        uistate.set_adv_inv_container_location( id, advitem->area );
        uistate.set_adv_inv_container_in_vehicle( id, advitem->from_vehicle );
        uistate.set_adv_inv_container_index( id, advitem->idx );
        uistate.set_adv_inv_container_type( id, it->typeId() );
        set_container_position();
    } else {
        uistate.set_adv_inv_container_location( id, -1 );
        uistate.set_adv_inv_container_index( id, 0 );
        uistate.set_adv_inv_container_in_vehicle( id, false );
        uistate.set_adv_inv_container_type( id, itype_id::NULL_ID() );
    }
}

bool advanced_inv_area::is_container_valid( const item *it ) const
{
    if( it != nullptr ) {
        if( it->typeId() == uistate.get_adv_inv_container_type( id ) ) {
            return true;
        }
    }

    return false;
}

static tripoint aim_vector( aim_location id )
{
    switch( id ) {
        case AIM_SOUTHWEST:
            return tripoint_south_west;
        case AIM_SOUTH:
            return tripoint_south;
        case AIM_SOUTHEAST:
            return tripoint_south_east;
        case AIM_WEST:
            return tripoint_west;
        case AIM_EAST:
            return tripoint_east;
        case AIM_NORTHWEST:
            return tripoint_north_west;
        case AIM_NORTH:
            return tripoint_north;
        case AIM_NORTHEAST:
            return tripoint_north_east;
        default:
            return tripoint_zero;
    }
}
void advanced_inv_area::set_container_position()
{
    avatar &player_character = get_avatar();
    // update the offset of the container based on location
    if( uistate.get_adv_inv_container_location( id ) == AIM_DRAGGED ) {
        off = player_character.grab_point;
    } else {
        off = aim_vector( static_cast<aim_location>( uistate.get_adv_inv_container_location( id ) ) );
    }
    // update the absolute position
    pos = player_character.pos() + off;
    // update vehicle information
    if( const cata::optional<vpart_reference> vp = get_map().veh_at( pos ).part_with_feature( "CARGO",
            false ) ) {
        veh = &vp->vehicle();
        vstor = vp->part_index();
    } else {
        veh = nullptr;
        vstor = -1;
    }
}

aim_location advanced_inv_area::offset_to_location() const
{
    static aim_location loc_array[3][3] = {
        {AIM_NORTHWEST,     AIM_NORTH,      AIM_NORTHEAST},
        {AIM_WEST,          AIM_CENTER,     AIM_EAST},
        {AIM_SOUTHWEST,     AIM_SOUTH,      AIM_SOUTHEAST}
    };
    return loc_array[off.y + 1][off.x + 1];
}

bool advanced_inv_area::can_store_in_vehicle() const
{
    // disallow for non-valid vehicle locations
    if( id > AIM_DRAGGED || id < AIM_SOUTHWEST ) {
        return false;
    }
    // Prevent AIM access to activated dishwasher, washing machine, or autoclave.
    if( veh != nullptr && vstor >= 0 ) {
        return !veh->part( vstor ).is_cleaner_on();
    } else {
        return false;
    }
}

template <typename T>
advanced_inv_area::itemstack advanced_inv_area::i_stacked( T items )
{
    //create a new container for our stacked items
    advanced_inv_area::itemstack stacks;
    // used to recall indices we stored `itype_id' item at in itemstack
    std::unordered_map<itype_id, std::set<int>> cache;
    // iterate through and create stacks
    for( auto &elem : items ) {
        const auto id = elem.typeId();
        auto iter = cache.find( id );
        bool got_stacked = false;
        // cache entry exists
        if( iter != cache.end() ) {
            // check to see if it stacks with each item in a stack, not just front()
            for( auto &idx : iter->second ) {
                for( auto &it : stacks[idx] ) {
                    if( ( got_stacked = it->display_stacked_with( elem ) ) ) {
                        stacks[idx].push_back( &elem );
                        break;
                    }
                }
                if( got_stacked ) {
                    break;
                }
            }
        }
        if( !got_stacked ) {
            cache[id].insert( stacks.size() );
            stacks.push_back( { &elem } );
        }
    }
    return stacks;
}

// instantiate the template
template
advanced_inv_area::itemstack advanced_inv_area::i_stacked<vehicle_stack>( vehicle_stack items );

template
advanced_inv_area::itemstack advanced_inv_area::i_stacked<map_stack>( map_stack items );<|MERGE_RESOLUTION|>--- conflicted
+++ resolved
@@ -277,45 +277,19 @@
     Character &player_character = get_player_character();
     if( uistate.get_adv_inv_container_location( id ) != -1 ) {
         // try to find valid container in the area
-<<<<<<< HEAD
         if( uistate.get_adv_inv_container_location( id ) == AIM_INVENTORY ) {
-            const invslice &stacks = player_character.inv->slice();
+            const std::vector<advanced_inv_listitem> &inv_stacks = get_avatar().get_AIM_inventory();
 
             // check index first
-            if( stacks.size() > static_cast<size_t>( uistate.get_adv_inv_container_index( id ) ) ) {
-                auto &it = stacks[uistate.get_adv_inv_container_index( id )]->front();
-                if( is_container_valid( &it ) ) {
-                    container = item_location( player_character, &it );
-                }
-            }
-
-            // try entire area
-            if( !container ) {
-                for( size_t x = 0; x < stacks.size(); ++x ) {
-                    item &it = stacks[x]->front();
-                    if( is_container_valid( &it ) ) {
-                        container = item_location( player_character, &it );
-                        uistate.set_adv_inv_container_index( id, x );
-                        break;
-                    }
-                }
-            }
-        } else if( uistate.get_adv_inv_container_location( id ) == AIM_WORN ) {
-=======
-        if( uistate.adv_inv_container_location == AIM_INVENTORY ) {
-            const std::vector<advanced_inv_listitem> &inv_stacks = get_avatar().get_AIM_inventory();
-
-            // check index first
-            if( inv_stacks.size() > static_cast<size_t>(uistate.adv_inv_container_index)) {
-                item_location i_location = inv_stacks[uistate.adv_inv_container_index].items.front();
+            if( inv_stacks.size() > static_cast<size_t>( uistate.get_adv_inv_container_index( id ) ) ) {
+                item_location i_location = inv_stacks[ uistate.get_adv_inv_container_index( id ) ].items.front();
                 item *it = i_location.get_item();
-                if( is_container_valid( it ) && inv_stacks[uistate.adv_inv_container_index].idx ) {
+                if( is_container_valid( it ) && inv_stacks[ uistate.get_adv_inv_container_index( id ) ].idx ) {
                     container = item_location( player_character, it );
                 }
             }
 
-        } else if( uistate.adv_inv_container_location == AIM_WORN ) {
->>>>>>> d31b5937
+        } else if( uistate.get_adv_inv_container_location( id ) == AIM_WORN ) {
             container = player_character.worn.adv_inv_get_container( container, *this, player_character );
         } else {
             map &here = get_map();
