--- conflicted
+++ resolved
@@ -1388,11 +1388,7 @@
             break;
         }
         case CMM_RUN: {
-<<<<<<< HEAD
-            if( stamina > 0 && !has_effect( effect_winded ) ) {
-=======
             if( can_run() ) {
->>>>>>> a096b1ea
                 if( is_hauling() ) {
                     stop_hauling();
                 }
@@ -1409,18 +1405,12 @@
                 if( is_mounted() ) {
                     // mounts dont currently have stamina, but may do in future.
                     add_msg( m_bad, _( "Your steed is too tired to go faster." ) );
-<<<<<<< HEAD
-                } else {
-                    add_msg( m_bad, _( "You're too tired to run." ) );
-                }
-=======
                 } else if( get_working_leg_count() < 2 ) {
                     add_msg( m_bad, _( "You need two functional legs to run." ) );
                 } else {
                     add_msg( m_bad, _( "You're too tired to run." ) );
                 }
                 return;
->>>>>>> a096b1ea
             }
             break;
         }
@@ -1473,14 +1463,11 @@
     unsigned char as_uchar = static_cast<unsigned char>( move_mode );
     as_uchar = ( as_uchar + 1 + CMM_COUNT ) % CMM_COUNT;
     set_movement_mode( static_cast<character_movemode>( as_uchar ) );
-<<<<<<< HEAD
-=======
     // if a movemode is disabled then just cycle to the next one
     if( !movement_mode_is( static_cast<character_movemode>( as_uchar ) ) ) {
         as_uchar = ( as_uchar + 1 + CMM_COUNT ) % CMM_COUNT;
         set_movement_mode( static_cast<character_movemode>( as_uchar ) );
     }
->>>>>>> a096b1ea
 }
 
 bool avatar::wield( item &target )
