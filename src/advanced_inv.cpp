#include "advanced_inv.h"

#include "auto_pickup.h"
#include "avatar.h"
#include "cata_utility.h"
#include "catacharset.h"
#include "debug.h"
#include "field.h"
#include "game.h"
#include "ime.h"
#include "input.h"
#include "item_category.h"
#include "item_search.h"
#include "item_stack.h"
#include "map.h"
#include "mapdata.h"
#include "messages.h"
#include "options.h"
#include "output.h"
#include "player.h"
#include "player_activity.h"
#include "string_formatter.h"
#include "string_input_popup.h"
#include "translations.h"
#include "trap.h"
#include "ui.h"
#include "uistate.h"
#include "vehicle.h"
#include "vehicle_selector.h"
#include "vpart_position.h"
#include "calendar.h"
#include "color.h"
#include "game_constants.h"
#include "int_id.h"
#include "inventory.h"
#include "item.h"
#include "optional.h"
#include "ret_val.h"
#include "type_id.h"
#include "clzones.h"
#include "colony.h"
#include "enums.h"
#include "faction.h"
#include "item_location.h"
#include "map_selector.h"
#include "pimpl.h"

#if defined(__ANDROID__)
#   include <SDL_keyboard.h>
#endif

#include <algorithm>
#include <cassert>
#include <cstring>
#include <map>
#include <set>
#include <string>
#include <vector>
#include <initializer_list>
#include <iterator>
#include <memory>
#include <unordered_map>
#include <utility>

enum aim_exit {
    exit_none = 0,
    exit_okay,
    exit_re_entry
};

// *INDENT-OFF*
advanced_inventory::advanced_inventory()
    : head_height( 5 )
    , min_w_height( 10 )
    , min_w_width( FULL_SCREEN_WIDTH )
    , max_w_width( 120 )
    , inCategoryMode( false )
    , recalc( true )
    , redraw( true )
    , src( left )
    , dest( right )
    , filter_edit( false )
      // panes don't need initialization, they are recalculated immediately
    , squares( {
    {
        //               hx  hy
        { AIM_INVENTORY, 25, 2, tripoint_zero,       _( "Inventory" ),          _( "IN" ) },
        { AIM_SOUTHWEST, 30, 3, tripoint_south_west, _( "South West" ),         _( "SW" ) },
        { AIM_SOUTH,     33, 3, tripoint_south,      _( "South" ),              _( "S" )  },
        { AIM_SOUTHEAST, 36, 3, tripoint_south_east, _( "South East" ),         _( "SE" ) },
        { AIM_WEST,      30, 2, tripoint_west,       _( "West" ),               _( "W" )  },
        { AIM_CENTER,    33, 2, tripoint_zero,       _( "Directly below you" ), _( "DN" ) },
        { AIM_EAST,      36, 2, tripoint_east,       _( "East" ),               _( "E" )  },
        { AIM_NORTHWEST, 30, 1, tripoint_north_west, _( "North West" ),         _( "NW" ) },
        { AIM_NORTH,     33, 1, tripoint_north,      _( "North" ),              _( "N" )  },
        { AIM_NORTHEAST, 36, 1, tripoint_north_east, _( "North East" ),         _( "NE" ) },
        { AIM_DRAGGED,   25, 1, tripoint_zero,       _( "Grabbed Vehicle" ),    _( "GR" ) },
        { AIM_ALL,       22, 3, tripoint_zero,       _( "Surrounding area" ),   _( "AL" ) },
        { AIM_CONTAINER, 22, 1, tripoint_zero,       _( "Container" ),          _( "CN" ) },
        { AIM_WORN,      25, 3, tripoint_zero,       _( "Worn Items" ),         _( "WR" ) }
    }
} )
{
    // initialize screen coordinates for small overview 3x3 grid, depending on control scheme
    if( tile_iso && use_tiles ) {
        // Rotate the coordinates.
        squares[1].hscreen.x = 33;
        squares[2].hscreen.x = 36;
        squares[3].hscreen.y = 2;
        squares[4].hscreen.y = 3;
        squares[6].hscreen.y = 1;
        squares[7].hscreen.y = 2;
        squares[8].hscreen.x = 30;
        squares[9].hscreen.x = 33;
    }
}
// *INDENT-ON*

advanced_inventory::~advanced_inventory()
{
    save_settings( false );
    auto &aim_code = uistate.adv_inv_exit_code;
    if( aim_code != exit_re_entry ) {
        aim_code = exit_okay;
    }
    // Only refresh if we exited manually, otherwise we're going to be right back
    if( exit ) {
        werase( head );
        werase( minimap );
        werase( mm_border );
        werase( left_window );
        werase( right_window );
        g->refresh_all();
        g->u.check_item_encumbrance_flag();
    }
}

void advanced_inventory::save_settings( bool only_panes )
{
    if( !only_panes ) {
        uistate.adv_inv_last_coords = g->u.pos();
        uistate.adv_inv_src = src;
        uistate.adv_inv_dest = dest;
    }
    for( int i = 0; i < NUM_PANES; ++i ) {
        uistate.adv_inv_in_vehicle[i] = panes[i].in_vehicle();
        uistate.adv_inv_area[i] = panes[i].get_area();
        uistate.adv_inv_index[i] = panes[i].index;
        uistate.adv_inv_filter[i] = panes[i].filter;
    }
}

void advanced_inventory::load_settings()
{
    aim_exit aim_code = static_cast<aim_exit>( uistate.adv_inv_exit_code );
    for( int i = 0; i < NUM_PANES; ++i ) {
        aim_location location;
        if( get_option<bool>( "OPEN_DEFAULT_ADV_INV" ) ) {
            location = static_cast<aim_location>( uistate.adv_inv_default_areas[i] );
        } else {
            location = static_cast<aim_location>( uistate.adv_inv_area[i] );
        }
        auto square = squares[location];
        // determine the square's vehicle/map item presence
        bool has_veh_items = square.can_store_in_vehicle() ?
                             !square.veh->get_items( square.vstor ).empty() : false;
        bool has_map_items = !g->m.i_at( square.pos ).empty();
        // determine based on map items and settings to show cargo
        bool show_vehicle = aim_code == exit_re_entry ?
                            uistate.adv_inv_in_vehicle[i] : has_veh_items ? true :
                            has_map_items ? false : square.can_store_in_vehicle();
        panes[i].set_area( square, show_vehicle );
        panes[i].sortby = static_cast<advanced_inv_sortby>( uistate.adv_inv_sort[i] );
        panes[i].index = uistate.adv_inv_index[i];
        panes[i].filter = uistate.adv_inv_filter[i];
    }
    uistate.adv_inv_exit_code = exit_none;
}

std::string advanced_inventory::get_sortname( advanced_inv_sortby sortby )
{
    switch( sortby ) {
        case SORTBY_NONE:
            return _( "none" );
        case SORTBY_NAME:
            return _( "name" );
        case SORTBY_WEIGHT:
            return _( "weight" );
        case SORTBY_VOLUME:
            return _( "volume" );
        case SORTBY_CHARGES:
            return _( "charges" );
        case SORTBY_CATEGORY:
            return _( "category" );
        case SORTBY_DAMAGE:
            return _( "damage" );
        case SORTBY_AMMO:
            return _( "ammo/charge type" );
        case SORTBY_SPOILAGE:
            return _( "spoilage" );
    }
    return "!BUG!";
}

bool advanced_inventory::get_square( const std::string &action, aim_location &ret )
{
    if( action == "ITEMS_INVENTORY" ) {
        ret = AIM_INVENTORY;
    } else if( action == "ITEMS_WORN" ) {
        ret = AIM_WORN;
    } else if( action == "ITEMS_NW" ) {
        ret = screen_relative_location( AIM_NORTHWEST );
    } else if( action == "ITEMS_N" ) {
        ret = screen_relative_location( AIM_NORTH );
    } else if( action == "ITEMS_NE" ) {
        ret = screen_relative_location( AIM_NORTHEAST );
    } else if( action == "ITEMS_W" ) {
        ret = screen_relative_location( AIM_WEST );
    } else if( action == "ITEMS_CE" ) {
        ret = AIM_CENTER;
    } else if( action == "ITEMS_E" ) {
        ret = screen_relative_location( AIM_EAST );
    } else if( action == "ITEMS_SW" ) {
        ret = screen_relative_location( AIM_SOUTHWEST );
    } else if( action == "ITEMS_S" ) {
        ret = screen_relative_location( AIM_SOUTH );
    } else if( action == "ITEMS_SE" ) {
        ret = screen_relative_location( AIM_SOUTHEAST );
    } else if( action == "ITEMS_AROUND" ) {
        ret = AIM_ALL;
    } else if( action == "ITEMS_DRAGGED_CONTAINER" ) {
        ret = AIM_DRAGGED;
    } else if( action == "ITEMS_CONTAINER" ) {
        ret = AIM_CONTAINER;
    } else {
        return false;
    }
    return true;
}

void advanced_inventory::print_items( advanced_inventory_pane &pane, bool active )
{
    const auto &items = pane.items;
    const catacurses::window &window = pane.window;
    const auto index = pane.index;
    const int page = index / itemsPerPage;
    bool compact = TERMX <= 100;

    int columns = getmaxx( window );
    std::string spaces( columns - 4, ' ' );

    nc_color norm = active ? c_white : c_dark_gray;

    //print inventory's current and total weight + volume
    if( pane.get_area() == AIM_INVENTORY || pane.get_area() == AIM_WORN ) {
        const double weight_carried = convert_weight( g->u.weight_carried() );
        const double weight_capacity = convert_weight( g->u.weight_capacity() );
        std::string volume_carried = format_volume( g->u.volume_carried() );
        std::string volume_capacity = format_volume( g->u.volume_capacity() );
        // align right, so calculate formatted head length
        const std::string formatted_head = string_format( "%.1f/%.1f %s  %s/%s %s",
                                           weight_carried, weight_capacity, weight_units(),
                                           volume_carried,
                                           volume_capacity,
                                           volume_units_abbr() );
        const int hrightcol = columns - 1 - formatted_head.length();
        nc_color color = weight_carried > weight_capacity ? c_red : c_light_green;
        mvwprintz( window, point( hrightcol, 4 ), color, "%.1f", weight_carried );
        wprintz( window, c_light_gray, "/%.1f %s  ", weight_capacity, weight_units() );
        color = g->u.volume_carried().value() > g->u.volume_capacity().value() ? c_red : c_light_green;
        wprintz( window, color, volume_carried );
        wprintz( window, c_light_gray, "/%s %s", volume_capacity, volume_units_abbr() );
    } else { //print square's current and total weight + volume
        std::string formatted_head;
        if( pane.get_area() == AIM_ALL ) {
            formatted_head = string_format( "%3.1f %s  %s %s",
                                            convert_weight( squares[pane.get_area()].weight ),
                                            weight_units(),
                                            format_volume( squares[pane.get_area()].volume ),
                                            volume_units_abbr() );
        } else {
            units::volume maxvolume = 0_ml;
            auto &s = squares[pane.get_area()];
            if( pane.get_area() == AIM_CONTAINER && s.get_container( pane.in_vehicle() ) != nullptr ) {
                maxvolume = s.get_container( pane.in_vehicle() )->get_container_capacity();
            } else if( pane.in_vehicle() ) {
                maxvolume = s.veh->max_volume( s.vstor );
            } else {
                maxvolume = g->m.max_volume( s.pos );
            }
            formatted_head = string_format( "%3.1f %s  %s/%s %s",
                                            convert_weight( s.weight ),
                                            weight_units(),
                                            format_volume( s.volume ),
                                            format_volume( maxvolume ),
                                            volume_units_abbr() );
        }
        mvwprintz( window, point( columns - 1 - formatted_head.length(), 4 ), norm, formatted_head );
    }

    //print header row and determine max item name length
    const int lastcol = columns - 2; // Last printable column
    const size_t name_startpos = compact ? 1 : 4;
    const size_t src_startpos = lastcol - 18;
    const size_t amt_startpos = lastcol - 15;
    const size_t weight_startpos = lastcol - 10;
    const size_t vol_startpos = lastcol - 4;
    int max_name_length = amt_startpos - name_startpos - 1; // Default name length

    //~ Items list header. Table fields length without spaces: amt - 4, weight - 5, vol - 4.
    const int table_hdr_len1 = utf8_width( _( "amt weight vol" ) ); // Header length type 1
    //~ Items list header. Table fields length without spaces: src - 2, amt - 4, weight - 5, vol - 4.
    const int table_hdr_len2 = utf8_width( _( "src amt weight vol" ) ); // Header length type 2

    mvwprintz( window, point( compact ? 1 : 4, 5 ), c_light_gray, _( "Name (charges)" ) );
    if( pane.get_area() == AIM_ALL && !compact ) {
        mvwprintz( window, point( lastcol - table_hdr_len2 + 1, 5 ), c_light_gray,
                   _( "src amt weight vol" ) );
        max_name_length = src_startpos - name_startpos - 1; // 1 for space
    } else {
        mvwprintz( window, point( lastcol - table_hdr_len1 + 1, 5 ), c_light_gray, _( "amt weight vol" ) );
    }

    for( int i = page * itemsPerPage, x = 0 ; i < static_cast<int>( items.size() ) &&
         x < itemsPerPage ; i++, x++ ) {
        const auto &sitem = items[i];
        if( sitem.is_category_header() ) {
            mvwprintz( window, point( ( columns - utf8_width( sitem.name ) - 6 ) / 2, 6 + x ), c_cyan, "[%s]",
                       sitem.name );
            continue;
        }
        if( !sitem.is_item_entry() ) {
            // Empty entry at the bottom of a page.
            continue;
        }
        const auto &it = *sitem.items.front();
        const bool selected = active && index == i;

        nc_color thiscolor = active ? it.color_in_inventory() : norm;
        nc_color thiscolordark = c_dark_gray;
        nc_color print_color;

        if( selected ) {
            thiscolor = inCategoryMode && pane.sortby == SORTBY_CATEGORY ? c_white_red : hilite( c_white );
            thiscolordark = hilite( thiscolordark );
            if( compact ) {
                mvwprintz( window, point( 1, 6 + x ), thiscolor, "  %s", spaces );
            } else {
                mvwprintz( window, point( 1, 6 + x ), thiscolor, ">>%s", spaces );
            }
        }

        std::string item_name;
        std::string stolen_string;
        bool stolen = false;
        if( !it.is_owned_by( g->u, true ) ) {
            stolen_string = "<color_light_red>!</color>";
            stolen = true;
        }
        if( it.is_money() ) {
            //Count charges
            // TODO: transition to the item_location system used for the normal inventory
            unsigned int charges_total = 0;
            for( const auto item : sitem.items ) {
                charges_total += item->charges;
            }
            if( stolen ) {
                item_name = string_format( "%s %s", stolen_string, it.display_money( sitem.items.size(),
                                           charges_total ) );
            } else {
                item_name = it.display_money( sitem.items.size(), charges_total );
            }
        } else {
            if( stolen ) {
                item_name = string_format( "%s %s", stolen_string, it.display_name() );
            } else {
                item_name = it.display_name();
            }
        }
        if( get_option<bool>( "ITEM_SYMBOLS" ) ) {
            item_name = string_format( "%s %s", it.symbol(), item_name );
        }

        //print item name
        trim_and_print( window, point( compact ? 1 : 4, 6 + x ), max_name_length, thiscolor, item_name );

        //print src column
        // TODO: specify this is coming from a vehicle!
        if( pane.get_area() == AIM_ALL && !compact ) {
            mvwprintz( window, point( src_startpos, 6 + x ), thiscolor, squares[sitem.area].shortname );
        }

        //print "amount" column
        int it_amt = sitem.stacks;
        if( it_amt > 1 ) {
            print_color = thiscolor;
            if( it_amt > 9999 ) {
                it_amt = 9999;
                print_color = selected ? hilite( c_red ) : c_red;
            }
            mvwprintz( window, point( amt_startpos, 6 + x ), print_color, "%4d", it_amt );
        }

        //print weight column
        double it_weight = convert_weight( sitem.weight );
        size_t w_precision;
        print_color = it_weight > 0 ? thiscolor : thiscolordark;

        if( it_weight >= 1000.0 ) {
            if( it_weight >= 10000.0 ) {
                print_color = selected ? hilite( c_red ) : c_red;
                it_weight = 9999.0;
            }
            w_precision = 0;
        } else if( it_weight >= 100.0 ) {
            w_precision = 1;
        } else {
            w_precision = 2;
        }
        mvwprintz( window, point( weight_startpos, 6 + x ), print_color, "%5.*f", w_precision, it_weight );

        //print volume column
        bool it_vol_truncated = false;
        double it_vol_value = 0.0;
        std::string it_vol = format_volume( sitem.volume, 5, &it_vol_truncated, &it_vol_value );
        if( it_vol_truncated && it_vol_value > 0.0 ) {
            print_color = selected ? hilite( c_red ) : c_red;
        } else {
            print_color = sitem.volume.value() > 0 ? thiscolor : thiscolordark;
        }
        mvwprintz( window, point( vol_startpos, 6 + x ), print_color, it_vol );

        if( active && sitem.autopickup ) {
            mvwprintz( window, point( 1, 6 + x ), magenta_background( it.color_in_inventory() ),
                       compact ? it.tname().substr( 0, 1 ) : ">" );
        }
    }
}

struct advanced_inv_sorter {
    advanced_inv_sortby sortby;
    advanced_inv_sorter( advanced_inv_sortby sort ) {
        sortby = sort;
    }
    bool operator()( const advanced_inv_listitem &d1, const advanced_inv_listitem &d2 ) {
        // Note: the item pointer can only be null on sort by category, otherwise it is always valid.
        switch( sortby ) {
            case SORTBY_NONE:
                if( d1.idx != d2.idx ) {
                    return d1.idx < d2.idx;
                }
                break;
            case SORTBY_NAME:
                // Fall through to code below the switch
                break;
            case SORTBY_WEIGHT:
                if( d1.weight != d2.weight ) {
                    return d1.weight > d2.weight;
                }
                break;
            case SORTBY_VOLUME:
                if( d1.volume != d2.volume ) {
                    return d1.volume > d2.volume;
                }
                break;
            case SORTBY_CHARGES:
                if( d1.items.front()->charges != d2.items.front()->charges ) {
                    return d1.items.front()->charges > d2.items.front()->charges;
                }
                break;
            case SORTBY_CATEGORY:
                assert( d1.cat != nullptr );
                assert( d2.cat != nullptr );
                if( d1.cat != d2.cat ) {
                    return *d1.cat < *d2.cat;
                } else if( d1.is_category_header() ) {
                    return true;
                } else if( d2.is_category_header() ) {
                    return false;
                }
                break;
            case SORTBY_DAMAGE:
                if( d1.items.front()->damage() != d2.items.front()->damage() ) {
                    return d1.items.front()->damage() < d2.items.front()->damage();
                }
                break;
            case SORTBY_AMMO: {
                const std::string a1 = d1.items.front()->ammo_sort_name();
                const std::string a2 = d2.items.front()->ammo_sort_name();
                // There are many items with "false" ammo types (e.g.
                // scrap metal has "components") that actually is not
                // used as ammo, so we consider them as non-ammo.
                const bool ammoish1 = !a1.empty() && a1 != "components" && a1 != "none" && a1 != "NULL";
                const bool ammoish2 = !a2.empty() && a2 != "components" && a2 != "none" && a2 != "NULL";
                if( ammoish1 != ammoish2 ) {
                    return ammoish1;
                } else if( ammoish1 && ammoish2 ) {
                    if( a1 == a2 ) {
                        // For items with the same ammo type, we sort:
                        // guns > tools > magazines > ammunition
                        if( d1.items.front()->is_gun() && !d2.items.front()->is_gun() ) {
                            return true;
                        }
                        if( !d1.items.front()->is_gun() && d2.items.front()->is_gun() ) {
                            return false;
                        }
                        if( d1.items.front()->is_tool() && !d2.items.front()->is_tool() ) {
                            return true;
                        }
                        if( !d1.items.front()->is_tool() && d2.items.front()->is_tool() ) {
                            return false;
                        }
                        if( d1.items.front()->is_magazine() && d2.items.front()->is_ammo() ) {
                            return true;
                        }
                        if( d2.items.front()->is_magazine() && d1.items.front()->is_ammo() ) {
                            return false;
                        }
                    }
                    return std::lexicographical_compare( a1.begin(), a1.end(),
                                                         a2.begin(), a2.end(),
                                                         sort_case_insensitive_less() );
                }
            }
            break;
            case SORTBY_SPOILAGE:
                if( d1.items.front()->spoilage_sort_order() != d2.items.front()->spoilage_sort_order() ) {
                    return d1.items.front()->spoilage_sort_order() < d2.items.front()->spoilage_sort_order();
                }
                break;
        }
        // secondary sort by name
        const std::string *n1;
        const std::string *n2;
        if( d1.name_without_prefix == d2.name_without_prefix ) {
            //if names without prefix equal, compare full name
            n1 = &d1.name;
            n2 = &d2.name;
        } else {
            //else compare name without prefix
            n1 = &d1.name_without_prefix;
            n2 = &d2.name_without_prefix;
        }
        return std::lexicographical_compare( n1->begin(), n1->end(),
                                             n2->begin(), n2->end(), sort_case_insensitive_less() );
    }
};

inline char advanced_inventory::get_location_key( aim_location area )
{
    switch( area ) {
        case AIM_INVENTORY:
            return 'I';
        case AIM_WORN:
            return 'W';
        case AIM_CENTER:
            return '5';
        case AIM_ALL:
            return 'A';
        case AIM_DRAGGED:
            return 'D';
        case AIM_CONTAINER:
            return 'C';
        case AIM_NORTH:
        case AIM_SOUTH:
        case AIM_EAST:
        case AIM_WEST:
        case AIM_NORTHEAST:
        case AIM_NORTHWEST:
        case AIM_SOUTHEAST:
        case AIM_SOUTHWEST:
            return  get_direction_key( area );
        default:
            debugmsg( "invalid [aim_location] in get_location_key()!" );
            return ' ';
    }
}

char advanced_inventory::get_direction_key( aim_location area )
{

    if( area == screen_relative_location( AIM_SOUTHWEST ) ) {
        return '1';
    }
    if( area == screen_relative_location( AIM_SOUTH ) ) {
        return '2';
    }
    if( area == screen_relative_location( AIM_SOUTHEAST ) ) {
        return '3';
    }
    if( area == screen_relative_location( AIM_WEST ) ) {
        return '4';
    }
    if( area == screen_relative_location( AIM_EAST ) ) {
        return '6';
    }
    if( area == screen_relative_location( AIM_NORTHWEST ) ) {
        return '7';
    }
    if( area == screen_relative_location( AIM_NORTH ) ) {
        return '8';
    }
    if( area == screen_relative_location( AIM_NORTHEAST ) ) {
        return '9';
    }
    debugmsg( "invalid [aim_location] in get_direction_key()!" );
    return '0';
}

int advanced_inventory::print_header( advanced_inventory_pane &pane, aim_location sel )
{
    const catacurses::window &window = pane.window;
    int area = pane.get_area();
    int wwidth = getmaxx( window );
    int ofs = wwidth - 25 - 2 - 14;
    for( int i = 0; i < NUM_AIM_LOCATIONS; ++i ) {
        const char key = get_location_key( static_cast<aim_location>( i ) );
        const char *bracket = squares[i].can_store_in_vehicle() ? "<>" : "[]";
        bool in_vehicle = pane.in_vehicle() && squares[i].id == area && sel == area && area != AIM_ALL;
        bool all_brackets = area == AIM_ALL && ( i >= AIM_SOUTHWEST && i <= AIM_NORTHEAST );
        nc_color bcolor = c_red;
        nc_color kcolor = c_red;
        if( squares[i].canputitems( pane.get_cur_item_ptr() ) ) {
            bcolor = in_vehicle ? c_light_blue :
                     area == i || all_brackets ? c_light_gray : c_dark_gray;
            kcolor = area == i ? c_white : sel == i ? c_light_gray : c_dark_gray;
        }
        const int x = squares[i].hscreen.x + ofs;
        const int y = squares[i].hscreen.y;
        mvwprintz( window, point( x, y ), bcolor, "%c", bracket[0] );
        wprintz( window, kcolor, "%c", in_vehicle && sel != AIM_DRAGGED ? 'V' : key );
        wprintz( window, bcolor, "%c", bracket[1] );
    }
    return squares[AIM_INVENTORY].hscreen.y + ofs;
}

void advanced_inventory::init()
{
    for( auto &square : squares ) {
        square.init();
    }

    load_settings();

    src  = static_cast<side>( uistate.adv_inv_src );
    dest = static_cast<side>( uistate.adv_inv_dest );

    w_height = TERMY < min_w_height + head_height ? min_w_height : TERMY - head_height;
    w_width = TERMX < min_w_width ? min_w_width : TERMX > max_w_width ? max_w_width :
              static_cast<int>( TERMX );

    headstart = 0; //(TERMY>w_height)?(TERMY-w_height)/2:0;
    colstart = TERMX > w_width ? ( TERMX - w_width ) / 2 : 0;

    head = catacurses::newwin( head_height, w_width - minimap_width, point( colstart, headstart ) );
    mm_border = catacurses::newwin( minimap_height + 2, minimap_width + 2,
                                    point( colstart + ( w_width - ( minimap_width + 2 ) ), headstart ) );
    minimap = catacurses::newwin( minimap_height, minimap_width,
                                  point( colstart + ( w_width - ( minimap_width + 1 ) ), headstart + 1 ) );
    left_window = catacurses::newwin( w_height, w_width / 2, point( colstart,
                                      headstart + head_height ) );
    right_window = catacurses::newwin( w_height, w_width / 2, point( colstart + w_width / 2,
                                       headstart + head_height ) );

    itemsPerPage = w_height - 2 - 5; // 2 for the borders, 5 for the header stuff

    panes[left].window = left_window;
    panes[right].window = right_window;
}

<<<<<<< HEAD
=======
advanced_inv_listitem::advanced_inv_listitem( item *an_item, int index, int count,
        aim_location area, bool from_vehicle )
    : idx( index )
    , area( area )
    , id( an_item->typeId() )
    , name( an_item->tname( count ) )
    , name_without_prefix( an_item->tname( 1, false ) )
    , autopickup( get_auto_pickup().has_rule( an_item ) )
    , stacks( count )
    , volume( an_item->volume() * stacks )
    , weight( an_item->weight() * stacks )
    , cat( &an_item->get_category() )
    , from_vehicle( from_vehicle )
{
    items.push_back( an_item );
    assert( stacks >= 1 );
}

advanced_inv_listitem::advanced_inv_listitem( const std::list<item *> &list, int index,
        aim_location area, bool from_vehicle ) :
    idx( index ),
    area( area ),
    id( list.front()->typeId() ),
    items( list ),
    name( list.front()->tname( list.size() ) ),
    name_without_prefix( list.front()->tname( 1, false ) ),
    autopickup( get_auto_pickup().has_rule( list.front() ) ),
    stacks( list.size() ),
    volume( list.front()->volume() * stacks ),
    weight( list.front()->weight() * stacks ),
    cat( &list.front()->get_category() ),
    from_vehicle( from_vehicle )
{
    assert( stacks >= 1 );
}

advanced_inv_listitem::advanced_inv_listitem()
    : idx()
    , area()
    , id( "null" )
    , autopickup()
    , stacks()
    , cat( nullptr )
{
}

advanced_inv_listitem::advanced_inv_listitem( const item_category *cat )
    : idx()
    , area()
    , id( "null" )
    , name( cat->name() )
    , autopickup()
    , stacks()
    , cat( cat )
{
}

bool advanced_inv_listitem::is_category_header() const
{
    return items.empty() && cat != nullptr;
}

bool advanced_inv_listitem::is_item_entry() const
{
    return !items.empty();
}

bool advanced_inventory_pane::is_filtered( const advanced_inv_listitem &it ) const
{
    return is_filtered( *it.items.front() );
}

bool advanced_inventory_pane::is_filtered( const item &it ) const
{
    if( it.has_flag( "HIDDEN_ITEM" ) ) {
        return true;
    }
    if( filter.empty() ) {
        return false;
    }

    const std::string str = it.tname();
    if( filtercache.find( str ) == filtercache.end() ) {
        const auto filter_fn = item_filter_from_string( filter );
        filtercache[ str ] = filter_fn;

        return !filter_fn( it );
    }

    return !filtercache[ str ]( it );
}

// roll our own, to handle moving stacks better
using itemstack = std::vector<std::list<item *> >;

template <typename T>
static itemstack i_stacked( T items )
{
    //create a new container for our stacked items
    itemstack stacks;
    //    // make a list of the items first, so we can add non stacked items back on
    //    std::list<item> items(things.begin(), things.end());
    // used to recall indices we stored `itype_id' item at in itemstack
    std::unordered_map<itype_id, std::set<int>> cache;
    // iterate through and create stacks
    for( auto &elem : items ) {
        const auto id = elem.typeId();
        auto iter = cache.find( id );
        bool got_stacked = false;
        // cache entry exists
        if( iter != cache.end() ) {
            // check to see if it stacks with each item in a stack, not just front()
            for( auto &idx : iter->second ) {
                for( auto &it : stacks[idx] ) {
                    if( ( got_stacked = it->display_stacked_with( elem ) ) ) {
                        stacks[idx].push_back( &elem );
                        break;
                    }
                }
                if( got_stacked ) {
                    break;
                }
            }
        }
        if( !got_stacked ) {
            cache[id].insert( stacks.size() );
            stacks.push_back( {&elem} );
        }
    }
    return stacks;
}

void advanced_inventory_pane::add_items_from_area( advanced_inv_area &square,
        bool vehicle_override )
{
    assert( square.id != AIM_ALL );
    square.volume = 0_ml;
    square.weight = 0_gram;
    if( !square.canputitems() ) {
        return;
    }
    map &m = g->m;
    player &u = g->u;
    // Existing items are *not* cleared on purpose, this might be called
    // several times in case all surrounding squares are to be shown.
    if( square.id == AIM_INVENTORY ) {
        const invslice &stacks = u.inv.slice();
        for( size_t x = 0; x < stacks.size(); ++x ) {
            std::list<item *> item_pointers;
            for( item &i : *stacks[x] ) {
                item_pointers.push_back( &i );
            }
            advanced_inv_listitem it( item_pointers, x, square.id, false );
            if( is_filtered( *it.items.front() ) ) {
                continue;
            }
            square.volume += it.volume;
            square.weight += it.weight;
            items.push_back( it );
        }
    } else if( square.id == AIM_WORN ) {
        auto iter = u.worn.begin();
        for( size_t i = 0; i < u.worn.size(); ++i, ++iter ) {
            advanced_inv_listitem it( &*iter, i, 1, square.id, false );
            if( is_filtered( *it.items.front() ) ) {
                continue;
            }
            square.volume += it.volume;
            square.weight += it.weight;
            items.push_back( it );
        }
    } else if( square.id == AIM_CONTAINER ) {
        item *cont = square.get_container( in_vehicle() );
        if( cont != nullptr ) {
            if( !cont->is_container_empty() ) {
                // filtering does not make sense for liquid in container
                item *it = &square.get_container( in_vehicle() )->contents.front();
                advanced_inv_listitem ait( it, 0, 1, square.id, in_vehicle() );
                square.volume += ait.volume;
                square.weight += ait.weight;
                items.push_back( ait );
            }
            square.desc[0] = cont->tname( 1, false );
        }
    } else {
        bool is_in_vehicle = square.can_store_in_vehicle() && ( in_vehicle() || vehicle_override );
        const itemstack &stacks = is_in_vehicle ?
                                  i_stacked( square.veh->get_items( square.vstor ) ) :
                                  i_stacked( m.i_at( square.pos ) );

        for( size_t x = 0; x < stacks.size(); ++x ) {
            advanced_inv_listitem it( stacks[x], x, square.id, is_in_vehicle );
            if( is_filtered( *it.items.front() ) ) {
                continue;
            }
            square.volume += it.volume;
            square.weight += it.weight;
            items.push_back( it );
        }
    }
}

void advanced_inventory_pane::paginate( size_t itemsPerPage )
{
    if( sortby != SORTBY_CATEGORY ) {
        return; // not needed as there are no category entries here.
    }
    // first, we insert all the items, then we sort the result
    for( size_t i = 0; i < items.size(); ++i ) {
        if( i % itemsPerPage == 0 ) {
            // first entry on the page, should be a category header
            if( items[i].is_item_entry() ) {
                items.insert( items.begin() + i, advanced_inv_listitem( items[i].cat ) );
            }
        }
        if( ( i + 1 ) % itemsPerPage == 0 && i + 1 < items.size() ) {
            // last entry of the page, but not the last entry at all!
            // Must *not* be a category header!
            if( items[i].is_category_header() ) {
                items.insert( items.begin() + i, advanced_inv_listitem() );
            }
        }
    }
}
>>>>>>> 2e11d8d0

void advanced_inventory::recalc_pane( side p )
{
    auto &pane = panes[p];
    pane.recalc = false;
    pane.items.clear();
    // Add items from the source location or in case of all 9 surrounding squares,
    // add items from several locations.
    if( pane.get_area() == AIM_ALL ) {
        auto &alls = squares[AIM_ALL];
        auto &there = panes[-p + 1];
        auto &other = squares[there.get_area()];
        alls.volume = 0_ml;
        alls.weight = 0_gram;
        for( auto &s : squares ) {
            // All the surrounding squares, nothing else
            if( s.id < AIM_SOUTHWEST || s.id > AIM_NORTHEAST ) {
                continue;
            }

            // To allow the user to transfer all items from all surrounding squares to
            // a specific square, filter out items that are already on that square.
            // e.g. left pane AIM_ALL, right pane AIM_NORTH. The user holds the
            // enter key down in the left square and moves all items to the other side.
            const bool same = other.is_same( s );

            // Deal with squares with ground + vehicle storage
            // Also handle the case when the other tile covers vehicle
            // or the ground below the vehicle.
            if( s.can_store_in_vehicle() && !( same && there.in_vehicle() ) ) {
                bool do_vehicle = there.get_area() == s.id ? !there.in_vehicle() : true;
                pane.add_items_from_area( s, do_vehicle );
                alls.volume += s.volume;
                alls.weight += s.weight;
            }

            // Add map items
            if( !same || there.in_vehicle() ) {
                pane.add_items_from_area( s );
                alls.volume += s.volume;
                alls.weight += s.weight;
            }
        }
    } else {
        pane.add_items_from_area( squares[pane.get_area()] );
    }
    // Insert category headers (only expected when sorting by category)
    if( pane.sortby == SORTBY_CATEGORY ) {
        std::set<const item_category *> categories;
        for( auto &it : pane.items ) {
            categories.insert( it.cat );
        }
        for( auto &cat : categories ) {
            pane.items.push_back( advanced_inv_listitem( cat ) );
        }
    }
    // Finally sort all items (category headers will now be moved to their proper position)
    std::stable_sort( pane.items.begin(), pane.items.end(), advanced_inv_sorter( pane.sortby ) );
    pane.paginate( itemsPerPage );
}

void advanced_inventory::redraw_pane( side p )
{
    // don't update ui if processing demands
    if( is_processing() ) {
        return;
    }
    auto &pane = panes[p];
    if( recalc || pane.recalc ) {
        recalc_pane( p );
    } else if( !( redraw || pane.redraw ) ) {
        return;
    }
    pane.redraw = false;
    pane.fix_index();

    const bool active = p == src;
    const advanced_inv_area &square = squares[pane.get_area()];
    auto w = pane.window;

    werase( w );
    print_items( pane, active );

    auto itm = pane.get_cur_item_ptr();
    int width = print_header( pane, itm != nullptr ? itm->area : pane.get_area() );
    bool same_as_dragged = ( square.id >= AIM_SOUTHWEST && square.id <= AIM_NORTHEAST ) &&
                           // only cardinals
                           square.id != AIM_CENTER && panes[p].in_vehicle() && // not where you stand, and pane is in vehicle
                           square.off == squares[AIM_DRAGGED].off; // make sure the offsets are the same as the grab point
    const advanced_inv_area &sq = same_as_dragged ? squares[AIM_DRAGGED] : square;
    bool car = square.can_store_in_vehicle() && panes[p].in_vehicle() && sq.id != AIM_DRAGGED;
    auto name = utf8_truncate( car ? sq.veh->name : sq.name, width );
    auto desc = utf8_truncate( sq.desc[car], width );
    width -= 2 + 1; // starts at offset 2, plus space between the header and the text
    mvwprintz( w, point( 2, 1 ), active ? c_green  : c_light_gray, name );
    mvwprintz( w, point( 2, 2 ), active ? c_light_blue : c_dark_gray, desc );
    trim_and_print( w, point( 2, 3 ), width, active ? c_cyan : c_dark_gray, square.flags );

    const int max_page = ( pane.items.size() + itemsPerPage - 1 ) / itemsPerPage;
    if( active && max_page > 1 ) {
        const int page = pane.index / itemsPerPage;
        mvwprintz( w, point( 2, 4 ), c_light_blue, _( "[<] page %1$d of %2$d [>]" ), page + 1, max_page );
    }

    if( active ) {
        wattron( w, c_cyan );
    }
    // draw a darker border around the inactive pane
    draw_border( w, active ? BORDER_COLOR : c_dark_gray );
    mvwprintw( w, point( 3, 0 ), _( "< [s]ort: %s >" ), get_sortname( pane.sortby ) );
    int max = square.max_size;
    if( max > 0 ) {
        int itemcount = square.get_item_count();
        int fmtw = 7 + ( itemcount > 99 ? 3 : itemcount > 9 ? 2 : 1 ) +
                   ( max > 99 ? 3 : max > 9 ? 2 : 1 );
        mvwprintw( w, point( w_width / 2 - fmtw, 0 ), "< %d/%d >", itemcount, max );
    }

    const char *fprefix = _( "[F]ilter" );
    const char *fsuffix = _( "[R]eset" );
    if( !filter_edit ) {
        if( !pane.filter.empty() ) {
            mvwprintw( w, point( 2, getmaxy( w ) - 1 ), "< %s: %s >", fprefix, pane.filter );
        } else {
            mvwprintw( w, point( 2, getmaxy( w ) - 1 ), "< %s >", fprefix );
        }
    }
    if( active ) {
        wattroff( w, c_white );
    }
    if( !filter_edit && !pane.filter.empty() ) {
        mvwprintz( w, point( 6 + utf8_width( fprefix ), getmaxy( w ) - 1 ), c_white,
                   pane.filter );
        mvwprintz( w, point( getmaxx( w ) - utf8_width( fsuffix ) - 2, getmaxy( w ) - 1 ), c_white, "%s",
                   fsuffix );
    }
    wrefresh( w );
}

// be explicit with the values
enum aim_entry {
    ENTRY_START     = 0,
    ENTRY_VEHICLE   = 1,
    ENTRY_MAP       = 2,
    ENTRY_RESET     = 3
};

bool advanced_inventory::move_all_items( bool nested_call )
{
    auto &spane = panes[src];
    auto &dpane = panes[dest];

    // AIM_ALL source area routine
    if( spane.get_area() == AIM_ALL ) {
        // move all to `AIM_WORN' doesn't make sense (see `MAX_WORN_PER_TYPE')
        if( dpane.get_area() == AIM_WORN ) {
            popup( _( "You look at the items, then your clothes, and scratch your head…" ) );
            return false;
        }
        // if the source pane (AIM_ALL) is empty, then show a message and leave
        if( !is_processing() && spane.items.empty() ) {
            popup( _( "There are no items to be moved!" ) );
            return false;
        }

        auto &sarea = squares[spane.get_area()];
        auto &darea = squares[dpane.get_area()];

        // Check first if the destination area still have enough room for moving all.
        if( !is_processing() && sarea.volume > darea.free_volume( dpane.in_vehicle() ) &&
            !query_yn( _( "There isn't enough room, do you really want to move all?" ) ) ) {
            return false;
        }

        // make sure that there are items to be moved
        bool done = false;
        // copy the current pane, to be restored after the move is queued
        auto shadow = panes[src];
        // here we recursively call this function with each area in order to
        // put all items in the proper destination area, with minimal fuss
        auto &loc = uistate.adv_inv_aim_all_location;
        // re-entry nonsense
        auto &entry = uistate.adv_inv_re_enter_move_all;
        // if we are just starting out, set entry to initial value
        switch( static_cast<aim_entry>( entry++ ) ) {
            case ENTRY_START:
                ++entry;
            /* fallthrough */
            case ENTRY_VEHICLE:
                if( squares[loc].can_store_in_vehicle() ) {
                    // either do the inverse of the pane (if it is the one we are transferring to),
                    // or just transfer the contents (if it is not the one we are transferring to)
                    spane.set_area( squares[loc], dpane.get_area() == loc ? !dpane.in_vehicle() : true );
                    // add items, calculate weights and volumes... the fun stuff
                    recalc_pane( src );
                    // then move the items to the destination area
                    move_all_items( true );
                }
                break;
            case ENTRY_MAP:
                spane.set_area( squares[loc++], false );
                recalc_pane( src );
                move_all_items( true );
                break;
            case ENTRY_RESET:
                if( loc > AIM_AROUND_END ) {
                    loc = AIM_AROUND_BEGIN;
                    entry = ENTRY_START;
                    done = true;
                } else {
                    entry = ENTRY_VEHICLE;
                }
                break;
            default:
                debugmsg( "Invalid `aim_entry' [%d] reached!", entry - 1 );
                entry = ENTRY_START;
                loc = AIM_AROUND_BEGIN;
                return false;
        }
        // restore the pane to its former glory
        panes[src] = shadow;
        // make it auto loop back, if not already doing so
        if( !done && !g->u.activity ) {
            do_return_entry();
        }
        return true;
    }

    // Check some preconditions to quickly leave the function.
    if( spane.items.empty() ) {
        return false;
    }
    bool restore_area = false;
    if( dpane.get_area() == AIM_ALL ) {
        auto loc = dpane.get_area();
        // ask where we want to store the item via the menu
        if( !query_destination( loc ) ) {
            return false;
        }
        restore_area = true;
    }
    if( !squares[dpane.get_area()].canputitems() ) {
        popup( _( "You can't put items there!" ) );
        return false;
    }
    auto &sarea = squares[spane.get_area()];
    auto &darea = squares[dpane.get_area()];

    // Make sure source and destination are different, otherwise items will disappear
    // Need to check actual position to account for dragged vehicles
    if( dpane.get_area() == AIM_DRAGGED && sarea.pos == darea.pos &&
        spane.in_vehicle() == dpane.in_vehicle() ) {
        return false;
    } else if( spane.get_area() == dpane.get_area() && spane.in_vehicle() == dpane.in_vehicle() ) {
        return false;
    }

    if( nested_call || !get_option<bool>( "CLOSE_ADV_INV" ) ) {
        // Why is this here? It's because the activity backlog can act
        // like a stack instead of a single deferred activity in order to
        // accomplish some UI shenanigans. The inventory menu activity is
        // added, then an activity to drop is pushed on the stack, then
        // the drop activity is repeatedly popped and pushed on the stack
        // until all its items are processed. When the drop activity runs out,
        // the inventory menu activity is there waiting and seamlessly returns
        // the player to the menu. If the activity is interrupted instead of
        // completing, both activities are canceled.
        // Thanks to kevingranade for the explanation.
        do_return_entry();
    }

    if( spane.get_area() == AIM_INVENTORY || spane.get_area() == AIM_WORN ) {
        std::list<std::pair<int, int>> dropped;
        // keep a list of favorites separated, only drop non-fav first if they exist
        std::list<std::pair<int, int>> dropped_favorite;

        if( spane.get_area() == AIM_INVENTORY ) {
            for( size_t index = 0; index < g->u.inv.size(); ++index ) {
                const auto &stack = g->u.inv.const_stack( index );
                const auto &it = stack.front();

                if( !spane.is_filtered( it ) ) {
                    ( it.is_favorite ? dropped_favorite : dropped ).emplace_back( static_cast<int>( index ),
                            it.count_by_charges() ? static_cast<int>( it.charges ) : static_cast<int>( stack.size() ) );
                }
            }
        } else if( spane.get_area() == AIM_WORN ) {
            // do this in reverse, to account for vector item removal messing with future indices
            auto iter = g->u.worn.rbegin();
            for( size_t idx = 0; idx < g->u.worn.size(); ++idx, ++iter ) {
                const size_t index = g->u.worn.size() - idx - 1;
                const auto &it = *iter;

                if( !spane.is_filtered( it ) ) {
                    ( it.is_favorite ? dropped_favorite : dropped ).emplace_back( player::worn_position_to_index(
                                index ),
                            it.count() );
                }
            }
        }
        if( dropped.empty() ) {
            if( !query_yn( _( "Really drop all your favorite items?" ) ) ) {
                return false;
            }
            dropped = dropped_favorite;
        }

        g->u.drop( dropped, g->u.pos() + darea.off );
    } else {
        if( dpane.get_area() == AIM_INVENTORY || dpane.get_area() == AIM_WORN ) {
            g->u.assign_activity( activity_id( "ACT_PICKUP" ) );
            g->u.activity.coords.push_back( g->u.pos() );
        } else { // Vehicle and map destinations are handled the same.

            // Check first if the destination area still have enough room for moving all.
            if( !is_processing() && sarea.volume > darea.free_volume( dpane.in_vehicle() ) &&
                !query_yn( _( "There isn't enough room, do you really want to move all?" ) ) ) {
                return false;
            }

            g->u.assign_activity( activity_id( "ACT_MOVE_ITEMS" ) );
            // store whether the destination is a vehicle
            g->u.activity.values.push_back( dpane.in_vehicle() );
            // Stash the destination
            g->u.activity.coords.push_back( darea.off );
        }

        item_stack::iterator stack_begin, stack_end;
        if( panes[src].in_vehicle() ) {
            vehicle_stack targets = sarea.veh->get_items( sarea.vstor );
            stack_begin = targets.begin();
            stack_end = targets.end();
        } else {
            map_stack targets = g->m.i_at( sarea.pos );
            stack_begin = targets.begin();
            stack_end = targets.end();
        }

        // If moving to inventory, worn, or vehicle, silently filter buckets
        // Moving them would cause tons of annoying prompts or spills
        bool filter_buckets = dpane.get_area() == AIM_INVENTORY ||
                              dpane.get_area() == AIM_WORN ||
                              dpane.in_vehicle();
        bool filtered_any_bucket = false;
        // Push item_locations and item counts for all items at placement
        for( item_stack::iterator it = stack_begin; it != stack_end; ++it ) {
            if( spane.is_filtered( *it ) ) {
                continue;
            }
            if( filter_buckets && it->is_bucket_nonempty() ) {
                filtered_any_bucket = true;
                continue;
            }
            if( spane.in_vehicle() ) {
                g->u.activity.targets.emplace_back( vehicle_cursor( *sarea.veh, sarea.vstor ), &*it );
            } else {
                g->u.activity.targets.emplace_back( map_cursor( sarea.pos ), &*it );
            }
            // quantity of 0 means move all
            g->u.activity.values.push_back( 0 );
        }

        if( filtered_any_bucket ) {
            add_msg( m_info, _( "Skipping filled buckets to avoid spilling their contents." ) );
        }
    }
    // if dest was AIM_ALL then we used query_destination and should undo that
    if( restore_area ) {
        dpane.restore_area();
    }
    return true;
}

bool advanced_inventory::show_sort_menu( advanced_inventory_pane &pane )
{
    uilist sm;
    sm.text = _( "Sort by…" );
    sm.addentry( SORTBY_NONE,     true, 'u', _( "Unsorted (recently added first)" ) );
    sm.addentry( SORTBY_NAME,     true, 'n', get_sortname( SORTBY_NAME ) );
    sm.addentry( SORTBY_WEIGHT,   true, 'w', get_sortname( SORTBY_WEIGHT ) );
    sm.addentry( SORTBY_VOLUME,   true, 'v', get_sortname( SORTBY_VOLUME ) );
    sm.addentry( SORTBY_CHARGES,  true, 'x', get_sortname( SORTBY_CHARGES ) );
    sm.addentry( SORTBY_CATEGORY, true, 'c', get_sortname( SORTBY_CATEGORY ) );
    sm.addentry( SORTBY_DAMAGE,   true, 'd', get_sortname( SORTBY_DAMAGE ) );
    sm.addentry( SORTBY_AMMO,     true, 'a', get_sortname( SORTBY_AMMO ) );
    sm.addentry( SORTBY_SPOILAGE,   true, 's', get_sortname( SORTBY_SPOILAGE ) );
    // Pre-select current sort.
    sm.selected = pane.sortby - SORTBY_NONE;
    // Calculate key and window variables, generate window,
    // and loop until we get a valid answer.
    sm.query();
    if( sm.ret < SORTBY_NONE ) {
        return false;
    }
    pane.sortby = static_cast<advanced_inv_sortby>( sm.ret );
    return true;
}

void advanced_inventory::display()
{
    init();

    g->u.inv.restack( g->u );

    input_context ctxt( "ADVANCED_INVENTORY" );
    ctxt.register_action( "HELP_KEYBINDINGS" );
    ctxt.register_action( "QUIT" );
    ctxt.register_action( "UP" );
    ctxt.register_action( "DOWN" );
    ctxt.register_action( "LEFT" );
    ctxt.register_action( "RIGHT" );
    ctxt.register_action( "PAGE_DOWN" );
    ctxt.register_action( "PAGE_UP" );
    ctxt.register_action( "TOGGLE_TAB" );
    ctxt.register_action( "TOGGLE_VEH" );
    ctxt.register_action( "FILTER" );
    ctxt.register_action( "RESET_FILTER" );
    ctxt.register_action( "EXAMINE" );
    ctxt.register_action( "SORT" );
    ctxt.register_action( "TOGGLE_AUTO_PICKUP" );
    ctxt.register_action( "TOGGLE_FAVORITE" );
    ctxt.register_action( "MOVE_SINGLE_ITEM" );
    ctxt.register_action( "MOVE_VARIABLE_ITEM" );
    ctxt.register_action( "MOVE_ITEM_STACK" );
    ctxt.register_action( "MOVE_ALL_ITEMS" );
    ctxt.register_action( "CATEGORY_SELECTION" );
    ctxt.register_action( "ITEMS_NW" );
    ctxt.register_action( "ITEMS_N" );
    ctxt.register_action( "ITEMS_NE" );
    ctxt.register_action( "ITEMS_W" );
    ctxt.register_action( "ITEMS_CE" );
    ctxt.register_action( "ITEMS_E" );
    ctxt.register_action( "ITEMS_SW" );
    ctxt.register_action( "ITEMS_S" );
    ctxt.register_action( "ITEMS_SE" );
    ctxt.register_action( "ITEMS_INVENTORY" );
    ctxt.register_action( "ITEMS_WORN" );
    ctxt.register_action( "ITEMS_AROUND" );
    ctxt.register_action( "ITEMS_DRAGGED_CONTAINER" );
    ctxt.register_action( "ITEMS_CONTAINER" );

    ctxt.register_action( "ITEMS_DEFAULT" );
    ctxt.register_action( "SAVE_DEFAULT" );

    exit = false;
    recalc = true;
    redraw = true;

    while( !exit ) {
        if( g->u.moves < 0 ) {
            do_return_entry();
            return;
        }
        dest = src == advanced_inventory::side::left ? advanced_inventory::side::right :
               advanced_inventory::side::left;

        redraw_pane( advanced_inventory::side::left );
        redraw_pane( advanced_inventory::side::right );

        if( redraw && !is_processing() ) {
            werase( head );
            werase( minimap );
            werase( mm_border );
            draw_border( head );
            Messages::display_messages( head, 2, 1, w_width - 1, head_height - 2 );
            draw_minimap();
            const std::string msg = _( "< [?] show help >" );
            mvwprintz( head, point( w_width - ( minimap_width + 2 ) - utf8_width( msg ) - 1, 0 ),
                       c_white, msg );
            if( g->u.has_watch() ) {
                const std::string time = to_string_time_of_day( calendar::turn );
                mvwprintz( head, point( 2, 0 ), c_white, time );
            }
            wrefresh( head );
            refresh_minimap();
        }
        redraw = false;
        recalc = false;
        // source and destination pane
        advanced_inventory_pane &spane = panes[src];
        advanced_inventory_pane &dpane = panes[dest];
        // current item in source pane, might be null
        advanced_inv_listitem *sitem = spane.get_cur_item_ptr();
        aim_location changeSquare = NUM_AIM_LOCATIONS;

        const std::string action = is_processing() ? "MOVE_ALL_ITEMS" : ctxt.handle_input();
        if( action == "CATEGORY_SELECTION" ) {
            inCategoryMode = !inCategoryMode;
            spane.redraw = true; // We redraw to force the color change of the highlighted line and header text.
        } else if( action == "HELP_KEYBINDINGS" ) {
            redraw = true;
        } else if( action == "ITEMS_DEFAULT" ) {
            for( side cside : {
                     left, right
                 } ) {
                auto &pane = panes[cside];
                aim_location location = static_cast<aim_location>( uistate.adv_inv_default_areas[cside] );
                if( pane.get_area() != location || location == AIM_ALL ) {
                    pane.recalc = true;
                }
                pane.set_area( squares[location] );
            }
            redraw = true;
        } else if( action == "SAVE_DEFAULT" ) {
            uistate.adv_inv_default_areas[left] = panes[left].get_area();
            uistate.adv_inv_default_areas[right] = panes[right].get_area();
            popup( _( "Default layout was saved." ) );
            redraw = true;
        } else if( get_square( action, changeSquare ) ) {
            if( panes[left].get_area() == changeSquare || panes[right].get_area() == changeSquare ) {
                if( squares[changeSquare].can_store_in_vehicle() && changeSquare != AIM_DRAGGED ) {
                    // only deal with spane, as you can't _directly_ change dpane
                    if( dpane.get_area() == changeSquare ) {
                        spane.set_area( squares[changeSquare], !dpane.in_vehicle() );
                        spane.recalc = true;
                    } else if( spane.get_area() == dpane.get_area() ) {
                        // swap the `in_vehicle` element of each pane if "one in, one out"
                        spane.set_area( squares[spane.get_area()], !spane.in_vehicle() );
                        dpane.set_area( squares[dpane.get_area()], !dpane.in_vehicle() );
                        recalc = true;
                    }
                } else {
                    swap_panes();
                }
                redraw = true;
                // we need to check the original area if we can place items in vehicle storage
            } else if( squares[changeSquare].canputitems( spane.get_cur_item_ptr() ) ) {
                bool in_vehicle_cargo = false;
                if( changeSquare == AIM_CONTAINER ) {
                    squares[changeSquare].set_container( spane.get_cur_item_ptr() );
                } else if( spane.get_area() == AIM_CONTAINER ) {
                    squares[changeSquare].set_container( nullptr );
                    // auto select vehicle if items exist at said square, or both are empty
                } else if( squares[changeSquare].can_store_in_vehicle() && spane.get_area() != changeSquare ) {
                    if( changeSquare == AIM_DRAGGED ) {
                        in_vehicle_cargo = true;
                    } else {
                        // check item stacks in vehicle and map at said square
                        auto sq = squares[changeSquare];
                        auto map_stack = g->m.i_at( sq.pos );
                        auto veh_stack = sq.veh->get_items( sq.vstor );
                        // auto switch to vehicle storage if vehicle items are there, or neither are there
                        if( !veh_stack.empty() || map_stack.empty() ) {
                            in_vehicle_cargo = true;
                        }
                    }
                }
                spane.set_area( squares[changeSquare], in_vehicle_cargo );
                spane.index = 0;
                spane.recalc = true;
                if( dpane.get_area() == AIM_ALL ) {
                    dpane.recalc = true;
                }
                redraw = true;
            } else {
                popup( _( "You can't put items there!" ) );
                redraw = true; // to clear the popup
            }
        } else if( action == "TOGGLE_FAVORITE" ) {
            if( sitem == nullptr || !sitem->is_item_entry() ) {
                continue;
            }
            for( auto *item : sitem->items ) {
                item->set_favorite( !item->is_favorite );
            }
            recalc = true; // In case we've merged faved and unfaved items
            redraw = true;
        } else if( action == "MOVE_SINGLE_ITEM" ||
                   action == "MOVE_VARIABLE_ITEM" ||
                   action == "MOVE_ITEM_STACK" ) {
            if( sitem == nullptr || !sitem->is_item_entry() ) {
                continue;
            }
            aim_location destarea = dpane.get_area();
            aim_location srcarea = sitem->area;
            bool restore_area = destarea == AIM_ALL;
            if( !query_destination( destarea ) ) {
                continue;
            }
            // Not necessarily equivalent to spane.in_vehicle() if using AIM_ALL
            bool from_vehicle = sitem->from_vehicle;
            bool to_vehicle = dpane.in_vehicle();

            // AIM_ALL should disable same area check and handle it with proper filtering instead.
            // This is a workaround around the lack of vehicle location info in
            // either aim_location or advanced_inv_listitem.
            if( squares[srcarea].is_same( squares[destarea] ) &&
                spane.get_area() != AIM_ALL &&
                spane.in_vehicle() == dpane.in_vehicle() ) {
                popup( _( "Source area is the same as destination (%s)." ), squares[destarea].name );
                redraw = true; // popup has messed up the screen
                continue;
            }
            assert( !sitem->items.empty() );
            const bool by_charges = sitem->items.front()->count_by_charges();
            int amount_to_move = 0;
            if( !query_charges( destarea, *sitem, action, amount_to_move ) ) {
                continue;
            }
            // This makes sure that all item references in the advanced_inventory_pane::items vector
            // are recalculated, even when they might not have changed, but they could (e.g. items
            // taken from inventory, but unable to put into the cargo trunk go back into the inventory,
            // but are potentially at a different place).
            recalc = true;
            assert( amount_to_move > 0 );
            if( destarea == AIM_CONTAINER ) {
                if( !move_content( *sitem->items.front(),
                                   *squares[destarea].get_container( to_vehicle ) ) ) {
                    redraw = true;
                    continue;
                }
            } else if( srcarea == AIM_INVENTORY && destarea == AIM_WORN ) {

                // make sure advanced inventory is reopened after activity completion.
                do_return_entry();

                g->u.assign_activity( activity_id( "ACT_WEAR" ) );

                g->u.activity.targets.emplace_back( g->u, sitem->items.front() );
                g->u.activity.values.push_back( amount_to_move );

                // exit so that the activity can be carried out
                exit = true;

            } else if( srcarea == AIM_INVENTORY || srcarea == AIM_WORN ) {

                // make sure advanced inventory is reopened after activity completion.
                do_return_entry();

                // if worn, we need to fix with the worn index number (starts at -2, as -1 is weapon)
                int idx = srcarea == AIM_INVENTORY ? sitem->idx : player::worn_position_to_index( sitem->idx );

                if( srcarea == AIM_WORN && destarea == AIM_INVENTORY ) {
                    // this is ok because worn items are never stacked (can't move more than 1).
                    g->u.takeoff( idx );

                    // exit so that the action can be carried out
                    exit = true;
                } else {
                    // important if item is worn
                    if( g->u.can_unwield( g->u.i_at( idx ) ).success() ) {
                        g->u.assign_activity( activity_id( "ACT_DROP" ) );
                        g->u.activity.placement = squares[destarea].off;

                        // incase there is vehicle cargo space at dest but the player wants to drop to ground
                        if( !to_vehicle ) {
                            g->u.activity.str_values.push_back( "force_ground" );
                        }

                        g->u.activity.values.push_back( idx );
                        g->u.activity.values.push_back( amount_to_move );

                        // exit so that the activity can be carried out
                        exit = true;
                    }
                }
            } else { // from map/vehicle: start ACT_PICKUP or ACT_MOVE_ITEMS as necessary

                // Make sure advanced inventory is reopened after activity completion.
                do_return_entry();

                if( destarea == AIM_INVENTORY ) {
                    g->u.assign_activity( activity_id( "ACT_PICKUP" ) );
                    g->u.activity.coords.push_back( g->u.pos() );
                } else if( destarea == AIM_WORN ) {
                    g->u.assign_activity( activity_id( "ACT_WEAR" ) );
                } else { // Vehicle and map destinations are handled similarly.

                    g->u.assign_activity( activity_id( "ACT_MOVE_ITEMS" ) );
                    // store whether the destination is a vehicle
                    g->u.activity.values.push_back( to_vehicle );
                    // Stash the destination
                    g->u.activity.coords.push_back( squares[destarea].off );
                }

                if( by_charges ) {
                    if( from_vehicle ) {
                        g->u.activity.targets.emplace_back( vehicle_cursor( *squares[srcarea].veh, squares[srcarea].vstor ),
                                                            sitem->items.front() );
                    } else {
                        g->u.activity.targets.emplace_back( map_cursor( squares[srcarea].pos ), sitem->items.front() );
                    }
                    g->u.activity.values.push_back( amount_to_move );
                } else {
                    for( std::list<item *>::iterator it = sitem->items.begin(); amount_to_move > 0 &&
                         it != sitem->items.end(); ++it ) {
                        if( from_vehicle ) {
                            g->u.activity.targets.emplace_back( vehicle_cursor( *squares[srcarea].veh, squares[srcarea].vstor ),
                                                                *it );
                        } else {
                            g->u.activity.targets.emplace_back( map_cursor( squares[srcarea].pos ), *it );
                        }
                        g->u.activity.values.push_back( 0 );
                        --amount_to_move;
                    }
                }

                // exit so that the activity can be carried out
                exit = true;
            }

            // if dest was AIM_ALL then we used query_destination and should undo that
            if( restore_area ) {
                dpane.restore_area();
            }
        } else if( action == "MOVE_ALL_ITEMS" ) {
            exit = move_all_items();
            recalc = true;
        } else if( action == "SORT" ) {
            if( show_sort_menu( spane ) ) {
                recalc = true;
                uistate.adv_inv_sort[src] = spane.sortby;
            }
            redraw = true;
        } else if( action == "FILTER" ) {
            string_input_popup spopup;
            std::string filter = spane.filter;
            filter_edit = true;
            spopup.window( spane.window, 4, w_height - 1, w_width / 2 - 4 )
            .max_length( 256 )
            .text( filter );

            draw_item_filter_rules( dpane.window, 1, 11, item_filter_type::FILTER );

            ime_sentry sentry;

            do {
                mvwprintz( spane.window, point( 2, getmaxy( spane.window ) - 1 ), c_cyan, "< " );
                mvwprintz( spane.window, point( w_width / 2 - 4, getmaxy( spane.window ) - 1 ), c_cyan, " >" );
                std::string new_filter = spopup.query_string( false );
                if( spopup.context().get_raw_input().get_first_input() == KEY_ESCAPE ) {
                    // restore original filter
                    spane.set_filter( filter );
                } else {
                    spane.set_filter( new_filter );
                }
                redraw_pane( src );
            } while( spopup.context().get_raw_input().get_first_input() != '\n' &&
                     spopup.context().get_raw_input().get_first_input() != KEY_ESCAPE );
            filter_edit = false;
            spane.redraw = true;
            dpane.redraw = true;
        } else if( action == "RESET_FILTER" ) {
            spane.set_filter( "" );
        } else if( action == "TOGGLE_AUTO_PICKUP" ) {
            if( sitem == nullptr || !sitem->is_item_entry() ) {
                continue;
            }
            if( sitem->autopickup ) {
                get_auto_pickup().remove_rule( sitem->items.front() );
                sitem->autopickup = false;
            } else {
                get_auto_pickup().add_rule( sitem->items.front() );
                sitem->autopickup = true;
            }
            recalc = true;
        } else if( action == "EXAMINE" ) {
            if( sitem == nullptr || !sitem->is_item_entry() ) {
                continue;
            }
            int ret = 0;
            const int info_width = w_width / 2;
            const int info_startx = colstart + ( src == advanced_inventory::side::left ? info_width : 0 );
            if( spane.get_area() == AIM_INVENTORY || spane.get_area() == AIM_WORN ) {
                int idx = spane.get_area() == AIM_INVENTORY ? sitem->idx :
                          player::worn_position_to_index( sitem->idx );
                // Setup a "return to AIM" activity. If examining the item creates a new activity
                // (e.g. reading, reloading, activating), the new activity will be put on top of
                // "return to AIM". Once the new activity is finished, "return to AIM" comes back
                // (automatically, see player activity handling) and it re-opens the AIM.
                // If examining the item did not create a new activity, we have to remove
                // "return to AIM".
                do_return_entry();
                assert( g->u.has_activity( activity_id( "ACT_ADV_INVENTORY" ) ) );
                ret = g->inventory_item_menu( idx, info_startx, info_width,
                                              src == advanced_inventory::side::left ? game::LEFT_OF_INFO : game::RIGHT_OF_INFO );
                if( !g->u.has_activity( activity_id( "ACT_ADV_INVENTORY" ) ) ) {
                    exit = true;
                } else {
                    g->u.cancel_activity();
                }
                // Might have changed a stack (activated an item, repaired an item, etc.)
                if( spane.get_area() == AIM_INVENTORY ) {
                    g->u.inv.restack( g->u );
                }
                recalc = true;
            } else {
                item &it = *sitem->items.front();
                std::vector<iteminfo> vThisItem;
                std::vector<iteminfo> vDummy;
                it.info( true, vThisItem );
                int iDummySelect = 0;
                ret = draw_item_info( info_startx,
                                      info_width, 0, 0, it.tname(), it.type_name(), vThisItem, vDummy, iDummySelect,
                                      false, false, true ).get_first_input();
            }
            if( ret == KEY_NPAGE || ret == KEY_DOWN ) {
                spane.scroll_by( +1 );
            } else if( ret == KEY_PPAGE || ret == KEY_UP ) {
                spane.scroll_by( -1 );
            }
            redraw = true; // item info window overwrote the other pane and the header
        } else if( action == "QUIT" ) {
            exit = true;
        } else if( action == "PAGE_DOWN" ) {
            spane.scroll_by( +itemsPerPage );
        } else if( action == "PAGE_UP" ) {
            spane.scroll_by( -itemsPerPage );
        } else if( action == "DOWN" ) {
            if( inCategoryMode ) {
                spane.scroll_category( +1 );
            } else {
                spane.scroll_by( +1 );
            }
        } else if( action == "UP" ) {
            if( inCategoryMode ) {
                spane.scroll_category( -1 );
            } else {
                spane.scroll_by( -1 );
            }
        } else if( action == "LEFT" ) {
            src = left;
            redraw = true;
        } else if( action == "RIGHT" ) {
            src = right;
            redraw = true;
        } else if( action == "TOGGLE_TAB" ) {
            src = dest;
            redraw = true;
        } else if( action == "TOGGLE_VEH" ) {
            if( squares[spane.get_area()].can_store_in_vehicle() ) {
                // swap the panes if going vehicle will show the same tile
                if( spane.get_area() == dpane.get_area() && spane.in_vehicle() != dpane.in_vehicle() ) {
                    swap_panes();
                    // disallow for dragged vehicles
                } else if( spane.get_area() != AIM_DRAGGED ) {
                    // Toggle between vehicle and ground
                    spane.set_area( squares[spane.get_area()], !spane.in_vehicle() );
                    spane.index = 0;
                    spane.recalc = true;
                    if( dpane.get_area() == AIM_ALL ) {
                        dpane.recalc = true;
                    }
                    // make sure to update the minimap as well!
                    redraw = true;
                }
            } else {
                popup( _( "No vehicle there!" ) );
                redraw = true;
            }
        }
    }
}

class query_destination_callback : public uilist_callback
{
    private:
        advanced_inventory &_adv_inv;
        void draw_squares( const uilist *menu ); // Render a fancy ASCII grid at the left of the menu.
    public:
        query_destination_callback( advanced_inventory &adv_inv ) : _adv_inv( adv_inv ) {}
        void select( int /*entnum*/, uilist *menu ) override {
            draw_squares( menu );
        }
};

void query_destination_callback::draw_squares( const uilist *menu )
{
    assert( menu->entries.size() >= 9 );
    int ofs = -25 - 4;
    int sel = advanced_inventory::screen_relative_location(
                  static_cast <aim_location>( menu->selected + 1 ) );
    for( int i = 1; i < 10; i++ ) {
        aim_location loc = advanced_inventory::screen_relative_location( static_cast <aim_location>( i ) );
        char key = advanced_inventory::get_location_key( loc );
        advanced_inv_area &square = _adv_inv.get_one_square( loc );
        bool in_vehicle = square.can_store_in_vehicle();
        const char *bracket = in_vehicle ? "<>" : "[]";
        // always show storage option for vehicle storage, if applicable
        bool canputitems = menu->entries[i - 1].enabled && square.canputitems();
        nc_color bcolor = canputitems ? sel == loc ? h_white : c_light_gray : c_dark_gray;
        nc_color kcolor = canputitems ? sel == loc ? h_white : c_light_gray : c_dark_gray;
        const int x = square.hscreen.x + ofs;
        const int y = square.hscreen.y + 5;
        mvwprintz( menu->window, point( x, y ), bcolor, "%c", bracket[0] );
        wprintz( menu->window, kcolor, "%c", key );
        wprintz( menu->window, bcolor, "%c", bracket[1] );
    }
}

bool advanced_inventory::query_destination( aim_location &def )
{
    if( def != AIM_ALL ) {
        if( squares[def].canputitems() ) {
            return true;
        }
        popup( _( "You can't put items there!" ) );
        redraw = true; // the popup has messed the screen up.
        return false;
    }

    uilist menu;
    menu.text = _( "Select destination" );
    menu.pad_left = 9; /* free space for the squares */
    query_destination_callback cb( *this );
    menu.callback = &cb;

    {
        std::vector <aim_location> ordered_locs;
        static_assert( AIM_NORTHEAST - AIM_SOUTHWEST == 8,
                       "Expected 9 contiguous directions in the aim_location enum" );
        for( int i = AIM_SOUTHWEST; i <= AIM_NORTHEAST; i++ ) {
            ordered_locs.push_back( screen_relative_location( static_cast <aim_location>( i ) ) );
        }
        for( auto &ordered_loc : ordered_locs ) {
            auto &s = squares[ordered_loc];
            const int size = s.get_item_count();
            std::string prefix = string_format( "%2d/%d", size, MAX_ITEM_IN_SQUARE );
            if( size >= MAX_ITEM_IN_SQUARE ) {
                prefix += _( " (FULL)" );
            }
            menu.addentry( ordered_loc,
                           s.canputitems() && s.id != panes[src].get_area(),
                           get_location_key( ordered_loc ),
                           prefix + " " + s.name + " " + ( s.veh != nullptr ? s.veh->name : "" ) );
        }
    }
    // Selected keyed to uilist.entries, which starts at 0.
    menu.selected = uistate.adv_inv_last_popup_dest - AIM_SOUTHWEST;
    menu.show(); // generate and show window.
    while( menu.ret == UILIST_WAIT_INPUT ) {
        menu.query( false ); // query, but don't loop
    }
    redraw = true; // the menu has messed the screen up.
    if( menu.ret >= AIM_SOUTHWEST && menu.ret <= AIM_NORTHEAST ) {
        assert( squares[menu.ret].canputitems() );
        def = static_cast<aim_location>( menu.ret );
        // we have to set the destination pane so that move actions will target it
        // we can use restore_area later to undo this
        panes[dest].set_area( squares[def], true );
        uistate.adv_inv_last_popup_dest = menu.ret;
        return true;
    }
    return false;
}

bool advanced_inventory::move_content( item &src_container, item &dest_container )
{
    if( !src_container.is_container() ) {
        popup( _( "Source must be container." ) );
        return false;
    }
    if( src_container.is_container_empty() ) {
        popup( _( "Source container is empty." ) );
        return false;
    }

    item &src_contents = src_container.contents.front();

    if( !src_contents.made_of( LIQUID ) ) {
        popup( _( "You can unload only liquids into target container." ) );
        return false;
    }

    std::string err;
    // TODO: Allow buckets here, but require them to be on the ground or wielded
    const int amount = dest_container.get_remaining_capacity_for_liquid( src_contents, false, &err );
    if( !err.empty() ) {
        popup( err );
        return false;
    }
    if( src_container.is_non_resealable_container() ) {
        if( src_contents.charges > amount ) {
            popup( _( "You can't partially unload liquids from unsealable container." ) );
            return false;
        }
        src_container.on_contents_changed();
    }
    dest_container.fill_with( src_contents, amount );

    uistate.adv_inv_container_content_type = dest_container.contents.front().typeId();
    if( src_contents.charges <= 0 ) {
        src_container.contents.clear();
    }

    return true;
}

bool advanced_inventory::query_charges( aim_location destarea, const advanced_inv_listitem &sitem,
                                        const std::string &action, int &amount )
{
    assert( destarea != AIM_ALL ); // should be a specific location instead
    assert( !sitem.items.empty() ); // valid item is obviously required
    const item &it = *sitem.items.front();
    advanced_inv_area &p = squares[destarea];
    const bool by_charges = it.count_by_charges();
    const units::volume free_volume = p.free_volume( panes[dest].in_vehicle() );
    // default to move all, unless if being equipped
    const int input_amount = by_charges ? it.charges : action == "MOVE_SINGLE_ITEM" ? 1 : sitem.stacks;
    assert( input_amount > 0 ); // there has to be something to begin with
    amount = input_amount;

    // Includes moving from/to inventory and around on the map.
    if( it.made_of_from_type( LIQUID ) && !it.is_frozen_liquid() ) {
        popup( _( "You can't pick up a liquid." ) );
        redraw = true;
        return false;
    }

    // Check volume, this should work the same for inventory, map and vehicles, but not for worn
    const int room_for = it.charges_per_volume( free_volume );
    if( amount > room_for && squares[destarea].id != AIM_WORN ) {
        if( room_for <= 0 ) {
            popup( _( "Destination area is full.  Remove some items first." ) );
            redraw = true;
            return false;
        }
        amount = std::min( room_for, amount );
    }
    // Map and vehicles have a maximal item count, check that. Inventory does not have this.
    if( destarea != AIM_INVENTORY &&
        destarea != AIM_WORN &&
        destarea != AIM_CONTAINER ) {
        const int cntmax = p.max_size - p.get_item_count();
        // For items counted by charges, adding it adds 0 items if something there stacks with it.
        const bool adds0 = by_charges && std::any_of( panes[dest].items.begin(), panes[dest].items.end(),
        [&it]( const advanced_inv_listitem & li ) {
            return li.is_item_entry() && li.items.front()->stacks_with( it );
        } );
        if( cntmax <= 0 && !adds0 ) {
            popup( _( "Destination area has too many items.  Remove some first." ) );
            redraw = true;
            return false;
        }
        // Items by charge count as a single item, regardless of the charges. As long as the
        // destination can hold another item, one can move all charges.
        if( !by_charges ) {
            amount = std::min( cntmax, amount );
        }
    }
    // Inventory has a weight capacity, map and vehicle don't have that
    if( destarea == AIM_INVENTORY  || destarea == AIM_WORN ) {
        const units::mass unitweight = it.weight() / ( by_charges ? it.charges : 1 );
        const units::mass max_weight = g->u.has_trait( trait_id( "DEBUG_STORAGE" ) ) ?
                                       units::mass_max : g->u.weight_capacity() * 4 - g->u.weight_carried();
        if( unitweight > 0_gram && unitweight * amount > max_weight ) {
            const int weightmax = max_weight / unitweight;
            if( weightmax <= 0 ) {
                popup( _( "This is too heavy!" ) );
                redraw = true;
                return false;
            }
            amount = std::min( weightmax, amount );
        }
    }
    // handle how many of armor type we can equip (max of 2 per type)
    if( destarea == AIM_WORN ) {
        const auto &id = sitem.items.front()->typeId();
        // how many slots are available for the item?
        const int slots_available = MAX_WORN_PER_TYPE - g->u.amount_worn( id );
        // base the amount to equip on amount of slots available
        amount = std::min( slots_available, input_amount );
    }
    // Now we have the final amount. Query if requested or limited room left.
    if( action == "MOVE_VARIABLE_ITEM" || amount < input_amount ) {
        const int count = by_charges ? it.charges : sitem.stacks;
        const char *msg = nullptr;
        std::string popupmsg;
        if( amount >= input_amount ) {
            msg = _( "How many do you want to move?  [Have %d] (0 to cancel)" );
            popupmsg = string_format( msg, count );
        } else {
            msg = _( "Destination can only hold %d!  Move how many?  [Have %d] (0 to cancel)" );
            popupmsg = string_format( msg, amount, count );
        }
        // At this point amount contains the maximal amount that the destination can hold.
        const int possible_max = std::min( input_amount, amount );
        if( amount <= 0 ) {
            popup( _( "The destination is already full!" ) );
        } else {
            amount = string_input_popup()
                     .title( popupmsg )
                     .width( 20 )
                     .only_digits( true )
                     .query_int();
        }
        if( amount <= 0 ) {
            redraw = true;
            return false;
        }
        if( amount > possible_max ) {
            amount = possible_max;
        }
    }
    return true;
}

void advanced_inv()
{
    advanced_inventory advinv;
    advinv.display();
}

void advanced_inventory::refresh_minimap()
{
    // don't update ui if processing demands
    if( is_processing() ) {
        return;
    }
    // redraw border around minimap
    draw_border( mm_border );
    // minor addition to border for AIM_ALL, sorta hacky
    if( panes[src].get_area() == AIM_ALL || panes[dest].get_area() == AIM_ALL ) {
        // NOLINTNEXTLINE(cata-use-named-point-constants)
        mvwprintz( mm_border, point( 1, 0 ), c_light_gray, utf8_truncate( _( "All" ), minimap_width ) );
    }
    // refresh border, then minimap
    wrefresh( mm_border );
    wrefresh( minimap );
}

void advanced_inventory::draw_minimap()
{
    // if player is in one of the below, invert the player cell
    static const std::array<aim_location, 3> player_locations = {
        {AIM_CENTER, AIM_INVENTORY, AIM_WORN}
    };
    static const std::array<side, NUM_PANES> sides = {{left, right}};
    // get the center of the window
    tripoint pc = {getmaxx( minimap ) / 2, getmaxy( minimap ) / 2, 0};
    // draw the 3x3 tiles centered around player
    g->m.draw( minimap, g->u.pos() );
    for( auto s : sides ) {
        char sym = get_minimap_sym( s );
        if( sym == '\0' ) {
            continue;
        }
        auto sq = squares[panes[s].get_area()];
        auto pt = pc + sq.off;
        // invert the color if pointing to the player's position
        auto cl = sq.id == AIM_INVENTORY || sq.id == AIM_WORN ?
                  invert_color( c_light_cyan ) : c_light_cyan.blink();
        mvwputch( minimap, pt.xy(), cl, sym );
    }

    // Invert player's tile color if exactly one pane points to player's tile
    bool invert_left = false;
    bool invert_right = false;
    const auto is_selected = [ this ]( const aim_location & where, size_t side ) {
        return where == this->panes[ side ].get_area();
    };
    for( auto &loc : player_locations ) {
        invert_left |= is_selected( loc, 0 );
        invert_right |= is_selected( loc, 1 );
    }

    if( !invert_left || !invert_right ) {
        g->u.draw( minimap, g->u.pos(), invert_left || invert_right );
    }
}

char advanced_inventory::get_minimap_sym( side p ) const
{
    static const std::array<char, NUM_PANES> c_side = {{'L', 'R'}};
    static const std::array<char, NUM_PANES> d_side = {{'^', 'v'}};
    static const std::array<char, NUM_AIM_LOCATIONS> g_nome = {{
            '@', '#', '#', '#', '#', '@', '#',
            '#', '#', '#', 'D', '^', 'C', '@'
        }
    };
    char ch = g_nome[panes[p].get_area()];
    switch( ch ) {
        case '@': // '^' or 'v'
            ch = d_side[panes[-p + 1].get_area() == AIM_CENTER];
            break;
        case '#': // 'L' or 'R'
            ch = panes[p].in_vehicle() ? 'V' : c_side[p];
            break;
        case '^': // do not show anything
            ch ^= ch;
            break;
    }
    return ch;
}

void advanced_inventory::swap_panes()
{
    // Switch left and right pane.
    std::swap( panes[left], panes[right] );
    // Window pointer must be unchanged!
    std::swap( panes[left].window, panes[right].window );
    // Recalculation required for weight & volume
    recalc = true;
    redraw = true;
}

void advanced_inventory::do_return_entry()
{
    // only save pane settings
    save_settings( true );
    g->u.assign_activity( activity_id( "ACT_ADV_INVENTORY" ) );
    g->u.activity.auto_resume = true;
    uistate.adv_inv_exit_code = exit_re_entry;
}

bool advanced_inventory::is_processing() const
{
    return uistate.adv_inv_re_enter_move_all != ENTRY_START;
}

aim_location advanced_inventory::screen_relative_location( aim_location area )
{

    if( !( tile_iso && use_tiles ) ) {
        return area;
    }
    switch( area ) {

        case AIM_SOUTHWEST:
            return AIM_WEST;

        case AIM_SOUTH:
            return AIM_SOUTHWEST;

        case AIM_SOUTHEAST:
            return AIM_SOUTH;

        case AIM_WEST:
            return AIM_NORTHWEST;

        case AIM_EAST:
            return AIM_SOUTHEAST;

        case AIM_NORTHWEST:
            return AIM_NORTH;

        case AIM_NORTH:
            return AIM_NORTHEAST;

        case AIM_NORTHEAST:
            return AIM_EAST;

        default :
            return area;
    }
}

void cancel_aim_processing()
{
    uistate.adv_inv_re_enter_move_all = ENTRY_START;
}<|MERGE_RESOLUTION|>--- conflicted
+++ resolved
@@ -668,233 +668,6 @@
     panes[right].window = right_window;
 }
 
-<<<<<<< HEAD
-=======
-advanced_inv_listitem::advanced_inv_listitem( item *an_item, int index, int count,
-        aim_location area, bool from_vehicle )
-    : idx( index )
-    , area( area )
-    , id( an_item->typeId() )
-    , name( an_item->tname( count ) )
-    , name_without_prefix( an_item->tname( 1, false ) )
-    , autopickup( get_auto_pickup().has_rule( an_item ) )
-    , stacks( count )
-    , volume( an_item->volume() * stacks )
-    , weight( an_item->weight() * stacks )
-    , cat( &an_item->get_category() )
-    , from_vehicle( from_vehicle )
-{
-    items.push_back( an_item );
-    assert( stacks >= 1 );
-}
-
-advanced_inv_listitem::advanced_inv_listitem( const std::list<item *> &list, int index,
-        aim_location area, bool from_vehicle ) :
-    idx( index ),
-    area( area ),
-    id( list.front()->typeId() ),
-    items( list ),
-    name( list.front()->tname( list.size() ) ),
-    name_without_prefix( list.front()->tname( 1, false ) ),
-    autopickup( get_auto_pickup().has_rule( list.front() ) ),
-    stacks( list.size() ),
-    volume( list.front()->volume() * stacks ),
-    weight( list.front()->weight() * stacks ),
-    cat( &list.front()->get_category() ),
-    from_vehicle( from_vehicle )
-{
-    assert( stacks >= 1 );
-}
-
-advanced_inv_listitem::advanced_inv_listitem()
-    : idx()
-    , area()
-    , id( "null" )
-    , autopickup()
-    , stacks()
-    , cat( nullptr )
-{
-}
-
-advanced_inv_listitem::advanced_inv_listitem( const item_category *cat )
-    : idx()
-    , area()
-    , id( "null" )
-    , name( cat->name() )
-    , autopickup()
-    , stacks()
-    , cat( cat )
-{
-}
-
-bool advanced_inv_listitem::is_category_header() const
-{
-    return items.empty() && cat != nullptr;
-}
-
-bool advanced_inv_listitem::is_item_entry() const
-{
-    return !items.empty();
-}
-
-bool advanced_inventory_pane::is_filtered( const advanced_inv_listitem &it ) const
-{
-    return is_filtered( *it.items.front() );
-}
-
-bool advanced_inventory_pane::is_filtered( const item &it ) const
-{
-    if( it.has_flag( "HIDDEN_ITEM" ) ) {
-        return true;
-    }
-    if( filter.empty() ) {
-        return false;
-    }
-
-    const std::string str = it.tname();
-    if( filtercache.find( str ) == filtercache.end() ) {
-        const auto filter_fn = item_filter_from_string( filter );
-        filtercache[ str ] = filter_fn;
-
-        return !filter_fn( it );
-    }
-
-    return !filtercache[ str ]( it );
-}
-
-// roll our own, to handle moving stacks better
-using itemstack = std::vector<std::list<item *> >;
-
-template <typename T>
-static itemstack i_stacked( T items )
-{
-    //create a new container for our stacked items
-    itemstack stacks;
-    //    // make a list of the items first, so we can add non stacked items back on
-    //    std::list<item> items(things.begin(), things.end());
-    // used to recall indices we stored `itype_id' item at in itemstack
-    std::unordered_map<itype_id, std::set<int>> cache;
-    // iterate through and create stacks
-    for( auto &elem : items ) {
-        const auto id = elem.typeId();
-        auto iter = cache.find( id );
-        bool got_stacked = false;
-        // cache entry exists
-        if( iter != cache.end() ) {
-            // check to see if it stacks with each item in a stack, not just front()
-            for( auto &idx : iter->second ) {
-                for( auto &it : stacks[idx] ) {
-                    if( ( got_stacked = it->display_stacked_with( elem ) ) ) {
-                        stacks[idx].push_back( &elem );
-                        break;
-                    }
-                }
-                if( got_stacked ) {
-                    break;
-                }
-            }
-        }
-        if( !got_stacked ) {
-            cache[id].insert( stacks.size() );
-            stacks.push_back( {&elem} );
-        }
-    }
-    return stacks;
-}
-
-void advanced_inventory_pane::add_items_from_area( advanced_inv_area &square,
-        bool vehicle_override )
-{
-    assert( square.id != AIM_ALL );
-    square.volume = 0_ml;
-    square.weight = 0_gram;
-    if( !square.canputitems() ) {
-        return;
-    }
-    map &m = g->m;
-    player &u = g->u;
-    // Existing items are *not* cleared on purpose, this might be called
-    // several times in case all surrounding squares are to be shown.
-    if( square.id == AIM_INVENTORY ) {
-        const invslice &stacks = u.inv.slice();
-        for( size_t x = 0; x < stacks.size(); ++x ) {
-            std::list<item *> item_pointers;
-            for( item &i : *stacks[x] ) {
-                item_pointers.push_back( &i );
-            }
-            advanced_inv_listitem it( item_pointers, x, square.id, false );
-            if( is_filtered( *it.items.front() ) ) {
-                continue;
-            }
-            square.volume += it.volume;
-            square.weight += it.weight;
-            items.push_back( it );
-        }
-    } else if( square.id == AIM_WORN ) {
-        auto iter = u.worn.begin();
-        for( size_t i = 0; i < u.worn.size(); ++i, ++iter ) {
-            advanced_inv_listitem it( &*iter, i, 1, square.id, false );
-            if( is_filtered( *it.items.front() ) ) {
-                continue;
-            }
-            square.volume += it.volume;
-            square.weight += it.weight;
-            items.push_back( it );
-        }
-    } else if( square.id == AIM_CONTAINER ) {
-        item *cont = square.get_container( in_vehicle() );
-        if( cont != nullptr ) {
-            if( !cont->is_container_empty() ) {
-                // filtering does not make sense for liquid in container
-                item *it = &square.get_container( in_vehicle() )->contents.front();
-                advanced_inv_listitem ait( it, 0, 1, square.id, in_vehicle() );
-                square.volume += ait.volume;
-                square.weight += ait.weight;
-                items.push_back( ait );
-            }
-            square.desc[0] = cont->tname( 1, false );
-        }
-    } else {
-        bool is_in_vehicle = square.can_store_in_vehicle() && ( in_vehicle() || vehicle_override );
-        const itemstack &stacks = is_in_vehicle ?
-                                  i_stacked( square.veh->get_items( square.vstor ) ) :
-                                  i_stacked( m.i_at( square.pos ) );
-
-        for( size_t x = 0; x < stacks.size(); ++x ) {
-            advanced_inv_listitem it( stacks[x], x, square.id, is_in_vehicle );
-            if( is_filtered( *it.items.front() ) ) {
-                continue;
-            }
-            square.volume += it.volume;
-            square.weight += it.weight;
-            items.push_back( it );
-        }
-    }
-}
-
-void advanced_inventory_pane::paginate( size_t itemsPerPage )
-{
-    if( sortby != SORTBY_CATEGORY ) {
-        return; // not needed as there are no category entries here.
-    }
-    // first, we insert all the items, then we sort the result
-    for( size_t i = 0; i < items.size(); ++i ) {
-        if( i % itemsPerPage == 0 ) {
-            // first entry on the page, should be a category header
-            if( items[i].is_item_entry() ) {
-                items.insert( items.begin() + i, advanced_inv_listitem( items[i].cat ) );
-            }
-        }
-        if( ( i + 1 ) % itemsPerPage == 0 && i + 1 < items.size() ) {
-            // last entry of the page, but not the last entry at all!
-            // Must *not* be a category header!
-            if( items[i].is_category_header() ) {
-                items.insert( items.begin() + i, advanced_inv_listitem() );
-            }
-        }
-    }
-}
->>>>>>> 2e11d8d0
 
 void advanced_inventory::recalc_pane( side p )
 {
@@ -1051,7 +824,7 @@
     if( spane.get_area() == AIM_ALL ) {
         // move all to `AIM_WORN' doesn't make sense (see `MAX_WORN_PER_TYPE')
         if( dpane.get_area() == AIM_WORN ) {
-            popup( _( "You look at the items, then your clothes, and scratch your head…" ) );
+            popup( _( "You look at the items, then your clothes, and scratch your head..." ) );
             return false;
         }
         // if the source pane (AIM_ALL) is empty, then show a message and leave
@@ -1271,7 +1044,7 @@
 bool advanced_inventory::show_sort_menu( advanced_inventory_pane &pane )
 {
     uilist sm;
-    sm.text = _( "Sort by…" );
+    sm.text = _( "Sort by..." );
     sm.addentry( SORTBY_NONE,     true, 'u', _( "Unsorted (recently added first)" ) );
     sm.addentry( SORTBY_NAME,     true, 'n', get_sortname( SORTBY_NAME ) );
     sm.addentry( SORTBY_WEIGHT,   true, 'w', get_sortname( SORTBY_WEIGHT ) );
@@ -1964,10 +1737,10 @@
         const char *msg = nullptr;
         std::string popupmsg;
         if( amount >= input_amount ) {
-            msg = _( "How many do you want to move?  [Have %d] (0 to cancel)" );
+            msg = _( "How many do you want to move? [Have %d] (0 to cancel)" );
             popupmsg = string_format( msg, count );
         } else {
-            msg = _( "Destination can only hold %d!  Move how many?  [Have %d] (0 to cancel)" );
+            msg = _( "Destination can only hold %d! Move how many? [Have %d] (0 to cancel)" );
             popupmsg = string_format( msg, amount, count );
         }
         // At this point amount contains the maximal amount that the destination can hold.
