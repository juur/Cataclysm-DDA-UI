#include "advanced_inv.h"
#include "game.h"
#include "player.h"
#include "output.h"
#include "item_category.h"
#include "map.h"
#include "debug.h"
#include "catacharset.h"
#include "translations.h"
#include "uistate.h"
#include "auto_pickup.h"
#include "messages.h"
#include "player_activity.h"
#include "string_formatter.h"
#include "compatibility.h"
#include "enums.h"
#include "input.h"
#include "options.h"
#include "ui.h"
#include "vpart_position.h"
#include "trap.h"
#include "itype.h"
#include "vehicle.h"
#include "mapdata.h"
#include "field.h"
#include "cata_utility.h"
#include "item_search.h"
#include "string_input_popup.h"
#include "pickup.h"

#include <map>
#include <set>
#include <algorithm>
#include <string>
#include <sstream>
#include <cmath>
#include <vector>
#include <cassert>
#include <cstdlib>
#include <cstring>


enum aim_exit {
    exit_none = 0,
    exit_okay,
    exit_re_entry
};

advanced_inventory::advanced_inventory()
    : head_height( 5 )
    , min_w_height( 10 )
    , min_w_width( FULL_SCREEN_WIDTH )
    , max_w_width( 120 )
    , inCategoryMode( false )
    , recalc( true )
    , redraw( true )
    , src( left )
    , dest( right )
    , filter_edit( false )
      // panes don't need initialization, they are recalculated immediately
    , squares(
{ {
        //               hx  hy  x    y   z
        { AIM_INVENTORY, 25, 2, {0,   0,  0}, _( "Inventory" ),          _( "IN" ) },
        { AIM_SOUTHWEST, 30, 3, { -1,  1,  0}, _( "South West" ),         _( "SW" ) },
        { AIM_SOUTH,     33, 3, {0,   1,  0}, _( "South" ),              _( "S" )  },
        { AIM_SOUTHEAST, 36, 3, {1,   1,  0}, _( "South East" ),         _( "SE" ) },
        { AIM_WEST,      30, 2, { -1,  0,  0}, _( "West" ),               _( "W" )  },
        { AIM_CENTER,    33, 2, {0,   0,  0}, _( "Directly below you" ), _( "DN" ) },
        { AIM_EAST,      36, 2, {1,   0,  0}, _( "East" ),               _( "E" )  },
        { AIM_NORTHWEST, 30, 1, { -1, -1,  0}, _( "North West" ),         _( "NW" ) },
        { AIM_NORTH,     33, 1, {0,  -1,  0}, _( "North" ),              _( "N" )  },
        { AIM_NORTHEAST, 36, 1, {1,  -1,  0}, _( "North East" ),         _( "NE" ) },
        { AIM_DRAGGED,   25, 1, {0,   0,  0}, _( "Grabbed Vehicle" ),    _( "GR" ) },
        { AIM_ALL,       22, 3, {0,   0,  0}, _( "Surrounding area" ),   _( "AL" ) },
        { AIM_CONTAINER, 22, 1, {0,   0,  0}, _( "Container" ),          _( "CN" ) },
        { AIM_WORN,      25, 3, {0,   0,  0}, _( "Worn Items" ),         _( "WR" ) }
    }
} )
, head()
, left_window()
, right_window()
{
    // initialize screen coordinates for small overview 3x3 grid, depending on control scheme
    if( tile_iso && use_tiles ) {
        // Rotate the coordinates.
        squares[1].hscreenx = 33;
        squares[2].hscreenx = 36;
        squares[3].hscreeny = 2;
        squares[4].hscreeny = 3;
        squares[6].hscreeny = 1;
        squares[7].hscreeny = 2;
        squares[8].hscreenx = 30;
        squares[9].hscreenx = 33;
    }
}

advanced_inventory::~advanced_inventory()
{
    save_settings( false );
    auto &aim_code = uistate.adv_inv_exit_code;
    if( aim_code != exit_re_entry ) {
        aim_code = exit_okay;
    }
    // Only refresh if we exited manually, otherwise we're going to be right back
    if( exit ) {
        werase( head );
        werase( minimap );
        werase( mm_border );
        werase( left_window );
        werase( right_window );
        g->refresh_all();
    }
}

void advanced_inventory::save_settings( bool only_panes )
{
    if( !only_panes ) {
        uistate.adv_inv_last_coords = g->u.pos();
        uistate.adv_inv_src = src;
        uistate.adv_inv_dest = dest;
    }
    for( int i = 0; i < NUM_PANES; ++i ) {
        uistate.adv_inv_in_vehicle[i] = panes[i].in_vehicle();
        uistate.adv_inv_area[i] = panes[i].get_area();
        uistate.adv_inv_index[i] = panes[i].index;
        uistate.adv_inv_filter[i] = panes[i].filter;
    }
}

void advanced_inventory::load_settings()
{
    aim_exit aim_code = static_cast<aim_exit>(uistate.adv_inv_exit_code);
    for(int i = 0; i < NUM_PANES; ++i) {
        aim_location location;
        if (get_option<bool>("OPEN_DEFAULT_ADV_INV")) {
            location = static_cast<aim_location>(uistate.adv_inv_default_areas[i]);
        } else {
            location = static_cast<aim_location>(uistate.adv_inv_area[i]);
        }
        auto square = squares[location];
        // determine the square's vehicle/map item presence
        bool has_veh_items = (square.can_store_in_vehicle()) ?
            !square.veh->get_items(square.vstor).empty() : false;
        bool has_map_items = !g->m.i_at(square.pos).empty();
        // determine based on map items and settings to show cargo
        bool show_vehicle = (aim_code == exit_re_entry) ?
            uistate.adv_inv_in_vehicle[i] : (has_veh_items) ?
            true : (has_map_items) ? false : square.can_store_in_vehicle();
        panes[i].set_area(square, show_vehicle);
        panes[i].sortby = static_cast<advanced_inv_sortby>(uistate.adv_inv_sort[i]);
        panes[i].index = uistate.adv_inv_index[i];
        panes[i].filter = uistate.adv_inv_filter[i];
    }
    uistate.adv_inv_exit_code = exit_none;
}

std::string advanced_inventory::get_sortname( advanced_inv_sortby sortby )
{
    switch( sortby ) {
        case SORTBY_NONE:
            return _( "none" );
        case SORTBY_NAME:
            return _( "name" );
        case SORTBY_WEIGHT:
            return _( "weight" );
        case SORTBY_VOLUME:
            return _( "volume" );
        case SORTBY_CHARGES:
            return _( "charges" );
        case SORTBY_CATEGORY:
            return _( "category" );
        case SORTBY_DAMAGE:
            return _( "damage" );
        case SORTBY_SPOILAGE:
            return _( "spoilage" );
    }
    return "!BUG!";
}

bool advanced_inventory::get_square( const std::string action, aim_location &ret )
{
    if( action == "ITEMS_INVENTORY" ) {
        ret = AIM_INVENTORY;
    } else if( action == "ITEMS_WORN" ) {
        ret = AIM_WORN;
    } else if( action == "ITEMS_NW" ) {
        ret = screen_relative_location( AIM_NORTHWEST );
    } else if( action == "ITEMS_N" ) {
        ret = screen_relative_location( AIM_NORTH );
    } else if( action == "ITEMS_NE" ) {
        ret = screen_relative_location( AIM_NORTHEAST );
    } else if( action == "ITEMS_W" ) {
        ret = screen_relative_location( AIM_WEST );
    } else if( action == "ITEMS_CE" ) {
        ret = AIM_CENTER;
    } else if( action == "ITEMS_E" ) {
        ret = screen_relative_location( AIM_EAST );
    } else if( action == "ITEMS_SW" ) {
        ret = screen_relative_location( AIM_SOUTHWEST );
    } else if( action == "ITEMS_S" ) {
        ret = screen_relative_location( AIM_SOUTH );
    } else if( action == "ITEMS_SE" ) {
        ret = screen_relative_location( AIM_SOUTHEAST );
    } else if( action == "ITEMS_AROUND" ) {
        ret = AIM_ALL;
    } else if( action == "ITEMS_DRAGGED_CONTAINER" ) {
        ret = AIM_DRAGGED;
    } else if( action == "ITEMS_CONTAINER" ) {
        ret = AIM_CONTAINER;
    } else {
        return false;
    }
    return true;
}


void advanced_inventory::print_items( advanced_inventory_pane &pane, bool active )
{
    const auto &items = pane.items;
    const catacurses::window &window = pane.window;
    const auto index = pane.index;
    const int page = index / itemsPerPage;
    bool compact = ( TERMX <= 100 );

    int columns = getmaxx( window );
    std::string spaces( columns - 4, ' ' );

    nc_color norm = active ? c_white : c_dark_gray;

    //print inventory's current and total weight + volume
    if( pane.get_area() == AIM_INVENTORY || pane.get_area() == AIM_WORN ) {
        const double weight_carried = convert_weight( g->u.weight_carried() );
        const double weight_capacity = convert_weight( g->u.weight_capacity() );
        std::string volume_carried = format_volume( g->u.volume_carried() );
        std::string volume_capacity = format_volume( g->u.volume_capacity() );
        // align right, so calculate formatted head length
        const std::string head = string_format( "%.1f/%.1f %s  %s/%s %s",
                                                weight_carried, weight_capacity, weight_units(),
                                                volume_carried.c_str(),
                                                volume_capacity.c_str(),
                                                volume_units_abbr() );
        const int hrightcol = columns - 1 - head.length();
        nc_color color = weight_carried > weight_capacity ? c_red : c_light_green;
        mvwprintz( window, 4, hrightcol, color, "%.1f", weight_carried );
        wprintz( window, c_light_gray, "/%.1f %s  ", weight_capacity, weight_units() );
        color = g->u.volume_carried().value() > g->u.volume_capacity().value() ? c_red : c_light_green;
        wprintz( window, color, volume_carried.c_str() );
        wprintz( window, c_light_gray, "/%s %s", volume_capacity.c_str(), volume_units_abbr() );
    } else { //print square's current and total weight + volume
        std::string head;
        if( pane.get_area() == AIM_ALL ) {
            head = string_format( "%3.1f %s  %s %s",
                                  convert_weight( squares[pane.get_area()].weight ),
                                  weight_units(),
                                  format_volume( squares[pane.get_area()].volume ).c_str(),
                                  volume_units_abbr() );
        } else {
            units::volume maxvolume = 0;
            auto &s = squares[pane.get_area()];
            if( pane.get_area() == AIM_CONTAINER && s.get_container(pane.in_vehicle()) != nullptr ) {
                maxvolume = s.get_container(pane.in_vehicle())->get_container_capacity();
            } else if( pane.in_vehicle() ) {
                maxvolume = s.veh->max_volume( s.vstor );
            } else {
                maxvolume = g->m.max_volume( s.pos );
            }
            head = string_format( "%3.1f %s  %s/%s %s",
                                  convert_weight( s.weight ),
                                  weight_units(),
                                  format_volume( s.volume ).c_str(),
                                  format_volume( maxvolume ).c_str(),
                                  volume_units_abbr() );
        }
        mvwprintz( window, 4, columns - 1 - head.length(), norm, head );
    }

    //print header row and determine max item name length
    const int lastcol = columns - 2; // Last printable column
    const size_t name_startpos = ( compact ? 1 : 4 );
    const size_t src_startpos = lastcol - 18;
    const size_t amt_startpos = lastcol - 15;
    const size_t weight_startpos = lastcol - 10;
    const size_t vol_startpos = lastcol - 4;
    int max_name_length = amt_startpos - name_startpos - 1; // Default name length

    //~ Items list header. Table fields length without spaces: amt - 4, weight - 5, vol - 4.
    const int table_hdr_len1 = utf8_width( _( "amt weight vol" ) ); // Header length type 1
    //~ Items list header. Table fields length without spaces: src - 2, amt - 4, weight - 5, vol - 4.
    const int table_hdr_len2 = utf8_width( _( "src amt weight vol" ) ); // Header length type 2

    mvwprintz( window, 5, ( compact ? 1 : 4 ), c_light_gray, _( "Name (charges)" ) );
    if( pane.get_area() == AIM_ALL && !compact ) {
        mvwprintz( window, 5, lastcol - table_hdr_len2 + 1, c_light_gray, _( "src amt weight vol" ) );
        max_name_length = src_startpos - name_startpos - 1; // 1 for space
    } else {
        mvwprintz( window, 5, lastcol - table_hdr_len1 + 1, c_light_gray, _( "amt weight vol" ) );
    }

    for( int i = page * itemsPerPage , x = 0 ; i < ( int )items.size() &&
         x < itemsPerPage ; i++ , x++ ) {
        const auto &sitem = items[i];
        if( sitem.is_category_header() ) {
            mvwprintz( window, 6 + x, ( columns - utf8_width(sitem.name) - 6 ) / 2, c_cyan, "[%s]",
                       sitem.name.c_str() );
            continue;
        }
        if( !sitem.is_item_entry() ) {
            // Empty entry at the bottom of a page.
            continue;
        }
        const auto &it = *sitem.items.front();
        const bool selected = active && index == i;

        nc_color thiscolor = active ? it.color_in_inventory() : norm;
        nc_color thiscolordark = c_dark_gray;
        nc_color print_color;

        if( selected ) {
            thiscolor = ( inCategoryMode &&
                          pane.sortby == SORTBY_CATEGORY ) ? c_white_red : hilite( thiscolor );
            thiscolordark = hilite( thiscolordark );
            if( compact ) {
                mvwprintz( window, 6 + x, 1, thiscolor, "  %s", spaces.c_str() );
            } else {
                mvwprintz( window, 6 + x, 1, thiscolor, ">>%s", spaces.c_str() );
            }
        }

        std::string item_name = it.display_name();
        if( get_option<bool>( "ITEM_SYMBOLS" ) ) {
            item_name = string_format( "%s %s", it.symbol().c_str(), item_name.c_str() );
        }

        //print item name
        trim_and_print( window, 6 + x, compact ? 1 : 4, max_name_length, thiscolor, item_name );

        //print src column
        // TODO: specify this is coming from a vehicle!
        if( pane.get_area() == AIM_ALL && !compact ) {
            mvwprintz( window, 6 + x, src_startpos, thiscolor, squares[sitem.area].shortname );
        }

        //print "amount" column
        int it_amt = sitem.stacks;
        if( it_amt > 1 ) {
            print_color = thiscolor;
            if( it_amt > 9999 ) {
                it_amt = 9999;
                print_color = selected ? hilite( c_red ) : c_red;
            }
            mvwprintz( window, 6 + x, amt_startpos, print_color, "%4d", it_amt );
        }

        //print weight column
        double it_weight = convert_weight( sitem.weight );
        size_t w_precision;
        print_color = ( it_weight > 0 ) ? thiscolor : thiscolordark;

        if( it_weight >= 1000.0 ) {
            if( it_weight >= 10000.0 ) {
                print_color = selected ? hilite( c_red ) : c_red;
                it_weight = 9999.0;
            }
            w_precision = 0;
        } else if( it_weight >= 100.0 ) {
            w_precision = 1;
        } else {
            w_precision = 2;
        }
        mvwprintz( window, 6 + x, weight_startpos, print_color, "%5.*f", w_precision, it_weight );

        //print volume column
        bool it_vol_truncated = false;
        double it_vol_value = 0.0;
        std::string it_vol = format_volume( sitem.volume, 5, &it_vol_truncated, &it_vol_value );
        if( it_vol_truncated && it_vol_value > 0.0 ) {
            print_color = selected ? hilite( c_red ) : c_red;
        } else {
            print_color = ( sitem.volume.value() > 0 ) ? thiscolor : thiscolordark;
        }
        mvwprintz( window, 6 + x, vol_startpos, print_color, it_vol );

        if( active && sitem.autopickup ) {
            mvwprintz( window, 6 + x, 1, magenta_background( it.color_in_inventory() ),
                       compact ? it.tname().substr( 0, 1 ) : ">" );
        }
    }
}

struct advanced_inv_sorter {
    advanced_inv_sortby sortby;
    advanced_inv_sorter( advanced_inv_sortby sort )
    {
        sortby = sort;
    };
    bool operator()( const advanced_inv_listitem &d1, const advanced_inv_listitem &d2 )
    {
        // Note: the item pointer can only be null on sort by category, otherwise it is always valid.
        switch( sortby ) {
            case SORTBY_NONE:
                if( d1.idx != d2.idx ) {
                    return d1.idx < d2.idx;
                }
                break;
            case SORTBY_NAME:
                // Fall through to code below the switch
                break;
            case SORTBY_WEIGHT:
                if( d1.weight != d2.weight ) {
                    return d1.weight > d2.weight;
                }
                break;
            case SORTBY_VOLUME:
                if( d1.volume != d2.volume ) {
                    return d1.volume > d2.volume;
                }
                break;
            case SORTBY_CHARGES:
                if( d1.items.front()->charges != d2.items.front()->charges ) {
                    return d1.items.front()->charges > d2.items.front()->charges;
                }
                break;
            case SORTBY_CATEGORY:
                assert( d1.cat != nullptr );
                assert( d2.cat != nullptr );
                if( d1.cat != d2.cat ) {
                    return *d1.cat < *d2.cat;
                } else if( d1.is_category_header() ) {
                    return true;
                } else if( d2.is_category_header() ) {
                    return false;
                }
                break;
            case SORTBY_DAMAGE:
                if( d1.items.front()->damage() != d2.items.front()->damage() ) {
                    return d1.items.front()->damage() < d2.items.front()->damage();
                }
                break;
            case SORTBY_SPOILAGE:
                if( d1.items.front()->spoilage_sort_order() != d2.items.front()->spoilage_sort_order() ) {
                    return d1.items.front()->spoilage_sort_order() < d2.items.front()->spoilage_sort_order();
                }
                break;
        }
        // secondary sort by name
        const std::string *n1;
        const std::string *n2;
        if( d1.sorting_name == d2.sorting_name ) {
            //if names without prefix equal, compare full name
            n1 = &d1.name;
            n2 = &d2.name;
        } else {
            //else compare name without prefix
            n1 = &d1.sorting_name;
            n2 = &d2.sorting_name;
        }
        return std::lexicographical_compare( n1->begin(), n1->end(),
                                             n2->begin(), n2->end(), sort_case_insensitive_less() );
    }
};

void advanced_inventory::menu_square( uimenu &menu )
{
    assert( menu.entries.size() >= 9 );
    int ofs = -25 - 4;
    int sel = screen_relative_location( static_cast <aim_location>( menu.selected + 1 ) );
    for( int i = 1; i < 10; i++ ) {
        aim_location loc = screen_relative_location( static_cast <aim_location>( i ) );
        char key = get_location_key( loc );
        bool in_vehicle = squares[loc].can_store_in_vehicle();
        const char *bracket = ( in_vehicle ) ? "<>" : "[]";
        // always show storage option for vehicle storage, if applicable
        bool canputitems = ( menu.entries[i - 1].enabled && squares[loc].canputitems() );
        nc_color bcolor = ( canputitems ? ( sel == loc ? h_white : c_light_gray ) : c_dark_gray );
        nc_color kcolor = ( canputitems ? ( sel == loc ? h_white : c_light_gray ) : c_dark_gray );
        const int x = squares[loc].hscreenx + ofs;
        const int y = squares[loc].hscreeny + 5;
        mvwprintz( menu.window, y, x, bcolor, "%c", bracket[0] );
        wprintz( menu.window, kcolor, "%c", key );
        wprintz( menu.window, bcolor, "%c", bracket[1] );
    }
}

inline char advanced_inventory::get_location_key( aim_location area )
{
    switch( area ) {
        case AIM_INVENTORY:
            return 'I';
        case AIM_WORN:
            return 'W';
        case AIM_CENTER:
            return '5';
        case AIM_ALL:
            return 'A';
        case AIM_DRAGGED:
            return 'D';
        case AIM_CONTAINER:
            return 'C';
        case AIM_NORTH:
        case AIM_SOUTH:
        case AIM_EAST:
        case AIM_WEST:
        case AIM_NORTHEAST:
        case AIM_NORTHWEST:
        case AIM_SOUTHEAST:
        case AIM_SOUTHWEST:
            return  get_direction_key( area );
        default:
            debugmsg( "invalid [aim_location] in get_location_key()!" );
            return ' ';
    }
}

char advanced_inventory::get_direction_key( aim_location area )
{

    if( area == screen_relative_location( AIM_SOUTHWEST ) ) {
        return '1';
    }
    if( area == screen_relative_location( AIM_SOUTH ) ) {
        return '2';
    }
    if( area == screen_relative_location( AIM_SOUTHEAST ) ) {
        return '3';
    }
    if( area == screen_relative_location( AIM_WEST ) ) {
        return '4';
    }
    if( area == screen_relative_location( AIM_EAST ) ) {
        return '6';
    }
    if( area == screen_relative_location( AIM_NORTHWEST ) ) {
        return '7';
    }
    if( area == screen_relative_location( AIM_NORTH ) ) {
        return '8';
    }
    if( area == screen_relative_location( AIM_NORTHEAST ) ) {
        return '9';
    }
    debugmsg( "invalid [aim_location] in get_direction_key()!" );
    return '0';
}

int advanced_inventory::print_header( advanced_inventory_pane &pane, aim_location sel )
{
    const catacurses::window &window = pane.window;
    int area = pane.get_area();
    int wwidth = getmaxx( window );
    int ofs = wwidth - 25 - 2 - 14;
    for( int i = 0; i < NUM_AIM_LOCATIONS; ++i ) {
        const char key = get_location_key( static_cast<aim_location>( i ) );
        const char *bracket = ( squares[i].can_store_in_vehicle() ) ? "<>" : "[]";
        bool in_vehicle = ( pane.in_vehicle() && squares[i].id == area && sel == area && area != AIM_ALL );
        bool all_brackets = ( area == AIM_ALL && ( i >= AIM_SOUTHWEST && i <= AIM_NORTHEAST ) );
        nc_color bcolor = c_red, kcolor = c_red;
        if( squares[i].canputitems( pane.get_cur_item_ptr() ) ) {
            bcolor = ( in_vehicle ) ? c_light_blue :
                     ( area == i || all_brackets ) ? c_light_gray : c_dark_gray;
            kcolor = ( area == i ) ? c_white : ( sel == i ) ? c_light_gray : c_dark_gray;
        }
        const int x = squares[i].hscreenx + ofs;
        const int y = squares[i].hscreeny;
        mvwprintz( window, y, x, bcolor, "%c", bracket[0] );
        wprintz( window, kcolor, "%c", ( in_vehicle && sel != AIM_DRAGGED ) ? 'V' : key );
        wprintz( window, bcolor, "%c", bracket[1] );
    }
    return squares[AIM_INVENTORY].hscreeny + ofs;
}

int advanced_inv_area::get_item_count() const
{
    if( id == AIM_INVENTORY ) {
        return g->u.inv.size();
    } else if( id == AIM_WORN ) {
        return g->u.worn.size();
    } else if( id == AIM_ALL ) {
        return 0;
    } else if( id == AIM_DRAGGED ) {
        return can_store_in_vehicle() ? veh->get_items( vstor ).size() : 0;
    } else {
        return g->m.i_at( pos ).size();
    }
}

void advanced_inv_area::init()
{
    pos = g->u.pos() + off;
    veh = nullptr;
    vstor = -1;
    volume = 0; // must update in main function
    weight = 0; // must update in main function
    switch( id ) {
        case AIM_INVENTORY:
        case AIM_WORN:
            canputitemsloc = true;
            break;
        case AIM_DRAGGED:
            if( g->u.grab_type != OBJECT_VEHICLE ) {
                canputitemsloc = false;
                desc[0] = _( "Not dragging any vehicle!" );
                break;
            }
            // offset for dragged vehicles is not statically initialized, so get it
            off = g->u.grab_point;
            // Reset position because offset changed
            pos = g->u.pos() + off;
            if( const optional_vpart_position vp = g->m.veh_at( pos ) ) {
                veh = &vp->vehicle();
                vstor = veh->part_with_feature( vp->part_index(), "CARGO", false );
            } else {
                veh = nullptr;
                vstor = -1;
            }
            if( vstor >= 0 ) {
                desc[0] = veh->name;
                canputitemsloc = true;
                max_size = MAX_ITEM_IN_VEHICLE_STORAGE;
            } else {
                veh = nullptr;
                canputitemsloc = false;
                desc[0] = _( "No dragged vehicle!" );
            }
            break;
        case AIM_CONTAINER:
            // set container position based on location
            set_container_position();
            // location always valid, actual check is done in canputitems()
            // and depends on selected item in pane (if it is valid container)
            canputitemsloc = true;
            if( get_container() == nullptr ) {
                desc[0] = _( "Invalid container!" );
            }
            break;
        case AIM_ALL:
            desc[0] = _( "All 9 squares" );
            canputitemsloc = true;
            break;
        case AIM_SOUTHWEST:
        case AIM_SOUTH:
        case AIM_SOUTHEAST:
        case AIM_WEST:
        case AIM_CENTER:
        case AIM_EAST:
        case AIM_NORTHWEST:
        case AIM_NORTH:
        case AIM_NORTHEAST:
            if( const optional_vpart_position vp = g->m.veh_at( pos ) ) {
                veh = &vp->vehicle();
                vstor = veh->part_with_feature( vp->part_index(), "CARGO", false );
            } else {
                veh = nullptr;
                vstor = -1;
            }
            canputitemsloc = can_store_in_vehicle() || g->m.can_put_items_ter_furn( pos );
            max_size = MAX_ITEM_IN_SQUARE;
            if( can_store_in_vehicle() ) {
                desc[1] = vpart_position( *veh, vstor ).get_label().value_or( "" );
            }
            // get graffiti or terrain name
            desc[0] = g->m.has_graffiti_at( pos ) ?
                g->m.graffiti_at( pos ) : g->m.name( pos );
        default:
            break;
    }

    /* assemble a list of interesting traits of the target square */
    // fields? with a special case for fire
    bool danger_field = false;
    const field &tmpfld = g->m.field_at( pos );
    for( auto &fld : tmpfld ) {
        const field_entry &cur = fld.second;
        field_id curType = cur.getFieldType();
        switch( curType ) {
            case fd_fire:
                flags.append( _( " <color_white_red>FIRE</color>" ) );
                break;
            default:
                if( cur.is_dangerous() ) {
                    danger_field = true;
                }
                break;
        }
    }
    if( danger_field ) {
        flags.append( _( " DANGER" ) );
    }

    // trap?
    const trap &tr = g->m.tr_at( pos );
    if( tr.can_see( pos, g->u ) && !tr.is_benign() ) {
        flags.append( _( " TRAP" ) );
    }

    // water?
    static const std::array<ter_id, 6> ter_water = {
        {t_water_dp, t_water_pool, t_swater_dp, t_water_sh, t_swater_sh, t_sewage}
    };
    auto ter_check = [this]
        (const ter_id id) {
            return g->m.ter(this->pos) == id;
        };
    if(std::any_of(ter_water.begin(), ter_water.end(), ter_check)) {
        flags.append( _( " WATER" ) );
    }

    // remove leading space
    if( flags.length() && flags[0] == ' ' ) {
        flags.erase( 0, 1 );
    }
}

std::string center_text( const char *str, int width )
{
    return std::string( ( ( width - strlen( str ) ) / 2 ), ' ' ) + str;
}

void advanced_inventory::init()
{
    for( auto &square : squares ) {
        square.init();
    }

    load_settings();

    src  = static_cast<side>( uistate.adv_inv_src );
    dest = static_cast<side>( uistate.adv_inv_dest );

    w_height = ( TERMY < min_w_height + head_height ) ? min_w_height : TERMY - head_height;
    w_width = ( TERMX < min_w_width ) ? min_w_width : ( TERMX > max_w_width ) ? max_w_width :
              ( int )TERMX;

    headstart = 0; //(TERMY>w_height)?(TERMY-w_height)/2:0;
    colstart = ( TERMX > w_width ) ? ( TERMX - w_width ) / 2 : 0;

    head = catacurses::newwin( head_height, w_width - minimap_width, headstart, colstart );
    mm_border = catacurses::newwin( minimap_height + 2, minimap_width + 2, headstart,
                        colstart + ( w_width - ( minimap_width + 2 ) ) );
    minimap = catacurses::newwin( minimap_height, minimap_width, headstart + 1,
                      colstart + ( w_width - ( minimap_width + 1 ) ) );
    left_window = catacurses::newwin( w_height, w_width / 2, headstart + head_height, colstart );
    right_window = catacurses::newwin( w_height, w_width / 2, headstart + head_height,
                           colstart + w_width / 2 );

    itemsPerPage = w_height - 2 - 5; // 2 for the borders, 5 for the header stuff

    panes[left].window = left_window;
    panes[right].window = right_window;
}

advanced_inv_listitem::advanced_inv_listitem( item *an_item, int index, int count,
        aim_location _area, bool from_veh )
    : idx( index )
    , area( _area )
    , id(an_item->typeId())
    , name( an_item->tname( count ) )
    , sorting_name( an_item->sorting_name( 1 ) )
    , autopickup( get_auto_pickup().has_rule( an_item->tname( 1, false ) ) )
    , stacks( count )
    , volume( an_item->volume() * stacks )
    , weight( an_item->weight() * stacks )
    , cat( &an_item->get_category() )
    , from_vehicle( from_veh )
{
    items.push_back(an_item);
    assert( stacks >= 1 );
}

advanced_inv_listitem::advanced_inv_listitem(const std::list<item*> &list, int index,
            aim_location loc, bool veh) :
    idx(index),
    area(loc),
    id(list.front()->typeId()),
    items(list),
    name(list.front()->tname(list.size())),
    sorting_name(list.front()->sorting_name( 1 )),
    autopickup(get_auto_pickup().has_rule(list.front()->tname(1, false))),
    stacks(list.size()),
    volume(list.front()->volume() * stacks),
    weight(list.front()->weight() * stacks),
    cat(&list.front()->get_category()),
    from_vehicle(veh)
{
    assert(stacks >= 1);
}

advanced_inv_listitem::advanced_inv_listitem()
    : idx()
    , area()
    , id("null")
    , name()
    , sorting_name()
    , autopickup()
    , stacks()
    , volume()
    , weight()
    , cat( nullptr )
{
}

advanced_inv_listitem::advanced_inv_listitem( const item_category *category )
    : idx()
    , area()
    , id("null")
<<<<<<< HEAD
    , name( category->name )
    , sorting_name()
=======
    , name( category->name() )
    , name_without_prefix()
>>>>>>> 91a1db0b
    , autopickup()
    , stacks()
    , volume()
    , weight()
    , cat( category )
{
}

bool advanced_inv_listitem::is_category_header() const
{
    return items.empty() && cat != nullptr;
}

bool advanced_inv_listitem::is_item_entry() const
{
    return !items.empty();
}

bool advanced_inventory_pane::is_filtered( const advanced_inv_listitem &it ) const
{
    return is_filtered( *it.items.front() );
}

bool advanced_inventory_pane::is_filtered( const item &it ) const
{
    if( filter.empty() ) {
        return false;
    }

    const std::string str = it.tname();
    if( filtercache.find( str ) == filtercache.end() ) {
        const auto filter_fn = item_filter_from_string( filter );
        filtercache[ str ] = filter_fn;

        return !filter_fn( it );
    }

    return !filtercache[ str ]( it );
}

// roll our own, to handle moving stacks better
typedef std::vector<std::list<item*>> itemstack;

template <typename T>
static itemstack i_stacked(T items)
{
    //create a new container for our stacked items
    itemstack stacks;
//    // make a list of the items first, so we can add non stacked items back on
//    std::list<item> items(things.begin(), things.end());
    // used to recall indices we stored `itype_id' item at in itemstack
    std::unordered_map<itype_id, std::set<int>> cache;
    // iterate through and create stacks
    for(auto &elem : items) {
        const auto id = elem.typeId();
        auto iter = cache.find(id);
        bool got_stacked = false;
        // cache entry exists
        if(iter != cache.end()) {
            // check to see if it stacks with each item in a stack, not just front()
            for(auto &idx : iter->second) {
                for(auto &it : stacks[idx]) {
                    if((got_stacked = it->stacks_with(elem))) {
                        stacks[idx].push_back(&elem);
                        break;
                    }
                }
                if(got_stacked) {
                    break;
                }
            }
        }
        if(!got_stacked) {
            cache[id].insert(stacks.size());
            stacks.push_back({&elem});
        }
    }
    return stacks;
}

void advanced_inventory_pane::add_items_from_area( advanced_inv_area &square, bool vehicle_override )
{
    assert( square.id != AIM_ALL );
    square.volume = 0;
    square.weight = 0;
    if( !square.canputitems() ) {
        return;
    }
    map &m = g->m;
    player &u = g->u;
    // Existing items are *not* cleared on purpose, this might be called
    // several times in case all surrounding squares are to be shown.
    if( square.id == AIM_INVENTORY ) {
        const invslice &stacks = u.inv.slice();
        for( size_t x = 0; x < stacks.size(); ++x ) {
            auto &an_item = stacks[x]->front();
            advanced_inv_listitem it( &an_item, x, stacks[x]->size(), square.id, false );
            if( is_filtered( *it.items.front() ) ) {
                continue;
            }
            square.volume += it.volume;
            square.weight += it.weight;
            items.push_back( it );
        }
    } else if( square.id == AIM_WORN ) {
        auto iter = u.worn.begin();
        for( size_t i = 0; i < u.worn.size(); ++i, ++iter ) {
            advanced_inv_listitem it( &*iter, i, 1, square.id, false );
            if( is_filtered( *it.items.front() ) ) {
                continue;
            }
            square.volume += it.volume;
            square.weight += it.weight;
            items.push_back( it );
        }
    } else if( square.id == AIM_CONTAINER ) {
        item *cont = square.get_container( in_vehicle() );
        if( cont != nullptr ) {
            if( !cont->is_container_empty() ) {
                // filtering does not make sense for liquid in container
                item *it = &( square.get_container( in_vehicle() )->contents.front() );
                advanced_inv_listitem ait( it, 0, 1, square.id, in_vehicle() );
                square.volume += ait.volume;
                square.weight += ait.weight;
                items.push_back( ait );
            }
            square.desc[0] = cont->tname( 1, false );
        }
    } else {
        bool is_in_vehicle = square.can_store_in_vehicle() && (in_vehicle() || vehicle_override);
        const itemstack &stacks = (is_in_vehicle) ?
                                  i_stacked( square.veh->get_items( square.vstor ) ) :
                                  i_stacked( m.i_at( square.pos ) );

        for( size_t x = 0; x < stacks.size(); ++x ) {
            advanced_inv_listitem it(stacks[x], x, square.id, is_in_vehicle);
            if( is_filtered( *it.items.front() ) ) {
                continue;
            }
            square.volume += it.volume;
            square.weight += it.weight;
            items.push_back( it );
        }
    }
}

void advanced_inventory_pane::paginate( size_t itemsPerPage )
{
    if( sortby != SORTBY_CATEGORY ) {
        return; // not needed as there are no category entries here.
    }
    // first, we insert all the items, then we sort the result
    for( size_t i = 0; i < items.size(); ++i ) {
        if( i % itemsPerPage == 0 ) {
            // first entry on the page, should be a category header
            if( items[i].is_item_entry() ) {
                items.insert( items.begin() + i, advanced_inv_listitem( items[i].cat ) );
            }
        }
        if( ( i + 1 ) % itemsPerPage == 0 && i + 1 < items.size() ) {
            // last entry of the page, but not the last entry at all!
            // Must *not* be a category header!
            if( items[i].is_category_header() ) {
                items.insert( items.begin() + i, advanced_inv_listitem() );
            }
        }
    }
}

void advanced_inventory::recalc_pane( side p )
{
    auto &pane = panes[p];
    pane.recalc = false;
    pane.items.clear();
    // Add items from the source location or in case of all 9 surrounding squares,
    // add items from several locations.
    if( pane.get_area() == AIM_ALL ) {
        auto &alls = squares[AIM_ALL];
        auto &there = panes[-p + 1];
        auto &other = squares[there.get_area()];
        alls.volume = 0;
        alls.weight = 0;
        for( auto &s : squares ) {
            // All the surrounding squares, nothing else
            if(s.id < AIM_SOUTHWEST || s.id > AIM_NORTHEAST) {
                continue;
            }

            // To allow the user to transfer all items from all surrounding squares to
            // a specific square, filter out items that are already on that square.
            // e.g. left pane AIM_ALL, right pane AIM_NORTH. The user holds the
            // enter key down in the left square and moves all items to the other side.
            const bool same = other.is_same( s );

            // Deal with squares with ground + vehicle storage
            // Also handle the case when the other tile covers vehicle
            // or the ground below the vehicle.
            if( s.can_store_in_vehicle() && !(same && there.in_vehicle()) ) {
                bool do_vehicle = ( there.get_area() == s.id ) ? !there.in_vehicle() : true;
                pane.add_items_from_area( s, do_vehicle );
                alls.volume += s.volume;
                alls.weight += s.weight;
            }

            // Add map items
            if( !same || there.in_vehicle() ) {
                pane.add_items_from_area( s );
                alls.volume += s.volume;
                alls.weight += s.weight;
            }
        }
    } else {
        pane.add_items_from_area( squares[pane.get_area()] );
    }
    // Insert category headers (only expected when sorting by category)
    if( pane.sortby == SORTBY_CATEGORY ) {
        std::set<const item_category *> categories;
        for( auto &it : pane.items ) {
            categories.insert( it.cat );
        }
        for( auto &cat : categories ) {
            pane.items.push_back( advanced_inv_listitem( cat ) );
        }
    }
    // Finally sort all items (category headers will now be moved to their proper position)
    std::stable_sort( pane.items.begin(), pane.items.end(), advanced_inv_sorter( pane.sortby ) );
    pane.paginate( itemsPerPage );
}

void advanced_inventory_pane::fix_index()
{
    if( items.empty() ) {
        index = 0;
        return;
    }
    if( index < 0 ) {
        index = 0;
    } else if( static_cast<size_t>( index ) >= items.size() ) {
        index = static_cast<int>( items.size() ) - 1;
    }
    skip_category_headers( +1 );
}

void advanced_inventory::redraw_pane( side p )
{
    // don't update ui if processing demands
    if(is_processing()) {
        return;
    }
    auto &pane = panes[p];
    if( recalc || pane.recalc ) {
        recalc_pane( p );
    } else if( !( redraw || pane.redraw ) ) {
        return;
    }
    pane.redraw = false;
    pane.fix_index();

    const bool active = p == src;
    const advanced_inv_area &square = squares[pane.get_area()];
    auto w = pane.window;

    werase( w );
    print_items( pane, active );

    auto itm = pane.get_cur_item_ptr();
    int width = print_header(pane, (itm != nullptr) ? itm->area : pane.get_area());
    bool same_as_dragged = (square.id >= AIM_SOUTHWEST && square.id <= AIM_NORTHEAST) && // only cardinals
            square.id != AIM_CENTER && panes[p].in_vehicle() && // not where you stand, and pane is in vehicle
            square.off == squares[AIM_DRAGGED].off; // make sure the offsets are the same as the grab point
    const advanced_inv_area &sq = ( same_as_dragged ) ? squares[AIM_DRAGGED] : square;
    bool car = square.can_store_in_vehicle() && panes[p].in_vehicle() && sq.id != AIM_DRAGGED;
    auto name = utf8_truncate( car ? sq.veh->name : sq.name, width );
    auto desc = utf8_truncate(sq.desc[car], width);
    width -= 2 + 1; // starts at offset 2, plus space between the header and the text
    mvwprintz( w, 1, 2, active ? c_green  : c_light_gray, name );
    mvwprintz( w, 2, 2, active ? c_light_blue : c_dark_gray, desc );
    trim_and_print( w, 3, 2, width, active ? c_cyan : c_dark_gray, square.flags.c_str() );

    const int max_page = ( pane.items.size() + itemsPerPage - 1 ) / itemsPerPage;
    if( active && max_page > 1 ) {
        const int page = pane.index / itemsPerPage;
        mvwprintz( w, 4, 2, c_light_blue, _( "[<] page %d of %d [>]" ), page + 1, max_page );
    }

    if( active ) {
        wattron( w, c_cyan );
    }
    // draw a darker border around the inactive pane
    draw_border( w, active ? BORDER_COLOR : c_dark_gray );
    mvwprintw( w, 0, 3, _( "< [s]ort: %s >" ), get_sortname( pane.sortby ).c_str() );
    int max = square.max_size;
    if( max > 0 ) {
        int itemcount = square.get_item_count();
        int fmtw = 7 + ( itemcount > 99 ? 3 : itemcount > 9 ? 2 : 1 ) +
            ( max > 99 ? 3 : max > 9 ? 2 : 1 );
        mvwprintw( w, 0 , ( w_width / 2 ) - fmtw, "< %d/%d >", itemcount, max );
    }

    const char *fprefix = _( "[F]ilter" );
    const char *fsuffix = _( "[R]eset" );
    if( ! filter_edit ) {
        if( !pane.filter.empty() ) {
            mvwprintw( w, getmaxy( w ) - 1, 2, "< %s: %s >", fprefix,
                       pane.filter.c_str() );
        } else {
            mvwprintw( w, getmaxy( w ) - 1, 2, "< %s >", fprefix );
        }
    }
    if( active ) {
        wattroff( w, c_white );
    }
    if( ! filter_edit && !pane.filter.empty() ) {
        mvwprintz( w, getmaxy( w ) - 1, 6 + std::strlen( fprefix ), c_white,
                   pane.filter );
        mvwprintz( w, getmaxy( w ) - 1,
                   getmaxx( w ) - std::strlen( fsuffix ) - 2, c_white, "%s", fsuffix );
    }
    wrefresh( w );
}

// be explicit with the values
enum aim_entry {
    ENTRY_START     = 0,
    ENTRY_VEHICLE   = 1,
    ENTRY_MAP       = 2,
    ENTRY_RESET     = 3
};

bool advanced_inventory::move_all_items(bool nested_call)
{
    auto &spane = panes[src];
    auto &dpane = panes[dest];

    // AIM_ALL source area routine
    if(spane.get_area() == AIM_ALL) {
        // move all to `AIM_WORN' doesn't make sense (see `MAX_WORN_PER_TYPE')
        if(dpane.get_area() == AIM_WORN) {
            popup(_("You look at the items, then your clothes, and scratch your head..."));
            return false;
        }
        // if the source pane (AIM_ALL) is empty, then show a message and leave
        if(!is_processing() && spane.items.empty()) {
            popup(_("There are no items to be moved!"));
            return false;
        }
        // make sure that there are items to be moved
        bool done = false;
        // copy the current pane, to be restored after the move is queued
        auto shadow = panes[src];
        // here we recursively call this function with each area in order to
        // put all items in the proper destination area, with minimal fuss
        auto &loc = uistate.adv_inv_aim_all_location;
        // re-entry nonsense
        auto &entry = uistate.adv_inv_re_enter_move_all;
        // if we are just starting out, set entry to initial value
        switch(static_cast<aim_entry>(entry++)) {
            case ENTRY_START:
                ++entry;
                /* fallthrough */
            case ENTRY_VEHICLE:
                if(squares[loc].can_store_in_vehicle()) {
                    // either do the inverse of the pane (if it is the one we are transferring to),
                    // or just transfer the contents (if it is not the one we are transferring to)
                    spane.set_area(squares[loc], (dpane.get_area() == loc) ? !dpane.in_vehicle() : true);
                    // add items, calculate weights and volumes... the fun stuff
                    recalc_pane(src);
                    // then move the items to the destination area
                    move_all_items(true);
                }
                break;
            case ENTRY_MAP:
                spane.set_area(squares[loc++], false);
                recalc_pane(src);
                move_all_items(true);
                break;
            case ENTRY_RESET:
                if(loc > AIM_AROUND_END) {
                    loc = AIM_AROUND_BEGIN;
                    entry = ENTRY_START;
                    done = true;
                } else {
                    entry = ENTRY_VEHICLE;
                }
                break;
            default:
                debugmsg("Invalid `aim_entry' [%d] reached!", entry - 1);
                entry = ENTRY_START;
                loc = AIM_AROUND_BEGIN;
                return false;
        }
        // restore the pane to its former glory
        panes[src] = shadow;
        // make it auto loop back, if not already doing so
        if( !done && !g->u.activity ) {
            do_return_entry();
        }
        return true;
    }

    // Check some preconditions to quickly leave the function.
    if( spane.items.empty() ) {
        return false;
    }
    bool restore_area = false;
    if( dpane.get_area() == AIM_ALL ) {
        auto loc = dpane.get_area();
        // ask where we want to store the item via the menu
        if(!query_destination(loc)) {
            return false;
        }
        restore_area = true;
    }
    if( spane.get_area() == AIM_INVENTORY &&
        !query_yn( _( "Really move everything from your inventory?" ) ) ) {
        return false;
    }
    if( spane.get_area() == AIM_WORN &&
        !query_yn( _( "Really remove all your clothes? (woo hoo)" ) ) ) {
        return false;
    }
    auto &sarea = squares[spane.get_area()];
    auto &darea = squares[dpane.get_area()];

    // Make sure source and destination are different, otherwise items will disappear
    // Need to check actual position to account for dragged vehicles
    if( dpane.get_area() == AIM_DRAGGED && sarea.pos == darea.pos && spane.in_vehicle() == dpane.in_vehicle() ) {
        return false;
    } else if ( spane.get_area() == dpane.get_area() && spane.in_vehicle() == dpane.in_vehicle() ) {
        return false;
    }

    if( nested_call || !get_option<bool>( "CLOSE_ADV_INV" ) ) {
        // Why is this here? It's because the activity backlog can act
        // like a stack instead of a single deferred activity in order to
        // accomplish some UI shenanigans. The inventory menu activity is
        // added, then an activity to drop is pushed on the stack, then
        // the drop activity is repeatedly popped and pushed on the stack
        // until all its items are processed. When the drop activity runs out,
        // the inventory menu activity is there waiting and seamlessly returns
        // the player to the menu. If the activity is interrupted instead of
        // completing, both activities are canceled.
        // Thanks to kevingranade for the explanation.
        do_return_entry();
    }

    if( spane.get_area() == AIM_INVENTORY || spane.get_area() == AIM_WORN ) {
        std::list<std::pair<int, int>> dropped;

        if( spane.get_area() == AIM_INVENTORY ) {
            for( size_t index = 0; index < g->u.inv.size(); ++index ) {
                const auto &stack = g->u.inv.const_stack( index );
                const auto &it = stack.front();

                if( !spane.is_filtered( it ) ) {
                    dropped.emplace_back( static_cast<int>( index ), it.count_by_charges() ? static_cast<int>( it.charges ) : static_cast<int>( stack.size() ) );
                }
            }
        } else if( spane.get_area() == AIM_WORN ) {
            // do this in reverse, to account for vector item removal messing with future indices
            auto iter = g->u.worn.rbegin();
            for( size_t idx = 0; idx < g->u.worn.size(); ++idx, ++iter ) {
                const size_t index = ( g->u.worn.size() - idx - 1 );
                const auto &it = *iter;

                if( !spane.is_filtered( it ) ) {
                    dropped.emplace_back( player::worn_position_to_index( index ),
                                          it.count_by_charges() ? it.charges : 1 );
                }
            }
        }

        g->u.drop( dropped, g->u.pos() + darea.off );
    } else {
        if( dpane.get_area() == AIM_INVENTORY || dpane.get_area() == AIM_WORN ) {
            g->u.assign_activity( activity_id( "ACT_PICKUP" ) );
            g->u.activity.values.push_back( spane.in_vehicle() );
            if( dpane.get_area() == AIM_WORN ) {
                g->u.activity.str_values.push_back( "equip" );
            }
        } else { // Vehicle and map destinations are handled the same.
            g->u.assign_activity( activity_id( "ACT_MOVE_ITEMS" ) );
            // store whether the source is from a vehicle (first entry)
            g->u.activity.values.push_back(spane.in_vehicle());
            // store whether the destination is a vehicle
            g->u.activity.values.push_back(dpane.in_vehicle());
            // Stash the destination
            g->u.activity.coords.push_back(darea.off);
        }
        g->u.activity.placement = sarea.off;

        std::list<item>::iterator begin, end;
        if( panes[src].in_vehicle() ) {
            begin = sarea.veh->get_items( sarea.vstor ).begin();
            end = sarea.veh->get_items( sarea.vstor ).end();
        } else {
            begin = g->m.i_at( sarea.pos ).begin();
            end = g->m.i_at( sarea.pos ).end();
        }

        // If moving to inventory, worn, or vehicle, silently filter buckets
        // Moving them would cause tons of annoying prompts or spills
        bool filter_buckets = dpane.get_area() == AIM_INVENTORY ||
                              dpane.get_area() == AIM_WORN ||
                              dpane.in_vehicle();
        bool filtered_any_bucket = false;
        // push back indices and item count[s] for [begin => end)
        int index = 0;
        for(auto item_it = begin; item_it != end; ++item_it, ++index) {
            if( spane.is_filtered( *item_it ) ) {
                continue;
            }
            if( filter_buckets && item_it->is_bucket_nonempty() ) {
                filtered_any_bucket = true;
                continue;
            }
            int amount = item_it->count_by_charges() ? item_it->charges : 1;
            g->u.activity.values.push_back(index);
            g->u.activity.values.push_back(amount);
        }

        if( filtered_any_bucket ) {
            add_msg( m_info, _( "Skipping filled buckets to avoid spilling their contents." ) );
        }
    }
    // if dest was AIM_ALL then we used query_destination and should undo that
    if (restore_area) {
        dpane.restore_area();
    }
    return true;
}

bool advanced_inventory::show_sort_menu( advanced_inventory_pane &pane )
{
    uimenu sm;
    sm.return_invalid = true;
    sm.text = _( "Sort by... " );
    sm.addentry( SORTBY_NONE,     true, 'u', _( "Unsorted (recently added first)" ) );
    sm.addentry( SORTBY_NAME,     true, 'n', get_sortname( SORTBY_NAME ) );
    sm.addentry( SORTBY_WEIGHT,   true, 'w', get_sortname( SORTBY_WEIGHT ) );
    sm.addentry( SORTBY_VOLUME,   true, 'v', get_sortname( SORTBY_VOLUME ) );
    sm.addentry( SORTBY_CHARGES,  true, 'x', get_sortname( SORTBY_CHARGES ) );
    sm.addentry( SORTBY_CATEGORY, true, 'c', get_sortname( SORTBY_CATEGORY ) );
    sm.addentry( SORTBY_DAMAGE,   true, 'd', get_sortname( SORTBY_DAMAGE ) );
    sm.addentry( SORTBY_SPOILAGE,   true, 's', get_sortname( SORTBY_SPOILAGE ) );
    // Pre-select current sort.
    sm.selected = pane.sortby - SORTBY_NONE;
    // Calculate key and window variables, generate window,
    // and loop until we get a valid answer.
    sm.query();
    if( sm.ret < SORTBY_NONE ) {
        return false;
    }
    pane.sortby = static_cast<advanced_inv_sortby>( sm.ret );
    return true;
}

void advanced_inventory::display()
{
    init();

    g->u.inv.restack( g->u );

    input_context ctxt( "ADVANCED_INVENTORY" );
    ctxt.register_action( "HELP_KEYBINDINGS" );
    ctxt.register_action( "QUIT" );
    ctxt.register_action( "UP" );
    ctxt.register_action( "DOWN" );
    ctxt.register_action( "LEFT" );
    ctxt.register_action( "RIGHT" );
    ctxt.register_action( "PAGE_DOWN" );
    ctxt.register_action( "PAGE_UP" );
    ctxt.register_action( "TOGGLE_TAB" );
    ctxt.register_action( "TOGGLE_VEH" );
    ctxt.register_action( "FILTER" );
    ctxt.register_action( "RESET_FILTER" );
    ctxt.register_action( "EXAMINE" );
    ctxt.register_action( "SORT" );
    ctxt.register_action( "TOGGLE_AUTO_PICKUP" );
    ctxt.register_action( "MOVE_SINGLE_ITEM" );
    ctxt.register_action( "MOVE_VARIABLE_ITEM" );
    ctxt.register_action( "MOVE_ITEM_STACK" );
    ctxt.register_action( "MOVE_ALL_ITEMS" );
    ctxt.register_action( "CATEGORY_SELECTION" );
    ctxt.register_action( "ITEMS_NW" );
    ctxt.register_action( "ITEMS_N" );
    ctxt.register_action( "ITEMS_NE" );
    ctxt.register_action( "ITEMS_W" );
    ctxt.register_action( "ITEMS_CE" );
    ctxt.register_action( "ITEMS_E" );
    ctxt.register_action( "ITEMS_SW" );
    ctxt.register_action( "ITEMS_S" );
    ctxt.register_action( "ITEMS_SE" );
    ctxt.register_action( "ITEMS_INVENTORY" );
    ctxt.register_action( "ITEMS_WORN" );
    ctxt.register_action( "ITEMS_AROUND" );
    ctxt.register_action( "ITEMS_DRAGGED_CONTAINER" );
    ctxt.register_action( "ITEMS_CONTAINER" );

    ctxt.register_action( "ITEMS_DEFAULT" );
    ctxt.register_action( "SAVE_DEFAULT" );

    exit = false;
    recalc = true;
    redraw = true;

    while( !exit ) {
        if( g->u.moves < 0 ) {
            do_return_entry();
            return;
        }
        dest = ( src == left ? right : left );

        redraw_pane( left );
        redraw_pane( right );

        if( redraw && !is_processing()) {
            werase( head );
            werase( minimap );
            werase( mm_border );
            draw_border( head );
            Messages::display_messages( head, 2, 1, w_width - 1, head_height - 2 );
            draw_minimap();
            const std::string msg = _( "< [?] show help >" );
            mvwprintz( head, 0,
                       w_width - ( minimap_width + 2 ) - utf8_width(msg) - 1,
                       c_white, msg.c_str() );
            if( g->u.has_watch() ) {
                const std::string time = to_string_time_of_day( calendar::turn );
                mvwprintz( head, 0, 2, c_white, time.c_str() );
            }
            wrefresh( head );
            refresh_minimap();
        }
        redraw = false;
        recalc = false;
        // source and destination pane
        advanced_inventory_pane &spane = panes[src];
        advanced_inventory_pane &dpane = panes[dest];
        // current item in source pane, might be null
        advanced_inv_listitem *sitem = spane.get_cur_item_ptr();
        aim_location changeSquare = NUM_AIM_LOCATIONS;

        const std::string action = (is_processing()) ? "MOVE_ALL_ITEMS" : ctxt.handle_input();
        if( action == "CATEGORY_SELECTION" ) {
            inCategoryMode = !inCategoryMode;
            spane.redraw = true; // We redraw to force the color change of the highlighted line and header text.
        } else if (action == "HELP_KEYBINDINGS") {
            redraw = true;
        } else if (action == "ITEMS_DEFAULT") {
            for( side cside : { left, right } ) {
                auto &pane = panes[cside];
                aim_location location = ( aim_location )uistate.adv_inv_default_areas[cside];
                if( pane.get_area() != location || location == AIM_ALL ) {
                    pane.recalc = true;
                }
                pane.set_area( squares[location] );
            }
            redraw = true;
        } else if (action == "SAVE_DEFAULT") {
            uistate.adv_inv_default_areas[left] = panes[left].get_area();
            uistate.adv_inv_default_areas[right] = panes[right].get_area();
            popup( _( "Default layout was saved." ) );
            redraw = true;
        } else if( get_square( action, changeSquare ) ) {
            if( panes[left].get_area() == changeSquare || panes[right].get_area() == changeSquare ) {
                if(squares[changeSquare].can_store_in_vehicle() && changeSquare != AIM_DRAGGED) {
                    // only deal with spane, as you can't _directly_ change dpane
                    if( dpane.get_area() == changeSquare ) {
                        spane.set_area(squares[changeSquare], !dpane.in_vehicle());
                        spane.recalc = true;
                    } else if(spane.get_area() == dpane.get_area()) {
                        // swap the `in_vehicle` element of each pane if "one in, one out"
                        spane.set_area(squares[spane.get_area()], !spane.in_vehicle());
                        dpane.set_area(squares[dpane.get_area()], !dpane.in_vehicle());
                        recalc = true;
                    }
                } else {
                    swap_panes();
                }
                redraw = true;
            // we need to check the original area if we can place items in vehicle storage
            } else if( squares[changeSquare].canputitems( spane.get_cur_item_ptr() ) ) {
                bool in_vehicle_cargo = false;
                if( changeSquare == AIM_CONTAINER ) {
                    squares[changeSquare].set_container( spane.get_cur_item_ptr() );
                } else if( spane.get_area() == AIM_CONTAINER ) {
                    squares[changeSquare].set_container( nullptr );
                    // auto select vehicle if items exist at said square, or both are empty
                } else if( squares[changeSquare].can_store_in_vehicle() && spane.get_area() != changeSquare ) {
                    if(changeSquare == AIM_DRAGGED) {
                        in_vehicle_cargo = true;
                    } else {
                        // check item stacks in vehicle and map at said square
                        auto sq = squares[changeSquare];
                        auto map_stack = g->m.i_at( sq.pos );
                        auto veh_stack = sq.veh->get_items( sq.vstor );
                        // auto switch to vehicle storage if vehicle items are there, or neither are there
                        if( !veh_stack.empty() || ( map_stack.empty() && veh_stack.empty() ) ) {
                            in_vehicle_cargo = true;
                        }
                    }
                }
                spane.set_area(squares[changeSquare], in_vehicle_cargo);
                spane.index = 0;
                spane.recalc = true;
                if( dpane.get_area() == AIM_ALL ) {
                    dpane.recalc = true;
                }
                redraw = true;
            } else {
                popup( _( "You can't put items there!" ) );
                redraw = true; // to clear the popup
            }
        } else if( action == "MOVE_SINGLE_ITEM" ||
                   action == "MOVE_VARIABLE_ITEM" ||
                   action == "MOVE_ITEM_STACK" ) {
            if( sitem == nullptr || !sitem->is_item_entry() ) {
                continue;
            }
            aim_location destarea = dpane.get_area();
            aim_location srcarea = sitem->area;
            bool restore_area = (destarea == AIM_ALL);
            if( !query_destination( destarea ) ) {
                continue;
            }
            // AIM_ALL should disable same area check and handle it with proper filtering instead.
            // This is a workaround around the lack of vehicle location info in
            // either aim_location or advanced_inv_listitem.
            if( squares[srcarea].is_same( squares[destarea] ) &&
                    spane.get_area() != AIM_ALL &&
                    spane.in_vehicle() == dpane.in_vehicle() ) {
                popup( _( "Source area is the same as destination (%s)." ), squares[destarea].name.c_str() );
                redraw = true; // popup has messed up the screen
                continue;
            }
            assert( !sitem->items.empty() );
            const bool by_charges = sitem->items.front()->count_by_charges();
            long amount_to_move = 0;
            if( !query_charges( destarea, *sitem, action, amount_to_move ) ) {
                continue;
            }
            // This makes sure that all item references in the advanced_inventory_pane::items vector
            // are recalculated, even when they might not have changed, but they could (e.g. items
            // taken from inventory, but unable to put into the cargo trunk go back into the inventory,
            // but are potentially at a different place).
            recalc = true;
            assert( amount_to_move > 0 );
            int move_cost = 0;
            if( destarea == AIM_CONTAINER ) {
                if( !move_content( *sitem->items.front(), *squares[destarea].get_container( dpane.in_vehicle() ) ) ) {
                    redraw = true;
                    continue;
                }
            } else if(srcarea == AIM_INVENTORY || srcarea == AIM_WORN) {
                // from inventory: remove all items first, then try to put them
                // onto the map/vehicle, if it fails, put them back into the inventory.
                // If no item has actually been moved, continue.

                // if worn, we need to fix with the worn index number (starts at -2, as -1 is weapon)
                int idx = (srcarea == AIM_INVENTORY) ? sitem->idx : player::worn_position_to_index(sitem->idx);
                if(by_charges) {
                    item moving_item = g->u.reduce_charges(idx, amount_to_move);
                    assert(!moving_item.is_null());
                    move_cost = Pickup::cost_to_move_item( g->u, moving_item );
                    int items_left = add_item(destarea, moving_item);
                    // take care of charging back any items as well
                    if(items_left > 0) {
                        add_item(srcarea, moving_item, items_left);
                        continue;
                    }
                } else {
                    std::list<item> moving_items;
                    if(srcarea == AIM_INVENTORY) {
                        moving_items = g->u.inv.reduce_stack(idx, amount_to_move);
                    } else if(srcarea == AIM_WORN) {
                        g->u.takeoff( *sitem->items.front(), &moving_items );
                    }
                    int items_left = 0, moved = 0;
                    for(auto &elem : moving_items) {
                        assert(!elem.is_null());
                        items_left = add_item(destarea, elem);
                        if(items_left > 0) {
                            // chargeback the items if adding them failed
                            add_item(srcarea, elem, items_left);
                        } else {
                            ++moved;
                        }
                    }
                    if(moved == 0) {
                        continue;
                    }
                }
            // from map/vehicle: add the item to the destination.
            // if that worked, remove it from the source, else continue.
            } else {
                // create a new copy of the old item being manipulated
                item new_item(*sitem->items.front());
                if(by_charges) {
                    // set the new item's charge amount
                    new_item.charges = amount_to_move;
                }
                // add the item, and note any items that might be leftover
                int items_left = add_item(destarea, new_item, (by_charges) ? 1 : amount_to_move);
                move_cost = Pickup::cost_to_move_item( g->u, new_item );
                // only remove item or charges if the add succeeded
                if(items_left == 0) {
                    if(by_charges) {
                        item *it = sitem->items.front();
                        if( it->charges <= amount_to_move ) {
                            remove_item( *sitem, 1 );
                        } else {
                            it->mod_charges( -amount_to_move );
                        }
                    } else {
                        remove_item(*sitem, amount_to_move);
                    }
                // note to the player (and possibly debug) that the item transfer failed somehow
                } else {
                    const char *msg = nullptr;
                    int items_unmoved = amount_to_move - items_left;
                    if(by_charges) {
                        msg = (items_unmoved > 0) ?
                            _("Only moved %d of %d charges.") :
                            _("Moved no charges.");
                    } else {
                        msg = (items_unmoved > 0) ?
                            _("Only moved %d of %d items.") :
                            _("Moved no items.");
                    }
                    assert(msg != nullptr);
                    g->u.add_msg_if_player(msg, amount_to_move - items_left, amount_to_move);
                    // redraw the screen if moving to AIM_WORN, so we can see that it didn't work
                    redraw = (destarea == AIM_WORN);
                }
            }
            // This is only reached when at least one item has been moved.
            g->u.mod_moves( -move_cost );
            // Just in case the items have moved from/to the inventory
            g->u.inv.restack( g->u );
            // if dest was AIM_ALL then we used query_destination and should undo that
            if (restore_area) {
                dpane.restore_area();
            }
        } else if( action == "MOVE_ALL_ITEMS" ) {
            exit = move_all_items();
            recalc = true;
        } else if( action == "SORT" ) {
            if( show_sort_menu( spane ) ) {
                recalc = true;
                uistate.adv_inv_sort[src] = spane.sortby;
            }
            redraw = true;
        } else if( action == "FILTER" ) {
            string_input_popup spopup;
            std::string filter = spane.filter;
            filter_edit = true;
            spopup.window( spane.window, 4, w_height - 1, ( w_width / 2 ) - 4 )
                 .max_length( 256 )
                 .text( filter );

            draw_item_filter_rules( dpane.window, 1, 11, item_filter_type::FILTER );

            do {
                mvwprintz( spane.window, getmaxy( spane.window ) - 1, 2, c_cyan, "< " );
                mvwprintz( spane.window, getmaxy( spane.window ) - 1, ( w_width / 2 ) - 4, c_cyan, " >" );
                std::string new_filter = spopup.query_string( false );
                if( spopup.context().get_raw_input().get_first_input() == KEY_ESCAPE ) {
                    // restore original filter
                    spane.set_filter( filter );
                } else {
                    spane.set_filter( new_filter );
                }
                redraw_pane( src );
            } while( spopup.context().get_raw_input().get_first_input() != '\n' && spopup.context().get_raw_input().get_first_input() != KEY_ESCAPE );
            filter_edit = false;
            spane.redraw = true;
            dpane.redraw = true;
        } else if( action == "RESET_FILTER" ) {
            spane.set_filter( "" );
        } else if( action == "TOGGLE_AUTO_PICKUP" ) {
            if( sitem == nullptr || !sitem->is_item_entry() ) {
                continue;
            }
            if( sitem->autopickup ) {
                get_auto_pickup().remove_rule( sitem->items.front()->tname() );
                sitem->autopickup = false;
            } else {
                get_auto_pickup().add_rule( sitem->items.front()->tname() );
                sitem->autopickup = true;
            }
            recalc = true;
        } else if( action == "EXAMINE" ) {
            if( sitem == nullptr || !sitem->is_item_entry() ) {
                continue;
            }
            int ret = 0;
            const int info_width = w_width / 2;
            const int info_startx = colstart + ( src == left ? info_width : 0 );
            if( spane.get_area() == AIM_INVENTORY || spane.get_area() == AIM_WORN ) {
                int idx = ( spane.get_area() == AIM_INVENTORY ) ?
                          sitem->idx : player::worn_position_to_index( sitem->idx );
                // Setup a "return to AIM" activity. If examining the item creates a new activity
                // (e.g. reading, reloading, activating), the new activity will be put on top of
                // "return to AIM". Once the new activity is finished, "return to AIM" comes back
                // (automatically, see player activity handling) and it re-opens the AIM.
                // If examining the item did not create a new activity, we have to remove
                // "return to AIM".
                do_return_entry();
                assert( g->u.has_activity( activity_id( "ACT_ADV_INVENTORY" ) ) );
                ret = g->inventory_item_menu( idx, info_startx, info_width,
                                              src == left ? game::LEFT_OF_INFO : game::RIGHT_OF_INFO );
                if( !g->u.has_activity( activity_id( "ACT_ADV_INVENTORY" ) ) ) {
                    exit = true;
                } else {
                    g->u.cancel_activity();
                }
                // Might have changed a stack (activated an item, repaired an item, etc.)
                if( spane.get_area() == AIM_INVENTORY ) {
                    g->u.inv.restack( g->u );
                }
                recalc = true;
            } else {
                item &it = *sitem->items.front();
                std::vector<iteminfo> vThisItem, vDummy;
                it.info( true, vThisItem );
                int iDummySelect = 0;
                ret = draw_item_info( info_startx,
                                      info_width, 0, 0, it.tname(), it.type_name(), vThisItem, vDummy, iDummySelect,
                                      false, false, true ).get_first_input();
            }
            if( ret == KEY_NPAGE || ret == KEY_DOWN ) {
                spane.scroll_by( +1 );
            } else if( ret == KEY_PPAGE || ret == KEY_UP ) {
                spane.scroll_by( -1 );
            }
            redraw = true; // item info window overwrote the other pane and the header
        } else if( action == "QUIT" ) {
            exit = true;
        } else if( action == "PAGE_DOWN" ) {
            spane.scroll_by( +itemsPerPage );
        } else if( action == "PAGE_UP" ) {
            spane.scroll_by( -itemsPerPage );
        } else if( action == "DOWN" ) {
            if( inCategoryMode ) {
                spane.scroll_category( +1 );
            } else {
                spane.scroll_by( +1 );
            }
        } else if( action == "UP" ) {
            if( inCategoryMode ) {
                spane.scroll_category( -1 );
            } else {
                spane.scroll_by( -1 );
            }
        } else if( action == "LEFT" ) {
            src = left;
            redraw = true;
        } else if( action == "RIGHT" ) {
            src = right;
            redraw = true;
        } else if( action == "TOGGLE_TAB" ) {
            src = dest;
            redraw = true;
        } else if( action == "TOGGLE_VEH" ){
            if( squares[spane.get_area()].can_store_in_vehicle() ) {
                // swap the panes if going vehicle will show the same tile
                if(spane.get_area() == dpane.get_area() && spane.in_vehicle() != dpane.in_vehicle()) {
                    swap_panes();
                // disallow for dragged vehicles
                } else if(spane.get_area() != AIM_DRAGGED) {
                    // Toggle between vehicle and ground
                    spane.set_area(squares[spane.get_area()], !spane.in_vehicle());
                    spane.index = 0;
                    spane.recalc = true;
                    if( dpane.get_area() == AIM_ALL ) {
                        dpane.recalc = true;
                    }
                    // make sure to update the minimap as well!
                    redraw = true;
                }
            } else {
                popup( _("No vehicle there!") );
                redraw = true;
            }
        }
    }
}

void advanced_inventory_pane::skip_category_headers( int offset )
{
    assert( offset != 0 ); // 0 would make no sense
    assert( static_cast<size_t>( index ) < items.size() ); // valid index is required
    assert( offset == -1 || offset == +1 ); // only those two offsets are allowed
    assert( !items.empty() ); // index would not be valid, and this would be an endless loop
    while( !items[index].is_item_entry() ) {
        mod_index( offset );
    }
}

void advanced_inventory_pane::mod_index( int offset )
{
    assert( offset != 0 ); // 0 would make no sense
    assert( !items.empty() );
    index += offset;
    if( index < 0 ) {
        index = static_cast<int>( items.size() ) - 1;
    } else if( static_cast<size_t>( index ) >= items.size() ) {
        index = 0;
    }
}

void advanced_inventory_pane::scroll_by( int offset )
{
    assert( offset != 0 ); // 0 would make no sense
    if( items.empty() ) {
        return;
    }
    mod_index( offset );
    skip_category_headers( offset > 0 ? +1 : -1 );
    redraw = true;
}

void advanced_inventory_pane::scroll_category( int offset )
{
    assert( offset != 0 ); // 0 would make no sense
    assert( offset == -1 || offset == +1 ); // only those two offsets are allowed
    if( items.empty() ) {
        return;
    }
    assert( get_cur_item_ptr() != nullptr ); // index must already be valid!
    auto cur_cat = items[index].cat;
    if( offset > 0 ) {
        while( items[index].cat == cur_cat ) {
            index++;
            if( static_cast<size_t>( index ) >= items.size() ) {
                index = 0; // wrap to begin, stop there.
                break;
            }
        }
    } else {
        while( items[index].cat == cur_cat ) {
            index--;
            if( index < 0 ) {
                index = static_cast<int>( items.size() ) - 1; // wrap to end, stop there.
                break;
            }
        }
    }
    // Make sure we land on an item entry.
    skip_category_headers( offset > 0 ? +1 : -1 );
    redraw = true;
}

advanced_inv_listitem *advanced_inventory_pane::get_cur_item_ptr()
{
    if( static_cast<size_t>( index ) >= items.size() ) {
        return nullptr;
    }
    return &items[index];
}

void advanced_inventory_pane::set_filter( const std::string &new_filter )
{
    if( filter == new_filter ) {
        return;
    }
    filter = new_filter;
    filtercache.clear();
    recalc = true;
}

bool advanced_inventory::query_destination( aim_location &def )
{
    if( def != AIM_ALL ) {
        if( squares[def].canputitems() ) {
            return true;
        }
        popup( _( "You can't put items there!" ) );
        redraw = true; // the popup has messed the screen up.
        return false;
    }

    uimenu menu;
    menu.text = _( "Select destination" );
    menu.pad_left = 9; /* free space for advanced_inventory::menu_square */

    {
        // the direction locations should be contiguous in the enum
        std::vector <aim_location> ordered_locs;
        assert( AIM_NORTHEAST - AIM_SOUTHWEST == 8 );
        for( int i = AIM_SOUTHWEST; i <= AIM_NORTHEAST; i++ ) {
            ordered_locs.push_back( screen_relative_location( static_cast <aim_location>( i ) ) );
        }
        for( std::vector <aim_location>::iterator iter = ordered_locs.begin(); iter != ordered_locs.end();
             ++iter ) {
            auto &s = squares[*iter];
            const int size = s.get_item_count();
            std::string prefix = string_format( "%2d/%d", size, MAX_ITEM_IN_SQUARE );
            if( size >= MAX_ITEM_IN_SQUARE ) {
                prefix += _( " (FULL)" );
            }
            menu.addentry( *iter ,
                           ( s.canputitems() && s.id != panes[src].get_area() ),
                           get_location_key( *iter ),
                           prefix + " " + s.name + " " + ( s.veh != nullptr ? s.veh->name : "" ) );
        }
    }
    // Selected keyed to uimenu.entries, which starts at 0.
    menu.selected = uistate.adv_inv_last_popup_dest - AIM_SOUTHWEST;
    menu.show(); // generate and show window.
    while( menu.ret == UIMENU_INVALID && menu.keypress != 'q' && menu.keypress != KEY_ESCAPE ) {
        // Render a fancy ASCII grid at the left of the menu.
        menu_square( menu );
        menu.query( false ); // query, but don't loop
    }
    redraw = true; // the menu has messed the screen up.
    if( menu.ret >= AIM_SOUTHWEST && menu.ret <= AIM_NORTHEAST ) {
        assert( squares[menu.ret].canputitems() );
        def = static_cast<aim_location>( menu.ret );
        // we have to set the destination pane so that move actions will target it
        // we can use restore_area later to undo this
        panes[dest].set_area( squares[def], true );
        uistate.adv_inv_last_popup_dest = menu.ret;
        return true;
    }
    return false;
}

int advanced_inventory::remove_item( advanced_inv_listitem &sitem, int count )
{
    // quick bail for no count
    if(count <= 0) {
        return 0;
    }

    assert( sitem.area != AIM_ALL );        // should be a specific location instead
    assert( sitem.area != AIM_INVENTORY );  // does not work for inventory
    assert( !sitem.items.empty() );
    bool rc = true;

    while(count > 0) {
        auto &s = squares[sitem.area];
        if( s.id == AIM_CONTAINER ) {
            const auto cont = s.get_container( panes[src].in_vehicle() );
            assert( cont != nullptr );
            assert( !cont->contents.empty() );
            assert( &cont->contents.front() == sitem.items.front() );
            cont->contents.erase( cont->contents.begin() );
        } else if( sitem.area == AIM_WORN ) {
            rc &= g->u.takeoff( sitem.idx );
        } else if( sitem.from_vehicle ) {
            rc &= s.veh->remove_item( s.vstor, sitem.items.front() );
        } else {
            g->m.i_rem( s.pos, sitem.items.front() );
        }
        if( !rc ) {
            break;
        }
        sitem.items.erase(sitem.items.begin());
        --count;
    }
    return count;
}

int advanced_inventory::add_item( aim_location destarea, item &new_item, int count )
{
    // quick bail for no count
    if(count <= 0) {
        return 0;
    }

    assert( destarea != AIM_ALL ); // should be a specific location instead
    const char *msg = nullptr;

    while(count > 0) {
        // @todo: Make it use same exact methods as regular pickup
        if( ( destarea == AIM_INVENTORY || destarea == AIM_WORN || panes[dest].in_vehicle() ) &&
            new_item.is_bucket_nonempty() &&
            !query_yn( _( "Spill contents of %s?" ), new_item.tname().c_str() ) ) {
            break;
        } else if( destarea == AIM_INVENTORY ) {
            const item &added = g->u.i_add( new_item );
            g->u.moves -= 100;
            if( added.is_null() ) {
                msg = _("You don't have enough room for that!");
            }
        } else if( destarea == AIM_WORN ) {
            if( !g->u.wear_item( new_item ) ) {
                msg = _("You can't wear any more of that!");
            }
        } else {
            advanced_inv_area &p = squares[destarea];
            bool added = true;
            if( panes[dest].in_vehicle() ) {
                added = p.veh->add_item( p.vstor, new_item );
            } else {
                added = !g->m.add_item_or_charges( p.pos, new_item, false ).is_null();
            }

            if( !added ) {
                msg = _("Destination area is full.  Remove some items first.");
            }
        }
        // show a message to why we can't add the item
        if( msg != nullptr ) {
            popup(msg);
            break;
        }
        --count;
    }
    return count;
}

bool advanced_inventory::move_content( item &src_container, item &dest_container )
{
    if( !src_container.is_container() ) {
        popup( _( "Source must be container." ) );
        return false;
    }
    if( src_container.is_container_empty() ) {
        popup( _( "Source container is empty." ) );
        return false;
    }

    item &src = src_container.contents.front();

    if( !src.made_of( LIQUID ) ) {
        popup( _( "You can unload only liquids into target container." ) );
        return false;
    }

    if( src_container.is_non_resealable_container() ) {
        long max_charges = dest_container.get_remaining_capacity_for_liquid( src );
        if ( src.charges > max_charges ) {
            popup( _( "You can't partially unload liquids from unsealable container." ) );
            return false;
        }
        src_container.on_contents_changed();
    }

    std::string err;
    // @todo: Allow buckets here, but require them to be on the ground or wielded
    const long amount = dest_container.get_remaining_capacity_for_liquid( src, false, &err );
    if( !err.empty() ) {
        popup( err.c_str() );
        return false;
    }
    dest_container.fill_with( src, amount );

    uistate.adv_inv_container_content_type = dest_container.contents.front().typeId();
    if( src.charges <= 0 ) {
        src_container.contents.clear();
    }

    return true;
}

units::volume advanced_inv_area::free_volume( bool in_vehicle ) const
{
    assert( id != AIM_ALL ); // should be a specific location instead
    if( id == AIM_INVENTORY || id == AIM_WORN ) {
        return ( g->u.volume_capacity() - g->u.volume_carried() );
    }
    return (in_vehicle) ? veh->free_volume( vstor ) : g->m.free_volume( pos );
}

static units::volume unit_volume( const item &i )
{
    if( !i.count_by_charges() || i.charges == 1 ) {
        return i.volume();
    }
    // TODO: this assumes the item does not have instance specific properties
    // (like corpse type) that affect the volume. Items counted by charges should not have
    // those anyway. But they might get them in the future?
    return i.type->volume;
}

bool advanced_inventory::query_charges( aim_location destarea, const advanced_inv_listitem &sitem,
                                        const std::string &action, long &amount )
{
    assert( destarea != AIM_ALL ); // should be a specific location instead
    assert( !sitem.items.empty() ); // valid item is obviously required
    const item &it = *sitem.items.front();
    advanced_inv_area &p = squares[destarea];
    const bool by_charges = it.count_by_charges();
    const units::volume unitvolume = unit_volume( it );
    const units::volume free_volume = p.free_volume( panes[dest].in_vehicle() );
    // default to move all, unless if being equipped
    const long input_amount = by_charges ? it.charges :
            (action == "MOVE_SINGLE_ITEM") ? 1 : sitem.stacks;
    assert( input_amount > 0 ); // there has to be something to begin with
    amount = input_amount;

    // Includes moving from/to inventory and around on the map.
    if( it.made_of( LIQUID ) ) {
        popup( _( "You can't pick up a liquid." ) );
        redraw = true;
        return false;
    }

    // Check volume, this should work the same for inventory, map and vehicles, but not for worn
    if( unitvolume > 0 && ( unitvolume * amount ) > free_volume && squares[destarea].id != AIM_WORN ) {
        const long room_for = it.charges_per_volume( free_volume );

        if( room_for <= 0 ) {
            popup( _( "Destination area is full.  Remove some items first." ) );
            redraw = true;
            return false;
        }
        amount = std::min( room_for, amount );
    }
    // Map and vehicles have a maximal item count, check that. Inventory does not have this.
    if( destarea != AIM_INVENTORY &&
            destarea != AIM_WORN &&
            destarea != AIM_CONTAINER ) {
        const long cntmax = p.max_size - p.get_item_count();
        // For items counted by charges, adding it adds 0 items if something there stacks with it.
        const bool adds0 = by_charges && std::any_of( panes[dest].items.begin(), panes[dest].items.end(),
            [&it]( const advanced_inv_listitem &li ) {
            return li.is_item_entry() && li.items.front()->stacks_with( it );
        } );
        if( cntmax <= 0 && !adds0 ) {
            popup( _( "Destination area has too many items.  Remove some first." ) );
            redraw = true;
            return false;
        }
        // Items by charge count as a single item, regardless of the charges. As long as the
        // destination can hold another item, one can move all charges.
        if( !by_charges ) {
            amount = std::min( cntmax, amount );
        }
    }
    // Inventory has a weight capacity, map and vehicle don't have that
    if( destarea == AIM_INVENTORY  || destarea == AIM_WORN ) {
        const units::mass unitweight = it.weight() / ( by_charges ? it.charges : 1 );
        const units::mass max_weight = g->u.has_trait( trait_id( "DEBUG_STORAGE" ) ) ?
                                  units::mass_max : g->u.weight_capacity() * 4 - g->u.weight_carried();
        if( unitweight > 0 && ( unitweight * amount > max_weight ) ) {
            const long weightmax = max_weight / unitweight;
            if( weightmax <= 0 ) {
                popup( _( "This is too heavy!" ) );
                redraw = true;
                return false;
            }
            amount = std::min( weightmax, amount );
        }
    }
    // handle how many of armor type we can equip (max of 2 per type)
    if(destarea == AIM_WORN) {
        const auto &id = sitem.items.front()->typeId();
        // how many slots are available for the item?
        const long slots_available = MAX_WORN_PER_TYPE - g->u.amount_worn(id);
        // base the amount to equip on amount of slots available
        amount = std::min(slots_available, input_amount);
    }
    // Now we have the final amount. Query if requested or limited room left.
    if( action == "MOVE_VARIABLE_ITEM" || amount < input_amount ) {
        const int count = (by_charges) ? it.charges : sitem.stacks;
        const char *msg = nullptr;
        std::string popupmsg;
        if(amount >= input_amount) {
            msg = _("How many do you want to move? [Have %d] (0 to cancel)");
            popupmsg = string_format(msg, count);
        } else {
            msg = _("Destination can only hold %d! Move how many? [Have %d] (0 to cancel)");
            popupmsg = string_format(msg, amount, count);
        }
        // At this point amount contains the maximal amount that the destination can hold.
        const long possible_max = std::min( input_amount, amount );
        if( amount <= 0 ) {
            popup(_("The destination is already full!"));
        } else {
            amount = string_input_popup()
                     .title( popupmsg )
                     .width( 20 )
                     .only_digits( true )
                     .query_long();
        }
        if( amount <= 0 ) {
            redraw = true;
            return false;
        }
        if( amount > possible_max ) {
            amount = possible_max;
        }
    }
    return true;
}

bool advanced_inv_area::is_same( const advanced_inv_area &other ) const
{
    // All locations (sans the below) are compared by the coordinates,
    // e.g. dragged vehicle (to the south) and AIM_SOUTH are the same.
    if( id != AIM_INVENTORY && other.id != AIM_INVENTORY &&
        id != AIM_WORN      && other.id != AIM_WORN      &&
        id != AIM_CONTAINER && other.id != AIM_CONTAINER ) {
        //     have a vehicle?...     ...do the cargo index and pos match?...    ...at least pos?
        return (veh == other.veh) ? (pos == other.pos && vstor == other.vstor) : pos == other.pos;
    }
    //      ...is the id?
    return id == other.id;
}

bool advanced_inv_area::canputitems( const advanced_inv_listitem *advitem )
{
    bool canputitems = false;
    bool from_vehicle = false;
    item *it = nullptr;
    switch( id ) {
        case AIM_CONTAINER:
            if( advitem != nullptr && advitem->is_item_entry() ) {
                it = advitem->items.front();
                from_vehicle = advitem->from_vehicle;
            }
            if(get_container(from_vehicle) != nullptr) {
                it = get_container(from_vehicle);
            }
            if( it != nullptr ) {
                canputitems = it->is_watertight_container();
            }
            break;
        default:
            canputitems = canputitemsloc;
            break;
    }
    return canputitems;
}

item *advanced_inv_area::get_container( bool in_vehicle )
{
    item *container = nullptr;

    if( uistate.adv_inv_container_location != -1 ) {
        // try to find valid container in the area
        if( uistate.adv_inv_container_location == AIM_INVENTORY ) {
            const invslice &stacks = g->u.inv.slice();

            // check index first
            if( stacks.size() > ( size_t )uistate.adv_inv_container_index ) {
                auto &it = stacks[uistate.adv_inv_container_index]->front();
                if( is_container_valid( &it ) ) {
                    container = &it;
                }
            }

            // try entire area
            if( container == nullptr ) {
                for( size_t x = 0; x < stacks.size(); ++x ) {
                    auto &it = stacks[x]->front();
                    if( is_container_valid( &it ) ) {
                        container = &it;
                        uistate.adv_inv_container_index = x;
                        break;
                    }
                }
            }
        } else if( uistate.adv_inv_container_location == AIM_WORN ) {
            auto& worn = g->u.worn;
            size_t idx = ( size_t )uistate.adv_inv_container_index;
            if( worn.size() > idx ) {
                auto iter = worn.begin();
                std::advance( iter, idx );
                if( is_container_valid( &*iter ) ) {
                    container = &*iter;
                }
            }

            // no need to reinvent the wheel
            if( container == nullptr ) {
                auto iter = worn.begin();
                for( size_t i = 0; i < worn.size(); ++i, ++iter ) {
                    if( is_container_valid( &*iter ) ) {
                        container = &*iter;
                        uistate.adv_inv_container_index = i;
                        break;
                    }
                }
            }
        } else {
            map &m = g->m;
            bool is_in_vehicle = veh &&
                ( uistate.adv_inv_container_in_vehicle ||
                  (can_store_in_vehicle() && in_vehicle) );

            const itemstack &stacks = (is_in_vehicle) ?
                i_stacked( veh->get_items( vstor ) ) :
                i_stacked( m.i_at( pos ) );

            // check index first
            if( stacks.size() > ( size_t )uistate.adv_inv_container_index ) {
                auto it = stacks[uistate.adv_inv_container_index].front();
                if( is_container_valid( it ) ) {
                    container = it;
                }
            }

            // try entire area
            if( container == nullptr ) {
                for( size_t x = 0; x < stacks.size(); ++x ) {
                    auto it = stacks[x].front();
                    if( is_container_valid( it ) ) {
                        container = it;
                        uistate.adv_inv_container_index = x;
                        break;
                    }
                }
            }
        }

        // no valid container in the area, resetting container
        if( container == nullptr ) {
            set_container( nullptr );
            desc[0] = _( "Invalid container" );
        }
    }

    return container;
}

void advanced_inv_area::set_container( const advanced_inv_listitem *advitem )
{
    if( advitem != nullptr ) {
        item *it( advitem->items.front() );
        uistate.adv_inv_container_location = advitem->area;
        uistate.adv_inv_container_in_vehicle = advitem->from_vehicle;
        uistate.adv_inv_container_index = advitem->idx;
        uistate.adv_inv_container_type = it->typeId();
        uistate.adv_inv_container_content_type = ( !it->is_container_empty() ) ?
            it->contents.front().typeId() : "null";
        set_container_position();
    } else {
        uistate.adv_inv_container_location = -1;
        uistate.adv_inv_container_index = 0;
        uistate.adv_inv_container_in_vehicle = false;
        uistate.adv_inv_container_type = "null";
        uistate.adv_inv_container_content_type = "null";
    }
}

bool advanced_inv_area::is_container_valid( const item *it ) const
{
    if( it != nullptr ) {
        if( it->typeId() == uistate.adv_inv_container_type ) {
            if( it->is_container_empty() ) {
                if( uistate.adv_inv_container_content_type == "null" ) {
                    return true;
                }
            } else {
                if( it->contents.front().typeId() == uistate.adv_inv_container_content_type ) {
                    return true;
                }
            }
        }
    }

    return false;
}

void advanced_inv_area::set_container_position()
{
    // update the offset of the container based on location
    switch( uistate.adv_inv_container_location ) {
        case AIM_DRAGGED:
            off = g->u.grab_point;
            break;
        case AIM_SOUTHWEST:
            off = tripoint( -1, 1, 0 );
            break;
        case AIM_SOUTH:
            off = tripoint( 0, 1, 0 );
            break;
        case AIM_SOUTHEAST:
            off = tripoint( 1, 1, 0 );
            break;
        case AIM_WEST:
            off = tripoint( -1, 0, 0 );
            break;
        case AIM_EAST:
            off = tripoint( 1, 0, 0 );
            break;
        case AIM_NORTHWEST:
            off = tripoint( -1, -1, 0 );
            break;
        case AIM_NORTH:
            off = tripoint( 0, -1, 0 );
            break;
        case AIM_NORTHEAST:
            off = tripoint( 1, -1, 0 );
            break;
        default:
            off = tripoint( 0, 0, 0 );
            break;
    }
    // update the absolute position
    pos = g->u.pos() + off;
    // update vehicle information
    if( const optional_vpart_position vp = g->m.veh_at( pos ) ) {
        veh = &vp->vehicle();
        vstor = veh->part_with_feature( vp->part_index(), "CARGO", false );
    } else {
        veh = nullptr;
        vstor = -1;
    }
}


void advanced_inv()
{
    advanced_inventory advinv;
    advinv.display();
}

void advanced_inventory::refresh_minimap()
{
    // don't update ui if processing demands
    if(is_processing()) {
        return;
    }
    // redraw border around minimap
    draw_border( mm_border );
    // minor addition to border for AIM_ALL, sorta hacky
    if( panes[src].get_area() == AIM_ALL || panes[dest].get_area() == AIM_ALL ) {
        mvwprintz( mm_border, 0, 1, c_light_gray,
                   utf8_truncate( _( "All" ), minimap_width ).c_str() );
    }
    // refresh border, then minimap
    wrefresh( mm_border );
    wrefresh( minimap );
}

void advanced_inventory::draw_minimap()
{
    // if player is in one of the below, invert the player cell
    static const std::array<aim_location, 3> player_locations = {
        {AIM_CENTER, AIM_INVENTORY, AIM_WORN}
    };
    static const std::array<side, NUM_PANES> sides = {{left, right}};
    // get the center of the window
    tripoint pc = {getmaxx(minimap) / 2, getmaxy(minimap) / 2, 0};
    // draw the 3x3 tiles centered around player
    g->m.draw( minimap, g->u.pos() );
    for(auto s : sides) {
        char sym = get_minimap_sym(s);
        if(sym == '\0') { continue; }
        auto sq = squares[panes[s].get_area()];
        auto pt = pc + sq.off;
        // invert the color if pointing to the player's position
        auto cl = (sq.id == AIM_INVENTORY || sq.id == AIM_WORN) ?
            invert_color(c_light_cyan) : c_light_cyan.blink();
        mvwputch(minimap, pt.y, pt.x, cl, sym);
    }

    // Invert player's tile color if exactly one pane points to player's tile
    bool invert_left = false;
    bool invert_right = false;
    const auto is_selected = [ this ]( const aim_location &where, size_t side ) {
        return where == this->panes[ side ].get_area();
    };
    for( auto &loc : player_locations ) {
        invert_left |= is_selected( loc, 0 );
        invert_right |= is_selected( loc, 1 );
    }

    if( !invert_left || !invert_right ) {
        g->u.draw( minimap, g->u.pos(), invert_left || invert_right );
    }
}

char advanced_inventory::get_minimap_sym(side p) const
{
    static const std::array<char, NUM_PANES> c_side = {{'L', 'R'}};
    static const std::array<char, NUM_PANES> d_side = {{'^', 'v'}};
    static const std::array<char, NUM_AIM_LOCATIONS> g_nome = {{
        '@', '#', '#', '#', '#', '@', '#',
        '#', '#', '#', 'D', '^', 'C', '@'
    }};
    char ch = g_nome[panes[p].get_area()];
    switch(ch) {
        case '@': // '^' or 'v'
            ch = d_side[panes[-p+1].get_area() == AIM_CENTER];
            break;
        case '#': // 'L' or 'R'
            ch = (panes[p].in_vehicle()) ? 'V' : c_side[p];
            break;
        case '^': // do not show anything
            ch ^= ch;
            break;
    }
    return ch;
}

aim_location advanced_inv_area::offset_to_location() const
{
    static aim_location loc_array[3][3] = {
        {AIM_NORTHWEST,     AIM_NORTH,      AIM_NORTHEAST},
        {AIM_WEST,          AIM_CENTER,     AIM_EAST},
        {AIM_SOUTHWEST,     AIM_SOUTH,      AIM_SOUTHEAST}
    };
    return loc_array[off.y + 1][off.x + 1];
}

void advanced_inventory::swap_panes()
{
    // Switch left and right pane.
    std::swap( panes[left], panes[right] );
    // Window pointer must be unchanged!
    std::swap( panes[left].window, panes[right].window );
    // No recalculation needed, data has not changed
    redraw = true;
}

void advanced_inventory::do_return_entry()
{
    // only save pane settings
    save_settings( true );
    g->u.assign_activity( activity_id( "ACT_ADV_INVENTORY" ) );
    g->u.activity.auto_resume = true;
    uistate.adv_inv_exit_code = exit_re_entry;
}

bool advanced_inventory::is_processing() const
{
    return ( uistate.adv_inv_re_enter_move_all != ENTRY_START );
}

aim_location advanced_inventory::screen_relative_location( aim_location area )
{

    if( !( tile_iso && use_tiles ) ) {
        return area;
    }
    switch( area ) {

        case AIM_SOUTHWEST:
            return AIM_WEST;

        case AIM_SOUTH:
            return AIM_SOUTHWEST;

        case AIM_SOUTHEAST:
            return AIM_SOUTH;

        case AIM_WEST:
            return AIM_NORTHWEST;

        case AIM_EAST:
            return AIM_SOUTHEAST;

        case AIM_NORTHWEST:
            return AIM_NORTH;

        case AIM_NORTH:
            return AIM_NORTHEAST;

        case AIM_NORTHEAST:
            return AIM_EAST;

        default :
            return area;
    }
}

void cancel_aim_processing()
{
    uistate.adv_inv_re_enter_move_all = ENTRY_START;
}<|MERGE_RESOLUTION|>--- conflicted
+++ resolved
@@ -803,13 +803,8 @@
     : idx()
     , area()
     , id("null")
-<<<<<<< HEAD
     , name( category->name )
     , sorting_name()
-=======
-    , name( category->name() )
-    , name_without_prefix()
->>>>>>> 91a1db0b
     , autopickup()
     , stacks()
     , volume()
