#pragma once
#ifndef CATA_SRC_EVENT_BUS_H
#define CATA_SRC_EVENT_BUS_H

#include <type_traits>
#include <vector>

#include "event.h"

<<<<<<< HEAD
class Character;
=======
class Creature;
>>>>>>> c496e930
class event_subscriber;
class item_location;
class talker;

class event_bus
{
    public:
        event_bus() = default;
        event_bus( const event_bus & ) = delete;
        event_bus &operator=( const event_bus & ) = delete;
        ~event_bus();
        void subscribe( event_subscriber * );
        void unsubscribe( event_subscriber * );

        void send( const cata::event & ) const;
<<<<<<< HEAD
        void send_with_talker( Character *, item_location *, const cata::event & ) const;
=======
        void send_with_talker( Creature *, Creature *, const cata::event & ) const;
        void send_with_talker( Creature *, item_location *, const cata::event & ) const;
>>>>>>> c496e930
        template<event_type Type, typename... Args>
        void send( Args &&... args ) const {
            send( cata::event::make<Type>( std::forward<Args>( args )... ) );
        }
    private:
        std::vector<event_subscriber *> subscribers;
};

event_bus &get_event_bus();

#endif // CATA_SRC_EVENT_BUS_H<|MERGE_RESOLUTION|>--- conflicted
+++ resolved
@@ -7,11 +7,7 @@
 
 #include "event.h"
 
-<<<<<<< HEAD
-class Character;
-=======
 class Creature;
->>>>>>> c496e930
 class event_subscriber;
 class item_location;
 class talker;
@@ -27,12 +23,8 @@
         void unsubscribe( event_subscriber * );
 
         void send( const cata::event & ) const;
-<<<<<<< HEAD
-        void send_with_talker( Character *, item_location *, const cata::event & ) const;
-=======
         void send_with_talker( Creature *, Creature *, const cata::event & ) const;
         void send_with_talker( Creature *, item_location *, const cata::event & ) const;
->>>>>>> c496e930
         template<event_type Type, typename... Args>
         void send( Args &&... args ) const {
             send( cata::event::make<Type>( std::forward<Args>( args )... ) );
