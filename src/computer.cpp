#include "computer.h"
#include "game.h"
#include "map.h"
#include "debug.h"
#include "monster.h"
#include "overmap.h"
#include "overmap_ui.h"
#include "output.h"
#include "json.h"
#include "overmapbuffer.h"
#include "messages.h"
#include "sounds.h"
#include "rng.h"
#include "mission.h"
#include "translations.h"
#include "monster.h"
#include "event.h"
#include "trap.h"
#include "mapdata.h"
#include "mtype.h"
#include "string_formatter.h"
#include "field.h"
#include "player.h"
#include "text_snippets.h"
#include "input.h"
#include "map_iterator.h"

#include <string>
#include <sstream>
#include <algorithm>

const mtype_id mon_manhack( "mon_manhack" );
const mtype_id mon_secubot( "mon_secubot" );

const skill_id skill_computer( "computer" );

const species_id ZOMBIE( "ZOMBIE" );
const species_id HUMAN( "HUMAN" );

const efftype_id effect_amigara( "amigara" );
const efftype_id effect_stemcell_treatment( "stemcell_treatment" );

int alerts = 0;

computer_option::computer_option()
    : name( "Unknown" ), action( COMPACT_NULL ), security( 0 )
{
}

computer_option::computer_option( std::string N, computer_action A, int S )
    : name( N ), action( A ), security( S )
{
}

computer::computer( const std::string &new_name, int new_security ): name( new_name )
{
    security = new_security;
    mission_id = -1;
}

computer::computer( const computer &rhs )
{
    *this = rhs;
}

computer::~computer() = default;

computer &computer::operator=( const computer &rhs )
{
    security = rhs.security;
    name = rhs.name;
    mission_id = rhs.mission_id;
    options = rhs.options;
    failures = rhs.failures;
    w_terminal = catacurses::window();
    w_border = catacurses::window();
    return *this;
}

void computer::set_security( int Security )
{
    security = Security;
}

void computer::add_option( const computer_option &opt )
{
    options.emplace_back( opt );
}

void computer::add_option( const std::string &opt_name, computer_action action,
                           int Security )
{
    add_option( computer_option( opt_name, action, Security ) );
}

void computer::add_failure( const computer_failure &failure )
{
    failures.emplace_back( failure );
}

void computer::add_failure( computer_failure_type failure )
{
    add_failure( computer_failure( failure ) );
}

void computer::shutdown_terminal()
{
    // So yeah, you can reset the term by logging off.
    // Otherwise, it's persistent across all terms.
    // Decided to go easy on people for now.
    alerts = 0;
    werase( w_terminal );
    w_terminal = catacurses::window();
    werase( w_border );
    w_border = catacurses::window();
}

void computer::use()
{
    if( !w_border ) {
        w_border = catacurses::newwin( FULL_SCREEN_HEIGHT, FULL_SCREEN_WIDTH,
                                       ( TERMY > FULL_SCREEN_HEIGHT ) ? ( TERMY - FULL_SCREEN_HEIGHT ) / 2 : 0,
                                       ( TERMX > FULL_SCREEN_WIDTH ) ? ( TERMX - FULL_SCREEN_WIDTH ) / 2 : 0 );
    }
    if( !w_terminal ) {
        w_terminal = catacurses::newwin( getmaxy( w_border ) - 2, getmaxx( w_border ) - 2,
                                         getbegy( w_border ) + 1, getbegx( w_border ) + 1 );
    }
    draw_border( w_border );
    wrefresh( w_border );

    // Login
    print_line( _( "Logging into %s..." ), _( name.c_str() ) );
    if( security > 0 ) {
        if( calendar::turn < next_attempt ) {
            print_error( _( "Access is temporary blocked for security purposes." ) );
            query_any( _( "Please contact the system administrator." ) );
            reset_terminal();
            return;
        }
        print_error( _( "ERROR!  Access denied!" ) );
        switch( query_ynq( _( "Bypass security?" ) ) ) {
            case 'q':
            case 'Q':
                shutdown_terminal();
                return;

            case 'n':
            case 'N':
                query_any( _( "Shutting down... press any key." ) );
                shutdown_terminal();
                return;

            case 'y':
            case 'Y':
                if( !hack_attempt( g->u ) ) {
                    if( failures.empty() ) {
                        query_any( _( "Maximum login attempts exceeded. Press any key..." ) );
                        shutdown_terminal();
                        return;
                    }
                    activate_random_failure();
                    shutdown_terminal();
                    return;
                } else { // Successful hack attempt
                    security = 0;
                    query_any( _( "Login successful.  Press any key..." ) );
                    reset_terminal();
                }
        }
    } else { // No security
        query_any( _( "Login successful.  Press any key..." ) );
        reset_terminal();
    }

    // Main computer loop
    while( true ) {
        //reset_terminal();
        size_t options_size = options.size();
        print_newline();
        print_line( "%s - %s", _( name.c_str() ), _( "Root Menu" ) );
#ifdef __ANDROID__
        input_context ctxt( "COMPUTER_MAINLOOP" );
#endif
        for( size_t i = 0; i < options_size; i++ ) {
            print_line( "%d - %s", i + 1, _( options[i].name.c_str() ) );
#ifdef __ANDROID__
            ctxt.register_manual_key( '1' + i, options[i].name.c_str() );
#endif
        }
        print_line( "Q - %s", _( "Quit and shut down" ) );
        print_newline();
#ifdef __ANDROID__
        ctxt.register_manual_key( 'Q', _( "Quit and shut down" ) );
#endif
        char ch;
        do {
            // TODO: use input context
            ch = inp_mngr.get_input_event().get_first_input();
        } while( ch != 'q' && ch != 'Q' && ( ch < '1' || ch - '1' >= ( char )options_size ) );
        if( ch == 'q' || ch == 'Q' ) {
            break; // Exit from main computer loop
        } else { // We selected an option other than quit.
            ch -= '1'; // So '1' -> 0; index in options.size()
            computer_option current = options[ch];
            // Once you trip the security, you have to roll every time you want to do something
            if( ( current.security + ( alerts ) ) > 0 ) {
                print_error( _( "Password required." ) );
                if( query_bool( _( "Hack into system?" ) ) ) {
                    if( !hack_attempt( g->u, current.security ) ) {
                        activate_random_failure();
                        shutdown_terminal();
                        return;
                    } else {
                        // Successfully hacked function
                        options[ch].security = 0;
                        activate_function( current.action );
                    }
                }
            } else { // No need to hack, just activate
                activate_function( current.action );
            }
            reset_terminal();
        } // Done processing a selected option.
    }

    shutdown_terminal(); // This should have been done by now, but just in case.
}

bool computer::hack_attempt( player &p, int Security )
{
    if( Security == -1 ) {
        Security = security;    // Set to main system security if no value passed
    }
    const int hack_skill = p.get_skill_level( skill_computer );

    // Every time you dig for lab notes, (or, in future, do other suspicious stuff?)
    // +2 dice to the system's hack-resistance
    // So practical max files from a given terminal = 5, at 10 Computer
    if( alerts > 0 ) {
        Security += ( alerts * 2 );
    }

    p.moves -= 10 * ( 5 + Security * 2 ) / std::max( 1, hack_skill + 1 );
    int player_roll = hack_skill;
    ///\EFFECT_INT <8 randomly penalizes hack attempts, 50% of the time
    if( p.int_cur < 8 && one_in( 2 ) ) {
        player_roll -= rng( 0, 8 - p.int_cur );
        ///\EFFECT_INT >8 randomly benefits hack attempts, 33% of the time
    } else if( p.int_cur > 8 && one_in( 3 ) ) {
        player_roll += rng( 0, p.int_cur - 8 );
    }

    ///\EFFECT_COMPUTER increases chance of successful hack attempt, vs Security level
    bool successful_attempt = ( dice( player_roll, 6 ) >= dice( Security, 6 ) );
    p.practice( skill_computer, successful_attempt ? ( 15 + Security * 3 ) : 7 );
    return successful_attempt;
}

std::string computer::save_data() const
{
    std::ostringstream data;

    data.imbue( std::locale::classic() );

    data
            << string_replace( name, " ", "_" ) << ' '
            << security << ' '
            << mission_id << ' '
            << options.size() << ' ';

    for( auto &elem : options ) {
        data
                << string_replace( elem.name, " ", "_" ) << ' '
                << static_cast<int>( elem.action ) << ' '
                << elem.security << ' ';
    }

    data << failures.size() << ' ';
    for( auto &elem : failures ) {
        data << static_cast<int>( elem.type ) << ' ';
    }

    return data.str();
}

void computer::load_data( const std::string &data )
{
    options.clear();
    failures.clear();

    std::istringstream dump( data );
    dump.imbue( std::locale::classic() );

    dump >> name >> security >> mission_id;

    name = string_replace( name, "_", " " );

    // Pull in options
    int optsize;
    dump >> optsize;
    for( int n = 0; n < optsize; n++ ) {
        std::string tmpname;

        int tmpaction;
        int tmpsec;

        dump >> tmpname >> tmpaction >> tmpsec;

        add_option( string_replace( tmpname, "_", " " ), computer_action( tmpaction ), tmpsec );
    }

    // Pull in failures
    int failsize;
    dump >> failsize;
    for( int n = 0; n < failsize; n++ ) {
        int tmpfail;
        dump >> tmpfail;
        add_failure( computer_failure_type( tmpfail ) );
    }
}

static item *pick_usb()
{
    const int pos = g->inv_for_id( itype_id( "usb_drive" ), _( "Choose drive:" ) );
    if( pos != INT_MIN ) {
        return &g->u.i_at( pos );
    }
    return nullptr;
}

void computer::activate_function( computer_action action )
{
    // Token move cost for any action, if an action takes longer decrement moves further.
    g->u.moves -= 30;
    switch( action ) {

        case COMPACT_NULL: // Unknown action.
        case NUM_COMPUTER_ACTIONS: // Suppress compiler warning [-Wswitch]
            break;

        case COMPACT_OPEN:
            g->m.translate_radius( t_door_metal_locked, t_floor, 25.0, g->u.pos(), true );
            query_any( _( "Doors opened.  Press any key..." ) );
            break;

        //LOCK AND UNLOCK are used to build more complex buildings
        // that can have multiple doors that can be locked and be
        // unlocked by different computers.
        //Simply uses translate_radius which take a given radius and
        // player position to determine which terrain tiles to edit.
        case COMPACT_LOCK:
            g->m.translate_radius( t_door_metal_c, t_door_metal_locked, 8.0, g->u.pos(), true );
            query_any( _( "Lock enabled.  Press any key..." ) );
            break;

        case COMPACT_UNLOCK:
            g->m.translate_radius( t_door_metal_locked, t_door_metal_c, 8.0, g->u.pos(), true );
            query_any( _( "Lock disabled.  Press any key..." ) );
            break;

        //Toll is required for the church computer/mechanism to function
        case COMPACT_TOLL:
            //~ the sound of a church bell ringing
            sounds::sound( g->u.pos(), 120, _( "Bohm... Bohm... Bohm..." ) );
            break;

        case COMPACT_SAMPLE:
            g->u.moves -= 30;
            for( int x = 0; x < SEEX * MAPSIZE; x++ ) {
                for( int y = 0; y < SEEY * MAPSIZE; y++ ) {
                    if( g->m.ter( x, y ) == t_sewage_pump ) {
                        for( int x1 = x - 1; x1 <= x + 1; x1++ ) {
                            for( int y1 = y - 1; y1 <= y + 1; y1++ ) {
                                if( g->m.furn( x1, y1 ) == f_counter ) {
                                    bool found_item = false;
                                    item sewage( "sewage", calendar::turn );
                                    auto candidates = g->m.i_at( x1, y1 );
                                    for( auto candidate = candidates.begin();
                                         candidate != candidates.end(); ++candidate ) {
                                        long capa = candidate->get_remaining_capacity_for_liquid( sewage );
                                        if( capa <= 0 ) {
                                            continue;
                                        }
                                        item &elem = *candidate;
                                        capa = std::min( sewage.charges, capa );
                                        if( elem.contents.empty() ) {
                                            elem.put_in( sewage );
                                            elem.contents.front().charges = capa;
                                        } else {
                                            elem.contents.front().charges += capa;
                                        }
                                        found_item = true;
                                        break;
                                    }
                                    if( !found_item ) {
                                        g->m.add_item_or_charges( x1, y1, sewage );
                                    }
                                }
                            }
                        }
                    }
                }
            }
            break;

        case COMPACT_RELEASE:
            g->u.add_memorial_log( pgettext( "memorial_male", "Released subspace specimens." ),
                                   pgettext( "memorial_female", "Released subspace specimens." ) );
            sounds::sound( g->u.pos(), 40, _( "an alarm sound!" ) );
            g->m.translate_radius( t_reinforced_glass, t_thconc_floor, 25.0, g->u.pos(), true );
            query_any( _( "Containment shields opened.  Press any key..." ) );
            break;

        case COMPACT_RELEASE_BIONICS:
            sounds::sound( g->u.pos(), 40, _( "an alarm sound!" ) );
            g->m.translate_radius( t_reinforced_glass, t_thconc_floor, 3.0, g->u.pos(), true );
            query_any( _( "Containment shields opened.  Press any key..." ) );
            break;

        case COMPACT_TERMINATE:
            g->u.add_memorial_log( pgettext( "memorial_male", "Terminated subspace specimens." ),
                                   pgettext( "memorial_female", "Terminated subspace specimens." ) );
            for( int x = 0; x < SEEX * MAPSIZE; x++ ) {
                for( int y = 0; y < SEEY * MAPSIZE; y++ ) {
                    tripoint p( x, y, g->u.posz() );
                    monster *const mon = g->critter_at<monster>( p );
                    if( mon &&
                        ( ( g->m.ter( x, y - 1 ) == t_reinforced_glass &&
                            g->m.ter( x, y + 1 ) == t_concrete_wall ) ||
                          ( g->m.ter( x, y + 1 ) == t_reinforced_glass &&
                            g->m.ter( x, y - 1 ) == t_concrete_wall ) ) ) {
                        mon->die( &g->u );
                    }
                }
            }
            query_any( _( "Subjects terminated.  Press any key..." ) );
            break;

        case COMPACT_PORTAL: {
            g->u.add_memorial_log( pgettext( "memorial_male", "Opened a portal." ),
                                   pgettext( "memorial_female", "Opened a portal." ) );
            tripoint tmp = g->u.pos();
            int &i = tmp.x;
            int &j = tmp.y;
            for( i = 0; i < SEEX * MAPSIZE; i++ ) {
                for( j = 0; j < SEEY * MAPSIZE; j++ ) {
                    int numtowers = 0;
                    tripoint tmp2 = tmp;
                    int &xt = tmp2.x;
                    int &yt = tmp2.y;
                    for( xt = i - 2; xt <= i + 2; xt++ ) {
                        for( yt = j - 2; yt <= j + 2; yt++ ) {
                            if( g->m.ter( tmp2 ) == t_radio_tower ) {
                                numtowers++;
                            }
                        }
                    }
                    if( numtowers >= 4 ) {
                        if( g->m.tr_at( tmp ).id == trap_str_id( "tr_portal" ) ) {
                            g->m.remove_trap( tmp );
                        } else {
                            g->m.trap_set( tmp, tr_portal );
                        }
                    }
                }
            }
        }
        break;

        case COMPACT_CASCADE: {
            if( !query_bool( _( "WARNING: Resonance cascade carries severe risk!  Continue?" ) ) ) {
                return;
            }
            g->u.add_memorial_log( pgettext( "memorial_male", "Caused a resonance cascade." ),
                                   pgettext( "memorial_female", "Caused a resonance cascade." ) );
            std::vector<tripoint> cascade_points;
            for( const tripoint &dest : g->m.points_in_radius( g->u.pos(), 10 ) ) {
                if( g->m.ter( dest ) == t_radio_tower ) {
                    cascade_points.push_back( dest );
                }
            }
            g->resonance_cascade( random_entry( cascade_points, g->u.pos() ) );
        }
        break;

        case COMPACT_RESEARCH: {
            // TODO: seed should probably be a member of the computer, or better: of the computer action.
            // It is here to ensure one computer reporting the same text on each invocation.
            const int seed = g->get_levx() + g->get_levy() + g->get_levz() + alerts;
            std::string log = SNIPPET.get( SNIPPET.assign( "lab_notes", seed ) );
            if( log.empty() ) {
                log = _( "No data found." );
            } else {
                g->u.moves -= 70;
            }

            print_text( "%s", log.c_str() );
            // One's an anomaly
            if( alerts == 0 ) {
                query_any( _( "Local data-access error logged, alerting helpdesk. Press any key..." ) );
                alerts ++;
            } else {
                // Two's a trend.
                query_any(
                    _( "Warning: anomalous archive-access activity detected at this node. Press any key..." ) );
                alerts ++;
            }
        }
        break;

        case COMPACT_MAPS: {
            g->u.moves -= 30;
            const tripoint center = g->u.global_omt_location();
            overmap_buffer.reveal( point( center.x, center.y ), 40, 0 );
            query_any(
                _( "Surface map data downloaded.  Local anomalous-access error logged.  Press any key..." ) );
            remove_option( COMPACT_MAPS );
            alerts ++;
        }
        break;

        case COMPACT_MAP_SEWER: {
            g->u.moves -= 30;
            const tripoint center = g->u.global_omt_location();
            for( int i = -60; i <= 60; i++ ) {
                for( int j = -60; j <= 60; j++ ) {
                    const oter_id &oter = overmap_buffer.ter( center.x + i, center.y + j, center.z );
                    if( is_ot_type( "sewer", oter ) || is_ot_type( "sewage", oter ) ) {
                        overmap_buffer.set_seen( center.x + i, center.y + j, center.z, true );
                    }
                }
            }
            query_any( _( "Sewage map data downloaded.  Press any key..." ) );
            remove_option( COMPACT_MAP_SEWER );
        }
<<<<<<< HEAD
        query_any(_("Sewage map data downloaded.  Press any key..."));
        remove_option( COMPACT_MAP_SEWER );
    }
    break;

    case COMPACT_MAP_SUBWAY: {
        g->u.moves -= 30;
        const tripoint center = g->u.global_omt_location();
        for (int i = -60; i <= 60; i++) {
            for (int j = -60; j <= 60; j++) {
                const oter_id &oter = overmap_buffer.ter(center.x + i, center.y + j, center.z);
                if (is_ot_type("subway", oter) || is_ot_subtype("lab_train_depot", oter)) {
                    overmap_buffer.set_seen(center.x + i, center.y + j, center.z, true);
=======
        break;

        case COMPACT_MAP_SUBWAY: {
            g->u.moves -= 30;
            const tripoint center = g->u.global_omt_location();
            for( int i = -60; i <= 60; i++ ) {
                for( int j = -60; j <= 60; j++ ) {
                    const oter_id &oter = overmap_buffer.ter( center.x + i, center.y + j, center.z );
                    if( is_ot_type( "subway", oter ) || is_ot_type( "lab_train_depot", oter ) ) {
                        overmap_buffer.set_seen( center.x + i, center.y + j, center.z, true );
                    }
>>>>>>> 22b1ede7
                }
            }
            query_any( _( "Subway map data downloaded.  Press any key..." ) );
            remove_option( COMPACT_MAP_SUBWAY );
        }
        break;

        case COMPACT_MISS_LAUNCH: {
            // Target Acquisition.
            tripoint target = ui::omap::choose_point( 0 );
            if( target == overmap::invalid_tripoint ) {
                add_msg( m_info, _( "Target acquisition canceled." ) );
                return;
            }
            if( query_yn( _( "Confirm nuclear missile launch." ) ) ) {
                add_msg( m_info, _( "Nuclear missile launched!" ) );
                options.clear();//Remove the option to fire another missile.
            } else {
                add_msg( m_info, _( "Nuclear missile launch aborted." ) );
                return;
            }
            g->refresh_all();

            //Put some smoke gas and explosions at the nuke location.
            for( int i = g->u.posx() + 8; i < g->u.posx() + 15; i++ ) {
                for( int j = g->u.posy() + 3; j < g->u.posy() + 12; j++ )
                    if( !one_in( 4 ) ) {
                        tripoint dest( i + rng( -2, 2 ), j + rng( -2, 2 ), g->u.posz() );
                        g->m.add_field( dest, fd_smoke, rng( 1, 9 ) );
                    }
            }

            g->explosion( tripoint( g->u.posx() + 10, g->u.posx() + 21, g->get_levz() ), 200, 0.7,
                          true ); //Only explode once. But make it large.

            //...ERASE MISSILE, OPEN SILO, DISABLE COMPUTER
            // For each level between here and the surface, remove the missile
            for( int level = g->get_levz(); level <= 0; level++ ) {
                map tmpmap;
                tmpmap.load( g->get_levx(), g->get_levy(), level, false );

                if( level < 0 ) {
                    tmpmap.translate( t_missile, t_hole );
                } else {
                    tmpmap.translate( t_metal_floor, t_hole );
                }
                tmpmap.save();
            }

            const oter_id oter = overmap_buffer.ter( target.x, target.y, 0 );
            //~ %s is terrain name
            g->u.add_memorial_log( pgettext( "memorial_male", "Launched a nuke at a %s." ),
                                   pgettext( "memorial_female", "Launched a nuke at a %s." ),
                                   oter->get_name().c_str() );
            for( int x = target.x - 2; x <= target.x + 2; x++ ) {
                for( int y = target.y - 2; y <= target.y + 2; y++ ) {
                    // give it a nice rounded shape
                    if( !( x == ( target.x - 2 ) && ( y == ( target.y - 2 ) ) ) &&
                        !( x == ( target.x - 2 ) && ( y == ( target.y + 2 ) ) ) &&
                        !( x == ( target.x + 2 ) && ( y == ( target.y - 2 ) ) ) &&
                        !( x == ( target.x + 2 ) && ( y == ( target.y + 2 ) ) ) ) {
                        // TODO: Z
                        g->nuke( tripoint( x, y, 0 ) );
                    }

                }
            }

            activate_failure( COMPFAIL_SHUTDOWN );
        }
        break;

        case COMPACT_MISS_DISARM: // TODO: stop the nuke from creating radioactive clouds.
            if( query_yn( _( "Disarm missile." ) ) ) {
                g->u.add_memorial_log( pgettext( "memorial_male", "Disarmed a nuclear missile." ),
                                       pgettext( "memorial_female", "Disarmed a nuclear missile." ) );
                add_msg( m_info, _( "Nuclear missile disarmed!" ) );
                options.clear();//disable missile.
                activate_failure( COMPFAIL_SHUTDOWN );
            } else {
                add_msg( m_neutral, _( "Nuclear missile remains active." ) );
                return;
            }
            break;

        case COMPACT_LIST_BIONICS: {
            g->u.moves -= 30;
            std::vector<std::string> names;
            int more = 0;
            for( int x = 0; x < SEEX * MAPSIZE; x++ ) {
                for( int y = 0; y < SEEY * MAPSIZE; y++ ) {
                    for( auto &elem : g->m.i_at( x, y ) ) {
                        if( elem.is_bionic() ) {
                            if( static_cast<int>( names.size() ) < TERMY - 8 ) {
                                names.push_back( elem.tname() );
                            } else {
                                more++;
                            }
                        }
                    }
                }
            }

            reset_terminal();

            print_newline();
            print_line( _( "Bionic access - Manifest:" ) );
            print_newline();

            for( auto &name : names ) {
                print_line( "%s", name.c_str() );
            }
            if( more > 0 ) {
                print_line( ngettext( "%d OTHER FOUND...", "%d OTHERS FOUND...", more ), more );
            }

            print_newline();
            query_any( _( "Press any key..." ) );
        }
        break;

        case COMPACT_ELEVATOR_ON:
            for( int x = 0; x < SEEX * MAPSIZE; x++ ) {
                for( int y = 0; y < SEEY * MAPSIZE; y++ ) {
                    if( g->m.ter( x, y ) == t_elevator_control_off ) {
                        g->m.ter_set( x, y, t_elevator_control );
                    }
                }
            }
            query_any( _( "Elevator activated.  Press any key..." ) );
            break;

        case COMPACT_AMIGARA_LOG: // TODO: This is static, move to data file?
            g->u.moves -= 30;
            reset_terminal();
            print_line( _( "NEPower Mine(%d:%d) Log" ), g->get_levx(), g->get_levy() );
            print_line( _( "\
ENTRY 47:\n\
Our normal mining routine has unearthed a hollow chamber.  This would not be\n\
out of the ordinary, save for the odd, perfectly vertical faultline found.\n\
This faultline has several odd concavities in it which have the more\n\
superstitious crew members alarmed; they seem to be of human origin.\n\
\n\
ENTRY 48:\n\
The concavities are between 10 and 20 feet tall, and run the length of the\n\
faultline.  Each one is vaguely human in shape, but with the proportions of\n\
the limbs, neck and head greatly distended, all twisted and curled in on\n\
themselves.\n" ) );
            if( !query_bool( _( "Continue reading?" ) ) ) {
                return;
            }
            g->u.moves -= 30;
            reset_terminal();
            print_line( _( "NEPower Mine(%d:%d) Log" ), g->get_levx(), g->get_levy() );
            print_line( _( "\
ENTRY 49:\n\
We've stopped mining operations in this area, obviously, until archaeologists\n\
have the chance to inspect the area.  This is going to set our schedule back\n\
by at least a week.  This stupid artifact-preservation law has been in place\n\
for 50 years, and hasn't even been up for termination despite the fact that\n\
these mining operations are the backbone of our economy.\n\
\n\
ENTRY 52:\n\
Still waiting on the archaeologists.  We've done a little light inspection of\n\
the faultline; our sounding equipment is insufficient to measure the depth of\n\
the concavities.  The equipment is rated at 15 miles depth, but it isn't made\n\
for such narrow tunnels, so it's hard to say exactly how far back they go.\n" ) );
            if( !query_bool( _( "Continue reading?" ) ) ) {
                return;
            }
            g->u.moves -= 30;
            reset_terminal();
            print_line( _( "NEPower Mine(%d:%d) Log" ), g->get_levx(), g->get_levy() );
            print_line( _( "\
ENTRY 54:\n\
I noticed a couple of the guys down in the chamber with a chisel, breaking\n\
off a piece of the sheer wall.  I'm looking the other way.  It's not like\n\
the eggheads are going to notice a little piece missing.  Fuck em.\n\
\n\
ENTRY 55:\n\
Well, the archaeologists are down there now with a couple of the boys as\n\
guides.  They're hardly Indiana Jones types; I doubt they been below 20\n\
feet.  I hate taking guys off assignment just to babysit the scientists, but\n\
if they get hurt we'll be shut down for god knows how long.\n\
\n\
ENTRY 58:\n\
They're bringing in ANOTHER CREW?  Christ, it's just some cave carvings!  I\n\
know that's sort of a big deal, but come on, these guys can't handle it?\n" ) );
            if( !query_bool( _( "Continue reading?" ) ) ) {
                return;
            }
            reset_terminal();
            for( int i = 0; i < 10; i++ ) {
                print_gibberish_line();
            }
            print_newline();
            print_newline();
            print_newline();
            print_line( _( "AMIGARA PROJECT" ) );
            print_newline();
            print_newline();
            if( !query_bool( _( "Continue reading?" ) ) ) {
                return;
            }
            g->u.moves -= 30;
            reset_terminal();
            print_line( _( "\
SITE %d%d%d\n\
PERTINANT FOREMAN LOGS WILL BE PREPENDED TO NOTES" ),
                        g->get_levx(), g->get_levy(), abs( g->get_levz() ) );
            print_line( _( "\n\
MINE OPERATIONS SUSPENDED; CONTROL TRANSFERRED TO AMIGARA PROJECT UNDER\n\
   IMPERATIVE 2:07B\n\
FAULTLINE SOUNDING HAS PLACED DEPTH AT 30.09 KM\n\
DAMAGE TO FAULTLINE DISCOVERED; NEPOWER MINE CREW PLACED UNDER ARREST FOR\n\
   VIOLATION OF REGULATION 87.08 AND TRANSFERRED TO LAB 89-C FOR USE AS\n\
   SUBJECTS\n\
QUALITIY OF FAULTLINE NOT COMPROMISED\n\
INITIATING STANDARD TREMOR TEST..." ) );
            print_gibberish_line();
            print_gibberish_line();
            print_newline();
            print_error( _( "FILE CORRUPTED, PRESS ANY KEY..." ) );
            inp_mngr.wait_for_any_key();
            reset_terminal();
            break;

        case COMPACT_AMIGARA_START:
            g->events.add( EVENT_AMIGARA, calendar::turn + 10_turns );
            if( !g->u.has_artifact_with( AEP_PSYSHIELD ) ) {
                g->u.add_effect( effect_amigara, 2_minutes );
            }
            // Disable this action to prevent further amigara events, which would lead to
            // further amigara monster, which would lead to further artifacts.
            remove_option( COMPACT_AMIGARA_START );
            break;

        case COMPACT_STEMCELL_TREATMENT:
            g->u.moves -= 70;
            g->u.add_effect( effect_stemcell_treatment, 12_minutes );
            print_line( _( "The machine injects your eyeball with the solution \n\
of pureed bone & LSD." ) );
            query_any( _( "Press any key..." ) );
            g->u.mod_pain( rng( 40, 90 ) );
            break;

        case COMPACT_COMPLETE_DISABLE_EXTERNAL_POWER:
            for( auto miss : g->u.get_active_missions() ) {
                static const mission_type_id commo_2 = mission_type_id( "MISSION_OLD_GUARD_NEC_COMMO_2" );
                if( miss->mission_id() == commo_2 ) {
                    print_error( _( "--ACCESS GRANTED--" ) );
                    print_error( _( "Mission Complete!" ) );
                    miss->step_complete( 1 );
                    inp_mngr.wait_for_any_key();
                    return;
                    //break;
                }
            }
            print_error( _( "ACCESS DENIED" ) );
            inp_mngr.wait_for_any_key();
            break;

        case COMPACT_REPEATER_MOD:
            if( g->u.has_amount( "radio_repeater_mod", 1 ) ) {
                for( auto miss : g->u.get_active_missions() ) {
                    static const mission_type_id commo_3 = mission_type_id( "MISSION_OLD_GUARD_NEC_COMMO_3" ),
                                                 commo_4 = mission_type_id( "MISSION_OLD_GUARD_NEC_COMMO_4" );
                    if( miss->mission_id() == commo_3 || miss->mission_id() == commo_4 ) {
                        miss->step_complete( 1 );
                        print_error( _( "Repeater mod installed..." ) );
                        print_error( _( "Mission Complete!" ) );
                        g->u.use_amount( "radio_repeater_mod", 1 );
                        inp_mngr.wait_for_any_key();
                        options.clear();
                        activate_failure( COMPFAIL_SHUTDOWN );
                        break;
                    }
                }
            } else {
                print_error( _( "You do not have a repeater mod to install..." ) );
                inp_mngr.wait_for_any_key();
                break;
            }
            break;

        case COMPACT_DOWNLOAD_SOFTWARE:
            if( item *const usb = pick_usb() ) {
                mission *miss = mission::find( mission_id );
                if( miss == NULL ) {
                    debugmsg( _( "Computer couldn't find its mission!" ) );
                    return;
                }
                g->u.moves -= 30;
                item software( miss->get_item_id(), 0 );
                software.mission_id = mission_id;
                usb->contents.clear();
                usb->put_in( software );
                print_line( _( "Software downloaded." ) );
            } else {
                print_error( _( "USB drive required!" ) );
            }
            inp_mngr.wait_for_any_key();
            break;

        case COMPACT_BLOOD_ANAL:
            g->u.moves -= 70;
            for( const tripoint &dest : g->m.points_in_radius( g->u.pos(), 2 ) ) {
                if( g->m.ter( dest ) == t_centrifuge ) {
                    if( g->m.i_at( dest ).empty() ) {
                        print_error( _( "ERROR: Please place sample in centrifuge." ) );
                    } else if( g->m.i_at( dest ).size() > 1 ) {
                        print_error( _( "ERROR: Please remove all but one sample from centrifuge." ) );
                    } else if( g->m.i_at( dest )[0].contents.empty() ) {
                        print_error( _( "ERROR: Please only use container with blood sample." ) );
                    } else if( g->m.i_at( dest )[0].contents.front().typeId() != "blood" ) {
                        print_error( _( "ERROR: Please only use blood samples." ) );
                    } else { // Success!
                        const item &blood = g->m.i_at( dest ).front().contents.front();
                        const mtype *mt = blood.get_mtype();
                        if( mt == nullptr || mt->id == mtype_id::NULL_ID() ) {
                            print_line( _( "Result:  Human blood, no pathogens found." ) );
                        } else if( mt->in_species( ZOMBIE ) ) {
                            if( mt->in_species( HUMAN ) ) {
                                print_line( _( "Result:  Human blood.  Unknown pathogen found." ) );
                            } else {
                                print_line( _( "Result:  Unknown blood type.  Unknown pathogen found." ) );
                            }
                            print_line( _( "Pathogen bonded to erythrocytes and leukocytes." ) );
                            if( query_bool( _( "Download data?" ) ) ) {
                                if( item *const usb = pick_usb() ) {
                                    item software( "software_blood_data", 0 );
                                    usb->contents.clear();
                                    usb->put_in( software );
                                    print_line( _( "Software downloaded." ) );
                                } else {
                                    print_error( _( "USB drive required!" ) );
                                }
                            }
                        } else {
                            print_line( _( "Result: Unknown blood type.  Test non-conclusive." ) );
                        }
                    }
                }
            }
            query_any( _( "Press any key..." ) );
            break;

        case COMPACT_DATA_ANAL:
            g->u.moves -= 30;
            for( const tripoint &dest : g->m.points_in_radius( g->u.pos(), 2 ) ) {
                if( g->m.ter( dest ) == t_floor_blue ) {
                    print_error( _( "PROCESSING DATA" ) );
                    if( g->m.i_at( dest ).empty() ) {
                        print_error( _( "ERROR: Please place memory bank in scan area." ) );
                    } else if( g->m.i_at( dest ).size() > 1 ) {
                        print_error( _( "ERROR: Please only scan one item at a time." ) );
                    } else if( g->m.i_at( dest )[0].typeId() != "usb_drive" &&
                               g->m.i_at( dest )[0].typeId() != "black_box" ) {
                        print_error( _( "ERROR: Memory bank destroyed or not present." ) );
                    } else if( g->m.i_at( dest )[0].typeId() == "usb_drive" && g->m.i_at( dest )[0].contents.empty() ) {
                        print_error( _( "ERROR: Memory bank is empty." ) );
                    } else { // Success!
                        if( g->m.i_at( dest )[0].typeId() == "black_box" ) {
                            print_line( _( "Memory Bank:  Military Hexron Encryption\nPrinting Transcript\n" ) );
                            item transcript( "black_box_transcript", calendar::turn );
                            g->m.add_item_or_charges( g->u.posx(), g->u.posy(), transcript );
                        } else {
                            print_line( _( "Memory Bank:  Unencrypted\nNothing of interest.\n" ) );
                        }
                    }
                }
            }
            query_any( _( "Press any key..." ) );
            break;

        case COMPACT_DISCONNECT:
            reset_terminal();
            print_line( _( "\n\
ERROR:  NETWORK DISCONNECT \n\
UNABLE TO REACH NETWORK ROUTER OR PROXY.  PLEASE CONTACT YOUR\n\
SYSTEM ADMINISTRATOR TO RESOLVE THIS ISSUE.\n\
  \n" ) );
            query_any( _( "Press any key to continue..." ) );
            break;

        case COMPACT_EMERG_MESS:
            print_line( _( "\
GREETINGS CITIZEN. A BIOLOGICAL ATTACK HAS TAKEN PLACE AND A STATE OF \n\
EMERGENCY HAS BEEN DECLARED. EMERGENCY PERSONNEL WILL BE AIDING YOU \n\
SHORTLY. TO ENSURE YOUR SAFETY PLEASE FOLLOW THE BELOW STEPS. \n\
\n\
1. DO NOT PANIC. \n\
2. REMAIN INSIDE THE BUILDING. \n\
3. SEEK SHELTER IN THE BASEMENT. \n\
4. USE PROVIDED GAS MASKS. \n\
5. AWAIT FURTHER INSTRUCTIONS \n\
\n\
  \n" ) );
            query_any( _( "Press any key to continue..." ) );
            break;

        case COMPACT_EMERG_REF_CENTER:
            reset_terminal();
            mark_refugee_center();
            reset_terminal();
            break;

        case COMPACT_TOWER_UNRESPONSIVE:
            print_line( _( "\
  WARNING, RADIO TOWER IS UNRESPONSIVE. \n\
  \n\
  BACKUP POWER INSUFFICIENT TO MEET BROADCASTING REQUIREMENTS. \n\
  IN THE EVENT OF AN EMERGENCY, CONTACT LOCAL NATIONAL GUARD \n\
  UNITS TO RECEIVE PRIORITY WHEN GENERATORS ARE BEING DEPLOYED. \n\
  \n\
  \n" ) );
            query_any( _( "Press any key to continue..." ) );
            break;

        case COMPACT_SR1_MESS:
            reset_terminal();
            print_line( _( "\n\
  Subj: Security Reminder\n\
  To: all SRCF staff\n\
  From: Constantine Dvorak, Undersecretary of Nuclear Security\n\
  \n\
      I want to remind everyone on staff: Do not open or examine\n\
  containers above your security-clearance.  If you have some\n\
  question about safety protocols or shipping procedures, please\n\
  contact your SRCF administrator or on-site military officer.\n\
  When in doubt, assume all containers are Class-A Biohazards\n\
  and highly toxic. Take full precautions!\n\
  \n" ) );
            query_any( _( "Press any key to continue..." ) );
            break;

        case COMPACT_SR2_MESS:
            reset_terminal();
            print_line( _( "\n\
  Subj: Security Reminder\n\
  To: all SRCF staff\n\
  From: Constantine Dvorak, Undersecretary of Nuclear Security\n\
  \n\
  From today onward medical wastes are not to be stored anywhere\n\
  near radioactive materials.  All containers are to be\n\
  re-arranged according to these new regulations.  If your\n\
  facility currently has these containers stored in close\n\
  proximity, you are to work with armed guards on duty at all\n\
  times. Report any unusual activity to your SRCF administrator\n\
  at once.\n\
  " ) );
            query_any( _( "Press any key to continue..." ) );
            break;

        case COMPACT_SR3_MESS:
            reset_terminal();
            print_line( _( "\n\
  Subj: Security Reminder\n\
  To: all SRCF staff\n\
  From: Constantine Dvorak, Undersecretary of Nuclear Security\n\
  \n\
  Worker health and safety is our number one concern!  As such,\n\
  we are instituting weekly health examinations for all SRCF\n\
  employees.  Report any unusual symptoms or physical changes\n\
  to your SRCF administrator at once.\n\
  " ) );
            query_any( _( "Press any key to continue..." ) );
            break;

        case COMPACT_SR4_MESS:
            reset_terminal();
            print_line( _( "\n\
  Subj: Security Reminder\n\
  To: all SRCF staff\n\
  From:  Constantine Dvorak, Undersecretary of Nuclear Security\n\
  \n\
  All compromised facilities will remain under lock down until\n\
  further notice.  Anyone who has seen or come in direct contact\n\
  with the creatures is to report to the home office for a full\n\
  medical evaluation and security debriefing.\n\
  " ) );
            query_any( _( "Press any key to continue..." ) );
            break;

        case COMPACT_SRCF_1_MESS:
            reset_terminal();
            print_line( _( "\n\
  Subj: EPA: Report All Potential Containment Breaches 3873643\n\
  To: all SRCF staff\n\
  From:  Robert Shane, Director of the EPA\n\
  \n\
  All hazardous waste dumps and sarcophagi must submit three\n\
  samples from each operational leache system to the following\n\
  addresses:\n\
  \n\
  CDC Bioterrorism Lab \n\
  Building 10\n\
  Corporate Square Boulevard\n\
  Atlanta, GA 30329\n\
  \n\
  EPA Region 8 Laboratory\n\
  16194 W. 45th Drive\n\
  Golden, Colorado 80403\n\
  \n\
  These samples must be accurate and any attempts to cover\n\
  incompetencies will result in charges of Federal Corruption\n\
  and potentially Treason.\n" ) );
            query_any( _( "Press any key to continue..." ) );
            reset_terminal();
            print_line( _( "Director of the EPA,\n\
  Robert Shane\n\
  \n" ) );
            query_any( _( "Press any key to continue..." ) );
            break;

        case COMPACT_SRCF_2_MESS:
            reset_terminal();
            print_line( _( " Subj: SRCF: Internal Memo, EPA [2918024]\n\
  To: all SRCF admin staff\n\
  From:  Constantine Dvorak, Undersecretary of Nuclear Security\n\
  \n\
  Director Grimes has released a new series of accusations that\n\
  will soon be investigated by a Congressional committee.  Below\n\
  is the message that he sent me.\n\
  \n\
  --------------------------------------------------------------\n\
  Subj: Congressional Investigations\n\
  To: Constantine Dvorak, Undersecretary of Nuclear Safety\n\
  From: Robert Shane, director of the EPA\n\
  \n\
      The EPA has opposed the Security-Restricted Containment\n\
  Facility (SRCF) project from its inception.  We were horrified\n\
  that these facilities would be constructed so close to populated\n\
  areas, and only agreed to sign-off on the project if we were\n\
  allowed to freely examine and monitor the sarcophagi.  But that\n\
  has not happened.  Since then, the DoE has employed any and all\n\
  means to keep EPA agents from visiting the SRCFs, using military\n\
  secrecy, emergency powers, and inter-departmental gag orders to\n" ) );
            query_any( _( "Press any key to continue..." ) );
            reset_terminal();
            print_line( _( " surround the project with an impenetrable thicket of red tape.\n\
  \n\
      Although our agents have not been allowed inside, our atmospheric\n\
  testers in nearby communities have detected high levels of toxins\n\
  and radiation, and we've found dozens of potentially dangerous\n\
  unidentified compounds in the ground water.  We now have\n\
  conclusive evidence that the SRCFs are a threat to the public\n\
  safety.  We are taking these data to state representatives and\n\
  petitioning for a full Congressional inquiry.  They should be\n\
  able to force open your secret vaults, and the world will see\n\
  what you've been hiding.\n\
  \n\
  If you had any hand in this outbreak I hope you rot in hell.\n\
  \n\
  Director of the EPA,\n\
  Robert Shane\n\
  \n" ) );
            query_any( _( "Press any key to continue..." ) );
            break;

        case COMPACT_SRCF_3_MESS:
            reset_terminal();
            print_line( _( " Subj: CDC: Internal Memo, Standby [2918115]\n\
  To: all SRCF staff\n\
  From:  Ellen Grimes, Director of the CDC\n\
  \n\
      Your site along with many others has been found to be\n\
  contaminated with what we will now refer to as [redacted].\n\
  It is vital that you standby for further orders.  We are\n\
  currently awaiting the President to decide our course of\n\
  action in this national crisis.  You will proceed with fail-\n\
  safe procedures and rig the sarcophagus with C-4 as outlined\n\
  in Publication 4423.  We will send you orders to either detonate\n\
  and seal the sarcophagus or remove the charges.  It is of the\n\
  utmost importance that the facility be sealed immediately when\n\
  the orders are given.  We have been alerted by Homeland Security\n\
  that there are potential terrorist suspects that are being\n\
  detained in connection with the recent national crisis.\n\
  \n\
  Director of the CDC,\n\
  Ellen Grimes\n\
  \n" ) );
            query_any( _( "Press any key to continue..." ) );
            break;

        case COMPACT_SRCF_SEAL_ORDER:
            reset_terminal();
            print_line( _( " Subj: USARMY: SEAL SRCF [987167]\n\
  To: all SRCF staff\n\
  From:  Major General Cornelius, U.S. Army\n\
  \n\
    As a general warning to all civilian staff: the 10th Mountain\n\
  Division has been assigned to oversee the sealing of the SRCF\n\
  facilities.  By direct order, all non-essential staff must vacate\n\
  at the earliest possible opportunity to prevent potential\n\
  contamination.  Low yield tactical nuclear demolition charges\n\
  will be deployed in the lower tunnels to ensure that recovery\n\
  of hazardous material is impossible.  The Army Corps of Engineers\n\
  will then dump concrete over the rubble so that we can redeploy \n\
  the 10th Mountain into the greater Boston area.\n\
  \n\
  Cornelius,\n\
  Major General, U.S. Army\n\
  Commander of the 10th Mountain Division\n\
  \n" ) );
            query_any( _( "Press any key to continue..." ) );
            break;

        case COMPACT_SRCF_SEAL:
            g->u.add_memorial_log( pgettext( "memorial_male", "Sealed a Hazardous Material Sarcophagus." ),
                                   pgettext( "memorial_female", "Sealed a Hazardous Material Sarcophagus." ) );
            print_line( _( "Charges Detonated" ) );
            print_line( _( "Backup Generator Power Failing" ) );
            print_line( _( "Evacuate Immediately" ) );
            add_msg( m_warning, _( "Evacuate Immediately!" ) );
            for( int x = 0; x < SEEX * MAPSIZE; x++ ) {
                for( int y = 0; y < SEEY * MAPSIZE; y++ ) {
                    tripoint p( x, y, g->get_levz() );
                    if( g->m.ter( x, y ) == t_elevator || g->m.ter( x, y ) == t_vat ) {
                        g->m.make_rubble( p, f_rubble_rock, true );
                        g->explosion( p, 40, 0.7, true );
                    }
                    if( g->m.ter( x, y ) == t_wall_glass ) {
                        g->m.make_rubble( p, f_rubble_rock, true );
                    }
                    if( g->m.ter( x, y ) == t_sewage_pipe || g->m.ter( x, y ) == t_sewage ||
                        g->m.ter( x, y ) == t_grate ) {
                        g->m.make_rubble( p, f_rubble_rock, true );
                    }
                    if( g->m.ter( x, y ) == t_sewage_pump ) {
                        g->m.make_rubble( p, f_rubble_rock, true );
                        g->explosion( p, 50, 0.7, true );
                    }
                }
            }
            options.clear(); // Disable the terminal.
            activate_failure( COMPFAIL_SHUTDOWN );
            break;

        case COMPACT_SRCF_ELEVATOR:
            if( !g->u.has_amount( "sarcophagus_access_code", 1 ) ) {
                print_error( _( "Access code required!" ) );
            } else {
                g->u.use_amount( "sarcophagus_access_code", 1 );
                reset_terminal();
                print_line(
                    _( "\nPower:         Backup Only\nRadiation Level:  Very Dangerous\nOperational:   Overridden\n\n" ) );
                for( int x = 0; x < SEEX * MAPSIZE; x++ ) {
                    for( int y = 0; y < SEEY * MAPSIZE; y++ ) {
                        if( g->m.ter( x, y ) == t_elevator_control_off ) {
                            g->m.ter_set( x, y, t_elevator_control );

                        }
                    }
                }
            }
            query_any( _( "Press any key..." ) );
            break;

    } // switch (action)
}

void computer::activate_random_failure()
{
    next_attempt = calendar::turn + 450_turns;
    static const computer_failure default_failure( COMPFAIL_SHUTDOWN );
    const computer_failure &fail = random_entry( failures, default_failure );
    activate_failure( fail.type );
}

void computer::activate_failure( computer_failure_type fail )
{
    bool found_tile = false;
    switch( fail ) {

        case COMPFAIL_NULL: // Unknown action.
        case NUM_COMPUTER_FAILURES: // Suppress compiler warning [-Wswitch]
            break;

        case COMPFAIL_SHUTDOWN:
            for( const tripoint &p : g->m.points_in_radius( g->u.pos(), 1 ) ) {
                if( g->m.has_flag( "CONSOLE", p ) ) {
                    g->m.ter_set( p, t_console_broken );
                    add_msg( m_bad, _( "The console shuts down." ) );
                    found_tile = true;
                }
            }
            if( found_tile ) {
                break;
            }
            for( int x = 0; x < SEEX * MAPSIZE; x++ ) {
                for( int y = 0; y < SEEY * MAPSIZE; y++ ) {
                    if( g->m.has_flag( "CONSOLE", x, y ) ) {
                        g->m.ter_set( x, y, t_console_broken );
                        add_msg( m_bad, _( "The console shuts down." ) );
                    }
                }
            }
            break;

        case COMPFAIL_ALARM:
            g->u.add_memorial_log( pgettext( "memorial_male", "Set off an alarm." ),
                                   pgettext( "memorial_female", "Set off an alarm." ) );
            sounds::sound( g->u.pos(), 60, _( "an alarm sound!" ) );
            if( g->get_levz() > 0 && !g->events.queued( EVENT_WANTED ) ) {
                g->events.add( EVENT_WANTED, calendar::turn + 30_minutes, 0, g->u.global_sm_location() );
            }
            break;

        case COMPFAIL_MANHACKS: {
            int num_robots = rng( 4, 8 );
            for( int i = 0; i < num_robots; i++ ) {
                tripoint mp( 0, 0, g->u.posz() );
                int tries = 0;
                do {
                    mp.x = rng( g->u.posx() - 3, g->u.posx() + 3 );
                    mp.y = rng( g->u.posy() - 3, g->u.posy() + 3 );
                    tries++;
                } while( !g->is_empty( mp ) && tries < 10 );
                if( tries != 10 ) {
                    add_msg( m_warning, _( "Manhacks drop from compartments in the ceiling." ) );
                    g->summon_mon( mon_manhack, mp );
                }
            }
        }
        break;

        case COMPFAIL_SECUBOTS: {
            int num_robots = 1;
            for( int i = 0; i < num_robots; i++ ) {
                tripoint mp( 0, 0, g->u.posz() );
                int tries = 0;
                do {
                    mp.x = rng( g->u.posx() - 3, g->u.posx() + 3 );
                    mp.y = rng( g->u.posy() - 3, g->u.posy() + 3 );
                    tries++;
                } while( !g->is_empty( mp ) && tries < 10 );
                if( tries != 10 ) {
                    add_msg( m_warning, _( "Secubots emerge from compartments in the floor." ) );
                    g->summon_mon( mon_secubot, mp );
                }
            }
        }
        break;

        case COMPFAIL_DAMAGE:
            add_msg( m_neutral, _( "The console shocks you." ) );
            if( g->u.is_elec_immune() ) {
                add_msg( m_good, _( "You're protected from electric shocks." ) );
            } else {
                add_msg( m_bad, _( "Your body is damaged by the electric shock!" ) );
                g->u.hurtall( rng( 1, 10 ), nullptr );
            }
            break;

        case COMPFAIL_PUMP_EXPLODE:
            add_msg( m_warning, _( "The pump explodes!" ) );
            for( int x = 0; x < SEEX * MAPSIZE; x++ ) {
                for( int y = 0; y < SEEY * MAPSIZE; y++ ) {
                    if( g->m.ter( x, y ) == t_sewage_pump ) {
                        tripoint p( x, y, g->get_levz() );
                        g->m.make_rubble( p );
                        g->explosion( p, 10 );
                    }
                }
            }
            break;

        case COMPFAIL_PUMP_LEAK:
            add_msg( m_warning, _( "Sewage leaks!" ) );
            for( int x = 0; x < SEEX * MAPSIZE; x++ ) {
                for( int y = 0; y < SEEY * MAPSIZE; y++ ) {
                    if( g->m.ter( x, y ) == t_sewage_pump ) {
                        point p( x, y );
                        int leak_size = rng( 4, 10 );
                        for( int i = 0; i < leak_size; i++ ) {
                            std::vector<point> next_move;
                            if( g->m.passable( p.x, p.y - 1 ) ) {
                                next_move.push_back( point( p.x, p.y - 1 ) );
                            }
                            if( g->m.passable( p.x + 1, p.y ) ) {
                                next_move.push_back( point( p.x + 1, p.y ) );
                            }
                            if( g->m.passable( p.x, p.y + 1 ) ) {
                                next_move.push_back( point( p.x, p.y + 1 ) );
                            }
                            if( g->m.passable( p.x - 1, p.y ) ) {
                                next_move.push_back( point( p.x - 1, p.y ) );
                            }

                            if( next_move.empty() ) {
                                i = leak_size;
                            } else {
                                p = random_entry( next_move );
                                g->m.ter_set( p.x, p.y, t_sewage );
                            }
                        }
                    }
                }
            }
            break;

        case COMPFAIL_AMIGARA:
            g->events.add( EVENT_AMIGARA, calendar::turn + 5_turns );
            g->u.add_effect( effect_amigara, 2_minutes );
            g->explosion( tripoint( rng( 0, SEEX * MAPSIZE ), rng( 0, SEEY * MAPSIZE ), g->get_levz() ), 10,
                          0.7, false, 10 );
            g->explosion( tripoint( rng( 0, SEEX * MAPSIZE ), rng( 0, SEEY * MAPSIZE ), g->get_levz() ), 10,
                          0.7, false, 10 );
            remove_option( COMPACT_AMIGARA_START );
            break;

        case COMPFAIL_DESTROY_BLOOD:
            print_error( _( "ERROR: Disruptive Spin" ) );
            for( const tripoint &dest : g->m.points_in_radius( g->u.pos(), 2 ) ) {
                if( g->m.ter( dest ) == t_centrifuge ) {
                    if( g->m.i_at( dest ).empty() ) {
                        print_error( _( "ERROR: Please place sample in centrifuge." ) );
                    } else if( g->m.i_at( dest ).size() > 1 ) {
                        print_error( _( "ERROR: Please remove all but one sample from centrifuge." ) );
                    } else if( g->m.i_at( dest )[0].typeId() != "vacutainer" ) {
                        print_error( _( "ERROR: Please use blood-contained samples." ) );
                    } else if( g->m.i_at( dest )[0].contents.empty() ) {
                        print_error( _( "ERROR: Blood draw kit, empty." ) );
                    } else if( g->m.i_at( dest )[0].contents.front().typeId() != "blood" ) {
                        print_error( _( "ERROR: Please only use blood samples." ) );
                    } else {
                        print_error( _( "ERROR: Blood sample destroyed." ) );
                        g->m.i_clear( dest );
                    }
                }
            }
            inp_mngr.wait_for_any_key();
            break;

        case COMPFAIL_DESTROY_DATA:
            print_error( _( "ERROR: ACCESSING DATA MALFUNCTION" ) );
            for( int x = 0; x <= 23; x++ ) {
                for( int y = 0; y <= 23; y++ ) {
                    if( g->m.ter( x, y ) == t_floor_blue ) {
                        if( g->m.i_at( x, y ).empty() ) {
                            print_error( _( "ERROR: Please place memory bank in scan area." ) );
                        } else if( g->m.i_at( x, y ).size() > 1 ) {
                            print_error( _( "ERROR: Please only scan one item at a time." ) );
                        } else if( g->m.i_at( x, y )[0].typeId() != "usb_drive" ) {
                            print_error( _( "ERROR: Memory bank destroyed or not present." ) );
                        } else if( g->m.i_at( x, y )[0].contents.empty() ) {
                            print_error( _( "ERROR: Memory bank is empty." ) );
                        } else {
                            print_error( _( "ERROR: Data bank destroyed." ) );
                            g->m.i_clear( x, y );
                        }
                    }
                }
            }
            inp_mngr.wait_for_any_key();
            break;

    }// switch (fail)
}

void computer::remove_option( computer_action const action )
{
    for( auto it = options.begin(); it != options.end(); ++it ) {
        if( it->action == action ) {
            options.erase( it );
            break;
        }
    }
}

void computer::mark_refugee_center()
{
    //~555-0164 is a fake phone number in the US, please replace it with a number that will not cause issues in your locale if possible.
    print_line( _( "\
IF YOU HAVE ANY FEEDBACK CONCERNING YOUR VISIT PLEASE CONTACT \n\
THE DEPARTMENT OF EMERGENCY MANAGEMENT PUBLIC AFFAIRS OFFICE. \n\
THE LOCAL OFFICE CAN BE REACHED BETWEEN THE HOURS OF 9AM AND  \n\
4PM AT 555-0164.                                              \n\
\n\
IF YOU WOULD LIKE TO SPEAK WITH SOMEONE IN PERSON OR WOULD LIKE\n\
TO WRITE US A LETTER PLEASE SEND IT TO...\n" ) );

    const mission_type_id &mission_type = mission_type_id( "MISSION_REACH_REFUGEE_CENTER" );
    const std::vector<mission *> missions = g->u.get_active_missions();
    if( !std::any_of( missions.begin(), missions.end(), [ &mission_type ]( mission * mission ) {
    return mission->get_type().id == mission_type;
    } ) ) {
        const auto mission = mission::reserve_new( mission_type, -1 );
        mission->assign( g->u );
    }

    query_any( _( "Press any key to continue..." ) );
}

template<typename ...Args>
bool computer::query_bool( const char *const mes, Args &&... args )
{
    const std::string text = string_format( mes, std::forward<Args>( args )... );
    print_line( "%s (Y/N/Q)", text.c_str() );
    char ret;
#ifdef __ANDROID__
    input_context ctxt( "COMPUTER_YESNO" );
    ctxt.register_manual_key( 'Y' );
    ctxt.register_manual_key( 'N' );
    ctxt.register_manual_key( 'Q' );
#endif
    do {
        // TODO: use input context
        ret = inp_mngr.get_input_event().get_first_input();
    } while( ret != 'y' && ret != 'Y' && ret != 'n' && ret != 'N' && ret != 'q' &&
             ret != 'Q' );
    return ( ret == 'y' || ret == 'Y' );
}

template<typename ...Args>
bool computer::query_any( const char *const mes, Args &&... args )
{
    const std::string text = string_format( mes, std::forward<Args>( args )... );
    print_line( "%s", text.c_str() );
    inp_mngr.wait_for_any_key();
    return true;
}

template<typename ...Args>
char computer::query_ynq( const char *const mes, Args &&... args )
{
    const std::string text = string_format( mes, std::forward<Args>( args )... );
    print_line( "%s (Y/N/Q)", text.c_str() );
    char ret;
#ifdef __ANDROID__
    input_context ctxt( "COMPUTER_YESNO" );
    ctxt.register_manual_key( 'Y' );
    ctxt.register_manual_key( 'N' );
    ctxt.register_manual_key( 'Q' );
#endif
    do {
        // TODO: use input context
        ret = inp_mngr.get_input_event().get_first_input();
    } while( ret != 'y' && ret != 'Y' && ret != 'n' && ret != 'N' && ret != 'q' &&
             ret != 'Q' );
    return ret;
}

template<typename ...Args>
void computer::print_line( const char *const mes, Args &&... args )
{
    const std::string text = string_format( mes, std::forward<Args>( args )... );
    wprintz( w_terminal, c_green, text );
    print_newline();
    wrefresh( w_terminal );
}

template<typename ...Args>
void computer::print_error( const char *const mes, Args &&... args )
{
    const std::string text = string_format( mes, std::forward<Args>( args )... );
    wprintz( w_terminal, c_red, text );
    print_newline();
    wrefresh( w_terminal );
}

template<typename ...Args>
void computer::print_text( const char *const mes, Args &&... args )
{
    const std::string text = string_format( mes, std::forward<Args>( args )... );
    int y = getcury( w_terminal );
    int w = getmaxx( w_terminal ) - 2;
    fold_and_print( w_terminal, y, 1, w, c_green, text );
    print_newline();
    print_newline();
    wrefresh( w_terminal );
}

void computer::print_gibberish_line()
{
    std::string gibberish;
    int length = rng( 50, 70 );
    for( int i = 0; i < length; i++ ) {
        switch( rng( 0, 4 ) ) {
            case 0:
                gibberish += '0' + rng( 0, 9 );
                break;
            case 1:
            case 2:
                gibberish += 'a' + rng( 0, 25 );
                break;
            case 3:
            case 4:
                gibberish += 'A' + rng( 0, 25 );
                break;
        }
    }
    wprintz( w_terminal, c_yellow, gibberish );
    print_newline();
    wrefresh( w_terminal );
}

void computer::reset_terminal()
{
    werase( w_terminal );
    wmove( w_terminal, 0, 0 );
    wrefresh( w_terminal );
}

void computer::print_newline()
{
    wprintz( w_terminal, c_green, "\n" );
}

computer_option computer_option::from_json( JsonObject &jo )
{
    std::string name = jo.get_string( "name" );
    computer_action action = computer_action_from_string( jo.get_string( "action" ) );
    int sec = jo.get_int( "security", 0 );
    return computer_option( name, action, sec );
}

computer_failure computer_failure::from_json( JsonObject &jo )
{
    computer_failure_type type = computer_failure_type_from_string( jo.get_string( "action" ) );
    return computer_failure( type );
}

computer_action computer_action_from_string( const std::string &str )
{
    static const std::map<std::string, computer_action> actions = {{
            { "null", COMPACT_NULL },
            { "open", COMPACT_OPEN },
            { "lock", COMPACT_LOCK },
            { "unlock", COMPACT_UNLOCK },
            { "toll", COMPACT_TOLL },
            { "sample", COMPACT_SAMPLE },
            { "release", COMPACT_RELEASE },
            { "release_bionics", COMPACT_RELEASE_BIONICS },
            { "terminate", COMPACT_TERMINATE },
            { "portal", COMPACT_PORTAL },
            { "cascade", COMPACT_CASCADE },
            { "research", COMPACT_RESEARCH },
            { "maps", COMPACT_MAPS },
            { "map_sewer", COMPACT_MAP_SEWER },
            { "map_subway", COMPACT_MAP_SUBWAY },
            { "miss_launch", COMPACT_MISS_LAUNCH },
            { "miss_disarm", COMPACT_MISS_DISARM },
            { "list_bionics", COMPACT_LIST_BIONICS },
            { "elevator_on", COMPACT_ELEVATOR_ON },
            { "amigara_log", COMPACT_AMIGARA_LOG },
            { "amigara_start", COMPACT_AMIGARA_START },
            { "complete_disable_external_power", COMPACT_COMPLETE_DISABLE_EXTERNAL_POWER },
            { "repeater_mod", COMPACT_REPEATER_MOD },
            { "download_software", COMPACT_DOWNLOAD_SOFTWARE },
            { "blood_anal", COMPACT_BLOOD_ANAL },
            { "data_anal", COMPACT_DATA_ANAL },
            { "disconnect", COMPACT_DISCONNECT },
            { "stemcell_treatment", COMPACT_STEMCELL_TREATMENT },
            { "emerg_mess", COMPACT_EMERG_MESS },
            { "emerg_ref_center", COMPACT_EMERG_REF_CENTER },
            { "tower_unresponsive", COMPACT_TOWER_UNRESPONSIVE },
            { "sr1_mess", COMPACT_SR1_MESS },
            { "sr2_mess", COMPACT_SR2_MESS },
            { "sr3_mess", COMPACT_SR3_MESS },
            { "sr4_mess", COMPACT_SR4_MESS },
            { "srcf_1_mess", COMPACT_SRCF_1_MESS },
            { "srcf_2_mess", COMPACT_SRCF_2_MESS },
            { "srcf_3_mess", COMPACT_SRCF_3_MESS },
            { "srcf_seal_order", COMPACT_SRCF_SEAL_ORDER },
            { "srcf_seal", COMPACT_SRCF_SEAL },
            { "srcf_elevator", COMPACT_SRCF_ELEVATOR }
        }
    };

    const auto iter = actions.find( str );
    if( iter != actions.end() ) {
        return iter->second;
    }

    debugmsg( "Invalid computer action %s", str.c_str() );
    return COMPACT_NULL;
}

computer_failure_type computer_failure_type_from_string( const std::string &str )
{
    static const std::map<std::string, computer_failure_type> fails = {{
            { "null", COMPFAIL_NULL },
            { "shutdown", COMPFAIL_SHUTDOWN },
            { "alarm", COMPFAIL_ALARM },
            { "manhacks", COMPFAIL_MANHACKS },
            { "secubots", COMPFAIL_SECUBOTS },
            { "damage", COMPFAIL_DAMAGE },
            { "pump_explode", COMPFAIL_PUMP_EXPLODE },
            { "pump_leak", COMPFAIL_PUMP_LEAK },
            { "amigara", COMPFAIL_AMIGARA },
            { "destroy_blood", COMPFAIL_DESTROY_BLOOD },
            { "destroy_data", COMPFAIL_DESTROY_DATA }
        }
    };

    const auto iter = fails.find( str );
    if( iter != fails.end() ) {
        return iter->second;
    }

    debugmsg( "Invalid computer failure %s", str.c_str() );
    return COMPFAIL_NULL;
}<|MERGE_RESOLUTION|>--- conflicted
+++ resolved
@@ -534,21 +534,6 @@
             query_any( _( "Sewage map data downloaded.  Press any key..." ) );
             remove_option( COMPACT_MAP_SEWER );
         }
-<<<<<<< HEAD
-        query_any(_("Sewage map data downloaded.  Press any key..."));
-        remove_option( COMPACT_MAP_SEWER );
-    }
-    break;
-
-    case COMPACT_MAP_SUBWAY: {
-        g->u.moves -= 30;
-        const tripoint center = g->u.global_omt_location();
-        for (int i = -60; i <= 60; i++) {
-            for (int j = -60; j <= 60; j++) {
-                const oter_id &oter = overmap_buffer.ter(center.x + i, center.y + j, center.z);
-                if (is_ot_type("subway", oter) || is_ot_subtype("lab_train_depot", oter)) {
-                    overmap_buffer.set_seen(center.x + i, center.y + j, center.z, true);
-=======
         break;
 
         case COMPACT_MAP_SUBWAY: {
@@ -557,10 +542,9 @@
             for( int i = -60; i <= 60; i++ ) {
                 for( int j = -60; j <= 60; j++ ) {
                     const oter_id &oter = overmap_buffer.ter( center.x + i, center.y + j, center.z );
-                    if( is_ot_type( "subway", oter ) || is_ot_type( "lab_train_depot", oter ) ) {
+                    if( is_ot_type( "subway", oter ) || is_ot_subtype( "lab_train_depot", oter ) ) {
                         overmap_buffer.set_seen( center.x + i, center.y + j, center.z, true );
                     }
->>>>>>> 22b1ede7
                 }
             }
             query_any( _( "Subway map data downloaded.  Press any key..." ) );
