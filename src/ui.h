--- conflicted
+++ resolved
@@ -349,13 +349,7 @@
         std::string ret_act;
         int ret = 0;
         int keypress = 0;
-
-<<<<<<< HEAD
-        int selected;
-
-=======
         int selected = 0;
->>>>>>> ff1ff7ea
 };
 
 /**
