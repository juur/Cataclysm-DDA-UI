--- conflicted
+++ resolved
@@ -633,28 +633,6 @@
     }
     fout << std::endl;
 
-<<<<<<< HEAD
-    for (int i = 0; i < zg.size(); i++)
-        fout << "Z " << zg[i].type << " " << zg[i].posx << " " << zg[i].posy << " " <<
-            zg[i].posz << " " << int(zg[i].radius) << " " << zg[i].population << " " <<
-            zg[i].diffuse << " " << zg[i].dying << " " <<
-            zg[i].horde << " " << zg[i].tx << " " << zg[i].ty << " " << zg[i].interest << std::endl;
-    for (int i = 0; i < cities.size(); i++)
-        fout << "t " << cities[i].x << " " << cities[i].y << " " << cities[i].s << std::endl;
-    for (int i = 0; i < roads_out.size(); i++)
-        fout << "R " << roads_out[i].x << " " << roads_out[i].y << std::endl;
-    for (int i = 0; i < radios.size(); i++)
-        fout << "T " << radios[i].x << " " << radios[i].y << " " << radios[i].strength <<
-            " " << radios[i].type << " " << std::endl << radios[i].message << std::endl;
-    for (int i = 0; i < zones.size(); i++){
-        fout << "z " << zones[i].z << " " << zones[i].center.x << " " << zones[i].center.y << " " <<
-        zones[i].center.z;
-        for(auto itr = zones[i].points.cbegin(); itr != zones[i].points.cend(); ++itr){
-            fout << " " << (*itr).x << " " << (*itr).y << " " << (*itr).z;
-        }
-        fout << std::endl;
-    }
-=======
     for( auto &mgv : zg ) {
         auto &mg = mgv.second;
         fout << "Z " << mg.type << " " << mg.posx << " " << mg.posy << " " <<
@@ -673,8 +651,6 @@
     for( const auto &mdata : monsters ) {
         fout << "M " << mdata.x << " " << mdata.y << " " << mdata.z << " " << mdata.mon.serialize() << std::endl;
     }
-
->>>>>>> 0fc901ca
     // store tracked vehicle locations and names
     for (std::map<int, om_vehicle>::const_iterator it = vehicles.begin();
             it != vehicles.end(); it++)
