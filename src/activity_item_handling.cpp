#include "activity_handlers.h"

#include "game.h"
#include "map.h"
#include "mapdata.h"
#include "item.h"
#include "player_activity.h"
#include "action.h"
#include "enums.h"
#include "field.h"
#include "fire.h"
#include "creature.h"
#include "pickup.h"
#include "translations.h"
#include "messages.h"
#include "monster.h"
#include "optional.h"
#include "output.h"
#include "trap.h"
#include "vehicle.h"
#include "vpart_position.h"
#include "vpart_reference.h"
#include "veh_type.h"
#include "player.h"
#include "string_formatter.h"
#include "debug.h"
#include "pickup.h"
#include "requirements.h"
#include "map_iterator.h"
#include "clzones.h"

#include <list>
#include <vector>
#include <cassert>
#include <algorithm>
#include <numeric>

void cancel_aim_processing();

const efftype_id effect_controlled( "controlled" );
const efftype_id effect_pet( "pet" );

const trap_str_id tr_firewood_source( "tr_firewood_source" );

/** Activity-associated item */
struct act_item {
    const item *it;         /// Pointer to the inventory item
    int count;              /// How many items need to be processed
    int consumed_moves;     /// Amount of moves that processing will consume

    act_item( const item *it, int count, int consumed_moves )
        : it( it ),
          count( count ),
          consumed_moves( consumed_moves ) {};
};

// @todo: Deliberately unified with multidrop. Unify further.
typedef std::list<std::pair<int, int>> drop_indexes;

bool same_type( const std::list<item> &items )
{
    return std::all_of( items.begin(), items.end(), [ &items ]( const item & it ) {
        return it.type == items.begin()->type;
    } );
}

void put_into_vehicle( Character &c, item_drop_reason reason, const std::list<item> &items,
                       vehicle &veh, int part )
{
    if( items.empty() ) {
        return;
    }

    const tripoint where = veh.global_part_pos3( part );
    const std::string ter_name = g->m.name( where );
    int fallen_count = 0;
    int into_vehicle_count = 0;

    for( auto it : items ) { // cant use constant reference here because of the spill_contents()
        if( Pickup::handle_spillable_contents( c, it, g->m ) ) {
            continue;
        }
        if( veh.add_item( part, it ) ) {
            into_vehicle_count += it.count();
        } else {
            if( it.count_by_charges() ) {
                // Maybe we can add a few charges in the trunk and the rest on the ground.
                auto charges_added = veh.add_charges( part, it );
                it.mod_charges( -charges_added );
                into_vehicle_count += charges_added;
            }
            g->m.add_item_or_charges( where, it );
            fallen_count += it.count();
        }
    }

    const std::string part_name = veh.part_info( part ).name();

    if( same_type( items ) ) {
        const item &it = items.front();
        const int dropcount = items.size() * it.count();
        const std::string it_name = it.tname( dropcount );

        switch( reason ) {
            case item_drop_reason::deliberate:
                c.add_msg_player_or_npc(
                    ngettext( "You put your %1$s in the %2$s's %3$s.",
                              "You put your %1$s in the %2$s's %3$s.", dropcount ),
                    ngettext( "<npcname> puts their %1$s in the %2$s's %3$s.",
                              "<npcname> puts their %1$s in the %2$s's %3$s.", dropcount ),
                    it_name, veh.name, part_name
                );
                break;
            case item_drop_reason::too_large:
                c.add_msg_if_player(
                    ngettext(
                        "There's no room in your inventory for the %s, so you drop it into the %s's %s.",
                        "There's no room in your inventory for the %s, so you drop them into the %s's %s.",
                        dropcount ),
                    it_name, veh.name, part_name
                );
                break;
            case item_drop_reason::too_heavy:
                c.add_msg_if_player(
                    ngettext( "The %s is too heavy to carry, so you drop it into the %s's %s.",
                              "The %s are too heavy to carry, so you drop them into the %s's %s.", dropcount ),
                    it_name, veh.name, part_name
                );
                break;
            case item_drop_reason::tumbling:
                c.add_msg_if_player(
                    m_bad,
                    ngettext( "Your %s tumbles into the %s's %s.",
                              "Your %s tumble into the %s's %s.", dropcount ),
                    it_name, veh.name, part_name
                );
                break;
        }
    } else {
        switch( reason ) {
            case item_drop_reason::deliberate:
                c.add_msg_player_or_npc(
                    _( "You put several items in the %1$s's %2$s." ),
                    _( "<npcname> puts several items in the %1$s's %2$s." ),
                    veh.name, part_name
                );
                break;
            case item_drop_reason::too_large:
            case item_drop_reason::too_heavy:
            case item_drop_reason::tumbling:
                c.add_msg_if_player(
                    m_bad, _( "Some items tumble into the %1$s's %2$s." ),
                    veh.name, part_name
                );
                break;
        }
    }

    if( fallen_count > 0 ) {
        if( into_vehicle_count > 0 ) {
            c.add_msg_if_player(
                m_warning,
                ngettext( "The %s is full, so something fell to the %s.",
                          "The %s is full, so some items fell to the %s.", fallen_count ),
                part_name, ter_name
            );
        } else {
            c.add_msg_if_player(
                m_warning,
                ngettext( "The %s is full, so it fell to the %s.",
                          "The %s is full, so they fell to the %s.", fallen_count ),
                part_name, ter_name
            );
        }
    }
}

void stash_on_pet( const std::list<item> &items, monster &pet )
{
    units::volume remaining_volume = pet.inv.empty() ? units::volume( 0 ) :
                                     pet.inv.front().get_storage();
    units::mass remaining_weight = pet.weight_capacity();

    for( const auto &it : pet.inv ) {
        remaining_volume -= it.volume();
        remaining_weight -= it.weight();
    }

    for( auto &it : items ) {
        pet.add_effect( effect_controlled, 5_turns );
        if( it.volume() > remaining_volume ) {
            add_msg( m_bad, _( "%1$s did not fit and fell to the %2$s." ),
                     it.display_name(), g->m.name( pet.pos() ) );
            g->m.add_item_or_charges( pet.pos(), it );
        } else if( it.weight() > remaining_weight ) {
            add_msg( m_bad, _( "%1$s is too heavy and fell to the %2$s." ),
                     it.display_name(), g->m.name( pet.pos() ) );
            g->m.add_item_or_charges( pet.pos(), it );
        } else {
            pet.add_item( it );
            remaining_volume -= it.volume();
            remaining_weight -= it.weight();
        }
    }
}

void drop_on_map( const Character &c, item_drop_reason reason, const std::list<item> &items,
                  const tripoint &where )
{
    if( items.empty() ) {
        return;
    }
    const std::string ter_name = g->m.name( where );
    const bool can_move_there = g->m.passable( where );

    if( same_type( items ) ) {
        const item &it = items.front();
        const int dropcount = items.size() * it.count();
        const std::string it_name = it.tname( dropcount );

        switch( reason ) {
            case item_drop_reason::deliberate:
                if( can_move_there ) {
                    c.add_msg_player_or_npc(
                        ngettext( "You drop your %1$s on the %2$s.",
                                  "You drop your %1$s on the %2$s.", dropcount ),
                        ngettext( "<npcname> drops their %1$s on the %2$s.",
                                  "<npcname> drops their %1$s on the %2$s.", dropcount ),
                        it_name, ter_name
                    );
                } else {
                    c.add_msg_player_or_npc(
                        ngettext( "You put your %1$s in the %2$s.",
                                  "You put your %1$s in the %2$s.", dropcount ),
                        ngettext( "<npcname> puts their %1$s in the %2$s.",
                                  "<npcname> puts their %1$s in the %2$s.", dropcount ),
                        it_name, ter_name
                    );
                }
                break;
            case item_drop_reason::too_large:
                c.add_msg_if_player(
                    ngettext( "There's no room in your inventory for the %s, so you drop it.",
                              "There's no room in your inventory for the %s, so you drop them.", dropcount ),
                    it_name
                );
                break;
            case item_drop_reason::too_heavy:
                c.add_msg_if_player(
                    ngettext( "The %s is too heavy to carry, so you drop it.",
                              "The %s is too heavy to carry, so you drop them.", dropcount ),
                    it_name
                );
                break;
            case item_drop_reason::tumbling:
                c.add_msg_if_player(
                    m_bad,
                    ngettext( "Your %1$s tumbles to the %2$s.",
                              "Your %1$s tumble to the %2$s.", dropcount ),
                    it_name, ter_name
                );
                break;
        }
    } else {
        switch( reason ) {
            case item_drop_reason::deliberate:
                if( can_move_there ) {
                    c.add_msg_player_or_npc(
                        _( "You drop several items on the %s." ),
                        _( "<npcname> drops several items on the %s." ),
                        ter_name
                    );
                } else {
                    c.add_msg_player_or_npc(
                        _( "You put several items in the %s." ),
                        _( "<npcname> puts several items in the %s." ),
                        ter_name
                    );
                }
                break;
            case item_drop_reason::too_large:
            case item_drop_reason::too_heavy:
            case item_drop_reason::tumbling:
                c.add_msg_if_player( m_bad, _( "Some items tumble to the %s." ), ter_name );
                break;
        }
    }
    for( const auto &it : items ) {
        g->m.add_item_or_charges( where, it );
    }
}

void put_into_vehicle_or_drop( Character &c, item_drop_reason reason, const std::list<item> &items )
{
    return put_into_vehicle_or_drop( c, reason, items, c.pos() );
}

void put_into_vehicle_or_drop( Character &c, item_drop_reason reason, const std::list<item> &items,
                               const tripoint &where )
{
    if( const cata::optional<vpart_reference> vp =
<<<<<<< HEAD
        g->m.veh_at( where ).part_with_feature( "CARGO", true ) ) {
=======
            g->m.veh_at( where ).part_with_feature( "CARGO", true ) ) {
>>>>>>> d1bba3b4
        put_into_vehicle( c, reason, items, vp->vehicle(), vp->part_index() );
        return;
    }
    drop_on_map( c, reason, items, where );
}

drop_indexes convert_to_indexes( const player_activity &act )
{
    drop_indexes res;

    if( act.values.size() % 2 != 0 ) {
        debugmsg( "Drop/stash activity contains an odd number of values." );
        return res;
    }
    for( auto iter = act.values.begin(); iter != act.values.end(); iter += 2 ) {
        res.emplace_back( *iter, *std::next( iter ) );
    }
    return res;
}

drop_indexes convert_to_indexes( const player &p, const std::list<act_item> &items )
{
    drop_indexes res;

    for( const auto &ait : items ) {
        const int pos = p.get_item_position( ait.it );

        if( pos != INT_MIN && ait.count > 0 ) {
            if( res.empty() || res.back().first != pos ) {
                res.emplace_back( pos, ait.count );
            } else {
                res.back().second += ait.count;
            }
        }
    }
    return res;
}

std::list<act_item> convert_to_items( const player &p, const drop_indexes &drop,
                                      int min_pos, int max_pos )
{
    std::list<act_item> res;

    for( const auto &rec : drop ) {
        const auto pos = rec.first;
        const auto count = rec.second;

        if( pos < min_pos || pos > max_pos ) {
            continue;
        } else if( pos >= 0 ) {
            int obtained = 0;
            for( const auto &it : p.inv.const_stack( pos ) ) {
                if( obtained >= count ) {
                    break;
                }
                const int qty = it.count_by_charges() ? std::min<int>( it.charges, count - obtained ) : 1;
                obtained += qty;
                res.emplace_back( &it, qty, 100 ); // @todo: Use a calculated cost
            }
        } else {
            res.emplace_back( &p.i_at( pos ), count, ( pos == -1 ) ? 0 : 100 ); // @todo: Use a calculated cost
        }
    }

    return res;
}

// Prepares items for dropping by reordering them so that the drop
// cost is minimal and "dependent" items get taken off first.
// Implements the "backpack" logic.
std::list<act_item> reorder_for_dropping( const player &p, const drop_indexes &drop )
{
    auto res  = convert_to_items( p, drop, -1, -1 );
    auto inv  = convert_to_items( p, drop, 0, INT_MAX );
    auto worn = convert_to_items( p, drop, INT_MIN, -2 );

    // Sort inventory items by volume in ascending order
    inv.sort( []( const act_item & first, const act_item & second ) {
        return first.it->volume() < second.it->volume();
    } );
    // Add missing dependent worn items (if any).
    for( const auto &wait : worn ) {
        for( const auto dit : p.get_dependent_worn_items( *wait.it ) ) {
            const auto iter = std::find_if( worn.begin(), worn.end(),
            [ dit ]( const act_item & ait ) {
                return ait.it == dit;
            } );

            if( iter == worn.end() ) {
                worn.emplace_front( dit, dit->count(), 100 ); // @todo: Use a calculated cost
            }
        }
    }
    // Sort worn items by storage in descending order, but dependent items always go first.
    worn.sort( []( const act_item & first, const act_item & second ) {
        return first.it->is_worn_only_with( *second.it )
               || ( ( first.it->get_storage() > second.it->get_storage() )
                    && !second.it->is_worn_only_with( *first.it ) );
    } );

    units::volume storage_loss = 0;                        // Cumulatively increases
    units::volume remaining_storage = p.volume_capacity(); // Cumulatively decreases

    while( !worn.empty() && !inv.empty() ) {
        storage_loss += worn.front().it->get_storage();
        remaining_storage -= p.volume_capacity_reduced_by( storage_loss );
        units::volume inventory_item_volume = inv.front().it->volume();
        if( remaining_storage < inventory_item_volume ) {
            break; // Does not fit
        }

        while( !inv.empty() && remaining_storage >= inventory_item_volume ) {
            remaining_storage -= inventory_item_volume;

            res.push_back( inv.front() );
            res.back().consumed_moves = 0; // Free of charge

            inv.pop_front();
        }

        res.push_back( worn.front() );
        worn.pop_front();
    }
    // Now insert everything that remains
    std::copy( inv.begin(), inv.end(), std::back_inserter( res ) );
    std::copy( worn.begin(), worn.end(), std::back_inserter( res ) );

    return res;
}

//@todo: Display costs in the multidrop menu
void debug_drop_list( const std::list<act_item> &list )
{
    if( !debug_mode ) {
        return;
    }

    std::string res( "Items ordered to drop:\n" );
    for( const auto &ait : list ) {
        res += string_format( "Drop %d %s for %d moves\n",
                              ait.count, ait.it->display_name( ait.count ).c_str(), ait.consumed_moves );
    }
    popup( res, PF_GET_KEY );
}

std::list<item> obtain_activity_items( player_activity &act, player &p )
{
    std::list<item> res;

    auto items = reorder_for_dropping( p, convert_to_indexes( act ) );

    debug_drop_list( items );

    while( !items.empty() && ( p.is_npc() || p.moves > 0 || items.front().consumed_moves == 0 ) ) {
        const auto &ait = items.front();

        p.mod_moves( -ait.consumed_moves );

        if( p.is_worn( *ait.it ) ) {
            p.takeoff( *ait.it, &res );
        } else if( ait.it->count_by_charges() ) {
            res.push_back( p.reduce_charges( const_cast<item *>( ait.it ), ait.count ) );
        } else {
            res.push_back( p.i_rem( ait.it ) );
        }

        items.pop_front();
    }
    // Avoid tumbling to the ground. Unload cleanly.
    const units::volume excessive_volume = p.volume_carried() - p.volume_capacity();
    if( excessive_volume > 0 ) {
        const auto excess = p.inv.remove_randomly_by_volume( excessive_volume );
        res.insert( res.begin(), excess.begin(), excess.end() );
    }
    // Load anything that remains (if any) into the activity
    act.values.clear();
    if( !items.empty() ) {
        for( const auto &drop : convert_to_indexes( p, items ) ) {
            act.values.push_back( drop.first );
            act.values.push_back( drop.second );
        }
    }
    // And either cancel if it's empty, or restart if it's not.
    if( act.values.empty() ) {
        p.cancel_activity();
    } else {
        p.assign_activity( act );
    }

    return res;
}

void activity_handlers::drop_do_turn( player_activity *act, player *p )
{
    const tripoint pos = act->placement + p->pos();
    put_into_vehicle_or_drop( *p, item_drop_reason::deliberate, obtain_activity_items( *act, *p ),
                              pos );
}

void activity_handlers::washing_finish( player_activity *act, player *p )
{
    auto items = reorder_for_dropping( *p, convert_to_indexes( *act ) );

    // Check again that we have enough water and soap incase the amount in our inventory changed somehow
    // Consume the water and soap
    int required_water = 0;
    int required_cleanser = 0;

    for( const act_item &filthy_item : items ) {
        required_water += filthy_item.it->volume() / 125_ml;
        required_cleanser += filthy_item.it->volume() / 1000_ml;
    }
    if( required_cleanser < 1 ) {
        required_cleanser = 1;
    }

    const inventory &crafting_inv = p->crafting_inventory();
    if( !crafting_inv.has_charges( "water", required_water ) &&
        !crafting_inv.has_charges( "water_clean", required_water ) ) {
        p->add_msg_if_player( _( "You need %1$i charges of water or clean water to wash these items." ),
                              required_water );
        act->set_to_null();
        return;
    } else if( !crafting_inv.has_charges( "soap", required_cleanser ) &&
               !crafting_inv.has_charges( "detergent", required_cleanser ) ) {
        p->add_msg_if_player( _( "You need %1$i charges of cleansing agent to wash these items." ),
                              required_cleanser );
        act->set_to_null();
        return;
    }

    for( const auto &ait : items ) {
        item *filthy_item = const_cast<item *>( ait.it );
        filthy_item->item_tags.erase( "FILTHY" );
        p->on_worn_item_washed( *filthy_item );
    }

    std::vector<item_comp> comps;
    comps.push_back( item_comp( "water", required_water ) );
    comps.push_back( item_comp( "water_clean", required_water ) );
    p->consume_items( comps );

    std::vector<item_comp> comps1;
    comps1.push_back( item_comp( "soap", required_cleanser ) );
    comps1.push_back( item_comp( "detergent", required_cleanser ) );
    p->consume_items( comps1 );

    p->add_msg_if_player( m_good, _( "You washed your clothing." ) );

    act->set_to_null();
}

void activity_handlers::stash_do_turn( player_activity *act, player *p )
{
    const tripoint pos = act->placement + p->pos();

    monster *pet = g->critter_at<monster>( pos );
    if( pet != nullptr && pet->has_effect( effect_pet ) ) {
        stash_on_pet( obtain_activity_items( *act, *p ), *pet );
    } else {
        p->add_msg_if_player( _( "The pet has moved somewhere else." ) );
        p->cancel_activity();
    }
}

void activity_on_turn_pickup()
{
    // Pickup activity has source square, bool indicating source type,
    // indices of items on map, and quantities of same.
    bool from_vehicle = g->u.activity.values.front();
    tripoint pickup_target = g->u.activity.placement;
    tripoint true_target = g->u.pos();
    true_target += pickup_target;
    // Auto_resume implies autopickup.
    bool autopickup = g->u.activity.auto_resume;
    std::list<int> indices;
    std::list<int> quantities;
    auto map_stack = g->m.i_at( true_target );

    if( !from_vehicle && map_stack.empty() ) {
        g->u.cancel_activity();
        return;
    }
    // Note i = 1, skipping first element.
    for( size_t i = 1; i < g->u.activity.values.size(); i += 2 ) {
        indices.push_back( g->u.activity.values[i] );
        quantities.push_back( g->u.activity.values[ i + 1 ] );
    }
    g->u.cancel_activity();

    bool keep_going = Pickup::do_pickup( pickup_target, from_vehicle, indices, quantities, autopickup );

    // If there are items left, we ran out of moves, so make a new activity with the remainder.
    if( keep_going && !indices.empty() ) {
        g->u.assign_activity( activity_id( "ACT_PICKUP" ) );
        g->u.activity.placement = pickup_target;
        g->u.activity.auto_resume = autopickup;
        g->u.activity.values.push_back( from_vehicle );
        while( !indices.empty() ) {
            g->u.activity.values.push_back( indices.front() );
            indices.pop_front();
            g->u.activity.values.push_back( quantities.front() );
            quantities.pop_front();
        }
    }

    // @todo: Move this to advanced inventory instead of hacking it in here
    if( !keep_going ) {
        cancel_aim_processing();
    }
}

// I'd love to have this not duplicate so much code from Pickup::pick_one_up(),
// but I don't see a clean way to do that.
static void move_items( const tripoint &src, bool from_vehicle,
                        const tripoint &dest, bool to_vehicle,
                        std::list<int> &indices, std::list<int> &quantities )
{
    tripoint source = src + g->u.pos();
    tripoint destination = dest + g->u.pos();

    int s_cargo = -1;
    int d_cargo = -1;
    vehicle *s_veh, *d_veh;
    s_veh = d_veh = nullptr;

    // load vehicle information if requested
    if( from_vehicle ) {
        const cata::optional<vpart_reference> vp = g->m.veh_at( source ).part_with_feature( "CARGO",
                false );
        assert( vp );
        s_veh = &vp->vehicle();
        s_cargo = vp->part_index();
        assert( s_cargo >= 0 );
    }
    if( to_vehicle ) {
        const cata::optional<vpart_reference> vp = g->m.veh_at( destination ).part_with_feature( "CARGO",
                false );
        assert( vp );
        d_veh = &vp->vehicle();
        d_cargo = vp->part_index();
        assert( d_cargo >= 0 );
    }

    while( g->u.moves > 0 && !indices.empty() ) {
        int index = indices.back();
        int quantity = quantities.back();
        indices.pop_back();
        quantities.pop_back();

        item *temp_item = from_vehicle ? g->m.item_from( s_veh, s_cargo, index ) : g->m.item_from( source,
                          index );

        if( temp_item == nullptr ) {
            continue; // No such item.
        }

        item leftovers = *temp_item;

        if( quantity != 0 && temp_item->count_by_charges() ) {
            // Reinserting leftovers happens after item removal to avoid stacking issues.
            leftovers.charges = temp_item->charges - quantity;
            if( leftovers.charges > 0 ) {
                temp_item->charges = quantity;
            }
        } else {
            leftovers.charges = 0;
        }

        // Check that we can pick it up.
        if( !temp_item->made_of_from_type( LIQUID ) ) {
            int distance = std::max( rl_dist( src, dest ), 1 );
            g->u.mod_moves( -Pickup::cost_to_move_item( g->u, *temp_item ) * distance );
            if( to_vehicle ) {
                put_into_vehicle_or_drop( g->u, item_drop_reason::deliberate, { *temp_item }, destination );
            } else {
                drop_on_map( g->u, item_drop_reason::deliberate, { *temp_item }, destination );
            }
            // Remove from map or vehicle.
            if( from_vehicle ) {
                s_veh->remove_item( s_cargo, index );
            } else {
                g->m.i_rem( source, index );
            }
        }

        // If we didn't pick up a whole stack, put the remainder back where it came from.
        if( leftovers.charges > 0 ) {
            bool to_map = !from_vehicle;
            if( !to_map ) {
                to_map = !s_veh->add_item( s_cargo, leftovers );
            }
            if( to_map ) {
                g->m.add_item_or_charges( source, leftovers );
            }
        }
    }
}

/*      values explanation
 *      0: items from vehicle?
 *      1: items to a vehicle?
 *      2: index <-+
 *      3: amount  |
 *      n: ^-------+
 */
void activity_on_turn_move_items()
{
    // Drop activity if we don't know destination coordinates.
    if( g->u.activity.coords.empty() ) {
        g->u.activity = player_activity();
        return;
    }

    // Move activity has source square, target square,
    // indices of items on map, and quantities of same.
    const tripoint destination = g->u.activity.coords[0];
    const tripoint source = g->u.activity.placement;
    bool from_vehicle = g->u.activity.values[0];
    bool to_vehicle = g->u.activity.values[1];
    std::list<int> indices;
    std::list<int> quantities;

    // Note i = 4, skipping first few elements.
    for( size_t i = 2; i < g->u.activity.values.size(); i += 2 ) {
        indices.push_back( g->u.activity.values[i] );
        quantities.push_back( g->u.activity.values[i + 1] );
    }
    // Nuke the current activity, leaving the backlog alone.
    g->u.activity = player_activity();

    // *puts on 3d glasses from 90s cereal box*
    move_items( source, from_vehicle, destination, to_vehicle, indices, quantities );

    if( !indices.empty() ) {
        g->u.assign_activity( activity_id( "ACT_MOVE_ITEMS" ) );
        g->u.activity.placement = source;
        g->u.activity.coords.push_back( destination );
        g->u.activity.values.push_back( from_vehicle );
        g->u.activity.values.push_back( to_vehicle );
        while( !indices.empty() ) {
            g->u.activity.values.push_back( indices.front() );
            indices.pop_front();
            g->u.activity.values.push_back( quantities.front() );
            quantities.pop_front();
        }
    }
}

static double get_capacity_fraction( int capacity, int volume )
{
    // fration of capacity the item would occupy
    // fr = 1 is for capacity smaller than is size of item
    // in such case, let's assume player does the trip for full cost with item in hands
    double fr = 1;

    if( capacity > volume ) {
        fr = ( double )volume / capacity;
    }

    return fr;
}

static int move_cost_inv( const item &it, const tripoint &src, const tripoint &dest )
{
    // to prevent potentially ridiculous number
    const int MAX_COST = 500;

    // it seems that pickup cost is flat 100
    // in function pick_one_up, varible moves_taken has initial value of 100
    // and never changes until it is finally used in function
    // remove_from_map_or_vehicle
    const int pickup_cost = 100;

    // drop cost for non-tumbling items (from inventory overload) is also flat 100
    // according to convert_to_items (it does contain todo to use calculated costs)
    const int drop_cost = 100;

    // typical flat ground move cost
    const int mc_per_tile = 100;

    // only free inventory capacity
    const int inventory_capacity = units::to_milliliter( g->u.volume_capacity() -
                                   g->u.volume_carried() );

    const int item_volume = units::to_milliliter( it.volume() );

    const double fr = get_capacity_fraction( inventory_capacity, item_volume );

    // approximation of movement cost between source and destination
    const int move_cost = mc_per_tile * rl_dist( src, dest ) * fr;

    return std::min( pickup_cost + drop_cost + move_cost, MAX_COST );
}

static int move_cost_cart( const item &it, const tripoint &src, const tripoint &dest,
                           const units::volume &capacity )
{
    // to prevent potentially ridiculous number
    const int MAX_COST = 500;

    // cost to move item into the cart
    const int pickup_cost = Pickup::cost_to_move_item( g->u, it );

    // cost to move item out of the cart
    const int drop_cost = pickup_cost;

    // typical flat ground move cost
    const int mc_per_tile = 100;

    // only free cart capacity
    const int cart_capacity = units::to_milliliter( capacity );

    const int item_volume = units::to_milliliter( it.volume() );

    const double fr = get_capacity_fraction( cart_capacity, item_volume );

    // approximation of movement cost between source and destination
    const int move_cost = mc_per_tile * rl_dist( src, dest ) * fr;

    return std::min( pickup_cost + drop_cost + move_cost, MAX_COST );
}

static int move_cost( const item &it, const tripoint &src, const tripoint &dest )
{
    if( g->u.get_grab_type() == OBJECT_VEHICLE ) {
        tripoint cart_position = g->u.pos() + g->u.grab_point;

        if( const cata::optional<vpart_reference> vp = g->m.veh_at(
                    cart_position ).part_with_feature( "CARGO", false ) ) {
            auto veh = vp->vehicle();
            auto vstor = vp->part_index();
            auto capacity = veh.free_volume( vstor );

            return move_cost_cart( it, src, dest, capacity );
        }
    }

    return move_cost_inv( it, src, dest );
}

static void move_item( item &it, int quantity, const tripoint &src, const tripoint &dest )
{
    item leftovers = it;

    if( quantity != 0 && it.count_by_charges() ) {
        // Reinserting leftovers happens after item removal to avoid stacking issues.
        leftovers.charges = it.charges - quantity;
        if( leftovers.charges > 0 ) {
            it.charges = quantity;
        }
    } else {
        leftovers.charges = 0;
    }

    // Check that we can pick it up.
    if( !it.made_of_from_type( LIQUID ) ) {
        g->u.mod_moves( -move_cost( it, src, dest ) );
        drop_on_map( g->u, item_drop_reason::deliberate, { it }, dest );
        // Remove from map.
        g->m.i_rem( src, &it );
    }

    // If we didn't pick up a whole stack, put the remainder back where it came from.
    if( leftovers.charges > 0 ) {
        g->m.add_item_or_charges( src, leftovers );
    }
}

static std::vector<tripoint> route_adjacent( const player &p, const tripoint &dest )
{
    auto passable_tiles = std::unordered_set<tripoint>();

    for( const tripoint &tp : g->m.points_in_radius( dest, 1 ) ) {
        if( tp != p.pos() && g->m.passable( tp ) ) {
            passable_tiles.emplace( tp );
        }
    }

    const auto &sorted = get_sorted_tiles_by_distance( p.pos(), passable_tiles );

    const auto &avoid = p.get_path_avoid();
    for( const tripoint &tp : sorted ) {
        auto route = g->m.route( p.pos(), tp, p.get_pathfinding_settings(), avoid );

        if( route.size() > 0 ) {
            return route;
        }
    }

    return std::vector<tripoint>();
}

void activity_on_turn_move_loot( player_activity &, player &p )
{
    const auto &mgr = zone_manager::get_manager();
    const auto abspos = g->m.getabs( p.pos() );
    const auto &src_set = mgr.get_near( zone_type_id( "LOOT_UNSORTED" ), abspos );

    // Nuke the current activity, leaving the backlog alone.
    p.activity = player_activity();

    // sort source tiles by distance
    const auto &src_sorted = get_sorted_tiles_by_distance( abspos, src_set );

    for( auto &src : src_sorted ) {
        const auto &src_loc = g->m.getlocal( src );
        bool is_adjacent_or_closer = square_dist( p.pos(), src_loc ) <= 1;

        // skip tiles in IGNORE zone and tiles on fire (to prevent taking out wood off the lit brazier)
        // and inaccessible furniture, like filled charcoal kiln
        if( mgr.has( zone_type_id( "LOOT_IGNORE" ), src ) ||
            g->m.get_field( src_loc, fd_fire ) != nullptr ||
            !g->m.can_put_items_ter_furn( src_loc ) ) {
            continue;
        }

        auto items = std::vector<item *>();
        for( auto &it : g->m.i_at( src_loc ) ) {
            if( !it.made_of_from_type( LIQUID ) ) { // skip unpickable liquid
                items.push_back( &it );
            }
        }

        for( auto it : items ) {
            const auto id = mgr.get_near_zone_type_for_item( *it, abspos );

            // checks whether the item is already on correct loot zone or not
            // if it is, we can skip such item, if not we move the item to correct pile
            // think empty bag on food pile, after you ate the content
            if( !mgr.has( id, src ) ) {
                const auto &dest_set = mgr.get_near( id, abspos );

                for( auto &dest : dest_set ) {
                    const auto &dest_loc = g->m.getlocal( dest );

                    // skip tiles with inaccessible furniture, like filled charcoal kiln
                    if( !g->m.can_put_items_ter_furn( dest_loc ) ) {
                        continue;
                    }

                    // check free space at destination tile
                    if( g->m.free_volume( dest_loc ) > it->volume() ) {
                        // before we move any item, check if player is at or adjacent to the loot source tile
                        if( !is_adjacent_or_closer ) {
                            std::vector<tripoint> route;
                            bool adjacent = false;

                            // get either direct route or route to nearest adjacent tile if source tile is impassable
                            if( g->m.passable( src_loc ) ) {
                                route = g->m.route( p.pos(), src_loc, p.get_pathfinding_settings(), p.get_path_avoid() );
                            } else {
                                // immpassable source tile (locker etc.), get route to nerest adjacent tile instead
                                route = route_adjacent( p, src_loc );
                                adjacent = true;
                            }

                            // check if we found path to source / adjacent tile
                            if( route.size() == 0 ) {
                                add_msg( m_info, _( "You can't reach the source tile. Try to sort out loot without a cart." ) );
                                return;
                            }

                            // shorten the route to adjacent tile, if necessary
                            if( !adjacent ) {
                                route.pop_back();
                            }

                            // set the destination and restart activity after player arrives there
                            // we don't need to check for safe mode, activity will be restarted only if
                            // player arrives on destination tile
                            p.set_destination( route, player_activity( activity_id( "ACT_MOVE_LOOT" ) ) );
                            return;
                        }

                        move_item( *it, it->count(), src_loc, dest_loc );
                        break;
                    }
                }

                if( p.moves <= 0 ) {
                    // Restart activity and break from cycle.
                    p.assign_activity( activity_id( "ACT_MOVE_LOOT" ) );
                    return;
                }
            }
        }
    }

    // If we got here without restarting the activity, it means we're done
    add_msg( m_info, _( "You sorted out every item you could." ) );
}

cata::optional<tripoint> find_best_fire( const std::vector<tripoint> &from, const tripoint &center )
{
    cata::optional<tripoint> best_fire;
    time_duration best_fire_age = 1_days;
    for( const tripoint &pt : from ) {
        field_entry *fire = g->m.get_field( pt, fd_fire );
        if( fire == nullptr || fire->getFieldDensity() > 1 ||
            !g->m.clear_path( center, pt, PICKUP_RANGE, 1, 100 ) ) {
            continue;
        }
        time_duration fire_age = fire->getFieldAge();
        // Refuel only the best fueled fire (if it needs it)
        if( fire_age < best_fire_age ) {
            best_fire = pt;
            best_fire_age = fire_age;
        }
        // If a contained fire exists, ignore any other fires
        if( g->m.has_flag_furn( TFLAG_FIRE_CONTAINER, pt ) ) {
            return pt;
        }
    }

    return best_fire;
}

void try_refuel_fire( player &p )
{
    const tripoint pos = p.pos();
    auto adjacent = closest_tripoints_first( PICKUP_RANGE, pos );
    adjacent.erase( adjacent.begin() );
    cata::optional<tripoint> best_fire = find_best_fire( adjacent, pos );

    if( !best_fire || !g->m.accessible_items( *best_fire ) ) {
        return;
    }

    const auto refuel_spot = std::find_if( adjacent.begin(), adjacent.end(),
    [pos]( const tripoint & pt ) {
        // Hacky - firewood spot is a trap and it's ID-checked
        // @todo Something cleaner than ID-checking a trap
        return g->m.tr_at( pt ).id == tr_firewood_source && g->m.has_items( pt ) &&
               g->m.accessible_items( pt ) && g->m.clear_path( pos, pt, PICKUP_RANGE, 1, 100 );
    } );
    if( refuel_spot == adjacent.end() ) {
        return;
    }

    // Special case: fire containers allow burning logs, so use them as fuel iif fire is contained
    bool contained = g->m.has_flag_furn( TFLAG_FIRE_CONTAINER, *best_fire );
    fire_data fd( 1, contained );
    time_duration fire_age = g->m.get_field_age( *best_fire, fd_fire );

    // Maybe @todo - refuelling in the rain could use more fuel
    // First, simulate expected burn per turn, to see if we need more fuel
    auto fuel_on_fire = g->m.i_at( *best_fire );
    for( size_t i = 0; i < fuel_on_fire.size(); i++ ) {
        fuel_on_fire[i].simulate_burn( fd );
        // Uncontained fires grow below -50_minutes age
        if( !contained && fire_age < -40_minutes && fd.fuel_produced > 1.0f &&
            !fuel_on_fire[i].made_of( LIQUID ) ) {
            // Too much - we don't want a firestorm!
            // Put first item back to refuelling pile
            std::list<int> indices_to_remove{ static_cast<int>( i ) };
            std::list<int> quantities_to_remove{ 0 };
            move_items( *best_fire - pos, false, *refuel_spot - pos, false, indices_to_remove,
                        quantities_to_remove );
            return;
        }
    }

    // Enough to sustain the fire
    // @todo It's not enough in the rain
    if( fd.fuel_produced >= 1.0f || fire_age < 10_minutes ) {
        return;
    }

    // We need to move fuel from stash to fire
    auto potential_fuel = g->m.i_at( *refuel_spot );
    for( size_t i = 0; i < potential_fuel.size(); i++ ) {
        if( potential_fuel[i].made_of( LIQUID ) ) {
            continue;
        }

        float last_fuel = fd.fuel_produced;
        potential_fuel[i].simulate_burn( fd );
        if( fd.fuel_produced > last_fuel ) {
            std::list<int> indices{ static_cast<int>( i ) };
            std::list<int> quantities{ 0 };
            // Note: move_items handles messages (they're the generic "you drop x")
            move_items( *refuel_spot - p.pos(), false, *best_fire - p.pos(), false, indices, quantities );
            return;
        }
    }
}<|MERGE_RESOLUTION|>--- conflicted
+++ resolved
@@ -299,11 +299,7 @@
                                const tripoint &where )
 {
     if( const cata::optional<vpart_reference> vp =
-<<<<<<< HEAD
-        g->m.veh_at( where ).part_with_feature( "CARGO", true ) ) {
-=======
             g->m.veh_at( where ).part_with_feature( "CARGO", true ) ) {
->>>>>>> d1bba3b4
         put_into_vehicle( c, reason, items, vp->vehicle(), vp->part_index() );
         return;
     }
