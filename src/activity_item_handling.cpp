#include "activity_handlers.h" // IWYU pragma: associated

#include <climits>
#include <algorithm>
#include <list>
#include <vector>
#include <iterator>
#include <memory>
#include <string>
#include <utility>

#include "avatar.h"
#include "construction.h"
#include "clzones.h"
#include "debug.h"
#include "enums.h"
#include "field.h"
#include "fire.h"
#include "game.h"
#include "iuse.h"
#include "iexamine.h"
#include "map.h"
#include "map_iterator.h"
#include "mapdata.h"
#include "messages.h"
#include "monster.h"
#include "npc.h"
#include "optional.h"
#include "output.h"
#include "pickup.h"
#include "player.h"
#include "player_activity.h"
#include "requirements.h"
#include "string_formatter.h"
#include "translations.h"
#include "trap.h"
#include "veh_type.h"
#include "vehicle.h"
#include "vpart_position.h"
#include "calendar.h"
#include "character.h"
#include "game_constants.h"
#include "inventory.h"
#include "line.h"
#include "units.h"
#include "flat_set.h"
#include "int_id.h"
#include "item_location.h"
#include "point.h"
#include "string_id.h"

struct construction_category;

void cancel_aim_processing();

const efftype_id effect_controlled( "controlled" );
const efftype_id effect_pet( "pet" );

const zone_type_id z_loot_unsorted( "LOOT_UNSORTED" );

const trap_str_id tr_firewood_source( "tr_firewood_source" );
const trap_str_id tr_unfinished_construction( "tr_unfinished_construction" );

/** Activity-associated item */
struct act_item {
    const item *it;         /// Pointer to the inventory item
    int count;              /// How many items need to be processed
    int consumed_moves;     /// Amount of moves that processing will consume

    act_item( const item *it, int count, int consumed_moves )
        : it( it ),
          count( count ),
          consumed_moves( consumed_moves ) {}
};

// TODO: Deliberately unified with multidrop. Unify further.
using drop_indexes = std::list<std::pair<int, int>>;

static bool same_type( const std::list<item> &items )
{
    return std::all_of( items.begin(), items.end(), [ &items ]( const item & it ) {
        return it.type == items.begin()->type;
    } );
}

static void put_into_vehicle( Character &c, item_drop_reason reason, const std::list<item> &items,
                              vehicle &veh, int part )
{
    if( items.empty() ) {
        return;
    }

    const tripoint where = veh.global_part_pos3( part );
    const std::string ter_name = g->m.name( where );
    int fallen_count = 0;
    int into_vehicle_count = 0;

    for( auto it : items ) { // cant use constant reference here because of the spill_contents()
        if( Pickup::handle_spillable_contents( c, it, g->m ) ) {
            continue;
        }
        if( veh.add_item( part, it ) ) {
            into_vehicle_count += it.count();
        } else {
            if( it.count_by_charges() ) {
                // Maybe we can add a few charges in the trunk and the rest on the ground.
                auto charges_added = veh.add_charges( part, it );
                it.mod_charges( -charges_added );
                into_vehicle_count += charges_added;
            }
            g->m.add_item_or_charges( where, it );
            fallen_count += it.count();
        }
        it.handle_pickup_ownership( c );
    }

    const std::string part_name = veh.part_info( part ).name();

    if( same_type( items ) ) {
        const item &it = items.front();
        const int dropcount = items.size() * it.count();
        const std::string it_name = it.tname( dropcount );

        switch( reason ) {
            case item_drop_reason::deliberate:
                c.add_msg_player_or_npc(
                    ngettext( "You put your %1$s in the %2$s's %3$s.",
                              "You put your %1$s in the %2$s's %3$s.", dropcount ),
                    ngettext( "<npcname> puts their %1$s in the %2$s's %3$s.",
                              "<npcname> puts their %1$s in the %2$s's %3$s.", dropcount ),
                    it_name, veh.name, part_name
                );
                break;
            case item_drop_reason::too_large:
                c.add_msg_if_player(
                    ngettext(
                        "There's no room in your inventory for the %s, so you drop it into the %s's %s.",
                        "There's no room in your inventory for the %s, so you drop them into the %s's %s.",
                        dropcount ),
                    it_name, veh.name, part_name
                );
                break;
            case item_drop_reason::too_heavy:
                c.add_msg_if_player(
                    ngettext( "The %s is too heavy to carry, so you drop it into the %s's %s.",
                              "The %s are too heavy to carry, so you drop them into the %s's %s.", dropcount ),
                    it_name, veh.name, part_name
                );
                break;
            case item_drop_reason::tumbling:
                c.add_msg_if_player(
                    m_bad,
                    ngettext( "Your %s tumbles into the %s's %s.",
                              "Your %s tumble into the %s's %s.", dropcount ),
                    it_name, veh.name, part_name
                );
                break;
        }
    } else {
        switch( reason ) {
            case item_drop_reason::deliberate:
                c.add_msg_player_or_npc(
                    _( "You put several items in the %1$s's %2$s." ),
                    _( "<npcname> puts several items in the %1$s's %2$s." ),
                    veh.name, part_name
                );
                break;
            case item_drop_reason::too_large:
            case item_drop_reason::too_heavy:
            case item_drop_reason::tumbling:
                c.add_msg_if_player(
                    m_bad, _( "Some items tumble into the %1$s's %2$s." ),
                    veh.name, part_name
                );
                break;
        }
    }

    if( fallen_count > 0 ) {
        if( into_vehicle_count > 0 ) {
            c.add_msg_if_player(
                m_warning,
                ngettext( "The %s is full, so something fell to the %s.",
                          "The %s is full, so some items fell to the %s.", fallen_count ),
                part_name, ter_name
            );
        } else {
            c.add_msg_if_player(
                m_warning,
                ngettext( "The %s is full, so it fell to the %s.",
                          "The %s is full, so they fell to the %s.", fallen_count ),
                part_name, ter_name
            );
        }
    }
}

static void pass_to_ownership_handling( item obj, Character &c )
{
    obj.handle_pickup_ownership( c );
}

static void pass_to_ownership_handling( item obj, player *p )
{
    obj.handle_pickup_ownership( *p );
}

static void stash_on_pet( const std::list<item> &items, monster &pet, player *p )
{
    units::volume remaining_volume = pet.inv.empty() ? 0_ml : pet.inv.front().get_storage();
    units::mass remaining_weight = pet.weight_capacity();

    for( const auto &it : pet.inv ) {
        remaining_volume -= it.volume();
        remaining_weight -= it.weight();
    }

    for( auto &it : items ) {
        pet.add_effect( effect_controlled, 5_turns );
        if( it.volume() > remaining_volume ) {
            add_msg( m_bad, _( "%1$s did not fit and fell to the %2$s." ),
                     it.display_name(), g->m.name( pet.pos() ) );
            g->m.add_item_or_charges( pet.pos(), it );
        } else if( it.weight() > remaining_weight ) {
            add_msg( m_bad, _( "%1$s is too heavy and fell to the %2$s." ),
                     it.display_name(), g->m.name( pet.pos() ) );
            g->m.add_item_or_charges( pet.pos(), it );
        } else {
            pet.add_item( it );
            remaining_volume -= it.volume();
            remaining_weight -= it.weight();
        }
        // TODO: if NPCs can have pets or move items onto pets
        pass_to_ownership_handling( it, p );
    }
}

static void drop_on_map( Character &c, item_drop_reason reason, const std::list<item> &items,
                         const tripoint &where )
{
    if( items.empty() ) {
        return;
    }
    const std::string ter_name = g->m.name( where );
    const bool can_move_there = g->m.passable( where );

    if( same_type( items ) ) {
        const item &it = items.front();
        const int dropcount = items.size() * it.count();
        const std::string it_name = it.tname( dropcount );

        switch( reason ) {
            case item_drop_reason::deliberate:
                if( can_move_there ) {
                    c.add_msg_player_or_npc(
                        ngettext( "You drop your %1$s on the %2$s.",
                                  "You drop your %1$s on the %2$s.", dropcount ),
                        ngettext( "<npcname> drops their %1$s on the %2$s.",
                                  "<npcname> drops their %1$s on the %2$s.", dropcount ),
                        it_name, ter_name
                    );
                } else {
                    c.add_msg_player_or_npc(
                        ngettext( "You put your %1$s in the %2$s.",
                                  "You put your %1$s in the %2$s.", dropcount ),
                        ngettext( "<npcname> puts their %1$s in the %2$s.",
                                  "<npcname> puts their %1$s in the %2$s.", dropcount ),
                        it_name, ter_name
                    );
                }
                break;
            case item_drop_reason::too_large:
                c.add_msg_if_player(
                    ngettext( "There's no room in your inventory for the %s, so you drop it.",
                              "There's no room in your inventory for the %s, so you drop them.", dropcount ),
                    it_name
                );
                break;
            case item_drop_reason::too_heavy:
                c.add_msg_if_player(
                    ngettext( "The %s is too heavy to carry, so you drop it.",
                              "The %s is too heavy to carry, so you drop them.", dropcount ),
                    it_name
                );
                break;
            case item_drop_reason::tumbling:
                c.add_msg_if_player(
                    m_bad,
                    ngettext( "Your %1$s tumbles to the %2$s.",
                              "Your %1$s tumble to the %2$s.", dropcount ),
                    it_name, ter_name
                );
                break;
        }
    } else {
        switch( reason ) {
            case item_drop_reason::deliberate:
                if( can_move_there ) {
                    c.add_msg_player_or_npc(
                        _( "You drop several items on the %s." ),
                        _( "<npcname> drops several items on the %s." ),
                        ter_name
                    );
                } else {
                    c.add_msg_player_or_npc(
                        _( "You put several items in the %s." ),
                        _( "<npcname> puts several items in the %s." ),
                        ter_name
                    );
                }
                break;
            case item_drop_reason::too_large:
            case item_drop_reason::too_heavy:
            case item_drop_reason::tumbling:
                c.add_msg_if_player( m_bad, _( "Some items tumble to the %s." ), ter_name );
                break;
        }
    }
    for( auto &it : items ) {
        g->m.add_item_or_charges( where, it );
        pass_to_ownership_handling( it, c );
    }
}

void put_into_vehicle_or_drop( Character &c, item_drop_reason reason, const std::list<item> &items )
{
    return put_into_vehicle_or_drop( c, reason, items, c.pos() );
}

void put_into_vehicle_or_drop( Character &c, item_drop_reason reason, const std::list<item> &items,
                               const tripoint &where, bool force_ground )
{
    const cata::optional<vpart_reference> vp = g->m.veh_at( where ).part_with_feature( "CARGO", false );
    if( vp && !force_ground ) {
        put_into_vehicle( c, reason, items, vp->vehicle(), vp->part_index() );
        return;
    }
    drop_on_map( c, reason, items, where );
}

static drop_indexes convert_to_indexes( const player_activity &act )
{
    drop_indexes res;

    if( act.values.size() % 2 != 0 ) {
        debugmsg( "Drop/stash activity contains an odd number of values." );
        return res;
    }
    for( auto iter = act.values.begin(); iter != act.values.end(); iter += 2 ) {
        res.emplace_back( *iter, *std::next( iter ) );
    }
    return res;
}

static drop_indexes convert_to_indexes( const player &p, const std::list<act_item> &items )
{
    drop_indexes res;

    for( const auto &ait : items ) {
        const int pos = p.get_item_position( ait.it );

        if( pos != INT_MIN && ait.count > 0 ) {
            if( res.empty() || res.back().first != pos ) {
                res.emplace_back( pos, ait.count );
            } else {
                res.back().second += ait.count;
            }
        }
    }
    return res;
}

static std::list<act_item> convert_to_items( const player &p, const drop_indexes &drop,
        int min_pos, int max_pos )
{
    std::list<act_item> res;

    for( const auto &rec : drop ) {
        const auto pos = rec.first;
        const auto count = rec.second;

        if( pos < min_pos || pos > max_pos ) {
            continue;
        } else if( pos >= 0 ) {
            int obtained = 0;
            for( const auto &it : p.inv.const_stack( pos ) ) {
                if( obtained >= count ) {
                    break;
                }
                const int qty = it.count_by_charges() ? std::min<int>( it.charges, count - obtained ) : 1;
                obtained += qty;
                res.emplace_back( &it, qty, 100 ); // TODO: Use a calculated cost
            }
        } else {
            res.emplace_back( &p.i_at( pos ), count, pos == -1 ? 0 : 100 ); // TODO: Use a calculated cost
        }
    }

    return res;
}

// Prepares items for dropping by reordering them so that the drop
// cost is minimal and "dependent" items get taken off first.
// Implements the "backpack" logic.
static std::list<act_item> reorder_for_dropping( const player &p, const drop_indexes &drop )
{
    auto res  = convert_to_items( p, drop, -1, -1 );
    auto inv  = convert_to_items( p, drop, 0, INT_MAX );
    auto worn = convert_to_items( p, drop, INT_MIN, -2 );

    // Sort inventory items by volume in ascending order
    inv.sort( []( const act_item & first, const act_item & second ) {
        return first.it->volume() < second.it->volume();
    } );
    // Add missing dependent worn items (if any).
    for( const auto &wait : worn ) {
        for( const auto dit : p.get_dependent_worn_items( *wait.it ) ) {
            const auto iter = std::find_if( worn.begin(), worn.end(),
            [ dit ]( const act_item & ait ) {
                return ait.it == dit;
            } );

            if( iter == worn.end() ) {
                worn.emplace_front( dit, dit->count(), 100 ); // TODO: Use a calculated cost
            }
        }
    }
    // Sort worn items by storage in descending order, but dependent items always go first.
    worn.sort( []( const act_item & first, const act_item & second ) {
        return first.it->is_worn_only_with( *second.it )
               || ( first.it->get_storage() > second.it->get_storage()
                    && !second.it->is_worn_only_with( *first.it ) );
    } );

    units::volume storage_loss = 0_ml;                     // Cumulatively increases
    units::volume remaining_storage = p.volume_capacity(); // Cumulatively decreases

    while( !worn.empty() && !inv.empty() ) {
        storage_loss += worn.front().it->get_storage();
        remaining_storage -= p.volume_capacity_reduced_by( storage_loss );
        units::volume inventory_item_volume = inv.front().it->volume();
        if( remaining_storage < inventory_item_volume ) {
            break; // Does not fit
        }

        while( !inv.empty() && remaining_storage >= inventory_item_volume ) {
            remaining_storage -= inventory_item_volume;

            res.push_back( inv.front() );
            res.back().consumed_moves = 0; // Free of charge

            inv.pop_front();
        }

        res.push_back( worn.front() );
        worn.pop_front();
    }
    // Now insert everything that remains
    std::copy( inv.begin(), inv.end(), std::back_inserter( res ) );
    std::copy( worn.begin(), worn.end(), std::back_inserter( res ) );

    return res;
}

// TODO: Display costs in the multidrop menu
static void debug_drop_list( const std::list<act_item> &list )
{
    if( !debug_mode ) {
        return;
    }

    std::string res( "Items ordered to drop:\n" );
    for( const auto &ait : list ) {
        res += string_format( "Drop %d %s for %d moves\n",
                              ait.count, ait.it->display_name( ait.count ), ait.consumed_moves );
    }
    popup( res, PF_GET_KEY );
}

static std::list<item> obtain_activity_items( player_activity &act, player &p )
{
    std::list<item> res;

    auto items = reorder_for_dropping( p, convert_to_indexes( act ) );

    debug_drop_list( items );

    while( !items.empty() && ( p.is_npc() || p.moves > 0 || items.front().consumed_moves == 0 ) ) {
        const auto &ait = items.front();

        p.mod_moves( -ait.consumed_moves );

        if( p.is_worn( *ait.it ) ) {
            p.takeoff( *ait.it, &res );
        } else if( ait.it->count_by_charges() ) {
            res.push_back( p.reduce_charges( const_cast<item *>( ait.it ), ait.count ) );
        } else {
            res.push_back( p.i_rem( ait.it ) );
        }

        items.pop_front();
    }
    // Avoid tumbling to the ground. Unload cleanly.
    const units::volume excessive_volume = p.volume_carried() - p.volume_capacity();
    if( excessive_volume > 0_ml ) {
        const auto excess = p.inv.remove_randomly_by_volume( excessive_volume );
        res.insert( res.begin(), excess.begin(), excess.end() );
    }
    // Load anything that remains (if any) into the activity
    act.values.clear();
    if( !items.empty() ) {
        for( const auto &drop : convert_to_indexes( p, items ) ) {
            act.values.push_back( drop.first );
            act.values.push_back( drop.second );
        }
    }
    // And cancel if its empty. If its not, we modified in place and we will continue
    // to resolve the drop next turn. This is different from the pickup logic which
    // creates a brand new activity every turn and cancels the old activity
    if( act.values.empty() ) {
        p.cancel_activity();
    }

    return res;
}

void activity_handlers::drop_do_turn( player_activity *act, player *p )
{
    const tripoint pos = act->placement + p->pos();

    bool force_ground = false;
    for( auto &it : act->str_values ) {
        if( it == "force_ground" ) {
            force_ground = true;
            break;
        }
    }

    put_into_vehicle_or_drop( *p, item_drop_reason::deliberate, obtain_activity_items( *act, *p ),
                              pos, force_ground );
}

void activity_on_turn_wear( player_activity &act, player &p )
{
    // ACT_WEAR has item_location targets, and int quatities
    while( p.moves > 0 && !act.targets.empty() ) {
        item_location target = std::move( act.targets.back() );
        int quantity = act.values.back();
        act.targets.pop_back();
        act.values.pop_back();

        if( !target ) {
            debugmsg( "Lost target item of ACT_WEAR" );
            continue;
        }

        // Make copies so the original remains untouched if wearing fails
        item newit = *target;
        item leftovers = newit;

        // Handle charges, quantity == 0 means move all
        if( quantity != 0 && newit.count_by_charges() ) {
            leftovers.charges = newit.charges - quantity;
            if( leftovers.charges > 0 ) {
                newit.charges = quantity;
            }
        } else {
            leftovers.charges = 0;
        }

        if( p.wear_item( newit ) ) {
            // If we wore up a whole stack, remove the original item
            // Otherwise, replace the item with the leftovers
            if( leftovers.charges > 0 ) {
                *target = std::move( leftovers );
            } else {
                target.remove_item();
            }
        }
    }

    // If there are no items left we are done
    if( act.targets.empty() ) {
        p.cancel_activity();
    }
}

void activity_handlers::washing_finish( player_activity *act, player *p )
{
    auto items = reorder_for_dropping( *p, convert_to_indexes( *act ) );

    // Check again that we have enough water and soap incase the amount in our inventory changed somehow
    // Consume the water and soap
    units::volume total_volume = 0_ml;

    for( const act_item &filthy_item : items ) {
        total_volume += filthy_item.it->volume();
    }
    washing_requirements required = washing_requirements_for_volume( total_volume );

    const auto is_liquid_crafting_component = []( const item & it ) {
        return is_crafting_component( it ) && ( !it.count_by_charges() || it.made_of( LIQUID ) ||
                                                it.contents_made_of( LIQUID ) );
    };
    const inventory &crafting_inv = p->crafting_inventory();
    if( !crafting_inv.has_charges( "water", required.water, is_liquid_crafting_component ) &&
        !crafting_inv.has_charges( "water_clean", required.water, is_liquid_crafting_component ) ) {
        p->add_msg_if_player( _( "You need %1$i charges of water or clean water to wash these items." ),
                              required.water );
        act->set_to_null();
        return;
    } else if( !crafting_inv.has_charges( "soap", required.cleanser ) &&
               !crafting_inv.has_charges( "detergent", required.cleanser ) ) {
        p->add_msg_if_player( _( "You need %1$i charges of cleansing agent to wash these items." ),
                              required.cleanser );
        act->set_to_null();
        return;
    }

    for( const auto &ait : items ) {
        item *filthy_item = const_cast<item *>( ait.it );
        filthy_item->item_tags.erase( "FILTHY" );
        p->on_worn_item_washed( *filthy_item );
    }

    std::vector<item_comp> comps;
    comps.push_back( item_comp( "water", required.water ) );
    comps.push_back( item_comp( "water_clean", required.water ) );
    p->consume_items( comps, 1, is_liquid_crafting_component );

    std::vector<item_comp> comps1;
    comps1.push_back( item_comp( "soap", required.cleanser ) );
    comps1.push_back( item_comp( "detergent", required.cleanser ) );
    p->consume_items( comps1 );

    p->add_msg_if_player( m_good, _( "You washed your items." ) );

    // Make sure newly washed components show up as available if player attempts to craft immediately
    p->invalidate_crafting_inventory();

    act->set_to_null();
}

void activity_handlers::stash_do_turn( player_activity *act, player *p )
{
    const tripoint pos = act->placement + p->pos();

    monster *pet = g->critter_at<monster>( pos );
    if( pet != nullptr && pet->has_effect( effect_pet ) ) {
        stash_on_pet( obtain_activity_items( *act, *p ), *pet, p );
    } else {
        p->add_msg_if_player( _( "The pet has moved somewhere else." ) );
        p->cancel_activity();
    }
}

void activity_on_turn_pickup()
{
    // ACT_PICKUP has item_locations of target items and quantities of the same.

    // If we don't have target items bail out
    if( g->u.activity.targets.empty() ) {
        g->u.cancel_activity();
        return;
    }

    // Auto_resume implies autopickup.
    const bool autopickup = g->u.activity.auto_resume;

    // False indicates that the player canceled pickup when met with some prompt
    const bool keep_going = Pickup::do_pickup( g->u.activity.targets, g->u.activity.values,
                            autopickup );

    // If there are items left we ran out of moves, so continue the activity
    // Otherwise, we are done.
    if( !keep_going || g->u.activity.targets.empty() ) {
        g->u.cancel_activity();
    }

    // TODO: Move this to advanced inventory instead of hacking it in here
    if( !keep_going ) {
        cancel_aim_processing();
    }
}

// I'd love to have this not duplicate so much code from Pickup::pick_one_up(),
// but I don't see a clean way to do that.
static void move_items( player &p, const tripoint &relative_dest, bool to_vehicle,
                        std::vector<item_location> &targets, std::vector<int> &quantities )
{
    const tripoint dest = relative_dest + p.pos();

    while( p.moves > 0 && !targets.empty() ) {
        item_location target = std::move( targets.back() );
        int quantity = quantities.back();
        targets.pop_back();
        quantities.pop_back();

        if( !target ) {
            debugmsg( "Lost target item of ACT_MOVE_ITEMS" );
            continue;
        }

        // Don't need to make a copy here since movement can't be canceled
        item &leftovers = *target;
        // Make a copy to be put in the destination location
        item newit = leftovers;

        // Handle charges, quantity == 0 means move all
        if( quantity != 0 && newit.count_by_charges() ) {
            newit.charges = std::min( newit.charges, quantity );
            leftovers.charges -= quantity;
        } else {
            leftovers.charges = 0;
        }

        // Check that we can pick it up.
        if( !newit.made_of_from_type( LIQUID ) ) {
            // This is for hauling across zlevels, remove when going up and down stairs
            // is no longer teleportation
            const tripoint src = target.position();
            int distance = src.z == dest.z ? std::max( rl_dist( src, dest ), 1 ) : 1;
            p.mod_moves( -Pickup::cost_to_move_item( p, newit ) * distance );
            if( to_vehicle ) {
                put_into_vehicle_or_drop( p, item_drop_reason::deliberate, { newit }, dest );
            } else {
                drop_on_map( p, item_drop_reason::deliberate, { newit }, dest );
            }
            // If we picked up a whole stack, remove the leftover item
            if( leftovers.charges <= 0 ) {
                target.remove_item();
            }
        }
    }
}

/*      values explanation
 *      0: items to a vehicle?
 *      1: amount 0 <-+
 *      2: amount 1   |
 *      n: ^----------+
 *
 *      targets correspond to amounts
 */
void activity_on_turn_move_items( player_activity &act, player &p )
{
    // Drop activity if we don't know destination coordinates or have target items.
    if( act.coords.empty() || act.targets.empty() ) {
        act.set_to_null();
        return;
    }

    // Move activity has source square, target square,
    // item_locations of targets, and quantities of same.
    const tripoint relative_dest = act.coords.front();
    const bool to_vehicle = act.values.front();

    // *puts on 3d glasses from 90s cereal box*
    move_items( p, relative_dest, to_vehicle, act.targets, act.values );

    if( act.targets.empty() ) {
        // Nuke the current activity, leaving the backlog alone.
        act.set_to_null();
    }
}

static double get_capacity_fraction( int capacity, int volume )
{
    // fration of capacity the item would occupy
    // fr = 1 is for capacity smaller than is size of item
    // in such case, let's assume player does the trip for full cost with item in hands
    double fr = 1;

    if( capacity > volume ) {
        fr = static_cast<double>( volume ) / capacity;
    }

    return fr;
}

static int move_cost_inv( const item &it, const tripoint &src, const tripoint &dest )
{
    // to prevent potentially ridiculous number
    const int MAX_COST = 500;

    // it seems that pickup cost is flat 100
    // in function pick_one_up, varible moves_taken has initial value of 100
    // and never changes until it is finally used in function
    // remove_from_map_or_vehicle
    const int pickup_cost = 100;

    // drop cost for non-tumbling items (from inventory overload) is also flat 100
    // according to convert_to_items (it does contain todo to use calculated costs)
    const int drop_cost = 100;

    // typical flat ground move cost
    const int mc_per_tile = 100;

    // only free inventory capacity
    const int inventory_capacity = units::to_milliliter( g->u.volume_capacity() -
                                   g->u.volume_carried() );

    const int item_volume = units::to_milliliter( it.volume() );

    const double fr = get_capacity_fraction( inventory_capacity, item_volume );

    // approximation of movement cost between source and destination
    const int move_cost = mc_per_tile * rl_dist( src, dest ) * fr;

    return std::min( pickup_cost + drop_cost + move_cost, MAX_COST );
}

static int move_cost_cart( const item &it, const tripoint &src, const tripoint &dest,
                           const units::volume &capacity )
{
    // to prevent potentially ridiculous number
    const int MAX_COST = 500;

    // cost to move item into the cart
    const int pickup_cost = Pickup::cost_to_move_item( g->u, it );

    // cost to move item out of the cart
    const int drop_cost = pickup_cost;

    // typical flat ground move cost
    const int mc_per_tile = 100;

    // only free cart capacity
    const int cart_capacity = units::to_milliliter( capacity );

    const int item_volume = units::to_milliliter( it.volume() );

    const double fr = get_capacity_fraction( cart_capacity, item_volume );

    // approximation of movement cost between source and destination
    const int move_cost = mc_per_tile * rl_dist( src, dest ) * fr;

    return std::min( pickup_cost + drop_cost + move_cost, MAX_COST );
}

static int move_cost( const item &it, const tripoint &src, const tripoint &dest )
{
    if( g->u.get_grab_type() == OBJECT_VEHICLE ) {
        tripoint cart_position = g->u.pos() + g->u.grab_point;

        if( const cata::optional<vpart_reference> vp = g->m.veh_at(
                    cart_position ).part_with_feature( "CARGO", false ) ) {
            auto veh = vp->vehicle();
            auto vstor = vp->part_index();
            auto capacity = veh.free_volume( vstor );

            return move_cost_cart( it, src, dest, capacity );
        }
    }

    return move_cost_inv( it, src, dest );
}

static void move_item( player &p, item &it, int quantity, const tripoint &src,
                       const tripoint &dest, vehicle *src_veh, int src_part,
                       activity_id activity_to_restore = activity_id::NULL_ID() )
{
    item leftovers = it;

    if( quantity != 0 && it.count_by_charges() ) {
        // Reinserting leftovers happens after item removal to avoid stacking issues.
        leftovers.charges = it.charges - quantity;
        if( leftovers.charges > 0 ) {
            it.charges = quantity;
        }
    } else {
        leftovers.charges = 0;
    }

    // Check that we can pick it up.
    if( !it.made_of_from_type( LIQUID ) ) {
        p.mod_moves( -move_cost( it, src, dest ) );
        if( activity_to_restore == activity_id( "ACT_TIDY_UP" ) ) {
            it.erase_var( "activity_var" );
        } else if( activity_to_restore == activity_id( "ACT_FETCH_REQUIRED" ) ) {
            it.set_var( "activity_var", p.name );
        }
        put_into_vehicle_or_drop( p, item_drop_reason::deliberate, { it }, dest );
        // Remove from map or vehicle.
        if( src_veh ) {
            src_veh->remove_item( src_part, &it );
        } else {
            g->m.i_rem( src, &it );
        }
    }

    // If we didn't pick up a whole stack, put the remainder back where it came from.
    if( leftovers.charges > 0 ) {
        if( src_veh ) {
            if( !src_veh->add_item( src_part, leftovers ) ) {
                debugmsg( "SortLoot: Source vehicle failed to receive leftover charges." );
            }
        } else {
            g->m.add_item_or_charges( src, leftovers );
        }
    }
}

std::vector<tripoint> route_adjacent( const player &p, const tripoint &dest )
{
    auto passable_tiles = std::unordered_set<tripoint>();

    for( const tripoint &tp : g->m.points_in_radius( dest, 1 ) ) {
        if( tp != p.pos() && g->m.passable( tp ) ) {
            passable_tiles.emplace( tp );
        }
    }

    const auto &sorted = get_sorted_tiles_by_distance( p.pos(), passable_tiles );

    const auto &avoid = p.get_path_avoid();
    for( const tripoint &tp : sorted ) {
        auto route = g->m.route( p.pos(), tp, p.get_pathfinding_settings(), avoid );

        if( !route.empty() ) {
            return route;
        }
    }

    return std::vector<tripoint>();
}

static construction check_build_pre( const construction &con )
{
    const std::string pre_con_str = con.pre_terrain;
    construction pre_con = con;
    const std::vector<construction> &list_constructions = get_constructions();
    for( const construction elem : list_constructions ) {
        if( !elem.post_terrain.empty() && elem.post_terrain == pre_con_str &&
            elem.category != string_id<construction_category>( "REPAIR" ) &&
            elem.category != string_id<construction_category>( "REINFORCE" ) ) {
            //we found the construction that could build the required terrain
            pre_con = elem;
            break;
        }
    }
    return pre_con;
}

static bool character_has_skill_for( const player &p, const construction &con )
{
    return std::all_of( con.required_skills.begin(), con.required_skills.end(),
    [&]( const std::pair<skill_id, int> &pr ) {
        return p.get_skill_level( pr.first ) >= pr.second;
    } );
}

static bool are_requirements_nearby( const std::vector<tripoint> &loot_spots,
                                     const requirement_id &needed_things, const player &p, const activity_id activity_to_restore,
                                     bool in_loot_zones )
{
    zone_manager &mgr = zone_manager::get_manager();
    inventory temp_inv;
    units::volume volume_allowed = p.volume_capacity() - p.volume_carried();
    units::mass weight_allowed = p.weight_capacity() - p.weight_carried();
    for( const tripoint &elem : loot_spots ) {
        // if we are searching for things to fetch, we can skip certain thngs.
        // if, however they are already near the work spot, then the crafting / inventory fucntions will have their own method to use or discount them.
        if( in_loot_zones ) {
            // skip tiles in IGNORE zone and tiles on fire
            // (to prevent taking out wood off the lit brazier)
            // and inaccessible furniture, like filled charcoal kiln
            if( mgr.has( zone_type_id( "LOOT_IGNORE" ), g->m.getabs( elem ) ) ||
                g->m.dangerous_field_at( elem ) ||
                !g->m.can_put_items_ter_furn( elem ) ) {
                continue;
            }
        }
        for( const auto &elem2 : g->m.i_at( elem ) ) {
            if( in_loot_zones && elem2.made_of_from_type( LIQUID ) ) {
                continue;
            }
            if( p.backlog.front().id() == activity_id( "ACT_MULTIPLE_FARM" ) ||
                activity_to_restore == activity_id( "ACT_MULTIPLE_FARM" ) ) {
                // this fetch task will need to pick up an item. so check for its weight/volume before setting off.
                if( in_loot_zones && ( elem2.volume() > volume_allowed ||
                                       elem2.weight() > weight_allowed ) ) {
                    continue;
                }
            }
            temp_inv += elem2;
        }
        if( !in_loot_zones ) {
            if( const cata::optional<vpart_reference> vp = g->m.veh_at( elem ).part_with_feature( "CARGO",
                    false ) ) {
                vehicle &src_veh = vp->vehicle();
                int src_part = vp->part_index();
                for( auto &it : src_veh.get_items( src_part ) ) {
                    temp_inv += it;
                }
            }
        }
    }
    return needed_things.obj().can_make_with_inventory( temp_inv, is_crafting_component );
}

static std::pair<bool, do_activity_reason> can_do_activity_there( const activity_id &act, player &p,
        const tripoint &src_loc )
{
    // see activity_handlers.h cant_do_activity_reason enums
    zone_manager &mgr = zone_manager::get_manager();
    std::vector<zone_data> zones;
    if( act == activity_id( "ACT_MOVE_LOOT" ) ) {
        // skip tiles in IGNORE zone and tiles on fire
        // (to prevent taking out wood off the lit brazier)
        // and inaccessible furniture, like filled charcoal kiln
        if( mgr.has( zone_type_id( "LOOT_IGNORE" ), g->m.getabs( src_loc ) ) ||
            g->m.get_field( src_loc, fd_fire ) != nullptr ||
            !g->m.can_put_items_ter_furn( src_loc ) ) {
            return std::make_pair( false, BLOCKING_TILE );
        } else {
            return std::make_pair( true, CAN_DO_FETCH );
        }
    }
    if( act == activity_id( "ACT_TIDY_UP" ) ) {
        if( mgr.has_near( z_loot_unsorted, g->m.getabs( src_loc ), 60 ) ) {
            return std::make_pair( true, CAN_DO_FETCH );
        }
        return std::make_pair( false, NO_ZONE );
    }
    if( act == activity_id( "ACT_MULTIPLE_CONSTRUCTION" ) ) {
        const std::vector<construction> &list_constructions = get_constructions();
        zones = mgr.get_zones( zone_type_id( "CONSTRUCTION_BLUEPRINT" ),
                               g->m.getabs( src_loc ) );
        partial_con *nc = g->m.partial_con_at( src_loc );
        // if theres a partial construction on the tile, then we can work on it, no need to check inventories.
        if( nc ) {
            const construction &built = list_constructions[nc->id];
            if( !character_has_skill_for( p, built ) ) {
                return std::make_pair( false, DONT_HAVE_SKILL );
            }
            return std::make_pair( true, CAN_DO_CONSTRUCTION );
        }
        construction built_pre;
        // PICKUP_RANGE -1 because we will be adjacent to the spot when arriving.
        const inventory pre_inv = p.crafting_inventory( src_loc, PICKUP_RANGE - 1 );
        for( const zone_data &zone : zones ) {
            const blueprint_options options = dynamic_cast<const blueprint_options &>( zone.get_options() );
            const int index = options.get_index();
            const construction &built = list_constructions[index];
            // maybe it's already built?
            if( !built.post_terrain.empty() ) {
                if( built.post_is_furniture ) {
                    if( furn_id( built.post_terrain ) == g->m.furn( src_loc ) ) {
                        return std::make_pair( false, ALREADY_DONE );
                    }
                } else {
                    if( ter_id( built.post_terrain ) == g->m.ter( src_loc ) ) {
                        return std::make_pair( false, ALREADY_DONE );
                    }
                }
            }

            if( can_construct( built, src_loc ) && player_can_build( p, pre_inv, built ) ) {
                return std::make_pair( true, CAN_DO_CONSTRUCTION );
            } else {
                // if both return false, then there is a pre_special requirement that failed.
                if( !player_can_build( p, pre_inv, built ) && !can_construct( built, src_loc ) ) {
                    return std::make_pair( false, NO_ZONE );
                }
                auto stuff_there = g->m.i_at( src_loc );
                if( !stuff_there.empty() ) {
                    return std::make_pair( false, BLOCKING_TILE );
                }
                // there are no pre-requisites.
                // so we need to potentially fetch components
                if( built.pre_terrain.empty() && built.pre_special( src_loc ) ) {
                    return std::make_pair( false, NO_COMPONENTS );
                } else if( !built.pre_special( src_loc ) ) {
                    return std::make_pair( false, BLOCKING_TILE );
                }
                // cant build it
                // maybe we can build the pre-requisite instead
                // see if the reason is because of pre-terrain requirement
                if( !built.pre_terrain.empty() && ( ( built.pre_is_furniture &&
                                                      furn_id( built.pre_terrain ) == g->m.furn( src_loc ) ) || ( !built.pre_is_furniture &&
                                                              ter_id( built.pre_terrain ) == g->m.ter( src_loc ) ) ) ) {
                    // the pre-req is already built, so the reason is due to lack of tools/components
                    return std::make_pair( false, NO_COMPONENTS );
                }
                built_pre = check_build_pre( built );
                // the pre-terrain requirement is not a possible construction.
                if( built_pre.id == built.id ) {
                    return std::make_pair( false, NO_ZONE );
                }
                // so lets check if we can build the pre-req
                if( can_construct( built_pre, src_loc ) && player_can_build( p, pre_inv, built_pre ) ) {
                    return std::make_pair( true, CAN_DO_PREREQ );
                } else {
                    // Ok we'll go one more pre-req deep - for things like doors and walls that have 3 steps.
                    construction built_pre_2 = check_build_pre( built_pre );
                    if( built_pre.id == built_pre_2.id ) {
                        //the 2nd pre-req down is not possible to build
                        return std::make_pair( false, NO_ZONE );
                    }
                    if( can_construct( built_pre, src_loc ) && player_can_build( p, pre_inv, built_pre ) ) {
                        return std::make_pair( true, CAN_DO_PREREQ_2 );
                    }
                    return std::make_pair( false, NO_COMPONENTS_PREREQ_2 );
                }
            }
        }
    } else if( act == activity_id( "ACT_MULTIPLE_FARM" ) ) {
        zones = mgr.get_zones( zone_type_id( "FARM_PLOT" ),
                               g->m.getabs( src_loc ) );
        for( const zone_data &zone : zones ) {
            if( g->m.has_flag_furn( "GROWTH_HARVEST", src_loc ) ) {
                // simple work, pulling up plants, nothing else required.
                return std::make_pair( true, NEEDS_HARVESTING );
            } else if( g->m.has_flag( "PLOWABLE", src_loc ) && !g->m.has_furn( src_loc ) ) {
                if( p.has_quality( quality_id( "DIG" ), 1 ) ) {
                    // we have a shovel/hoe already, great
                    return std::make_pair( true, NEEDS_TILLING );
                } else {
                    // we need a shovel/hoe
                    return std::make_pair( false, NEEDS_TILLING );
                }
            } else if( g->m.has_flag_ter_or_furn( "PLANTABLE", src_loc ) && warm_enough_to_plant( src_loc ) ) {
                if( g->m.has_items( src_loc ) ) {
                    return std::make_pair( false, BLOCKING_TILE );
                } else {
                    // do we have the required seed on our person?
                    const auto options = dynamic_cast<const plot_options &>( zone.get_options() );
                    const std::string seed = options.get_seed();
                    std::vector<item *> seed_inv = p.items_with( []( const item & itm ) {
                        return itm.is_seed();
                    } );
                    for( const auto elem : seed_inv ) {
                        if( elem->typeId() == itype_id( seed ) ) {
                            return std::make_pair( true, NEEDS_PLANTING );
                        }
                    }
                    // didnt find the seed, but maybe there are overlapping farm zones
                    // and another of the zones is for a seed that we have
                    // so loop again, and return false once all zones done.
                }

            } else {
                // cant plant, till or harvest
                return std::make_pair( false, ALREADY_DONE );
            }

        }
        // looped through all zones, and only got here if its plantable, but have no seeds.
        return std::make_pair( false, NEEDS_PLANTING );
    } else if( act == activity_id( "ACT_FETCH_REQUIRED" ) ) {
        // we check if its possible to get all the requirements for fetching at two other places.
        // 1. before we even assign the fetch activity and;
        // 2. when we form the src_set to loop through at the beginning of the fetch activity.
        return std::make_pair( true, CAN_DO_FETCH );
    }
    // Shouldnt get here because the zones were checked previously. if it does, set enum reason as "no zone"
    return std::make_pair( false, NO_ZONE );
}

static std::vector<std::tuple<tripoint, itype_id, int>> requirements_map( player &p )
{
    const requirement_data things_to_fetch = requirement_id( p.backlog.front().str_values[0] ).obj();
    const activity_id activity_to_restore = p.backlog.front().id();
    const requirement_id things_to_fetch_id = things_to_fetch.id();
    std::vector<std::vector<item_comp>> req_comps = things_to_fetch.get_components();
    std::vector<std::vector<tool_comp>> tool_comps = things_to_fetch.get_tools();
    std::vector<std::vector<quality_requirement>> quality_comps = things_to_fetch.get_qualities();
    const units::volume volume_allowed = p.volume_capacity() - p.volume_carried();
    const units::mass weight_allowed = p.weight_capacity() - p.weight_carried();
    zone_manager &mgr = zone_manager::get_manager();
    const bool farming_task = p.backlog.front().id() == activity_id( "ACT_MULTIPLE_FARM" );
    // where it is, what it is, how much of it, and how much in total is required of that item.
    std::vector<std::tuple<tripoint, itype_id, int>> requirement_map;
    std::vector<std::tuple<tripoint, itype_id, int>> final_map;
    std::vector<tripoint> loot_spots;
    std::vector<tripoint> already_there_spots;
    std::vector<tripoint> combined_spots;
    std::map<itype_id, int> total_map;
    for( const auto elem : g->m.points_in_radius( g->m.getlocal( p.backlog.front().placement ),
            PICKUP_RANGE - 1 ) ) {
        already_there_spots.push_back( elem );
        combined_spots.push_back( elem );
    }
    for( const tripoint elem : mgr.get_point_set_loot( g->m.getabs( p.pos() ), 60, p.is_npc() ) ) {
        // if there is a loot zone thats already near the work spot, we dont want it to be added twice.
        if( std::find( already_there_spots.begin(), already_there_spots.end(),
                       elem ) != already_there_spots.end() ) {
            // construction tasks dont need the loot spot *and* the already_there/cmbined spots both added.
            // but a farming task will need to go and fetch the tool no matter if its near the work spot.
            // wheras the construction will automaticlaly use whats nearby anyway.
            if( farming_task ) {
                loot_spots.push_back( elem );
            } else {
                continue;
            }
        }
        combined_spots.push_back( elem );
    }
    // are the requirements in total - alreayd near work spot and nearby loot zones together , available?
    // return as not possible, fetching cant be done.
    if( !are_requirements_nearby( farming_task ? loot_spots : combined_spots, things_to_fetch_id, p,
                                  activity_to_restore, farming_task ) ) {
        return requirement_map;
    }
    // are the requirements all already near the work spot?
    // return as already possible no fetching required.
    if( !farming_task &&
        are_requirements_nearby( already_there_spots, things_to_fetch_id, p, activity_to_restore,
                                 false ) ) {
        return requirement_map;
    }
    // a vector of every item in every tile that matches any part of the requirements.
    // will be filtered for amounts/charges afterwards.
    for( tripoint point_elem : farming_task ? loot_spots : combined_spots ) {
        std::map<itype_id, int> temp_map;
        for( auto &stack_elem : g->m.i_at( point_elem ) ) {
            for( std::vector<item_comp> &elem : req_comps ) {
                for( item_comp &comp_elem : elem ) {
                    if( comp_elem.type == stack_elem.typeId() ) {
                        // if its near the work site, we can remove a count from the requirements.
                        // if two "lines" of the requirement have the same component appearing again
                        // that is fine, we will choose which "line" to fulfill later, and the decrement will count towards that then.
                        if( !farming_task &&
                            std::find( already_there_spots.begin(), already_there_spots.end(),
                                       point_elem ) != already_there_spots.end() ) {
                            comp_elem.count -= stack_elem.count();
                        }
                        temp_map[stack_elem.typeId()] += stack_elem.count();
                    }
                }
            }
            for( std::vector<tool_comp> &elem : tool_comps ) {
                for( tool_comp &comp_elem : elem ) {
                    if( comp_elem.type == stack_elem.typeId() ) {
                        if( !farming_task &&
                            std::find( already_there_spots.begin(), already_there_spots.end(),
                                       point_elem ) != already_there_spots.end() ) {
                            comp_elem.count -= stack_elem.count();
                        }
                        temp_map[stack_elem.typeId()] += stack_elem.count();
                    }
                }
            }

            for( std::vector<quality_requirement> &elem : quality_comps ) {
                for( quality_requirement &comp_elem : elem ) {
                    const quality_id tool_qual = comp_elem.type;
                    const int qual_level = comp_elem.level;
                    if( stack_elem.has_quality( tool_qual, qual_level ) ) {
                        // check for weight/volume if its a task that involves needing a carried tool
                        // this is a shovel, we can just return this, nothing else is needed.
                        if( farming_task && stack_elem.volume() < volume_allowed &&
                            stack_elem.weight() < weight_allowed &&
                            std::find( loot_spots.begin(), loot_spots.end(), point_elem ) != loot_spots.end() ) {
                            std::vector<std::tuple<tripoint, itype_id, int>> ret;
                            ret.push_back( std::make_tuple( point_elem, stack_elem.typeId(), 1 ) );
                            return ret;
                        }
                        if( !farming_task &&
                            std::find( already_there_spots.begin(), already_there_spots.end(),
                                       point_elem ) != already_there_spots.end() ) {
                            comp_elem.count -= stack_elem.count();
                        }
                        temp_map[stack_elem.typeId()] += stack_elem.count();
                    }
                }
            }
        }
        for( auto map_elem : temp_map ) {
            total_map[map_elem.first] += map_elem.second;
            // if its a construction/crafting task, we can discount any items already near the work spot.
            // we dont need to fetch those, they will be used automatically in the construction.
            // a shovel for tilling, for example, however, needs to be picked up, no matter if its near the spot or not.
            if( !farming_task ) {
                if( std::find( already_there_spots.begin(), already_there_spots.end(),
                               point_elem ) != already_there_spots.end() ) {
                    continue;
                }
            }
            requirement_map.push_back( std::make_tuple( point_elem, map_elem.first, map_elem.second ) );
        }
    }
    // Ok we now have a list of all the items that match the requirements, their points, and a quantity for each one.
    // we need to consolidate them, and winnow it down to the minimum required counts, instead of all matching.
    for( std::vector<item_comp> &elem : req_comps ) {
        bool line_found = false;
        for( item_comp &comp_elem : elem ) {
            if( line_found || comp_elem.count <= 0 ) {
                break;
            }
            int quantity_required = comp_elem.count;
            int item_quantity = 0;
            auto it = requirement_map.begin();
            int remainder = 0;
            while( it != requirement_map.end() ) {
                tripoint pos_here = std::get<0>( *it );
                itype_id item_here = std::get<1>( *it );
                int quantity_here = std::get<2>( *it );
                if( comp_elem.type == item_here ) {
                    item_quantity += quantity_here;
                }
                if( item_quantity >= quantity_required ) {
                    // it's just this spot that can fulfil the requirement on its own
                    final_map.push_back( std::make_tuple( pos_here, item_here, std::min<int>( quantity_here,
                                                          quantity_required ) ) );
                    if( quantity_here >= quantity_required ) {
                        line_found = true;
                        break;
                    } else {
                        remainder = quantity_required - quantity_here;
                    }
                    break;
                }
                it++;
            }
            if( line_found ) {
                while( true ) {
                    // go back over things
                    if( it == requirement_map.begin() ) {
                        break;
                    }
                    if( remainder <= 0 ) {
                        line_found = true;
                        break;
                    }
                    tripoint pos_here2 = std::get<0>( *it );
                    itype_id item_here2 = std::get<1>( *it );
                    int quantity_here2 = std::get<2>( *it );
                    if( comp_elem.type == item_here2 ) {
                        if( quantity_here2 >= remainder ) {
                            final_map.push_back( std::make_tuple( pos_here2, item_here2, remainder ) );
                            line_found = true;
                        } else {
                            final_map.push_back( std::make_tuple( pos_here2, item_here2, remainder ) );
                            remainder -= quantity_here2;
                        }
                    }
                    it--;
                }
            }
        }
    }
    for( std::vector<tool_comp> &elem : tool_comps ) {
        bool line_found = false;
        for( tool_comp &comp_elem : elem ) {
            if( line_found || comp_elem.count <= 0 ) {
                break;
            }
            int quantity_required = comp_elem.count;
            int item_quantity = 0;
            auto it = requirement_map.begin();
            int remainder = 0;
            while( it != requirement_map.end() ) {
                tripoint pos_here = std::get<0>( *it );
                itype_id item_here = std::get<1>( *it );
                int quantity_here = std::get<2>( *it );
                if( comp_elem.type == item_here ) {
                    item_quantity += quantity_here;
                }
                if( item_quantity >= quantity_required ) {
                    // it's just this spot that can fulfil the requirement on its own
                    final_map.push_back( std::make_tuple( pos_here, item_here, std::min<int>( quantity_here,
                                                          quantity_required ) ) );
                    if( quantity_here >= quantity_required ) {
                        line_found = true;
                        break;
                    } else {
                        remainder = quantity_required - quantity_here;
                    }
                    break;
                }
                it++;
            }
            if( line_found ) {
                while( true ) {
                    // go back over things
                    if( it == requirement_map.begin() ) {
                        break;
                    }
                    if( remainder <= 0 ) {
                        line_found = true;
                        break;
                    }
                    tripoint pos_here2 = std::get<0>( *it );
                    itype_id item_here2 = std::get<1>( *it );
                    int quantity_here2 = std::get<2>( *it );
                    if( comp_elem.type == item_here2 ) {
                        if( quantity_here2 >= remainder ) {
                            final_map.push_back( std::make_tuple( pos_here2, item_here2, remainder ) );
                            line_found = true;
                        } else {
                            final_map.push_back( std::make_tuple( pos_here2, item_here2, remainder ) );
                            remainder -= quantity_here2;
                        }
                    }
                    it--;
                }
            }
        }
    }
    for( std::vector<quality_requirement> &elem : quality_comps ) {
        bool line_found = false;
        for( quality_requirement &comp_elem : elem ) {
            if( line_found || comp_elem.count <= 0 ) {
                break;
            }
            const quality_id tool_qual = comp_elem.type;
            const int qual_level = comp_elem.level;
            for( auto it = requirement_map.begin(); it != requirement_map.end(); ) {
                tripoint pos_here = std::get<0>( *it );
                itype_id item_here = std::get<1>( *it );
                item test_item = item( item_here, 0 );
                if( test_item.has_quality( tool_qual, qual_level ) ) {
                    // it's just this spot that can fulfil the requirement on its own
                    final_map.push_back( std::make_tuple( pos_here, item_here, 1 ) );
                    line_found = true;
                    break;
                }
                it++;
            }
        }
<<<<<<< HEAD
=======
        std::list<item> used;
        // create the partial construction struct
        partial_con pc;
        pc.id = built_chosen.id;
        pc.counter = 0;
        // Set the trap that has the examine function
        if( g->m.tr_at( src_loc ).loadid == tr_null ) {
            g->m.trap_set( src_loc, tr_unfinished_construction );
        }
        // Use up the components
        for( const std::vector<item_comp> &it : built_chosen.requirements->get_components() ) {
            std::list<item> tmp = p.consume_items( it, 1, is_crafting_component );
            used.splice( used.end(), tmp );
        }
        pc.components = used;
        g->m.partial_con_set( src_loc, pc );
        for( const std::vector<tool_comp> &it : built_chosen.requirements->get_tools() ) {
            p.consume_tools( it );
        }
        p.backlog.push_front( act_multiple_construction );
        p.assign_activity( activity_id( "ACT_BUILD" ) );
        p.activity.placement = g->m.getabs( src_loc );
        return;
>>>>>>> becab727
    }
    return final_map;
}

static bool plant_activity( player &p, const zone_data *zone, const tripoint src_loc )
{
    const std::string seed = dynamic_cast<const plot_options &>( zone->get_options() ).get_seed();
    std::vector<item *> seed_inv = p.items_with( [seed]( const item & itm ) {
        return itm.typeId() == itype_id( seed );
    } );
    // we dont have the required seed, even though we should at this point.
    // move onto the next tile, and if need be that will prompt a fetch seeds activity.
    if( seed_inv.empty() ) {
        return false;
    }
    iexamine::plant_seed( p, src_loc, itype_id( seed ) );
    return true;
}

static void construction_activity( player &p, const zone_data *zone, const tripoint src_loc,
                                   do_activity_reason reason, const std::vector<construction> &list_constructions,
                                   activity_id activity_to_restore )
{
    const blueprint_options options = dynamic_cast<const blueprint_options &>( zone->get_options() );
    // the actual desired construction
    construction built_chosen;
    if( reason == CAN_DO_CONSTRUCTION ) {
        built_chosen = list_constructions[options.get_index()];
    } else if( reason == CAN_DO_PREREQ ) {
        built_chosen = check_build_pre( list_constructions[options.get_index()] );
    } else {
        built_chosen = check_build_pre( check_build_pre( list_constructions[options.get_index()] ) );
    }
    std::list<item> used;
    // create the partial construction struct
    partial_con pc;
    pc.id = built_chosen.id;
    pc.counter = 0;
    // Set the trap that has the examine function
    if( g->m.tr_at( src_loc ).loadid == tr_null ) {
        g->m.trap_set( src_loc, tr_unfinished_construction );
    }
    // Use up the components
    for( const std::vector<item_comp> &it : built_chosen.requirements->get_components() ) {
        std::list<item> tmp = p.consume_items( it, 1, is_crafting_component );
        used.splice( used.end(), tmp );
    }
    pc.components = used;
    g->m.partial_con_set( src_loc, pc );
    for( const std::vector<tool_comp> &it : built_chosen.requirements->get_tools() ) {
        p.consume_tools( it );
    }
    p.backlog.push_front( activity_to_restore );
    p.assign_activity( activity_id( "ACT_BUILD" ) );
    p.activity.placement = g->m.getabs( src_loc );
}

static bool tidy_activity( player &p, const tripoint src_loc, activity_id activity_to_restore )
{
    auto &mgr = zone_manager::get_manager();
    tripoint loot_abspos = g->m.getabs( src_loc );
    tripoint loot_src_lot;
    if( mgr.has_near( z_loot_unsorted, loot_abspos, 60 ) ) {
        const auto &zone_src_set = mgr.get_near( zone_type_id( "LOOT_UNSORTED" ), loot_abspos, 60 );
        const auto &zone_src_sorted = get_sorted_tiles_by_distance( loot_abspos, zone_src_set );
        // Find the nearest unsorted zone to dump objects at
        for( auto &src_elem : zone_src_sorted ) {
            if( !g->m.can_put_items_ter_furn( g->m.getlocal( src_elem ) ) ) {
                continue;
            }
            loot_src_lot = g->m.getlocal( src_elem );
            break;
        }
    }
    if( loot_src_lot == tripoint_zero ) {
        return false;
    }
    auto items_there = g->m.i_at( src_loc );
    vehicle *dest_veh;
    int dest_part;
    if( const cata::optional<vpart_reference> vp = g->m.veh_at(
                loot_src_lot ).part_with_feature( "CARGO",
                        false ) ) {
        dest_veh = &vp->vehicle();
        dest_part = vp->part_index();
    } else {
        dest_veh = nullptr;
        dest_part = -1;
    }
    for( auto it : items_there ) {
        if( it.has_var( "activity_var" ) && it.get_var( "activity_var", "" ) == p.name ) {
            move_item( p, it, it.count(), src_loc, loot_src_lot, dest_veh, dest_part,
                       activity_to_restore );
            break;
        }
    }
    // we are adjacent to an unsorted zone, we came here to just drop items we are carrying
    if( mgr.has( zone_type_id( z_loot_unsorted ), g->m.getabs( src_loc ) ) ) {
        for( auto inv_elem : p.inv_dump() ) {
            if( inv_elem->has_var( "activity_var" ) ) {
                inv_elem->erase_var( "activity_var" );
                p.drop( p.get_item_position( inv_elem ), src_loc );
            }
        }
    }
    return true;
}

static void fetch_activity( player &p, const tripoint src_loc, activity_id activity_to_restore )
{
    const zone_manager &mgr = zone_manager::get_manager();
    if( !g->m.can_put_items_ter_furn( g->m.getlocal( p.backlog.front().coords.back() ) ) ) {
        return;
    }
    const std::vector<std::tuple<tripoint, itype_id, int>> mental_map_2 = requirements_map( p );
    int pickup_count = 1;
    auto items_there = g->m.i_at( src_loc );
    vehicle *src_veh = nullptr;
    int src_part = 0;
    if( const cata::optional<vpart_reference> vp = g->m.veh_at( src_loc ).part_with_feature( "CARGO",
            false ) ) {
        src_veh = &vp->vehicle();
        src_part = vp->part_index();
    }
    bool found_post = false;
    std::string picked_up;
    const units::volume volume_allowed = p.volume_capacity() - p.volume_carried();
    const units::mass weight_allowed = p.weight_capacity() - p.weight_carried();
    if( !p.backlog.empty() && p.backlog.front().id() == activity_id( "ACT_MULTIPLE_CONSTRUCTION" ) ) {
        for( auto it : items_there ) {
            for( auto elem : mental_map_2 ) {
                if( std::get<0>( elem ) == src_loc && it.typeId() == std::get<1>( elem ) ) {
                    move_item( p, it, it.count_by_charges() ? std::get<2>( elem ) : 1, src_loc,
                               g->m.getlocal( p.backlog.front().coords.back() ), nullptr, 0, activity_to_restore );
                    return;
                }
            }
        }
        if( src_veh ) {
            auto items_at_veh = src_veh->get_items( src_part );
            for( auto it : items_at_veh ) {
                for( auto elem : mental_map_2 ) {
                    if( std::get<0>( elem ) == src_loc && it.typeId() == std::get<1>( elem ) ) {
                        move_item( p, it, it.count_by_charges() ? std::get<2>( elem ) : 1, src_loc,
                                   g->m.getlocal( p.backlog.front().coords.back() ), src_veh, src_part, activity_to_restore );
                        return;
                    }
                }
            }
        }
    }
    if( !p.backlog.empty() && p.backlog.front().id() == activity_id( "ACT_MULTIPLE_FARM" ) ) {
        for( map_stack::iterator it = items_there.begin(); it != items_there.end(); it++ ) {
            found_post = false;
            // it was planting we were doing, so we want seeds.
            if( p.backlog.front().values.back() == NEEDS_PLANTING ) {
                // double-check the required seed type
                const zone_data *backlog_act_zone = mgr.get_zone_at( p.backlog.front().placement );
                std::string seed_name = dynamic_cast<const plot_options &>
                                        ( backlog_act_zone->get_options() ).get_seed();
                if( ( *it ).typeId() == itype_id( seed_name ) ) {
                    if( ( *it ).volume() > volume_allowed || ( *it ).weight() > weight_allowed ) {
                        // this item is too heavy / big to pick up discount it.
                        continue;
                    }
                    pickup_count = 10;
                    found_post = true;
                }
                // we need a shovel/hoe
            } else if( p.backlog.front().values.back() == NEEDS_TILLING ) {
                if( ( *it ).has_quality( quality_id( "DIG" ), 1 ) ) {
                    if( ( *it ).volume() > volume_allowed || ( *it ).weight() > weight_allowed ) {
                        // this item is too heavy / big to pick up discount it.
                        continue;
                    }
                    found_post = true;
                }
            }
            if( found_post ) {
                item leftovers = *it;

                if( pickup_count != 1 && ( *it ).count_by_charges() ) {
                    // Reinserting leftovers happens after item removal to avoid stacking issues.
                    leftovers.charges = ( *it ).charges - pickup_count;
                    if( leftovers.charges > 0 ) {
                        ( *it ).charges = pickup_count;
                    }
                } else {
                    leftovers.charges = 0;
                }
                ( *it ).set_var( "activity_var", p.name );
                p.i_add( *it );
                picked_up = ( *it ).tname();
                items_there.erase( it );
                // If we didn't pick up a whole stack, put the remainder back where it came from.
                if( leftovers.charges > 0 ) {
                    g->m.add_item_or_charges( src_loc, leftovers );
                }
                if( p.is_npc() && !picked_up.empty() ) {
                    if( pickup_count == 1 ) {
                        add_msg( _( "%1$s picks up a %2$s." ), p.disp_name(), picked_up );
                    } else {
                        add_msg( _( "%s picks up several items." ), p.disp_name() );
                    }
                }
                return;
            }
        }
    }
}

static bool move_loot_activity( player &p, tripoint src_loc, zone_manager &mgr,
                                activity_id activity_to_restore )
{
    // the boolean in this pair being true indicates the item is from a vehicle storage space
    auto items = std::vector<std::pair<item *, bool>>();
    vehicle *src_veh, *dest_veh;
    int src_part, dest_part;
    tripoint src = g->m.getabs( src_loc );
    tripoint abspos = g->m.getabs( p.pos() );
    //Check source for cargo part
    //map_stack and vehicle_stack are different types but inherit from item_stack
    // TODO: use one for loop
    if( const cata::optional<vpart_reference> vp = g->m.veh_at( src_loc ).part_with_feature( "CARGO",
            false ) ) {
        src_veh = &vp->vehicle();
        src_part = vp->part_index();
        for( auto &it : src_veh->get_items( src_part ) ) {
            items.push_back( std::make_pair( &it, true ) );
        }
    } else {
        src_veh = nullptr;
        src_part = -1;
    }
    for( auto &it : g->m.i_at( src_loc ) ) {
        items.push_back( std::make_pair( &it, false ) );
    }
    //Skip items that have already been processed
    for( auto it = items.begin() + mgr.get_num_processed( src ); it < items.end(); it++ ) {

        mgr.increment_num_processed( src );

        const auto thisitem = it->first;

        if( thisitem->made_of_from_type( LIQUID ) ) { // skip unpickable liquid
            continue;
        }

        // Only if it's from a vehicle do we use the vehicle source location information.
        vehicle *this_veh = it->second ? src_veh : nullptr;
        const int this_part = it->second ? src_part : -1;

        const auto id = mgr.get_near_zone_type_for_item( *thisitem, abspos );

        // checks whether the item is already on correct loot zone or not
        // if it is, we can skip such item, if not we move the item to correct pile
        // think empty bag on food pile, after you ate the content
        if( !mgr.has( id, src ) ) {
            const auto &dest_set = mgr.get_near( id, abspos );

            for( auto &dest : dest_set ) {
                const auto &dest_loc = g->m.getlocal( dest );

                //Check destination for cargo part
                if( const cata::optional<vpart_reference> vp = g->m.veh_at( dest_loc ).part_with_feature( "CARGO",
                        false ) ) {
                    dest_veh = &vp->vehicle();
                    dest_part = vp->part_index();
                } else {
                    dest_veh = nullptr;
                    dest_part = -1;
                }

                // skip tiles with inaccessible furniture, like filled charcoal kiln
                if( !g->m.can_put_items_ter_furn( dest_loc ) ) {
                    continue;
                }

                units::volume free_space;
                // if there's a vehicle with space do not check the tile beneath
                if( dest_veh ) {
                    free_space = dest_veh->free_volume( dest_part );
                } else {
                    free_space = g->m.free_volume( dest_loc );
                }
                // check free space at destination
                if( free_space >= thisitem->volume() ) {
                    move_item( p, *thisitem, thisitem->count(), src_loc, dest_loc, this_veh, this_part );

                    // moved item away from source so decrement
                    mgr.decrement_num_processed( src );

                    break;
                }
            }
            if( p.moves <= 0 ) {
                // Restart activity and break from cycle.
                p.assign_activity( activity_to_restore );
                mgr.end_sort();
                return true;
            }
        }
    }
    return false;
}

static std::string random_string( size_t length )
{
    auto randchar = []() -> char {
        const char charset[] =
        "ABCDEFGHIJKLMNOPQRSTUVWXYZ"
        "abcdefghijklmnopqrstuvwxyz";
        const size_t max_index = ( sizeof( charset ) - 1 );
        return charset[ rand() % max_index ];
    };
    std::string str( length, 0 );
    std::generate_n( str.begin(), length, randchar );
    return str;
}

void generic_multi_activity_handler( player_activity &act, player &p )
{
    // First get the things that are activity-agnostic.
    zone_manager &mgr = zone_manager::get_manager();
    const tripoint abspos = g->m.getabs( p.pos() );
    const activity_id activity_to_restore = act.id();
    const tripoint localpos = p.pos();
    bool dark_capable = false;
    // the set of target work spots - potentally after we have fetched required tools.
    std::unordered_set<tripoint> src_set;
    // we may need a list of all constructions later.
    const std::vector<construction> &list_constructions = get_constructions();
    // Nuke the current activity, leaving the backlog alone
    p.activity = player_activity();
    if( activity_to_restore == activity_id( "ACT_MOVE_LOOT" ) ) {
        dark_capable = true;
        if( g->m.check_vehicle_zones( g->get_levz() ) ) {
            mgr.cache_vzones();
        }
        src_set = mgr.get_near( zone_type_id( "LOOT_UNSORTED" ), abspos );
    }
    if( activity_to_restore == activity_id( "ACT_TIDY_UP" ) ) {
        dark_capable = true;
        tripoint unsorted_spot;
        for( const tripoint elem : g->m.points_in_radius( g->m.getlocal( abspos ), 60 ) ) {
            if( mgr.has( zone_type_id( z_loot_unsorted ), g->m.getabs( elem ) ) ) {
                // it already has a unsorted loot spot, and therefore dont need to go and pick up items there.
                if( unsorted_spot == tripoint_zero ) {
                    unsorted_spot = elem;
                }
                continue;
            }
            for( const auto &stack_elem : g->m.i_at( elem ) ) {
                if( stack_elem.has_var( "activity_var" ) && stack_elem.get_var( "activity_var", "" ) == p.name ) {
                    const furn_t &f = g->m.furn( elem ).obj();
                    if( !f.has_flag( "PLANT" ) ) {
                        src_set.insert( g->m.getabs( elem ) );
                        break;
                    }
                }
            }
        }
        if( src_set.empty() && unsorted_spot != tripoint_zero ) {
            for( auto inv_elem : p.inv_dump() ) {
                if( inv_elem->has_var( "activity_var" ) ) {
                    // we've gone to tidy up all the thngs lying around, now tidy up the things we picked up.
                    src_set.insert( g->m.getabs( unsorted_spot ) );
                    break;
                }
            }
        }
    }
    // now we setup the target spots based on whch activity is occuring
    // multiple construction will form a list of targets based on blueprint zones and unfinished constructions
    if( activity_to_restore == activity_id( "ACT_MULTIPLE_CONSTRUCTION" ) ) {
        src_set = mgr.get_near( zone_type_id( "CONSTRUCTION_BLUEPRINT" ), abspos, 60 );
        for( const tripoint &elem : g->m.points_in_radius( localpos, 40 ) ) {
            partial_con *pc = g->m.partial_con_at( elem );
            if( pc ) {
                src_set.insert( g->m.getabs( elem ) );
            }
        }
        // farming activies encompass tilling, planting, harvesting.
    } else if( activity_to_restore == activity_id( "ACT_MULTIPLE_FARM" ) ) {
        src_set = mgr.get_near( zone_type_id( "FARM_PLOT" ), abspos, 60 );
        // fetch required will always be following on from a previous activity
    } else if( activity_to_restore == activity_id( "ACT_FETCH_REQUIRED" ) ) {
        dark_capable = true;
        // get the right zones for the items in the requirements.
        // we previously checked if the items are nearby before we set the fetch task
        // but we will check again later, to be sure nothings changed.
        std::vector<std::tuple<tripoint, itype_id, int>> mental_map = requirements_map( p );
        for( auto elem : mental_map ) {
            tripoint elem_point = std::get<0>( elem );
            src_set.insert( g->m.getabs( elem_point ) );
        }
    }
    // prune the set to remove tiles that are never gonna work out.
    for( auto it2 = src_set.begin(); it2 != src_set.end(); ) {
        // remove dangerous tiles
        tripoint set_pt = g->m.getlocal( *it2 );
        if( g->m.dangerous_field_at( set_pt ) ) {
            it2 = src_set.erase( it2 );
            // remove tiles in darkness, if we arent lit-up ourselves
        } else if( !dark_capable && p.fine_detail_vision_mod( set_pt ) > 4.0 ) {
            it2 = src_set.erase( it2 );
        } else {
            ++it2;
        }
    }
    // now we have our final set of points
    std::vector<tripoint> src_sorted = get_sorted_tiles_by_distance( abspos, src_set );
    if( activity_to_restore == activity_id( "ACT_MOVE_LOOT" ) ) {
        if( !mgr.is_sorting() ) {
            mgr.start_sort( src_sorted );
        }
    }
    // now loop through the work-spot tiles and judge whether its worth travelling to it yet
    // or if we need to fetch something first.
    for( const tripoint &src : src_sorted ) {
        const tripoint &src_loc = g->m.getlocal( src );
        if( !g->m.inbounds( src_loc ) ) {
            if( !g->m.inbounds( p.pos() ) ) {
                // p is implicitly an NPC that has been moved off the map, so reset the activity
                // and unload them
                p.assign_activity( activity_to_restore );
                p.set_moves( 0 );
                g->reload_npcs();
                if( activity_to_restore == activity_id( "ACT_MOVE_LOOT" ) ) {
                    mgr.end_sort();
                }
                return;
            }
            const std::vector<tripoint> route = route_adjacent( p, src_loc );
            if( route.empty() ) {
                // can't get there, can't do anything, skip it
                continue;
            }
            p.set_moves( 0 );
            p.set_destination( route, player_activity( activity_to_restore ) );
            return;
        }
        std::pair<bool, do_activity_reason> check_can_do = can_do_activity_there( activity_to_restore, p,
                src_loc );
        const bool can_do_it = check_can_do.first;
        const do_activity_reason reason = check_can_do.second;
        const zone_data *zone = mgr.get_zone_at( src );
        // some activities require the target tile to be part of a zone.
        // tidy up activity dosnt - it wants things that may not be in a zone already - things that may have been left lying around.
        if( activity_to_restore == activity_id( "ACT_FETCH_REQUIRED" ) ||
            activity_to_restore == activity_id( "ACT_MULTIPLE_FARM" ) ||
            ( activity_to_restore == activity_id( "ACT_MULTIPLE_CONSTRUCTION" ) &&
              !g->m.partial_con_at( src_loc ) ) ) {
            if( !zone ) {
                continue;
            }
        }
        if( ( !can_do_it ) && ( reason == DONT_HAVE_SKILL || reason == NO_ZONE || reason == ALREADY_DONE ||
                                reason == BLOCKING_TILE || reason == UNKNOWN_ACTIVITY ) ) {
            // we can discount this tile, the work can't be done.
            if( reason == DONT_HAVE_SKILL ) {
                p.add_msg_if_player( m_info, _( "You don't have the skill for this task." ) );
            } else if( reason == BLOCKING_TILE ) {
                p.add_msg_if_player( m_info, _( "There is something blocking the location for this task." ) );
            } else {
                p.add_msg_if_player( m_info, _( "You cannot do this task there." ) );
            }
            continue;
        } else if( ( !can_do_it ) && ( reason == NO_COMPONENTS || reason == NEEDS_PLANTING ||
                                       reason == NEEDS_TILLING ) ) {
            // we can do it, but we need to fetch some stuff first
            // before we set the task to fetch components - is it even worth it? are the components anywhere?
            requirement_id what_we_need;
            std::vector<tripoint> loot_zone_spots;
            std::vector<tripoint> combined_spots;
            for( const tripoint elem : mgr.get_point_set_loot( abspos, 60, p.is_npc() ) ) {
                loot_zone_spots.push_back( elem );
                combined_spots.push_back( elem );
            }
            for( const tripoint elem : g->m.points_in_radius( src_loc, PICKUP_RANGE - 1 ) ) {
                combined_spots.push_back( elem );
            }
            if( ( reason == NO_COMPONENTS || reason == NO_COMPONENTS_PREREQ ||
                  reason == NO_COMPONENTS_PREREQ_2 ) &&
                activity_to_restore == activity_id( "ACT_MULTIPLE_CONSTRUCTION" ) ) {
                // its a construction and we need the components.
                const blueprint_options options = dynamic_cast<const blueprint_options &>( zone->get_options() );
                construction built_chosen;
                if( reason == NO_COMPONENTS ) {
                    built_chosen = list_constructions[options.get_index()];
                } else if( reason == NO_COMPONENTS_PREREQ ) {
                    built_chosen = check_build_pre( list_constructions[options.get_index()] );
                } else {
                    built_chosen = check_build_pre( check_build_pre( list_constructions[options.get_index()] ) );
                }
                what_we_need = built_chosen.requirements;
            } else if( reason == NEEDS_TILLING || reason == NEEDS_PLANTING ) {
                std::vector<item_comp> requirement_comps;
                std::vector<quality_requirement> quality_comps;
                std::vector<tool_comp> tool_comps;
                if( reason == NEEDS_TILLING ) {
                    quality_comps.push_back( quality_requirement( quality_id( "DIG" ), 1, 1 ) );
                } else if( reason == NEEDS_PLANTING ) {
                    requirement_comps.push_back( item_comp( itype_id( dynamic_cast<const plot_options &>
                                                            ( zone->get_options() ).get_seed() ), 1 ) );
                }
                std::vector<std::vector<item_comp>> requirement_comp_vector{requirement_comps};
                std::vector<std::vector<quality_requirement>> quality_comp_vector{quality_comps};
                std::vector<std::vector<tool_comp>> tool_comp_vector{tool_comps};
                if( tool_comps.empty() ) {
                    tool_comp_vector.clear();
                }
                if( quality_comps.empty() ) {
                    quality_comp_vector.clear();
                }
                if( requirement_comps.empty() ) {
                    requirement_comp_vector.clear();
                }
                // ok, we need a shovel/hoe
                // this is an activity that only requires this one tool, so we will fetch and wield it.
                requirement_data reqs_data = requirement_data( tool_comp_vector, quality_comp_vector,
                                             requirement_comp_vector );
                const std::string ran_str = random_string( 10 );
                const requirement_id req_id( ran_str );
                requirement_data::save_requirement( reqs_data, req_id );
                what_we_need = req_id;
            }
            // is it even worth fetching anything if there isnt enough nearby?
            if( !are_requirements_nearby( ( reason == NEEDS_TILLING ||
                                            reason == NEEDS_PLANTING ) ? loot_zone_spots : combined_spots, what_we_need, p, activity_to_restore,
                                          ( reason == NEEDS_TILLING || reason == NEEDS_PLANTING ) ) ) {
                p.add_msg_if_player( m_info, _( "The required items are not available to complete this task." ) );
                continue;
            } else {
                p.backlog.push_front( activity_to_restore );
                p.assign_activity( activity_id( "ACT_FETCH_REQUIRED" ) );
                p.backlog.front().str_values.push_back( what_we_need.str() );
                p.backlog.front().values.push_back( reason );
                // come back here after succesfully fetching your stuff
                std::vector<tripoint> candidates;
                if( p.backlog.front().coords.empty() ) {
                    std::vector<tripoint> local_src_set;
                    for( const auto elem : src_set ) {
                        local_src_set.push_back( g->m.getlocal( elem ) );
                    }
                    std::vector<tripoint> candidates;
                    for( const auto point_elem : g->m.points_in_radius( src_loc, PICKUP_RANGE - 1 ) ) {
                        // we dont want to place the components where they could interfere with our ( or someone elses ) construction spots
                        if( ( std::find( local_src_set.begin(), local_src_set.end(),
                                         point_elem ) != local_src_set.end() ) || !g->m.can_put_items_ter_furn( point_elem ) ) {
                            continue;
                        }
                        candidates.push_back( point_elem );
                    }
                    if( candidates.empty() ) {
                        p.activity = player_activity();
                        p.backlog.clear();
                        return;
                    }
                    p.backlog.front().coords.push_back( g->m.getabs( candidates[std::max( 0,
                                                                  static_cast<int>( candidates.size() / 2 ) )] ) );
                }
                p.backlog.front().placement = src;

                return;
            }
        }
        if( square_dist( p.pos(), src_loc ) > 1 ) { // not adjacent
            std::vector<tripoint> route = route_adjacent( p, src_loc );

            // check if we found path to source / adjacent tile
            if( route.empty() ) {
                if( activity_to_restore == activity_id( "ACT_MOVE_LOOT" ) ) {
                    mgr.end_sort();
                }
                return;
            }
            if( p.moves <= 0 ) {
                // Restart activity and break from cycle.
                p.assign_activity( activity_to_restore );
                return;
            }
            // set the destination and restart activity after player arrives there
            // we don't need to check for safe mode,
            // activity will be restarted only if
            // player arrives on destination tile
            p.set_destination( route, player_activity( activity_to_restore ) );
            return;
        }
        // something needs to be done, now we are there.
        // it was here earlier, in the space of one turn, maybe it got harvested by someone else.
        if( reason == NEEDS_HARVESTING && g->m.has_flag_furn( "GROWTH_HARVEST", src_loc ) ) {
            iexamine::harvest_plant( p, src_loc, true );
        } else if( reason == NEEDS_TILLING && g->m.has_flag( "PLOWABLE", src_loc ) &&
                   p.has_quality( quality_id( "DIG" ), 1 ) && !g->m.has_furn( src_loc ) ) {
            p.assign_activity( activity_id( "ACT_CHURN" ), 18000, -1 );
            p.backlog.push_front( activity_to_restore );
            p.activity.placement = src;
            return;
        } else if( reason == NEEDS_PLANTING && g->m.has_flag_ter_or_furn( "PLANTABLE", src_loc ) ) {
            if( !plant_activity( p, zone, src_loc ) ) {
                continue;
            }
        } else if( reason == CAN_DO_CONSTRUCTION && g->m.partial_con_at( src_loc ) ) {
            p.backlog.push_front( activity_to_restore );
            p.assign_activity( activity_id( "ACT_BUILD" ) );
            p.activity.placement = src;
            return;
        } else if( reason == CAN_DO_CONSTRUCTION || reason == CAN_DO_PREREQ || reason == CAN_DO_PREREQ_2 ) {
            construction_activity( p, zone, src_loc, reason, list_constructions, activity_to_restore );
            return;
        } else if( reason == CAN_DO_FETCH && activity_to_restore == activity_id( "ACT_TIDY_UP" ) ) {
            if( !tidy_activity( p, src_loc, activity_to_restore ) ) {
                return;
            }
        } else if( reason == CAN_DO_FETCH && activity_to_restore == activity_id( "ACT_FETCH_REQUIRED" ) ) {
            fetch_activity( p, src_loc, activity_to_restore );
            return;
        } else if( reason == CAN_DO_FETCH && activity_to_restore == activity_id( "ACT_MOVE_LOOT" ) ) {
            if( move_loot_activity( p, src_loc, mgr, activity_to_restore ) ) {
                return;
            }
            continue;
        }
    }
    if( p.moves <= 0 ) {
        // Restart activity and break from cycle.
        p.assign_activity( activity_to_restore );
        if( activity_to_restore == activity_id( "ACT_MOVE_LOOT" ) ) {
            mgr.end_sort();
        }
        return;
    }
    // if we got here, we need to revert otherwise NPC will be stuck in AI Limbo and have a head explosion.
    if( p.backlog.empty() || src_set.empty() ) {
        if( p.is_npc() ) {
            npc *guy = dynamic_cast<npc *>( &p );
            guy->revert_after_activity();
        }
        // tidy up leftover moved parts and tools left lying near the work spots.
        if( activity_to_restore == activity_id( "ACT_MULTIPLE_FARM" ) ||
            activity_to_restore == activity_id( "ACT_MULTIPLE_CONSTRUCTION" ) ) {
            p.assign_activity( activity_id( "ACT_TIDY_UP" ) );
        } else if( activity_to_restore == activity_id( "ACT_MOVE_LOOT" ) ) {
            mgr.end_sort();
        }
    }
}

static cata::optional<tripoint> find_best_fire(
    const std::vector<tripoint> &from, const tripoint &center )
{
    cata::optional<tripoint> best_fire;
    time_duration best_fire_age = 1_days;
    for( const tripoint &pt : from ) {
        field_entry *fire = g->m.get_field( pt, fd_fire );
        if( fire == nullptr || fire->get_field_intensity() > 1 ||
            !g->m.clear_path( center, pt, PICKUP_RANGE, 1, 100 ) ) {
            continue;
        }
        time_duration fire_age = fire->get_field_age();
        // Refuel only the best fueled fire (if it needs it)
        if( fire_age < best_fire_age ) {
            best_fire = pt;
            best_fire_age = fire_age;
        }
        // If a contained fire exists, ignore any other fires
        if( g->m.has_flag_furn( TFLAG_FIRE_CONTAINER, pt ) ) {
            return pt;
        }
    }

    return best_fire;
}

void try_fuel_fire( player_activity &act, player &p, const bool starting_fire )
{
    const tripoint pos = p.pos();
    auto adjacent = closest_tripoints_first( PICKUP_RANGE, pos );
    adjacent.erase( adjacent.begin() );

    cata::optional<tripoint> best_fire = starting_fire ? act.placement : find_best_fire( adjacent,
                                         pos );

    if( !best_fire || !g->m.accessible_items( *best_fire ) ) {
        return;
    }

    const auto refuel_spot = std::find_if( adjacent.begin(), adjacent.end(),
    [pos]( const tripoint & pt ) {
        // Hacky - firewood spot is a trap and it's ID-checked
        // TODO: Something cleaner than ID-checking a trap
        return g->m.tr_at( pt ).id == tr_firewood_source && g->m.has_items( pt ) &&
               g->m.accessible_items( pt ) && g->m.clear_path( pos, pt, PICKUP_RANGE, 1, 100 );
    } );
    if( refuel_spot == adjacent.end() ) {
        return;
    }

    // Special case: fire containers allow burning logs, so use them as fuel iif fire is contained
    bool contained = g->m.has_flag_furn( TFLAG_FIRE_CONTAINER, *best_fire );
    fire_data fd( 1, contained );
    time_duration fire_age = g->m.get_field_age( *best_fire, fd_fire );

    // Maybe TODO: - refueling in the rain could use more fuel
    // First, simulate expected burn per turn, to see if we need more fuel
    map_stack fuel_on_fire = g->m.i_at( *best_fire );
    for( item &it : fuel_on_fire ) {
        it.simulate_burn( fd );
        // Unconstrained fires grow below -50_minutes age
        if( !contained && fire_age < -40_minutes && fd.fuel_produced > 1.0f && !it.made_of( LIQUID ) ) {
            // Too much - we don't want a firestorm!
            // Move item back to refueling pile
            // Note: this handles messages (they're the generic "you drop x")
            drop_on_map( p, item_drop_reason::deliberate, { it }, *refuel_spot );

            const int distance = std::max( rl_dist( *best_fire, *refuel_spot ), 1 );
            p.mod_moves( -Pickup::cost_to_move_item( p, it ) * distance );

            g->m.i_rem( *best_fire, &it );
            return;
        }
    }

    // Enough to sustain the fire
    // TODO: It's not enough in the rain
    if( !starting_fire && ( fd.fuel_produced >= 1.0f || fire_age < 10_minutes ) ) {
        return;
    }

    // We need to move fuel from stash to fire
    map_stack potential_fuel = g->m.i_at( *refuel_spot );
    for( item &it : potential_fuel ) {
        if( it.made_of( LIQUID ) ) {
            continue;
        }

        float last_fuel = fd.fuel_produced;
        it.simulate_burn( fd );
        if( fd.fuel_produced > last_fuel ) {
            // Note: this handles messages (they're the generic "you drop x")
            drop_on_map( p, item_drop_reason::deliberate, { it }, *best_fire );

            const int distance = std::max( rl_dist( *refuel_spot, *best_fire ), 1 );
            p.mod_moves( -Pickup::cost_to_move_item( p, it ) * distance );

            g->m.i_rem( *refuel_spot, &it );
            return;
        }
    }
}<|MERGE_RESOLUTION|>--- conflicted
+++ resolved
@@ -1420,32 +1420,6 @@
                 it++;
             }
         }
-<<<<<<< HEAD
-=======
-        std::list<item> used;
-        // create the partial construction struct
-        partial_con pc;
-        pc.id = built_chosen.id;
-        pc.counter = 0;
-        // Set the trap that has the examine function
-        if( g->m.tr_at( src_loc ).loadid == tr_null ) {
-            g->m.trap_set( src_loc, tr_unfinished_construction );
-        }
-        // Use up the components
-        for( const std::vector<item_comp> &it : built_chosen.requirements->get_components() ) {
-            std::list<item> tmp = p.consume_items( it, 1, is_crafting_component );
-            used.splice( used.end(), tmp );
-        }
-        pc.components = used;
-        g->m.partial_con_set( src_loc, pc );
-        for( const std::vector<tool_comp> &it : built_chosen.requirements->get_tools() ) {
-            p.consume_tools( it );
-        }
-        p.backlog.push_front( act_multiple_construction );
-        p.assign_activity( activity_id( "ACT_BUILD" ) );
-        p.activity.placement = g->m.getabs( src_loc );
-        return;
->>>>>>> becab727
     }
     return final_map;
 }
