--- conflicted
+++ resolved
@@ -188,9 +188,6 @@
     }
 }
 
-<<<<<<< HEAD
-void stash_on_pet( const std::list<item> &items, monster &pet )
-=======
 static void pass_to_ownership_handling( item obj, Character &c )
 {
     obj.handle_pickup_ownership( c );
@@ -202,7 +199,6 @@
 }
 
 static void stash_on_pet( const std::list<item> &items, monster &pet, player *p )
->>>>>>> c33633ca
 {
     units::volume remaining_volume = pet.inv.empty() ? 0_ml : pet.inv.front().get_storage();
     units::mass remaining_weight = pet.weight_capacity();
@@ -232,13 +228,8 @@
     }
 }
 
-<<<<<<< HEAD
-void drop_on_map( const Character &c, item_drop_reason reason, const std::list<item> &items,
-                  const tripoint &where )
-=======
 static void drop_on_map( Character &c, item_drop_reason reason, const std::list<item> &items,
                          const tripoint &where )
->>>>>>> c33633ca
 {
     if( items.empty() ) {
         return;
