--- conflicted
+++ resolved
@@ -946,7 +946,6 @@
         return p.get_skill_level( pr.first ) >= pr.second;
     } );
 }
-<<<<<<< HEAD
 
 static bool are_requirements_nearby( const std::vector<tripoint> &loot_spots,
                                      const requirement_id &needed_things, const player &p, const activity_id activity_to_restore,
@@ -1120,80 +1119,6 @@
                     return std::make_pair( false, NEEDS_CHOPPING );
                 }
             }
-=======
-
-static bool are_requirements_nearby( const std::vector<tripoint> &loot_spots,
-                                     const requirement_id &needed_things, const player &p, const activity_id activity_to_restore,
-                                     bool in_loot_zones )
-{
-    zone_manager &mgr = zone_manager::get_manager();
-    inventory temp_inv;
-    units::volume volume_allowed = p.volume_capacity() - p.volume_carried();
-    units::mass weight_allowed = p.weight_capacity() - p.weight_carried();
-    const bool check_weight = p.backlog.front().id() == activity_id( "ACT_MULTIPLE_FARM" ) ||
-                              activity_to_restore == activity_id( "ACT_MULTIPLE_FARM" );
-    for( const tripoint &elem : loot_spots ) {
-        // if we are searching for things to fetch, we can skip certain thngs.
-        // if, however they are already near the work spot, then the crafting / inventory fucntions will have their own method to use or discount them.
-        if( in_loot_zones ) {
-            // skip tiles in IGNORE zone and tiles on fire
-            // (to prevent taking out wood off the lit brazier)
-            // and inaccessible furniture, like filled charcoal kiln
-            if( mgr.has( zone_type_id( "LOOT_IGNORE" ), g->m.getabs( elem ) ) ||
-                g->m.dangerous_field_at( elem ) ||
-                !g->m.can_put_items_ter_furn( elem ) ) {
-                continue;
-            }
-        }
-        for( const auto &elem2 : g->m.i_at( elem ) ) {
-            if( in_loot_zones && elem2.made_of_from_type( LIQUID ) ) {
-                continue;
-            }
-            if( check_weight ) {
-                // this fetch task will need to pick up an item. so check for its weight/volume before setting off.
-                if( in_loot_zones && ( elem2.volume() > volume_allowed ||
-                                       elem2.weight() > weight_allowed ) ) {
-                    continue;
-                }
-            }
-            temp_inv += elem2;
-        }
-        if( !in_loot_zones ) {
-            if( const cata::optional<vpart_reference> vp = g->m.veh_at( elem ).part_with_feature( "CARGO",
-                    false ) ) {
-                vehicle &src_veh = vp->vehicle();
-                int src_part = vp->part_index();
-                for( auto &it : src_veh.get_items( src_part ) ) {
-                    temp_inv += it;
-                }
-            }
-        }
-    }
-    return needed_things.obj().can_make_with_inventory( temp_inv, is_crafting_component );
-}
-
-static std::pair<bool, do_activity_reason> can_do_activity_there( const activity_id &act, player &p,
-        const tripoint &src_loc )
-{
-    // see activity_handlers.h cant_do_activity_reason enums
-    zone_manager &mgr = zone_manager::get_manager();
-    std::vector<zone_data> zones;
-    if( act == activity_id( "ACT_MOVE_LOOT" ) ) {
-        // skip tiles in IGNORE zone and tiles on fire
-        // (to prevent taking out wood off the lit brazier)
-        // and inaccessible furniture, like filled charcoal kiln
-        if( mgr.has( zone_type_id( "LOOT_IGNORE" ), g->m.getabs( src_loc ) ) ||
-            g->m.get_field( src_loc, fd_fire ) != nullptr ||
-            !g->m.can_put_items_ter_furn( src_loc ) ) {
-            return std::make_pair( false, BLOCKING_TILE );
-        } else {
-            return std::make_pair( true, CAN_DO_FETCH );
-        }
-    }
-    if( act == activity_id( "ACT_TIDY_UP" ) ) {
-        if( mgr.has_near( z_loot_unsorted, g->m.getabs( src_loc ), 60 ) ) {
-            return std::make_pair( true, CAN_DO_FETCH );
->>>>>>> f918a145
         }
         return std::make_pair( false, NO_ZONE );
     }
@@ -1336,10 +1261,7 @@
 {
     const requirement_data things_to_fetch = requirement_id( p.backlog.front().str_values[0] ).obj();
     const activity_id activity_to_restore = p.backlog.front().id();
-<<<<<<< HEAD
-=======
     // NOLINTNEXTLINE(performance-unnecessary-copy-initialization)
->>>>>>> f918a145
     requirement_id things_to_fetch_id = things_to_fetch.id();
     std::vector<std::vector<item_comp>> req_comps = things_to_fetch.get_components();
     std::vector<std::vector<tool_comp>> tool_comps = things_to_fetch.get_tools();
@@ -1347,15 +1269,11 @@
     const units::volume volume_allowed = p.volume_capacity() - p.volume_carried();
     const units::mass weight_allowed = p.weight_capacity() - p.weight_carried();
     zone_manager &mgr = zone_manager::get_manager();
-<<<<<<< HEAD
     const bool pickup_task = p.backlog.front().id() == activity_id( "ACT_MULTIPLE_FARM" ) ||
                              p.backlog.front().id() == activity_id( "ACT_MULTIPLE_CHOP_PLANKS" ) ||
                              p.backlog.front().id() == activity_id( "ACT_MULTIPLE_BUTCHER" ) ||
                              p.backlog.front().id() == activity_id( "ACT_MULTIPLE_CHOP_TREES" ) ||
                              p.backlog.front().id() == activity_id( "ACT_MULTIPLE_FISH" );
-=======
-    const bool pickup_task = p.backlog.front().id() == activity_id( "ACT_MULTIPLE_FARM" );
->>>>>>> f918a145
     // where it is, what it is, how much of it, and how much in total is required of that item.
     std::vector<std::tuple<tripoint, itype_id, int>> requirement_map;
     std::vector<std::tuple<tripoint, itype_id, int>> final_map;
@@ -1455,11 +1373,7 @@
         }
         for( auto map_elem : temp_map ) {
             total_map[map_elem.first] += map_elem.second;
-<<<<<<< HEAD
             // if its a construction/crafting task, we can discount any items already near the work spot.
-=======
-            // if its a construction/crafting task, we can discount any items already near the work spot
->>>>>>> f918a145
             // we dont need to fetch those, they will be used automatically in the construction.
             // a shovel for tilling, for example, however, needs to be picked up, no matter if its near the spot or not.
             if( !pickup_task ) {
@@ -1566,21 +1480,12 @@
                 while( true ) {
                     // go back over things
                     if( it == requirement_map.begin() ) {
-<<<<<<< HEAD
                         break;
                     }
                     if( remainder <= 0 ) {
                         line_found = true;
                         break;
                     }
-=======
-                        break;
-                    }
-                    if( remainder <= 0 ) {
-                        line_found = true;
-                        break;
-                    }
->>>>>>> f918a145
                     tripoint pos_here2 = std::get<0>( *it );
                     itype_id item_here2 = std::get<1>( *it );
                     int quantity_here2 = std::get<2>( *it );
@@ -1595,7 +1500,6 @@
                     }
                     it--;
                 }
-<<<<<<< HEAD
             }
         }
     }
@@ -1689,14 +1593,11 @@
         for( auto &src_elem : zone_src_sorted ) {
             if( !g->m.can_put_items_ter_furn( g->m.getlocal( src_elem ) ) ) {
                 continue;
-=======
->>>>>>> f918a145
             }
             loot_src_lot = g->m.getlocal( src_elem );
             break;
         }
     }
-<<<<<<< HEAD
     if( loot_src_lot == tripoint_zero ) {
         return false;
     }
@@ -1863,213 +1764,6 @@
         }
     }
     return false;
-=======
-    for( std::vector<quality_requirement> &elem : quality_comps ) {
-        bool line_found = false;
-        for( quality_requirement &comp_elem : elem ) {
-            if( line_found || comp_elem.count <= 0 ) {
-                break;
-            }
-            const quality_id tool_qual = comp_elem.type;
-            const int qual_level = comp_elem.level;
-            for( auto it = requirement_map.begin(); it != requirement_map.end(); ) {
-                tripoint pos_here = std::get<0>( *it );
-                itype_id item_here = std::get<1>( *it );
-                item test_item = item( item_here, 0 );
-                if( test_item.has_quality( tool_qual, qual_level ) ) {
-                    // it's just this spot that can fulfil the requirement on its own
-                    final_map.push_back( std::make_tuple( pos_here, item_here, 1 ) );
-                    line_found = true;
-                    break;
-                }
-                it++;
-            }
-        }
-    }
-    return final_map;
-}
-
-static bool plant_activity( player &p, const zone_data *zone, const tripoint src_loc )
-{
-    const std::string seed = dynamic_cast<const plot_options &>( zone->get_options() ).get_seed();
-    std::vector<item *> seed_inv = p.items_with( [seed]( const item & itm ) {
-        return itm.typeId() == itype_id( seed );
-    } );
-    // we dont have the required seed, even though we should at this point.
-    // move onto the next tile, and if need be that will prompt a fetch seeds activity.
-    if( seed_inv.empty() ) {
-        return false;
-    }
-    iexamine::plant_seed( p, src_loc, itype_id( seed ) );
-    return true;
-}
-
-static void construction_activity( player &p, const zone_data *zone, const tripoint src_loc,
-                                   do_activity_reason reason, const std::vector<construction> &list_constructions,
-                                   activity_id activity_to_restore )
-{
-    const blueprint_options options = dynamic_cast<const blueprint_options &>( zone->get_options() );
-    // the actual desired construction
-    construction built_chosen;
-    if( reason == CAN_DO_CONSTRUCTION ) {
-        built_chosen = list_constructions[options.get_index()];
-    } else if( reason == CAN_DO_PREREQ ) {
-        built_chosen = check_build_pre( list_constructions[options.get_index()] );
-    } else {
-        built_chosen = check_build_pre( check_build_pre( list_constructions[options.get_index()] ) );
-    }
-    std::list<item> used;
-    // create the partial construction struct
-    partial_con pc;
-    pc.id = built_chosen.id;
-    pc.counter = 0;
-    // Set the trap that has the examine function
-    if( g->m.tr_at( src_loc ).loadid == tr_null ) {
-        g->m.trap_set( src_loc, tr_unfinished_construction );
-    }
-    // Use up the components
-    for( const std::vector<item_comp> &it : built_chosen.requirements->get_components() ) {
-        std::list<item> tmp = p.consume_items( it, 1, is_crafting_component );
-        used.splice( used.end(), tmp );
-    }
-    pc.components = used;
-    g->m.partial_con_set( src_loc, pc );
-    for( const std::vector<tool_comp> &it : built_chosen.requirements->get_tools() ) {
-        p.consume_tools( it );
-    }
-    p.backlog.push_front( activity_to_restore );
-    p.assign_activity( activity_id( "ACT_BUILD" ) );
-    p.activity.placement = g->m.getabs( src_loc );
-}
-
-static bool tidy_activity( player &p, const tripoint src_loc, activity_id activity_to_restore )
-{
-    auto &mgr = zone_manager::get_manager();
-    tripoint loot_abspos = g->m.getabs( src_loc );
-    tripoint loot_src_lot;
-    if( mgr.has_near( z_loot_unsorted, loot_abspos, 60 ) ) {
-        const auto &zone_src_set = mgr.get_near( zone_type_id( "LOOT_UNSORTED" ), loot_abspos, 60 );
-        const auto &zone_src_sorted = get_sorted_tiles_by_distance( loot_abspos, zone_src_set );
-        // Find the nearest unsorted zone to dump objects at
-        for( auto &src_elem : zone_src_sorted ) {
-            if( !g->m.can_put_items_ter_furn( g->m.getlocal( src_elem ) ) ) {
-                continue;
-            }
-            loot_src_lot = g->m.getlocal( src_elem );
-            break;
-        }
-    }
-    if( loot_src_lot == tripoint_zero ) {
-        return false;
-    }
-    auto items_there = g->m.i_at( src_loc );
-    vehicle *dest_veh;
-    int dest_part;
-    if( const cata::optional<vpart_reference> vp = g->m.veh_at(
-                loot_src_lot ).part_with_feature( "CARGO",
-                        false ) ) {
-        dest_veh = &vp->vehicle();
-        dest_part = vp->part_index();
-    } else {
-        dest_veh = nullptr;
-        dest_part = -1;
-    }
-    for( auto &it : items_there ) {
-        if( it.has_var( "activity_var" ) && it.get_var( "activity_var", "" ) == p.name ) {
-            move_item( p, it, it.count(), src_loc, loot_src_lot, dest_veh, dest_part,
-                       activity_to_restore );
-            break;
-        }
-    }
-    // we are adjacent to an unsorted zone, we came here to just drop items we are carrying
-    if( mgr.has( zone_type_id( z_loot_unsorted ), g->m.getabs( src_loc ) ) ) {
-        for( auto inv_elem : p.inv_dump() ) {
-            if( inv_elem->has_var( "activity_var" ) ) {
-                inv_elem->erase_var( "activity_var" );
-                p.drop( p.get_item_position( inv_elem ), src_loc );
-            }
-        }
-    }
-    return true;
-}
-
-static void fetch_activity( player &p, const tripoint src_loc, activity_id activity_to_restore )
-{
-    if( !g->m.can_put_items_ter_furn( g->m.getlocal( p.backlog.front().coords.back() ) ) ) {
-        return;
-    }
-    const std::vector<std::tuple<tripoint, itype_id, int>> mental_map_2 = requirements_map( p );
-    int pickup_count = 1;
-    auto items_there = g->m.i_at( src_loc );
-    vehicle *src_veh = nullptr;
-    int src_part = 0;
-    if( const cata::optional<vpart_reference> vp = g->m.veh_at( src_loc ).part_with_feature( "CARGO",
-            false ) ) {
-        src_veh = &vp->vehicle();
-        src_part = vp->part_index();
-    }
-    std::string picked_up;
-    const units::volume volume_allowed = p.volume_capacity() - p.volume_carried();
-    const units::mass weight_allowed = p.weight_capacity() - p.weight_carried();
-    // TODO : vehicle_stack and map_stack into one loop.
-    if( src_veh ) {
-        for( auto &veh_elem : src_veh->get_items( src_part ) ) {
-            for( auto elem : mental_map_2 ) {
-                if( std::get<0>( elem ) == src_loc && veh_elem.typeId() == std::get<1>( elem ) ) {
-                    if( !p.backlog.empty() && p.backlog.front().id() == activity_id( "ACT_MULTIPLE_CONSTRUCTION" ) ) {
-                        move_item( p, veh_elem, veh_elem.count_by_charges() ? std::get<2>( elem ) : 1, src_loc,
-                                   g->m.getlocal( p.backlog.front().coords.back() ), src_veh, src_part, activity_to_restore );
-                        return;
-                    }
-                }
-            }
-        }
-    }
-    for( auto it = items_there.begin(); it != items_there.end(); it++ ) {
-        for( auto elem : mental_map_2 ) {
-            if( std::get<0>( elem ) == src_loc && it->typeId() == std::get<1>( elem ) ) {
-                // construction/crafting tasks want the requred item moved near the work spot.
-                if( !p.backlog.empty() && p.backlog.front().id() == activity_id( "ACT_MULTIPLE_CONSTRUCTION" ) ) {
-                    move_item( p, *it, it->count_by_charges() ? std::get<2>( elem ) : 1, src_loc,
-                               g->m.getlocal( p.backlog.front().coords.back() ), src_veh, src_part, activity_to_restore );
-                    return;
-                    // other tasks want the tool picked up
-                } else if( !p.backlog.empty() && p.backlog.front().id() == activity_id( "ACT_MULTIPLE_FARM" ) ) {
-                    if( it->volume() > volume_allowed || it->weight() > weight_allowed ) {
-                        continue;
-                    }
-                    item leftovers = *it;
-
-                    if( pickup_count != 1 && it->count_by_charges() ) {
-                        // Reinserting leftovers happens after item removal to avoid stacking issues.
-                        leftovers.charges = it->charges - pickup_count;
-                        if( leftovers.charges > 0 ) {
-                            it->charges = pickup_count;
-                        }
-                    } else {
-                        leftovers.charges = 0;
-                    }
-                    it->set_var( "activity_var", p.name );
-                    p.i_add( *it );
-                    picked_up = it->tname();
-                    items_there.erase( it );
-                    // If we didn't pick up a whole stack, put the remainder back where it came from.
-                    if( leftovers.charges > 0 ) {
-                        g->m.add_item_or_charges( src_loc, leftovers );
-                    }
-                    if( p.is_npc() && !picked_up.empty() ) {
-                        if( pickup_count == 1 ) {
-                            add_msg( _( "%1$s picks up a %2$s." ), p.disp_name(), picked_up );
-                        } else {
-                            add_msg( _( "%s picks up several items." ), p.disp_name() );
-                        }
-                    }
-                    return;
-                }
-            }
-        }
-    }
->>>>>>> f918a145
 }
 
 static bool move_loot_activity( player &p, tripoint src_loc, zone_manager &mgr,
@@ -2102,7 +1796,6 @@
     for( auto it = items.begin() + mgr.get_num_processed( src ); it < items.end(); it++ ) {
 
         mgr.increment_num_processed( src );
-<<<<<<< HEAD
 
         const auto thisitem = it->first;
 
@@ -2116,8 +1809,6 @@
 
         const auto id = mgr.get_near_zone_type_for_item( *thisitem, abspos );
 
-=======
-
         const auto thisitem = it->first;
 
         if( thisitem->made_of_from_type( LIQUID ) ) { // skip unpickable liquid
@@ -2130,7 +1821,6 @@
 
         const auto id = mgr.get_near_zone_type_for_item( *thisitem, abspos );
 
->>>>>>> f918a145
         // checks whether the item is already on correct loot zone or not
         // if it is, we can skip such item, if not we move the item to correct pile
         // think empty bag on food pile, after you ate the content
@@ -2183,7 +1873,6 @@
     return false;
 }
 
-<<<<<<< HEAD
 static int chop_moves( player &p, item *it )
 {
     // quality of tool
@@ -2219,8 +1908,6 @@
     return false;
 }
 
-=======
->>>>>>> f918a145
 static std::string random_string( size_t length )
 {
     auto randchar = []() -> char {
@@ -2240,10 +1927,7 @@
     // First get the things that are activity-agnostic.
     zone_manager &mgr = zone_manager::get_manager();
     const tripoint abspos = g->m.getabs( p.pos() );
-<<<<<<< HEAD
-=======
     // NOLINTNEXTLINE(performance-unnecessary-copy-initialization)
->>>>>>> f918a145
     activity_id activity_to_restore = act.id();
     const tripoint localpos = p.pos();
     bool dark_capable = false;
@@ -2292,12 +1976,9 @@
             }
         }
     }
-<<<<<<< HEAD
     if( activity_to_restore == activity_id( "ACT_MULTIPLE_CHOP_TREES" ) ) {
         src_set = mgr.get_near( zone_type_id( "CHOP_TREES" ), abspos, 60 );
     }
-=======
->>>>>>> f918a145
     // multiple construction will form a list of targets based on blueprint zones and unfinished constructions
     if( activity_to_restore == activity_id( "ACT_MULTIPLE_CONSTRUCTION" ) ) {
         src_set = mgr.get_near( zone_type_id( "CONSTRUCTION_BLUEPRINT" ), abspos, 60 );
@@ -2324,7 +2005,6 @@
             src_set.insert( g->m.getabs( elem_point ) );
         }
     }
-<<<<<<< HEAD
     if( activity_to_restore == activity_id( "ACT_MULTIPLE_BUTCHER" ) ) {
         src_set = mgr.get_near( zone_type_id( "LOOT_CORPSE" ), abspos, 60 );
     }
@@ -2335,8 +2015,6 @@
     if( activity_to_restore == activity_id( "ACT_MULTIPLE_FISH" ) ) {
         src_set = mgr.get_near( zone_type_id( "FISHING_SPOT" ), abspos, 60 );
     }
-=======
->>>>>>> f918a145
     // prune the set to remove tiles that are never gonna work out.
     for( auto it2 = src_set.begin(); it2 != src_set.end(); ) {
         // remove dangerous tiles
@@ -2346,7 +2024,6 @@
             // remove tiles in darkness, if we arent lit-up ourselves
         } else if( !dark_capable && p.fine_detail_vision_mod( set_pt ) > 4.0 ) {
             it2 = src_set.erase( it2 );
-<<<<<<< HEAD
         } else if( activity_to_restore == activity_id( "ACT_MULTIPLE_FISH" ) ) {
             const ter_id terrain_id = g->m.ter( set_pt );
             if( !terrain_id.obj().has_flag( TFLAG_DEEP_WATER ) ) {
@@ -2354,8 +2031,6 @@
             } else {
                 ++it2;
             }
-=======
->>>>>>> f918a145
         } else {
             ++it2;
         }
@@ -2399,13 +2074,10 @@
         const zone_data *zone = mgr.get_zone_at( src );
         const bool needs_to_be_in_zone = activity_to_restore == activity_id( "ACT_FETCH_REQUIRED" ) ||
                                          activity_to_restore == activity_id( "ACT_MULTIPLE_FARM" ) ||
-<<<<<<< HEAD
                                          activity_to_restore == activity_id( "ACT_MULTIPLE_BUTCHER" ) ||
                                          activity_to_restore == activity_id( "ACT_MULTIPLE_CHOP_PLANKS" ) ||
                                          activity_to_restore == activity_id( "ACT_MULTIPLE_CHOP_TREES" ) ||
                                          activity_to_restore == activity_id( "ACT_MULTIPLE_FISH" ) ||
-=======
->>>>>>> f918a145
                                          ( activity_to_restore == activity_id( "ACT_MULTIPLE_CONSTRUCTION" ) &&
                                            !g->m.partial_con_at( src_loc ) );
         // some activities require the target tile to be part of a zone.
@@ -2425,12 +2097,8 @@
             }
             continue;
         } else if( ( !can_do_it ) && ( reason == NO_COMPONENTS || reason == NEEDS_PLANTING ||
-<<<<<<< HEAD
                                        reason == NEEDS_TILLING || reason == NEEDS_CHOPPING || reason == NEEDS_BUTCHERING ||
                                        reason == NEEDS_BIG_BUTCHERING || reason == NEEDS_TREE_CHOPPING || reason == NEEDS_FISHING ) ) {
-=======
-                                       reason == NEEDS_TILLING ) ) {
->>>>>>> f918a145
             // we can do it, but we need to fetch some stuff first
             // before we set the task to fetch components - is it even worth it? are the components anywhere?
             requirement_id what_we_need;
@@ -2457,28 +2125,20 @@
                     built_chosen = check_build_pre( check_build_pre( list_constructions[options.get_index()] ) );
                 }
                 what_we_need = built_chosen.requirements;
-<<<<<<< HEAD
             } else if( reason == NEEDS_TILLING || reason == NEEDS_PLANTING || reason == NEEDS_CHOPPING ||
                        reason == NEEDS_BUTCHERING || reason == NEEDS_BIG_BUTCHERING || reason == NEEDS_TREE_CHOPPING ||
                        reason == NEEDS_FISHING ) {
-=======
-            } else if( reason == NEEDS_TILLING || reason == NEEDS_PLANTING ) {
->>>>>>> f918a145
                 std::vector<std::vector<item_comp>> requirement_comp_vector;
                 std::vector<std::vector<quality_requirement>> quality_comp_vector;
                 std::vector<std::vector<tool_comp>> tool_comp_vector;
                 if( reason == NEEDS_TILLING ) {
                     quality_comp_vector.push_back( std::vector<quality_requirement> { quality_requirement( quality_id( "DIG" ), 1, 1 ) } );
-<<<<<<< HEAD
                 } else if( reason == NEEDS_CHOPPING || reason == NEEDS_TREE_CHOPPING ) {
                     quality_comp_vector.push_back( std::vector<quality_requirement> { quality_requirement( quality_id( "AXE" ), 1, 1 ) } );
-=======
->>>>>>> f918a145
                 } else if( reason == NEEDS_PLANTING ) {
                     requirement_comp_vector.push_back( std::vector<item_comp> { item_comp( itype_id( dynamic_cast<const plot_options &>
                                                        ( zone->get_options() ).get_seed() ), 1 )
                                                                               } );
-<<<<<<< HEAD
                 } else if( reason == NEEDS_BUTCHERING || reason == NEEDS_BIG_BUTCHERING ) {
                     quality_comp_vector.push_back( std::vector<quality_requirement> { quality_requirement( quality_id( "BUTCHER" ), 1, 1 ) } );
                     if( reason == NEEDS_BIG_BUTCHERING ) {
@@ -2531,50 +2191,6 @@
                         p.backlog.clear();
                         return;
                     }
-=======
-                }
-                // ok, we need a shovel/hoe/axe/etc
-                // this is an activity that only requires this one tool, so we will fetch and wield it.
-                requirement_data reqs_data = requirement_data( tool_comp_vector, quality_comp_vector,
-                                             requirement_comp_vector );
-                const std::string ran_str = random_string( 10 );
-                const requirement_id req_id( ran_str );
-                requirement_data::save_requirement( reqs_data, req_id );
-                what_we_need = req_id;
-            }
-            bool tool_pickup = reason == NEEDS_TILLING || reason == NEEDS_PLANTING;
-            // is it even worth fetching anything if there isnt enough nearby?
-            if( !are_requirements_nearby( tool_pickup ? loot_zone_spots : combined_spots, what_we_need, p,
-                                          activity_to_restore, tool_pickup ) ) {
-                p.add_msg_if_player( m_info, _( "The required items are not available to complete this task." ) );
-                continue;
-            } else {
-                p.backlog.push_front( activity_to_restore );
-                p.assign_activity( activity_id( "ACT_FETCH_REQUIRED" ) );
-                p.backlog.front().str_values.push_back( what_we_need.str() );
-                p.backlog.front().values.push_back( reason );
-                // come back here after succesfully fetching your stuff
-                std::vector<tripoint> candidates;
-                if( p.backlog.front().coords.empty() ) {
-                    std::vector<tripoint> local_src_set;
-                    for( const auto elem : src_set ) {
-                        local_src_set.push_back( g->m.getlocal( elem ) );
-                    }
-                    std::vector<tripoint> candidates;
-                    for( const auto point_elem : g->m.points_in_radius( src_loc, PICKUP_RANGE - 1 ) ) {
-                        // we dont want to place the components where they could interfere with our ( or someone elses ) construction spots
-                        if( ( std::find( local_src_set.begin(), local_src_set.end(),
-                                         point_elem ) != local_src_set.end() ) || !g->m.can_put_items_ter_furn( point_elem ) ) {
-                            continue;
-                        }
-                        candidates.push_back( point_elem );
-                    }
-                    if( candidates.empty() ) {
-                        p.activity = player_activity();
-                        p.backlog.clear();
-                        return;
-                    }
->>>>>>> f918a145
                     p.backlog.front().coords.push_back( g->m.getabs( candidates[std::max( 0,
                                                                   static_cast<int>( candidates.size() / 2 ) )] ) );
                 }
@@ -2597,7 +2213,6 @@
                 // Restart activity and break from cycle.
                 p.assign_activity( activity_to_restore );
                 return;
-<<<<<<< HEAD
             }
             // set the destination and restart activity after player arrives there
             // we don't need to check for safe mode,
@@ -2663,49 +2278,6 @@
             if( move_loot_activity( p, src_loc, mgr, activity_to_restore ) ) {
                 return;
             }
-=======
-            }
-            // set the destination and restart activity after player arrives there
-            // we don't need to check for safe mode,
-            // activity will be restarted only if
-            // player arrives on destination tile
-            p.set_destination( route, player_activity( activity_to_restore ) );
-            return;
-        }
-        // something needs to be done, now we are there.
-        // it was here earlier, in the space of one turn, maybe it got harvested by someone else.
-        if( reason == NEEDS_HARVESTING && g->m.has_flag_furn( "GROWTH_HARVEST", src_loc ) ) {
-            iexamine::harvest_plant( p, src_loc, true );
-        } else if( reason == NEEDS_TILLING && g->m.has_flag( "PLOWABLE", src_loc ) &&
-                   p.has_quality( quality_id( "DIG" ), 1 ) && !g->m.has_furn( src_loc ) ) {
-            p.assign_activity( activity_id( "ACT_CHURN" ), 18000, -1 );
-            p.backlog.push_front( activity_to_restore );
-            p.activity.placement = src;
-            return;
-        } else if( reason == NEEDS_PLANTING && g->m.has_flag_ter_or_furn( "PLANTABLE", src_loc ) ) {
-            if( !plant_activity( p, zone, src_loc ) ) {
-                continue;
-            }
-        } else if( reason == CAN_DO_CONSTRUCTION && g->m.partial_con_at( src_loc ) ) {
-            p.backlog.push_front( activity_to_restore );
-            p.assign_activity( activity_id( "ACT_BUILD" ) );
-            p.activity.placement = src;
-            return;
-        } else if( reason == CAN_DO_CONSTRUCTION || reason == CAN_DO_PREREQ || reason == CAN_DO_PREREQ_2 ) {
-            construction_activity( p, zone, src_loc, reason, list_constructions, activity_to_restore );
-            return;
-        } else if( reason == CAN_DO_FETCH && activity_to_restore == activity_id( "ACT_TIDY_UP" ) ) {
-            if( !tidy_activity( p, src_loc, activity_to_restore ) ) {
-                return;
-            }
-        } else if( reason == CAN_DO_FETCH && activity_to_restore == activity_id( "ACT_FETCH_REQUIRED" ) ) {
-            fetch_activity( p, src_loc, activity_to_restore );
-            return;
-        } else if( reason == CAN_DO_FETCH && activity_to_restore == activity_id( "ACT_MOVE_LOOT" ) ) {
-            if( move_loot_activity( p, src_loc, mgr, activity_to_restore ) ) {
-                return;
-            }
->>>>>>> f918a145
             continue;
         }
     }
@@ -2725,14 +2297,10 @@
         }
         // tidy up leftover moved parts and tools left lying near the work spots.
         if( activity_to_restore == activity_id( "ACT_MULTIPLE_FARM" ) ||
-<<<<<<< HEAD
             activity_to_restore == activity_id( "ACT_MULTIPLE_CONSTRUCTION" ) ||
             activity_to_restore == activity_id( "ACT_MULTIPLE_CHOP_PLANKS" ) ||
             activity_to_restore == activity_id( "ACT_MULTIPLE_BUTCHER" ) ||
             activity_to_restore == activity_id( "ACT_MULTIPLE_CHOP_TREES" ) ) {
-=======
-            activity_to_restore == activity_id( "ACT_MULTIPLE_CONSTRUCTION" ) ) {
->>>>>>> f918a145
             p.assign_activity( activity_id( "ACT_TIDY_UP" ) );
         } else if( activity_to_restore == activity_id( "ACT_MOVE_LOOT" ) ) {
             mgr.end_sort();
