--- conflicted
+++ resolved
@@ -1419,7 +1419,6 @@
         p.activity_vehicle_part_index = -1;
         return activity_reason_info::fail( NO_ZONE );
     }
-<<<<<<< HEAD
     if( act == activity_id( "ACT_MULTIPLE_CRAFT" ) ) {
         if( cannot_work_there( p, src_loc, false ) ) {
             return activity_reason_info::fail( ALREADY_WORKING );
@@ -1522,12 +1521,8 @@
         }
         return activity_reason_info::fail( NO_ZONE );
     }
-    if( act == activity_id( "ACT_MULTIPLE_FISH" ) ) {
-        if( !g->m.has_flag( "FISHABLE", src_loc ) ) {
-=======
     if( act == ACT_MULTIPLE_FISH ) {
         if( !g->m.has_flag( flag_FISHABLE, src_loc ) ) {
->>>>>>> 2f4a7498
             return activity_reason_info::fail( NO_ZONE );
         }
         std::vector<item *> rod_inv = p.items_with( []( const item & itm ) {
@@ -2108,12 +2103,8 @@
         for( auto &veh_elem : src_veh->get_items( src_part ) ) {
             for( auto elem : mental_map_2 ) {
                 if( std::get<0>( elem ) == src_loc && veh_elem.typeId() == std::get<1>( elem ) ) {
-<<<<<<< HEAD
-                    if( !p.backlog.empty() && ( p.backlog.front().id() == activity_id( "ACT_MULTIPLE_CONSTRUCTION" ) ||
+                    if( !p.backlog.empty() && p.backlog.front().id() == ACT_MULTIPLE_CONSTRUCTION ) ||
                                                 p.backlog.front().id() == activity_id( "ACT_MULTIPLE_CRAFT" ) ) ) {
-=======
-                    if( !p.backlog.empty() && p.backlog.front().id() == ACT_MULTIPLE_CONSTRUCTION ) {
->>>>>>> 2f4a7498
                         move_item( p, veh_elem, veh_elem.count_by_charges() ? std::get<2>( elem ) : 1, src_loc,
                                    g->m.getlocal( p.backlog.front().coords.back() ), src_veh, src_part, activity_to_restore );
                         return;
@@ -2127,12 +2118,8 @@
         for( auto elem : mental_map_2 ) {
             if( std::get<0>( elem ) == src_loc && it.typeId() == std::get<1>( elem ) ) {
                 // construction/crafting tasks want the requred item moved near the work spot.
-<<<<<<< HEAD
                 if( !p.backlog.empty() && ( p.backlog.front().id() == activity_id( "ACT_MULTIPLE_CONSTRUCTION" ) ||
                                             p.backlog.front().id() == activity_id( "ACT_MULTIPLE_CRAFT" ) ) ) {
-=======
-                if( !p.backlog.empty() && p.backlog.front().id() == ACT_MULTIPLE_CONSTRUCTION ) {
->>>>>>> 2f4a7498
                     move_item( p, it, it.count_by_charges() ? std::get<2>( elem ) : 1, src_loc,
                                g->m.getlocal( p.backlog.front().coords.back() ), src_veh, src_part, activity_to_restore );
                     return;
@@ -2911,7 +2898,6 @@
         }
         construction_activity( p, zone, src_loc, act_info, act_id );
         return false;
-<<<<<<< HEAD
     } else if( reason == CAN_DO_CRAFT ) {
         std::vector<item_location> crafts;
         for( item &it : g->m.i_at( src_loc ) ) {
@@ -2966,10 +2952,7 @@
             p.make_craft( rec.ident(), batch, src_loc, true );
             return false;
         }
-    } else if( reason == CAN_DO_FETCH && act_id == activity_id( "ACT_TIDY_UP" ) ) {
-=======
     } else if( reason == CAN_DO_FETCH && act_id == ACT_TIDY_UP ) {
->>>>>>> 2f4a7498
         if( !tidy_activity( p, src_loc, act_id, ACTIVITY_SEARCH_DISTANCE ) ) {
             return false;
         }
