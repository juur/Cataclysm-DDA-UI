--- conflicted
+++ resolved
@@ -61,13 +61,10 @@
 #include "ui_manager.h"
 #if defined(IMGUI)
 #include "cata_imgui.h"
-<<<<<<< HEAD
 #endif
 #if defined(MACOSX) || defined(__CYGWIN__)
 #   include <unistd.h> // getpid()
 #endif
-=======
->>>>>>> 5e1277ac
 
 #if defined(EMSCRIPTEN)
 #include <emscripten.h>
@@ -166,7 +163,9 @@
         signal( SIGABRT, SIG_DFL );
 #endif
 
+#if defined(IMGUI)
         imclient.reset();
+#endif
         exit( exit_status );
     }
     inp_mngr.set_timeout( old_timeout );
