--- conflicted
+++ resolved
@@ -179,11 +179,7 @@
     };
 };
 
-<<<<<<< HEAD
-static_assert( static_cast<int>( event_type::num_event_types ) == 92,
-=======
-static_assert( static_cast<int>( event_type::num_event_types ) == 93,
->>>>>>> 2d625efc
+static_assert( static_cast<int>( event_type::num_event_types ) == 94,
                "This static_assert is to remind you to add a specialization for your new "
                "event_type below" );
 
