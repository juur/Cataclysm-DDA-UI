#pragma once
#ifndef CHARACTER_H
#define CHARACTER_H

#include <cstddef>
#include <bitset>
#include <map>
#include <unordered_map>
#include <unordered_set>
#include <vector>
#include <array>
#include <functional>
#include <limits>
#include <list>
#include <set>
#include <string>
#include <utility>

#include "bodypart.h"
#include "calendar.h"
#include "character_id.h"
#include "character_martial_arts.h"
#include "creature.h"
#include "game_constants.h"
#include "inventory.h"
#include "pimpl.h"
#include "pldata.h"
#include "visitable.h"
#include "color.h"
#include "damage.h"
#include "enums.h"
#include "item.h"
#include "optional.h"
#include "overmapbuffer.h"
#include "player_activity.h"
#include "stomach.h"
#include "string_formatter.h"
#include "string_id.h"
#include "type_id.h"
#include "units.h"
#include "weighted_list.h"
#include "point.h"
#include "magic_enchantment.h"
#include "memory_fast.h"

struct pathfinding_settings;
class item_location;
class SkillLevel;
class SkillLevelMap;

class JsonObject;
class JsonIn;
class JsonOut;
class vehicle;
struct mutation_branch;
class bionic_collection;
class player_morale;
struct points_left;
class faction;
struct construction;

struct bionic;

using drop_location = std::pair<item_location, int>;
using drop_locations = std::list<drop_location>;

enum vision_modes {
    DEBUG_NIGHTVISION,
    NV_GOGGLES,
    NIGHTVISION_1,
    NIGHTVISION_2,
    NIGHTVISION_3,
    FULL_ELFA_VISION,
    ELFA_VISION,
    CEPH_VISION,
    FELINE_VISION,
    BIRD_EYE,
    URSINE_VISION,
    BOOMERED,
    DARKNESS,
    IR_VISION,
    VISION_CLAIRVOYANCE,
    VISION_CLAIRVOYANCE_PLUS,
    VISION_CLAIRVOYANCE_SUPER,
    NUM_VISION_MODES
};

enum character_movemode : unsigned char {
    CMM_WALK = 0,
    CMM_RUN = 1,
    CMM_CROUCH = 2,
    CMM_COUNT
};

static const std::array< std::string, CMM_COUNT > character_movemode_str = { {
        "walk",
        "run",
        "crouch"
    }
};

enum fatigue_levels {
    TIRED = 191,
    DEAD_TIRED = 383,
    EXHAUSTED = 575,
    MASSIVE_FATIGUE = 1000
};
const std::unordered_map<std::string, fatigue_levels> fatigue_level_strs = { {
        { "TIRED", TIRED },
        { "DEAD_TIRED", DEAD_TIRED },
        { "EXHAUSTED", EXHAUSTED },
        { "MASSIVE_FATIGUE", MASSIVE_FATIGUE }
    }
};

// Sleep deprivation is defined in minutes, and although most calculations scale linearly,
// maluses are bestowed only upon reaching the tiers defined below.
enum sleep_deprivation_levels {
    SLEEP_DEPRIVATION_HARMLESS = 2 * 24 * 60,
    SLEEP_DEPRIVATION_MINOR = 4 * 24 * 60,
    SLEEP_DEPRIVATION_SERIOUS = 7 * 24 * 60,
    SLEEP_DEPRIVATION_MAJOR = 10 * 24 * 60,
    SLEEP_DEPRIVATION_MASSIVE = 14 * 24 * 60
};

// This tries to represent both rating and
// character's decision to respect said rating
enum edible_rating {
    // Edible or we pretend it is
    EDIBLE,
    // Not food at all
    INEDIBLE,
    // Not food because mutated mouth/system
    INEDIBLE_MUTATION,
    // You can eat it, but it will hurt morale
    ALLERGY,
    // Smaller allergy penalty
    ALLERGY_WEAK,
    // Cannibalism (unless psycho/cannibal)
    CANNIBALISM,
    // Rotten or not rotten enough (for saprophages)
    ROTTEN,
    // Can provoke vomiting if you already feel nauseous.
    NAUSEA,
    // We can eat this, but we'll overeat
    TOO_FULL,
    // Some weird stuff that requires a tool we don't have
    NO_TOOL
};

enum class rechargeable_cbm {
    none = 0,
    reactor,
    furnace,
    other
};

struct layer_details {

    std::vector<int> pieces;
    int max = 0;
    int total = 0;

    void reset();
    int layer( int encumbrance );

    bool operator ==( const layer_details &rhs ) const {
        return max == rhs.max &&
               total == rhs.total &&
               pieces == rhs.pieces;
    }
};

struct encumbrance_data {
    int encumbrance = 0;
    int armor_encumbrance = 0;
    int layer_penalty = 0;

    std::array<layer_details, static_cast<size_t>( layer_level::MAX_CLOTHING_LAYER )>
    layer_penalty_details;

    void layer( const layer_level level, const int encumbrance ) {
        layer_penalty += layer_penalty_details[static_cast<size_t>( level )].layer( encumbrance );
    }

    void reset() {
        *this = encumbrance_data();
    }

    bool operator ==( const encumbrance_data &rhs ) const {
        return encumbrance == rhs.encumbrance &&
               armor_encumbrance == rhs.armor_encumbrance &&
               layer_penalty == rhs.layer_penalty &&
               layer_penalty_details == rhs.layer_penalty_details;
    }
};

struct aim_type {
    std::string name;
    std::string action;
    std::string help;
    bool has_threshold;
    int threshold;
};

struct social_modifiers {
    int lie = 0;
    int persuade = 0;
    int intimidate = 0;

    social_modifiers &operator+=( const social_modifiers &other ) {
        this->lie += other.lie;
        this->persuade += other.persuade;
        this->intimidate += other.intimidate;
        return *this;
    }
};

struct consumption_event {
    time_point time;
    itype_id type_id;
    uint64_t component_hash;

    consumption_event() = default;
    consumption_event( const item &food ) : time( calendar::turn ) {
        type_id = food.typeId();
        component_hash = food.make_component_hash();
    }
    void serialize( JsonOut &json ) const;
    void deserialize( JsonIn &jsin );
};

inline social_modifiers operator+( social_modifiers lhs, const social_modifiers &rhs )
{
    lhs += rhs;
    return lhs;
}

class Character : public Creature, public visitable<Character>
{
    public:
        Character( const Character & ) = delete;
        Character &operator=( const Character & ) = delete;
        ~Character() override;

        Character *as_character() override {
            return this;
        }
        const Character *as_character() const override {
            return this;
        }

        character_id getID() const;
        // sets the ID, will *only* succeed when the current id is not valid
        // allows forcing a -1 id which is required for templates to not throw errors
        void setID( character_id i, bool force = false );

        field_type_id bloodType() const override;
        field_type_id gibType() const override;
        bool is_warm() const override;
        bool in_species( const species_id &spec ) const override;

        const std::string &symbol() const override;

        enum class comfort_level {
            impossible = -999,
            uncomfortable = -7,
            neutral = 0,
            slightly_comfortable = 3,
            comfortable = 5,
            very_comfortable = 10
        };

        enum stat {
            STRENGTH,
            DEXTERITY,
            INTELLIGENCE,
            PERCEPTION,
            DUMMY_STAT
        };

        // Character stats
        // TODO: Make those protected
        int str_max;
        int dex_max;
        int int_max;
        int per_max;

        int str_cur;
        int dex_cur;
        int int_cur;
        int per_cur;

        // The prevalence of getter, setter, and mutator functions here is partially
        // a result of the slow, piece-wise migration of the player class upwards into
        // the character class. As enough logic is moved upwards to fully separate
        // utility upwards out of the player class, as many of these as possible should
        // be eliminated to allow for proper code separation. (Note: Not "all", many").
        /** Getters for stats exclusive to characters */
        virtual int get_str() const;
        virtual int get_dex() const;
        virtual int get_per() const;
        virtual int get_int() const;

        virtual int get_str_base() const;
        virtual int get_dex_base() const;
        virtual int get_per_base() const;
        virtual int get_int_base() const;

        virtual int get_str_bonus() const;
        virtual int get_dex_bonus() const;
        virtual int get_per_bonus() const;
        virtual int get_int_bonus() const;

        int get_speed() const override;

        // Penalty modifiers applied for ranged attacks due to low stats
        virtual int ranged_dex_mod() const;
        virtual int ranged_per_mod() const;

        /** Setters for stats exclusive to characters */
        virtual void set_str_bonus( int nstr );
        virtual void set_dex_bonus( int ndex );
        virtual void set_per_bonus( int nper );
        virtual void set_int_bonus( int nint );
        virtual void mod_str_bonus( int nstr );
        virtual void mod_dex_bonus( int ndex );
        virtual void mod_per_bonus( int nper );
        virtual void mod_int_bonus( int nint );

        // Prints message(s) about current health
        void print_health() const;

        /** Getters for health values exclusive to characters */
        virtual int get_healthy() const;
        virtual int get_healthy_mod() const;

        /** Modifiers for health values exclusive to characters */
        virtual void mod_healthy( int nhealthy );
        virtual void mod_healthy_mod( int nhealthy_mod, int cap );

        /** Setters for health values exclusive to characters */
        virtual void set_healthy( int nhealthy );
        virtual void set_healthy_mod( int nhealthy_mod );

        /** Getter for need values exclusive to characters */
        virtual int get_stored_kcal() const;
        virtual int get_healthy_kcal() const;
        virtual float get_kcal_percent() const;
        virtual int get_hunger() const;
        virtual int get_starvation() const;
        virtual int get_thirst() const;
        /** Gets character's minimum hunger and thirst */
        int stomach_capacity() const;
        virtual std::pair<std::string, nc_color> get_thirst_description() const;
        virtual std::pair<std::string, nc_color> get_hunger_description() const;
        virtual std::pair<std::string, nc_color> get_fatigue_description() const;
        virtual int get_fatigue() const;
        virtual int get_sleep_deprivation() const;

        /** Modifiers for need values exclusive to characters */
        virtual void mod_stored_kcal( int nkcal );
        virtual void mod_stored_nutr( int nnutr );
        virtual void mod_hunger( int nhunger );
        virtual void mod_thirst( int nthirst );
        virtual void mod_fatigue( int nfatigue );
        virtual void mod_sleep_deprivation( int nsleep_deprivation );

        /** Setters for need values exclusive to characters */
        virtual void set_stored_kcal( int kcal );
        virtual void set_hunger( int nhunger );
        virtual void set_thirst( int nthirst );
        virtual void set_fatigue( int nfatigue );
        virtual void set_sleep_deprivation( int nsleep_deprivation );

        void mod_stat( const std::string &stat, float modifier ) override;

        /**Get bonus to max_hp from excess stored fat*/
        int get_fat_to_hp() const;

        /** Returns either "you" or the player's name. capitalize_first assumes
            that the character's name is already upper case and uses it only for
            possessive "your" and "you"
        **/
        std::string disp_name( bool possessive = false, bool capitalize_first = false ) const override;
        /** Returns the name of the player's outer layer, e.g. "armor plates" */
        std::string skin_name() const override;

        /* returns the character's faction */
        virtual faction *get_faction() const {
            return nullptr;
        }
        void set_fac_id( const std::string &my_fac_id );

        /* Adjusts provided sight dispersion to account for player stats */
        int effective_dispersion( int dispersion ) const;

        /* Accessors for aspects of aim speed. */
        std::vector<aim_type> get_aim_types( const item &gun ) const;
        std::pair<int, int> get_fastest_sight( const item &gun, double recoil ) const;
        int get_most_accurate_sight( const item &gun ) const;
        double aim_speed_skill_modifier( const skill_id &gun_skill ) const;
        double aim_speed_dex_modifier() const;
        double aim_speed_encumbrance_modifier() const;
        double aim_cap_from_volume( const item &gun ) const;

        /* Calculate aim improvement per move spent aiming at a given @ref recoil */
        double aim_per_move( const item &gun, double recoil ) const;

        /** Combat getters */
        float get_dodge_base() const override;
        float get_hit_base() const override;

        /**
         * Adds a reason for why the player would miss a melee attack.
         *
         * To possibly be messaged to the player when he misses a melee attack.
         * @param reason A message for the player that gives a reason for him missing.
         * @param weight The weight used when choosing what reason to pick when the
         * player misses.
         */
        void add_miss_reason( const std::string &reason, unsigned int weight );
        /** Clears the list of reasons for why the player would miss a melee attack. */
        void clear_miss_reasons();
        /**
         * Returns an explanation for why the player would miss a melee attack.
         */
        std::string get_miss_reason();

        /**
          * Handles passive regeneration of pain and maybe hp.
          */
        void regen( int rate_multiplier );
        // called once per 24 hours to enforce the minimum of 1 hp healed per day
        // TODO: Move to Character once heal() is moved
        void enforce_minimum_healing();

        /** Handles health fluctuations over time */
        virtual void update_health( int external_modifiers = 0 );
        /** Updates all "biology" by one turn. Should be called once every turn. */
        void update_body();
        /** Updates all "biology" as if time between `from` and `to` passed. */
        void update_body( const time_point &from, const time_point &to );
        /** Updates the stomach to give accurate hunger messages */
        void update_stomach( const time_point &from, const time_point &to );
        /** Increases hunger, thirst, fatigue and stimulants wearing off. `rate_multiplier` is for retroactive updates. */
        void update_needs( int rate_multiplier );
        needs_rates calc_needs_rates() const;
        /** Kills the player if too hungry, stimmed up etc., forces tired player to sleep and prints warnings. */
        void check_needs_extremes();
        /** Handles the chance to be infected by random diseases */
        void get_sick();
        /** Returns if the player has hibernation mutation and is asleep and well fed */
        bool is_hibernating() const;
        /** Maintains body temperature */
        void update_bodytemp();

        /** Equalizes heat between body parts */
        void temp_equalizer( body_part bp1, body_part bp2 );

        /** Rate point's ability to serve as a bed. Only takes certain mutations into account, and not fatigue nor stimulants. */
        comfort_level base_comfort_value( const tripoint &p ) const;

        /** Define blood loss (in percents) */
        int blood_loss( body_part bp ) const;

        /** Resets the value of all bonus fields to 0. */
        void reset_bonuses() override;
        /** Resets stats, and applies effects in an idempotent manner */
        void reset_stats() override;
        /** Handles stat and bonus reset. */
        void reset() override;

        /** Picks a random body part, adjusting for mutations, broken body parts etc. */
        body_part get_random_body_part( bool main ) const override;
        /** Returns all body parts this character has, in order they should be displayed. */
        std::vector<body_part> get_all_body_parts( bool only_main = false ) const override;

        /** Recalculates encumbrance cache. */
        void reset_encumbrance();
        /** Returns ENC provided by armor, etc. */
        int encumb( body_part bp ) const;

        /** Returns body weight plus weight of inventory and worn/wielded items */
        units::mass get_weight() const override;
        /** Get encumbrance for all body parts. */
        std::array<encumbrance_data, num_bp> get_encumbrance() const;
        /** Get encumbrance for all body parts as if `new_item` was also worn. */
        std::array<encumbrance_data, num_bp> get_encumbrance( const item &new_item ) const;
        /** Get encumbrance penalty per layer & body part */
        int extraEncumbrance( layer_level level, int bp ) const;

        /** Returns true if the character is wearing power armor */
        bool is_wearing_power_armor( bool *hasHelmet = nullptr ) const;
        /** Returns true if the character is wearing active power */
        bool is_wearing_active_power_armor() const;
        /** Returns true if the player is wearing an active optical cloak */
        bool is_wearing_active_optcloak() const;

        /** Returns true if the player is in a climate controlled area or armor */
        bool in_climate_control();

        /** Returns wind resistance provided by armor, etc **/
        int get_wind_resistance( body_part bp ) const;

        /** Returns true if the player isn't able to see */
        bool is_blind() const;

        bool is_invisible() const;
        /** Checks is_invisible() as well as other factors */
        int visibility( bool check_color = false, int stillness = 0 ) const;

        /** Returns character luminosity based on the brightest active item they are carrying */
        float active_light() const;

        bool sees_with_specials( const Creature &critter ) const;

        /** Bitset of all the body parts covered only with items with `flag` (or nothing) */
        body_part_set exclusive_flag_coverage( const std::string &flag ) const;

        /** Processes effects which may prevent the Character from moving (bear traps, crushed, etc.).
         *  Returns false if movement is stopped. */
        bool move_effects( bool attacking ) override;
        /** Check against the character's current movement mode */
        bool movement_mode_is( character_movemode mode ) const;

        virtual void set_movement_mode( character_movemode mode ) = 0;

        /** Performs any Character-specific modifications to the arguments before passing to Creature::add_effect(). */
        void add_effect( const efftype_id &eff_id, const time_duration &dur, body_part bp = num_bp,
                         bool permanent = false,
                         int intensity = 0, bool force = false, bool deferred = false ) override;
        /**
         * Handles end-of-turn processing.
         */
        void process_turn() override;

        /** Recalculates HP after a change to max strength */
        void recalc_hp();
        /** Modifies the player's sight values
         *  Must be called when any of the following change:
         *  This must be called when any of the following change:
         * - effects
         * - bionics
         * - traits
         * - underwater
         * - clothes
         */
        void recalc_sight_limits();
        /**
         * Returns the apparent light level at which the player can see.
         * This is adjusted by the light level at the *character's* position
         * to simulate glare, etc, night vision only works if you are in the dark.
         */
        float get_vision_threshold( float light_level ) const;
        /**
         * Flag encumbrance for updating.
        */
        void flag_encumbrance();
        /**
         * Checks worn items for the "RESET_ENCUMBRANCE" flag, which indicates
         * that encumbrance may have changed and require recalculating.
         */
        void check_item_encumbrance_flag();

        // any side effects that might happen when the Character is hit
        void on_hit( Creature *source, body_part /*bp_hit*/,
                     float /*difficulty*/, dealt_projectile_attack const * /*proj*/ ) override;
        // any side effects that might happen when the Character hits a Creature
        void did_hit( Creature &target );

        void cough( bool harmful = false, int loudness = 4 );
        /**
         * Check for relevant passive, non-clothing that can absorb damage, and reduce by specified
         * damage unit.  Only flat bonuses are checked here.  Multiplicative ones are checked in
         * @ref player::absorb_hit.  The damage amount will never be reduced to less than 0.
         * This is called from @ref player::absorb_hit
         */
        void passive_absorb_hit( body_part bp, damage_unit &du ) const;
        /** Runs through all bionics and armor on a part and reduces damage through their armor_absorb */
        void absorb_hit( body_part bp, damage_instance &dam ) override;
        /**
         * Reduces and mutates du, prints messages about armor taking damage.
         * @return true if the armor was completely destroyed (and the item must be deleted).
         */
        bool armor_absorb( damage_unit &du, item &armor );
        /**
         * Check for passive bionics that provide armor, and returns the armor bonus
         * This is called from player::passive_absorb_hit
         */
        float bionic_armor_bonus( body_part bp, damage_type dt ) const;
        /** Returns the armor bonus against given type from martial arts buffs */
        int mabuff_armor_bonus( damage_type type ) const;
        /** Returns overall fire resistance for the body part */
        int get_armor_fire( body_part bp ) const;
        // --------------- Mutation Stuff ---------------
        // In newcharacter.cpp
        /** Returns the id of a random starting trait that costs >= 0 points */
        trait_id random_good_trait();
        /** Returns the id of a random starting trait that costs < 0 points */
        trait_id random_bad_trait();

        // In mutation.cpp
        /** Returns true if the player has the entered trait */
        bool has_trait( const trait_id &b ) const override;
        /** Returns true if the player has the entered starting trait */
        bool has_base_trait( const trait_id &b ) const;
        /** Returns true if player has a trait with a flag */
        bool has_trait_flag( const std::string &b ) const;
        /** Returns the trait id with the given invlet, or an empty string if no trait has that invlet */
        trait_id trait_by_invlet( int ch ) const;

        /** Toggles a trait on the player and in their mutation list */
        void toggle_trait( const trait_id &flag );
        /** Add or removes a mutation on the player, but does not trigger mutation loss/gain effects. */
        void set_mutation( const trait_id &flag );
        void unset_mutation( const trait_id &flag );

        // Trigger and disable mutations that can be so toggled.
        void activate_mutation( const trait_id &mutation );
        void deactivate_mutation( const trait_id &mut );

        /** Converts a body_part to an hp_part */
        static hp_part bp_to_hp( body_part bp );
        /** Converts an hp_part to a body_part */
        static body_part hp_to_bp( hp_part hpart );

        bool can_mount( const monster &critter ) const;
        void mount_creature( monster &z );
        bool is_mounted() const;
        void dismount();
        void forced_dismount();

        bool is_deaf() const;
        /** Returns true if the player has two functioning arms */
        bool has_two_arms() const;
        /** Returns the number of functioning arms */
        int get_working_arm_count() const;
        /** Returns the number of functioning legs */
        int get_working_leg_count() const;
        /** Returns true if the limb is disabled(12.5% or less hp)*/
        bool is_limb_disabled( hp_part limb ) const;
        /** Returns true if the limb is hindered(40% or less hp) */
        bool is_limb_hindered( hp_part limb ) const;
        /** Returns true if the limb is broken */
        bool is_limb_broken( hp_part limb ) const;
        /** source of truth of whether a Character can run */
        bool can_run();
        /** Hurts all body parts for dam, no armor reduction */
        void hurtall( int dam, Creature *source, bool disturb = true );
        /** Harms all body parts for dam, with armor reduction. If vary > 0 damage to parts are random within vary % (1-100) */
        int hitall( int dam, int vary, Creature *source );
        /** Handles effects that happen when the player is damaged and aware of the fact. */
        void on_hurt( Creature *source, bool disturb = true );
        /** Heals a body_part for dam */
        void heal( body_part healed, int dam );
        /** Heals an hp_part for dam */
        void heal( hp_part healed, int dam );
        /** Heals all body parts for dam */
        void healall( int dam );
        /**
         * Displays menu with body part hp, optionally with hp estimation after healing.
         * Returns selected part.
         * menu_header - name of item that triggers this menu
         * show_all - show and enable choice of all limbs, not only healable
         * precise - show numerical hp
         * normal_bonus - heal normal limb
         * head_bonus - heal head
         * torso_bonus - heal torso
         * bleed - chance to stop bleeding
         * bite - chance to remove bite
         * infect - chance to remove infection
         * bandage_power - quality of bandage
         * disinfectant_power - quality of disinfectant
         */
        hp_part body_window( const std::string &menu_header,
                             bool show_all, bool precise,
                             int normal_bonus, int head_bonus, int torso_bonus,
                             float bleed, float bite, float infect, float bandage_power, float disinfectant_power ) const;

        // Returns color which this limb would have in healing menus
        nc_color limb_color( body_part bp, bool bleed, bool bite, bool infect ) const;

        static const std::vector<material_id> fleshy;
        bool made_of( const material_id &m ) const override;
        bool made_of_any( const std::set<material_id> &ms ) const override;

        // Drench cache
        enum water_tolerance {
            WT_IGNORED = 0,
            WT_NEUTRAL,
            WT_GOOD,
            NUM_WATER_TOLERANCE
        };
        inline int posx() const override {
            return position.x;
        }
        inline int posy() const override {
            return position.y;
        }
        inline int posz() const override {
            return position.z;
        }
        inline void setx( int x ) {
            setpos( tripoint( x, position.y, position.z ) );
        }
        inline void sety( int y ) {
            setpos( tripoint( position.x, y, position.z ) );
        }
        inline void setz( int z ) {
            setpos( tripoint( position.xy(), z ) );
        }
        inline void setpos( const tripoint &p ) override {
            position = p;
        }

        /**
         * Global position, expressed in map square coordinate system
         * (the most detailed coordinate system), used by the @ref map.
         */
        virtual tripoint global_square_location() const;
        /**
        * Returns the location of the player in global submap coordinates.
        */
        tripoint global_sm_location() const;
        /**
        * Returns the location of the player in global overmap terrain coordinates.
        */
        tripoint global_omt_location() const;

    private:
        /** Retrieves a stat mod of a mutation. */
        int get_mod( const trait_id &mut, const std::string &arg ) const;
        /** Applies skill-based boosts to stats **/
        void apply_skill_boost();
    protected:
        void do_skill_rust();
        /** Applies stat mods to character. */
        void apply_mods( const trait_id &mut, bool add_remove );

        /** Recalculate encumbrance for all body parts. */
        std::array<encumbrance_data, num_bp> calc_encumbrance() const;
        /** Recalculate encumbrance for all body parts as if `new_item` was also worn. */
        std::array<encumbrance_data, num_bp> calc_encumbrance( const item &new_item ) const;

        /** Applies encumbrance from mutations and bionics only */
        void mut_cbm_encumb( std::array<encumbrance_data, num_bp> &vals ) const;

        /** Return the position in the worn list where new_item would be
         * put by default */
        std::list<item>::iterator position_to_wear_new_item( const item &new_item );

        /** Applies encumbrance from items only
         * If new_item is not null, then calculate under the asumption that it
         * is added to existing work items. */
        void item_encumb( std::array<encumbrance_data, num_bp> &vals,
                          const item &new_item ) const;

        std::array<std::array<int, NUM_WATER_TOLERANCE>, num_bp> mut_drench;

        void serialize_consumption_history( JsonOut jsout ) const;
        void deserialize_consumption_history( JsonArray jarr );
    public:
        // recalculates enchantment cache by iterating through all held, worn, and wielded items
        void recalculate_enchantment_cache();
        // gets add and mult value from enchantment cache
        double calculate_by_enchantment( double modify, enchantment::mod value,
                                         bool round_output = false ) const;

        /** Returns true if the player has any martial arts buffs attached */
        bool has_mabuff( const mabuff_id &buff_id ) const;
        /** Returns true if the player has a grab breaking technique available */
        bool has_grab_break_tec() const override {
            return martial_arts_data.has_grab_break_tec();
        }

        /** Returns the to hit bonus from martial arts buffs */
        float mabuff_tohit_bonus() const;
        /** Returns the dodge bonus from martial arts buffs */
        float mabuff_dodge_bonus() const;
        /** Returns the block bonus from martial arts buffs */
        int mabuff_block_bonus() const;
        /** Returns the speed bonus from martial arts buffs */
        int mabuff_speed_bonus() const;
        /** Returns the damage multiplier to given type from martial arts buffs */
        float mabuff_damage_mult( damage_type type ) const;
        /** Returns the flat damage bonus to given type from martial arts buffs, applied after the multiplier */
        int mabuff_damage_bonus( damage_type type ) const;
        /** Returns the flat penalty to move cost of attacks. If negative, that's a bonus. Applied after multiplier. */
        int mabuff_attack_cost_penalty() const;
        /** Returns the multiplier on move cost of attacks. */
        float mabuff_attack_cost_mult() const;

        /** Handles things like destruction of armor, etc. */
        void mutation_effect( const trait_id &mut );
        /** Handles what happens when you lose a mutation. */
        void mutation_loss_effect( const trait_id &mut );

        bool has_active_mutation( const trait_id &b ) const;
        /** Picks a random valid mutation and gives it to the Character, possibly removing/changing others along the way */
        void mutate();
        /** Returns true if the player doesn't have the mutation or a conflicting one and it complies with the force typing */
        bool mutation_ok( const trait_id &mutation, bool force_good, bool force_bad ) const;
        /** Picks a random valid mutation in a category and mutate_towards() it */
        void mutate_category( const std::string &mut_cat );
        /** Mutates toward one of the given mutations, upgrading or removing conflicts if necessary */
        bool mutate_towards( std::vector<trait_id> muts, int num_tries = INT_MAX );
        /** Mutates toward the entered mutation, upgrading or removing conflicts if necessary */
        bool mutate_towards( const trait_id &mut );
        /** Removes a mutation, downgrading to the previous level if possible */
        void remove_mutation( const trait_id &mut, bool silent = false );
        /** Returns true if the player has the entered mutation child flag */
        bool has_child_flag( const trait_id &flag ) const;
        /** Removes the mutation's child flag from the player's list */
        void remove_child_flag( const trait_id &flag );
        /** Recalculates mutation_category_level[] values for the player */
        void set_highest_cat_level();
        /** Returns the highest mutation category */
        std::string get_highest_category() const;
        /** Recalculates mutation drench protection for all bodyparts (ignored/good/neutral stats) */
        void drench_mut_calc();
        /** Recursively traverses the mutation's prerequisites and replacements, building up a map */
        void build_mut_dependency_map( const trait_id &mut,
                                       std::unordered_map<trait_id, int> &dependency_map, int distance );

        /**
        * Returns true if this category of mutation is allowed.
        */
        bool is_category_allowed( const std::vector<std::string> &category ) const;
        bool is_category_allowed( const std::string &category ) const;

        bool is_weak_to_water() const;

        /**Check for mutation disallowing the use of an healing item*/
        bool can_use_heal_item( const item &med ) const;

        bool can_install_cbm_on_bp( const std::vector<body_part> &bps ) const;

        /**
         * Returns resistances on a body part provided by mutations
         */
        // TODO: Cache this, it's kinda expensive to compute
        resistances mutation_armor( body_part bp ) const;
        float mutation_armor( body_part bp, damage_type dt ) const;
        float mutation_armor( body_part bp, const damage_unit &du ) const;

        // --------------- Bionic Stuff ---------------
        /** Handles bionic activation effects of the entered bionic, returns if anything activated */
        bool activate_bionic( int b, bool eff_only = false );
        std::vector<bionic_id> get_bionics() const;
        /** Returns true if the player has the entered bionic id */
        bool has_bionic( const bionic_id &b ) const;
        /** Returns true if the player has the entered bionic id and it is powered on */
        bool has_active_bionic( const bionic_id &b ) const;
        /**Returns true if the player has any bionic*/
        bool has_any_bionic() const;
        /**Returns true if the character can fuel a bionic with the item*/
        bool can_fuel_bionic_with( const item &it ) const;
        /**Return bionic_id of bionics able to use it as fuel*/
        std::vector<bionic_id> get_bionic_fueled_with( const item &it ) const;
        /**Return bionic_id of fueled bionics*/
        std::vector<bionic_id> get_fueled_bionics() const;
        /**Returns bionic_id of first remote fueled bionic found*/
        bionic_id get_remote_fueled_bionic() const;
        /**Return bionic_id of bionic of most fuel efficient bionic*/
        bionic_id get_most_efficient_bionic( const std::vector<bionic_id> &bids ) const;
        /**Return list of available fuel for this bionic*/
        std::vector<itype_id> get_fuel_available( const bionic_id &bio ) const;
        /**Return available space to store specified fuel*/
        int get_fuel_capacity( const itype_id &fuel ) const;
        /**Return total space to store specified fuel*/
        int get_total_fuel_capacity( const itype_id &fuel ) const;
        /**Updates which bionic contain fuel and which is empty*/
        void update_fuel_storage( const itype_id &fuel );
        /**Get stat bonus from bionic*/
        int get_mod_stat_from_bionic( const Character::stat &Stat ) const;
        // route for overmap-scale travelling
        std::vector<tripoint> omt_path;

        /** Handles bionic effects over time of the entered bionic */
        void process_bionic( int b );
        /** Handles bionic deactivation effects of the entered bionic, returns if anything
         *  deactivated */
        virtual bool deactivate_bionic( int b, bool eff_only = false );

        int get_used_bionics_slots( body_part bp ) const;
        int get_total_bionics_slots( body_part bp ) const;
        int get_free_bionics_slots( body_part bp ) const;

        /**Has enough anesthetic for surgery*/
        bool has_enough_anesth( const itype *cbm, player &patient );
        /** Handles process of introducing patient into anesthesia during Autodoc operations. Requires anesthetic kits or NOPAIN mutation */
        void introduce_into_anesthesia( const time_duration &duration, player &installer,
                                        bool needs_anesthesia );
        /** Removes a bionic from my_bionics[] */
        void remove_bionic( const bionic_id &b );
        /** Adds a bionic to my_bionics[] */
        void add_bionic( const bionic_id &b );
        /** Calculate skill for (un)installing bionics */
        float bionics_adjusted_skill( const skill_id &most_important_skill,
                                      const skill_id &important_skill,
                                      const skill_id &least_important_skill,
                                      int skill_level = -1 );
        /** Calculate non adjusted skill for (un)installing bionics */
        int bionics_pl_skill( const skill_id &most_important_skill,
                              const skill_id &important_skill,
                              const skill_id &least_important_skill,
                              int skill_level = -1 );
        /**Is the installation possible*/
        bool can_install_bionics( const itype &type, player &installer, bool autodoc = false,
                                  int skill_level = -1 );
        std::map<body_part, int> bionic_installation_issues( const bionic_id &bioid );
        /** Initialize all the values needed to start the operation player_activity */
        bool install_bionics( const itype &type, player &installer, bool autodoc = false,
                              int skill_level = -1 );
        /**Success or failure of installation happens here*/
        void perform_install( bionic_id bid, bionic_id upbid, int difficulty, int success,
                              int pl_skill, std::string installer_name,
                              std::vector<trait_id> trait_to_rem, tripoint patient_pos );
        void bionics_install_failure( bionic_id bid, std::string installer, int difficulty, int success,
                                      float adjusted_skill, tripoint patient_pos );

        /**Is The uninstallation possible*/
        bool can_uninstall_bionic( const bionic_id &b_id, player &installer, bool autodoc = false,
                                   int skill_level = -1 );
        /** Initialize all the values needed to start the operation player_activity */
        bool uninstall_bionic( const bionic_id &b_id, player &installer, bool autodoc = false,
                               int skill_level = -1 );
        /**Succes or failure of removal happens here*/
        void perform_uninstall( bionic_id bid, int difficulty, int success, units::energy power_lvl,
                                int pl_skill );
        /**When a player fails the surgery*/
        void bionics_uninstall_failure( int difficulty, int success, float adjusted_skill );

        /**Used by monster to perform surgery*/
        bool uninstall_bionic( const bionic &target_cbm, monster &installer, player &patient,
                               float adjusted_skill, bool autodoc = false );
        /**When a monster fails the surgery*/
        void bionics_uninstall_failure( monster &installer, player &patient, int difficulty, int success,
                                        float adjusted_skill );

        /**Convert fuel to bionic power*/
        bool burn_fuel( int b, bool start = false );
        /**Passively produce power from PERPETUAL fuel*/
        void passive_power_gen( int b );
        /**Find fuel used by remote powered bionic*/
        itype_id find_remote_fuel( bool look_only = false );
        /**Consume fuel used by remote powered bionic, return amount of request unfulfilled (0 if totally successful).*/
        int consume_remote_fuel( int amount );
        void reset_remote_fuel();
        /**Handle heat from exothermic power generation*/
        void heat_emission( int b, int fuel_energy );
        /**Applies modifier to fuel_efficiency and returns the resulting efficiency*/
        float get_effective_efficiency( int b, float fuel_efficiency );

        units::energy get_power_level() const;
        units::energy get_max_power_level() const;
        void mod_power_level( units::energy npower );
        void mod_max_power_level( units::energy npower_max );
        void set_power_level( units::energy npower );
        void set_max_power_level( units::energy npower_max );
        bool is_max_power() const;
        bool has_power() const;
        bool has_max_power() const;
        bool enough_power_for( const bionic_id &bid ) const;
        // --------------- Generic Item Stuff ---------------

        struct has_mission_item_filter {
            int mission_id;
            bool operator()( const item &it ) {
                return it.mission_id == mission_id;
            }
        };

        // -2 position is 0 worn index, -3 position is 1 worn index, etc
        static int worn_position_to_index( int position ) {
            return -2 - position;
        }

        // checks to see if an item is worn
        bool is_worn( const item &thing ) const {
            for( const auto &elem : worn ) {
                if( &thing == &elem ) {
                    return true;
                }
            }
            return false;
        }

        /**
         * Asks how to use the item (if it has more than one use_method) and uses it.
         * Returns true if it destroys the item. Consumes charges from the item.
         * Multi-use items are ONLY supported when all use_methods are iuse_actor!
         */
        virtual bool invoke_item( item *, const tripoint &pt );
        /** As above, but with a pre-selected method. Debugmsg if this item doesn't have this method. */
        virtual bool invoke_item( item *, const std::string &, const tripoint &pt );
        /** As above two, but with position equal to current position */
        virtual bool invoke_item( item * );
        virtual bool invoke_item( item *, const std::string & );

        /**
         * Drop, wear, stash or otherwise try to dispose of an item consuming appropriate moves
         * @param obj item to dispose of
         * @param prompt optional message to display in any menu
         * @return whether the item was successfully disposed of
         */
        virtual bool dispose_item( item_location &&obj, const std::string &prompt = std::string() );

        /**
         * Has the item enough charges to invoke its use function?
         * Also checks if UPS from this player is used instead of item charges.
         */
        bool has_enough_charges( const item &it, bool show_msg ) const;

        /** Consume charges of a tool or comestible item, potentially destroying it in the process
         *  @param used item consuming the charges
         *  @param qty number of charges to consume which must be non-zero
         *  @return true if item was destroyed */
        bool consume_charges( item &used, int qty );

        /**
         * Calculate (but do not deduct) the number of moves required when handling (e.g. storing, drawing etc.) an item
         * @param it Item to calculate handling cost for
         * @param penalties Whether item volume and temporary effects (e.g. GRABBED, DOWNED) should be considered.
         * @param base_cost Cost due to storage type.
         * @return cost in moves ranging from 0 to MAX_HANDLING_COST
         */
        int item_handling_cost( const item &it, bool penalties = true,
                                int base_cost = INVENTORY_HANDLING_PENALTY ) const;

        /**
         * Calculate (but do not deduct) the number of moves required when storing an item in a container
         * @param it Item to calculate storage cost for
         * @param container Container to store item in
         * @param penalties Whether item volume and temporary effects (e.g. GRABBED, DOWNED) should be considered.
         * @param base_cost Cost due to storage type.
         * @return cost in moves ranging from 0 to MAX_HANDLING_COST
         */
        int item_store_cost( const item &it, const item &container, bool penalties = true,
                             int base_cost = INVENTORY_HANDLING_PENALTY ) const;

        /** Calculate (but do not deduct) the number of moves required to wear an item */
        int item_wear_cost( const item &it ) const;

        /** Wear item; returns nullopt on fail, or pointer to newly worn item on success.
         * If interactive is false, don't alert the player or drain moves on completion.
         */
        cata::optional<std::list<item>::iterator>
        wear_item( const item &to_wear, bool interactive = true );

        /** Returns the amount of item `type' that is currently worn */
        int  amount_worn( const itype_id &id ) const;

        /** Returns nearby items which match the provided predicate */
        std::vector<item_location> nearby( const std::function<bool( const item *, const item * )> &func,
                                           int radius = 1 ) const;

        /**
         * Similar to @ref remove_items_with, but considers only worn items and not their
         * content (@ref item::contents is not checked).
         * If the filter function returns true, the item is removed.
         */
        std::list<item> remove_worn_items_with( std::function<bool( item & )> filter );

        // Returns the item with a given inventory position.
        item &i_at( int position );
        const item &i_at( int position ) const;
        /**
         * Returns the item position (suitable for @ref i_at or similar) of a
         * specific item. Returns INT_MIN if the item is not found.
         * Note that this may lose some information, for example the returned position is the
         * same when the given item points to the container and when it points to the item inside
         * the container. All items that are part of the same stack have the same item position.
         */
        int get_item_position( const item *it ) const;

        /**
         * Returns a reference to the item which will be used to make attacks.
         * At the moment it's always @ref weapon or a reference to a null item.
         */
        /*@{*/
        const item &used_weapon() const;
        item &used_weapon();
        /*@}*/

        /**
         * Try to find a container/s on character containing ammo of type it.typeId() and
         * add charges until the container is full.
         * @param unloading Do not try to add to a container when the item was intentionally unloaded.
         * @return Remaining charges which could not be stored in a container.
         */
        int i_add_to_container( const item &it, bool unloading );
        item &i_add( item it, bool should_stack = true );

        /**
         * Try to pour the given liquid into the given container/vehicle. The transferred charges are
         * removed from the liquid item. Check the charges of afterwards to see if anything has
         * been transferred at all.
         * The functions do not consume any move points.
         * @return Whether anything has been moved at all. `false` indicates the transfer is not
         * possible at all. `true` indicates at least some of the liquid has been moved.
         */
        /**@{*/
        bool pour_into( item &container, item &liquid );
        bool pour_into( vehicle &veh, item &liquid );
        /**@}*/

        /**
         * Remove a specific item from player possession. The item is compared
         * by pointer. Contents of the item are removed as well.
         * @param pos The item position of the item to be removed. The item *must*
         * exists, use @ref has_item to check this.
         * @return A copy of the removed item.
         */
        item i_rem( int pos );
        /**
         * Remove a specific item from player possession. The item is compared
         * by pointer. Contents of the item are removed as well.
         * @param it A pointer to the item to be removed. The item *must* exists
         * in the players possession (one can use @ref has_item to check for this).
         * @return A copy of the removed item.
         */
        item i_rem( const item *it );
        void i_rem_keep_contents( int pos );
        /** Sets invlet and adds to inventory if possible, drops otherwise, returns true if either succeeded.
         *  An optional qty can be provided (and will perform better than separate calls). */
        bool i_add_or_drop( item &it, int qty = 1 );

        /** Only use for UI things. Returns all invlets that are currently used in
         * the player inventory, the weapon slot and the worn items. */
        std::bitset<std::numeric_limits<char>::max()> allocated_invlets() const;

        /**
         * Whether the player carries an active item of the given item type.
         */
        bool has_active_item( const itype_id &id ) const;
        item remove_weapon();
        void remove_mission_items( int mission_id );

        /**
         * Returns the items that are ammo and have the matching ammo type.
         */
        std::vector<const item *> get_ammo( const ammotype &at ) const;

        /**
         * Searches for ammo or magazines that can be used to reload obj
         * @param obj item to be reloaded. By design any currently loaded ammunition or magazine is ignored
         * @param empty whether empty magazines should be considered as possible ammo
         * @param radius adjacent map/vehicle tiles to search. 0 for only player tile, -1 for only inventory
         */
        std::vector<item_location> find_ammo( const item &obj, bool empty = true, int radius = 1 ) const;

        /**
         * Searches for weapons and magazines that can be reloaded.
         */
        std::vector<item_location> find_reloadables();
        /**
         * Counts ammo and UPS charges (lower of) for a given gun on the character.
         */
        int ammo_count_for( const item &gun );

        /** Maximum thrown range with a given item, taking all active effects into account. */
        int throw_range( const item & ) const;
        /** Dispersion of a thrown item, against a given target, taking into account whether or not the throw was blind. */
        int throwing_dispersion( const item &to_throw, Creature *critter = nullptr,
                                 bool is_blind_throw = false ) const;
        /** How much dispersion does one point of target's dodge add when throwing at said target? */
        int throw_dispersion_per_dodge( bool add_encumbrance = true ) const;

        /** True if unarmed or wielding a weapon with the UNARMED_WEAPON flag */
        bool unarmed_attack() const;
        /// Checks for items, tools, and vehicles with the Lifting quality near the character
        /// returning the highest quality in range.
        int best_nearby_lifting_assist() const;

        /// Alternate version if you need to specify a different orign point for nearby vehicle sources of lifting
        /// used for operations on distant objects (e.g. vehicle installation/uninstallation)
        int best_nearby_lifting_assist( const tripoint &world_pos ) const;

        // Inventory + weapon + worn (for death, etc)
        std::vector<item *> inv_dump();

        units::mass weight_carried() const;
        units::volume volume_carried() const;

        /// Sometimes we need to calculate hypothetical volume or weight.  This
        /// struct offers two possible tweaks: a collection of items and
        /// coutnts to remove, or an entire replacement inventory.
        struct item_tweaks {
            item_tweaks() = default;
            item_tweaks( const std::map<const item *, int> &w ) :
                without_items( std::cref( w ) )
            {}
            item_tweaks( const inventory &r ) :
                replace_inv( std::cref( r ) )
            {}
            const cata::optional<std::reference_wrapper<const std::map<const item *, int>>> without_items;
            const cata::optional<std::reference_wrapper<const inventory>> replace_inv;
        };

        units::mass weight_carried_with_tweaks( const item_tweaks & ) const;
        units::volume volume_carried_with_tweaks( const item_tweaks & ) const;
        units::mass weight_capacity() const override;
        units::volume volume_capacity() const;
        units::volume volume_capacity_reduced_by(
            const units::volume &mod,
            const std::map<const item *, int> &without_items = {} ) const;

        bool can_pickVolume( const item &it, bool safe = false ) const;
        bool can_pickWeight( const item &it, bool safe = true ) const;
        /**
         * Checks if character stats and skills meet minimum requirements for the item.
         * Prints an appropriate message if requirements not met.
         * @param it Item we are checking
         * @param context optionally override effective item when checking contextual skills
         */
        bool can_use( const item &it, const item &context = item() ) const;
        /**
         * Check character capable of wearing an item.
         * @param it Thing to be worn
         * @param with_equip_change If true returns if it could be worn if things were taken off
         */
        ret_val<bool> can_wear( const item &it, bool with_equip_change = false ) const;
        /**
         * Returns true if the character is wielding something.
         * Note: this item may not actually be used to attack.
         */
        bool is_armed() const;

        /**
         * Removes currently wielded item (if any) and replaces it with the target item.
         * @param target replacement item to wield or null item to remove existing weapon without replacing it
         * @return whether both removal and replacement were successful (they are performed atomically)
         */
        virtual bool wield( item &target ) = 0;
        /**
         * Check player capable of unwielding an item.
         * @param it Thing to be unwielded
         */
        ret_val<bool> can_unwield( const item &it ) const;

        void drop_invalid_inventory();
        /** Returns all items that must be taken off before taking off this item */
        std::list<item *> get_dependent_worn_items( const item &it );
        /** Drops an item to the specified location */
        void drop( item_location loc, const tripoint &where );
        virtual void drop( const drop_locations &what, const tripoint &target, bool stash = false );

        virtual bool has_artifact_with( art_effect_passive effect ) const;

        bool is_wielding( const item &target ) const;

        bool covered_with_flag( const std::string &flag, const body_part_set &parts ) const;
        bool is_waterproof( const body_part_set &parts ) const;
        // Carried items may leak radiation or chemicals
        int leak_level( const std::string &flag ) const;

        // --------------- Clothing Stuff ---------------
        /** Returns true if the player is wearing the item. */
        bool is_wearing( const itype_id &it ) const;
        /** Returns true if the player is wearing the item on the given body_part. */
        bool is_wearing_on_bp( const itype_id &it, body_part bp ) const;
        /** Returns true if the player is wearing an item with the given flag. */
        bool worn_with_flag( const std::string &flag, body_part bp = num_bp ) const;

        // drawing related stuff
        /**
         * Returns a list of the IDs of overlays on this character,
         * sorted from "lowest" to "highest".
         *
         * Only required for rendering.
         */
        std::vector<std::string> get_overlay_ids() const;

        // --------------- Skill Stuff ---------------
        int get_skill_level( const skill_id &ident ) const;
        int get_skill_level( const skill_id &ident, const item &context ) const;

        const SkillLevelMap &get_all_skills() const;
        SkillLevel &get_skill_level_object( const skill_id &ident );
        const SkillLevel &get_skill_level_object( const skill_id &ident ) const;

        void set_skill_level( const skill_id &ident, int level );
        void mod_skill_level( const skill_id &ident, int delta );
        /** Checks whether the character's skills meet the required */
        bool meets_skill_requirements( const std::map<skill_id, int> &req,
                                       const item &context = item() ) const;
        /** Checks whether the character's skills meet the required */
        bool meets_skill_requirements( const construction &con ) const;
        /** Checks whether the character's stats meets the stats required by the item */
        bool meets_stat_requirements( const item &it ) const;
        /** Checks whether the character meets overall requirements to be able to use the item */
        bool meets_requirements( const item &it, const item &context = item() ) const;
        /** Returns a string of missed requirements (both stats and skills) */
        std::string enumerate_unmet_requirements( const item &it, const item &context = item() ) const;

        /** Returns the player's skill rust rate */
        int rust_rate( bool return_stat_effect = true ) const;

        // --------------- Other Stuff ---------------

        /** return the calendar::turn the character expired */
        time_point get_time_died() const {
            return time_died;
        }
        /** set the turn the turn the character died if not already done */
        void set_time_died( const time_point &time ) {
            if( time_died != calendar::before_time_starts ) {
                time_died = time;
            }
        }
        // magic mod
        known_magic magic;

        void make_bleed( body_part bp, time_duration duration, int intensity = 1,
                         bool permanent = false,
                         bool force = false, bool defferred = false );

        /** Calls Creature::normalize()
         *  nulls out the player's weapon
         *  Should only be called through player::normalize(), not on it's own!
         */
        void normalize() override;
        void die( Creature *nkiller ) override;

        std::string get_name() const override;

        std::vector<std::string> get_grammatical_genders() const override;

        /**
         * It is supposed to hide the query_yn to simplify player vs. npc code.
         */
        template<typename ...Args>
        bool query_yn( const char *const msg, Args &&... args ) const {
            return query_yn( string_format( msg, std::forward<Args>( args ) ... ) );
        }
        virtual bool query_yn( const std::string &msg ) const = 0;

        bool is_immune_field( const field_type_id &fid ) const override;
        /** Returns true is the player is protected from electric shocks */
        bool is_elec_immune() const override;
        /** Returns true if the player is immune to this kind of effect */
        bool is_immune_effect( const efftype_id & ) const override;
        /** Returns true if the player is immune to this kind of damage */
        bool is_immune_damage( damage_type ) const override;
        /** Returns true if the player is protected from radiation */
        bool is_rad_immune() const;
        /** Returns true if the player is immune to throws */
        bool is_throw_immune() const;

        /** Returns true if the player has some form of night vision */
        bool has_nv();

        /**
         * Returns >0 if character is sitting/lying and relatively inactive.
         * 1 represents sleep on comfortable bed, so anything above that should be rare.
         */
        float rest_quality() const;
        /**
         * Average hit points healed per turn.
         */
        float healing_rate( float at_rest_quality ) const;
        /**
         * Average hit points healed per turn from healing effects.
         */
        float healing_rate_medicine( float at_rest_quality, body_part bp ) const;

        /**
         * Goes over all mutations, gets min and max of a value with given name
         * @return min( 0, lowest ) + max( 0, highest )
         */
        float mutation_value( const std::string &val ) const;

        /**
         * Goes over all mutations, returning the sum of the social modifiers
         */
        social_modifiers get_mutation_social_mods() const;

        /** Color's character's tile's background */
        nc_color symbol_color() const override;

        std::string extended_description() const override;

        // In newcharacter.cpp
        void empty_skills();
        /** Returns a random name from NAMES_* */
        void pick_name( bool bUseDefault = false );
        /** Get the idents of all base traits. */
        std::vector<trait_id> get_base_traits() const;
        /** Get the idents of all traits/mutations. */
        std::vector<trait_id> get_mutations( bool include_hidden = true ) const;
        const std::bitset<NUM_VISION_MODES> &get_vision_modes() const {
            return vision_mode_cache;
        }
        /** Empties the trait list */
        void empty_traits();
        /**
         * Adds mandatory scenario and profession traits unless you already have them
         * And if you do already have them, refunds the points for the trait
         */
        void add_traits();
        void add_traits( points_left &points );
        /** Returns true if the player has crossed a mutation threshold
         *  Player can only cross one mutation threshold.
         */
        bool crossed_threshold() const;

        // --------------- Values ---------------
        std::string name;
        bool male;

        std::list<item> worn;
        std::array<int, num_hp_parts> hp_cur, hp_max, damage_bandaged, damage_disinfected;
        bool nv_cached;
        // Means player sit inside vehicle on the tile he is now
        bool in_vehicle;
        bool hauling;

        player_activity stashed_outbounds_activity;
        player_activity stashed_outbounds_backlog;
        player_activity activity;
        std::list<player_activity> backlog;
        inventory inv;
        itype_id last_item;
        item weapon;

        pimpl<bionic_collection> my_bionics;
        character_martial_arts martial_arts_data;

        stomach_contents stomach;
        stomach_contents guts;
        std::list<consumption_event> consumption_history;

        int oxygen;
        int tank_plut;
        int reactor_plut;
        int slow_rad;

        int focus_pool;
        /* crafting inventory cached time */
        time_point cached_time;

        std::vector <addiction> addictions;
        /** Adds an addiction to the player */
        void add_addiction( add_type type, int strength );
        /** Removes an addition from the player */
        void rem_addiction( add_type type );
        /** Returns true if the player has an addiction of the specified type */
        bool has_addiction( add_type type ) const;
        /** Returns the intensity of the specified addiction */
        int  addiction_level( add_type type ) const;

        shared_ptr_fast<monster> mounted_creature;
        // for loading NPC mounts
        int mounted_creature_id;
        // for vehicle work
        int activity_vehicle_part_index = -1;

        // Hauling items on the ground
        void start_hauling();
        void stop_hauling();
        bool is_hauling() const;

        // Has a weapon, inventory item or worn item with flag
        bool has_item_with_flag( const std::string &flag, bool need_charges = false ) const;
        /**
         * All items that have the given flag (@ref item::has_flag).
         */
        std::vector<const item *> all_items_with_flag( const std::string &flag ) const;

        bool has_charges( const itype_id &it, int quantity,
                          const std::function<bool( const item & )> &filter = return_true<item> ) const;

        // has_amount works ONLY for quantity.
        // has_charges works ONLY for charges.
        std::list<item> use_amount( itype_id it, int quantity,
                                    const std::function<bool( const item & )> &filter = return_true<item> );
        // Uses up charges
        bool use_charges_if_avail( const itype_id &it, int quantity );

        // Uses up charges
        std::list<item> use_charges( const itype_id &what, int qty,
                                     const std::function<bool( const item & )> &filter = return_true<item> );

        bool has_fire( int quantity ) const;
        void use_fire( int quantity );
        void assign_stashed_activity();
        bool check_outbounds_activity( player_activity act, bool check_only = false );
        /** Legacy activity assignment, should not be used where resuming is important. */
        void assign_activity( const activity_id &type, int moves = calendar::INDEFINITELY_LONG,
                              int index = -1, int pos = INT_MIN,
                              const std::string &name = "" );
        /** Assigns activity to player, possibly resuming old activity if it's similar enough. */
        void assign_activity( const player_activity &act, bool allow_resume = true );
        /** Check if player currently has a given activity */
        bool has_activity( const activity_id &type ) const;
        /** Check if player currently has any of the given activities */
        bool has_activity( const std::vector<activity_id> &types ) const;
        void resume_backlog_activity();
        void cancel_activity();
        void cancel_stashed_activity();
        player_activity get_stashed_activity() const;
        void set_stashed_activity( player_activity act, player_activity act_back = player_activity() );
        bool has_stashed_activity() const;
        void initialize_stomach_contents();

        /** Stable base metabolic rate due to traits */
        float metabolic_rate_base() const;
        /** Current metabolic rate due to traits, hunger, speed, etc. */
        float metabolic_rate() const;
        // gets the max value healthy you can be, related to your weight
        int get_max_healthy() const;
        // gets the string that describes your weight
        std::string get_weight_string() const;
        // gets the description, printed in player_display, related to your current bmi
        std::string get_weight_description() const;
        // calculates the BMI
        float get_bmi() const;
        // returns amount of calories burned in a day given various metabolic factors
        int get_bmr() const;
        // returns the height of the player character in cm
        int height() const;
        // returns bodyweight of the Character
        units::mass bodyweight() const;
        // returns total weight of installed bionics
        units::mass bionics_weight() const;
        // increases the activity level to the next level
        // does not decrease activity level
        void increase_activity_level( float new_level );
        // decreases the activity level to the previous level
        // does not increase activity level
        void decrease_activity_level( float new_level );
        // sets activity level to NO_EXERCISE
        void reset_activity_level();
        // outputs player activity level to a printable string
        std::string activity_level_str() const;

        /** Returns overall bashing resistance for the body_part */
        int get_armor_bash( body_part bp ) const override;
        /** Returns overall cutting resistance for the body_part */
        int get_armor_cut( body_part bp ) const override;
        /** Returns bashing resistance from the creature and armor only */
        int get_armor_bash_base( body_part bp ) const override;
        /** Returns cutting resistance from the creature and armor only */
        int get_armor_cut_base( body_part bp ) const override;
        /** Returns overall env_resist on a body_part */
        int get_env_resist( body_part bp ) const override;
        /** Returns overall acid resistance for the body part */
        int get_armor_acid( body_part bp ) const;
        /** Returns overall resistance to given type on the bod part */
        int get_armor_type( damage_type dt, body_part bp ) const override;

        int get_stim() const;
        void set_stim( int new_stim );
        void mod_stim( int mod );

        int get_rad() const;
        void set_rad( int new_rad );
        void mod_rad( int mod );

        int get_stamina() const;
        int get_stamina_max() const;
        void set_stamina( int new_stamina );
        void mod_stamina( int mod );
        void burn_move_stamina( int moves );
        float stamina_move_cost_modifier() const;
        /** Regenerates stamina */
        void update_stamina( int turns );

    protected:
        void on_stat_change( const std::string &, int ) override {}
        void on_damage_of_type( int adjusted_damage, damage_type type, body_part bp ) override;
        virtual void on_mutation_gain( const trait_id & ) {}
        virtual void on_mutation_loss( const trait_id & ) {}
    public:
        virtual void on_item_wear( const item & ) {}
        virtual void on_item_takeoff( const item & ) {}
        virtual void on_worn_item_washed( const item & ) {}

        /** Returns an unoccupied, safe adjacent point. If none exists, returns player position. */
        tripoint adjacent_tile() const;

        /** Removes "sleep" and "lying_down" */
        void wake_up();
        // how loud a character can shout. based on mutations and clothing
        int get_shout_volume() const;
        // shouts a message
        void shout( std::string msg = "", bool order = false );
        /** Handles Character vomiting effects */
        void vomit();
        // adds total healing to the bodypart. this is only a counter.
        void healed_bp( int bp, int amount );

        // the amount healed per bodypart per day
        std::array<int, num_hp_parts> healed_total;

        std::map<std::string, int> mutation_category_level;

        void update_type_of_scent( bool init = false );
        void update_type_of_scent( trait_id mut, bool gain = true );
        void set_type_of_scent( scenttype_id id );
        scenttype_id get_type_of_scent() const;
        /**restore scent after masked_scent effect run out or is removed by water*/
        void restore_scent();
        /** Modifies intensity of painkillers  */
        void mod_painkiller( int npkill );
        /** Sets intensity of painkillers  */
        void set_painkiller( int npkill );
        /** Returns intensity of painkillers  */
        int get_painkiller() const;
        void react_to_felt_pain( int intensity );

        void spores();
        void blossoms();

        /** Handles rooting effects */
        void rooted_message() const;
        void rooted();

        /** Adds "sleep" to the player */
        void fall_asleep();
        void fall_asleep( const time_duration &duration );
        /** Checks to see if the player is using floor items to keep warm, and return the name of one such item if so */
        std::string is_snuggling() const;

        player_activity get_destination_activity() const;
        void set_destination_activity( const player_activity &new_destination_activity );
        void clear_destination_activity();
        /** Returns warmth provided by armor, etc. */
        int warmth( body_part bp ) const;
        /** Returns warmth provided by an armor's bonus, like hoods, pockets, etc. */
        int bonus_item_warmth( body_part bp ) const;
        /** Can the player lie down and cover self with blankets etc. **/
        bool can_use_floor_warmth() const;
        /**
         * Warmth from terrain, furniture, vehicle furniture and traps.
         * Can be negative.
         **/
        static int floor_bedding_warmth( const tripoint &pos );
        /** Warmth from clothing on the floor **/
        static int floor_item_warmth( const tripoint &pos );
        /** Final warmth from the floor **/
        int floor_warmth( const tripoint &pos ) const;

        /** Correction factor of the body temperature due to traits and mutations **/
        int bodytemp_modifier_traits( bool overheated ) const;
        /** Correction factor of the body temperature due to traits and mutations for player lying on the floor **/
        int bodytemp_modifier_traits_floor() const;
        /** Value of the body temperature corrected by climate control **/
        int temp_corrected_by_climate_control( int temperature ) const;

        bool in_sleep_state() const override {
            return Creature::in_sleep_state() || activity.id() == "ACT_TRY_SLEEP";
        }

        /** Set vitamin deficiency/excess disease states dependent upon current vitamin levels */
        void update_vitamins( const vitamin_id &vit );
        /**
         * Check current level of a vitamin
         *
         * Accesses level of a given vitamin.  If the vitamin_id specified does not
         * exist then this function simply returns 0.
         *
         * @param vit ID of vitamin to check level for.
         * @returns current level for specified vitamin
         */
        int vitamin_get( const vitamin_id &vit ) const;
        /**
         * Sets level of a vitamin or returns false if id given in vit does not exist
         *
         * @note status effects are still set for deficiency/excess
         *
         * @param[in] vit ID of vitamin to adjust quantity for
         * @param[in] qty Quantity to set level to
         * @returns false if given vitamin_id does not exist, otherwise true
         */
        bool vitamin_set( const vitamin_id &vit, int qty );
        /**
          * Add or subtract vitamins from character storage pools
         * @param vit ID of vitamin to modify
         * @param qty amount by which to adjust vitamin (negative values are permitted)
         * @param capped if true prevent vitamins which can accumulate in excess from doing so
         * @return adjusted level for the vitamin or zero if vitamin does not exist
         */
        int vitamin_mod( const vitamin_id &vit, int qty, bool capped = true );
<<<<<<< HEAD
        void vitamins_mod( const std::map<vitamin_id, int> &, bool capped = true );
        /** Get vitamin usage rate (minutes per unit) accounting for bionics, mutations and effects */
        time_duration vitamin_rate( const vitamin_id &vit ) const;
=======
        /** Handles the nutrition value for a comestible **/
        int nutrition_for( const item &comest ) const;
        /** Can the food be [theoretically] eaten no matter the consequen
        ces? */
        ret_val<edible_rating> can_eat( const item &food ) const;
        /**
         * Same as @ref can_eat, but takes consequences into account.
         * Asks about them if @param interactive is true, refuses otherwise.
         */
        ret_val<edible_rating> will_eat( const item &food, bool interactive = false ) const;
        /** Determine character's capability of recharging their CBMs. */
        bool can_feed_reactor_with( const item &it ) const;
        bool can_feed_furnace_with( const item &it ) const;
        rechargeable_cbm get_cbm_rechargeable_with( const item &it ) const;
        int get_acquirable_energy( const item &it, rechargeable_cbm cbm ) const;
        int get_acquirable_energy( const item &it ) const;
>>>>>>> 0696252b

        /**
        * Recharge CBMs whenever possible.
        * @return true when recharging was successful.
        */
        bool feed_reactor_with( item &it );
        bool feed_furnace_with( item &it );
        bool fuel_bionic_with( item &it );
        /** Used to apply stimulation modifications from food and medication **/
        void modify_stimulation( const islot_comestible &comest );
        /** Used to apply addiction modifications from food and medication **/
        void modify_addiction( const islot_comestible &comest );
        /** Used to apply health modifications from food and medication **/
        void modify_health( const islot_comestible &comest );
        /** Handles the effects of consuming an item */
        bool consume_effects( item &food );
        /** Check character's capability of consumption overall */
        bool can_consume( const item &it ) const;
        /** True if the character has enough skill (in cooking or survival) to estimate time to rot */
        bool can_estimate_rot() const;
        /** Check whether character can consume this very item */
        bool can_consume_as_is( const item &it ) const;
        /**
         * Returns a reference to the item itself (if it's consumable),
         * the first of its contents (if it's consumable) or null item otherwise.
         * WARNING: consumable does not necessarily guarantee the comestible type.
         */
        item &get_consumable_from( item &it ) const;

        hint_rating rate_action_eat( const item &it ) const;

        /** Get calorie & vitamin contents for a comestible, taking into
         * account character traits */
        /** Get range of possible nutrient content, for a particular recipe,
         * depending on choice of ingredients */
        std::pair<nutrients, nutrients> compute_nutrient_range(
            const item &, const recipe_id &,
            const cata::flat_set<std::string> &extra_flags = {} ) const;
        /** Same, but across arbitrary recipes */
        std::pair<nutrients, nutrients> compute_nutrient_range(
            const itype_id &, const cata::flat_set<std::string> &extra_flags = {} ) const;
        /** Get vitamin usage rate (minutes per unit) accounting for bionics, mutations and effects */
        time_duration vitamin_rate( const vitamin_id &vit ) const;
        void vitamins_mod( const std::map<vitamin_id, int> &, bool capped = true );
        /** Returns allergy type or MORALE_NULL if not allergic for this character */
        morale_type allergy_type( const item &food ) const;
        nutrients compute_effective_nutrients( const item & ) const;
        /** Returns true if the character is wearing something on the entered body_part */
        bool wearing_something_on( body_part bp ) const;
        /** Returns true if the character is wearing something occupying the helmet slot */
        bool is_wearing_helmet() const;
        /** Returns the total encumbrance of all SKINTIGHT and HELMET_COMPAT items coveringi
         *  the head */
        int head_cloth_encumbrance() const;
        /** Same as footwear factor, but for arms */
        double armwear_factor() const;
        /** Returns 1 if the player is wearing an item of that count on one foot, 2 if on both,
         *  and zero if on neither */
        int shoe_type_count( const itype_id &it ) const;
        /** Returns 1 if the player is wearing something on both feet, .5 if on one,
         *  and 0 if on neither */
        double footwear_factor() const;
        /** Returns true if the player is wearing something on their feet that is not SKINTIGHT */
        bool is_wearing_shoes( const side &which_side = side::BOTH ) const;

        /** Swap side on which item is worn; returns false on fail. If interactive is false, don't alert player or drain moves */
        bool change_side( item &it, bool interactive = true );
        bool change_side( item_location &loc, bool interactive = true );

        /** Used to determine player feedback on item use for the inventory code.
         *  rates usability lower for non-tools (books, etc.) */
        hint_rating rate_action_change_side( const item &it ) const;

        bool get_check_encumbrance() {
            return check_encumbrance;
        }
        void set_check_encumbrance( bool new_check ) {
            check_encumbrance = new_check;
        }
        /** Ticks down morale counters and removes them */
        void update_morale();
        /** Ensures persistent morale effects are up-to-date */
        void apply_persistent_morale();
        /** Used to apply morale modifications from food and medication **/
        void modify_morale( item &food, int nutr = 0 );
        // Modified by traits, &c
        int get_morale_level() const;
        void add_morale( const morale_type &type, int bonus, int max_bonus = 0,
                         const time_duration &duration = 1_hours,
                         const time_duration &decay_start = 30_minutes, bool capped = false,
                         const itype *item_type = nullptr );
        int has_morale( const morale_type &type ) const;
        void rem_morale( const morale_type &type, const itype *item_type = nullptr );
        void clear_morale();
        bool has_morale_to_read() const;
        bool has_morale_to_craft() const;
        const inventory &crafting_inventory( bool clear_path );
        const inventory &crafting_inventory( const tripoint &src_pos = tripoint_zero,
                                             int radius = PICKUP_RANGE, bool clear_path = true );
        void invalidate_crafting_inventory();

        /** Checks permanent morale for consistency and recovers it when an inconsistency is found. */
        void check_and_recover_morale();

        /** Handles the enjoyability value for a comestible. First value is enjoyability, second is cap. **/
        std::pair<int, int> fun_for( const item &comest ) const;

        /** Handles a large number of timers decrementing and other randomized effects */
        void suffer();
        /** Handles mitigation and application of radiation */
        bool irradiate( float rads, bool bypass = false );
        /** Handles the chance for broken limbs to spontaneously heal to 1 HP */
        void mend( int rate_multiplier );

        /** Creates an auditory hallucination */
        void sound_hallu();

        /** Drenches the player with water, saturation is the percent gotten wet */
        void drench( int saturation, const body_part_set &flags, bool ignore_waterproof );
        /** Recalculates morale penalty/bonus from wetness based on mutations, equipment and temperature */
        void apply_wetness_morale( int temperature );

    protected:
        Character();
        Character( Character && );
        Character &operator=( Character && );
        struct trait_data {
            /** Whether the mutation is activated. */
            bool powered = false;
            /** Key to select the mutation in the UI. */
            char key = ' ';
            /**
             * Time (in turns) until the mutation increase hunger/thirst/fatigue according
             * to its cost (@ref mutation_branch::cost). When those costs have been paid, this
             * is reset to @ref mutation_branch::cooldown.
             */
            int charge = 0;
            void serialize( JsonOut &json ) const;
            void deserialize( JsonIn &jsin );
        };

        // The player's position on the local map.
        tripoint position;

        /** Bonuses to stats, calculated each turn */
        int str_bonus;
        int dex_bonus;
        int per_bonus;
        int int_bonus;

        /** How healthy the character is. */
        int healthy;
        int healthy_mod;

        /**height at character creation*/
        int init_height = 175;

        // the player's activity level for metabolism calculations
        float activity_level = NO_EXERCISE;

        std::array<encumbrance_data, num_bp> encumbrance_cache;
        mutable std::map<std::string, double> cached_info;

        /**
         * Traits / mutations of the character. Key is the mutation id (it's also a valid
         * key into @ref mutation_data), the value describes the status of the mutation.
         * If there is not entry for a mutation, the character does not have it. If the map
         * contains the entry, the character has the mutation.
         */
        std::unordered_map<trait_id, trait_data> my_mutations;
        /**
         * Contains mutation ids of the base traits.
         */
        std::unordered_set<trait_id> my_traits;
        /**
         * Pointers to mutation branches in @ref my_mutations.
         */
        std::vector<const mutation_branch *> cached_mutations;

        void store( JsonOut &json ) const;
        void load( const JsonObject &data );

        // --------------- Values ---------------
        pimpl<SkillLevelMap> _skills;

        // Cached vision values.
        std::bitset<NUM_VISION_MODES> vision_mode_cache;
        int sight_max;

        // turn the character expired, if calendar::before_time_starts it has not been set yet.
        // TODO: change into an optional<time_point>
        time_point time_died = calendar::before_time_starts;

        /**
         * Cache for pathfinding settings.
         * Most of it isn't changed too often, hence mutable.
         */
        mutable pimpl<pathfinding_settings> path_settings;

        // faction API versions
        // 2 - allies are in your_followers faction; NPCATT_FOLLOW is follower but not an ally
        // 0 - allies may be in your_followers faction; NPCATT_FOLLOW is an ally (legacy)
        // faction API versioning
        int faction_api_version = 2;
        // A temp variable used to inform the game which faction to link
        faction_id fac_id;
        faction *my_fac = nullptr;

        character_movemode move_mode;
        /** Current deficiency/excess quantity for each vitamin */
        std::map<vitamin_id, int> vitamin_levels;

        pimpl<player_morale> morale;

    private:
        /** suffer() subcalls */
        void suffer_water_damage( const mutation_branch &mdata );
        void suffer_mutation_power( const mutation_branch &mdata, Character::trait_data &tdata );
        void suffer_while_underwater();
        void suffer_from_addictions();
        void suffer_while_awake( int current_stim );
        void suffer_from_chemimbalance();
        void suffer_from_schizophrenia();
        void suffer_from_asthma( int current_stim );
        void suffer_from_pain();
        void suffer_in_sunlight();
        void suffer_from_albinism();
        void suffer_from_other_mutations();
        void suffer_from_radiation();
        void suffer_from_bad_bionics();
        void suffer_from_artifacts();
        void suffer_from_stimulants( int current_stim );
        void suffer_without_sleep( int sleep_deprivation );

        // a cache of all active enchantment values.
        // is recalculated every turn in Character::recalculate_enchantment_cache
        enchantment enchantment_cache;
        player_activity destination_activity;
        // A unique ID number, assigned by the game class. Values should never be reused.
        character_id id;

        units::energy power_level;
        units::energy max_power_level;

        /** Needs (hunger, starvation, thirst, fatigue, etc.) */
        int stored_calories;
        int healthy_calories;

        int hunger;
        int thirst;
        int stamina;

        int fatigue;
        int sleep_deprivation;
        bool check_encumbrance = true;

        int stim;
        int pkill;

        int radiation;

        scenttype_id type_of_scent;

        struct weighted_int_list<std::string> melee_miss_reasons;

        int cached_moves;
        tripoint cached_position;
        inventory cached_crafting_inventory;

    protected:
        /** Amount of time the player has spent in each overmap tile. */
        std::unordered_map<point, time_duration> overmap_time;

    public:
        // TODO: make these private
        std::array<int, num_bp> temp_cur, frostbite_timer, temp_conv;
        std::array<int, num_bp> body_wetness;
        std::array<int, num_bp> drench_capacity;

        time_point next_climate_control_check;
        bool last_climate_control_ret;
};

template<>
struct enum_traits<Character::stat> {
    static constexpr Character::stat last = Character::stat::DUMMY_STAT;
};
/**Get translated name of a stat*/
std::string get_stat_name( Character::stat Stat );
#endif<|MERGE_RESOLUTION|>--- conflicted
+++ resolved
@@ -1684,11 +1684,10 @@
          * @return adjusted level for the vitamin or zero if vitamin does not exist
          */
         int vitamin_mod( const vitamin_id &vit, int qty, bool capped = true );
-<<<<<<< HEAD
         void vitamins_mod( const std::map<vitamin_id, int> &, bool capped = true );
         /** Get vitamin usage rate (minutes per unit) accounting for bionics, mutations and effects */
         time_duration vitamin_rate( const vitamin_id &vit ) const;
-=======
+
         /** Handles the nutrition value for a comestible **/
         int nutrition_for( const item &comest ) const;
         /** Can the food be [theoretically] eaten no matter the consequen
@@ -1705,7 +1704,6 @@
         rechargeable_cbm get_cbm_rechargeable_with( const item &it ) const;
         int get_acquirable_energy( const item &it, rechargeable_cbm cbm ) const;
         int get_acquirable_energy( const item &it ) const;
->>>>>>> 0696252b
 
         /**
         * Recharge CBMs whenever possible.
