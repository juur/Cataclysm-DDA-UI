--- conflicted
+++ resolved
@@ -1181,8 +1181,6 @@
 
         void spores();
         void blossoms();
-<<<<<<< HEAD
-=======
 
         /** Handles rooting effects */
         void rooted_message() const;
@@ -1221,7 +1219,6 @@
         double footwear_factor() const;
         /** Returns true if the player is wearing something on their feet that is not SKINTIGHT */
         bool is_wearing_shoes( const side &which_side = side::BOTH ) const;
->>>>>>> a096b1ea
     protected:
         Character();
         Character( Character && );
@@ -1307,11 +1304,8 @@
         faction *my_fac = nullptr;
 
         character_movemode move_mode;
-<<<<<<< HEAD
-=======
         /** Current deficiency/excess quantity for each vitamin */
         std::map<vitamin_id, int> vitamin_levels;
->>>>>>> a096b1ea
 
     private:
         // a cache of all active enchantment values.
