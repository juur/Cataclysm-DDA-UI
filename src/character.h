#pragma once
#ifndef CATA_SRC_CHARACTER_H
#define CATA_SRC_CHARACTER_H

#include <array>
#include <bitset>
#include <climits>
#include <cstddef>
#include <cstdint>
#include <functional>
#include <limits>
#include <list>
#include <map>
#include <set>
#include <string>
#include <unordered_map>
#include <unordered_set>
#include <utility>
#include <vector>

#include "bodypart.h"
#include "calendar.h"
#include "cata_utility.h"
#include "character_id.h"
#include "character_martial_arts.h"
#include "color.h"
#include "creature.h"
#include "damage.h"
#include "enums.h"
#include "flat_set.h"
#include "game_constants.h"
#include "inventory.h"
#include "item.h"
#include "item_location.h"
#include "magic.h"
#include "magic_enchantment.h"
#include "memory_fast.h"
#include "monster.h"
#include "mtype.h"
#include "optional.h"
#include "pimpl.h"
#include "player_activity.h"
#include "pldata.h"
#include "point.h"
#include "ret_val.h"
#include "stomach.h"
#include "string_formatter.h"
#include "type_id.h"
#include "units.h"
#include "visitable.h"
#include "weighted_list.h"

class JsonIn;
class JsonObject;
class JsonOut;
class SkillLevel;
class SkillLevelMap;
class bionic_collection;
class faction;
class player;
class player_morale;
class vehicle;
struct bionic;
struct construction;
struct dealt_projectile_attack;
struct islot_comestible;
struct itype;
struct mutation_branch;
struct needs_rates;
struct pathfinding_settings;
struct points_left;
template <typename E> struct enum_traits;

using drop_location = std::pair<item_location, int>;
using drop_locations = std::list<drop_location>;

#define MAX_CLAIRVOYANCE 40

enum vision_modes {
    DEBUG_NIGHTVISION,
    NV_GOGGLES,
    NIGHTVISION_1,
    NIGHTVISION_2,
    NIGHTVISION_3,
    FULL_ELFA_VISION,
    ELFA_VISION,
    CEPH_VISION,
    FELINE_VISION,
    BIRD_EYE,
    URSINE_VISION,
    BOOMERED,
    DARKNESS,
    IR_VISION,
    VISION_CLAIRVOYANCE,
    VISION_CLAIRVOYANCE_PLUS,
    VISION_CLAIRVOYANCE_SUPER,
    NUM_VISION_MODES
};

enum character_movemode : unsigned char {
    CMM_WALK = 0,
    CMM_RUN = 1,
    CMM_CROUCH = 2,
    CMM_COUNT
};

static const std::array< std::string, CMM_COUNT > character_movemode_str = { {
        "walk",
        "run",
        "crouch"
    }
};

enum fatigue_levels {
    TIRED = 191,
    DEAD_TIRED = 383,
    EXHAUSTED = 575,
    MASSIVE_FATIGUE = 1000
};
const std::unordered_map<std::string, fatigue_levels> fatigue_level_strs = { {
        { "TIRED", TIRED },
        { "DEAD_TIRED", DEAD_TIRED },
        { "EXHAUSTED", EXHAUSTED },
        { "MASSIVE_FATIGUE", MASSIVE_FATIGUE }
    }
};

// Sleep deprivation is defined in minutes, and although most calculations scale linearly,
// maluses are bestowed only upon reaching the tiers defined below.
enum sleep_deprivation_levels {
    SLEEP_DEPRIVATION_HARMLESS = 2 * 24 * 60,
    SLEEP_DEPRIVATION_MINOR = 4 * 24 * 60,
    SLEEP_DEPRIVATION_SERIOUS = 7 * 24 * 60,
    SLEEP_DEPRIVATION_MAJOR = 10 * 24 * 60,
    SLEEP_DEPRIVATION_MASSIVE = 14 * 24 * 60
};

// This tries to represent both rating and
// character's decision to respect said rating
enum edible_rating {
    // Edible or we pretend it is
    EDIBLE,
    // Not food at all
    INEDIBLE,
    // Not food because mutated mouth/system
    INEDIBLE_MUTATION,
    // You can eat it, but it will hurt morale
    ALLERGY,
    // Smaller allergy penalty
    ALLERGY_WEAK,
    // Cannibalism (unless psycho/cannibal)
    CANNIBALISM,
    // Rotten or not rotten enough (for saprophages)
    ROTTEN,
    // Can provoke vomiting if you already feel nauseous.
    NAUSEA,
    // We can eat this, but we'll overeat
    TOO_FULL,
    // Some weird stuff that requires a tool we don't have
    NO_TOOL
};

enum class rechargeable_cbm {
    none = 0,
    reactor,
    furnace,
    other
};

struct layer_details {

    std::vector<int> pieces;
    int max = 0;
    int total = 0;

    void reset();
    int layer( int encumbrance );

    bool operator ==( const layer_details &rhs ) const {
        return max == rhs.max &&
               total == rhs.total &&
               pieces == rhs.pieces;
    }
};

struct encumbrance_data {
    int encumbrance = 0;
    int armor_encumbrance = 0;
    int layer_penalty = 0;

    std::array<layer_details, static_cast<size_t>( layer_level::MAX_CLOTHING_LAYER )>
    layer_penalty_details;

    void layer( const layer_level level, const int encumbrance ) {
        layer_penalty += layer_penalty_details[static_cast<size_t>( level )].layer( encumbrance );
    }

    void reset() {
        *this = encumbrance_data();
    }

    bool operator ==( const encumbrance_data &rhs ) const {
        return encumbrance == rhs.encumbrance &&
               armor_encumbrance == rhs.armor_encumbrance &&
               layer_penalty == rhs.layer_penalty &&
               layer_penalty_details == rhs.layer_penalty_details;
    }
};

struct aim_type {
    std::string name;
    std::string action;
    std::string help;
    bool has_threshold;
    int threshold;
};

struct social_modifiers {
    int lie = 0;
    int persuade = 0;
    int intimidate = 0;

    social_modifiers &operator+=( const social_modifiers &other ) {
        this->lie += other.lie;
        this->persuade += other.persuade;
        this->intimidate += other.intimidate;
        return *this;
    }
};

struct consumption_event {
    time_point time;
    itype_id type_id;
    uint64_t component_hash;

    consumption_event() = default;
    consumption_event( const item &food ) : time( calendar::turn ) {
        type_id = food.typeId();
        component_hash = food.make_component_hash();
    }
    void serialize( JsonOut &json ) const;
    void deserialize( JsonIn &jsin );
};

inline social_modifiers operator+( social_modifiers lhs, const social_modifiers &rhs )
{
    lhs += rhs;
    return lhs;
}

class Character : public Creature, public visitable<Character>
{
    public:
        Character( const Character & ) = delete;
        Character &operator=( const Character & ) = delete;
        ~Character() override;

        Character *as_character() override {
            return this;
        }
        const Character *as_character() const override {
            return this;
        }

        character_id getID() const;
        // sets the ID, will *only* succeed when the current id is not valid
        // allows forcing a -1 id which is required for templates to not throw errors
        void setID( character_id i, bool force = false );

        field_type_id bloodType() const override;
        field_type_id gibType() const override;
        bool is_warm() const override;
        bool in_species( const species_id &spec ) const override;

        const std::string &symbol() const override;

        enum class comfort_level {
            impossible = -999,
            uncomfortable = -7,
            neutral = 0,
            slightly_comfortable = 3,
            comfortable = 5,
            very_comfortable = 10
        };

        enum stat {
            STRENGTH,
            DEXTERITY,
            INTELLIGENCE,
            PERCEPTION,
            DUMMY_STAT
        };

        // Character stats
        // TODO: Make those protected
        int str_max;
        int dex_max;
        int int_max;
        int per_max;

        int str_cur;
        int dex_cur;
        int int_cur;
        int per_cur;

        // The prevalence of getter, setter, and mutator functions here is partially
        // a result of the slow, piece-wise migration of the player class upwards into
        // the character class. As enough logic is moved upwards to fully separate
        // utility upwards out of the player class, as many of these as possible should
        // be eliminated to allow for proper code separation. (Note: Not "all", many").
        /** Getters for stats exclusive to characters */
        virtual int get_str() const;
        virtual int get_dex() const;
        virtual int get_per() const;
        virtual int get_int() const;

        virtual int get_str_base() const;
        virtual int get_dex_base() const;
        virtual int get_per_base() const;
        virtual int get_int_base() const;

        virtual int get_str_bonus() const;
        virtual int get_dex_bonus() const;
        virtual int get_per_bonus() const;
        virtual int get_int_bonus() const;

        int get_speed() const override;

        // Penalty modifiers applied for ranged attacks due to low stats
        virtual int ranged_dex_mod() const;
        virtual int ranged_per_mod() const;

        /** Setters for stats exclusive to characters */
        virtual void set_str_bonus( int nstr );
        virtual void set_dex_bonus( int ndex );
        virtual void set_per_bonus( int nper );
        virtual void set_int_bonus( int nint );
        virtual void mod_str_bonus( int nstr );
        virtual void mod_dex_bonus( int ndex );
        virtual void mod_per_bonus( int nper );
        virtual void mod_int_bonus( int nint );

        // Prints message(s) about current health
        void print_health() const;

        /** Getters for health values exclusive to characters */
        virtual int get_healthy() const;
        virtual int get_healthy_mod() const;

        /** Modifiers for health values exclusive to characters */
        virtual void mod_healthy( int nhealthy );
        virtual void mod_healthy_mod( int nhealthy_mod, int cap );

        /** Setters for health values exclusive to characters */
        virtual void set_healthy( int nhealthy );
        virtual void set_healthy_mod( int nhealthy_mod );

        /** Getter for need values exclusive to characters */
        virtual int get_stored_kcal() const;
        virtual int get_healthy_kcal() const;
        virtual float get_kcal_percent() const;
        virtual int get_hunger() const;
        virtual int get_starvation() const;
        virtual int get_thirst() const;
        /** Gets character's minimum hunger and thirst */
        int stomach_capacity() const;
        std::pair<std::string, nc_color> get_thirst_description() const;
        std::pair<std::string, nc_color> get_hunger_description() const;
        std::pair<std::string, nc_color> get_fatigue_description() const;
        int get_fatigue() const;
        int get_sleep_deprivation() const;

        std::pair<std::string, nc_color> get_pain_description() const override;

        /** Modifiers for need values exclusive to characters */
        virtual void mod_stored_kcal( int nkcal );
        virtual void mod_stored_nutr( int nnutr );
        virtual void mod_hunger( int nhunger );
        virtual void mod_thirst( int nthirst );
        virtual void mod_fatigue( int nfatigue );
        virtual void mod_sleep_deprivation( int nsleep_deprivation );

        /** Setters for need values exclusive to characters */
        virtual void set_stored_kcal( int kcal );
        virtual void set_hunger( int nhunger );
        virtual void set_thirst( int nthirst );
        virtual void set_fatigue( int nfatigue );
        virtual void set_sleep_deprivation( int nsleep_deprivation );

        void mod_stat( const std::string &stat, float modifier ) override;

        /**Get bonus to max_hp from excess stored fat*/
        int get_fat_to_hp() const;

        /** Get size class of character **/
        m_size get_size() const override;

        /** Returns either "you" or the player's name. capitalize_first assumes
            that the character's name is already upper case and uses it only for
            possessive "your" and "you"
        **/
        std::string disp_name( bool possessive = false, bool capitalize_first = false ) const override;
        /** Returns the name of the player's outer layer, e.g. "armor plates" */
        std::string skin_name() const override;

        /* returns the character's faction */
        virtual faction *get_faction() const {
            return nullptr;
        }
        void set_fac_id( const std::string &my_fac_id );

        /* Adjusts provided sight dispersion to account for player stats */
        int effective_dispersion( int dispersion ) const;

        /* Accessors for aspects of aim speed. */
        std::vector<aim_type> get_aim_types( const item &gun ) const;
        std::pair<int, int> get_fastest_sight( const item &gun, double recoil ) const;
        int get_most_accurate_sight( const item &gun ) const;
        double aim_speed_skill_modifier( const skill_id &gun_skill ) const;
        double aim_speed_dex_modifier() const;
        double aim_speed_encumbrance_modifier() const;
        double aim_cap_from_volume( const item &gun ) const;

        /* Calculate aim improvement per move spent aiming at a given @ref recoil */
        double aim_per_move( const item &gun, double recoil ) const;

        /** Combat getters */
        float get_dodge_base() const override;
        float get_hit_base() const override;

        const tripoint &pos() const override;
        /** Returns the player's sight range */
        int sight_range( int light_level ) const override;
        /** Returns the player maximum vision range factoring in mutations, diseases, and other effects */
        int  unimpaired_range() const;
        /** Returns true if overmap tile is within player line-of-sight */
        bool overmap_los( const tripoint &omt, int sight_points );
        /** Returns the distance the player can see on the overmap */
        int  overmap_sight_range( int light_level ) const;
        /** Returns the distance the player can see through walls */
        int  clairvoyance() const;
        /** Returns true if the player has some form of impaired sight */
        bool sight_impaired() const;
        /** Returns true if the player or their vehicle has an alarm clock */
        bool has_alarm_clock() const;
        /** Returns true if the player or their vehicle has a watch */
        bool has_watch() const;
        /** Called after every action, invalidates player caches */
        void action_taken();
        /** Returns true if the player is knocked over or has broken legs */
        bool is_on_ground() const override;
        /** Returns the player's speed for swimming across water tiles */
        int  swim_speed() const;
        /**
         * Adds a reason for why the player would miss a melee attack.
         *
         * To possibly be messaged to the player when he misses a melee attack.
         * @param reason A message for the player that gives a reason for him missing.
         * @param weight The weight used when choosing what reason to pick when the
         * player misses.
         */
        void add_miss_reason( const std::string &reason, unsigned int weight );
        /** Clears the list of reasons for why the player would miss a melee attack. */
        void clear_miss_reasons();
        /**
         * Returns an explanation for why the player would miss a melee attack.
         */
        std::string get_miss_reason();

        /**
          * Handles passive regeneration of pain and maybe hp.
          */
        void regen( int rate_multiplier );
        // called once per 24 hours to enforce the minimum of 1 hp healed per day
        // TODO: Move to Character once heal() is moved
        void enforce_minimum_healing();
        /** get best quality item that this character has */
        item *best_quality_item( const quality_id &qual );
        /** Handles health fluctuations over time */
        virtual void update_health( int external_modifiers = 0 );
        /** Updates all "biology" by one turn. Should be called once every turn. */
        void update_body();
        /** Updates all "biology" as if time between `from` and `to` passed. */
        void update_body( const time_point &from, const time_point &to );
        /** Updates the stomach to give accurate hunger messages */
        void update_stomach( const time_point &from, const time_point &to );
        /** Increases hunger, thirst, fatigue and stimulants wearing off. `rate_multiplier` is for retroactive updates. */
        void update_needs( int rate_multiplier );
        needs_rates calc_needs_rates() const;
        /** Kills the player if too hungry, stimmed up etc., forces tired player to sleep and prints warnings. */
        void check_needs_extremes();
        /** Handles the chance to be infected by random diseases */
        void get_sick();
        /** Returns if the player has hibernation mutation and is asleep and well fed */
        bool is_hibernating() const;
        /** Maintains body temperature */
        void update_bodytemp();

        /** Equalizes heat between body parts */
        void temp_equalizer( body_part bp1, body_part bp2 );

        struct comfort_response_t {
            comfort_level level = comfort_level::neutral;
            const item *aid = nullptr;
        };
        /** Rate point's ability to serve as a bed. Only takes certain mutations into account, and not fatigue nor stimulants. */
        comfort_response_t base_comfort_value( const tripoint &p ) const;

        /** Define blood loss (in percents) */
        int blood_loss( body_part bp ) const;

        /** Resets the value of all bonus fields to 0. */
        void reset_bonuses() override;
        /** Resets stats, and applies effects in an idempotent manner */
        void reset_stats() override;
        /** Handles stat and bonus reset. */
        void reset() override;

        /** Recalculates encumbrance cache. */
        void reset_encumbrance();
        /** Returns ENC provided by armor, etc. */
        int encumb( body_part bp ) const;

        /** Returns body weight plus weight of inventory and worn/wielded items */
        units::mass get_weight() const override;
        /** Get encumbrance for all body parts. */
        std::array<encumbrance_data, num_bp> get_encumbrance() const;
        /** Get encumbrance for all body parts as if `new_item` was also worn. */
        std::array<encumbrance_data, num_bp> get_encumbrance( const item &new_item ) const;
        /** Get encumbrance penalty per layer & body part */
        int extraEncumbrance( layer_level level, int bp ) const;

        /** Returns true if the character is wearing power armor */
        bool is_wearing_power_armor( bool *hasHelmet = nullptr ) const;
        /** Returns true if the character is wearing active power */
        bool is_wearing_active_power_armor() const;
        /** Returns true if the player is wearing an active optical cloak */
        bool is_wearing_active_optcloak() const;

        /** Returns true if the player is in a climate controlled area or armor */
        bool in_climate_control();

        /** Returns wind resistance provided by armor, etc **/
        int get_wind_resistance( body_part bp ) const;

        /** Returns true if the player isn't able to see */
        bool is_blind() const;

        bool is_invisible() const;
        /** Checks is_invisible() as well as other factors */
        int visibility( bool check_color = false, int stillness = 0 ) const;

        /** Returns character luminosity based on the brightest active item they are carrying */
        float active_light() const;

        bool sees_with_specials( const Creature &critter ) const;

        /** Bitset of all the body parts covered only with items with `flag` (or nothing) */
        body_part_set exclusive_flag_coverage( const std::string &flag ) const;

        /** Processes effects which may prevent the Character from moving (bear traps, crushed, etc.).
         *  Returns false if movement is stopped. */
        bool move_effects( bool attacking ) override;
        /** Check against the character's current movement mode */
        bool movement_mode_is( character_movemode mode ) const;

        virtual void set_movement_mode( character_movemode mode ) = 0;

        /** Performs any Character-specific modifications to the arguments before passing to Creature::add_effect(). */
        void add_effect( const efftype_id &eff_id, const time_duration &dur, body_part bp = num_bp,
                         bool permanent = false,
                         int intensity = 0, bool force = false, bool deferred = false ) override;

        /**Determine if character is susceptible to dis_type and if so apply the symptoms*/
        void expose_to_disease( diseasetype_id dis_type );
        /**
         * Handles end-of-turn processing.
         */
        void process_turn() override;

        /** Recalculates HP after a change to max strength */
        void recalc_hp();
        /** Modifies the player's sight values
         *  Must be called when any of the following change:
         *  This must be called when any of the following change:
         * - effects
         * - bionics
         * - traits
         * - underwater
         * - clothes
         */
        void recalc_sight_limits();
        /**
         * Returns the apparent light level at which the player can see.
         * This is adjusted by the light level at the *character's* position
         * to simulate glare, etc, night vision only works if you are in the dark.
         */
        float get_vision_threshold( float light_level ) const;
        /**
         * Flag encumbrance for updating.
        */
        void flag_encumbrance();
        /**
         * Checks worn items for the "RESET_ENCUMBRANCE" flag, which indicates
         * that encumbrance may have changed and require recalculating.
         */
        void check_item_encumbrance_flag();

        // any side effects that might happen when the Character is hit
        void on_hit( Creature *source, body_part /*bp_hit*/,
                     float /*difficulty*/, dealt_projectile_attack const * /*proj*/ ) override;
        // any side effects that might happen when the Character hits a Creature
        void did_hit( Creature &target );

        void cough( bool harmful = false, int loudness = 4 );
        /**
         * Check for relevant passive, non-clothing that can absorb damage, and reduce by specified
         * damage unit.  Only flat bonuses are checked here.  Multiplicative ones are checked in
         * @ref player::absorb_hit.  The damage amount will never be reduced to less than 0.
         * This is called from @ref player::absorb_hit
         */
        void passive_absorb_hit( body_part bp, damage_unit &du ) const;
        /** Runs through all bionics and armor on a part and reduces damage through their armor_absorb */
        void absorb_hit( body_part bp, damage_instance &dam ) override;
        /**
         * Reduces and mutates du, prints messages about armor taking damage.
         * @return true if the armor was completely destroyed (and the item must be deleted).
         */
        bool armor_absorb( damage_unit &du, item &armor );
        /**
         * Check for passive bionics that provide armor, and returns the armor bonus
         * This is called from player::passive_absorb_hit
         */
        float bionic_armor_bonus( body_part bp, damage_type dt ) const;
        /** Returns the armor bonus against given type from martial arts buffs */
        int mabuff_armor_bonus( damage_type type ) const;
        /** Returns overall fire resistance for the body part */
        int get_armor_fire( body_part bp ) const;
        // --------------- Mutation Stuff ---------------
        // In newcharacter.cpp
        /** Returns the id of a random starting trait that costs >= 0 points */
        trait_id random_good_trait();
        /** Returns the id of a random starting trait that costs < 0 points */
        trait_id random_bad_trait();

        // In mutation.cpp
        /** Returns true if the player has the entered trait */
        bool has_trait( const trait_id &b ) const override;
        /** Returns true if the player has the entered starting trait */
        bool has_base_trait( const trait_id &b ) const;
        /** Returns true if player has a trait with a flag */
        bool has_trait_flag( const std::string &b ) const;
        /** Returns the trait id with the given invlet, or an empty string if no trait has that invlet */
        trait_id trait_by_invlet( int ch ) const;

        /** Toggles a trait on the player and in their mutation list */
        void toggle_trait( const trait_id & );
        /** Add or removes a mutation on the player, but does not trigger mutation loss/gain effects. */
<<<<<<< HEAD
        void set_mutation( const trait_id &flag );
        void unset_mutation( const trait_id &flag );
        /**Unset switched mutation and set target mutation instead*/
        void switch_mutations( const trait_id &switched, const trait_id &target, bool start_powered );
=======
        void set_mutation( const trait_id & );
        void unset_mutation( const trait_id & );
>>>>>>> 32e6aabe

        // Trigger and disable mutations that can be so toggled.
        void activate_mutation( const trait_id &mutation );
        void deactivate_mutation( const trait_id &mut );

        /** Converts a body_part to an hp_part */
        static hp_part bp_to_hp( body_part bp );
        /** Converts an hp_part to a body_part */
        static body_part hp_to_bp( hp_part hpart );

        bool can_mount( const monster &critter ) const;
        void mount_creature( monster &z );
        bool is_mounted() const;
        bool check_mount_will_move( const tripoint &dest_loc );
        bool check_mount_is_spooked();
        void dismount();
        void forced_dismount();

        bool is_deaf() const;
        /** Returns true if the player has two functioning arms */
        bool has_two_arms() const;
        /** Returns the number of functioning arms */
        int get_working_arm_count() const;
        /** Returns the number of functioning legs */
        int get_working_leg_count() const;
        /** Returns true if the limb is disabled(12.5% or less hp)*/
        bool is_limb_disabled( hp_part limb ) const;
        /** Returns true if the limb is hindered(40% or less hp) */
        bool is_limb_hindered( hp_part limb ) const;
        /** Returns true if the limb is broken */
        bool is_limb_broken( hp_part limb ) const;
        /** source of truth of whether a Character can run */
        bool can_run();
        /** Hurts all body parts for dam, no armor reduction */
        void hurtall( int dam, Creature *source, bool disturb = true );
        /** Harms all body parts for dam, with armor reduction. If vary > 0 damage to parts are random within vary % (1-100) */
        int hitall( int dam, int vary, Creature *source );
        /** Handles effects that happen when the player is damaged and aware of the fact. */
        void on_hurt( Creature *source, bool disturb = true );
        /** Heals a body_part for dam */
        void heal( body_part healed, int dam );
        /** Heals an hp_part for dam */
        void heal( hp_part healed, int dam );
        /** Heals all body parts for dam */
        void healall( int dam );
        /**
         * Displays menu with body part hp, optionally with hp estimation after healing.
         * Returns selected part.
         * menu_header - name of item that triggers this menu
         * show_all - show and enable choice of all limbs, not only healable
         * precise - show numerical hp
         * normal_bonus - heal normal limb
         * head_bonus - heal head
         * torso_bonus - heal torso
         * bleed - chance to stop bleeding
         * bite - chance to remove bite
         * infect - chance to remove infection
         * bandage_power - quality of bandage
         * disinfectant_power - quality of disinfectant
         */
        hp_part body_window( const std::string &menu_header,
                             bool show_all, bool precise,
                             int normal_bonus, int head_bonus, int torso_bonus,
                             float bleed, float bite, float infect, float bandage_power, float disinfectant_power ) const;

        // Returns color which this limb would have in healing menus
        nc_color limb_color( body_part bp, bool bleed, bool bite, bool infect ) const;

        static const std::vector<material_id> fleshy;
        bool made_of( const material_id &m ) const override;
        bool made_of_any( const std::set<material_id> &ms ) const override;

        // Drench cache
        enum water_tolerance {
            WT_IGNORED = 0,
            WT_NEUTRAL,
            WT_GOOD,
            NUM_WATER_TOLERANCE
        };
        inline int posx() const override {
            return position.x;
        }
        inline int posy() const override {
            return position.y;
        }
        inline int posz() const override {
            return position.z;
        }
        inline void setx( int x ) {
            setpos( tripoint( x, position.y, position.z ) );
        }
        inline void sety( int y ) {
            setpos( tripoint( position.x, y, position.z ) );
        }
        inline void setz( int z ) {
            setpos( tripoint( position.xy(), z ) );
        }
        inline void setpos( const tripoint &p ) override {
            position = p;
        }

        /**
         * Global position, expressed in map square coordinate system
         * (the most detailed coordinate system), used by the @ref map.
         */
        virtual tripoint global_square_location() const;
        /**
        * Returns the location of the player in global submap coordinates.
        */
        tripoint global_sm_location() const;
        /**
        * Returns the location of the player in global overmap terrain coordinates.
        */
        tripoint global_omt_location() const;

    private:
        /** Retrieves a stat mod of a mutation. */
        int get_mod( const trait_id &mut, const std::string &arg ) const;
        /** Applies skill-based boosts to stats **/
        void apply_skill_boost();
    protected:
        void do_skill_rust();
        /** Applies stat mods to character. */
        void apply_mods( const trait_id &mut, bool add_remove );

        /** Recalculate encumbrance for all body parts. */
        std::array<encumbrance_data, num_bp> calc_encumbrance() const;
        /** Recalculate encumbrance for all body parts as if `new_item` was also worn. */
        std::array<encumbrance_data, num_bp> calc_encumbrance( const item &new_item ) const;

        /** Applies encumbrance from mutations and bionics only */
        void mut_cbm_encumb( std::array<encumbrance_data, num_bp> &vals ) const;

        /** Return the position in the worn list where new_item would be
         * put by default */
        std::list<item>::iterator position_to_wear_new_item( const item &new_item );

        /** Applies encumbrance from items only
         * If new_item is not null, then calculate under the asumption that it
         * is added to existing work items. */
        void item_encumb( std::array<encumbrance_data, num_bp> &vals,
                          const item &new_item ) const;

        std::array<std::array<int, NUM_WATER_TOLERANCE>, num_bp> mut_drench;

    public:
        // recalculates enchantment cache by iterating through all held, worn, and wielded items
        void recalculate_enchantment_cache();
        // gets add and mult value from enchantment cache
        double calculate_by_enchantment( double modify, enchantment::mod value,
                                         bool round_output = false ) const;

        /** Returns true if the player has any martial arts buffs attached */
        bool has_mabuff( const mabuff_id &buff_id ) const;
        /** Returns true if the player has a grab breaking technique available */
        bool has_grab_break_tec() const override {
            return martial_arts_data.has_grab_break_tec();
        }

        /** Returns the to hit bonus from martial arts buffs */
        float mabuff_tohit_bonus() const;
        /** Returns the dodge bonus from martial arts buffs */
        float mabuff_dodge_bonus() const;
        /** Returns the block bonus from martial arts buffs */
        int mabuff_block_bonus() const;
        /** Returns the speed bonus from martial arts buffs */
        int mabuff_speed_bonus() const;
        /** Returns the damage multiplier to given type from martial arts buffs */
        float mabuff_damage_mult( damage_type type ) const;
        /** Returns the flat damage bonus to given type from martial arts buffs, applied after the multiplier */
        int mabuff_damage_bonus( damage_type type ) const;
        /** Returns the flat penalty to move cost of attacks. If negative, that's a bonus. Applied after multiplier. */
        int mabuff_attack_cost_penalty() const;
        /** Returns the multiplier on move cost of attacks. */
        float mabuff_attack_cost_mult() const;

        /** Handles things like destruction of armor, etc. */
        void mutation_effect( const trait_id &mut );
        /** Handles what happens when you lose a mutation. */
        void mutation_loss_effect( const trait_id &mut );

        bool has_active_mutation( const trait_id &b ) const;
        /** Picks a random valid mutation and gives it to the Character, possibly removing/changing others along the way */
        void mutate();
        /** Returns true if the player doesn't have the mutation or a conflicting one and it complies with the force typing */
        bool mutation_ok( const trait_id &mutation, bool force_good, bool force_bad ) const;
        /** Picks a random valid mutation in a category and mutate_towards() it */
        void mutate_category( const std::string &mut_cat );
        /** Mutates toward one of the given mutations, upgrading or removing conflicts if necessary */
        bool mutate_towards( std::vector<trait_id> muts, int num_tries = INT_MAX );
        /** Mutates toward the entered mutation, upgrading or removing conflicts if necessary */
        bool mutate_towards( const trait_id &mut );
        /** Removes a mutation, downgrading to the previous level if possible */
        void remove_mutation( const trait_id &mut, bool silent = false );
        /** Returns true if the player has the entered mutation child flag */
        bool has_child_flag( const trait_id &flag ) const;
        /** Removes the mutation's child flag from the player's list */
        void remove_child_flag( const trait_id &flag );
        /** Recalculates mutation_category_level[] values for the player */
        void set_highest_cat_level();
        /** Returns the highest mutation category */
        std::string get_highest_category() const;
        /** Recalculates mutation drench protection for all bodyparts (ignored/good/neutral stats) */
        void drench_mut_calc();
        /** Recursively traverses the mutation's prerequisites and replacements, building up a map */
        void build_mut_dependency_map( const trait_id &mut,
                                       std::unordered_map<trait_id, int> &dependency_map, int distance );

        /**
        * Returns true if this category of mutation is allowed.
        */
        bool is_category_allowed( const std::vector<std::string> &category ) const;
        bool is_category_allowed( const std::string &category ) const;

        bool is_weak_to_water() const;

        /**Check for mutation disallowing the use of an healing item*/
        bool can_use_heal_item( const item &med ) const;

        bool can_install_cbm_on_bp( const std::vector<body_part> &bps ) const;

        /**
         * Returns resistances on a body part provided by mutations
         */
        // TODO: Cache this, it's kinda expensive to compute
        resistances mutation_armor( body_part bp ) const;
        float mutation_armor( body_part bp, damage_type dt ) const;
        float mutation_armor( body_part bp, const damage_unit &du ) const;

        // --------------- Bionic Stuff ---------------
        /** Handles bionic activation effects of the entered bionic, returns if anything activated */
        bool activate_bionic( int b, bool eff_only = false );
        std::vector<bionic_id> get_bionics() const;
        /** Returns true if the player has the entered bionic id */
        bool has_bionic( const bionic_id &b ) const;
        /** Returns true if the player has the entered bionic id and it is powered on */
        bool has_active_bionic( const bionic_id &b ) const;
        /**Returns true if the player has any bionic*/
        bool has_any_bionic() const;
        /**Returns true if the character can fuel a bionic with the item*/
        bool can_fuel_bionic_with( const item &it ) const;
        /**Return bionic_id of bionics able to use it as fuel*/
        std::vector<bionic_id> get_bionic_fueled_with( const item &it ) const;
        /**Return bionic_id of fueled bionics*/
        std::vector<bionic_id> get_fueled_bionics() const;
        /**Returns bionic_id of first remote fueled bionic found*/
        bionic_id get_remote_fueled_bionic() const;
        /**Return bionic_id of bionic of most fuel efficient bionic*/
        bionic_id get_most_efficient_bionic( const std::vector<bionic_id> &bids ) const;
        /**Return list of available fuel for this bionic*/
        std::vector<itype_id> get_fuel_available( const bionic_id &bio ) const;
        /**Return available space to store specified fuel*/
        int get_fuel_capacity( const itype_id &fuel ) const;
        /**Return total space to store specified fuel*/
        int get_total_fuel_capacity( const itype_id &fuel ) const;
        /**Updates which bionic contain fuel and which is empty*/
        void update_fuel_storage( const itype_id &fuel );
        /**Get stat bonus from bionic*/
        int get_mod_stat_from_bionic( const Character::stat &Stat ) const;
        // route for overmap-scale traveling
        std::vector<tripoint> omt_path;

        /** Handles bionic effects over time of the entered bionic */
        void process_bionic( int b );
        /** Handles bionic deactivation effects of the entered bionic, returns if anything
         *  deactivated */
        virtual bool deactivate_bionic( int b, bool eff_only = false );

        int get_used_bionics_slots( body_part bp ) const;
        int get_total_bionics_slots( body_part bp ) const;
        int get_free_bionics_slots( body_part bp ) const;

        /**Has enough anesthetic for surgery*/
        bool has_enough_anesth( const itype *cbm, player &patient );
        /** Handles process of introducing patient into anesthesia during Autodoc operations. Requires anesthesia kits or NOPAIN mutation */
        void introduce_into_anesthesia( const time_duration &duration, player &installer,
                                        bool needs_anesthesia );
        /** Removes a bionic from my_bionics[] */
        void remove_bionic( const bionic_id &b );
        /** Adds a bionic to my_bionics[] */
        void add_bionic( const bionic_id &b );
        /**Calculate skill bonus from tiles in radius*/
        float env_surgery_bonus( int radius );
        /** Calculate skill for (un)installing bionics */
        float bionics_adjusted_skill( const skill_id &most_important_skill,
                                      const skill_id &important_skill,
                                      const skill_id &least_important_skill,
                                      int skill_level = -1 );
        /** Calculate non adjusted skill for (un)installing bionics */
        int bionics_pl_skill( const skill_id &most_important_skill,
                              const skill_id &important_skill,
                              const skill_id &least_important_skill,
                              int skill_level = -1 );
        /**Is the installation possible*/
        bool can_install_bionics( const itype &type, player &installer, bool autodoc = false,
                                  int skill_level = -1 );
        std::map<body_part, int> bionic_installation_issues( const bionic_id &bioid );
        /** Initialize all the values needed to start the operation player_activity */
        bool install_bionics( const itype &type, player &installer, bool autodoc = false,
                              int skill_level = -1 );
        /**Success or failure of installation happens here*/
        void perform_install( bionic_id bid, bionic_id upbid, int difficulty, int success,
                              int pl_skill, const std::string &installer_name,
                              const std::vector<trait_id> &trait_to_rem, const tripoint &patient_pos );
        void bionics_install_failure( const bionic_id &bid, const std::string &installer, int difficulty,
                                      int success, float adjusted_skill, const tripoint &patient_pos );

        /**Is The uninstallation possible*/
        bool can_uninstall_bionic( const bionic_id &b_id, player &installer, bool autodoc = false,
                                   int skill_level = -1 );
        /** Initialize all the values needed to start the operation player_activity */
        bool uninstall_bionic( const bionic_id &b_id, player &installer, bool autodoc = false,
                               int skill_level = -1 );
        /**Succes or failure of removal happens here*/
        void perform_uninstall( bionic_id bid, int difficulty, int success, const units::energy &power_lvl,
                                int pl_skill );
        /**When a player fails the surgery*/
        void bionics_uninstall_failure( int difficulty, int success, float adjusted_skill );

        /**Used by monster to perform surgery*/
        bool uninstall_bionic( const bionic &target_cbm, monster &installer, player &patient,
                               float adjusted_skill );
        /**When a monster fails the surgery*/
        void bionics_uninstall_failure( monster &installer, player &patient, int difficulty, int success,
                                        float adjusted_skill );

        /**Convert fuel to bionic power*/
        bool burn_fuel( int b, bool start = false );
        /**Passively produce power from PERPETUAL fuel*/
        void passive_power_gen( int b );
        /**Find fuel used by remote powered bionic*/
        itype_id find_remote_fuel( bool look_only = false );
        /**Consume fuel used by remote powered bionic, return amount of request unfulfilled (0 if totally successful).*/
        int consume_remote_fuel( int amount );
        void reset_remote_fuel();
        /**Handle heat from exothermic power generation*/
        void heat_emission( int b, int fuel_energy );
        /**Applies modifier to fuel_efficiency and returns the resulting efficiency*/
        float get_effective_efficiency( int b, float fuel_efficiency );

        units::energy get_power_level() const;
        units::energy get_max_power_level() const;
        void mod_power_level( const units::energy &npower );
        void mod_max_power_level( const units::energy &npower_max );
        void set_power_level( const units::energy &npower );
        void set_max_power_level( const units::energy &npower_max );
        bool is_max_power() const;
        bool has_power() const;
        bool has_max_power() const;
        bool enough_power_for( const bionic_id &bid ) const;
        // --------------- Generic Item Stuff ---------------

        struct has_mission_item_filter {
            int mission_id;
            bool operator()( const item &it ) {
                return it.mission_id == mission_id;
            }
        };

        // -2 position is 0 worn index, -3 position is 1 worn index, etc
        static int worn_position_to_index( int position ) {
            return -2 - position;
        }

        // checks to see if an item is worn
        bool is_worn( const item &thing ) const {
            for( const auto &elem : worn ) {
                if( &thing == &elem ) {
                    return true;
                }
            }
            return false;
        }

        /**
         * Asks how to use the item (if it has more than one use_method) and uses it.
         * Returns true if it destroys the item. Consumes charges from the item.
         * Multi-use items are ONLY supported when all use_methods are iuse_actor!
         */
        virtual bool invoke_item( item *, const tripoint &pt );
        /** As above, but with a pre-selected method. Debugmsg if this item doesn't have this method. */
        virtual bool invoke_item( item *, const std::string &, const tripoint &pt );
        /** As above two, but with position equal to current position */
        virtual bool invoke_item( item * );
        virtual bool invoke_item( item *, const std::string & );

        /**
         * Drop, wear, stash or otherwise try to dispose of an item consuming appropriate moves
         * @param obj item to dispose of
         * @param prompt optional message to display in any menu
         * @return whether the item was successfully disposed of
         */
        virtual bool dispose_item( item_location &&obj, const std::string &prompt = std::string() );

        /**
         * Has the item enough charges to invoke its use function?
         * Also checks if UPS from this player is used instead of item charges.
         */
        bool has_enough_charges( const item &it, bool show_msg ) const;

        /** Consume charges of a tool or comestible item, potentially destroying it in the process
         *  @param used item consuming the charges
         *  @param qty number of charges to consume which must be non-zero
         *  @return true if item was destroyed */
        bool consume_charges( item &used, int qty );

        /**
         * Calculate (but do not deduct) the number of moves required when handling (e.g. storing, drawing etc.) an item
         * @param it Item to calculate handling cost for
         * @param penalties Whether item volume and temporary effects (e.g. GRABBED, DOWNED) should be considered.
         * @param base_cost Cost due to storage type.
         * @return cost in moves ranging from 0 to MAX_HANDLING_COST
         */
        int item_handling_cost( const item &it, bool penalties = true,
                                int base_cost = INVENTORY_HANDLING_PENALTY ) const;

        /**
         * Calculate (but do not deduct) the number of moves required when storing an item in a container
         * @param it Item to calculate storage cost for
         * @param container Container to store item in
         * @param penalties Whether item volume and temporary effects (e.g. GRABBED, DOWNED) should be considered.
         * @param base_cost Cost due to storage type.
         * @return cost in moves ranging from 0 to MAX_HANDLING_COST
         */
        int item_store_cost( const item &it, const item &container, bool penalties = true,
                             int base_cost = INVENTORY_HANDLING_PENALTY ) const;

        /** Calculate (but do not deduct) the number of moves required to wear an item */
        int item_wear_cost( const item &it ) const;

        /** Wear item; returns nullopt on fail, or pointer to newly worn item on success.
         * If interactive is false, don't alert the player or drain moves on completion.
         */
        cata::optional<std::list<item>::iterator>
        wear_item( const item &to_wear, bool interactive = true );

        /** Returns the amount of item `type' that is currently worn */
        int  amount_worn( const itype_id &id ) const;

        /** Returns nearby items which match the provided predicate */
        std::vector<item_location> nearby( const std::function<bool( const item *, const item * )> &func,
                                           int radius = 1 ) const;

        /**
         * Similar to @ref remove_items_with, but considers only worn items and not their
         * content (@ref item::contents is not checked).
         * If the filter function returns true, the item is removed.
         */
        std::list<item> remove_worn_items_with( std::function<bool( item & )> filter );

        /** Return the item pointer of the item with given invlet, return nullptr if
         * the player does not have such an item with that invlet. Don't use this on npcs.
         * Only use the invlet in the user interface, otherwise always use the item position. */
        item *invlet_to_item( int invlet );

        // Returns the item with a given inventory position.
        item &i_at( int position );
        const item &i_at( int position ) const;
        /**
         * Returns the item position (suitable for @ref i_at or similar) of a
         * specific item. Returns INT_MIN if the item is not found.
         * Note that this may lose some information, for example the returned position is the
         * same when the given item points to the container and when it points to the item inside
         * the container. All items that are part of the same stack have the same item position.
         */
        int get_item_position( const item *it ) const;

        /**
         * Returns a reference to the item which will be used to make attacks.
         * At the moment it's always @ref weapon or a reference to a null item.
         */
        /*@{*/
        const item &used_weapon() const;
        item &used_weapon();
        /*@}*/

        /**
         * Try to find a container/s on character containing ammo of type it.typeId() and
         * add charges until the container is full.
         * @param unloading Do not try to add to a container when the item was intentionally unloaded.
         * @return Remaining charges which could not be stored in a container.
         */
        int i_add_to_container( const item &it, bool unloading );
        item &i_add( item it, bool should_stack = true );

        /**
         * Try to pour the given liquid into the given container/vehicle. The transferred charges are
         * removed from the liquid item. Check the charges of afterwards to see if anything has
         * been transferred at all.
         * The functions do not consume any move points.
         * @return Whether anything has been moved at all. `false` indicates the transfer is not
         * possible at all. `true` indicates at least some of the liquid has been moved.
         */
        /**@{*/
        bool pour_into( item &container, item &liquid );
        bool pour_into( vehicle &veh, item &liquid );
        /**@}*/

        /**
         * Remove a specific item from player possession. The item is compared
         * by pointer. Contents of the item are removed as well.
         * @param pos The item position of the item to be removed. The item *must*
         * exists, use @ref has_item to check this.
         * @return A copy of the removed item.
         */
        item i_rem( int pos );
        /**
         * Remove a specific item from player possession. The item is compared
         * by pointer. Contents of the item are removed as well.
         * @param it A pointer to the item to be removed. The item *must* exists
         * in the players possession (one can use @ref has_item to check for this).
         * @return A copy of the removed item.
         */
        item i_rem( const item *it );
        void i_rem_keep_contents( int idx );
        /** Sets invlet and adds to inventory if possible, drops otherwise, returns true if either succeeded.
         *  An optional qty can be provided (and will perform better than separate calls). */
        bool i_add_or_drop( item &it, int qty = 1 );

        /** Only use for UI things. Returns all invlets that are currently used in
         * the player inventory, the weapon slot and the worn items. */
        std::bitset<std::numeric_limits<char>::max()> allocated_invlets() const;

        /**
         * Whether the player carries an active item of the given item type.
         */
        bool has_active_item( const itype_id &id ) const;
        item remove_weapon();
        void remove_mission_items( int mission_id );

        /**
         * Returns the items that are ammo and have the matching ammo type.
         */
        std::vector<const item *> get_ammo( const ammotype &at ) const;

        /**
         * Searches for ammo or magazines that can be used to reload obj
         * @param obj item to be reloaded. By design any currently loaded ammunition or magazine is ignored
         * @param empty whether empty magazines should be considered as possible ammo
         * @param radius adjacent map/vehicle tiles to search. 0 for only player tile, -1 for only inventory
         */
        std::vector<item_location> find_ammo( const item &obj, bool empty = true, int radius = 1 ) const;

        /**
         * Searches for weapons and magazines that can be reloaded.
         */
        std::vector<item_location> find_reloadables();
        /**
         * Counts ammo and UPS charges (lower of) for a given gun on the character.
         */
        int ammo_count_for( const item &gun );

        /** Maximum thrown range with a given item, taking all active effects into account. */
        int throw_range( const item & ) const;
        /** Dispersion of a thrown item, against a given target, taking into account whether or not the throw was blind. */
        int throwing_dispersion( const item &to_throw, Creature *critter = nullptr,
                                 bool is_blind_throw = false ) const;
        /** How much dispersion does one point of target's dodge add when throwing at said target? */
        int throw_dispersion_per_dodge( bool add_encumbrance = true ) const;

        /** True if unarmed or wielding a weapon with the UNARMED_WEAPON flag */
        bool unarmed_attack() const;
        /// Checks for items, tools, and vehicles with the Lifting quality near the character
        /// returning the highest quality in range.
        int best_nearby_lifting_assist() const;

        /// Alternate version if you need to specify a different orign point for nearby vehicle sources of lifting
        /// used for operations on distant objects (e.g. vehicle installation/uninstallation)
        int best_nearby_lifting_assist( const tripoint &world_pos ) const;

        // Inventory + weapon + worn (for death, etc)
        std::vector<item *> inv_dump();

        units::mass weight_carried() const;
        units::volume volume_carried() const;

        /// Sometimes we need to calculate hypothetical volume or weight.  This
        /// struct offers two possible tweaks: a collection of items and
        /// coutnts to remove, or an entire replacement inventory.
        struct item_tweaks {
            item_tweaks() = default;
            item_tweaks( const std::map<const item *, int> &w ) :
                without_items( std::cref( w ) )
            {}
            item_tweaks( const inventory &r ) :
                replace_inv( std::cref( r ) )
            {}
            const cata::optional<std::reference_wrapper<const std::map<const item *, int>>> without_items;
            const cata::optional<std::reference_wrapper<const inventory>> replace_inv;
        };

        units::mass weight_carried_with_tweaks( const item_tweaks & ) const;
        units::volume volume_carried_with_tweaks( const item_tweaks & ) const;
        units::mass weight_capacity() const override;
        units::volume volume_capacity() const;
        units::volume volume_capacity_reduced_by(
            const units::volume &mod,
            const std::map<const item *, int> &without_items = {} ) const;

        bool can_pickVolume( const item &it, bool safe = false ) const;
        bool can_pickWeight( const item &it, bool safe = true ) const;
        /**
         * Checks if character stats and skills meet minimum requirements for the item.
         * Prints an appropriate message if requirements not met.
         * @param it Item we are checking
         * @param context optionally override effective item when checking contextual skills
         */
        bool can_use( const item &it, const item &context = item() ) const;
        /**
         * Check character capable of wearing an item.
         * @param it Thing to be worn
         * @param with_equip_change If true returns if it could be worn if things were taken off
         */
        ret_val<bool> can_wear( const item &it, bool with_equip_change = false ) const;
        /**
         * Returns true if the character is wielding something.
         * Note: this item may not actually be used to attack.
         */
        bool is_armed() const;

        /**
         * Removes currently wielded item (if any) and replaces it with the target item.
         * @param target replacement item to wield or null item to remove existing weapon without replacing it
         * @return whether both removal and replacement were successful (they are performed atomically)
         */
        virtual bool wield( item &target ) = 0;
        /**
         * Check player capable of unwielding an item.
         * @param it Thing to be unwielded
         */
        ret_val<bool> can_unwield( const item &it ) const;

        void drop_invalid_inventory();
        /** Returns all items that must be taken off before taking off this item */
        std::list<item *> get_dependent_worn_items( const item &it );
        /** Drops an item to the specified location */
        void drop( item_location loc, const tripoint &where );
        virtual void drop( const drop_locations &what, const tripoint &target, bool stash = false );

        virtual bool has_artifact_with( art_effect_passive effect ) const;

        bool is_wielding( const item &target ) const;

        bool covered_with_flag( const std::string &flag, const body_part_set &parts ) const;
        bool is_waterproof( const body_part_set &parts ) const;
        // Carried items may leak radiation or chemicals
        int leak_level( const std::string &flag ) const;

        // --------------- Clothing Stuff ---------------
        /** Returns true if the player is wearing the item. */
        bool is_wearing( const itype_id &it ) const;
        /** Returns true if the player is wearing the item on the given body_part. */
        bool is_wearing_on_bp( const itype_id &it, body_part bp ) const;
        /** Returns true if the player is wearing an item with the given flag. */
        bool worn_with_flag( const std::string &flag, body_part bp = num_bp ) const;
        /** Returns the first worn item with a given flag. */
        item item_worn_with_flag( const std::string &flag, body_part bp = num_bp ) const;

        // drawing related stuff
        /**
         * Returns a list of the IDs of overlays on this character,
         * sorted from "lowest" to "highest".
         *
         * Only required for rendering.
         */
        std::vector<std::string> get_overlay_ids() const;

        // --------------- Skill Stuff ---------------
        int get_skill_level( const skill_id &ident ) const;
        int get_skill_level( const skill_id &ident, const item &context ) const;

        const SkillLevelMap &get_all_skills() const;
        SkillLevel &get_skill_level_object( const skill_id &ident );
        const SkillLevel &get_skill_level_object( const skill_id &ident ) const;

        void set_skill_level( const skill_id &ident, int level );
        void mod_skill_level( const skill_id &ident, int delta );
        /** Checks whether the character's skills meet the required */
        bool meets_skill_requirements( const std::map<skill_id, int> &req,
                                       const item &context = item() ) const;
        /** Checks whether the character's skills meet the required */
        bool meets_skill_requirements( const construction &con ) const;
        /** Checks whether the character's stats meets the stats required by the item */
        bool meets_stat_requirements( const item &it ) const;
        /** Checks whether the character meets overall requirements to be able to use the item */
        bool meets_requirements( const item &it, const item &context = item() ) const;
        /** Returns a string of missed requirements (both stats and skills) */
        std::string enumerate_unmet_requirements( const item &it, const item &context = item() ) const;

        /** Returns the player's skill rust rate */
        int rust_rate() const;

        // Mental skills and stats
        /** Returns the player's reading speed */
        int read_speed( bool return_stat_effect = true ) const;

        // --------------- Other Stuff ---------------

        /** return the calendar::turn the character expired */
        time_point get_time_died() const {
            return time_died;
        }
        /** set the turn the turn the character died if not already done */
        void set_time_died( const time_point &time ) {
            if( time_died != calendar::before_time_starts ) {
                time_died = time;
            }
        }
        // magic mod
        known_magic magic;

        void make_bleed( body_part bp, time_duration duration, int intensity = 1,
                         bool permanent = false,
                         bool force = false, bool defferred = false );

        /** Calls Creature::normalize()
         *  nulls out the player's weapon
         *  Should only be called through player::normalize(), not on it's own!
         */
        void normalize() override;
        void die( Creature *nkiller ) override;

        std::string get_name() const override;

        std::vector<std::string> get_grammatical_genders() const override;

        /**
         * It is supposed to hide the query_yn to simplify player vs. npc code.
         */
        template<typename ...Args>
        bool query_yn( const char *const msg, Args &&... args ) const {
            return query_yn( string_format( msg, std::forward<Args>( args ) ... ) );
        }
        virtual bool query_yn( const std::string &msg ) const = 0;

        bool is_immune_field( const field_type_id &fid ) const override;
        /** Returns true is the player is protected from electric shocks */
        bool is_elec_immune() const override;
        /** Returns true if the player is immune to this kind of effect */
        bool is_immune_effect( const efftype_id & ) const override;
        /** Returns true if the player is immune to this kind of damage */
        bool is_immune_damage( damage_type ) const override;
        /** Returns true if the player is protected from radiation */
        bool is_rad_immune() const;
        /** Returns true if the player is immune to throws */
        bool is_throw_immune() const;

        /** Returns true if the player has some form of night vision */
        bool has_nv();

        /**
         * Returns >0 if character is sitting/lying and relatively inactive.
         * 1 represents sleep on comfortable bed, so anything above that should be rare.
         */
        float rest_quality() const;
        /**
         * Average hit points healed per turn.
         */
        float healing_rate( float at_rest_quality ) const;
        /**
         * Average hit points healed per turn from healing effects.
         */
        float healing_rate_medicine( float at_rest_quality, body_part bp ) const;

        /**
         * Goes over all mutations, gets min and max of a value with given name
         * @return min( 0, lowest ) + max( 0, highest )
         */
        float mutation_value( const std::string &val ) const;

        /**
         * Goes over all mutations, returning the sum of the social modifiers
         */
        social_modifiers get_mutation_social_mods() const;

        /** Color's character's tile's background */
        nc_color symbol_color() const override;

        std::string extended_description() const override;

        // In newcharacter.cpp
        void empty_skills();
        /** Returns a random name from NAMES_* */
        void pick_name( bool bUseDefault = false );
        /** Get the idents of all base traits. */
        std::vector<trait_id> get_base_traits() const;
        /** Get the idents of all traits/mutations. */
        std::vector<trait_id> get_mutations( bool include_hidden = true ) const;
        const std::bitset<NUM_VISION_MODES> &get_vision_modes() const {
            return vision_mode_cache;
        }
        /** Empties the trait and mutations lists */
        void clear_mutations();
        /**
         * Adds mandatory scenario and profession traits unless you already have them
         * And if you do already have them, refunds the points for the trait
         */
        void add_traits();
        void add_traits( points_left &points );
        /** Returns true if the player has crossed a mutation threshold
         *  Player can only cross one mutation threshold.
         */
        bool crossed_threshold() const;

        // --------------- Values ---------------
        std::string name;
        bool male;

        std::list<item> worn;
        std::array<int, num_hp_parts> hp_cur, hp_max, damage_bandaged, damage_disinfected;
        bool nv_cached;
        // Means player sit inside vehicle on the tile he is now
        bool in_vehicle;
        bool hauling;

        player_activity stashed_outbounds_activity;
        player_activity stashed_outbounds_backlog;
        player_activity activity;
        std::list<player_activity> backlog;
        inventory inv;
        itype_id last_item;
        item weapon;

        pimpl<bionic_collection> my_bionics;
        character_martial_arts martial_arts_data;

        stomach_contents stomach;
        stomach_contents guts;
        std::list<consumption_event> consumption_history;

        int oxygen;
        int tank_plut;
        int reactor_plut;
        int slow_rad;

        int focus_pool;
        /* crafting inventory cached time */
        time_point cached_time;

        std::vector <addiction> addictions;
        /** Adds an addiction to the player */
        void add_addiction( add_type type, int strength );
        /** Removes an addition from the player */
        void rem_addiction( add_type type );
        /** Returns true if the player has an addiction of the specified type */
        bool has_addiction( add_type type ) const;
        /** Returns the intensity of the specified addiction */
        int  addiction_level( add_type type ) const;

        shared_ptr_fast<monster> mounted_creature;
        // for loading NPC mounts
        int mounted_creature_id;
        // for vehicle work
        int activity_vehicle_part_index = -1;

        // Hauling items on the ground
        void start_hauling();
        void stop_hauling();
        bool is_hauling() const;

        // Has a weapon, inventory item or worn item with flag
        bool has_item_with_flag( const std::string &flag, bool need_charges = false ) const;
        /**
         * All items that have the given flag (@ref item::has_flag).
         */
        std::vector<const item *> all_items_with_flag( const std::string &flag ) const;

        bool has_charges( const itype_id &it, int quantity,
                          const std::function<bool( const item & )> &filter = return_true<item> ) const;

        // has_amount works ONLY for quantity.
        // has_charges works ONLY for charges.
        std::list<item> use_amount( itype_id it, int quantity,
                                    const std::function<bool( const item & )> &filter = return_true<item> );
        // Uses up charges
        bool use_charges_if_avail( const itype_id &it, int quantity );

        // Uses up charges
        std::list<item> use_charges( const itype_id &what, int qty,
                                     const std::function<bool( const item & )> &filter = return_true<item> );

        bool has_fire( int quantity ) const;
        void use_fire( int quantity );
        void assign_stashed_activity();
        bool check_outbounds_activity( const player_activity &act, bool check_only = false );
        /** Legacy activity assignment, does not work for any activites using
         * the new activity_actor class and may cause issues with resuming.
         * TODO: delete this once migration of activites to the activity_actor system is complete
         */
        void assign_activity( const activity_id &type, int moves = calendar::INDEFINITELY_LONG,
                              int index = -1, int pos = INT_MIN,
                              const std::string &name = "" );
        /** Assigns activity to player, possibly resuming old activity if it's similar enough. */
        void assign_activity( const player_activity &act, bool allow_resume = true );
        /** Check if player currently has a given activity */
        bool has_activity( const activity_id &type ) const;
        /** Check if player currently has any of the given activities */
        bool has_activity( const std::vector<activity_id> &types ) const;
        void resume_backlog_activity();
        void cancel_activity();
        void cancel_stashed_activity();
        player_activity get_stashed_activity() const;
        void set_stashed_activity( const player_activity &act,
                                   const player_activity &act_back = player_activity() );
        bool has_stashed_activity() const;
        void initialize_stomach_contents();

        /** Stable base metabolic rate due to traits */
        float metabolic_rate_base() const;
        /** Current metabolic rate due to traits, hunger, speed, etc. */
        float metabolic_rate() const;
        // gets the max value healthy you can be, related to your weight
        int get_max_healthy() const;
        // gets the string that describes your weight
        std::string get_weight_string() const;
        // gets the description, printed in player_display, related to your current bmi
        std::string get_weight_description() const;
        // calculates the BMI
        float get_bmi() const;
        // returns amount of calories burned in a day given various metabolic factors
        int get_bmr() const;
        // Reset age and height to defaults for consistent test results
        void reset_chargen_attributes();
        // age in years, determined at character creation
        int base_age() const;
        void set_base_age( int age );
        void mod_base_age( int mod );
        // age in years
        int age() const;
        std::string age_string() const;
        // returns the height in cm
        int base_height() const;
        void set_base_height( int height );
        void mod_base_height( int mod );
        std::string height_string() const;
        // returns the height of the player character in cm
        int height() const;
        // returns bodyweight of the Character
        units::mass bodyweight() const;
        // returns total weight of installed bionics
        units::mass bionics_weight() const;
        // increases the activity level to the next level
        // does not decrease activity level
        void increase_activity_level( float new_level );
        // decreases the activity level to the previous level
        // does not increase activity level
        void decrease_activity_level( float new_level );
        // sets activity level to NO_EXERCISE
        void reset_activity_level();
        // outputs player activity level to a printable string
        std::string activity_level_str() const;

        /** Returns overall bashing resistance for the body_part */
        int get_armor_bash( body_part bp ) const override;
        /** Returns overall cutting resistance for the body_part */
        int get_armor_cut( body_part bp ) const override;
        /** Returns bashing resistance from the creature and armor only */
        int get_armor_bash_base( body_part bp ) const override;
        /** Returns cutting resistance from the creature and armor only */
        int get_armor_cut_base( body_part bp ) const override;
        /** Returns overall env_resist on a body_part */
        int get_env_resist( body_part bp ) const override;
        /** Returns overall acid resistance for the body part */
        int get_armor_acid( body_part bp ) const;
        /** Returns overall resistance to given type on the bod part */
        int get_armor_type( damage_type dt, body_part bp ) const override;

        int get_stim() const;
        void set_stim( int new_stim );
        void mod_stim( int mod );

        int get_rad() const;
        void set_rad( int new_rad );
        void mod_rad( int mod );

        int get_stamina() const;
        int get_stamina_max() const;
        void set_stamina( int new_stamina );
        void mod_stamina( int mod );
        void burn_move_stamina( int moves );
        float stamina_move_cost_modifier() const;
        /** Regenerates stamina */
        void update_stamina( int turns );

    protected:
        void on_stat_change( const std::string &, int ) override {}
        void on_damage_of_type( int adjusted_damage, damage_type type, body_part bp ) override;
        virtual void on_mutation_gain( const trait_id & ) {}
        virtual void on_mutation_loss( const trait_id & ) {}
    public:
        virtual void on_item_wear( const item & ) {}
        virtual void on_item_takeoff( const item & ) {}
        virtual void on_worn_item_washed( const item & ) {}

        /** Returns an unoccupied, safe adjacent point. If none exists, returns player position. */
        tripoint adjacent_tile() const;

        /** Removes "sleep" and "lying_down" */
        void wake_up();
        // how loud a character can shout. based on mutations and clothing
        int get_shout_volume() const;
        // shouts a message
        void shout( std::string msg = "", bool order = false );
        /** Handles Character vomiting effects */
        void vomit();
        // adds total healing to the bodypart. this is only a counter.
        void healed_bp( int bp, int amount );

        // the amount healed per bodypart per day
        std::array<int, num_hp_parts> healed_total;

        std::map<std::string, int> mutation_category_level;

        void update_type_of_scent( bool init = false );
        void update_type_of_scent( const trait_id &mut, bool gain = true );
        void set_type_of_scent( const scenttype_id &id );
        scenttype_id get_type_of_scent() const;
        /**restore scent after masked_scent effect run out or is removed by water*/
        void restore_scent();
        /** Modifies intensity of painkillers  */
        void mod_painkiller( int npkill );
        /** Sets intensity of painkillers  */
        void set_painkiller( int npkill );
        /** Returns intensity of painkillers  */
        int get_painkiller() const;
        void react_to_felt_pain( int intensity );

        void spores();
        void blossoms();

        /** Handles rooting effects */
        void rooted_message() const;
        void rooted();

        /** Adds "sleep" to the player */
        void fall_asleep();
        void fall_asleep( const time_duration &duration );
        /** Checks to see if the player is using floor items to keep warm, and return the name of one such item if so */
        std::string is_snuggling() const;

        player_activity get_destination_activity() const;
        void set_destination_activity( const player_activity &new_destination_activity );
        void clear_destination_activity();
        /** Returns warmth provided by armor, etc. */
        int warmth( body_part bp ) const;
        /** Returns warmth provided by an armor's bonus, like hoods, pockets, etc. */
        int bonus_item_warmth( body_part bp ) const;
        /** Can the player lie down and cover self with blankets etc. **/
        bool can_use_floor_warmth() const;
        /**
         * Warmth from terrain, furniture, vehicle furniture and traps.
         * Can be negative.
         **/
        static int floor_bedding_warmth( const tripoint &pos );
        /** Warmth from clothing on the floor **/
        static int floor_item_warmth( const tripoint &pos );
        /** Final warmth from the floor **/
        int floor_warmth( const tripoint &pos ) const;

        /** Correction factor of the body temperature due to traits and mutations **/
        int bodytemp_modifier_traits( bool overheated ) const;
        /** Correction factor of the body temperature due to traits and mutations for player lying on the floor **/
        int bodytemp_modifier_traits_floor() const;
        /** Value of the body temperature corrected by climate control **/
        int temp_corrected_by_climate_control( int temperature ) const;

        bool in_sleep_state() const override {
            return Creature::in_sleep_state() || activity.id() == "ACT_TRY_SLEEP";
        }

        /** Set vitamin deficiency/excess disease states dependent upon current vitamin levels */
        void update_vitamins( const vitamin_id &vit );
        /**
         * Check current level of a vitamin
         *
         * Accesses level of a given vitamin.  If the vitamin_id specified does not
         * exist then this function simply returns 0.
         *
         * @param vit ID of vitamin to check level for.
         * @returns current level for specified vitamin
         */
        int vitamin_get( const vitamin_id &vit ) const;
        /**
         * Sets level of a vitamin or returns false if id given in vit does not exist
         *
         * @note status effects are still set for deficiency/excess
         *
         * @param[in] vit ID of vitamin to adjust quantity for
         * @param[in] qty Quantity to set level to
         * @returns false if given vitamin_id does not exist, otherwise true
         */
        bool vitamin_set( const vitamin_id &vit, int qty );
        /**
          * Add or subtract vitamins from character storage pools
         * @param vit ID of vitamin to modify
         * @param qty amount by which to adjust vitamin (negative values are permitted)
         * @param capped if true prevent vitamins which can accumulate in excess from doing so
         * @return adjusted level for the vitamin or zero if vitamin does not exist
         */
        int vitamin_mod( const vitamin_id &vit, int qty, bool capped = true );
        void vitamins_mod( const std::map<vitamin_id, int> &, bool capped = true );
        /** Get vitamin usage rate (minutes per unit) accounting for bionics, mutations and effects */
        time_duration vitamin_rate( const vitamin_id &vit ) const;

        /** Handles the nutrition value for a comestible **/
        int nutrition_for( const item &comest ) const;
        /** Can the food be [theoretically] eaten no matter the consequen
        ces? */
        ret_val<edible_rating> can_eat( const item &food ) const;
        /**
         * Same as @ref can_eat, but takes consequences into account.
         * Asks about them if @param interactive is true, refuses otherwise.
         */
        ret_val<edible_rating> will_eat( const item &food, bool interactive = false ) const;
        /** Determine character's capability of recharging their CBMs. */
        bool can_feed_reactor_with( const item &it ) const;
        bool can_feed_furnace_with( const item &it ) const;
        rechargeable_cbm get_cbm_rechargeable_with( const item &it ) const;
        int get_acquirable_energy( const item &it, rechargeable_cbm cbm ) const;
        int get_acquirable_energy( const item &it ) const;

        /**
        * Recharge CBMs whenever possible.
        * @return true when recharging was successful.
        */
        bool feed_reactor_with( item &it );
        bool feed_furnace_with( item &it );
        bool fuel_bionic_with( item &it );
        /** Used to apply stimulation modifications from food and medication **/
        void modify_stimulation( const islot_comestible &comest );
        /** Used to apply fatigue modifications from food and medication **/
        void modify_fatigue( const islot_comestible &comest );
        /** Used to apply radiation from food and medication **/
        void modify_radiation( const islot_comestible &comest );
        /** Used to apply addiction modifications from food and medication **/
        void modify_addiction( const islot_comestible &comest );
        /** Used to apply health modifications from food and medication **/
        void modify_health( const islot_comestible &comest );
        /** Handles the effects of consuming an item */
        bool consume_effects( item &food );
        /** Check character's capability of consumption overall */
        bool can_consume( const item &it ) const;
        /** True if the character has enough skill (in cooking or survival) to estimate time to rot */
        bool can_estimate_rot() const;
        /** Check whether character can consume this very item */
        bool can_consume_as_is( const item &it ) const;
        bool can_consume_for_bionic( const item &it ) const;
        /**
         * Returns a reference to the item itself (if it's consumable),
         * the first of its contents (if it's consumable) or null item otherwise.
         * WARNING: consumable does not necessarily guarantee the comestible type.
         */
        item &get_consumable_from( item &it ) const;

        hint_rating rate_action_eat( const item &it ) const;

        /** Get calorie & vitamin contents for a comestible, taking into
         * account character traits */
        /** Get range of possible nutrient content, for a particular recipe,
         * depending on choice of ingredients */
        std::pair<nutrients, nutrients> compute_nutrient_range(
            const item &, const recipe_id &,
            const cata::flat_set<std::string> &extra_flags = {} ) const;
        /** Same, but across arbitrary recipes */
        std::pair<nutrients, nutrients> compute_nutrient_range(
            const itype_id &, const cata::flat_set<std::string> &extra_flags = {} ) const;
        /** Returns allergy type or MORALE_NULL if not allergic for this character */
        morale_type allergy_type( const item &food ) const;
        nutrients compute_effective_nutrients( const item & ) const;
        /** Returns true if the character is wearing something on the entered body_part */
        bool wearing_something_on( body_part bp ) const;
        /** Returns true if the character is wearing something occupying the helmet slot */
        bool is_wearing_helmet() const;
        /** Returns the total encumbrance of all SKINTIGHT and HELMET_COMPAT items coveringi
         *  the head */
        int head_cloth_encumbrance() const;
        /** Same as footwear factor, but for arms */
        double armwear_factor() const;
        /** Returns 1 if the player is wearing an item of that count on one foot, 2 if on both,
         *  and zero if on neither */
        int shoe_type_count( const itype_id &it ) const;
        /** Returns 1 if the player is wearing something on both feet, .5 if on one,
         *  and 0 if on neither */
        double footwear_factor() const;
        /** Returns true if the player is wearing something on their feet that is not SKINTIGHT */
        bool is_wearing_shoes( const side &which_side = side::BOTH ) const;

        /** Swap side on which item is worn; returns false on fail. If interactive is false, don't alert player or drain moves */
        bool change_side( item &it, bool interactive = true );
        bool change_side( item_location &loc, bool interactive = true );

        /** Used to determine player feedback on item use for the inventory code.
         *  rates usability lower for non-tools (books, etc.) */
        hint_rating rate_action_change_side( const item &it ) const;

        bool get_check_encumbrance() {
            return check_encumbrance;
        }
        void set_check_encumbrance( bool new_check ) {
            check_encumbrance = new_check;
        }
        /** Ticks down morale counters and removes them */
        void update_morale();
        /** Ensures persistent morale effects are up-to-date */
        void apply_persistent_morale();
        /** Used to apply morale modifications from food and medication **/
        void modify_morale( item &food, int nutr = 0 );
        // Modified by traits, &c
        int get_morale_level() const;
        void add_morale( const morale_type &type, int bonus, int max_bonus = 0,
                         const time_duration &duration = 1_hours,
                         const time_duration &decay_start = 30_minutes, bool capped = false,
                         const itype *item_type = nullptr );
        int has_morale( const morale_type &type ) const;
        void rem_morale( const morale_type &type, const itype *item_type = nullptr );
        void clear_morale();
        bool has_morale_to_read() const;
        bool has_morale_to_craft() const;
        const inventory &crafting_inventory( bool clear_path );
        const inventory &crafting_inventory( const tripoint &src_pos = tripoint_zero,
                                             int radius = PICKUP_RANGE, bool clear_path = true );
        void invalidate_crafting_inventory();

        /** Checks permanent morale for consistency and recovers it when an inconsistency is found. */
        void check_and_recover_morale();

        /** Handles the enjoyability value for a comestible. First value is enjoyability, second is cap. **/
        std::pair<int, int> fun_for( const item &comest ) const;

        /** Handles a large number of timers decrementing and other randomized effects */
        void suffer();
        /** Handles mitigation and application of radiation */
        bool irradiate( float rads, bool bypass = false );
        /** Handles the chance for broken limbs to spontaneously heal to 1 HP */
        void mend( int rate_multiplier );

        /** Creates an auditory hallucination */
        void sound_hallu();

        /** Drenches the player with water, saturation is the percent gotten wet */
        void drench( int saturation, const body_part_set &flags, bool ignore_waterproof );
        /** Recalculates morale penalty/bonus from wetness based on mutations, equipment and temperature */
        void apply_wetness_morale( int temperature );
        int heartrate_bpm() const;

    protected:
        Character();
        Character( Character && );
        Character &operator=( Character && );
        struct trait_data {
            /** Whether the mutation is activated. */
            bool powered = false;
            /** Key to select the mutation in the UI. */
            char key = ' ';
            /**
             * Time (in turns) until the mutation increase hunger/thirst/fatigue according
             * to its cost (@ref mutation_branch::cost). When those costs have been paid, this
             * is reset to @ref mutation_branch::cooldown.
             */
            int charge = 0;
            void serialize( JsonOut &json ) const;
            void deserialize( JsonIn &jsin );
        };

        // The player's position on the local map.
        tripoint position;

        /** Bonuses to stats, calculated each turn */
        int str_bonus;
        int dex_bonus;
        int per_bonus;
        int int_bonus;

        /** How healthy the character is. */
        int healthy;
        int healthy_mod;

        /** age in years at character creation */
        int init_age = 25;
        /**height at character creation*/
        int init_height = 175;
        /** Size class of character. */
        m_size size_class = MS_MEDIUM;

        // the player's activity level for metabolism calculations
        float activity_level = NO_EXERCISE;

        std::array<encumbrance_data, num_bp> encumbrance_cache;
        mutable std::map<std::string, double> cached_info;

        /**
         * Traits / mutations of the character. Key is the mutation id (it's also a valid
         * key into @ref mutation_data), the value describes the status of the mutation.
         * If there is not entry for a mutation, the character does not have it. If the map
         * contains the entry, the character has the mutation.
         */
        std::unordered_map<trait_id, trait_data> my_mutations;
        /**
         * Contains mutation ids of the base traits.
         */
        std::unordered_set<trait_id> my_traits;
        /**
         * Pointers to mutation branches in @ref my_mutations.
         */
        std::vector<const mutation_branch *> cached_mutations;

        void store( JsonOut &json ) const;
        void load( const JsonObject &data );

        // --------------- Values ---------------
        pimpl<SkillLevelMap> _skills;

        // Cached vision values.
        std::bitset<NUM_VISION_MODES> vision_mode_cache;
        int sight_max;

        // turn the character expired, if calendar::before_time_starts it has not been set yet.
        // TODO: change into an optional<time_point>
        time_point time_died = calendar::before_time_starts;

        /**
         * Cache for pathfinding settings.
         * Most of it isn't changed too often, hence mutable.
         */
        mutable pimpl<pathfinding_settings> path_settings;

        // faction API versions
        // 2 - allies are in your_followers faction; NPCATT_FOLLOW is follower but not an ally
        // 0 - allies may be in your_followers faction; NPCATT_FOLLOW is an ally (legacy)
        // faction API versioning
        int faction_api_version = 2;
        // A temp variable used to inform the game which faction to link
        faction_id fac_id;
        faction *my_fac = nullptr;

        character_movemode move_mode;
        /** Current deficiency/excess quantity for each vitamin */
        std::map<vitamin_id, int> vitamin_levels;

        pimpl<player_morale> morale;

    private:
        /** suffer() subcalls */
        void suffer_water_damage( const mutation_branch &mdata );
        void suffer_mutation_power( const mutation_branch &mdata, Character::trait_data &tdata );
        void suffer_while_underwater();
        void suffer_from_addictions();
        void suffer_while_awake( int current_stim );
        void suffer_from_chemimbalance();
        void suffer_from_schizophrenia();
        void suffer_from_asthma( int current_stim );
        void suffer_from_pain();
        void suffer_in_sunlight();
        void suffer_from_albinism();
        void suffer_from_other_mutations();
        void suffer_from_radiation();
        void suffer_from_bad_bionics();
        void suffer_from_artifacts();
        void suffer_from_stimulants( int current_stim );
        void suffer_without_sleep( int sleep_deprivation );

        // a cache of all active enchantment values.
        // is recalculated every turn in Character::recalculate_enchantment_cache
        enchantment enchantment_cache;
        player_activity destination_activity;
        // A unique ID number, assigned by the game class. Values should never be reused.
        character_id id;

        units::energy power_level;
        units::energy max_power_level;

        /** Needs (hunger, starvation, thirst, fatigue, etc.) */
        int stored_calories;
        int healthy_calories;

        int hunger;
        int thirst;
        int stamina;

        int fatigue;
        int sleep_deprivation;
        bool check_encumbrance = true;

        int stim;
        int pkill;

        int radiation;

        scenttype_id type_of_scent;

        struct weighted_int_list<std::string> melee_miss_reasons;

        int cached_moves;
        tripoint cached_position;
        inventory cached_crafting_inventory;

    protected:
        /** Amount of time the player has spent in each overmap tile. */
        std::unordered_map<point, time_duration> overmap_time;

    public:
        // TODO: make these private
        std::array<int, num_bp> temp_cur, frostbite_timer, temp_conv;
        std::array<int, num_bp> body_wetness;
        std::array<int, num_bp> drench_capacity;

        time_point next_climate_control_check;
        bool last_climate_control_ret;
};

// Little size helper, exposed for use in deserialization code.
m_size calculate_size( const Character &c );

template<>
struct enum_traits<Character::stat> {
    static constexpr Character::stat last = Character::stat::DUMMY_STAT;
};
/**Get translated name of a stat*/
std::string get_stat_name( Character::stat Stat );
#endif // CATA_SRC_CHARACTER_H<|MERGE_RESOLUTION|>--- conflicted
+++ resolved
@@ -656,16 +656,11 @@
         /** Toggles a trait on the player and in their mutation list */
         void toggle_trait( const trait_id & );
         /** Add or removes a mutation on the player, but does not trigger mutation loss/gain effects. */
-<<<<<<< HEAD
-        void set_mutation( const trait_id &flag );
-        void unset_mutation( const trait_id &flag );
+        void set_mutation( const trait_id & );
+        void unset_mutation( const trait_id & );
         /**Unset switched mutation and set target mutation instead*/
         void switch_mutations( const trait_id &switched, const trait_id &target, bool start_powered );
-=======
-        void set_mutation( const trait_id & );
-        void unset_mutation( const trait_id & );
->>>>>>> 32e6aabe
-
+        
         // Trigger and disable mutations that can be so toggled.
         void activate_mutation( const trait_id &mutation );
         void deactivate_mutation( const trait_id &mut );
