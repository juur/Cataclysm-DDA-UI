#pragma once
#ifndef CATA_SRC_CHARACTER_H
#define CATA_SRC_CHARACTER_H

#include <algorithm>
#include <array>
#include <bitset>
#include <climits>
#include <cstddef>
#include <cstdint>
#include <functional>
#include <limits>
#include <list>
#include <map>
#include <memory>
#include <set>
#include <string>
#include <unordered_map>
#include <unordered_set>
#include <utility>
#include <vector>

#include "bodypart.h"
#include "calendar.h"
#include "cata_utility.h"
#include "character_id.h"
#include "coordinates.h"
#include "craft_command.h"
#include "creature.h"
#include "damage.h"
#include "enums.h"
#include "flat_set.h"
#include "game_constants.h"
#include "item.h"
#include "item_location.h"
#include "magic_enchantment.h"
#include "memory_fast.h"
#include "optional.h"
#include "pimpl.h"
#include "player_activity.h"
#include "pldata.h"
#include "point.h"
#include "recipe.h"
#include "ret_val.h"
#include "stomach.h"
#include "string_formatter.h"
#include "string_id.h"
#include "type_id.h"
#include "units.h"
#include "units_fwd.h"
#include "visitable.h"
#include "weighted_list.h"

class dispersion_sources;
class JsonIn;
class JsonObject;
class JsonOut;
class SkillLevel;
class SkillLevelMap;
class basecamp;
class bionic_collection;
class character_martial_arts;
class faction;
class inventory;
class item_contents;
class item_pocket;
class known_magic;
class ma_technique;
class map;
class monster;
class nc_color;
class npc;
class player;
class player_morale;
class proficiency_set;
class recipe_subset;
class vehicle;
class vpart_reference;
struct bionic;
struct construction;
struct dealt_projectile_attack;
struct display_proficiency;
/// @brief Item slot used to apply modifications from food and meds
struct islot_comestible;
struct item_comp;
struct itype;
struct mutation_branch;
struct needs_rates;
struct pathfinding_settings;
struct points_left;
struct requirement_data;
struct tool_comp;
struct trap;
struct w_point;
template <typename E> struct enum_traits;

enum npc_attitude : int;
enum action_id : int;

using drop_location = std::pair<item_location, int>;
using drop_locations = std::list<drop_location>;

constexpr int MAX_CLAIRVOYANCE = 40;

/// @brief type of conditions that effect vision
/// @note vision modes do not necessarily match json ids or flags
enum vision_modes {
    DEBUG_NIGHTVISION,
    NV_GOGGLES,
    NIGHTVISION_1,
    NIGHTVISION_2,
    NIGHTVISION_3,
    FULL_ELFA_VISION,
    ELFA_VISION,
    CEPH_VISION,
    /// mutate w/ id "FEL_NV" & name "Feline Vision" see pretty well at night
    FELINE_VISION,
    /// Bird mutation named "Avian Eyes": Perception +4
    BIRD_EYE,
    /// mutate w/ id "URSINE_EYE" & name "Ursine Vision" see better in dark, nearsight in light
    URSINE_VISION,
    BOOMERED,
    DARKNESS,
    IR_VISION,
    VISION_CLAIRVOYANCE,
    VISION_CLAIRVOYANCE_PLUS,
    VISION_CLAIRVOYANCE_SUPER,
    NUM_VISION_MODES
};

enum class fatigue_levels : int {
    TIRED = 191,
    DEAD_TIRED = 383,
    EXHAUSTED = 575,
    MASSIVE_FATIGUE = 1000
};
const std::unordered_map<std::string, fatigue_levels> fatigue_level_strs = { {
        { "TIRED", fatigue_levels::TIRED },
        { "DEAD_TIRED", fatigue_levels::DEAD_TIRED },
        { "EXHAUSTED", fatigue_levels::EXHAUSTED },
        { "MASSIVE_FATIGUE", fatigue_levels::MASSIVE_FATIGUE }
    }
};

constexpr inline bool operator>=( const fatigue_levels &lhs, const fatigue_levels &rhs )
{
    return static_cast<int>( lhs ) >= static_cast<int>( rhs );
}

constexpr inline bool operator<( const fatigue_levels &lhs, const fatigue_levels &rhs )
{
    return static_cast<int>( lhs ) < static_cast<int>( rhs );
}

template<typename T>
constexpr inline bool operator>=( const T &lhs, const fatigue_levels &rhs )
{
    return lhs >= static_cast<T>( rhs );
}

template<typename T>
constexpr inline bool operator>( const T &lhs, const fatigue_levels &rhs )
{
    return lhs > static_cast<T>( rhs );
}

template<typename T>
constexpr inline bool operator<=( const T &lhs, const fatigue_levels &rhs )
{
    return lhs <= static_cast<T>( rhs );
}

template<typename T>
constexpr inline bool operator<( const T &lhs, const fatigue_levels &rhs )
{
    return lhs < static_cast<T>( rhs );
}

template<typename T>
constexpr inline int operator/( const fatigue_levels &lhs, const T &rhs )
{
    return static_cast<T>( lhs ) / rhs;
}

template<typename T>
constexpr inline int operator+( const fatigue_levels &lhs, const T &rhs )
{
    return static_cast<T>( lhs ) + rhs;
}

template<typename T>
constexpr inline int operator-( const fatigue_levels &lhs, const T &rhs )
{
    return static_cast<T>( lhs ) - rhs;
}

template<typename T>
constexpr inline int operator-( const T &lhs, const fatigue_levels &rhs )
{
    return lhs - static_cast<T>( rhs );
}

/** @brief five levels of consequences for days without sleep
    @details Sleep deprivation, distinct from fatigue, is defined in minutes. Although most
    calculations scale linearly, malus is bestowed only upon reaching the tiers defined below.
    @note Sleep deprivation increases fatigue. Fatigue increase scales with the severity of sleep
    deprivation.
    @note Sleep deprivation kicks in if lack of sleep is avoided with stimulants or otherwise for
    long periods of time
    @see https://github.com/CleverRaven/Cataclysm-DDA/blob/master/src/character.cpp#L5566
*/
enum sleep_deprivation_levels {
    /// 2 days
    SLEEP_DEPRIVATION_HARMLESS = 2 * 24 * 60,
    /// 4 days
    SLEEP_DEPRIVATION_MINOR = 4 * 24 * 60,
    /// 7 days
    SLEEP_DEPRIVATION_SERIOUS = 7 * 24 * 60,
    /// 10 days
    SLEEP_DEPRIVATION_MAJOR = 10 * 24 * 60,
    /// 14 days
    SLEEP_DEPRIVATION_MASSIVE = 14 * 24 * 60
};

enum class blood_type {
    blood_O,
    blood_A,
    blood_B,
    blood_AB,
    num_bt
};

template<>
struct enum_traits<blood_type> {
    static constexpr blood_type last = blood_type::num_bt;
};

/// @brief how digestible or palatable an item is
/// @details This tries to represent both rating and character's decision to respect said rating
/// (ie "they can eat it, though they are disgusted by it")
enum edible_rating {
    /// Edible or we pretend it is
    EDIBLE,
    /// Not food at all
    INEDIBLE,
    /// Not food because character has mutated mouth/system
    INEDIBLE_MUTATION,
    /// You can eat it, but it will hurt morale because of negative trait such as Hates Fruit
    ALLERGY,
    /// Smaller allergy penalty
    ALLERGY_WEAK,
    /// Penalty for eating human flesh (unless psycho/cannibal)
    CANNIBALISM,
    /// Comestible has parasites
    PARASITES,
    /// Rotten (or, for saprophages, not rotten enough)
    ROTTEN,
    /// Can provoke vomiting if you already feel nauseous.
    NAUSEA,
    /// We can eat this, but we'll suffer from overeat
    TOO_FULL,
    /// Some weird stuff that requires a tool we don't have
    NO_TOOL
};

struct aim_type {
    std::string name;
    std::string action;
    std::string help;
    bool has_threshold;
    int threshold;
};

struct special_attack {
    std::string text;
    damage_instance damage;
};

struct social_modifiers {
    int lie = 0;
    int persuade = 0;
    int intimidate = 0;

    social_modifiers &operator+=( const social_modifiers &other ) {
        this->lie += other.lie;
        this->persuade += other.persuade;
        this->intimidate += other.intimidate;
        return *this;
    }
    bool empty() const {
        return this->lie != 0 || this->persuade != 0 || this->intimidate != 0;
    }
};

struct consumption_event {
    time_point time;
    itype_id type_id;
    uint64_t component_hash;

    consumption_event() = default;
    consumption_event( const item &food ) : time( calendar::turn ) {
        type_id = food.typeId();
        component_hash = food.make_component_hash();
    }
    void serialize( JsonOut &json ) const;
    void deserialize( JsonIn &jsin );
};

struct weariness_tracker {
    int tracker = 0;
    int intake = 0;

    // Semi-consecutive 5 minute ticks of low activity (or 2.5 if we're sleeping)
    int low_activity_ticks = 0;
    // How many ticks since we've decreased intake
    int tick_counter = 0;

    void clear();
    void serialize( JsonOut &json ) const;
    void deserialize( JsonIn &jsin );
};

inline social_modifiers operator+( social_modifiers lhs, const social_modifiers &rhs )
{
    lhs += rhs;
    return lhs;
}

/// @brief Four ability stats available on character creation
/// @details  Default is 8. Minimum value is 4 and 14 is considered to be max human value.
enum class character_stat : char {
    STRENGTH,
    DEXTERITY,
    INTELLIGENCE,
    PERCEPTION,
    DUMMY_STAT
};

/**
 * Secures the container and pocket of an item (if any), and calls
 * `Character::handle_contents_changed` when `handle()` is called.
 */
class handle_contents_changed_helper
{
    public:
        /**
         * @param guy The guy who's manipulating the item.
         * @param content The manipulated item. Parent item and pocket of this
         *        item should remain valid before `handle()` is called.
         */
        handle_contents_changed_helper( Character &guy, const item_location &content );
        void handle();
    private:
        Character *guy;
        item_location parent;
        item_pocket *pocket;
};

enum class book_mastery {
    CANT_DETERMINE, // book not yet identified, so you don't know yet
    CANT_UNDERSTAND, // does not have enough skill to read
    LEARNING,
    MASTERED // can no longer increase skill by reading
};

class Character : public Creature, public visitable
{
    public:
        Character( const Character & ) = delete;
        Character &operator=( const Character & ) = delete;
        ~Character() override;

        Character *as_character() override {
            return this;
        }
        const Character *as_character() const override {
            return this;
        }

        character_id getID() const;
        /// sets the ID, will *only* succeed when the current id is not valid
        /// allows forcing a -1 id which is required for templates to not throw errors
        void setID( character_id i, bool force = false );

        field_type_id bloodType() const override;
        field_type_id gibType() const override;
        bool is_warm() const override;
        bool in_species( const species_id &spec ) const override;
        /// Turned to false for simulating NPCs on distant missions so they don't drop all their gear in sight
        bool death_drops;
        /// Is currently in control of a vehicle
        bool controlling_vehicle = false;

        enum class comfort_level : int {
            impossible = -999,
            uncomfortable = -7,
            neutral = 0,
            slightly_comfortable = 3,
            comfortable = 5,
            very_comfortable = 10
        };

        /// @brief Character stats
        /// @todo Make those protected
        int str_max;
        int dex_max;
        int int_max;
        int per_max;

        int str_cur;
        int dex_cur;
        int int_cur;
        int per_cur;

        // The prevalence of getter, setter, and mutator functions here is partially
        // a result of the slow, piece-wise migration of the player class upwards into
        // the character class. As enough logic is moved upwards to fully separate
        // utility upwards out of the player class, as many of these as possible should
        // be eliminated to allow for proper code separation. (Note: Not "all", many").
        /** Getters for stats exclusive to characters */
        virtual int get_str() const;
        virtual int get_dex() const;
        virtual int get_per() const;
        virtual int get_int() const;

        virtual int get_str_base() const;
        virtual int get_dex_base() const;
        virtual int get_per_base() const;
        virtual int get_int_base() const;

        virtual int get_str_bonus() const;
        virtual int get_dex_bonus() const;
        virtual int get_per_bonus() const;
        virtual int get_int_bonus() const;

        int get_speed() const override;

        // Penalty modifiers applied for ranged attacks due to low stats
        virtual int ranged_dex_mod() const;
        virtual int ranged_per_mod() const;

        /** Setters for stats exclusive to characters */
        virtual void set_str_bonus( int nstr );
        virtual void set_dex_bonus( int ndex );
        virtual void set_per_bonus( int nper );
        virtual void set_int_bonus( int nint );
        virtual void mod_str_bonus( int nstr );
        virtual void mod_dex_bonus( int ndex );
        virtual void mod_per_bonus( int nper );
        virtual void mod_int_bonus( int nint );

        // Prints message(s) about current health
        void print_health() const;

        /** Getters for health values exclusive to characters */
        virtual int get_healthy() const;
        virtual int get_healthy_mod() const;

        /** Modifiers for health values exclusive to characters */
        virtual void mod_healthy( int nhealthy );
        virtual void mod_healthy_mod( int nhealthy_mod, int cap );

        /** Setters for health values exclusive to characters */
        virtual void set_healthy( int nhealthy );
        virtual void set_healthy_mod( int nhealthy_mod );

        /** Getter for need values exclusive to characters */
        virtual int get_stored_kcal() const;
        virtual int get_healthy_kcal() const;
        virtual float get_kcal_percent() const;
        virtual int get_hunger() const;
        virtual int get_starvation() const;
        virtual int get_thirst() const;

        std::pair<std::string, nc_color> get_thirst_description() const;
        std::pair<std::string, nc_color> get_hunger_description() const;
        std::pair<std::string, nc_color> get_fatigue_description() const;
        std::pair<std::string, nc_color> get_weight_description() const;
        int get_fatigue() const;
        int get_sleep_deprivation() const;

        std::pair<std::string, nc_color> get_pain_description() const override;

        /** Modifiers for need values exclusive to characters */
        virtual void mod_stored_kcal( int nkcal );
        virtual void mod_stored_nutr( int nnutr );
        virtual void mod_hunger( int nhunger );
        virtual void mod_thirst( int nthirst );
        virtual void mod_fatigue( int nfatigue );
        virtual void mod_sleep_deprivation( int nsleep_deprivation );

        /** Setters for need values exclusive to characters */
        virtual void set_stored_kcal( int kcal );
        virtual void set_hunger( int nhunger );
        virtual void set_thirst( int nthirst );
        virtual void set_fatigue( int nfatigue );
        virtual void set_fatigue( fatigue_levels nfatigue );
        virtual void set_sleep_deprivation( int nsleep_deprivation );

        void mod_stat( const std::string &stat, float modifier ) override;

        int get_standard_stamina_cost( item *thrown_item = nullptr );

        /**Get bonus to max_hp from excess stored fat*/
        int get_fat_to_hp() const;

        /** Get size class of character **/
        creature_size get_size() const override;
        /** Recalculate size class of character **/
        void recalculate_size();

        /** Returns either "you" or the player's name. capitalize_first assumes
            that the character's name is already upper case and uses it only for
            possessive "your" and "you"
        **/
        std::string disp_name( bool possessive = false, bool capitalize_first = false ) const override;
        /** Returns the name of the player's outer layer, e.g. "armor plates" */
        std::string skin_name() const override;

        /* returns the character's faction */
        virtual faction *get_faction() const {
            return nullptr;
        }
        void set_fac_id( const std::string &my_fac_id );

        // Has item with mission_id
        bool has_mission_item( int mission_id ) const;

        /* Adjusts provided sight dispersion to account for player stats */
        int effective_dispersion( int dispersion ) const;

        /* Accessors for aspects of aim speed. */
        std::vector<aim_type> get_aim_types( const item &gun ) const;
        std::pair<int, int> get_fastest_sight( const item &gun, double recoil ) const;
        int get_most_accurate_sight( const item &gun ) const;
        double aim_speed_skill_modifier( const skill_id &gun_skill ) const;
        double aim_speed_dex_modifier() const;
        double aim_speed_encumbrance_modifier() const;
        double aim_cap_from_volume( const item &gun ) const;

        /* Gun stuff */
        /**
         * Check whether the player has a gun that uses the given type of ammo.
         */
        bool has_gun_for_ammo( const ammotype &at ) const;
        bool has_magazine_for_ammo( const ammotype &at ) const;

        /* Calculate aim improvement per move spent aiming at a given @ref recoil */
        double aim_per_move( const item &gun, double recoil ) const;

        /** Called after the player has successfully dodged an attack */
        void on_dodge( Creature *source, float difficulty ) override;

        /** Combat getters */
        float get_dodge_base() const override;
        /** Returns the player's dodge_roll to be compared against an aggressor's hit_roll() */
        float dodge_roll() override;
        /** Returns Creature::get_dodge() modified by any Character effects */
        float get_dodge() const override;
        /** Handles the uncanny dodge bionic and effects, returns true if the player successfully dodges */
        bool uncanny_dodge() override;
        float get_hit_base() const override;

        const tripoint &pos() const override;
        /** Returns the player's sight range */
        int sight_range( int light_level ) const override;
        /** Returns the player maximum vision range factoring in mutations, diseases, and other effects */
        int  unimpaired_range() const;
        /** Returns true if overmap tile is within player line-of-sight */
        bool overmap_los( const tripoint_abs_omt &omt, int sight_points );
        /** Returns the distance the player can see on the overmap */
        int  overmap_sight_range( int light_level ) const;
        /** Returns the distance the player can see through walls */
        int  clairvoyance() const;
        /** Returns true if the player has some form of impaired sight */
        bool sight_impaired() const;
        /** Returns true if the player or their vehicle has an alarm clock */
        bool has_alarm_clock() const;
        /** Returns true if the player or their vehicle has a watch */
        bool has_watch() const;
        /** Called after every action, invalidates player caches */
        void action_taken();
        /** Returns true if the player is knocked over or has broken legs */
        bool is_on_ground() const override;
        /** Returns the player's speed for swimming across water tiles */
        int  swim_speed() const;
        /** Returns melee skill level, to be used to throttle dodge practice. **/
        float get_melee() const override;
        /**
         * @brief Adds a reason for why the player would miss a melee attack.
         *
         * @details To possibly be messaged to the player when he misses a melee attack.
         * @param reason A message for the player that gives a reason for him missing.
         * @param weight The weight used when choosing what reason to pick when the
         * player misses.
         */
        void add_miss_reason( const std::string &reason, unsigned int weight );
        /** Clears the list of reasons for why the player would miss a melee attack. */
        void clear_miss_reasons();
        /**
         * Returns an explanation for why the player would miss a melee attack.
         */
        std::string get_miss_reason();

        /**
          * Handles passive regeneration of pain and maybe hp.
          */
        void regen( int rate_multiplier );
        /// called once per 24 hours to enforce the minimum of 1 hp healed per day
        /// @todo Move to Character once heal() is moved
        void enforce_minimum_healing();
        /** get best quality item that this character has */
        item *best_quality_item( const quality_id &qual );
        /** Handles health fluctuations over time */
        virtual void update_health( int external_modifiers = 0 );
        /** Updates all "biology" by one turn. Should be called once every turn. */
        void update_body();
        /** Updates all "biology" as if time between `from` and `to` passed. */
        void update_body( const time_point &from, const time_point &to );
        /** Updates the stomach to give accurate hunger messages */
        void update_stomach( const time_point &from, const time_point &to );
        /** Increases hunger, thirst, fatigue and stimulants wearing off. `rate_multiplier` is for retroactive updates. */
        void update_needs( int rate_multiplier );
        needs_rates calc_needs_rates() const;
        /** Kills the player if too hungry, stimmed up etc., forces tired player to sleep and prints warnings. */
        void check_needs_extremes();
        /** Handles the chance to be infected by random diseases */
        void get_sick();
        /** Returns if the player has hibernation mutation and is asleep and well fed */
        bool is_hibernating() const;
        /** Maintains body temperature */
        void update_bodytemp();

        /** Equalizes heat between body parts */
        void temp_equalizer( const bodypart_id &bp1, const bodypart_id &bp2 );

        struct comfort_response_t {
            comfort_level level = comfort_level::neutral;
            const item *aid = nullptr;
        };
        /** Rate point's ability to serve as a bed. Only takes certain mutations into account, and not fatigue nor stimulants. */
        comfort_response_t base_comfort_value( const tripoint &p ) const;

        /** Define blood loss (in percents) */
        int blood_loss( const bodypart_id &bp ) const;

        /** Resets the value of all bonus fields to 0. */
        void reset_bonuses() override;
        /** Resets stats, and applies effects in an idempotent manner */
        void reset_stats() override;
        /** Handles stat and bonus reset. */
        void reset() override;

        /** Returns ENC provided by armor, etc. */
        int encumb( const bodypart_id &bp ) const;

        /** Returns body weight plus weight of inventory and worn/wielded items */
        units::mass get_weight() const override;

        /** Returns true if the character is wearing power armor */
        bool is_wearing_power_armor( bool *hasHelmet = nullptr ) const;
        /** Returns true if the character is wearing active power */
        bool is_wearing_active_power_armor() const;
        /** Returns true if the player is wearing an active optical cloak */
        bool is_wearing_active_optcloak() const;

        /** Returns true if the player is in a climate controlled area or armor */
        bool in_climate_control();

        /** Returns wind resistance provided by armor, etc **/
        int get_wind_resistance( const bodypart_id &bp ) const;

        /** Returns true if the player isn't able to see */
        bool is_blind() const;

        bool is_invisible() const;
        /** Checks is_invisible() as well as other factors */
        int visibility( bool check_color = false, int stillness = 0 ) const;

        /** Returns character luminosity based on the brightest active item they are carrying */
        float active_light() const;

        bool sees_with_specials( const Creature &critter ) const;

        /** Bitset of all the body parts covered only with items with `flag` (or nothing) */
        body_part_set exclusive_flag_coverage( const flag_id &flag ) const;

        /** Processes effects which may prevent the Character from moving (bear traps, crushed, etc.).
         *  Returns false if movement is stopped. */
        bool move_effects( bool attacking ) override;

        void wait_effects( bool attacking = false );

        /** Series of checks to remove effects for waiting or moving */
        bool try_remove_grab();
        void try_remove_downed();
        void try_remove_bear_trap();
        void try_remove_lightsnare();
        void try_remove_heavysnare();
        void try_remove_crushed();
        void try_remove_webs();
        void try_remove_impeding_effect();

        /** Check against the character's current movement mode */
        bool movement_mode_is( const move_mode_id &mode ) const;
        move_mode_id current_movement_mode() const;

        bool is_running() const;
        bool is_walking() const;
        bool is_crouching() const;

        bool can_switch_to( const move_mode_id &mode ) const;

        virtual void set_movement_mode( const move_mode_id &mode ) = 0;

        /**Determine if character is susceptible to dis_type and if so apply the symptoms*/
        void expose_to_disease( const diseasetype_id &dis_type );
        /**
         * Handles end-of-turn processing.
         */
        void process_turn() override;

        /** Recalculates HP after a change to max strength */
        void recalc_hp();
        int get_part_hp_max( const bodypart_id &id ) const;
        /** Modifies the player's sight values
         *  Must be called when any of the following change:
         *  This must be called when any of the following change:
         * - effects
         * - bionics
         * - traits
         * - underwater
         * - clothes
         */

        /** Maintains body wetness and handles the rate at which the player dries */
        void update_body_wetness( const w_point &weather );

        void recalc_sight_limits();
        /**
         * Returns the apparent light level at which the player can see.
         * This is adjusted by the light level at the *character's* position
         * to simulate glare, etc, night vision only works if you are in the dark.
         */
        float get_vision_threshold( float light_level ) const;
        /**
         * Flag encumbrance for updating.
        */
        void flag_encumbrance();
        /**
         * Checks worn items for the "RESET_ENCUMBRANCE" flag, which indicates
         * that encumbrance may have changed and require recalculating.
         */
        void check_item_encumbrance_flag();

        /** Returns true if the character is wearing something on the entered body_part, ignoring items with the ALLOWS_NATURAL_ATTACKS flag */
        bool natural_attack_restricted_on( const bodypart_id &bp ) const;

        int blocks_left;
        int dodges_left;

        double recoil = MAX_RECOIL;

        std::string custom_profession;

        /** Returns true if the player is able to use a miss recovery technique */
        bool can_miss_recovery( const item &weap ) const;
        /** Returns true if the player has quiet melee attacks */
        bool is_quiet() const;

        // melee.cpp
        /** Checks for valid block abilities and reduces damage accordingly. Returns true if the player blocks */
        bool block_hit( Creature *source, bodypart_id &bp_hit, damage_instance &dam ) override;
        /** Returns the best item for blocking with */
        item &best_shield();
        /** Calculates melee weapon wear-and-tear through use, returns true if item is destroyed. */
        bool handle_melee_wear( item &shield, float wear_multiplier = 1.0f );
        /** Returns a random valid technique */
        matec_id pick_technique( Creature &t, const item &weap,
                                 bool crit, bool dodge_counter, bool block_counter );
        void perform_technique( const ma_technique &technique, Creature &t, damage_instance &di,
                                int &move_cost );

        // modifies the damage dealt based on the character's enchantments
        damage_instance modify_damage_dealt_with_enchantments( const damage_instance &dam ) const override;
        /**
         * Sets up a melee attack and handles melee attack function calls
         * @param t Creature to attack
         * @param allow_special whether non-forced martial art technique or mutation attack should be
         *   possible with this attack.
         * @param force_technique special technique to use in attack.
         * @param allow_unarmed always uses the wielded weapon regardless of martialarts style
         */
        void melee_attack( Creature &t, bool allow_special, const matec_id &force_technique,
                           bool allow_unarmed = true );

        /** Handles reach melee attacks */
        void reach_attack( const tripoint &p );

        /**
         * Calls the to other melee_attack function with an empty technique id (meaning no specific
         * technique should be used).
         */
        void melee_attack( Creature &t, bool allow_special );
        /** Handles combat effects, returns a string of any valid combat effect messages */
        std::string melee_special_effects( Creature &t, damage_instance &d, item &weap );
        /** Performs special attacks and their effects (poisonous, stinger, etc.) */
        void perform_special_attacks( Creature &t, dealt_damage_instance &dealt_dam );
        bool reach_attacking = false;

        /** Returns a vector of valid mutation attacks */
        std::vector<special_attack> mutation_attacks( Creature &t ) const;
        /** Returns the bonus bashing damage the player deals based on their stats */
        float bonus_damage( bool random ) const;
        /** Returns weapon skill */
        float get_melee_hit_base() const;
        /** Returns the player's basic hit roll that is compared to the target's dodge roll */
        float hit_roll() const override;
        /** Returns the chance to critical given a hit roll and target's dodge roll */
        double crit_chance( float roll_hit, float target_dodge, const item &weap ) const;
        /** Returns true if the player scores a critical hit */
        bool scored_crit( float target_dodge, const item &weap ) const;
        /** Returns cost (in moves) of attacking with given item (no modifiers, like stuck) */
        int attack_speed( const item &weap ) const;
        /** Gets melee accuracy component from weapon+skills */
        float get_hit_weapon( const item &weap ) const;

        /** NPC-related item rating functions */
        double weapon_value( const item &weap, int ammo = 10 ) const; // Evaluates item as a weapon
        double gun_value( const item &weap, int ammo = 10 ) const; // Evaluates item as a gun
        double melee_value( const item &weap ) const; // As above, but only as melee
        double unarmed_value() const; // Evaluate yourself!
        /**
         * Returns a weapon's modified dispersion value.
         * @param obj Weapon to check dispersion on
         */
        dispersion_sources get_weapon_dispersion( const item &obj ) const;

        // If average == true, adds expected values of random rolls instead of rolling.
        /** Adds all 3 types of physical damage to instance */
        void roll_all_damage( bool crit, damage_instance &di, bool average, const item &weap ) const;
        /** Adds player's total bash damage to the damage instance */
        void roll_bash_damage( bool crit, damage_instance &di, bool average, const item &weap ) const;
        /** Adds player's total cut damage to the damage instance */
        void roll_cut_damage( bool crit, damage_instance &di, bool average, const item &weap ) const;
        /** Adds player's total stab damage to the damage instance */
        void roll_stab_damage( bool crit, damage_instance &di, bool average, const item &weap ) const;
        /** Adds player's total non-bash, non-cut, non-stab damage to the damage instance */
        void roll_other_damage( bool crit, damage_instance &di, bool average, const item &weap ) const;

        /** Returns true if the player should be dead */
        bool is_dead_state() const override;
        /** Returns true if the player has stealthy movement */
        bool is_stealthy() const;
        /** Returns true if the current martial art works with the player's current weapon */
        bool can_melee() const;
        /** Returns value of player's stable footing */
        float stability_roll() const override;
        /** Returns true if the player can learn the entered martial art */
        bool can_autolearn( const matype_id &ma_id ) const;
        /** Returns true if the player is able to use a grab breaking technique */
        bool can_grab_break( const item &weap ) const;
    private:
        /** Check if an area-of-effect technique has valid targets */
        bool valid_aoe_technique( Creature &t, const ma_technique &technique );
        bool valid_aoe_technique( Creature &t, const ma_technique &technique,
                                  std::vector<Creature *> &targets );
    public:

        /** This handles giving xp for a skill */
        void practice( const skill_id &id, int amount, int cap = 99, bool suppress_warning = false );
        /** This handles warning the player that there current activity will not give them xp */
        void handle_skill_warning( const skill_id &id, bool force_warning = false );

        /**
         * Check player capable of wielding an item.
         * @param it Thing to be wielded
         */
        ret_val<bool> can_wield( const item &it ) const;

        bool unwield();

        /** Get the formatted name of the currently wielded item (if any) with current gun mode (if gun) */
        std::string weapname() const;

        // any side effects that might happen when the Character is hit
        /** Handles special defenses from an attack that hit us (source can be null) */
        void on_hit( Creature *source, bodypart_id bp_hit,
                     float difficulty = INT_MIN, dealt_projectile_attack const *proj = nullptr ) override;
        // any side effects that might happen when the Character hits a Creature
        void did_hit( Creature &target );

        /** Actually hurt the player, hurts a body_part directly, no armor reduction */
        void apply_damage( Creature *source, bodypart_id hurt, int dam,
                           bool bypass_med = false ) override;
        /** Calls Creature::deal_damage and handles damaged effects (waking up, etc.) */
        dealt_damage_instance deal_damage( Creature *source, bodypart_id bp,
                                           const damage_instance &d ) override;
        /** Reduce healing effect intensity, return initial intensity of the effect */
        int reduce_healing_effect( const efftype_id &eff_id, int remove_med, const bodypart_id &hurt );

        void cough( bool harmful = false, int loudness = 4 );
        /**
         * Check for relevant passive, non-clothing that can absorb damage, and reduce by specified
         * damage unit.  Only flat bonuses are checked here.  Multiplicative ones are checked in
         * @ref player::absorb_hit.  The damage amount will never be reduced to less than 0.
         * This is called from @ref player::absorb_hit
         */
        void passive_absorb_hit( const bodypart_id &bp, damage_unit &du ) const;
        /** Runs through all bionics and armor on a part and reduces damage through their armor_absorb */
        void absorb_hit( const bodypart_id &bp, damage_instance &dam ) override;
        /**
         * Reduces and mutates du, prints messages about armor taking damage.
         * @return true if the armor was completely destroyed (and the item must be deleted).
         */
        bool armor_absorb( damage_unit &du, item &armor, const bodypart_id &bp );
        /**
         * Check for passive bionics that provide armor, and returns the armor bonus
         * This is called from player::passive_absorb_hit
         */
        float bionic_armor_bonus( const bodypart_id &bp, damage_type dt ) const;
        /** Returns the armor bonus against given type from martial arts buffs */
        int mabuff_armor_bonus( damage_type type ) const;
        /** Returns overall fire resistance for the body part */
        int get_armor_fire( const bodypart_id &bp ) const;
        // --------------- Mutation Stuff ---------------
        // In newcharacter.cpp
        /** Returns the id of a random starting trait that costs >= 0 points */
        trait_id random_good_trait();
        /** Returns the id of a random starting trait that costs < 0 points */
        trait_id random_bad_trait();

        // In mutation.cpp
        /** Returns true if the player has a conflicting trait to the entered trait
         *  Uses has_opposite_trait(), has_lower_trait(), and has_higher_trait() to determine conflicts.
         */
        bool has_conflicting_trait( const trait_id &flag ) const;
        /** Returns true if the player has a trait which upgrades into the entered trait */
        bool has_lower_trait( const trait_id &flag ) const;
        /** Returns true if the player has a trait which is an upgrade of the entered trait */
        bool has_higher_trait( const trait_id &flag ) const;
        /** Returns true if the player has a trait that shares a type with the entered trait */
        bool has_same_type_trait( const trait_id &flag ) const;
        /** Returns true if the entered trait may be purified away
         *  Defaults to true
         */
        bool purifiable( const trait_id &flag ) const;
        /** Returns a dream's description selected randomly from the player's highest mutation category */
        std::string get_category_dream( const mutation_category_id &cat, int strength ) const;
        /** Returns true if the player has the entered trait */
        bool has_trait( const trait_id &b ) const override;
        /** Returns true if the player has the entered starting trait */
        bool has_base_trait( const trait_id &b ) const;
        /** Returns true if player has a trait with a flag */
        bool has_trait_flag( const std::string &b ) const;
        /** Returns the trait id with the given invlet, or an empty string if no trait has that invlet */
        trait_id trait_by_invlet( int ch ) const;

        /** Toggles a trait on the player and in their mutation list */
        void toggle_trait( const trait_id & );
        /** Add or removes a mutation on the player, but does not trigger mutation loss/gain effects. */
        void set_mutations( const std::vector<trait_id> &traits );
        void set_mutation( const trait_id & );
        void unset_mutation( const trait_id & );
        /**Unset switched mutation and set target mutation instead*/
        void switch_mutations( const trait_id &switched, const trait_id &target, bool start_powered );

        bool can_power_mutation( const trait_id &mut );
        /** Generates and handles the UI for player interaction with installed bionics */
        virtual void power_bionics() {}
        /**
        * Check whether player has a bionic power armor interface.
        * @return true if player has an active bionic capable of powering armor, false otherwise.
        */
        bool can_interface_armor() const;
        // TODO: Implement NPCs activating mutations
        virtual void power_mutations() {}

        /**Trigger reflex activation if the mutation has one*/
        void mutation_reflex_trigger( const trait_id &mut );

        // Trigger and disable mutations that can be so toggled.
        void activate_mutation( const trait_id &mutation );
        void deactivate_mutation( const trait_id &mut );

        bool can_mount( const monster &critter ) const;
        void mount_creature( monster &z );
        bool is_mounted() const;
        bool check_mount_will_move( const tripoint &dest_loc );
        bool check_mount_is_spooked();
        void dismount();
        void forced_dismount();

        bool is_deaf() const;
        bool is_mute() const;
        /** Returns true if the player has two functioning arms */
        bool has_two_arms() const;
        /** Returns the number of functioning arms */
        int get_working_arm_count() const;
        /** Returns the number of functioning legs */
        int get_working_leg_count() const;
        /** Returns true if the limb is disabled(12.5% or less hp)*/
        bool is_limb_disabled( const bodypart_id &limb ) const;
        /** Returns true if the limb is broken */
        bool is_limb_broken( const bodypart_id &limb ) const;
        /** source of truth of whether a Character can run */
        bool can_run() const;
        /** Hurts all body parts for dam, no armor reduction */
        void hurtall( int dam, Creature *source, bool disturb = true );
        /** Harms all body parts for dam, with armor reduction. If vary > 0 damage to parts are random within vary % (1-100) */
        int hitall( int dam, int vary, Creature *source );
        /** Handles effects that happen when the player is damaged and aware of the fact. */
        void on_hurt( Creature *source, bool disturb = true );
        /** Heals a body_part for dam */
        void heal_bp( bodypart_id bp, int dam ) override;
        /** Heals an part for dam */
        void heal( const bodypart_id &healed, int dam );
        /** Heals all body parts for dam */
        void healall( int dam );

        /** used for profession spawning and save migration for nested containers. remove after 0.F */
        void migrate_items_to_storage( bool disintegrate );

        /**
         * Displays menu with body part hp, optionally with hp estimation after healing.
         * Returns selected part.
         * menu_header - name of item that triggers this menu
         * show_all - show and enable choice of all limbs, not only healable
         * precise - show numerical hp
         * normal_bonus - heal normal limb
         * head_bonus - heal head
         * torso_bonus - heal torso
         * bleed - chance to stop bleeding
         * bite - chance to remove bite
         * infect - chance to remove infection
         * bandage_power - quality of bandage
         * disinfectant_power - quality of disinfectant
         */
        bodypart_id body_window( const std::string &menu_header,
                                 bool show_all, bool precise,
                                 int normal_bonus, int head_bonus, int torso_bonus,
                                 int bleed, float bite, float infect, float bandage_power, float disinfectant_power ) const;

        // Returns color which this limb would have in healing menus
        nc_color limb_color( const bodypart_id &bp, bool bleed, bool bite, bool infect ) const;

        static const std::vector<material_id> fleshy;
        bool made_of( const material_id &m ) const override;
        bool made_of_any( const std::set<material_id> &ms ) const override;

        inline int posx() const override {
            return position.x;
        }
        inline int posy() const override {
            return position.y;
        }
        inline int posz() const override {
            return position.z;
        }
        inline void setx( int x ) {
            setpos( tripoint( x, position.y, position.z ) );
        }
        inline void sety( int y ) {
            setpos( tripoint( position.x, y, position.z ) );
        }
        inline void setz( int z ) {
            setpos( tripoint( position.xy(), z ) );
        }
        inline void setpos( const tripoint &p ) override {
            position = p;
            // In case we've moved out of range of lifting assist.
            invalidate_weight_carried_cache();
        }

        /**
         * Global position, expressed in map square coordinate system
         * (the most detailed coordinate system), used by the @ref map.
         */
        virtual tripoint global_square_location() const;
        /**
        * Returns the location of the player in global submap coordinates.
        */
        tripoint global_sm_location() const;
        /**
        * Returns the location of the player in global overmap terrain coordinates.
        */
        tripoint_abs_omt global_omt_location() const;

    private:
        /** Retrieves a stat mod of a mutation. */
        int get_mod( const trait_id &mut, const std::string &arg ) const;
        /** Applies skill-based boosts to stats **/
        void apply_skill_boost();
        /**
          * What is the best pocket to put @it into?
          * the pockets in @avoid do not count
          */
        std::pair<item_location, item_pocket *> best_pocket( const item &it, const item *avoid );
    protected:

        void do_skill_rust();
        /** Applies stat mods to character. */
        void apply_mods( const trait_id &mut, bool add_remove );

        /** Applies encumbrance from mutations and bionics only */
        void mut_cbm_encumb( std::map<bodypart_id, encumbrance_data> &vals ) const;

        void apply_mut_encumbrance( std::map<bodypart_id, encumbrance_data> &vals ) const;

        /** Return the position in the worn list where new_item would be
         * put by default */
        std::list<item>::iterator position_to_wear_new_item( const item &new_item );

        /** Applies encumbrance from items only
         * If new_item is not null, then calculate under the asumption that it
         * is added to existing work items. */
        void item_encumb( std::map<bodypart_id, encumbrance_data> &vals, const item &new_item ) const;

    public:
        /** Recalculate encumbrance for all body parts. */
        void calc_encumbrance();
        /** Recalculate encumbrance for all body parts as if `new_item` was also worn. */
        void calc_encumbrance( const item &new_item );

        // recalculates enchantment cache by iterating through all held, worn, and wielded items
        void recalculate_enchantment_cache();
        // gets add and mult value from enchantment cache
        double calculate_by_enchantment( double modify, enchant_vals::mod value,
                                         bool round_output = false ) const;

        /** Returns true if the player has any martial arts buffs attached */
        bool has_mabuff( const mabuff_id &buff_id ) const;
        /** Returns true if the player has a grab breaking technique available */
        bool has_grab_break_tec() const override;

        /** Returns the to hit bonus from martial arts buffs */
        float mabuff_tohit_bonus() const;
        /** Returns the critical hit chance bonus from martial arts buffs */
        float mabuff_critical_hit_chance_bonus() const;
        /** Returns the dodge bonus from martial arts buffs */
        float mabuff_dodge_bonus() const;
        /** Returns the blocking effectiveness bonus from martial arts buffs */
        int mabuff_block_effectiveness_bonus() const;
        /** Returns the block bonus from martial arts buffs */
        int mabuff_block_bonus() const;
        /** Returns the speed bonus from martial arts buffs */
        int mabuff_speed_bonus() const;
        /** Returns the damage multiplier to given type from martial arts buffs */
        float mabuff_damage_mult( damage_type type ) const;
        /** Returns the flat damage bonus to given type from martial arts buffs, applied after the multiplier */
        int mabuff_damage_bonus( damage_type type ) const;
        /** Returns the flat penalty to move cost of attacks. If negative, that's a bonus. Applied after multiplier. */
        int mabuff_attack_cost_penalty() const;
        /** Returns the multiplier on move cost of attacks. */
        float mabuff_attack_cost_mult() const;

        /** Handles things like destruction of armor, etc. */
        void mutation_effect( const trait_id &mut, bool worn_destroyed_override );
        /** Handles what happens when you lose a mutation. */
        void mutation_loss_effect( const trait_id &mut );

        bool has_active_mutation( const trait_id &b ) const;

        int get_cost_timer( const trait_id &mut_id ) const;
        void set_cost_timer( const trait_id &mut, int set );
        void mod_cost_timer( const trait_id &mut, int mod );

        /** Picks a random valid mutation and gives it to the Character, possibly removing/changing others along the way */
        void mutate();
        /** Returns true if the player doesn't have the mutation or a conflicting one and it complies with the force typing */
        bool mutation_ok( const trait_id &mutation, bool force_good, bool force_bad ) const;
        /** Picks a random valid mutation in a category and mutate_towards() it */
        void mutate_category( const mutation_category_id &mut_cat );
        /** Mutates toward one of the given mutations, upgrading or removing conflicts if necessary */
        bool mutate_towards( std::vector<trait_id> muts, int num_tries = INT_MAX );
        /** Mutates toward the entered mutation, upgrading or removing conflicts if necessary */
        bool mutate_towards( const trait_id &mut );
        /** Removes a mutation, downgrading to the previous level if possible */
        void remove_mutation( const trait_id &mut, bool silent = false );
        /** Returns true if the player has the entered mutation child flag */
        bool has_child_flag( const trait_id &flag ) const;
        /** Removes the mutation's child flag from the player's list */
        void remove_child_flag( const trait_id &flag );
        /** Recalculates mutation_category_level[] values for the player */
        void set_highest_cat_level();
        /** Returns the highest mutation category */
        mutation_category_id get_highest_category() const;
        /** Recalculates mutation drench protection for all bodyparts (ignored/good/neutral stats) */
        void drench_mut_calc();
        /** Recursively traverses the mutation's prerequisites and replacements, building up a map */
        void build_mut_dependency_map( const trait_id &mut,
                                       std::unordered_map<trait_id, int> &dependency_map, int distance );

        /**
        * Returns true if this category of mutation is allowed.
        */
        bool is_category_allowed( const std::vector<mutation_category_id> &category ) const;
        bool is_category_allowed( const mutation_category_id &category ) const;

        bool is_weak_to_water() const;

        /**Check for mutation disallowing the use of an healing item*/
        bool can_use_heal_item( const item &med ) const;

        bool can_install_cbm_on_bp( const std::vector<bodypart_id> &bps ) const;

        /// @brief Returns resistances on a body part provided by mutations
        /// @todo Cache this, it's kinda expensive to compute
        resistances mutation_armor( bodypart_id bp ) const;
        float mutation_armor( bodypart_id bp, damage_type dt ) const;
        float mutation_armor( bodypart_id bp, const damage_unit &du ) const;

        // --------------- Bionic Stuff ---------------
        /** Handles bionic activation effects of the entered bionic, returns if anything activated */
        bool activate_bionic( int b, bool eff_only = false, bool *close_bionics_ui = nullptr );
        std::vector<bionic_id> get_bionics() const;
        /** Returns amount of Storage CBMs in the corpse **/
        std::pair<int, int> amount_of_storage_bionics() const;
        /** Returns true if the player has the entered bionic id */
        bool has_bionic( const bionic_id &b ) const;
        /** Returns true if the player has the entered bionic id and it is powered on */
        bool has_active_bionic( const bionic_id &b ) const;
        /**Returns true if the player has any bionic*/
        bool has_any_bionic() const;
        /**Returns true if the character can fuel a bionic with the item*/
        bool can_fuel_bionic_with( const item &it ) const;
        /**Return bionic_id of bionics able to use it as fuel*/
        std::vector<bionic_id> get_bionic_fueled_with( const item &it ) const;
        std::vector<bionic_id> get_bionic_fueled_with( const material_id &mat ) const;
        /**Return bionic_id of fueled bionics*/
        std::vector<bionic_id> get_fueled_bionics() const;
        /**Returns bionic_id of first remote fueled bionic found*/
        bionic_id get_remote_fueled_bionic() const;
        /**Return bionic_id of bionic of most fuel efficient bionic*/
        bionic_id get_most_efficient_bionic( const std::vector<bionic_id> &bids ) const;
        /**Return list of available fuel for this bionic*/
        std::vector<material_id> get_fuel_available( const bionic_id &bio ) const;
        /**Return available space to store specified fuel*/
        int get_fuel_capacity( const material_id &fuel ) const;
        /**Return total space to store specified fuel*/
        int get_total_fuel_capacity( const material_id &fuel ) const;
        /**Updates which bionic contain fuel and which is empty*/
        void update_fuel_storage( const material_id &fuel );
        /**Get stat bonus from bionic*/
        int get_mod_stat_from_bionic( const character_stat &Stat ) const;
        // route for overmap-scale traveling
        std::vector<tripoint_abs_omt> omt_path;

        /** Handles bionic effects over time of the entered bionic */
        void process_bionic( int b );
        /** finds the index of the bionic that corresponds to the currently wielded fake item
         *  i.e. bionic is `BIONIC_WEAPON` and weapon.typeId() == bio.info().fake_item */
        cata::optional<int> active_bionic_weapon_index() const;
        /** Checks if bionic can be deactivated (e.g. it's not incapacitated and power level is sufficient)
         *  returns either success or failure with log message */
        ret_val<bool> can_deactivate_bionic( int b, bool eff_only = false ) const;
        /** Handles bionic deactivation effects of the entered bionic, returns if anything
         *  deactivated */
        bool deactivate_bionic( int b, bool eff_only = false );
        /** Returns the size of my_bionics[] */
        int num_bionics() const;
        /** Returns the bionic at a given index in my_bionics[] */
        bionic &bionic_at_index( int i );
        /** Remove all bionics */
        void clear_bionics();
        int get_used_bionics_slots( const bodypart_id &bp ) const;
        int get_total_bionics_slots( const bodypart_id &bp ) const;
        int get_free_bionics_slots( const bodypart_id &bp ) const;

        /**Has enough anesthetic for surgery*/
        bool has_enough_anesth( const itype &cbm, player &patient );
        bool has_enough_anesth( const itype &cbm );
        void consume_anesth_requirement( const itype &cbm, player &patient );
        /**Has the required equipment for manual installation*/
        bool has_installation_requirement( const bionic_id &bid );
        void consume_installation_requirement( const bionic_id &bid );
        /** Handles process of introducing patient into anesthesia during Autodoc operations. Requires anesthesia kits or NOPAIN mutation */
        void introduce_into_anesthesia( const time_duration &duration, player &installer,
                                        bool needs_anesthesia );
        /** Removes a bionic from my_bionics[] */
        void remove_bionic( const bionic_id &b );
        /** Adds a bionic to my_bionics[] */
        void add_bionic( const bionic_id &b );
        /**Calculate skill bonus from tiles in radius*/
        float env_surgery_bonus( int radius ) const;
        /** Calculate skill for (un)installing bionics */
        float bionics_adjusted_skill( bool autodoc, int skill_level = -1 ) const;
        /** Calculate non adjusted skill for (un)installing bionics */
        int bionics_pl_skill( bool autodoc, int skill_level = -1 ) const;
        /**Is the installation possible*/
        bool can_install_bionics( const itype &type, Character &installer, bool autodoc = false,
                                  int skill_level = -1 );
        std::map<bodypart_id, int> bionic_installation_issues( const bionic_id &bioid );
        /** Initialize all the values needed to start the operation player_activity */
        bool install_bionics( const itype &type, player &installer, bool autodoc = false,
                              int skill_level = -1 );
        /**Success or failure of installation happens here*/
        void perform_install( const bionic_id &bid, const bionic_id &upbid, int difficulty, int success,
                              int pl_skill, const std::string &installer_name,
                              const std::vector<trait_id> &trait_to_rem, const tripoint &patient_pos );
        void bionics_install_failure( const bionic_id &bid, const std::string &installer, int difficulty,
                                      int success, float adjusted_skill, const tripoint &patient_pos );

        /**Is The uninstallation possible*/
        bool can_uninstall_bionic( const bionic_id &b_id, player &installer, bool autodoc = false,
                                   int skill_level = -1 );
        /** Initialize all the values needed to start the operation player_activity */
        bool uninstall_bionic( const bionic_id &b_id, player &installer, bool autodoc = false,
                               int skill_level = -1 );
        /**Success or failure of removal happens here*/
        void perform_uninstall( const bionic_id &bid, int difficulty, int success,
                                const units::energy &power_lvl, int pl_skill );
        /**When a player fails the surgery*/
        void bionics_uninstall_failure( int difficulty, int success, float adjusted_skill );

        /**When a critical failure occurs*/
        void roll_critical_bionics_failure( const bodypart_id &bp );

        /**Used by monster to perform surgery*/
        bool uninstall_bionic( const bionic &target_cbm, monster &installer, player &patient,
                               float adjusted_skill );
        /**When a monster fails the surgery*/
        void bionics_uninstall_failure( monster &installer, player &patient, int difficulty, int success,
                                        float adjusted_skill );

        /**Passively produce power from PERPETUAL fuel*/
        void passive_power_gen( int b );
        /**Find fuel used by remote powered bionic*/
        material_id find_remote_fuel( bool look_only = false );
        /**Consume fuel used by remote powered bionic, return amount of request unfulfilled (0 if totally successful).*/
        int consume_remote_fuel( int amount );
        void reset_remote_fuel();
        /**Handle heat from exothermic power generation*/
        void heat_emission( int b, int fuel_energy );
        /**Applies modifier to fuel_efficiency and returns the resulting efficiency*/
        float get_effective_efficiency( int b, float fuel_efficiency );

        units::energy get_power_level() const;
        units::energy get_max_power_level() const;
        void mod_power_level( const units::energy &npower );
        void mod_max_power_level( const units::energy &npower_max );
        void set_power_level( const units::energy &npower );
        void set_max_power_level( const units::energy &npower_max );
        bool is_max_power() const;
        bool has_power() const;
        bool has_max_power() const;
        bool enough_power_for( const bionic_id &bid ) const;

        void conduct_blood_analysis();
        // --------------- Generic Item Stuff ---------------

        struct has_mission_item_filter {
            int mission_id;
            bool operator()( const item &it ) {
                return it.mission_id == mission_id || it.contents.has_any_with( [&]( const item & it ) {
                    return it.mission_id == mission_id;
                }, item_pocket::pocket_type::SOFTWARE );
            }
        };

        // -2 position is 0 worn index, -3 position is 1 worn index, etc
        static int worn_position_to_index( int position ) {
            return -2 - position;
        }

        // checks to see if an item is worn
        bool is_worn( const item &thing ) const {
            for( const auto &elem : worn ) {
                if( &thing == &elem ) {
                    return true;
                }
            }
            return false;
        }

        /**
         * Asks how to use the item (if it has more than one use_method) and uses it.
         * Returns true if it destroys the item. Consumes charges from the item.
         * Multi-use items are ONLY supported when all use_methods are iuse_actor!
         */
        virtual bool invoke_item( item *, const tripoint &pt );
        /** As above, but with a pre-selected method. Debugmsg if this item doesn't have this method. */
        virtual bool invoke_item( item *, const std::string &, const tripoint &pt );
        /** As above two, but with position equal to current position */
        virtual bool invoke_item( item * );
        virtual bool invoke_item( item *, const std::string & );

        /**
         * Drop, wear, stash or otherwise try to dispose of an item consuming appropriate moves
         * @param obj item to dispose of
         * @param prompt optional message to display in any menu
         * @return whether the item was successfully disposed of
         */
        virtual bool dispose_item( item_location &&obj, const std::string &prompt = std::string() );

        /**
         * Has the item enough charges to invoke its use function?
         * Also checks if UPS from this player is used instead of item charges.
         */
        bool has_enough_charges( const item &it, bool show_msg ) const;

        /** Consume charges of a tool or comestible item, potentially destroying it in the process
         *  @param used item consuming the charges
         *  @param qty number of charges to consume which must be non-zero
         *  @return true if item was destroyed */
        bool consume_charges( item &used, int qty );
        /**
         * Remove charges from a specific item.
         * The item must exist and it must be counted by charges.
         * @param it A pointer to the item, it *must* exist.
         * @param quantity The number of charges to remove, must not be larger than
         * the current charges of the item.
         * @return An item that contains the removed charges, it's effectively a
         * copy of the item with the proper charges.
         */
        item reduce_charges( item *it, int quantity );

        /**
         * Calculate (but do not deduct) the number of moves required when handling (e.g. storing, drawing etc.) an item
         * @param it Item to calculate handling cost for
         * @param penalties Whether item volume and temporary effects (e.g. GRABBED, DOWNED) should be considered.
         * @param base_cost Cost due to storage type.
         * @return cost in moves ranging from 0 to MAX_HANDLING_COST
         */
        int item_handling_cost( const item &it, bool penalties = true,
                                int base_cost = INVENTORY_HANDLING_PENALTY ) const;

        /**
         * Calculate (but do not deduct) the number of moves required when storing an item in a container
         * @param it Item to calculate storage cost for
         * @param container Container to store item in
         * @param penalties Whether item volume and temporary effects (e.g. GRABBED, DOWNED) should be considered.
         * @param base_cost Cost due to storage type.
         * @return cost in moves ranging from 0 to MAX_HANDLING_COST
         */
        int item_store_cost( const item &it, const item &container, bool penalties = true,
                             int base_cost = INVENTORY_HANDLING_PENALTY ) const;

        /**
         * Calculate (but do not deduct) the number of moves required when drawing a weapon from an holster or sheathe
         * @param it Item to calculate retrieve cost for
         * @param container Container where the item is
         * @param penalties Whether item volume and temporary effects (e.g. GRABBED, DOWNED) should be considered.
         * @param base_cost Cost due to storage type.
         * @return cost in moves ranging from 0 to MAX_HANDLING_COST
         */
        int item_retrieve_cost( const item &it, const item &container, bool penalties = true,
                                int base_cost = INVENTORY_HANDLING_PENALTY ) const;

        /** Calculate (but do not deduct) the number of moves required to wear an item */
        int item_wear_cost( const item &it ) const;

        /** Wear item; returns nullopt on fail, or pointer to newly worn item on success.
         * If interactive is false, don't alert the player or drain moves on completion.
         * If do_calc_encumbrance is false, don't recalculate encumbrance, caller must call it eventually.
         */
        cata::optional<std::list<item>::iterator>
        wear_item( const item &to_wear, bool interactive = true, bool do_calc_encumbrance = true );

        /** Returns the amount of item `type' that is currently worn */
        int  amount_worn( const itype_id &id ) const;

        /** Returns the amount of software `type' that are in the inventory */
        int count_softwares( const itype_id &id );

        /** Returns nearby items which match the provided predicate */
        std::vector<item_location> nearby( const std::function<bool( const item *, const item * )> &func,
                                           int radius = 1 ) const;

        /**
         * Similar to @ref remove_items_with, but considers only worn items and not their
         * content (@ref item::contents is not checked).
         * If the filter function returns true, the item is removed.
         */
        std::list<item> remove_worn_items_with( const std::function<bool( item & )> &filter );

        // returns a list of all item_location the character has, including items contained in other items.
        // only for CONTAINER pocket type; does not look for magazines
        std::vector<item_location> all_items_loc();
        // Returns list of all the top level item_lodation the character has. Includes worn items but excludes items held on hand.
        std::vector<item_location> top_items_loc();
        /** Return the item pointer of the item with given invlet, return nullptr if
         * the player does not have such an item with that invlet. Don't use this on npcs.
         * Only use the invlet in the user interface, otherwise always use the item position. */
        item *invlet_to_item( int invlet );

        // Returns the item with a given inventory position.
        item &i_at( int position );
        const item &i_at( int position ) const;
        /**
         * Returns the item position (suitable for @ref i_at or similar) of a
         * specific item. Returns INT_MIN if the item is not found.
         * Note that this may lose some information, for example the returned position is the
         * same when the given item points to the container and when it points to the item inside
         * the container. All items that are part of the same stack have the same item position.
         */
        int get_item_position( const item *it ) const;

        /**
         * Returns a reference to the item which will be used to make attacks.
         * At the moment it's always @ref weapon or a reference to a null item.
         */
        /*@{*/
        const item &used_weapon() const;
        item &used_weapon();
        /*@}*/

        /**
         * Adds the item to the character's worn items or wields it, or prompts if the Character cannot pick it up.
         * @avoid is the item to not put @it into
         */
        item &i_add( item it, bool should_stack = true, const item *avoid = nullptr, bool allow_drop = true,
                     bool allow_wield = true );
        /** tries to add to the character's inventory without a popup. returns nullptr if it fails. */
        item *try_add( item it, const item *avoid = nullptr, bool allow_wield = true );

        /**
         * Try to pour the given liquid into the given container/vehicle. The transferred charges are
         * removed from the liquid item. Check the charges of afterwards to see if anything has
         * been transferred at all.
         * The functions do not consume any move points.
         * @return Whether anything has been moved at all. `false` indicates the transfer is not
         * possible at all. `true` indicates at least some of the liquid has been moved.
         */
        /**@{*/
        bool pour_into( item &container, item &liquid );
        bool pour_into( const vpart_reference &vp, item &liquid ) const;
        /**@}*/

        /**
         * Remove a specific item from player possession. The item is compared
         * by pointer. Contents of the item are removed as well.
         * @param it A pointer to the item to be removed. The item *must* exists
         * in the players possession (one can use @ref has_item to check for this).
         * @return A copy of the removed item.
         */
        item i_rem( const item *it );
        void i_rem_keep_contents( const item *it );
        /** Sets invlet and adds to inventory if possible, drops otherwise, returns true if either succeeded.
         *  An optional qty can be provided (and will perform better than separate calls). */
        bool i_add_or_drop( item &it, int qty = 1, const item *avoid = nullptr );

        /**
         * Update items in `containers` and their parent/ancestor items after
         * their contents are changed. Specifically, handle contents that would
         * spill in unsealed pockets of items in `containers`, and unseal and
         * handle any parent/ancestor pockets in the process.
         *
         * Pockets of items in `container` should be unsealed before calling
         * this method
         *
         * @param containers Item locations of containers to handle. Item locations
         *        in this vector can contain each other, but should always be valid
         *        (i.e. if A contains B and B contains C, A and C can be in the vector
         *        at the same time, but B shouldn't be removed in such case, otherwise
         *        C is invalidated.). Item location in this vector should be unique.
         */
        void handle_contents_changed( const std::vector<item_location> &containers );

        /** Only use for UI things. Returns all invlets that are currently used in
         * the player inventory, the weapon slot and the worn items. */
        std::bitset<std::numeric_limits<char>::max()> allocated_invlets() const;

        /**
         * Whether the player carries an active item of the given item type.
         */
        bool has_active_item( const itype_id &id ) const;
        item remove_weapon();
        void remove_mission_items( int mission_id );

        /**
         * Returns the items that are ammo and have the matching ammo type.
         */
        std::vector<const item *> get_ammo( const ammotype &at ) const;

        /**
         * Searches for ammo or magazines that can be used to reload obj
         * @param obj item to be reloaded. By design any currently loaded ammunition or magazine is ignored
         * @param empty whether empty magazines should be considered as possible ammo
         * @param radius adjacent map/vehicle tiles to search. 0 for only player tile, -1 for only inventory
         */
        std::vector<item_location> find_ammo( const item &obj, bool empty = true, int radius = 1 ) const;

        /**
         * Searches for weapons and magazines that can be reloaded.
         */
        std::vector<item_location> find_reloadables();
        /**
         * Counts ammo and UPS charges (lower of) for a given gun on the character.
         */
        int ammo_count_for( const item &gun );

        /**
         * Whether a tool or gun is potentially reloadable (optionally considering a specific ammo)
         * @param it Thing to be reloaded
         * @param ammo if set also check item currently compatible with this specific ammo or magazine
         * @note items currently loaded with a detachable magazine are considered reloadable
         * @note items with integral magazines are reloadable if free capacity permits (+/- ammo matches)
         */
        bool can_reload( const item &it, const itype_id &ammo = itype_id() ) const;

        /** Same as `Character::can_reload`, but checks for attached gunmods as well. */
        hint_rating rate_action_reload( const item &it ) const;
        /** Whether a tool or a gun can be unloaded. */
        hint_rating rate_action_unload( const item &it ) const;
        /**
          * So far only called by unload() from game.cpp
          * @avoid - do not put @it into @avoid
          */
        bool add_or_drop_with_msg( item &it, bool unloading = false, const item *avoid = nullptr );
        /**
         * Unload item.
         * @param bypass_activity If item requires an activity for its unloading, unload item immediately instead.
         */
        bool unload( item_location &loc, bool bypass_activity = false );
        /**
         * Calculate (but do not deduct) the number of moves required to reload an item with specified quantity of ammo
         * @param it Item to calculate reload cost for
         * @param ammo either ammo or magazine to use when reloading the item
         * @param qty maximum units of ammo to reload. Capped by remaining capacity and ignored if reloading using a magazine.
         */
        int item_reload_cost( const item &it, const item &ammo, int qty ) const;

        /** Maximum thrown range with a given item, taking all active effects into account. */
        int throw_range( const item & ) const;
        /** Dispersion of a thrown item, against a given target, taking into account whether or not the throw was blind. */
        int throwing_dispersion( const item &to_throw, Creature *critter = nullptr,
                                 bool is_blind_throw = false ) const;
        /** How much dispersion does one point of target's dodge add when throwing at said target? */
        int throw_dispersion_per_dodge( bool add_encumbrance = true ) const;

        /** True if unarmed or wielding a weapon with the UNARMED_WEAPON flag */
        bool unarmed_attack() const;
        /// Checks for items, tools, and vehicles with the Lifting quality near the character
        /// returning the largest weight liftable by an item in range.
        units::mass best_nearby_lifting_assist() const;

        /// Alternate version if you need to specify a different origin point for nearby vehicle sources of lifting
        /// used for operations on distant objects (e.g. vehicle installation/uninstallation)
        units::mass best_nearby_lifting_assist( const tripoint &world_pos ) const;

        // Inventory + weapon + worn (for death, etc)
        std::vector<item *> inv_dump();

        units::mass weight_carried() const;
        units::volume volume_carried() const;

        units::length max_single_item_length() const;
        units::volume max_single_item_volume() const;

        /// Sometimes we need to calculate hypothetical volume or weight.  This
        /// struct offers two possible tweaks: a collection of items and
        /// counts to remove, or an entire replacement inventory.
        struct item_tweaks {
            item_tweaks() = default;
            item_tweaks( const std::map<const item *, int> &w ) :
                without_items( std::cref( w ) )
            {}
            item_tweaks( const inventory &r ) :
                replace_inv( std::cref( r ) )
            {}
            const cata::optional<std::reference_wrapper<const std::map<const item *, int>>> without_items;
            const cata::optional<std::reference_wrapper<const inventory>> replace_inv;
        };

        units::mass weight_carried_with_tweaks( const item_tweaks &tweaks ) const;
        units::mass weight_carried_with_tweaks( const std::vector<std::pair<item_location, int>>
                                                &locations ) const;
        units::mass get_selected_stack_weight( const item *i,
                                               const std::map<const item *, int> &without ) const;
        units::volume volume_carried_with_tweaks( const item_tweaks &tweaks ) const;
        units::volume volume_carried_with_tweaks( const std::vector<std::pair<item_location, int>>
                &locations ) const;
        units::mass weight_capacity() const override;
        units::volume volume_capacity() const;
        units::volume volume_capacity_with_tweaks( const item_tweaks &tweaks ) const;
        units::volume volume_capacity_with_tweaks( const std::vector<std::pair<item_location, int>>
                &locations ) const;
        units::volume free_space() const;

        /** Note that we've read a book at least once. **/
        virtual bool has_identified( const itype_id &item_id ) const = 0;
        book_mastery get_book_mastery( const item &book ) const;
        virtual void identify( const item &item ) = 0;
        /** Calculates the total fun bonus relative to this character's traits and chapter progress */
        bool fun_to_read( const item &book ) const;
        int book_fun_for( const item &book, const Character &p ) const;

        bool can_pickVolume( const item &it, bool safe = false ) const;
        bool can_pickWeight( const item &it, bool safe = true ) const;
        bool can_pickWeight_partial( const item &it, bool safe = true ) const;
        /**
         * Checks if character stats and skills meet minimum requirements for the item.
         * Prints an appropriate message if requirements not met.
         * @param it Item we are checking
         * @param context optionally override effective item when checking contextual skills
         */
        bool can_use( const item &it, const item &context = item() ) const;
        /**
         * Check character capable of wearing an item.
         * @param it Thing to be worn
         * @param with_equip_change If true returns if it could be worn if things were taken off
         */
        ret_val<bool> can_wear( const item &it, bool with_equip_change = false ) const;
        /**
         * Returns true if the character is wielding something.
         * Note: this item may not actually be used to attack.
         */
        bool is_armed() const;

        /**
        * Returns true if the character is wielding something and it can't be combined with the item
        * passed as a parameter
        */
        bool has_wield_conflicts( const item &it ) const;

        /**
         * Removes currently wielded item (if any) and replaces it with the target item.
         * @param target replacement item to wield or null item to remove existing weapon without replacing it
         * @return whether both removal and replacement were successful (they are performed atomically)
         */
        virtual bool wield( item &target ) = 0;
        /**
         * Check player capable of unwielding an item.
         * @param it Thing to be unwielded
         */
        ret_val<bool> can_unwield( const item &it ) const;
        /**
         * Check player capable of dropping an item.
         * @param it Thing to be unwielded
         */
        ret_val<bool> can_drop( const item &it ) const;

        void drop_invalid_inventory();
        // this cache is for checking if items in the character's inventory can't actually fit into other items they are inside of
        void invalidate_inventory_validity_cache();

        void invalidate_weight_carried_cache();
        /** Returns all items that must be taken off before taking off this item */
        std::list<item *> get_dependent_worn_items( const item &it );
        /** Drops an item to the specified location */
        void drop( item_location loc, const tripoint &where );
        virtual void drop( const drop_locations &what, const tripoint &target, bool stash = false );

        bool is_wielding( const item &target ) const;

        bool covered_with_flag( const flag_id &flag, const body_part_set &parts ) const;
        bool is_waterproof( const body_part_set &parts ) const;
        // Carried items may leak radiation or chemicals
        int leak_level( const flag_id &flag ) const;

        // --------------- Clothing Stuff ---------------
        /** Returns true if the player is wearing the item. */
        bool is_wearing( const itype_id &it ) const;
        /** Returns true if the player is wearing the item on the given body part. */
        bool is_wearing_on_bp( const itype_id &it, const bodypart_id &bp ) const;
        /** Returns true if the player is wearing an item with the given flag. */
        bool worn_with_flag( const flag_id &flag, const bodypart_id &bp ) const;
        bool worn_with_flag( const flag_id &flag ) const;
        /** Returns the first worn item with a given flag. */
        item item_worn_with_flag( const flag_id &flag, const bodypart_id &bp ) const;
        item item_worn_with_flag( const flag_id &flag ) const;

        // drawing related stuff
        /**
         * Returns a list of the IDs of overlays on this character,
         * sorted from "lowest" to "highest".
         *
         * Only required for rendering.
         */
        std::vector<std::string> get_overlay_ids() const;

        // --------------- Skill Stuff ---------------
        int get_skill_level( const skill_id &ident ) const;
        int get_skill_level( const skill_id &ident, const item &context ) const;

        const SkillLevelMap &get_all_skills() const;
        SkillLevel &get_skill_level_object( const skill_id &ident );
        const SkillLevel &get_skill_level_object( const skill_id &ident ) const;

        void set_skill_level( const skill_id &ident, int level );
        void mod_skill_level( const skill_id &ident, int delta );
        /** Checks whether the character's skills meet the required */
        bool meets_skill_requirements( const std::map<skill_id, int> &req,
                                       const item &context = item() ) const;
        /** Checks whether the character's skills meet the required */
        bool meets_skill_requirements( const construction &con ) const;
        /** Checks whether the character's stats meets the stats required by the item */
        bool meets_stat_requirements( const item &it ) const;
        /** Checks whether the character meets overall requirements to be able to use the item */
        bool meets_requirements( const item &it, const item &context = item() ) const;
        /** Returns a string of missed requirements (both stats and skills) */
        std::string enumerate_unmet_requirements( const item &it, const item &context = item() ) const;

        /** Returns the player's skill rust rate */
        int rust_rate() const;

        // Mental skills and stats
        /** Returns the player's reading speed */
        int read_speed( bool return_stat_effect = true ) const;
        /** Returns a value used when attempting to convince NPC's of something */
        int talk_skill() const;
        /** Returns a value used when attempting to intimidate NPC's */
        int intimidation() const;

        // --------------- Proficiency Stuff ----------------
        bool has_proficiency( const proficiency_id &prof ) const;
        void add_proficiency( const proficiency_id &prof, bool ignore_requirements = false );
        void lose_proficiency( const proficiency_id &prof, bool ignore_requirements = false );
        void practice_proficiency( const proficiency_id &prof, const time_duration &amount,
                                   const cata::optional<time_duration> &max = cata::nullopt );
        time_duration proficiency_training_needed( const proficiency_id &prof ) const;
        std::vector<display_proficiency> display_proficiencies() const;
        std::vector<proficiency_id> known_proficiencies() const;
        std::vector<proficiency_id> learning_proficiencies() const;

        // --------------- Other Stuff ---------------

        /** return the calendar::turn the character expired */
        time_point get_time_died() const {
            return time_died;
        }
        /** set the turn the turn the character died if not already done */
        void set_time_died( const time_point &time ) {
            if( time_died != calendar::before_time_starts ) {
                time_died = time;
            }
        }
        // magic mod
        pimpl<known_magic> magic;

        // gets all the spells known by this character that have this spell class
        // spells returned are a copy, do not try to edit them from here, instead use known_magic::get_spell
        std::vector<spell> spells_known_of_class( const trait_id &spell_class ) const;

        void make_bleed( const effect_source &source, const bodypart_id &bp, time_duration duration,
                         int intensity = 1, bool permanent = false, bool force = false, bool defferred = false );

        /** Calls Creature::normalize()
         *  nulls out the player's weapon
         *  Should only be called through player::normalize(), not on it's own!
         */
        void normalize() override;
        void die( Creature *nkiller ) override;

        std::string get_name() const override;

        std::vector<std::string> get_grammatical_genders() const override;

        /**
         * It is supposed to hide the query_yn to simplify player vs. npc code.
         */
        template<typename ...Args>
        bool query_yn( const char *const msg, Args &&... args ) const {
            return query_yn( string_format( msg, std::forward<Args>( args ) ... ) );
        }
        virtual bool query_yn( const std::string &msg ) const = 0;

        bool is_immune_field( const field_type_id &fid ) const override;
        /** Returns true is the player is protected from electric shocks */
        bool is_elec_immune() const override;
        /** Returns true if the player is immune to this kind of effect */
        bool is_immune_effect( const efftype_id & ) const override;
        /** Returns true if the player is immune to this kind of damage */
        bool is_immune_damage( damage_type ) const override;
        /** Returns true if the player is protected from radiation */
        bool is_rad_immune() const;
        /** Returns true if the player is immune to throws */
        bool is_throw_immune() const;

        /** Returns true if the player has some form of night vision */
        bool has_nv();

        /**
         * Returns >0 if character is sitting/lying and relatively inactive.
         * 1 represents sleep on comfortable bed, so anything above that should be rare.
         */
        float rest_quality() const;
        /**
         * Average hit points healed per turn.
         */
        float healing_rate( float at_rest_quality ) const;
        /**
         * Average hit points healed per turn from healing effects.
         */
        float healing_rate_medicine( float at_rest_quality, const bodypart_id &bp ) const;

        /**
         * Goes over all mutations, gets min and max of a value with given name
         * @return min( 0, lowest ) + max( 0, highest )
         */
        float mutation_value( const std::string &val ) const;

        /**
         * Goes over all mutations, returning the sum of the social modifiers
         */
        social_modifiers get_mutation_social_mods() const;

        // Display
        nc_color symbol_color() const override;
        const std::string &symbol() const override;

        std::string extended_description() const override;

        // In newcharacter.cpp
        void empty_skills();
        /** Returns a random name from NAMES_* */
        void pick_name( bool bUseDefault = false );
        /** Get the idents of all base traits. */
        std::vector<trait_id> get_base_traits() const;
        /** Get the idents of all traits/mutations. */
        std::vector<trait_id> get_mutations( bool include_hidden = true ) const;
        const std::bitset<NUM_VISION_MODES> &get_vision_modes() const {
            return vision_mode_cache;
        }
        /** Empties the trait and mutations lists */
        void clear_mutations();
        /**
         * Adds mandatory scenario and profession traits unless you already have them
         * And if you do already have them, refunds the points for the trait
         */
        void add_traits();
        void add_traits( points_left &points );
        /** Returns true if the player has crossed a mutation threshold
         *  Player can only cross one mutation threshold.
         */
        bool crossed_threshold() const;

        // --------------- Values ---------------
        std::string name;
        bool male = false;

        std::list<item> worn;
        bool nv_cached = false;
        // Means player sit inside vehicle on the tile he is now
        bool in_vehicle = false;
        bool hauling = false;

        player_activity stashed_outbounds_activity;
        player_activity stashed_outbounds_backlog;
        player_activity activity;
        std::list<player_activity> backlog;
        cata::optional<tripoint> destination_point;
        pimpl<inventory> inv;
        itype_id last_item;
        item weapon;

        int scent = 0;
        pimpl<bionic_collection> my_bionics;
        pimpl<character_martial_arts> martial_arts_data;

        stomach_contents stomach;
        stomach_contents guts;
        std::list<consumption_event> consumption_history;

        int oxygen = 0;
        int slow_rad = 0;
        blood_type my_blood_type;
        bool blood_rh_factor = false;
        // Randomizes characters' blood type and Rh
        void randomize_blood();

        int focus_pool = 0;
        int cash = 0;
        std::set<character_id> follower_ids;
        weak_ptr_fast<Creature> last_target;
        cata::optional<tripoint> last_target_pos;
        // Save favorite ammo location
        item_location ammo_location;
        std::set<tripoint_abs_omt> camps;
        /* crafting inventory cached time */
        time_point cached_time;

        std::vector <addiction> addictions;
        /** Adds an addiction to the player */
        void add_addiction( add_type type, int strength );
        /** Removes an addition from the player */
        void rem_addiction( add_type type );
        /** Returns true if the player has an addiction of the specified type */
        bool has_addiction( add_type type ) const;
        /** Returns the intensity of the specified addiction */
        int addiction_level( add_type type ) const;

        shared_ptr_fast<monster> mounted_creature;
        // for loading NPC mounts
        int mounted_creature_id = 0;
        // for vehicle work
        int activity_vehicle_part_index = -1;

        // Hauling items on the ground
        void start_hauling();
        void stop_hauling();
        bool is_hauling() const;

        // Has a weapon, inventory item or worn item with flag
        bool has_item_with_flag( const flag_id &flag, bool need_charges = false ) const;
        /**
         * All items that have the given flag (@ref item::has_flag).
         */
        std::vector<const item *> all_items_with_flag( const flag_id &flag ) const;

        bool has_charges( const itype_id &it, int quantity,
                          const std::function<bool( const item & )> &filter = return_true<item> ) const override;

        // has_amount works ONLY for quantity.
        // has_charges works ONLY for charges.
        std::list<item> use_amount( const itype_id &it, int quantity,
                                    const std::function<bool( const item & )> &filter = return_true<item> );
        // Uses up charges
        bool use_charges_if_avail( const itype_id &it, int quantity );

        /**
        * Use charges in character inventory.
        * @param what itype_id of item using charges
        * @param qty Number of charges
        * @param filter Filter
        * @return List of items used
        */
        std::list<item> use_charges( const itype_id &what, int qty,
                                     const std::function<bool( const item & )> &filter = return_true<item> );
        /**
        * Use charges within a radius. Includes character inventory.
        * @param what itype_id of item using charges
        * @param qty Number of charges
        * @param radius Radius from the character. Use -1 to use from character inventory only.
        * @param filter Filter
        * @return List of items used
        */
        std::list<item> use_charges( const itype_id &what, int qty, int radius,
                                     const std::function<bool( const item & )> &filter = return_true<item> );

        bool has_fire( int quantity ) const;
        void use_fire( int quantity );
        void assign_stashed_activity();
        bool check_outbounds_activity( const player_activity &act, bool check_only = false );
        /// @warning Legacy activity assignment, does not work for any activities using
        /// the new activity_actor class and may cause issues with resuming.
        /// @todo delete this once migration of activities to the activity_actor system is complete
        void assign_activity( const activity_id &type, int moves = calendar::INDEFINITELY_LONG,
                              int index = -1, int pos = INT_MIN,
                              const std::string &name = "" );
        /** Assigns activity to player, possibly resuming old activity if it's similar enough. */
        void assign_activity( const player_activity &act, bool allow_resume = true );
        /** Check if player currently has a given activity */
        bool has_activity( const activity_id &type ) const;
        /** Check if player currently has any of the given activities */
        bool has_activity( const std::vector<activity_id> &types ) const;
        void resume_backlog_activity();
        void cancel_activity();
        void cancel_stashed_activity();
        player_activity get_stashed_activity() const;
        void set_stashed_activity( const player_activity &act,
                                   const player_activity &act_back = player_activity() );
        bool has_stashed_activity() const;
        bool can_stash( const item &it );
        bool can_stash_partial( const item &it );
        void initialize_stomach_contents();

        /** Stable base metabolic rate due to traits */
        float metabolic_rate_base() const;
        /** Current metabolic rate due to traits, hunger, speed, etc. */
        float metabolic_rate() const;
        // gets the max value healthy you can be, related to your weight
        int get_max_healthy() const;
        // gets the string that describes your weight
        std::string get_weight_string() const;
        // gets the description, printed in player_display, related to your current bmi
        std::string get_weight_long_description() const;
        // calculates the BMI
        float get_bmi() const;
        // returns amount of calories burned in a day given various metabolic factors
        int get_bmr() const;
        // add spent calories to calorie diary (if avatar)
        virtual void add_spent_calories( int /* cal */ ) {}
        // add gained calories to calorie diary (if avatar)
        virtual void add_gained_calories( int /* gained */ ) {}
        // log the activity level in the calorie diary (if avatar)
        virtual void log_activity_level( float /*level*/ ) {}
        // Reset age and height to defaults for consistent test results
        void reset_chargen_attributes();
        // age in years, determined at character creation
        int base_age() const;
        void set_base_age( int age );
        void mod_base_age( int mod );
        // age in years
        int age() const;
        std::string age_string() const;
        // returns the height in cm
        int base_height() const;
        void set_base_height( int height );
        void mod_base_height( int mod );
        std::string height_string() const;
        // returns the height of the player character in cm
        int height() const;
        // returns bodyweight of the Character
        units::mass bodyweight() const;
        // returns total weight of installed bionics
        units::mass bionics_weight() const;
        // increases the activity level to the next level
        // does not decrease activity level
        void increase_activity_level( float new_level );
        // decreases the activity level to the previous level
        // does not increase activity level
        void decrease_activity_level( float new_level );
        // sets activity level to NO_EXERCISE
        void reset_activity_level();
        // outputs player activity level to a printable string
        std::string activity_level_str() const;

        /** Returns overall bashing resistance for the body_part */
        int get_armor_bash( bodypart_id bp ) const override;
        /** Returns overall cutting resistance for the body_part */
        int get_armor_cut( bodypart_id bp ) const override;
        /** Returns overall bullet resistance for the body_part */
        int get_armor_bullet( bodypart_id bp ) const override;
        /** Returns bashing resistance from the creature and armor only */
        int get_armor_bash_base( bodypart_id bp ) const override;
        /** Returns cutting resistance from the creature and armor only */
        int get_armor_cut_base( bodypart_id bp ) const override;
        /** Returns cutting resistance from the creature and armor only */
        int get_armor_bullet_base( bodypart_id bp ) const override;
        /** Returns overall env_resist on a body_part */
        int get_env_resist( bodypart_id bp ) const override;
        /** Returns overall acid resistance for the body part */
        int get_armor_acid( bodypart_id bp ) const;
        /** Returns overall resistance to given type on the bod part */
        int get_armor_type( damage_type dt, bodypart_id bp ) const override;

        int get_stim() const;
        void set_stim( int new_stim );
        void mod_stim( int mod );

        int get_rad() const;
        void set_rad( int new_rad );
        void mod_rad( int mod );

        int get_stamina() const;
        int get_stamina_max() const;
        void set_stamina( int new_stamina );
        void mod_stamina( int mod );
        void burn_move_stamina( int moves );
        float stamina_move_cost_modifier() const;
        /** Regenerates stamina */
        void update_stamina( int turns );

    protected:
        void on_damage_of_type( int adjusted_damage, damage_type type, const bodypart_id &bp ) override;
    public:
        /** Called when an item is worn */
        void on_item_wear( const item &it );
        /** Called when an item is taken off */
        void on_item_takeoff( const item &it );
        /** Called when an item is washed */
        void on_worn_item_washed( const item &it );
        /** Called when effect intensity has been changed */
        void on_effect_int_change( const efftype_id &eid, int intensity,
                                   const bodypart_id &bp = bodypart_id( "bp_null" ) ) override;
        /** Called when a mutation is gained */
        void on_mutation_gain( const trait_id &mid );
        /** Called when a mutation is lost */
        void on_mutation_loss( const trait_id &mid );
        /** Called when a stat is changed */
        void on_stat_change( const std::string &stat, int value ) override;
        /** Returns an unoccupied, safe adjacent point. If none exists, returns player position. */
        tripoint adjacent_tile() const;
        /** Returns true if the player has a trait which cancels the entered trait */
        bool has_opposite_trait( const trait_id &flag ) const;
        /** Removes "sleep" and "lying_down" */
        void wake_up();
        // how loud a character can shout. based on mutations and clothing
        int get_shout_volume() const;
        // shouts a message
        void shout( std::string msg = "", bool order = false );
        /** Handles Character vomiting effects */
        void vomit();

        std::map<mutation_category_id, int> mutation_category_level;

        int adjust_for_focus( int amount ) const;
        void update_type_of_scent( bool init = false );
        void update_type_of_scent( const trait_id &mut, bool gain = true );
        void set_type_of_scent( const scenttype_id &id );
        scenttype_id get_type_of_scent() const;
        /**restore scent after masked_scent effect run out or is removed by water*/
        void restore_scent();
        /** Modifies intensity of painkillers  */
        void mod_painkiller( int npkill );
        /** Sets intensity of painkillers  */
        void set_painkiller( int npkill );
        /** Returns intensity of painkillers  */
        int get_painkiller() const;
        void react_to_felt_pain( int intensity );

        void spores();
        void blossoms();

        /** Handles rooting effects */
        void rooted_message() const;
        void rooted();

        /** Adds "sleep" to the player */
        void fall_asleep();
        void fall_asleep( const time_duration &duration );
        /** Checks to see if the player is using floor items to keep warm, and return the name of one such item if so */
        std::string is_snuggling() const;

        /** Prompts user about crushing item at item_location loc, for harvesting of frozen liquids
        * @param loc Location for item to crush */
        bool crush_frozen_liquid( item_location loc );

        float power_rating() const override;
        float speed_rating() const override;

        /** Returns the item in the player's inventory with the highest of the specified quality*/
        item &item_with_best_of_quality( const quality_id &qid );
        /**
         * Check whether the this player can see the other creature with infrared. This implies
         * this player can see infrared and the target is visible with infrared (is warm).
         * And of course a line of sight exists.
        */
        bool sees_with_infrared( const Creature &critter ) const;
        // Put corpse+inventory on map at the place where this is.
        void place_corpse();
        // Put corpse+inventory on defined om tile
        void place_corpse( const tripoint_abs_omt &om_target );

        /** Returns the player's modified base movement cost */
        int  run_cost( int base_cost, bool diag = false ) const;
        const pathfinding_settings &get_pathfinding_settings() const override;
        std::set<tripoint> get_path_avoid() const override;
        /**
         * Get all hostile creatures currently visible to this player.
         */
        std::vector<Creature *> get_hostile_creatures( int range ) const;

        /**
         * Returns all creatures that this player can see and that are in the given
         * range. This player object itself is never included.
         * The player character (g->u) is checked and might be included (if applicable).
         * @param range The maximal distance (@ref rl_dist), creatures at this distance or less
         * are included.
         */
        std::vector<Creature *> get_visible_creatures( int range ) const;
        /**
         * As above, but includes all creatures the player can detect well enough to target
         * with ranged weapons, e.g. with infrared vision.
         */
        std::vector<Creature *> get_targetable_creatures( int range, bool melee ) const;
        /** Returns an enumeration of visible mutations with colors */
        std::string visible_mutations( int visibility_cap ) const;
        player_activity get_destination_activity() const;
        void set_destination_activity( const player_activity &new_destination_activity );
        void clear_destination_activity();
        /** Returns warmth provided by armor, etc. */
        int warmth( const bodypart_id &bp ) const;
        /** Returns warmth provided by an armor's bonus, like hoods, pockets, etc. */
        int bonus_item_warmth( const bodypart_id &bp ) const;
        /** Can the player lie down and cover self with blankets etc. **/
        bool can_use_floor_warmth() const;
        /**
         * Warmth from terrain, furniture, vehicle furniture and traps.
         * Can be negative.
         **/
        static int floor_bedding_warmth( const tripoint &pos );
        /** Warmth from clothing on the floor **/
        static int floor_item_warmth( const tripoint &pos );
        /** Final warmth from the floor **/
        int floor_warmth( const tripoint &pos ) const;

        /** Correction factor of the body temperature due to traits and mutations **/
        int bodytemp_modifier_traits( bool overheated ) const;
        /** Correction factor of the body temperature due to traits and mutations for player lying on the floor **/
        int bodytemp_modifier_traits_floor() const;
        /** Value of the body temperature corrected by climate control **/
        int temp_corrected_by_climate_control( int temperature ) const;

        bool in_sleep_state() const override;
        /** Set vitamin deficiency/excess disease states dependent upon current vitamin levels */
        void update_vitamins( const vitamin_id &vit );
        /**
         * @brief Check current level of a vitamin
         *
         * @details Accesses level of a given vitamin.  If the vitamin_id specified does not
         * exist then this function simply returns 0.
         *
         * @param vit ID of vitamin to check level for (ie "vitA", "vitB").
         * @returns character's current level for specified vitamin
         */
        int vitamin_get( const vitamin_id &vit ) const;
        /**
         * Sets level of a vitamin or returns false if id given in vit does not exist
         *
         * @note status effects are still set for deficiency/excess
         *
         * @param[in] vit ID of vitamin to adjust quantity for
         * @param[in] qty Quantity to set level to
         * @returns false if given vitamin_id does not exist, otherwise true
         */
        bool vitamin_set( const vitamin_id &vit, int qty );
        /**
          * Add or subtract vitamins from character storage pools
         * @param vit ID of vitamin to modify
         * @param qty amount by which to adjust vitamin (negative values are permitted)
         * @param capped if true prevent vitamins which can accumulate in excess from doing so
         * @return adjusted level for the vitamin or zero if vitamin does not exist
         */
        int vitamin_mod( const vitamin_id &vit, int qty, bool capped = true );
        void vitamins_mod( const std::map<vitamin_id, int> &, bool capped = true );
        /** Get vitamin usage rate (minutes per unit) accounting for bionics, mutations and effects */
        time_duration vitamin_rate( const vitamin_id &vit ) const;

        /** Handles the nutrition value for a comestible **/
        int nutrition_for( const item &comest ) const;
        /** Can the food be [theoretically] eaten no matter the consequences? */
        ret_val<edible_rating> can_eat( const item &food ) const;
        /**
         * Same as @ref can_eat, but takes consequences into account.
         * Asks about them if @param interactive is true, refuses otherwise.
         */
        ret_val<edible_rating> will_eat( const item &food, bool interactive = false ) const;
        /** Determine character's capability of recharging their CBMs. */
        int get_acquirable_energy( const item &it ) const;

        /**
        * Recharge CBMs whenever possible.
        * @return true when recharging was successful.
        */
        bool fuel_bionic_with( item &it );
        /** Used to apply stimulation modifications from food and medication **/
        void modify_stimulation( const islot_comestible &comest );
        /** Used to apply fatigue modifications from food and medication **/
        /** Used to apply radiation from food and medication **/
        void modify_fatigue( const islot_comestible &comest );
        void modify_radiation( const islot_comestible &comest );
        /** Used to apply addiction modifications from food and medication **/
        void modify_addiction( const islot_comestible &comest );
        /** Used to apply health modifications from food and medication **/
        void modify_health( const islot_comestible &comest );
        /** Used to compute how filling a food is.*/
        double compute_effective_food_volume_ratio( const item &food ) const;
        /** Used to calculate dry volume of a chewed food **/
        units::volume masticated_volume( const item &food ) const;
        /** Used to to display how filling a food is. */
        int compute_calories_per_effective_volume( const item &food,
                const nutrients *nutrient = nullptr ) const;
        /** Handles the effects of consuming an item */
        bool consume_effects( item &food );
        /** Check character's capability of consumption overall */
        bool can_consume( const item &it ) const;
        /** True if the character has enough skill (in cooking or survival) to estimate time to rot */
        bool can_estimate_rot() const;
        /** Check whether character can consume this very item */
        bool can_consume_as_is( const item &it ) const;
        /**
         * Returns a reference to the item itself (if it's consumable),
         * the first of its contents (if it's consumable) or null item otherwise.
         * WARNING: consumable does not necessarily guarantee the comestible type.
         */
        item &get_consumable_from( item &it ) const;

        /** Get calorie & vitamin contents for a comestible, taking into
         * account character traits */
        /** Get range of possible nutrient content, for a particular recipe,
         * depending on choice of ingredients */
        std::pair<nutrients, nutrients> compute_nutrient_range(
            const item &, const recipe_id &,
            const cata::flat_set<flag_id> &extra_flags = {} ) const;
        /** Same, but across arbitrary recipes */
        std::pair<nutrients, nutrients> compute_nutrient_range(
            const itype_id &, const cata::flat_set<flag_id> &extra_flags = {} ) const;
        /** Returns allergy type or MORALE_NULL if not allergic for this character */
        morale_type allergy_type( const item &food ) const;
        nutrients compute_effective_nutrients( const item & ) const;
        /** Returns true if the character is wearing something on the entered body part */
        bool wearing_something_on( const bodypart_id &bp ) const;
        /** Returns true if the character is wearing something occupying the helmet slot */
        bool is_wearing_helmet() const;
        /** Returns the total encumbrance of all SKINTIGHT and HELMET_COMPAT items covering
         *  the head */
        int head_cloth_encumbrance() const;
        /** Same as footwear factor, but for arms */
        double armwear_factor() const;
        /** Returns 1 if the player is wearing an item of that count on one foot, 2 if on both,
         *  and zero if on neither */
        int shoe_type_count( const itype_id &it ) const;
        /** Returns 1 if the player is wearing footwear on both feet, .5 if on one,
         *  and 0 if on neither */
        double footwear_factor() const;
        /** Returns true if the player is wearing something on their feet that is not SKINTIGHT */
        bool is_wearing_shoes( const side &which_side = side::BOTH ) const;

        /** Swap side on which item is worn; returns false on fail. If interactive is false, don't alert player or drain moves */
        bool change_side( item &it, bool interactive = true );
        bool change_side( item_location &loc, bool interactive = true );

        bool get_check_encumbrance() const {
            return check_encumbrance;
        }
        void set_check_encumbrance( bool new_check ) {
            check_encumbrance = new_check;
        }
        /** Ticks down morale counters and removes them */
        void update_morale();
        /** Ensures persistent morale effects are up-to-date */
        void apply_persistent_morale();
        // the morale penalty for hoarders
        void hoarder_morale_penalty();
        /** Used to apply morale modifications from food and medication **/
        void modify_morale( item &food, int nutr = 0 );
        // Modified by traits, &c
        int get_morale_level() const;
        void add_morale( const morale_type &type, int bonus, int max_bonus = 0,
                         const time_duration &duration = 1_hours,
                         const time_duration &decay_start = 30_minutes, bool capped = false,
                         const itype *item_type = nullptr );
        int has_morale( const morale_type &type ) const;
        void rem_morale( const morale_type &type, const itype *item_type = nullptr );
        void clear_morale();
        bool has_morale_to_read() const;
        bool has_morale_to_craft() const;
        const inventory &crafting_inventory( bool clear_path );
        /**
        * Returns items that can be used to craft with. Always includes character inventory.
        * @param src_pos Character position.
        * @param radius Radius from src_pos. -1 to return items in character inventory only.
        * @param clear_path True to select only items within view. False to select all within the radius.
        * @returns Craftable inventory items found.
        * */
        const inventory &crafting_inventory( const tripoint &src_pos = tripoint_zero,
                                             int radius = PICKUP_RANGE, bool clear_path = true );
        void invalidate_crafting_inventory();

        /** Returns a value from 1.0 to 11.0 that acts as a multiplier
         * for the time taken to perform tasks that require detail vision,
         * above 4.0 means these activities cannot be performed.
         * takes pos as a parameter so that remote spots can be judged
         * if they will potentially have enough light when player gets there */
        float fine_detail_vision_mod( const tripoint &p = tripoint_zero ) const;

        // ---- CRAFTING ----
        void make_craft_with_command( const recipe_id &id_to_make, int batch_size, bool is_long,
                                      const cata::optional<tripoint> &loc );
        pimpl<craft_command> last_craft;

        recipe_id lastrecipe;
        int last_batch;
        itype_id lastconsumed;        //used in crafting.cpp and construction.cpp

        // Checks crafting inventory for books providing the requested recipe.
        // Then checks nearby NPCs who could provide it too.
        // Returns -1 to indicate recipe not found, otherwise difficulty to learn.
        int has_recipe( const recipe *r, const inventory &crafting_inv,
                        const std::vector<npc *> &helpers ) const;
        bool knows_recipe( const recipe *rec ) const;
        void learn_recipe( const recipe *rec );
        int exceeds_recipe_requirements( const recipe &rec ) const;
        bool has_recipe_requirements( const recipe &rec ) const;
        bool can_decomp_learn( const recipe &rec ) const;

        bool studied_all_recipes( const itype &book ) const;

        /** Returns all known recipes. */
        const recipe_subset &get_learned_recipes() const;
        /** Returns all recipes that are known from the books (either in inventory or nearby). */
        recipe_subset get_recipes_from_books( const inventory &crafting_inv ) const;
        /**
          * Returns all available recipes (from books and npc companions)
          * @param crafting_inv Current available items to craft
          * @param helpers List of NPCs that could help with crafting.
          */
        recipe_subset get_available_recipes( const inventory &crafting_inv,
                                             const std::vector<npc *> *helpers = nullptr ) const;
        /**
          * Returns the set of book types in crafting_inv that provide the
          * given recipe.
          * @param crafting_inv Current available items that may contain readable books
          * @param r Recipe to search for in the available books
          */
        std::set<itype_id> get_books_for_recipe( const inventory &crafting_inv,
                const recipe *r ) const;

        // crafting.cpp
        float morale_crafting_speed_multiplier( const recipe &rec ) const;
        float lighting_craft_speed_multiplier( const recipe &rec ) const;
        float crafting_speed_multiplier( const recipe &rec, bool in_progress = false ) const;
        /** For use with in progress crafts */
        float crafting_speed_multiplier( const item &craft, const cata::optional<tripoint> &loc ) const;
        int available_assistant_count( const recipe &rec ) const;
        /**
         * Time to craft not including speed multiplier
         */
        int base_time_to_craft( const recipe &rec, int batch_size = 1 ) const;
        /**
         * Expected time to craft a recipe, with assumption that multipliers stay constant.
         */
        int expected_time_to_craft( const recipe &rec, int batch_size = 1, bool in_progress = false ) const;
        std::vector<const item *> get_eligible_containers_for_crafting() const;
        bool check_eligible_containers_for_crafting( const recipe &rec, int batch_size = 1 ) const;
        bool can_make( const recipe *r, int batch_size = 1 );  // have components?
        /**
         * Returns true if the player can start crafting the recipe with the given batch size
         * The player is not required to have enough tool charges to finish crafting, only to
         * complete the first step (total / 20 + total % 20 charges)
         */
        bool can_start_craft( const recipe *rec, recipe_filter_flags, int batch_size = 1 );
        bool making_would_work( const recipe_id &id_to_make, int batch_size );

        /**
         * Start various types of crafts
         * @param loc the location of the workbench. cata::nullopt indicates crafting from inventory.
         */
        void craft( const cata::optional<tripoint> &loc = cata::nullopt );
        void recraft( const cata::optional<tripoint> &loc = cata::nullopt );
        void long_craft( const cata::optional<tripoint> &loc = cata::nullopt );
        void make_craft( const recipe_id &id, int batch_size,
                         const cata::optional<tripoint> &loc = cata::nullopt );
        void make_all_craft( const recipe_id &id, int batch_size,
                             const cata::optional<tripoint> &loc );
        /** consume components and create an active, in progress craft containing them */
        void start_craft( craft_command &command, const cata::optional<tripoint> &loc );
        /**
         * Calculate a value representing the success of the player at crafting the given recipe,
         * taking player skill, recipe difficulty, npc helpers, and player mutations into account.
         * @param making the recipe for which to calculate
         * @return a value >= 0.0 with >= 1.0 representing unequivocal success
         */
        double crafting_success_roll( const recipe &making ) const;
        void complete_craft( item &craft, const cata::optional<tripoint> &loc );
        /**
         * Check if the player meets the requirements to continue the in progress craft and if
         * unable to continue print messages explaining the reason.
         * If the craft is missing components due to messing up, prompt to consume new ones to
         * allow the craft to be continued.
         * @param craft the currently in progress craft
         * @return if the craft can be continued
         */
        bool can_continue_craft( item &craft );
        /** Returns nearby NPCs ready and willing to help with crafting. */
        std::vector<npc *> get_crafting_helpers() const;
        int get_num_crafting_helpers( int max ) const;
        /**
         * Handle skill gain for player and followers during crafting
         * @param craft the currently in progress craft
         * @param multiplier what factor to multiply the base skill gain by.  This is used to apply
         * multiple steps of incremental skill gain simultaneously if needed.
         */
        void craft_skill_gain( const item &craft, const int &multiplier );
        /**
         * Handle proficiency practice for player and followers while crafting
         * @param craft - the in progress craft
         * @param time - the amount of time since the last practice tick
         */
        void craft_proficiency_gain( const item &craft, const time_duration &time );
        /**
         * Check if the player can disassemble an item using the current crafting inventory
         * @param obj Object to check for disassembly
         * @param inv current crafting inventory
         */
<<<<<<< HEAD
        ret_val<bool> can_disassemble( const item &obj, const read_only_visitable &inv ) const;
=======
        ret_val<bool> can_disassemble( const item &obj, const inventory &inv ) const;
        item_location create_in_progress_disassembly( item_location target );
>>>>>>> e54e781b

        bool disassemble();
        bool disassemble( item_location target, bool interactive = true );
        void disassemble_all( bool one_pass ); // Disassemble all items on the tile
        void complete_disassemble( item_location target );
        void complete_disassemble( item_location &target, const recipe &dis );

        const requirement_data *select_requirements(
            const std::vector<const requirement_data *> &, int batch, const read_only_visitable &,
            const std::function<bool( const item & )> &filter ) const;
        comp_selection<item_comp>
        select_item_component( const std::vector<item_comp> &components,
                               int batch, read_only_visitable &map_inv, bool can_cancel = false,
                               const std::function<bool( const item & )> &filter = return_true<item>, bool player_inv = true );
        std::list<item> consume_items( const comp_selection<item_comp> &is, int batch,
                                       const std::function<bool( const item & )> &filter = return_true<item> );
        std::list<item> consume_items( map &m, const comp_selection<item_comp> &is, int batch,
                                       const std::function<bool( const item & )> &filter = return_true<item>,
                                       const tripoint &origin = tripoint_zero, int radius = PICKUP_RANGE );
        std::list<item> consume_items( const std::vector<item_comp> &components, int batch = 1,
                                       const std::function<bool( const item & )> &filter = return_true<item> );
        bool consume_software_container( const itype_id &software_id );
        comp_selection<tool_comp>
        select_tool_component( const std::vector<tool_comp> &tools, int batch, read_only_visitable &map_inv,
                               bool can_cancel = false, bool player_inv = true,
        const std::function<int( int )> &charges_required_modifier = []( int i ) {
            return i;
        } );
        /** Consume tools for the next multiplier * 5% progress of the craft */
        bool craft_consume_tools( item &craft, int multiplier, bool start_craft );
        void consume_tools( const comp_selection<tool_comp> &tool, int batch );
        void consume_tools( map &m, const comp_selection<tool_comp> &tool, int batch,
                            const tripoint &origin = tripoint_zero, int radius = PICKUP_RANGE,
                            basecamp *bcp = nullptr );
        void consume_tools( const std::vector<tool_comp> &tools, int batch = 1 );

        /** Checks permanent morale for consistency and recovers it when an inconsistency is found. */
        void check_and_recover_morale();

        /** Handles the enjoyability value for a comestible. First value is enjoyability, second is cap. **/
        std::pair<int, int> fun_for( const item &comest ) const;

        /** Handles a large number of timers decrementing and other randomized effects */
        void suffer();
        /** Handles mitigation and application of radiation */
        bool irradiate( float rads, bool bypass = false );
        /** Handles the chance for broken limbs to spontaneously heal to 1 HP */
        void mend( int rate_multiplier );

        /** Creates an auditory hallucination */
        void sound_hallu();

        /** Drenches the player with water, saturation is the percent gotten wet */
        void drench( int saturation, const body_part_set &flags, bool ignore_waterproof );
        /** Recalculates morale penalty/bonus from wetness based on mutations, equipment and temperature */
        void apply_wetness_morale( int temperature );
        int heartrate_bpm() const;
        std::vector<std::string> short_description_parts() const;
        std::string short_description() const;
        // Checks whether a player can hear a sound at a given volume and location.
        bool can_hear( const tripoint &source, int volume ) const;
        // Returns a multiplier indicating the keenness of a player's hearing.
        float hearing_ability() const;

        using trap_map = std::map<tripoint, std::string>;
        // Use @ref trap::can_see to check whether a character knows about a
        // specific trap - it will consider visibile and known traps.
        bool knows_trap( const tripoint &pos ) const;
        void add_known_trap( const tripoint &pos, const trap &t );
        /** Define color for displaying the body temperature */
        nc_color bodytemp_color( const bodypart_id &bp ) const;

        // see Creature::sees
        bool sees( const tripoint &t, bool is_player = false, int range_mod = 0 ) const override;
        // see Creature::sees
        bool sees( const Creature &critter ) const override;
        Attitude attitude_to( const Creature &other ) const override;
        virtual npc_attitude get_attitude() const;

        // used in debugging all health
        int get_lowest_hp() const;
        bool has_weapon() const override;
        void shift_destination( const point &shift );
        // Auto move methods
        void set_destination( const std::vector<tripoint> &route,
                              const player_activity &new_destination_activity = player_activity() );
        void clear_destination();
        bool has_distant_destination() const;

        // true if the player is auto moving, or if the player is going to finish
        // auto moving but the destination is not yet reset, such as in avatar_action::move
        bool is_auto_moving() const;
        // true if there are further moves in the auto move route
        bool has_destination() const;
        // true if player has destination activity AND is standing on destination tile
        bool has_destination_activity() const;
        // starts destination activity and cleans up to ensure it is called only once
        void start_destination_activity();
        std::vector<tripoint> &get_auto_move_route();
        action_id get_next_auto_move_direction();
        bool defer_move( const tripoint &next );
        time_duration get_consume_time( const item &it );

        int weariness_level() const;
        float activity_level() const;
        float exertion_adjusted_move_multiplier( float level = -1.0f ) const;
        void try_reduce_weariness( float exertion );
        float maximum_exertion_level() const;
        std::string debug_weary_info() const;
        // returns empty because this is avatar specific
        void add_pain_msg( int, const bodypart_id & ) const {}
        /** Returns the modifier value used for vomiting effects. */
        double vomit_mod();
        /** Checked each turn during "lying_down", returns true if the player falls asleep */
        bool can_sleep();
        /** Rate point's ability to serve as a bed. Takes all mutations, fatigue and stimulants into account. */
        int sleep_spot( const tripoint &p ) const;
        /** Processes human-specific effects of effects before calling Creature::process_effects(). */
        void process_effects() override;
        /** Handles the still hard-coded effects. */
        void hardcoded_effects( effect &it );

        // inherited from visitable
        bool has_quality( const quality_id &qual, int level = 1, int qty = 1 ) const override;
        int max_quality( const quality_id &qual ) const override;
        VisitResponse visit_items( const std::function<VisitResponse( item *, item * )> &func ) const
        override;
        std::list<item> remove_items_with( const std::function<bool( const item & )> &filter,
                                           int count = INT_MAX ) override;
        int charges_of( const itype_id &what, int limit = INT_MAX,
                        const std::function<bool( const item & )> &filter = return_true<item>,
                        const std::function<void( int )> &visitor = nullptr ) const override;
        int amount_of( const itype_id &what, bool pseudo = true,
                       int limit = INT_MAX,
                       const std::function<bool( const item & )> &filter = return_true<item> ) const override;

    protected:
        Character();
        Character( Character && );
        Character &operator=( Character && );
        struct trait_data {
            /** Whether the mutation is activated. */
            bool powered = false;
            /** Key to select the mutation in the UI. */
            char key = ' ';
            /**
             * Time (in turns) until the mutation increase hunger/thirst/fatigue according
             * to its cost (@ref mutation_branch::cost). When those costs have been paid, this
             * is reset to @ref mutation_branch::cooldown.
             */
            int charge = 0;
            void serialize( JsonOut &json ) const;
            void deserialize( JsonIn &jsin );
        };

        // The player's position on the local map.
        tripoint position;

        /** Bonuses to stats, calculated each turn */
        int str_bonus = 0;
        int dex_bonus = 0;
        int per_bonus = 0;
        int int_bonus = 0;

        /** How healthy the character is. */
        int healthy = 0;
        int healthy_mod = 0;

        weariness_tracker weary;
        int weary_threshold() const;
        int weariness() const;
        // Our bmr at no activity level
        int base_bmr() const;

        /** age in years at character creation */
        int init_age = 25;
        /**height at character creation*/
        int init_height = 175;
        /** Size class of character. */
        creature_size size_class = creature_size::medium;

        // the player's activity level for metabolism calculations
        float attempted_activity_level = NO_EXERCISE;

        trap_map known_traps;
        mutable std::map<std::string, double> cached_info;
        bool bio_soporific_powered_at_last_sleep_check = false;
        /** last time we checked for sleep */
        time_point last_sleep_check = calendar::turn_zero;
        /** warnings from a faction about bad behavior */
        std::map<faction_id, std::pair<int, time_point>> warning_record;
        /**
         * Traits / mutations of the character. Key is the mutation id (it's also a valid
         * key into @ref mutation_data), the value describes the status of the mutation.
         * If there is not entry for a mutation, the character does not have it. If the map
         * contains the entry, the character has the mutation.
         */
        std::unordered_map<trait_id, trait_data> my_mutations;
        /**
         * Contains mutation ids of the base traits.
         */
        std::unordered_set<trait_id> my_traits;
        /**
         * Pointers to mutation branches in @ref my_mutations.
         */
        std::vector<const mutation_branch *> cached_mutations;
        /**
         * The amount of weight the Character is carrying.
         * If it is nullopt, needs to be recalculated
         */
        mutable cata::optional<units::mass> cached_weight_carried = cata::nullopt;

        void store( JsonOut &json ) const;
        void load( const JsonObject &data );

        // --------------- Values ---------------
        pimpl<SkillLevelMap> _skills;

        pimpl<proficiency_set> _proficiencies;

        // Cached vision values.
        std::bitset<NUM_VISION_MODES> vision_mode_cache;
        int sight_max = 0;

        /// turn the character expired, if calendar::before_time_starts it has not been set yet.
        /// @todo change into an optional<time_point>
        time_point time_died = calendar::before_time_starts;

        /**
         * Cache for pathfinding settings.
         * Most of it isn't changed too often, hence mutable.
         */
        mutable pimpl<pathfinding_settings> path_settings;

        // faction API versions
        // 2 - allies are in your_followers faction; NPCATT_FOLLOW is follower but not an ally
        // 0 - allies may be in your_followers faction; NPCATT_FOLLOW is an ally (legacy)
        // faction API versioning
        int faction_api_version = 2;
        // A temp variable used to inform the game which faction to link
        faction_id fac_id;
        faction *my_fac = nullptr;

        move_mode_id move_mode;
        /** Current deficiency/excess quantity for each vitamin */
        std::map<vitamin_id, int> vitamin_levels;

        pimpl<player_morale> morale;
        /** Processes human-specific effects of an effect. */
        void process_one_effect( effect &it, bool is_new ) override;

    public:
        /**
         * Map body parts to their total exposure, from 0.0 (fully covered) to 1.0 (buck naked).
         * Clothing layers are multiplied, ex. two layers of 50% coverage will leave only 25% exposed.
         * Used to determine suffering effects of albinism and solar sensitivity.
         */
        std::map<bodypart_id, float> bodypart_exposure();
    private:
        /** suffer() subcalls */
        void suffer_water_damage( const trait_id &mut_id );
        void suffer_mutation_power( const trait_id &mut_id );
        void suffer_while_underwater();
        void suffer_from_addictions();
        void suffer_while_awake( int current_stim );
        void suffer_from_chemimbalance();
        void suffer_from_schizophrenia();
        void suffer_from_asthma( int current_stim );
        void suffer_from_pain();
        void suffer_in_sunlight();
        void suffer_from_sunburn();
        void suffer_from_other_mutations();
        void suffer_from_item_dropping();
        void suffer_from_radiation();
        void suffer_from_bad_bionics();
        void suffer_from_stimulants( int current_stim );
        void suffer_from_exertion();
        void suffer_without_sleep( int sleep_deprivation );
        void suffer_from_tourniquet();
        /**
         * Check whether the other creature is in range and can be seen by this creature.
         * @param critter Creature to check for visibility
         * @param range The maximal distance (@ref rl_dist), creatures at this distance or less
         * are included.
         */
        bool is_visible_in_range( const Creature &critter, int range ) const;

        struct auto_toggle_bionic_result;
        /**
         * Automatically turn bionic on or off according to remaining fuel and
         * user settings, and return info of the first burnable fuel.
         */
        auto_toggle_bionic_result auto_toggle_bionic( int b, bool start );
        /**
         *Convert fuel to bionic power
         */
        void burn_fuel( int b, const auto_toggle_bionic_result &result );

        // a cache of all active enchantment values.
        // is recalculated every turn in Character::recalculate_enchantment_cache
        pimpl<enchantment> enchantment_cache;
        player_activity destination_activity;
        /// A unique ID number, assigned by the game class. Values should never be reused.
        character_id id;

        units::energy power_level;
        units::energy max_power_level;

        // Our weariness level last turn, so we know when we transition
        int old_weary_level = 0;

        /// @brief Needs (hunger, starvation, thirst, fatigue, etc.)
        int stored_calories;
        int healthy_calories;

        int hunger;
        int thirst;
        int stamina;

        int fatigue;
        int sleep_deprivation;
        bool check_encumbrance = true;
        bool cache_inventory_is_valid = false;

        int stim;
        int pkill;

        int radiation;

        std::vector<tripoint> auto_move_route;
        // Used to make sure auto move is canceled if we stumble off course
        cata::optional<tripoint> next_expected_position;
        scenttype_id type_of_scent;

        struct weighted_int_list<std::string> melee_miss_reasons;

        int cached_moves;
        tripoint cached_position;
        pimpl<inventory> cached_crafting_inventory;

    protected:
        /** Subset of learned recipes. Needs to be mutable for lazy initialization. */
        mutable pimpl<recipe_subset> learned_recipes;

        /** Stamp of skills. @ref learned_recipes are valid only with this set of skills. */
        mutable decltype( _skills ) valid_autolearn_skills;

        /** Amount of time the player has spent in each overmap tile. */
        std::unordered_map<point_abs_omt, time_duration> overmap_time;

    public:
        time_point next_climate_control_check;
        bool last_climate_control_ret;
};

Character &get_player_character();

template<>
struct enum_traits<character_stat> {
    static constexpr character_stat last = character_stat::DUMMY_STAT;
};
/// Get translated name of a stat
std::string get_stat_name( character_stat Stat );
#endif // CATA_SRC_CHARACTER_H<|MERGE_RESOLUTION|>--- conflicted
+++ resolved
@@ -2556,12 +2556,8 @@
          * @param obj Object to check for disassembly
          * @param inv current crafting inventory
          */
-<<<<<<< HEAD
         ret_val<bool> can_disassemble( const item &obj, const read_only_visitable &inv ) const;
-=======
-        ret_val<bool> can_disassemble( const item &obj, const inventory &inv ) const;
         item_location create_in_progress_disassembly( item_location target );
->>>>>>> e54e781b
 
         bool disassemble();
         bool disassemble( item_location target, bool interactive = true );
