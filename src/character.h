--- conflicted
+++ resolved
@@ -468,10 +468,8 @@
         bool is_limb_disabled( hp_part limb ) const;
         /** Returns true if the limb is broken */
         bool is_limb_broken( hp_part limb ) const;
-<<<<<<< HEAD
         /** source of truth of whether a Character can run */
         bool can_run();
-=======
         /** Hurts all body parts for dam, no armor reduction */
         void hurtall( int dam, Creature *source, bool disturb = true );
         /** Harms all body parts for dam, with armor reduction. If vary > 0 damage to parts are random within vary % (1-100) */
@@ -484,7 +482,6 @@
         void heal( hp_part healed, int dam );
         /** Heals all body parts for dam */
         void healall( int dam );
->>>>>>> 8db2a17a
         /**
          * Displays menu with body part hp, optionally with hp estimation after healing.
          * Returns selected part.
