#pragma once
#ifndef WEATHER_H
#define WEATHER_H

#include "color.h"

/**
 * @name BODYTEMP
 * Body temperature.
 * Body temperature is measured on a scale of 0u to 10000u, where 10u = 0.02C and 5000u is 37C
 * Outdoor temperature uses similar numbers, but on a different scale: 2200u = 22C, where 10u = 0.1C.
 * Most values can be changed with no impact on calculations.
 * Maximum heat cannot pass 15000u, otherwise the player will vomit to death.
 */
///@{
#define BODYTEMP_FREEZING 500   //!< More aggressive cold effects.
#define BODYTEMP_VERY_COLD 2000 //!< This value means frostbite occurs at the warmest temperature of 1C. If changed, the temp_conv calculation should be reexamined.
#define BODYTEMP_COLD 3500      //!< Frostbite timer will not improve while below this point.
#define BODYTEMP_NORM 5000      //!< Do not change this value, it is an arbitrary anchor on which other calculations are made.
#define BODYTEMP_HOT 6500       //!< Level 1 hotness.
#define BODYTEMP_VERY_HOT 8000  //!< Level 2 hotness.
#define BODYTEMP_SCORCHING 9500 //!< Level 3 hotness.
///@}

#include <string>
#include <vector>
#include <utility>

class time_duration;
class time_point;
class item;
struct point;
struct tripoint;
struct trap;
template<typename T>
class int_id;
struct oter_t;
using oter_id = int_id<oter_t>;

/**
 * Weather type enum.
 */
enum weather_type : int {
    WEATHER_NULL,         //!< For data and stuff
    WEATHER_CLEAR,        //!< No effects
    WEATHER_SUNNY,        //!< Glare if no eye protection
    WEATHER_CLOUDY,       //!< No effects
    WEATHER_DRIZZLE,      //!< Light rain
    WEATHER_RAINY,        //!< Lots of rain, sight penalties
    WEATHER_THUNDER,      //!< Warns of lightning to come
    WEATHER_LIGHTNING,    //!< Rare lightning strikes!
    WEATHER_ACID_DRIZZLE, //!< No real effects; warning of acid rain
    WEATHER_ACID_RAIN,    //!< Minor acid damage
    WEATHER_FLURRIES,     //!< Light snow
    WEATHER_SNOW,         //!< Medium snow
    WEATHER_SNOWSTORM,    //!< Heavy snow
    NUM_WEATHER_TYPES     //!< Sentinel value
};

/**
 * Weather animation class.
 */
struct weather_animation_t {
    float    factor;
    nc_color color;
    char     glyph;
};

/**
 * Weather animation settings for the given type.
 */
weather_animation_t get_weather_animation( weather_type type );

/**
 * Weather drawing tracking.
 * Used for redrawing the view coordinates overwritten by the previous frame's animation bits (raindrops, snowflakes, etc,) and to draw this frame's weather animation.
 * @see game::get_player_input
 */
struct weather_printable {
    weather_type wtype; //!< Weather type in use.
    std::vector<std::pair<int, int> > vdrops; //!< Coordinates targeted for droplets.
    nc_color colGlyph; //!< Color to draw glyph this animation frame.
    char cGlyph; //!< Glyph to draw this animation frame.
    int startx;
    int starty;
    int endx;
    int endy;
};

/**
 * Environmental effects and ramifications of weather.
 * Visibility range changes are done elsewhere.
 */
namespace weather_effect
{
void none();        //!< Fallback weather.
void glare();
void wet();
void very_wet();
void thunder();
void lightning();
void light_acid();
void acid();
void flurry();      //!< Currently flurries have no additional effects.
void snow();        //!< Currently snow has no additional effects.
void snowstorm();   //!< Currently snowstorms have no additional effects.
} //namespace weather_effect

struct weather_datum {
    std::string name;       //!< UI name of weather type.
    nc_color color;         //!< UI color of weather type.
    int ranged_penalty;     //!< Penalty to ranged attacks.
    float sight_penalty;    //!< Penalty to per-square visibility, applied in transparency map.
    int light_modifier;     //!< Modification to ambient light.
    int sound_attn;         //!< Sound attenuation of a given weather type.
    bool dangerous;         //!< If true, our activity gets interrupted.
    void ( *effect )();     //!< Function pointer for weather effects.
};

struct weather_sum {
    int rain_amount = 0;
    int acid_amount = 0;
    float sunlight = 0.0f;
};

weather_datum const weather_data( weather_type const type );

std::string weather_forecast( point const &abs_sm_pos );

// Returns input value (in Fahrenheit) converted to whatever temperature scale set in options.
//
// If scale is Celsius:    temperature(100) will return "37C"
// If scale is Fahrenheit: temperature(100) will return "100F"
//
// Use the decimals parameter to set number of decimal places returned in string.
std::string print_temperature( double fahrenheit, int decimals = 0 );
std::string print_humidity( double humidity, int decimals = 0 );
std::string print_pressure( double pressure, int decimals = 0 );

int get_local_windchill( double temperature, double humidity, double windpower );
int get_local_humidity( double humidity, weather_type weather, bool sheltered = false );
int get_local_windpower( double windpower, const oter_id &omter,
                         bool sheltered = false );

weather_sum sum_conditions( const time_point &start,
                            const time_point &end,
                            const tripoint &location );

/**
 * @param it The container item which is to be filled.
 * @param pos The absolute position of the funnel (in the map square system, the one used
 * by the @ref map, but absolute).
 * @param tr The funnel (trap which acts as a funnel).
 */
void retroactively_fill_from_funnel( item &it, const trap &tr, const time_point &start,
                                     const time_point &end, const tripoint &pos );

double funnel_charges_per_turn( double surface_area_mm2, double rain_depth_mm_per_hour );

/**
 * Get the amount of rotting that an item would accumulate between start and end turn at the given
 * locations.
 * The location is in absolute maps squares (the system which the @ref map uses),
 * but absolute (@ref map::getabs).
 * The returned value is in time at standard conditions it is `end - start`.
 */
time_duration get_rot_since( const time_point &start, const time_point &end, const tripoint &pos );

/**
<<<<<<< HEAD
 * Update crops grow based on the temperature and weather, similar to get_rot_since() above.
 */
void get_crops_grow( const tripoint &pos );
=======
* Calculates rot per hour at given temperature. Reference in weather_data.cpp
*/
int get_hourly_rotpoints_at_temp( int temp );
>>>>>>> aca79b30

/**
 * Is it warm enough to plant seeds?
 */
bool warm_enough_to_plant();

#endif<|MERGE_RESOLUTION|>--- conflicted
+++ resolved
@@ -167,15 +167,14 @@
 time_duration get_rot_since( const time_point &start, const time_point &end, const tripoint &pos );
 
 /**
-<<<<<<< HEAD
+ * Calculates rot per hour at given temperature. Reference in weather_data.cpp
+ */
+int get_hourly_rotpoints_at_temp( int temp );
+
+/**
  * Update crops grow based on the temperature and weather, similar to get_rot_since() above.
  */
 void get_crops_grow( const tripoint &pos );
-=======
-* Calculates rot per hour at given temperature. Reference in weather_data.cpp
-*/
-int get_hourly_rotpoints_at_temp( int temp );
->>>>>>> aca79b30
 
 /**
  * Is it warm enough to plant seeds?
