--- conflicted
+++ resolved
@@ -3148,7 +3148,6 @@
         }
     }
 
-<<<<<<< HEAD
     if( has_flag( MF_CORNERED_FIGHTER ) && ( morale + anger ) < 0 ) {
         if( friendly == 0 && rl_dist( pos(), player_character.pos() ) <= 2 ) {
             if( morale < type->morale ) {
@@ -3169,12 +3168,11 @@
                 }
             }
         }
-=======
-    // If this critter weakens in light, apply the appropriate effect
+    }
+
     if( has_flag( mon_flag_PHOTOPHOBIC ) && get_map().ambient_light_at( pos() ) >= 30.0f ) {
         add_msg_if_player_sees( *this, m_good, _( "The shadow withers in the light!" ), name() );
         add_effect( effect_photophobia, 5_turns, true );
->>>>>>> b549de5e
     }
 
     // If this critter dies in sunlight, check & assess damage.
