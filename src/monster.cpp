#include "monster.h"

#include <algorithm>
#include <cmath>
#include <memory>
#include <tuple>
#include <unordered_map>

#include "avatar.h"
#include "character.h"
#include "compatibility.h"
#include "coordinate_conversions.h"
#include "cursesdef.h"
#include "debug.h"
#include "effect.h"
#include "event.h"
#include "event_bus.h"
#include "explosion.h"
#include "field_type.h"
#include "flat_set.h"
#include "game.h"
#include "game_constants.h"
#include "int_id.h"
#include "item.h"
#include "item_group.h"
#include "itype.h"
#include "line.h"
#include "map.h"
#include "map_iterator.h"
#include "mapdata.h"
#include "mattack_common.h"
#include "melee.h"
#include "messages.h"
#include "mission.h"
#include "mondeath.h"
#include "mondefense.h"
#include "monfaction.h"
#include "mongroup.h"
#include "morale_types.h"
#include "mtype.h"
#include "mutation.h"
#include "npc.h"
#include "optional.h"
#include "options.h"
#include "output.h"
#include "overmapbuffer.h"
#include "pimpl.h"
#include "player.h"
#include "projectile.h"
#include "rng.h"
#include "sounds.h"
#include "string_formatter.h"
#include "string_id.h"
#include "text_snippets.h"
#include "translations.h"
#include "trap.h"
#include "weather.h"

static const efftype_id effect_badpoison( "badpoison" );
static const efftype_id effect_beartrap( "beartrap" );
static const efftype_id effect_bleed( "bleed" );
static const efftype_id effect_blind( "blind" );
static const efftype_id effect_bouldering( "bouldering" );
static const efftype_id effect_crushed( "crushed" );
static const efftype_id effect_deaf( "deaf" );
static const efftype_id effect_docile( "docile" );
static const efftype_id effect_downed( "downed" );
static const efftype_id effect_emp( "emp" );
static const efftype_id effect_grabbed( "grabbed" );
static const efftype_id effect_grabbing( "grabbing" );
static const efftype_id effect_heavysnare( "heavysnare" );
static const efftype_id effect_hit_by_player( "hit_by_player" );
static const efftype_id effect_in_pit( "in_pit" );
static const efftype_id effect_lightsnare( "lightsnare" );
static const efftype_id effect_monster_armor( "monster_armor" );
static const efftype_id effect_no_sight( "no_sight" );
static const efftype_id effect_onfire( "onfire" );
static const efftype_id effect_pacified( "pacified" );
static const efftype_id effect_paralyzepoison( "paralyzepoison" );
static const efftype_id effect_poison( "poison" );
static const efftype_id effect_ridden( "ridden" );
static const efftype_id effect_run( "run" );
static const efftype_id effect_stunned( "stunned" );
static const efftype_id effect_supercharged( "supercharged" );
static const efftype_id effect_tied( "tied" );
static const efftype_id effect_webbed( "webbed" );

static const itype_id itype_corpse( "corpse" );
static const itype_id itype_milk( "milk" );
static const itype_id itype_milk_raw( "milk_raw" );

static const species_id species_FISH( "FISH" );
static const species_id species_FUNGUS( "FUNGUS" );
static const species_id species_INSECT( "INSECT" );
static const species_id species_MAMMAL( "MAMMAL" );
static const species_id species_MOLLUSK( "MOLLUSK" );
static const species_id species_ROBOT( "ROBOT" );
static const species_id species_SPIDER( "SPIDER" );
static const species_id species_ZOMBIE( "ZOMBIE" );

static const trait_id trait_ANIMALDISCORD( "ANIMALDISCORD" );
static const trait_id trait_ANIMALDISCORD2( "ANIMALDISCORD2" );
static const trait_id trait_ANIMALEMPATH( "ANIMALEMPATH" );
static const trait_id trait_ANIMALEMPATH2( "ANIMALEMPATH2" );
static const trait_id trait_ANIMALEMPATH3( "ANIMALEMPATH3" );
static const trait_id trait_BEE( "BEE" );
static const trait_id trait_FLOWERS( "FLOWERS" );
static const trait_id trait_KILLER( "KILLER" );
static const trait_id trait_MYCUS_FRIEND( "MYCUS_FRIEND" );
static const trait_id trait_PACIFIST( "PACIFIST" );
static const trait_id trait_PHEROMONE_INSECT( "PHEROMONE_INSECT" );
static const trait_id trait_PHEROMONE_MAMMAL( "PHEROMONE_MAMMAL" );
static const trait_id trait_TERRIFYING( "TERRIFYING" );
static const trait_id trait_THRESH_MYCUS( "THRESH_MYCUS" );

static const mtype_id mon_ant( "mon_ant" );
static const mtype_id mon_ant_fungus( "mon_ant_fungus" );
static const mtype_id mon_ant_queen( "mon_ant_queen" );
static const mtype_id mon_ant_soldier( "mon_ant_soldier" );
static const mtype_id mon_beekeeper( "mon_beekeeper" );
static const mtype_id mon_boomer( "mon_boomer" );
static const mtype_id mon_boomer_fungus( "mon_boomer_fungus" );
static const mtype_id mon_boomer_huge( "mon_boomer_huge" );
static const mtype_id mon_fungaloid( "mon_fungaloid" );
static const mtype_id mon_skeleton_brute( "mon_skeleton_brute" );
static const mtype_id mon_skeleton_hulk( "mon_skeleton_hulk" );
static const mtype_id mon_skeleton_hulk_fungus( "mon_skeleton_hulk_fungus" );
static const mtype_id mon_spider_fungus( "mon_spider_fungus" );
static const mtype_id mon_triffid( "mon_triffid" );
static const mtype_id mon_triffid_queen( "mon_triffid_queen" );
static const mtype_id mon_triffid_young( "mon_triffid_young" );
static const mtype_id mon_zombie( "mon_zombie" );
static const mtype_id mon_zombie_anklebiter( "mon_zombie_anklebiter" );
static const mtype_id mon_zombie_bio_op( "mon_zombie_bio_op" );
static const mtype_id mon_zombie_brute( "mon_zombie_brute" );
static const mtype_id mon_zombie_brute_shocker( "mon_zombie_brute_shocker" );
static const mtype_id mon_zombie_child( "mon_zombie_child" );
static const mtype_id mon_zombie_child_fungus( "mon_zombie_child_fungus" );
static const mtype_id mon_zombie_cop( "mon_zombie_cop" );
static const mtype_id mon_zombie_creepy( "mon_zombie_creepy" );
static const mtype_id mon_zombie_electric( "mon_zombie_electric" );
static const mtype_id mon_zombie_fat( "mon_zombie_fat" );
static const mtype_id mon_zombie_fireman( "mon_zombie_fireman" );
static const mtype_id mon_zombie_fungus( "mon_zombie_fungus" );
static const mtype_id mon_zombie_gasbag( "mon_zombie_gasbag" );
static const mtype_id mon_zombie_gasbag_fungus( "mon_zombie_gasbag_fungus" );
static const mtype_id mon_zombie_grabber( "mon_zombie_grabber" );
static const mtype_id mon_zombie_hazmat( "mon_zombie_hazmat" );
static const mtype_id mon_zombie_hulk( "mon_zombie_hulk" );
static const mtype_id mon_zombie_hunter( "mon_zombie_hunter" );
static const mtype_id mon_zombie_master( "mon_zombie_master" );
static const mtype_id mon_zombie_necro( "mon_zombie_necro" );
static const mtype_id mon_zombie_rot( "mon_zombie_rot" );
static const mtype_id mon_zombie_scientist( "mon_zombie_scientist" );
static const mtype_id mon_zombie_shrieker( "mon_zombie_shrieker" );
static const mtype_id mon_zombie_shriekling( "mon_zombie_shriekling" );
static const mtype_id mon_zombie_smoker( "mon_zombie_smoker" );
static const mtype_id mon_zombie_smoker_fungus( "mon_zombie_smoker_fungus" );
static const mtype_id mon_zombie_snotgobbler( "mon_zombie_snotgobbler" );
static const mtype_id mon_zombie_soldier( "mon_zombie_soldier" );
static const mtype_id mon_zombie_spitter( "mon_zombie_spitter" );
static const mtype_id mon_zombie_sproglodyte( "mon_zombie_sproglodyte" );
static const mtype_id mon_zombie_survivor( "mon_zombie_survivor" );
static const mtype_id mon_zombie_swimmer( "mon_zombie_swimmer" );
static const mtype_id mon_zombie_technician( "mon_zombie_technician" );
static const mtype_id mon_zombie_tough( "mon_zombie_tough" );
static const mtype_id mon_zombie_waif( "mon_zombie_waif" );

struct pathfinding_settings;

// Limit the number of iterations for next upgrade_time calculations.
// This also sets the percentage of monsters that will never upgrade.
// The rough formula is 2^(-x), e.g. for x = 5 it's 0.03125 (~ 3%).
static constexpr int UPGRADE_MAX_ITERS = 5;

static const std::map<creature_size, translation> size_names {
    { creature_size::tiny, to_translation( "size adj", "tiny" ) },
    { creature_size::small, to_translation( "size adj", "small" ) },
    { creature_size::medium, to_translation( "size adj", "medium" ) },
    { creature_size::large, to_translation( "size adj", "large" ) },
    { creature_size::huge, to_translation( "size adj", "huge" ) },
};

static const std::map<monster_attitude, std::pair<std::string, color_id>> attitude_names {
    {monster_attitude::MATT_FRIEND, {translate_marker( "Friendly." ), def_h_white}},
    {monster_attitude::MATT_FPASSIVE, {translate_marker( "Passive." ), def_h_white}},
    {monster_attitude::MATT_FLEE, {translate_marker( "Fleeing!" ), def_c_green}},
    {monster_attitude::MATT_FOLLOW, {translate_marker( "Tracking." ), def_c_yellow}},
    {monster_attitude::MATT_IGNORE, {translate_marker( "Ignoring." ), def_c_light_gray}},
    {monster_attitude::MATT_ATTACK, {translate_marker( "Hostile!" ), def_c_red}},
    {monster_attitude::MATT_NULL, {translate_marker( "BUG: Behavior unnamed." ), def_h_red}},
};

monster::monster()
{
    position.x = 20;
    position.y = 10;
    position.z = -500; // Some arbitrary number that will cause debugmsgs
    unset_dest();
    wandf = 0;
    hp = 60;
    moves = 0;
    friendly = 0;
    anger = 0;
    morale = 2;
    faction = mfaction_id( 0 );
    mission_id = -1;
    no_extra_death_drops = false;
    dead = false;
    death_drops = true;
    made_footstep = false;
    hallucination = false;
    ignoring = 0;
    upgrades = false;
    upgrade_time = -1;
    last_updated = 0;
    biosig_timer = -1;
    udder_timer = calendar::turn;
    horde_attraction = MHA_NULL;
}

monster::monster( const mtype_id &id ) : monster()
{
    type = &id.obj();
    moves = type->speed;
    Creature::set_speed_base( type->speed );
    hp = type->hp;
    for( auto &sa : type->special_attacks ) {
        auto &entry = special_attacks[sa.first];
        entry.cooldown = rng( 0, sa.second->cooldown );
    }
    anger = type->agro;
    morale = type->morale;
    faction = type->default_faction;
    upgrades = type->upgrades && ( type->half_life || type->age_grow );
    reproduces = type->reproduces && type->baby_timer && !monster::has_flag( MF_NO_BREED );
    biosignatures = type->biosignatures;
    if( monster::has_flag( MF_AQUATIC ) ) {
        fish_population = dice( 1, 20 );
    }
    if( monster::has_flag( MF_RIDEABLE_MECH ) ) {
        itype_id mech_bat = itype_id( type->mech_battery );
        const itype &type = *item::find_type( mech_bat );
        int max_charge = type.magazine->capacity;
        item mech_bat_item = item( mech_bat, 0 );
        mech_bat_item.ammo_consume( rng( 0, max_charge ), tripoint_zero );
        battery_item = cata::make_value<item>( mech_bat_item );
    }
}

monster::monster( const mtype_id &id, const tripoint &p ) : monster( id )
{
    position = p;
    unset_dest();
}

monster::monster( const monster & ) = default;
monster::monster( monster && ) = default;
monster::~monster() = default;
monster &monster::operator=( const monster & ) = default;
monster &monster::operator=( monster && ) = default;

void monster::setpos( const tripoint &p )
{
    if( p == pos() ) {
        return;
    }

    bool wandering = wander();
    g->update_zombie_pos( *this, p );
    position = p;
    if( has_effect( effect_ridden ) && mounted_player && mounted_player->pos() != pos() ) {
        add_msg( m_debug, "Ridden monster %s moved independently and dumped player", get_name() );
        mounted_player->forced_dismount();
    }
    if( wandering ) {
        unset_dest();
    }
}

const tripoint &monster::pos() const
{
    return position;
}

void monster::poly( const mtype_id &id )
{
    double hp_percentage = static_cast<double>( hp ) / static_cast<double>( type->hp );
    type = &id.obj();
    moves = 0;
    Creature::set_speed_base( type->speed );
    anger = type->agro;
    morale = type->morale;
    hp = static_cast<int>( hp_percentage * type->hp );
    special_attacks.clear();
    for( auto &sa : type->special_attacks ) {
        auto &entry = special_attacks[sa.first];
        entry.cooldown = sa.second->cooldown;
    }
    faction = type->default_faction;
    upgrades = type->upgrades;
    reproduces = type->reproduces;
    biosignatures = type->biosignatures;
}

bool monster::can_upgrade()
{
    return upgrades && get_option<float>( "MONSTER_UPGRADE_FACTOR" ) > 0.0;
}

// For master special attack.
void monster::hasten_upgrade()
{
    if( !can_upgrade() || upgrade_time < 1 ) {
        return;
    }

    const int scaled_half_life = type->half_life * get_option<float>( "MONSTER_UPGRADE_FACTOR" );
    upgrade_time -= rng( 1, scaled_half_life );
    if( upgrade_time < 0 ) {
        upgrade_time = 0;
    }
}

int monster::get_upgrade_time() const
{
    return upgrade_time;
}

// Sets time to upgrade to 0.
void monster::allow_upgrade()
{
    upgrade_time = 0;
}

// This will disable upgrades in case max iters have been reached.
// Checking for return value of -1 is necessary.
int monster::next_upgrade_time()
{
    if( type->age_grow > 0 ) {
        return type->age_grow;
    }
    const int scaled_half_life = type->half_life * get_option<float>( "MONSTER_UPGRADE_FACTOR" );
    int day = 1; // 1 day of guaranteed evolve time
    for( int i = 0; i < UPGRADE_MAX_ITERS; i++ ) {
        if( one_in( 2 ) ) {
            day += rng( 0, scaled_half_life );
            return day;
        } else {
            day += scaled_half_life;
        }
    }
    // didn't manage to upgrade, shouldn't ever then
    upgrades = false;
    return -1;
}

void monster::try_upgrade( bool pin_time )
{
    if( !can_upgrade() ) {
        return;
    }

    const int current_day = to_days<int>( calendar::turn - calendar::turn_zero );
    //This should only occur when a monster is created or upgraded to a new form
    if( upgrade_time < 0 ) {
        upgrade_time = next_upgrade_time();
        if( upgrade_time < 0 ) {
            return;
        }
        if( pin_time || type->age_grow > 0 ) {
            // offset by today, always true for growing creatures
            upgrade_time += current_day;
        } else {
            // offset by starting season
            // TODO: revisit this and make it simpler
            upgrade_time += to_days<int>( calendar::start_of_cataclysm - calendar::turn_zero );
        }
    }

    // Here we iterate until we either are before upgrade_time or can't upgrade any more.
    // This is so that late into game new monsters can 'catch up' with all that half-life
    // upgrades they'd get if we were simulating whole world.
    while( true ) {
        if( upgrade_time > current_day ) {
            // not yet
            return;
        }

        if( type->upgrade_into ) {
            poly( type->upgrade_into );
        } else {
            const mtype_id &new_type = MonsterGroupManager::GetRandomMonsterFromGroup( type->upgrade_group );
            if( new_type ) {
                poly( new_type );
            }
        }

        if( !upgrades ) {
            // upgraded into a non-upgradeable monster
            return;
        }

        const int next_upgrade = next_upgrade_time();
        if( next_upgrade < 0 ) {
            // hit never_upgrade
            return;
        }
        upgrade_time += next_upgrade;
    }
}

void monster::try_reproduce()
{
    if( !reproduces ) {
        return;
    }
    // This can happen if the monster type has changed (from reproducing to non-reproducing monster)
    if( !type->baby_timer ) {
        return;
    }

    if( !baby_timer ) {
        // Assume this is a freshly spawned monster (because baby_timer is not set yet), set the point when it reproduce to somewhere in the future.
        baby_timer.emplace( calendar::turn + *type->baby_timer );
    }

    bool season_spawn = false;
    bool season_match = true;

    // only 50% of animals should reproduce
    bool female = one_in( 2 );
    for( auto &elem : type->baby_flags ) {
        if( elem == "SUMMER" || elem == "WINTER" || elem == "SPRING" || elem == "AUTUMN" ) {
            season_spawn = true;
        }
    }

    // add a decreasing chance of additional spawns when "catching up" an existing animal
    int chance = -1;
    while( true ) {
        if( *baby_timer > calendar::turn ) {
            return;
        }

        if( season_spawn ) {
            season_match = false;
            for( auto &elem : type->baby_flags ) {
                if( ( season_of_year( *baby_timer ) == SUMMER && elem == "SUMMER" ) ||
                    ( season_of_year( *baby_timer ) == WINTER && elem == "WINTER" ) ||
                    ( season_of_year( *baby_timer ) == SPRING && elem == "SPRING" ) ||
                    ( season_of_year( *baby_timer ) == AUTUMN && elem == "AUTUMN" ) ) {
                    season_match = true;
                }
            }
        }

        chance += 2;
        if( season_match && female && one_in( chance ) ) {
            int spawn_cnt = rng( 1, type->baby_count );
            if( type->baby_monster ) {
                g->m.add_spawn( type->baby_monster, spawn_cnt, pos() );
            } else {
                g->m.add_item_or_charges( pos(), item( type->baby_egg, *baby_timer, spawn_cnt ), true );
            }
        }

        *baby_timer += *type->baby_timer;
    }
}

void monster::refill_udders()
{
    if( type->starting_ammo.empty() ) {
        debugmsg( "monster %s has no starting ammo to refill udders", get_name() );
        return;
    }
    if( ammo.empty() ) {
        // legacy animals got empty ammo map, fill them up now if needed.
        ammo[type->starting_ammo.begin()->first] = type->starting_ammo.begin()->second;
    }
    auto current_milk = ammo.find( itype_milk_raw );
    if( current_milk == ammo.end() ) {
        current_milk = ammo.find( itype_milk );
        if( current_milk != ammo.end() ) {
            // take this opportunity to update milk udders to raw_milk
            ammo[itype_milk_raw] = current_milk->second;
            // Erase old key-value from map
            ammo.erase( current_milk );
        }
    }
    // if we got here, we got milk.
    if( current_milk->second == type->starting_ammo.begin()->second ) {
        // already full up
        return;
    }
    if( calendar::turn - udder_timer > 1_days ) {
        // no point granularizing this really, you milk once a day.
        ammo.begin()->second = type->starting_ammo.begin()->second;
        udder_timer = calendar::turn;
    }
}

void monster::try_biosignature()
{
    if( !biosignatures ) {
        return;
    }
    if( !type->biosig_timer ) {
        return;
    }

    if( !biosig_timer ) {
        biosig_timer.emplace( calendar::turn + *type->biosig_timer );
    }
    int counter = 0;
    while( true ) {
        // don't catch up too much, otherwise on some scenarios,
        // we could have years worth of poop just deposited on the floor.
        if( *biosig_timer > calendar::turn || counter > 50 ) {
            return;
        }
        g->m.add_item_or_charges( pos(), item( type->biosig_item, *biosig_timer, 1 ), true );
        *biosig_timer += *type->biosig_timer;
        counter += 1;
    }
}

void monster::spawn( const tripoint &p )
{
    position = p;
    unset_dest();
}

std::string monster::get_name() const
{
    return name( 1 );
}

std::string monster::name( unsigned int quantity ) const
{
    if( !type ) {
        debugmsg( "monster::name empty type!" );
        return std::string();
    }
    if( !unique_name.empty() ) {
        return string_format( "%s: %s", type->nname( quantity ), unique_name );
    }
    return type->nname( quantity );
}

// TODO: MATERIALS put description in materials.json?
std::string monster::name_with_armor() const
{
    std::string ret;
    if( type->in_species( species_INSECT ) ) {
        ret = _( "carapace" );
    } else if( made_of( material_id( "veggy" ) ) ) {
        ret = _( "thick bark" );
    } else if( made_of( material_id( "bone" ) ) ) {
        ret = _( "exoskeleton" );
    } else if( made_of( material_id( "flesh" ) ) || made_of( material_id( "hflesh" ) ) ||
               made_of( material_id( "iflesh" ) ) ) {
        ret = _( "thick hide" );
    } else if( made_of( material_id( "iron" ) ) || made_of( material_id( "steel" ) ) ) {
        ret = _( "armor plating" );
    } else if( made_of( phase_id::LIQUID ) ) {
        ret = _( "dense jelly mass" );
    } else {
        ret = _( "armor" );
    }
    if( has_effect( effect_monster_armor ) && !inv.empty() ) {
        for( const item &armor : inv ) {
            if( armor.is_pet_armor( true ) ) {
                ret += string_format( _( "wearing %1$s" ), armor.tname( 1 ) );
                break;
            }
        }
    }

    return ret;
}

std::string monster::disp_name( bool possessive, bool capitalize_first ) const
{
    if( !possessive ) {
        return string_format( capitalize_first ? _( "The %s" ) : _( "the %s" ), name() );
    } else {
        return string_format( capitalize_first ? _( "The %s's" ) : _( "the %s's" ), name() );
    }
}

std::string monster::skin_name() const
{
    return name_with_armor();
}

void monster::get_HP_Bar( nc_color &color, std::string &text ) const
{
    std::tie( text, color ) = ::get_hp_bar( hp, type->hp, true );
}

std::pair<std::string, nc_color> monster::get_attitude() const
{
    const auto att = attitude_names.at( attitude( &g->u ) );
    return {
        _( att.first ),
        all_colors.get( att.second )
    };
}

static std::pair<std::string, nc_color> hp_description( int cur_hp, int max_hp )
{
    std::string damage_info;
    nc_color col;
    if( cur_hp >= max_hp ) {
        damage_info = _( "It is uninjured." );
        col = c_green;
    } else if( cur_hp >= max_hp * 0.8 ) {
        damage_info = _( "It is lightly injured." );
        col = c_light_green;
    } else if( cur_hp >= max_hp * 0.6 ) {
        damage_info = _( "It is moderately injured." );
        col = c_yellow;
    } else if( cur_hp >= max_hp * 0.3 ) {
        damage_info = _( "It is heavily injured." );
        col = c_yellow;
    } else if( cur_hp >= max_hp * 0.1 ) {
        damage_info = _( "It is severely injured." );
        col = c_light_red;
    } else {
        damage_info = _( "It is nearly dead!" );
        col = c_red;
    }

    return std::make_pair( damage_info, col );
}

int monster::print_info( const catacurses::window &w, int vStart, int vLines, int column ) const
{
    const int vEnd = vStart + vLines;
    const int max_width = getmaxx( w ) - column - 1;

    // Print health bar, monster name, then statuses on the first line.
    nc_color color = c_white;
    std::string bar_str;
    get_HP_Bar( color, bar_str );
    mvwprintz( w, point( column, vStart ), color, bar_str );
    const int bar_max_width = 5;
    const int bar_width = utf8_width( bar_str );
    for( int i = 0; i < bar_max_width - bar_width; ++i ) {
        mvwprintz( w, point( column + 4 - i, vStart ), c_white, "." );
    }
    mvwprintz( w, point( column + bar_max_width + 1, vStart ), basic_symbol_color(), name() );
    trim_and_print( w, point( column + bar_max_width + utf8_width( " " + name() + " " ), vStart ),
                    max_width - bar_max_width - utf8_width( " " + name() + " " ), h_white, get_effect_status() );

    // Hostility indicator on the second line.
    std::pair<std::string, nc_color> att = get_attitude();
    mvwprintz( w, point( column, ++vStart ), att.second, att.first );

    // Awareness indicator in the third line.
    std::string senses_str = sees( g->u ) ? _( "Can see to your current location" ) :
                             _( "Can't see to your current location" );
    mvwprintz( w, point( column, ++vStart ), sees( g->u ) ? c_red : c_green, senses_str );

    // Monster description on following lines.
    std::vector<std::string> lines = foldstring( type->get_description(), max_width );
    int numlines = lines.size();
    for( int i = 0; i < numlines && vStart < vEnd; i++ ) {
        mvwprintz( w, point( column, ++vStart ), c_light_gray, lines[i] );
    }

    // Riding indicator on next line after description.
    if( has_effect( effect_ridden ) && mounted_player ) {
        mvwprintz( w, point( column, ++vStart ), c_white, _( "Rider: %s" ), mounted_player->disp_name() );
    }

    // Show monster size on the last line
    if( size_bonus > 0 ) {
        mvwprintz( w, point( column, ++vStart ), c_light_gray, _( " It is %s." ),
                   size_names.at( get_size() ) );
    }

    return ++vStart;
}

std::string monster::extended_description() const
{
    std::string ss;
    const auto att = get_attitude();
    std::string att_colored = colorize( att.first, att.second );
    std::string difficulty_str;
    if( debug_mode ) {
        difficulty_str = _( "Difficulty " ) + to_string( type->difficulty );
    } else {
        if( type->difficulty < 3 ) {
            difficulty_str = _( "<color_light_gray>Minimal threat.</color>" );
        } else if( type->difficulty < 10 ) {
            difficulty_str = _( "<color_light_gray>Mildly dangerous.</color>" );
        } else if( type->difficulty < 20 ) {
            difficulty_str = _( "<color_light_red>Dangerous.</color>" );
        } else if( type->difficulty < 30 ) {
            difficulty_str = _( "<color_red>Very dangerous.</color>" );
        } else if( type->difficulty < 50 ) {
            difficulty_str = _( "<color_red>Extremely dangerous.</color>" );
        } else {
            difficulty_str = _( "<color_red>Fatally dangerous!</color>" );
        }
    }

    ss += string_format( _( "This is a %s.  %s %s" ), name(), att_colored,
                         difficulty_str ) + "\n";
    if( !get_effect_status().empty() ) {
        ss += string_format( _( "<stat>It is %s.</stat>" ), get_effect_status() ) + "\n";
    }

    ss += "--\n";
    auto hp_bar = hp_description( hp, type->hp );
    ss += colorize( hp_bar.first, hp_bar.second ) + "\n";

    ss += "--\n";
    ss += string_format( "<dark>%s</dark>", type->get_description() ) + "\n";
    ss += "--\n";

    ss += string_format( _( "It is %s in size." ),
                         size_names.at( get_size() ) ) + "\n";

    std::vector<std::string> types = type->species_descriptions();
    if( type->has_flag( MF_ANIMAL ) ) {
        types.emplace_back( _( "an animal" ) );
    }
    if( !types.empty() ) {
        ss += string_format( _( "It is %s." ),
                             enumerate_as_string( types ) ) + "\n";
    }

    using flag_description = std::pair<m_flag, std::string>;
    const auto describe_flags = [this, &ss](
                                    const std::string & format,
                                    const std::vector<flag_description> &flags_names,
    const std::string &if_empty = "" ) {
        std::string flag_descriptions = enumerate_as_string( flags_names.begin(),
        flags_names.end(), [this]( const flag_description & fd ) {
            return type->has_flag( fd.first ) ? fd.second : "";
        } );
        if( !flag_descriptions.empty() ) {
            ss += string_format( format, flag_descriptions ) + "\n";
        } else if( !if_empty.empty() ) {
            ss += if_empty + "\n";
        }
    };

    using property_description = std::pair<bool, std::string>;
    const auto describe_properties = [&ss](
                                         const std::string & format,
                                         const std::vector<property_description> &property_names,
    const std::string &if_empty = "" ) {
        std::string property_descriptions = enumerate_as_string( property_names.begin(),
        property_names.end(), []( const property_description & pd ) {
            return pd.first ? pd.second : "";
        } );
        if( !property_descriptions.empty() ) {
            ss += string_format( format, property_descriptions ) + "\n";
        } else if( !if_empty.empty() ) {
            ss += if_empty + "\n";
        }
    };

    describe_flags( _( "It has the following senses: %s." ), {
        {m_flag::MF_HEARS, pgettext( "Hearing as sense", "hearing" )},
        {m_flag::MF_SEES, pgettext( "Sight as sense", "sight" )},
        {m_flag::MF_SMELLS, pgettext( "Smell as sense", "smell" )},
    }, _( "It doesn't have senses." ) );

    describe_properties( _( "It can %s." ), {
        {swims(), pgettext( "Swim as an action", "swim" )},
        {flies(), pgettext( "Fly as an action", "fly" )},
        {can_dig(), pgettext( "Dig as an action", "dig" )},
        {climbs(), pgettext( "Climb as an action", "climb" )}
    } );

    describe_flags( _( "<bad>In fight it can %s.</bad>" ), {
        {m_flag::MF_GRABS, pgettext( "Grab as an action", "grab" )},
        {m_flag::MF_VENOM, pgettext( "Poison as an action", "poison" )},
        {m_flag::MF_PARALYZE, pgettext( "Paralyze as an action", "paralyze" )},
        {m_flag::MF_BLEED, _( "cause bleed" )}
    } );

    if( !type->has_flag( m_flag::MF_NOHEAD ) ) {
        ss += std::string( _( "It has a head." ) ) + "\n";
    }

    return replace_colors( ss );
}

const std::string &monster::symbol() const
{
    return type->sym;
}

nc_color monster::basic_symbol_color() const
{
    return type->color;
}

nc_color monster::symbol_color() const
{
    return color_with_effects();
}

bool monster::is_symbol_highlighted() const
{
    return friendly != 0;
}

nc_color monster::color_with_effects() const
{
    nc_color ret = type->color;
    if( has_effect( effect_beartrap ) || has_effect( effect_stunned ) || has_effect( effect_downed ) ||
        has_effect( effect_tied ) ||
        has_effect( effect_lightsnare ) || has_effect( effect_heavysnare ) ) {
        ret = hilite( ret );
    }
    if( has_effect( effect_pacified ) ) {
        ret = invert_color( ret );
    }
    if( has_effect( effect_onfire ) ) {
        ret = red_background( ret );
    }
    return ret;
}

bool monster::avoid_trap( const tripoint & /* pos */, const trap &tr ) const
{
    // The trap position is not used, monsters are to stupid to remember traps. Actually, they do
    // not even see them.
    // Traps are on the ground, digging monsters go below, fliers and climbers go above.
    if( digging() || flies() ) {
        return true;
    }
    return dice( 3, type->sk_dodge + 1 ) >= dice( 3, tr.get_avoidance() );
}

bool monster::has_flag( const m_flag f ) const
{
    return type->has_flag( f );
}

bool monster::can_see() const
{
    return has_flag( MF_SEES ) && !effect_cache[VISION_IMPAIRED];
}

bool monster::can_hear() const
{
    return has_flag( MF_HEARS ) && !has_effect( effect_deaf );
}

bool monster::can_submerge() const
{
    return ( has_flag( MF_NO_BREATHE ) || swims() || has_flag( MF_AQUATIC ) ) &&
           !has_flag( MF_ELECTRONIC );
}

bool monster::can_drown() const
{
    return !swims() && !has_flag( MF_AQUATIC ) &&
           !has_flag( MF_NO_BREATHE ) && !flies();
}

bool monster::can_climb() const
{
    return climbs() || flies();
}

bool monster::digging() const
{
    return digs() || ( can_dig() && underwater );
}

bool monster::can_dig() const
{
    return has_flag( MF_CAN_DIG );
}

bool monster::digs() const
{
    return has_flag( MF_DIGS );
}

bool monster::flies() const
{
    return has_flag( MF_FLIES );
}

bool monster::climbs() const
{
    return has_flag( MF_CLIMBS );
}

bool monster::swims() const
{
    return has_flag( MF_SWIMS );
}

bool monster::can_act() const
{
    return moves > 0 &&
           ( effects->empty() ||
             ( !has_effect( effect_stunned ) && !has_effect( effect_downed ) && !has_effect( effect_webbed ) ) );
}

int monster::sight_range( const int light_level ) const
{
    // Non-aquatic monsters can't see much when submerged
    if( !can_see() || effect_cache[VISION_IMPAIRED] ||
        ( underwater && !swims() && !has_flag( MF_AQUATIC ) && !digging() ) ) {
        return 1;
    }
    static const int default_daylight = default_daylight_level();
    if( light_level == 0 ) {
        return type->vision_night;
    } else if( light_level == default_daylight ) {
        return type->vision_day;
    }
    int range = light_level * type->vision_day + ( default_daylight - light_level ) *
                type->vision_night;
    range /= default_daylight;

    return range;
}

bool monster::made_of( const material_id &m ) const
{
    return type->made_of( m );
}

bool monster::made_of_any( const std::set<material_id> &ms ) const
{
    return type->made_of_any( ms );
}

bool monster::made_of( phase_id p ) const
{
    return type->phase == p;
}

void monster::set_goal( const tripoint &p )
{
    goal = p;
}

void monster::shift( const point &sm_shift )
{
    const point ms_shift = sm_to_ms_copy( sm_shift );
    position -= ms_shift;
    goal -= ms_shift;
    if( wandf > 0 ) {
        wander_pos -= ms_shift;
    }
}

tripoint monster::move_target()
{
    return goal;
}

Creature *monster::attack_target()
{
    if( wander() ) {
        return nullptr;
    }

    Creature *target = g->critter_at( move_target() );
    if( target == nullptr || target == this ||
        attitude_to( *target ) == Attitude::FRIENDLY || !sees( *target ) ) {
        return nullptr;
    }

    return target;
}

bool monster::is_fleeing( player &u ) const
{
    if( effect_cache[FLEEING] ) {
        return true;
    }
    if( anger >= 100 || morale >= 100 ) {
        return false;
    }
    monster_attitude att = attitude( &u );
    return att == MATT_FLEE || ( att == MATT_FOLLOW && rl_dist( pos(), u.pos() ) <= 4 );
}

Creature::Attitude monster::attitude_to( const Creature &other ) const
{
    const monster *m = other.is_monster() ? static_cast< const monster *>( &other ) : nullptr;
    const player *p = other.as_player();
    if( m != nullptr ) {
        if( m == this ) {
            return Attitude::FRIENDLY;
        }

        auto faction_att = faction.obj().attitude( m->faction );
        if( ( friendly != 0 && m->friendly != 0 ) ||
            ( friendly == 0 && m->friendly == 0 && faction_att == MFA_FRIENDLY ) ) {
            // Friendly (to player) monsters are friendly to each other
            // Unfriendly monsters go by faction attitude
            return Attitude::FRIENDLY;
        } else if( ( friendly == 0 && m->friendly == 0 && faction_att == MFA_HATE ) ) {
            // Stuff that hates a specific faction will always attack that faction
            return Attitude::HOSTILE;
        } else if( ( friendly == 0 && m->friendly == 0 && faction_att == MFA_NEUTRAL ) ||
                   morale < 0 || anger < 10 ) {
            // Stuff that won't attack is neutral to everything
            return Attitude::NEUTRAL;
        } else {
            return Attitude::HOSTILE;
        }
    } else if( p != nullptr ) {
        switch( attitude( const_cast<player *>( p ) ) ) {
            case MATT_FRIEND:
                return Attitude::FRIENDLY;
            case MATT_FPASSIVE:
            case MATT_FLEE:
            case MATT_IGNORE:
            case MATT_FOLLOW:
                return Attitude::NEUTRAL;
            case MATT_ATTACK:
                return Attitude::HOSTILE;
            case MATT_NULL:
            case NUM_MONSTER_ATTITUDES:
                break;
        }
    }
    // Should not happen!, creature should be either player or monster
    return Attitude::NEUTRAL;
}

monster_attitude monster::attitude( const Character *u ) const
{
    if( friendly != 0 ) {
        if( has_effect( effect_docile ) ) {
            return MATT_FPASSIVE;
        }
        if( u == &g->u ) {
            return MATT_FRIEND;
        }
        // Zombies don't understand not attacking NPCs, but dogs and bots should.
        const npc *np = dynamic_cast< const npc * >( u );
        if( np != nullptr && np->get_attitude() != NPCATT_KILL && !type->in_species( species_ZOMBIE ) ) {
            return MATT_FRIEND;
        }
        if( np != nullptr && np->is_hallucination() ) {
            return MATT_IGNORE;
        }
    }
    if( effect_cache[FLEEING] ) {
        return MATT_FLEE;
    }

    int effective_anger  = anger;
    int effective_morale = morale;

    if( u != nullptr ) {
        // Those are checked quite often, so avoiding string construction is a good idea
        static const string_id<monfaction> faction_bee( "bee" );
        if( faction == faction_bee ) {
            if( u->has_trait( trait_BEE ) ) {
                return MATT_FRIEND;
            } else if( u->has_trait( trait_FLOWERS ) ) {
                effective_anger -= 10;
            }
        }

        if( type->in_species( species_FUNGUS ) && ( u->has_trait( trait_THRESH_MYCUS ) ||
                u->has_trait( trait_MYCUS_FRIEND ) ) ) {
            return MATT_FRIEND;
        }

        if( effective_anger >= 10 &&
            ( ( type->in_species( species_MAMMAL ) && u->has_trait( trait_PHEROMONE_MAMMAL ) ) ||
              ( type->in_species( species_INSECT ) && u->has_trait( trait_PHEROMONE_INSECT ) ) ) ) {
            effective_anger -= 20;
        }

        if( u->has_trait( trait_TERRIFYING ) ) {
            effective_morale -= 10;
        }

        if( has_flag( MF_ANIMAL ) ) {
            if( u->has_trait( trait_ANIMALEMPATH ) ) {
                effective_anger -= 10;
                if( effective_anger < 10 ) {
                    effective_morale += 55;
                }
            } else if( u->has_trait( trait_ANIMALEMPATH2 ) ) {
                effective_anger -= 20;
                if( effective_anger < 10 ) {
                    effective_morale += 80;
                }
            } else if( u->has_trait( trait_ANIMALEMPATH3 ) ) {
                if( !has_effect( effect_hit_by_player ) ) {
                    effective_anger = -100;
                    return MATT_IGNORE;
                }
            } else if( u->has_trait( trait_ANIMALDISCORD ) ) {
                if( effective_anger >= 10 ) {
                    effective_anger += 10;
                }
                if( effective_anger < 10 ) {
                    effective_morale -= 5;
                }
            } else if( u->has_trait( trait_ANIMALDISCORD2 ) ) {
                if( effective_anger >= 20 ) {
                    effective_anger += 20;
                }
                if( effective_anger < 20 ) {
                    effective_morale -= 5;
                }
            }
        }

        for( const trait_id &mut : u->get_mutations() ) {
            for( const std::pair<const species_id, int> &elem : mut.obj().anger_relations ) {
                if( type->in_species( elem.first ) ) {
                    effective_anger += elem.second;
                }
            }
        }

        for( const trait_id &mut : u->get_mutations() ) {
            for( const species_id &spe : mut.obj().ignored_by ) {
                if( type->in_species( spe ) ) {
                    return MATT_IGNORE;
                }
            }
        }
    }

    if( effective_morale < 0 ) {
        if( effective_morale + effective_anger > 0 && get_hp() > get_hp_max() / 3 ) {
            return MATT_FOLLOW;
        }
        return MATT_FLEE;
    }

    if( effective_anger <= 0 ) {
        if( get_hp() != get_hp_max() ) {
            return MATT_FLEE;
        } else {
            return MATT_IGNORE;
        }
    }

    if( effective_anger < 10 ) {
        return MATT_FOLLOW;
    }

    return MATT_ATTACK;
}

int monster::hp_percentage() const
{
    return get_hp( hp_torso ) * 100 / get_hp_max();
}

void monster::process_triggers()
{
    process_trigger( mon_trigger::STALK, [this]() {
        return anger > 0 && one_in( 5 ) ? 1 : 0;
    } );

    process_trigger( mon_trigger::FIRE, [this]() {
        int ret = 0;
        for( const auto &p : g->m.points_in_radius( pos(), 3 ) ) {
            ret += 5 * g->m.get_field_intensity( p, fd_fire );
        }
        return ret;
    } );

    // Meat checking is disabled as for now.
    // It's hard to ever see it in action
    // and even harder to balance it without making it exploitable

    if( morale != type->morale && one_in( 10 ) ) {
        if( morale < type->morale ) {
            morale++;
        } else {
            morale--;
        }
    }

    if( anger != type->agro && one_in( 10 ) ) {
        if( anger < type->agro ) {
            anger++;
        } else {
            anger--;
        }
    }

    // Cap values at [-100, 100] to prevent perma-angry moose etc.
    morale = std::min( 100, std::max( -100, morale ) );
    anger  = std::min( 100, std::max( -100, anger ) );
}

// This adjusts anger/morale levels given a single trigger.
void monster::process_trigger( mon_trigger trig, int amount )
{
    if( type->has_anger_trigger( trig ) ) {
        anger += amount;
    }
    if( type->has_fear_trigger( trig ) ) {
        morale -= amount;
    }
    if( type->has_placate_trigger( trig ) ) {
        anger -= amount;
    }
}

void monster::process_trigger( mon_trigger trig, const std::function<int()> &amount_func )
{
    if( type->has_anger_trigger( trig ) ) {
        anger += amount_func();
    }
    if( type->has_fear_trigger( trig ) ) {
        morale -= amount_func();
    }
    if( type->has_placate_trigger( trig ) ) {
        anger -= amount_func();
    }
}

bool monster::is_underwater() const
{
    return underwater && can_submerge();
}

bool monster::is_on_ground() const
{
    // TODO: actually make this work
    return false;
}

bool monster::has_weapon() const
{
    return false; // monsters will never have weapons, silly
}

bool monster::is_warm() const
{
    return has_flag( MF_WARM );
}

bool monster::in_species( const species_id &spec ) const
{
    return type->in_species( spec );
}

bool monster::is_elec_immune() const
{
    return is_immune_damage( DT_ELECTRIC );
}

bool monster::is_immune_effect( const efftype_id &effect ) const
{
    if( effect == effect_onfire ) {
        return is_immune_damage( DT_HEAT ) ||
               made_of( phase_id::LIQUID ) ||
               has_flag( MF_FIREY );
    }

    if( effect == effect_bleed ) {
        return !has_flag( MF_WARM ) ||
               !made_of( material_id( "flesh" ) );
    }

    if( effect == effect_paralyzepoison ||
        effect == effect_badpoison ||
        effect == effect_poison ) {
        return !has_flag( MF_WARM ) ||
               ( !made_of( material_id( "flesh" ) ) && !made_of( material_id( "iflesh" ) ) );
    }

    if( effect == effect_stunned ) {
        return has_flag( MF_STUN_IMMUNE );
    }

    return false;
}

bool monster::is_immune_damage( const damage_type dt ) const
{
    switch( dt ) {
        case DT_NULL:
            return true;
        case DT_TRUE:
            return false;
        case DT_BIOLOGICAL:
            // NOTE: Unused
            return false;
        case DT_BASH:
            return false;
        case DT_CUT:
            return false;
        case DT_ACID:
            return has_flag( MF_ACIDPROOF );
        case DT_STAB:
            return false;
        case DT_HEAT:
            // Ugly hardcode - remove later
            return made_of( material_id( "steel" ) ) || made_of( material_id( "stone" ) );
        case DT_COLD:
            return false;
        case DT_ELECTRIC:
            return type->sp_defense == &mdefense::zapback ||
                   has_flag( MF_ELECTRIC ) ||
                   has_flag( MF_ELECTRIC_FIELD );
        case DT_BULLET:
            return false;
        default:
            return true;
    }
}

bool monster::is_dead_state() const
{
    return hp <= 0;
}

bool monster::block_hit( Creature *, bodypart_id &, damage_instance & )
{
    return false;
}

void monster::absorb_hit( const bodypart_id &, damage_instance &dam )
{
    for( auto &elem : dam.damage_units ) {
        add_msg( m_debug, "Dam Type: %s :: Ar Pen: %.1f :: Armor Mult: %.1f",
                 name_by_dt( elem.type ), elem.res_pen, elem.res_mult );
        elem.amount -= std::min( resistances( *this ).get_effective_resist( elem ) +
                                 get_worn_armor_val( elem.type ), elem.amount );
    }
}

void monster::melee_attack( Creature &target )
{
    melee_attack( target, get_hit() );
}

void monster::melee_attack( Creature &target, float accuracy )
{
    int hitspread = target.deal_melee_attack( this, melee::melee_hit_range( accuracy ) );
    mod_moves( -type->attack_cost );
    if( type->melee_dice == 0 ) {
        // We don't attack, so just return
        return;
    }

    if( this == &target ) {
        // This happens sometimes
        return;
    }

<<<<<<< HEAD
=======
    if( target.is_player() ||
        ( target.is_npc() && g->u.attitude_to( target ) == Attitude::FRIENDLY ) ) {
        // Make us a valid target for a few turns
        add_effect( effect_hit_by_player, 3_turns );
    }

>>>>>>> a7796c33
    if( has_flag( MF_HIT_AND_RUN ) ) {
        add_effect( effect_run, 4_turns );
    }

    const bool u_see_me = g->u.sees( *this );

    damage_instance damage = !is_hallucination() ? type->melee_damage : damage_instance();
    if( !is_hallucination() && type->melee_dice > 0 ) {
        damage.add_damage( DT_BASH, dice( type->melee_dice, type->melee_sides ) );
    }

    dealt_damage_instance dealt_dam;

    if( hitspread >= 0 ) {
        target.deal_melee_hit( this, hitspread, false, damage, dealt_dam );
    }

    const int total_dealt = dealt_dam.total_damage();
    if( hitspread < 0 ) {
        // Miss
        if( u_see_me && !target.in_sleep_state() ) {
            if( target.is_player() ) {
                add_msg( _( "You dodge %s." ), disp_name() );
            } else if( target.is_npc() ) {
                add_msg( _( "%1$s dodges %2$s attack." ),
                         target.disp_name(), name() );
            } else {
                add_msg( _( "The %1$s misses %2$s!" ),
                         name(), target.disp_name() );
            }
        } else if( target.is_player() ) {
            add_msg( _( "You dodge an attack from an unseen source." ) );
        }
    } else if( is_hallucination() || total_dealt > 0 ) {
        // Hallucinations always produce messages but never actually deal damage
        if( u_see_me ) {
            if( target.is_player() ) {
                sfx::play_variant_sound( "melee_attack", "monster_melee_hit",
                                         sfx::get_heard_volume( target.pos() ) );
                sfx::do_player_death_hurt( dynamic_cast<player &>( target ), false );
                //~ 1$s is attacker name, 2$s is bodypart name in accusative.
                add_msg( m_bad, _( "The %1$s hits your %2$s." ), name(),
                         body_part_name_accusative( dealt_dam.bp_hit ) );
            } else if( target.is_npc() ) {
                if( has_effect( effect_ridden ) && has_flag( MF_RIDEABLE_MECH ) && pos() == g->u.pos() ) {
                    //~ %1$s: name of your mount, %2$s: target NPC name, %3$d: damage value
                    add_msg( m_good, _( "Your %1$s hits %2$s for %3$d damage!" ), name(), target.disp_name(),
                             total_dealt );
                } else {
                    //~ %1$s: attacker name, %2$s: target NPC name, %3$s: bodypart name in accusative
                    add_msg( _( "The %1$s hits %2$s %3$s." ), name(),
                             target.disp_name( true ),
                             body_part_name_accusative( dealt_dam.bp_hit ) );
                }
            } else {
                if( has_effect( effect_ridden ) && has_flag( MF_RIDEABLE_MECH ) && pos() == g->u.pos() ) {
                    //~ %1$s: name of your mount, %2$s: target creature name, %3$d: damage value
                    add_msg( m_good, _( "Your %1$s hits %2$s for %3$d damage!" ), get_name(), target.disp_name(),
                             total_dealt );
                } else {
                    //~ %1$s: attacker name, %2$s: target creature name
                    add_msg( _( "The %1$s hits %2$s!" ), name(), target.disp_name() );
                }
            }
        } else if( target.is_player() ) {
            //~ %s is bodypart name in accusative.
            add_msg( m_bad, _( "Something hits your %s." ),
                     body_part_name_accusative( dealt_dam.bp_hit ) );
        }
    } else {
        // No damage dealt
        if( u_see_me ) {
            if( target.is_player() ) {
                //~ 1$s is attacker name, 2$s is bodypart name in accusative, 3$s is armor name
                add_msg( _( "The %1$s hits your %2$s, but your %3$s protects you." ), name(),
                         body_part_name_accusative( dealt_dam.bp_hit ), target.skin_name() );
            } else if( target.is_npc() ) {
                //~ $1s is monster name, %2$s is that monster target name,
                //~ $3s is target bodypart name in accusative, $4s is the monster target name,
                //~ 5$s is target armor name.
                add_msg( _( "The %1$s hits %2$s %3$s but is stopped by %4$s %5$s." ), name(),
                         target.disp_name( true ),
                         body_part_name_accusative( dealt_dam.bp_hit ),
                         target.disp_name( true ),
                         target.skin_name() );
            } else {
                //~ $1s is monster name, %2$s is that monster target name,
                //~ $3s is target armor name.
                add_msg( _( "The %1$s hits %2$s but is stopped by its %3$s." ),
                         name(),
                         target.disp_name(),
                         target.skin_name() );
            }
        } else if( target.is_player() ) {
            //~ 1$s is bodypart name in accusative, 2$s is armor name.
            add_msg( _( "Something hits your %1$s, but your %2$s protects you." ),
                     body_part_name_accusative( dealt_dam.bp_hit ), target.skin_name() );
        }
    }

    target.check_dead_state();

    if( is_hallucination() ) {
        if( one_in( 7 ) ) {
            die( nullptr );
        }
        return;
    }

    if( total_dealt <= 0 ) {
        return;
    }

    // Add any on damage effects
    for( const auto &eff : type->atk_effs ) {
        if( x_in_y( eff.chance, 100 ) ) {
            const body_part affected_bp = eff.affect_hit_bp ? dealt_dam.bp_hit->token : eff.bp;
            target.add_effect( eff.id, time_duration::from_turns( eff.duration ), affected_bp, eff.permanent );
        }
    }

    const int stab_cut = dealt_dam.type_damage( DT_CUT ) + dealt_dam.type_damage( DT_STAB );

    if( stab_cut > 0 && has_flag( MF_VENOM ) ) {
        target.add_msg_if_player( m_bad, _( "You're envenomed!" ) );
        target.add_effect( effect_poison, 3_minutes );
    }

    if( stab_cut > 0 && has_flag( MF_BADVENOM ) ) {
        target.add_msg_if_player( m_bad,
                                  _( "You feel venom flood your body, wracking you with pain…" ) );
        target.add_effect( effect_badpoison, 4_minutes );
    }

    if( stab_cut > 0 && has_flag( MF_PARALYZE ) ) {
        target.add_msg_if_player( m_bad, _( "You feel venom enter your body!" ) );
        target.add_effect( effect_paralyzepoison, 10_minutes );
    }

    if( total_dealt > 6 && stab_cut > 0 && has_flag( MF_BLEED ) ) {
        // Maybe should only be if DT_CUT > 6... Balance question
        if( target.is_player() || target.is_npc() ) {
            target.as_character()->make_bleed( dealt_dam.bp_hit, 6_minutes );
        } else {
            target.add_effect( effect_bleed, 6_minutes, dealt_dam.bp_hit->token );
        }

    }
}

void monster::deal_projectile_attack( Creature *source, dealt_projectile_attack &attack,
                                      bool print_messages )
{
    const auto &proj = attack.proj;
    double &missed_by = attack.missed_by; // We can change this here
    const auto &effects = proj.proj_effects;

    // Whip has a chance to scare wildlife even if it misses
    if( effects.count( "WHIP" ) && type->in_category( "WILDLIFE" ) && one_in( 3 ) ) {
        add_effect( effect_run, rng( 3_turns, 5_turns ) );
    }

    if( missed_by > 1.0 ) {
        // Total miss
        return;
    }

    // if it's a headshot with no head, make it not a headshot
    if( missed_by < accuracy_headshot && has_flag( MF_NOHEAD ) ) {
        missed_by = accuracy_headshot;
    }

    Creature::deal_projectile_attack( source, attack, print_messages );

    if( !is_hallucination() && attack.hit_critter == this ) {
        // Maybe TODO: Get difficulty from projectile speed/size/missed_by
        on_hit( source, bodypart_id( "torso" ), INT_MIN, &attack );
    }
}

void monster::deal_damage_handle_type( const damage_unit &du, bodypart_id bp, int &damage,
                                       int &pain )
{
    switch( du.type ) {
        case DT_ELECTRIC:
            if( has_flag( MF_ELECTRIC ) ) {
                return; // immunity
            }
            break;
        case DT_COLD:
            if( has_flag( MF_COLDPROOF ) ) {
                return; // immunity
            }
            break;
        case DT_BASH:
            if( has_flag( MF_PLASTIC ) ) {
                damage += du.amount / rng( 2, 4 ); // lessened effect
                pain += du.amount / 4;
                return;
            }
            break;
        case DT_NULL:
            debugmsg( "monster::deal_damage_handle_type: illegal damage type DT_NULL" );
            break;
        case DT_ACID:
            if( has_flag( MF_ACIDPROOF ) ) {
                // immunity
                return;
            }
        case DT_TRUE:
        // typeless damage, should always go through
        case DT_BIOLOGICAL:
        // internal damage, like from smoke or poison
        case DT_CUT:
        case DT_STAB:
        case DT_BULLET:
        case DT_HEAT:
        default:
            break;
    }

    Creature::deal_damage_handle_type( du,  bp, damage, pain );
}

int monster::heal( const int delta_hp, bool overheal )
{
    const int maxhp = type->hp;
    if( delta_hp <= 0 || ( hp >= maxhp && !overheal ) ) {
        return 0;
    }

    const int old_hp = hp;
    hp += delta_hp;
    if( hp > maxhp && !overheal ) {
        hp = maxhp;
    }
    return maxhp - old_hp;
}

void monster::set_hp( const int hp )
{
    this->hp = hp;
}

void monster::apply_damage( Creature *source, bodypart_id /*bp*/, int dam,
                            const bool /*bypass_med*/ )
{
    if( is_dead_state() ) {
        return;
    }
    hp -= dam;
    if( hp < 1 ) {
        set_killer( source );
    } else if( dam > 0 ) {
        process_trigger( mon_trigger::HURT, 1 + static_cast<int>( dam / 3 ) );
    }
}

void monster::die_in_explosion( Creature *source )
{
    hp = -9999; // huge to trigger explosion and prevent corpse item
    die( source );
}

void monster::heal_bp( bodypart_id, int dam )
{
    heal( dam );
}

bool monster::movement_impaired()
{
    return effect_cache[MOVEMENT_IMPAIRED];
}

bool monster::move_effects( bool )
{
    // This function is relatively expensive, we want that cached
    // IMPORTANT: If adding any new effects here, make SURE to
    // add them to hardcoded_movement_impairing in effect.cpp
    if( !effect_cache[MOVEMENT_IMPAIRED] ) {
        return true;
    }

    bool u_see_me = g->u.sees( *this );
    if( has_effect( effect_tied ) ) {
        // friendly pet, will stay tied down and obey.
        if( friendly == -1 ) {
            return false;
        }
        // non-friendly monster will struggle to get free occasionally.
        // some monsters can't be tangled up with a net/bolas/lasso etc.
        bool immediate_break = type->in_species( species_FISH ) || type->in_species( species_MOLLUSK ) ||
                               type->in_species( species_ROBOT ) || type->bodytype == "snake" || type->bodytype == "blob";
        if( !immediate_break && rng( 0, 900 ) > type->melee_dice * type->melee_sides * 1.5 ) {
            if( u_see_me ) {
                add_msg( _( "The %s struggles to break free of its bonds." ), name() );
            }
        } else if( immediate_break ) {
            remove_effect( effect_tied );
            if( tied_item ) {
                if( u_see_me ) {
                    add_msg( _( "The %s easily slips out of its bonds." ), name() );
                }
                g->m.add_item_or_charges( pos(), *tied_item );
                tied_item.reset();
            }
        } else {
            if( tied_item ) {
                const bool broken = rng( type->melee_dice * type->melee_sides, std::min( 10000,
                                         type->melee_dice * type->melee_sides * 250 ) ) > 800;
                if( !broken ) {
                    g->m.add_item_or_charges( pos(), *tied_item );
                }
                tied_item.reset();
                if( u_see_me ) {
                    if( broken ) {
                        add_msg( _( "The %s snaps the bindings holding it down." ), name() );
                    } else {
                        add_msg( _( "The %s breaks free of the bindings holding it down." ), name() );
                    }
                }
            }
            remove_effect( effect_tied );
        }
        return false;
    }
    if( has_effect( effect_downed ) ) {
        if( rng( 0, 40 ) > type->melee_dice * type->melee_sides * 1.5 ) {
            if( u_see_me ) {
                add_msg( _( "The %s struggles to stand." ), name() );
            }
        } else {
            if( u_see_me ) {
                add_msg( _( "The %s climbs to its feet!" ), name() );
            }
            remove_effect( effect_downed );
        }
        return false;
    }
    if( has_effect( effect_webbed ) ) {
        if( x_in_y( type->melee_dice * type->melee_sides, 6 * get_effect_int( effect_webbed ) ) ) {
            if( u_see_me ) {
                add_msg( _( "The %s breaks free of the webs!" ), name() );
            }
            remove_effect( effect_webbed );
        }
        return false;
    }
    if( has_effect( effect_lightsnare ) ) {
        if( x_in_y( type->melee_dice * type->melee_sides, 12 ) ) {
            remove_effect( effect_lightsnare );
            g->m.spawn_item( pos(), "string_36" );
            g->m.spawn_item( pos(), "snare_trigger" );
            if( u_see_me ) {
                add_msg( _( "The %s escapes the light snare!" ), name() );
            }
        }
        return false;
    }
    if( has_effect( effect_heavysnare ) ) {
        if( type->melee_dice * type->melee_sides >= 7 ) {
            if( x_in_y( type->melee_dice * type->melee_sides, 32 ) ) {
                remove_effect( effect_heavysnare );
                g->m.spawn_item( pos(), "rope_6" );
                g->m.spawn_item( pos(), "snare_trigger" );
                if( u_see_me ) {
                    add_msg( _( "The %s escapes the heavy snare!" ), name() );
                }
            }
        }
        return false;
    }
    if( has_effect( effect_beartrap ) ) {
        if( type->melee_dice * type->melee_sides >= 18 ) {
            if( x_in_y( type->melee_dice * type->melee_sides, 200 ) ) {
                remove_effect( effect_beartrap );
                g->m.spawn_item( pos(), "beartrap" );
                if( u_see_me ) {
                    add_msg( _( "The %s escapes the bear trap!" ), name() );
                }
            }
        }
        return false;
    }
    if( has_effect( effect_crushed ) ) {
        if( x_in_y( type->melee_dice * type->melee_sides, 100 ) ) {
            remove_effect( effect_crushed );
            if( u_see_me ) {
                add_msg( _( "The %s frees itself from the rubble!" ), name() );
            }
        }
        return false;
    }

    // If we ever get more effects that force movement on success this will need to be reworked to
    // only trigger success effects if /all/ rolls succeed
    if( has_effect( effect_in_pit ) ) {
        if( rng( 0, 40 ) > type->melee_dice * type->melee_sides ) {
            return false;
        } else {
            if( u_see_me ) {
                add_msg( _( "The %s escapes the pit!" ), name() );
            }
            remove_effect( effect_in_pit );
        }
    }
    if( has_effect( effect_grabbed ) ) {
        if( dice( type->melee_dice + type->melee_sides, 3 ) < get_effect_int( effect_grabbed ) ||
            !one_in( 4 ) ) {
            return false;
        } else {
            if( u_see_me ) {
                add_msg( _( "The %s breaks free from the grab!" ), name() );
            }
            remove_effect( effect_grabbed );
        }
    }
    return true;
}

void monster::add_effect( const efftype_id &eff_id, const time_duration &dur, body_part/*bp*/,
                          bool permanent, int intensity, bool force, bool deferred )
{
    // Effects are not applied to specific monster body part
    Creature::add_effect( eff_id, dur, num_bp, permanent, intensity, force, deferred );
}

std::string monster::get_effect_status() const
{
    std::vector<std::string> effect_status;
    for( auto &elem : *effects ) {
        for( auto &_it : elem.second ) {
            if( elem.first->is_show_in_info() ) {
                effect_status.push_back( _it.second.disp_name() );
            }
        }
    }

    return enumerate_as_string( effect_status );
}

int monster::get_worn_armor_val( damage_type dt ) const
{
    if( !has_effect( effect_monster_armor ) ) {
        return 0;
    }
    if( armor_item ) {
        return armor_item->damage_resist( dt );
    }
    return 0;
}

int monster::get_armor_cut( bodypart_id bp ) const
{
    ( void ) bp;
    // TODO: Add support for worn armor?
    return static_cast<int>( type->armor_cut ) + armor_cut_bonus + get_worn_armor_val( DT_CUT );
}

int monster::get_armor_bash( bodypart_id bp ) const
{
    ( void ) bp;
    return static_cast<int>( type->armor_bash ) + armor_bash_bonus + get_worn_armor_val( DT_BASH );
}

int monster::get_armor_bullet( bodypart_id bp ) const
{
    ( void ) bp;
    return static_cast<int>( type->armor_bullet ) + armor_bullet_bonus + get_worn_armor_val(
               DT_BULLET );
}

int monster::get_armor_type( damage_type dt, bodypart_id bp ) const
{
    int worn_armor = get_worn_armor_val( dt );

    switch( dt ) {
        case DT_TRUE:
        case DT_BIOLOGICAL:
            return 0;
        case DT_BASH:
            return get_armor_bash( bp );
        case DT_CUT:
            return get_armor_cut( bp );
        case DT_BULLET:
            return get_armor_bullet( bp );
        case DT_ACID:
            return worn_armor + static_cast<int>( type->armor_acid );
        case DT_STAB:
            return worn_armor + static_cast<int>( type->armor_stab ) + armor_cut_bonus * 0.8f;
        case DT_HEAT:
            return worn_armor + static_cast<int>( type->armor_fire );
        case DT_COLD:
        case DT_ELECTRIC:
            return worn_armor;
        case DT_NULL:
        case NUM_DT:
            // Let it error below
            break;
    }

    debugmsg( "Invalid damage type: %d", dt );
    return 0;
}

float monster::get_hit_base() const
{
    return type->melee_skill;
}

float monster::get_dodge_base() const
{
    return type->sk_dodge;
}

float monster::hit_roll() const
{
    float hit = get_hit();
    if( has_effect( effect_bouldering ) ) {
        hit /= 4;
    }

    return melee::melee_hit_range( hit );
}

bool monster::has_grab_break_tec() const
{
    return false;
}

float monster::stability_roll() const
{
    int size_bonus = 0;
    switch( type->size ) {
        case creature_size::tiny:
            size_bonus -= 7;
            break;
        case creature_size::small:
            size_bonus -= 3;
            break;
        case creature_size::large:
            size_bonus += 5;
            break;
        case creature_size::huge:
            size_bonus += 10;
            break;
        case creature_size::medium:
            break; // keep default
    }

    int stability = dice( type->melee_sides, type->melee_dice ) + size_bonus;
    if( has_effect( effect_stunned ) ) {
        stability -= rng( 1, 5 );
    }
    return stability;
}

float monster::get_dodge() const
{
    if( has_effect( effect_downed ) ) {
        return 0.0f;
    }

    float ret = Creature::get_dodge();
    if( has_effect( effect_lightsnare ) || has_effect( effect_heavysnare ) ||
        has_effect( effect_beartrap ) || has_effect( effect_tied ) ) {
        ret /= 2;
    }

    if( has_effect( effect_bouldering ) ) {
        ret /= 4;
    }

    return ret;
}

float monster::get_melee() const
{
    return type->melee_skill;
}

float monster::dodge_roll()
{
    return get_dodge() * 5;
}

int monster::get_grab_strength() const
{
    return type->grab_strength;
}

float monster::fall_damage_mod() const
{
    if( flies() ) {
        return 0.0f;
    }

    switch( type->size ) {
        case creature_size::tiny:
            return 0.2f;
        case creature_size::small:
            return 0.6f;
        case creature_size::medium:
            return 1.0f;
        case creature_size::large:
            return 1.4f;
        case creature_size::huge:
            return 2.0f;
    }

    return 0.0f;
}

int monster::impact( const int force, const tripoint &p )
{
    if( force <= 0 ) {
        return force;
    }

    const float mod = fall_damage_mod();
    int total_dealt = 0;
    if( g->m.has_flag( TFLAG_SHARP, p ) ) {
        const int cut_damage = std::max( 0.0f, 10 * mod - get_armor_cut( bodypart_id( "torso" ) ) );
        apply_damage( nullptr, bodypart_id( "torso" ), cut_damage );
        total_dealt += 10 * mod;
    }

    const int bash_damage = std::max( 0.0f, force * mod - get_armor_bash( bodypart_id( "torso" ) ) );
    apply_damage( nullptr, bodypart_id( "torso" ), bash_damage );
    total_dealt += force * mod;

    add_effect( effect_downed, time_duration::from_turns( rng( 0, mod * 3 + 1 ) ) );

    return total_dealt;
}

void monster::reset_bonuses()
{
    effect_cache.reset();

    Creature::reset_bonuses();
}

void monster::reset_stats()
{
    // Nothing here yet
}

void monster::reset_special( const std::string &special_name )
{
    set_special( special_name, type->special_attacks.at( special_name )->cooldown );
}

void monster::reset_special_rng( const std::string &special_name )
{
    set_special( special_name, rng( 0, type->special_attacks.at( special_name )->cooldown ) );
}

void monster::set_special( const std::string &special_name, int time )
{
    special_attacks[ special_name ].cooldown = time;
}

void monster::disable_special( const std::string &special_name )
{
    special_attacks.at( special_name ).enabled = false;
}

bool monster::special_available( const std::string &special_name ) const
{
    std::map<std::string, mon_special_attack>::const_iterator iter = special_attacks.find(
                special_name );
    return iter != special_attacks.end() && iter->second.enabled && iter->second.cooldown == 0;
}

void monster::explode()
{
    // Handled in mondeath::normal
    // +1 to avoid overflow when evaluating -hp
    hp = INT_MIN + 1;
}

void monster::set_summon_time( const time_duration &length )
{
    summon_time_limit = length;
}

void monster::decrement_summon_timer()
{
    if( !summon_time_limit ) {
        return;
    }
    if( *summon_time_limit <= 0_turns ) {
        die( nullptr );
    } else {
        *summon_time_limit -= 1_turns;
    }
}

void monster::process_turn()
{
    decrement_summon_timer();
    if( !is_hallucination() ) {
        for( const std::pair<const emit_id, time_duration> &e : type->emit_fields ) {
            if( !calendar::once_every( e.second ) ) {
                continue;
            }
            const emit_id emid = e.first;
            if( emid == emit_id( "emit_shock_cloud" ) ) {
                if( has_effect( effect_emp ) ) {
                    continue; // don't emit electricity while EMPed
                } else if( has_effect( effect_supercharged ) ) {
                    g->m.emit_field( pos(), emit_id( "emit_shock_cloud_big" ) );
                    continue;
                }
            }
            g->m.emit_field( pos(), emid );
        }
    }

    // Special attack cooldowns are updated here.
    // Loop through the monster's special attacks, same as monster::move.
    for( const auto &sp_type : type->special_attacks ) {
        const std::string &special_name = sp_type.first;
        const auto local_iter = special_attacks.find( special_name );
        if( local_iter == special_attacks.end() ) {
            continue;
        }
        mon_special_attack &local_attack_data = local_iter->second;
        if( !local_attack_data.enabled ) {
            continue;
        }

        if( local_attack_data.cooldown > 0 ) {
            local_attack_data.cooldown--;
        }
    }
    // Persist grabs as long as there's an adjacent target.
    if( has_effect( effect_grabbing ) ) {
        for( auto &dest : g->m.points_in_radius( pos(), 1, 0 ) ) {
            const player *const p = g->critter_at<player>( dest );
            if( p && p->has_effect( effect_grabbed ) ) {
                add_effect( effect_grabbing, 2_turns );
            }
        }
    }
    // We update electrical fields here since they act every turn.
    if( has_flag( MF_ELECTRIC_FIELD ) ) {
        if( has_effect( effect_emp ) ) {
            if( calendar::once_every( 10_turns ) ) {
                sounds::sound( pos(), 5, sounds::sound_t::combat, _( "hummmmm." ), false, "humming", "electric" );
            }
        } else {
            for( const tripoint &zap : g->m.points_in_radius( pos(), 1 ) ) {
                const bool player_sees = g->u.sees( zap );
                const map_stack items = g->m.i_at( zap );
                for( const auto &item : items ) {
                    if( item.made_of( phase_id::LIQUID ) && item.flammable() ) { // start a fire!
                        g->m.add_field( zap, fd_fire, 2, 1_minutes );
                        sounds::sound( pos(), 30, sounds::sound_t::combat,  _( "fwoosh!" ), false, "fire", "ignition" );
                        break;
                    }
                }
                if( zap != pos() ) {
                    explosion_handler::emp_blast( zap ); // Fries electronics due to the intensity of the field
                }
                const auto t = g->m.ter( zap );
                if( t == ter_str_id( "t_gas_pump" ) || t == ter_str_id( "t_gas_pump_a" ) ) {
                    if( one_in( 4 ) ) {
                        explosion_handler::explosion( pos(), 40, 0.8, true );
                        if( player_sees ) {
                            add_msg( m_warning, _( "The %s explodes in a fiery inferno!" ), g->m.tername( zap ) );
                        }
                    } else {
                        if( player_sees ) {
                            add_msg( m_warning, _( "Lightning from %1$s engulfs the %2$s!" ), name(),
                                     g->m.tername( zap ) );
                        }
                        g->m.add_field( zap, fd_fire, 1, 2_turns );
                    }
                }
            }
            if( g->weather.lightning_active && !has_effect( effect_supercharged ) &&
                g->m.is_outside( pos() ) ) {
                g->weather.lightning_active = false; // only one supercharge per strike
                sounds::sound( pos(), 300, sounds::sound_t::combat, _( "BOOOOOOOM!!!" ), false, "environment",
                               "thunder_near" );
                sounds::sound( pos(), 20, sounds::sound_t::combat, _( "vrrrRRRUUMMMMMMMM!" ), false, "explosion",
                               "default" );
                if( g->u.sees( pos() ) ) {
                    add_msg( m_bad, _( "Lightning strikes the %s!" ), name() );
                    add_msg( m_bad, _( "Your vision goes white!" ) );
                    g->u.add_effect( effect_blind, rng( 1_minutes, 2_minutes ) );
                }
                add_effect( effect_supercharged, 12_hours );
            } else if( has_effect( effect_supercharged ) && calendar::once_every( 5_turns ) ) {
                sounds::sound( pos(), 20, sounds::sound_t::combat, _( "VMMMMMMMMM!" ), false, "humming",
                               "electric" );
            }
        }
    }

    Creature::process_turn();
}

void monster::die( Creature *nkiller )
{
    if( dead ) {
        // We are already dead, don't die again, note that monster::dead is
        // *only* set to true in this function!
        return;
    }
    // We were carrying a creature, deposit the rider
    if( has_effect( effect_ridden ) && mounted_player ) {
        mounted_player->forced_dismount();
    }
    g->set_critter_died();
    dead = true;
    set_killer( nkiller );
    if( !death_drops ) {
        return;
    }
    if( !no_extra_death_drops ) {
        drop_items_on_death();
    }
    // TODO: should actually be class Character
    player *ch = dynamic_cast<player *>( get_killer() );
    if( !is_hallucination() && ch != nullptr ) {
        if( ( has_flag( MF_GUILT ) && ch->is_player() ) || ( ch->has_trait( trait_PACIFIST ) &&
                has_flag( MF_HUMAN ) ) ) {
            // has guilt flag or player is pacifist && monster is humanoid
            mdeath::guilt( *this );
        }
        g->events().send<event_type::character_kills_monster>( ch->getID(), type->id );
        if( ch->is_player() && ch->has_trait( trait_KILLER ) ) {
            if( one_in( 4 ) ) {
                const translation snip = SNIPPET.random_from_category( "killer_on_kill" ).value_or( translation() );
                ch->add_msg_if_player( m_good, "%s", snip );
            }
            ch->add_morale( MORALE_KILLER_HAS_KILLED, 5, 10, 6_hours, 4_hours );
            ch->rem_morale( MORALE_KILLER_NEED_TO_KILL );
        }
    }
    // Drop items stored in optionals
    move_special_item_to_inv( tack_item );
    move_special_item_to_inv( armor_item );
    move_special_item_to_inv( storage_item );
    move_special_item_to_inv( tied_item );

    if( has_effect( effect_lightsnare ) ) {
        add_item( item( "string_36", 0 ) );
        add_item( item( "snare_trigger", 0 ) );
    }
    if( has_effect( effect_heavysnare ) ) {
        add_item( item( "rope_6", 0 ) );
        add_item( item( "snare_trigger", 0 ) );
    }
    if( has_effect( effect_beartrap ) ) {
        add_item( item( "beartrap", 0 ) );
    }
    if( has_effect( effect_grabbing ) ) {
        remove_effect( effect_grabbing );
        for( auto &player_pos : g->m.points_in_radius( pos(), 1, 0 ) ) {
            player *p = g->critter_at<player>( player_pos );
            if( !p || !p->has_effect( effect_grabbed ) ) {
                continue;
            }
            bool grabbed = false;
            for( auto &mon_pos : g->m.points_in_radius( player_pos, 1, 0 ) ) {
                const monster *const mon = g->critter_at<monster>( mon_pos );
                if( mon && mon->has_effect( effect_grabbing ) ) {
                    grabbed = true;
                    break;
                }
            }
            if( !grabbed ) {
                p->add_msg_player_or_npc( m_good, _( "The last enemy holding you collapses!" ),
                                          _( "The last enemy holding <npcname> collapses!" ) );
                p->remove_effect( effect_grabbed );
            }
        }
    }
    if( !is_hallucination() ) {
        for( const auto &it : inv ) {
            g->m.add_item_or_charges( pos(), it );
        }
    }

    // If we're a queen, make nearby groups of our type start to die out
    if( !is_hallucination() && has_flag( MF_QUEEN ) ) {
        // The submap coordinates of this monster, monster groups coordinates are
        // submap coordinates.
        const tripoint abssub = ms_to_sm_copy( g->m.getabs( pos() ) );
        // Do it for overmap above/below too
        for( const tripoint &p : points_in_radius( abssub, HALF_MAPSIZE, 1 ) ) {
            for( auto &mgp : overmap_buffer.groups_at( p ) ) {
                if( MonsterGroupManager::IsMonsterInGroup( mgp->type, type->id ) ) {
                    mgp->dying = true;
                }
            }
        }
    }
    mission::on_creature_death( *this );
    // Also, perform our death function
    if( is_hallucination() || summon_time_limit ) {
        //Hallucinations always just disappear
        mdeath::disappear( *this );
        return;
    }

    //Not a hallucination, go process the death effects.
    for( const auto &deathfunction : type->dies ) {
        deathfunction( *this );
    }

    // If our species fears seeing one of our own die, process that
    int anger_adjust = 0;
    int morale_adjust = 0;
    if( type->has_anger_trigger( mon_trigger::FRIEND_DIED ) ) {
        anger_adjust += 15;
    }
    if( type->has_fear_trigger( mon_trigger::FRIEND_DIED ) ) {
        morale_adjust -= 15;
    }
    if( type->has_placate_trigger( mon_trigger::FRIEND_DIED ) ) {
        anger_adjust -= 15;
    }

    if( anger_adjust != 0 || morale_adjust != 0 ) {
        int light = g->light_level( posz() );
        for( monster &critter : g->all_monsters() ) {
            if( !critter.type->same_species( *type ) ) {
                continue;
            }

            if( g->m.sees( critter.pos(), pos(), light ) ) {
                critter.morale += morale_adjust;
                critter.anger += anger_adjust;
            }
        }
    }
}

bool monster::use_mech_power( int amt )
{
    if( is_hallucination() || !has_flag( MF_RIDEABLE_MECH ) || !battery_item ) {
        return false;
    }
    amt = -amt;
    battery_item->ammo_consume( amt, pos() );
    return battery_item->ammo_remaining() > 0;
}

int monster::mech_str_addition() const
{
    return type->mech_str_bonus;
}

bool monster::check_mech_powered() const
{
    if( is_hallucination() || !has_flag( MF_RIDEABLE_MECH ) || !battery_item ) {
        return false;
    }
    if( battery_item->ammo_remaining() <= 0 ) {
        return false;
    }
    const itype &type = *battery_item->type;
    if( battery_item->ammo_remaining() <= type.magazine->capacity / 10 && one_in( 10 ) ) {
        add_msg( m_bad, _( "Your %s emits a beeping noise as its batteries start to get low." ),
                 get_name() );
    }
    return true;
}

void monster::drop_items_on_death()
{
    if( is_hallucination() ) {
        return;
    }
    if( type->death_drops.empty() ) {
        return;
    }

    std::vector<item> items = item_group::items_from( type->death_drops, calendar::start_of_cataclysm );

    // This block removes some items, according to item spawn scaling factor
    const float spawn_rate = get_option<float>( "ITEM_SPAWNRATE" );
    if( spawn_rate < 1 ) {
        // Temporary vector, to remember which items will be dropped
        std::vector<item> remaining;
        for( const item &it : items ) {
            // Mission items are not affected by item spawn rate
            if( rng_float( 0, 1 ) < spawn_rate || it.has_flag( "MISSION_ITEM" ) ) {
                remaining.push_back( it );
            }
        }
        // If there aren't any items left, there's nothing left to do
        if( remaining.empty() ) {
            return;
        }
        items = remaining;
    }

    const auto dropped = g->m.spawn_items( pos(), items );

    if( has_flag( MF_FILTHY ) ) {
        for( const auto &it : dropped ) {
            if( ( it->is_armor() || it->is_pet_armor() ) && !it->is_gun() ) {
                // handle wearable guns as a special case
                it->item_tags.insert( "FILTHY" );
            }
        }
    }
}

void monster::process_one_effect( effect &it, bool is_new )
{
    // Monsters don't get trait-based reduction, but they do get effect based reduction
    bool reduced = resists_effect( it );
    const auto get_effect = [&it, is_new]( const std::string & arg, bool reduced ) {
        if( is_new ) {
            return it.get_amount( arg, reduced );
        }
        return it.get_mod( arg, reduced );
    };

    mod_speed_bonus( get_effect( "SPEED", reduced ) );
    mod_dodge_bonus( get_effect( "DODGE", reduced ) );
    mod_hit_bonus( get_effect( "HIT", reduced ) );
    mod_bash_bonus( get_effect( "BASH", reduced ) );
    mod_cut_bonus( get_effect( "CUT", reduced ) );
    mod_size_bonus( get_effect( "SIZE", reduced ) );

    int val = get_effect( "HURT", reduced );
    if( val > 0 ) {
        if( is_new || it.activated( calendar::turn, "HURT", val, reduced, 1 ) ) {
            apply_damage( nullptr, bodypart_id( "torso" ), val );
        }
    }

    const efftype_id &id = it.get_id();
    // TODO: MATERIALS use fire resistance
    if( it.impairs_movement() ) {
        effect_cache[MOVEMENT_IMPAIRED] = true;
    } else if( id == effect_onfire ) {
        int dam = 0;
        if( made_of( material_id( "veggy" ) ) ) {
            dam = rng( 10, 20 );
        } else if( made_of( material_id( "flesh" ) ) || made_of( material_id( "iflesh" ) ) ) {
            dam = rng( 5, 10 );
        }

        dam -= get_armor_type( DT_HEAT, bodypart_id( "torso" ) );
        if( dam > 0 ) {
            apply_damage( nullptr, bodypart_id( "torso" ), dam );
        } else {
            it.set_duration( 0_turns );
        }
    } else if( id == effect_run ) {
        effect_cache[FLEEING] = true;
    } else if( id == effect_no_sight || id == effect_blind ) {
        effect_cache[VISION_IMPAIRED] = true;
    }
}

void monster::process_effects()
{
    // Monster only effects
    for( auto &elem : *effects ) {
        for( auto &_effect_it : elem.second ) {
            process_one_effect( _effect_it.second, false );
        }
    }

    // Like with player/NPCs - keep the speed above 0
    const int min_speed_bonus = -0.75 * get_speed_base();
    if( get_speed_bonus() < min_speed_bonus ) {
        set_speed_bonus( min_speed_bonus );
    }

    //If this monster has the ability to heal in combat, do it now.
    const int healed_amount = heal( type->regenerates );
    if( healed_amount > 0 && one_in( 2 ) && g->u.sees( *this ) ) {
        std::string healing_format_string;
        if( healed_amount >= 50 ) {
            healing_format_string = _( "The %s is visibly regenerating!" );
        } else if( healed_amount >= 10 ) {
            healing_format_string = _( "The %s seems a little healthier." );
        } else {
            healing_format_string = _( "The %s is healing slowly." );
        }
        add_msg( m_warning, healing_format_string, name() );
    }

    if( type->regenerates_in_dark ) {
        const float light = g->m.ambient_light_at( pos() );
        // Magic number 10000 was chosen so that a floodlight prevents regeneration in a range of 20 tiles
        if( heal( static_cast<int>( 50.0 *  std::exp( - light * light / 10000 ) )  > 0 && one_in( 2 ) &&
                  g->u.sees( *this ) ) ) {
            add_msg( m_warning, _( "The %s uses the darkness to regenerate." ), name() );
        }
    }

    //Monster will regen morale and aggression if it is on max HP
    //It regens more morale and aggression if is currently fleeing.
    if( type->regen_morale && hp >= type->hp ) {
        if( is_fleeing( g->u ) ) {
            morale = type->morale;
            anger = type->agro;
        }
        if( morale <= type->morale ) {
            morale += 1;
        }
        if( anger <= type->agro ) {
            anger += 1;
        }
        if( morale < 0 ) {
            morale += 5;
        }
        if( anger < 0 ) {
            anger += 5;
        }
    }

    // If this critter dies in sunlight, check & assess damage.
    if( has_flag( MF_SUNDEATH ) && g->is_in_sunlight( pos() ) ) {
        if( g->u.sees( *this ) ) {
            add_msg( m_good, _( "The %s burns horribly in the sunlight!" ), name() );
        }
        apply_damage( nullptr, bodypart_id( "torso" ), 100 );
        if( hp < 0 ) {
            hp = 0;
        }
    }

    Creature::process_effects();
}

bool monster::make_fungus()
{
    if( is_hallucination() ) {
        return true;
    }
    char polypick = 0;
    const mtype_id &tid = type->id;
    if( type->in_species( species_FUNGUS ) ) { // No friendly-fungalizing ;-)
        return true;
    }
    if( !made_of( material_id( "flesh" ) ) && !made_of( material_id( "hflesh" ) ) &&
        !made_of( material_id( "veggy" ) ) && !made_of( material_id( "iflesh" ) ) &&
        !made_of( material_id( "bone" ) ) ) {
        // No fungalizing robots or weird stuff (mi-gos are technically fungi, blobs are goo)
        return true;
    }
    if( tid == mon_ant || tid == mon_ant_soldier || tid == mon_ant_queen ) {
        polypick = 1;
    } else if( tid == mon_zombie || tid == mon_zombie_shrieker || tid == mon_zombie_electric ||
               tid == mon_zombie_spitter || tid == mon_zombie_brute ||
               tid == mon_zombie_hulk || tid == mon_zombie_soldier || tid == mon_zombie_tough ||
               tid == mon_zombie_scientist || tid == mon_zombie_hunter || tid == mon_skeleton_brute ||
               tid == mon_zombie_bio_op || tid == mon_zombie_survivor || tid == mon_zombie_fireman ||
               tid == mon_zombie_cop || tid == mon_zombie_fat || tid == mon_zombie_rot ||
               tid == mon_zombie_swimmer || tid == mon_zombie_grabber || tid == mon_zombie_technician ||
               tid == mon_zombie_brute_shocker ) {
        polypick = 2;
    } else if( tid == mon_zombie_necro || tid == mon_zombie_master || tid == mon_zombie_fireman ||
               tid == mon_zombie_hazmat || tid == mon_beekeeper ) {
        // Necro and Master have enough Goo to resist conversion.
        // Firefighter, hazmat, and scarred/beekeeper have the PPG on.
        return true;
    } else if( tid == mon_boomer || tid == mon_boomer_huge ) {
        polypick = 3;
    } else if( tid == mon_triffid || tid == mon_triffid_young || tid == mon_triffid_queen ) {
        polypick = 4;
    } else if( tid == mon_zombie_anklebiter || tid == mon_zombie_child || tid == mon_zombie_creepy ||
               tid == mon_zombie_shriekling || tid == mon_zombie_snotgobbler || tid == mon_zombie_sproglodyte ||
               tid == mon_zombie_waif ) {
        polypick = 5;
    } else if( tid == mon_skeleton_hulk ) {
        polypick = 6;
    } else if( tid == mon_zombie_smoker ) {
        polypick = 7;
    } else if( tid == mon_zombie_gasbag ) {
        polypick = 8;
    } else if( type->in_species( species_SPIDER ) && get_size() > creature_size::tiny ) {
        polypick = 9;
    }

    const std::string old_name = name();
    switch( polypick ) {
        case 1:
            poly( mon_ant_fungus );
            break;
        case 2:
            // zombies, non-boomer
            poly( mon_zombie_fungus );
            break;
        case 3:
            poly( mon_boomer_fungus );
            break;
        case 4:
            poly( mon_fungaloid );
            break;
        case 5:
            poly( mon_zombie_child_fungus );
            break;
        case 6:
            poly( mon_skeleton_hulk_fungus );
            break;
        case 7:
            poly( mon_zombie_smoker_fungus );
            break;
        case 8:
            poly( mon_zombie_gasbag_fungus );
            break;
        case 9:
            poly( mon_spider_fungus );
            break;
        default:
            return false;
    }

    if( g->u.sees( pos() ) ) {
        add_msg( m_info, _( "The spores transform %1$s into a %2$s!" ),
                 old_name, name() );
    }

    return true;
}

void monster::make_friendly()
{
    unset_dest();
    friendly = rng( 5, 30 ) + rng( 0, 20 );
}

void monster::make_ally( const monster &z )
{
    friendly = z.friendly;
    faction = z.faction;
}

void monster::add_item( const item &it )
{
    inv.push_back( it );
}

bool monster::is_hallucination() const
{
    return hallucination;
}

field_type_id monster::bloodType() const
{
    if( is_hallucination() ) {
        return fd_null;
    }
    return type->bloodType();
}
field_type_id monster::gibType() const
{
    if( is_hallucination() ) {
        return fd_null;
    }
    return type->gibType();
}

creature_size monster::get_size() const
{
    return creature_size( type->size + size_bonus );
}

units::mass monster::get_weight() const
{
    return units::operator*( type->weight, get_size() / type->size );
}

units::mass monster::weight_capacity() const
{
    return type->weight * type->mountable_weight_ratio;
}

units::volume monster::get_volume() const
{
    return units::operator*( type->volume, get_size() / type->size );
}

void monster::add_msg_if_npc( const std::string &msg ) const
{
    if( g->u.sees( *this ) ) {
        add_msg( replace_with_npc_name( msg ) );
    }
}

void monster::add_msg_player_or_npc( const std::string &/*player_msg*/,
                                     const std::string &npc_msg ) const
{
    if( g->u.sees( *this ) ) {
        add_msg( replace_with_npc_name( npc_msg ) );
    }
}

void monster::add_msg_if_npc( const game_message_params &params, const std::string &msg ) const
{
    if( g->u.sees( *this ) ) {
        add_msg( params, replace_with_npc_name( msg ) );
    }
}

void monster::add_msg_player_or_npc( const game_message_params &params,
                                     const std::string &/*player_msg*/, const std::string &npc_msg ) const
{
    if( g->u.sees( *this ) ) {
        add_msg( params, replace_with_npc_name( npc_msg ) );
    }
}

units::mass monster::get_carried_weight()
{
    units::mass total_weight = 0_gram;
    if( tack_item ) {
        total_weight += tack_item->weight();
    }
    if( storage_item ) {
        total_weight += storage_item->weight();
    }
    if( armor_item ) {
        total_weight += armor_item->weight();
    }
    for( const item &it : inv ) {
        total_weight += it.weight();
    }
    return total_weight;
}

units::volume monster::get_carried_volume()
{
    units::volume total_volume = 0_ml;
    for( const item &it : inv ) {
        total_volume += it.volume();
    }
    return total_volume;
}

void monster::move_special_item_to_inv( cata::value_ptr<item> &it )
{
    if( it ) {
        add_item( *it );
        it.reset();
    }
}

bool monster::is_dead() const
{
    return dead || is_dead_state();
}

void monster::init_from_item( const item &itm )
{
    if( itm.typeId() == itype_corpse ) {
        set_speed_base( get_speed_base() * 0.8 );
        const int burnt_penalty = itm.burnt;
        hp = static_cast<int>( hp * 0.7 );
        if( itm.damage_level( 4 ) > 0 ) {
            set_speed_base( speed_base / ( itm.damage_level( 4 ) + 1 ) );
            hp /= itm.damage_level( 4 ) + 1;
        }

        hp -= burnt_penalty;

        // HP can be 0 or less, in this case revive_corpse will just deactivate the corpse
        if( hp > 0 && type->has_flag( MF_REVIVES_HEALTHY ) ) {
            hp = type->hp;
            set_speed_base( type->speed );
        }
        const std::string up_time = itm.get_var( "upgrade_time" );
        if( !up_time.empty() ) {
            upgrade_time = std::stoi( up_time );
        }
    } else {
        // must be a robot
        const int damfac = itm.max_damage() - std::max( 0, itm.damage() ) + 1;
        // One hp at least, everything else would be unfair (happens only to monster with *very* low hp),
        hp = std::max( 1, hp * damfac / ( itm.max_damage() + 1 ) );
    }
}

item monster::to_item() const
{
    if( type->revert_to_itype.is_empty() ) {
        return item();
    }
    // Birthday is wrong, but the item created here does not use it anyway (I hope).
    item result( type->revert_to_itype, calendar::turn );
    const int damfac = std::max( 1, ( result.max_damage() + 1 ) * hp / type->hp );
    result.set_damage( std::max( 0, ( result.max_damage() + 1 ) - damfac ) );
    return result;
}

float monster::power_rating() const
{
    float ret = get_size() - 2; // Zed gets 1, cat -1, hulk 3
    ret += has_flag( MF_ELECTRONIC ) ? 2 : 0; // Robots tend to have guns
    // Hostile stuff gets a big boost
    // Neutral moose will still get burned if it comes close
    return ret;
}

float monster::speed_rating() const
{
    float ret = get_speed() / 100.0f;
    const auto leap = type->special_attacks.find( "leap" );
    if( leap != type->special_attacks.end() ) {
        // TODO: Make this calculate sane values here
        ret += 0.5f;
    }

    return ret;
}

void monster::on_dodge( Creature *, float )
{
    // Currently does nothing, later should handle faction relations
}

void monster::on_hit( Creature *source, bodypart_id,
                      float, dealt_projectile_attack const *const proj )
{
    if( is_hallucination() ) {
        return;
    }

    if( rng( 0, 100 ) <= static_cast<int>( type->def_chance ) ) {
        type->sp_defense( *this, source, proj );
    }

    // Adjust anger/morale of same-species monsters, if appropriate
    int anger_adjust = 0;
    int morale_adjust = 0;
    if( type->has_anger_trigger( mon_trigger::FRIEND_ATTACKED ) ) {
        anger_adjust += 15;
    }
    if( type->has_fear_trigger( mon_trigger::FRIEND_ATTACKED ) ) {
        morale_adjust -= 15;
    }
    if( type->has_placate_trigger( mon_trigger::FRIEND_ATTACKED ) ) {
        anger_adjust -= 15;
    }

    if( anger_adjust != 0 || morale_adjust != 0 ) {
        int light = g->light_level( posz() );
        for( monster &critter : g->all_monsters() ) {
            if( !critter.type->same_species( *type ) ) {
                continue;
            }

            if( g->m.sees( critter.pos(), pos(), light ) ) {
                critter.morale += morale_adjust;
                critter.anger += anger_adjust;
            }
        }
    }

    check_dead_state();
    // TODO: Faction relations
}

int monster::get_hp_max( hp_part ) const
{
    return type->hp;
}

int monster::get_hp_max() const
{
    return type->hp;
}

int monster::get_hp( hp_part ) const
{
    return hp;
}

int monster::get_hp() const
{
    return hp;
}

float monster::get_mountable_weight_ratio() const
{
    return type->mountable_weight_ratio;
}

void monster::hear_sound( const tripoint &source, const int vol, const int dist )
{
    if( !can_hear() ) {
        return;
    }

    const bool goodhearing = has_flag( MF_GOODHEARING );
    const int volume = goodhearing ? 2 * vol - dist : vol - dist;
    // Error is based on volume, louder sound = less error
    if( volume <= 0 ) {
        return;
    }

    int max_error = 0;
    if( volume < 2 ) {
        max_error = 10;
    } else if( volume < 5 ) {
        max_error = 5;
    } else if( volume < 10 ) {
        max_error = 3;
    } else if( volume < 20 ) {
        max_error = 1;
    }

    int target_x = source.x + rng( -max_error, max_error );
    int target_y = source.y + rng( -max_error, max_error );
    // target_z will require some special check due to soil muffling sounds

    int wander_turns = volume * ( goodhearing ? 6 : 1 );
    process_trigger( mon_trigger::SOUND, volume );
    if( morale >= 0 && anger >= 10 ) {
        // TODO: Add a proper check for fleeing attitude
        // but cache it nicely, because this part is called a lot
        wander_to( tripoint( target_x, target_y, source.z ), wander_turns );
    } else if( morale < 0 ) {
        // Monsters afraid of sound should not go towards sound
        wander_to( tripoint( 2 * posx() - target_x, 2 * posy() - target_y, 2 * posz() - source.z ),
                   wander_turns );
    }
}

monster_horde_attraction monster::get_horde_attraction()
{
    if( horde_attraction == MHA_NULL ) {
        horde_attraction = static_cast<monster_horde_attraction>( rng( 1, 5 ) );
    }
    return horde_attraction;
}

void monster::set_horde_attraction( monster_horde_attraction mha )
{
    horde_attraction = mha;
}

bool monster::will_join_horde( int size )
{
    const monster_horde_attraction mha = get_horde_attraction();
    if( mha == MHA_NEVER ) {
        return false;
    } else if( mha == MHA_ALWAYS ) {
        return true;
    } else if( g->m.has_flag( TFLAG_INDOORS, pos() ) && ( mha == MHA_OUTDOORS ||
               mha == MHA_OUTDOORS_AND_LARGE ) ) {
        return false;
    } else if( size < 3 && ( mha == MHA_LARGE || mha == MHA_OUTDOORS_AND_LARGE ) ) {
        return false;
    } else {
        return true;
    }
}

void monster::on_unload()
{
    last_updated = calendar::turn;
}

void monster::on_load()
{
    try_upgrade( false );
    try_reproduce();
    try_biosignature();
    if( has_flag( MF_MILKABLE ) ) {
        refill_udders();
    }

    const time_duration dt = calendar::turn - last_updated;
    last_updated = calendar::turn;
    if( dt <= 0_turns ) {
        return;
    }
    float regen = type->regenerates;
    if( regen <= 0 ) {
        if( has_flag( MF_REVIVES ) ) {
            regen = 1.0f / to_turns<int>( 1_hours );
        } else if( made_of( material_id( "flesh" ) ) || made_of( material_id( "veggy" ) ) ) {
            // Most living stuff here
            regen = 0.25f / to_turns<int>( 1_hours );
        }
    }
    const int heal_amount = roll_remainder( regen * to_turns<int>( dt ) );
    const int healed = heal( heal_amount );
    int healed_speed = 0;
    if( healed < heal_amount && get_speed_base() < type->speed ) {
        int old_speed = get_speed_base();
        set_speed_base( std::min( get_speed_base() + heal_amount - healed, type->speed ) );
        healed_speed = get_speed_base() - old_speed;
    }

    add_msg( m_debug, "on_load() by %s, %d turns, healed %d hp, %d speed",
             name(), to_turns<int>( dt ), healed, healed_speed );
}

const pathfinding_settings &monster::get_pathfinding_settings() const
{
    return type->path_settings;
}

std::set<tripoint> monster::get_path_avoid() const
{
    return std::set<tripoint>();
}<|MERGE_RESOLUTION|>--- conflicted
+++ resolved
@@ -1363,15 +1363,12 @@
         return;
     }
 
-<<<<<<< HEAD
-=======
     if( target.is_player() ||
         ( target.is_npc() && g->u.attitude_to( target ) == Attitude::FRIENDLY ) ) {
         // Make us a valid target for a few turns
         add_effect( effect_hit_by_player, 3_turns );
     }
 
->>>>>>> a7796c33
     if( has_flag( MF_HIT_AND_RUN ) ) {
         add_effect( effect_run, 4_turns );
     }
