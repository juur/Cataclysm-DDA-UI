--- conflicted
+++ resolved
@@ -149,6 +149,7 @@
 static const mon_flag_str_id mon_flag_CAN_DIG( "CAN_DIG" );
 static const mon_flag_str_id mon_flag_CLIMBS( "CLIMBS" );
 static const mon_flag_str_id mon_flag_DIGS( "DIGS" );
+static const mon_flag_str_id mon_flag_EATS( "EATS" );
 static const mon_flag_str_id mon_flag_ELECTRIC( "ELECTRIC" );
 static const mon_flag_str_id mon_flag_ELECTRIC_FIELD( "ELECTRIC_FIELD" );
 static const mon_flag_str_id mon_flag_ELECTRONIC( "ELECTRONIC" );
@@ -576,7 +577,7 @@
         }
 
         chance += 2;
-        if( has_flag( MF_EATS ) && amount_eaten == 0 ) {
+        if( has_flag( mon_flag_EATS ) && amount_eaten == 0 ) {
             chance += 1; //Reduce the chances but don't prevent birth if the animal is not eating.
         }
         if( season_match && female && one_in( chance ) ) {
@@ -3580,14 +3581,12 @@
     try_upgrade( false );
     try_reproduce();
     try_biosignature();
-<<<<<<< HEAD
-    if( has_flag( MF_EATS ) ) {
+
+    if( has_flag( mon_flag_EATS ) ) {
         digest_food();
     }
-    if( has_flag( MF_MILKABLE ) ) {
-=======
+
     if( has_flag( mon_flag_MILKABLE ) ) {
->>>>>>> 96c76905
         refill_udders();
     }
 
