#include "monster.h"

#include <cmath>
#include <algorithm>
#include <sstream>
#include <memory>
#include <tuple>
#include <unordered_map>

#include "avatar.h"
#include "coordinate_conversions.h"
#include "cursesdef.h"
#include "debug.h"
#include "effect.h"
#include "event_bus.h"
#include "explosion.h"
#include "field.h"
#include "game.h"
#include "item.h"
#include "itype.h"
#include "line.h"
#include "map.h"
#include "map_iterator.h"
#include "mapdata.h"
#include "melee.h"
#include "messages.h"
#include "mission.h"
#include "mondeath.h"
#include "mondefense.h"
#include "monfaction.h"
#include "mongroup.h"
#include "morale_types.h"
#include "mutation.h"
#include "mtype.h"
#include "npc.h"
#include "optional.h"
#include "options.h"
#include "output.h"
#include "overmapbuffer.h"
#include "projectile.h"
#include "rng.h"
#include "sounds.h"
#include "string_formatter.h"
#include "text_snippets.h"
#include "translations.h"
#include "trap.h"
#include "character.h"
#include "compatibility.h"
#include "game_constants.h"
#include "mattack_common.h"
#include "pimpl.h"
#include "player.h"
#include "int_id.h"
#include "string_id.h"
#include "flat_set.h"
#include "weather.h"

struct pathfinding_settings;

// Limit the number of iterations for next upgrade_time calculations.
// This also sets the percentage of monsters that will never upgrade.
// The rough formula is 2^(-x), e.g. for x = 5 it's 0.03125 (~ 3%).
#define UPGRADE_MAX_ITERS 5

const mtype_id mon_ant( "mon_ant" );
const mtype_id mon_ant_fungus( "mon_ant_fungus" );
const mtype_id mon_ant_queen( "mon_ant_queen" );
const mtype_id mon_ant_soldier( "mon_ant_soldier" );
const mtype_id mon_bee( "mon_bee" );
const mtype_id mon_beekeeper( "mon_beekeeper" );
const mtype_id mon_boomer( "mon_boomer" );
const mtype_id mon_boomer_huge( "mon_boomer_huge" );
const mtype_id mon_boomer_fungus( "mon_boomer_fungus" );
const mtype_id mon_fungaloid( "mon_fungaloid" );
const mtype_id mon_triffid( "mon_triffid" );
const mtype_id mon_triffid_queen( "mon_triffid_queen" );
const mtype_id mon_triffid_young( "mon_triffid_young" );
const mtype_id mon_zombie( "mon_zombie" );
const mtype_id mon_zombie_bio_op( "mon_zombie_bio_op" );
const mtype_id mon_zombie_brute( "mon_zombie_brute" );
const mtype_id mon_zombie_brute_shocker( "mon_zombie_brute_shocker" );
const mtype_id mon_zombie_child( "mon_zombie_child" );
const mtype_id mon_zombie_cop( "mon_zombie_cop" );
const mtype_id mon_zombie_electric( "mon_zombie_electric" );
const mtype_id mon_zombie_fat( "mon_zombie_fat" );
const mtype_id mon_zombie_fireman( "mon_zombie_fireman" );
const mtype_id mon_zombie_fungus( "mon_zombie_fungus" );
const mtype_id mon_zombie_gasbag( "mon_zombie_gasbag" );
const mtype_id mon_zombie_gasbag_fungus( "mon_zombie_gasbag_fungus" );
const mtype_id mon_zombie_grabber( "mon_zombie_grabber" );
const mtype_id mon_zombie_hazmat( "mon_zombie_hazmat" );
const mtype_id mon_zombie_hulk( "mon_zombie_hulk" );
const mtype_id mon_skeleton_hulk( "mon_skeleton_hulk" );
const mtype_id mon_skeleton_hulk_fungus( "mon_skeleton_hulk_fungus" );
const mtype_id mon_skeleton_brute( "mon_skeleton_brute" );
const mtype_id mon_zombie_hunter( "mon_zombie_hunter" );
const mtype_id mon_zombie_master( "mon_zombie_master" );
const mtype_id mon_zombie_necro( "mon_zombie_necro" );
const mtype_id mon_zombie_rot( "mon_zombie_rot" );
const mtype_id mon_zombie_scientist( "mon_zombie_scientist" );
const mtype_id mon_zombie_scorched( "mon_zombie_scorched" );
const mtype_id mon_zombie_shrieker( "mon_zombie_shrieker" );
const mtype_id mon_zombie_smoker( "mon_zombie_smoker" );
const mtype_id mon_zombie_smoker_fungus( "mon_zombie_smoker_fungus" );
const mtype_id mon_zombie_soldier( "mon_zombie_soldier" );
const mtype_id mon_zombie_spitter( "mon_zombie_spitter" );
const mtype_id mon_zombie_survivor( "mon_zombie_survivor" );
const mtype_id mon_zombie_swimmer( "mon_zombie_swimmer" );
const mtype_id mon_zombie_technician( "mon_zombie_technician" );
const mtype_id mon_zombie_tough( "mon_zombie_tough" );
const mtype_id mon_zombie_child_fungus( "mon_zombie_child_fungus" );
const mtype_id mon_zombie_anklebiter( "mon_zombie_anklebiter" );
const mtype_id mon_zombie_creepy( "mon_zombie_creepy" );
const mtype_id mon_zombie_sproglodyte( "mon_zombie_sproglodyte" );
const mtype_id mon_zombie_shriekling( "mon_zombie_shriekling" );
const mtype_id mon_zombie_snotgobbler( "mon_zombie_snotgobbler" );
const mtype_id mon_zombie_waif( "mon_zombie_waif" );
const mtype_id mon_spider_fungus( "mon_spider_fungus" );

const species_id ZOMBIE( "ZOMBIE" );
const species_id FUNGUS( "FUNGUS" );
const species_id INSECT( "INSECT" );
const species_id MAMMAL( "MAMMAL" );
const species_id ABERRATION( "ABERRATION" );
const species_id MOLLUSK( "MOLLUSK" );
const species_id ROBOT( "ROBOT" );
const species_id FISH( "FISH" );
const species_id SPIDER( "SPIDER" );

const efftype_id effect_badpoison( "badpoison" );
const efftype_id effect_beartrap( "beartrap" );
const efftype_id effect_bleed( "bleed" );
const efftype_id effect_blind( "blind" );
const efftype_id effect_bouldering( "bouldering" );
const efftype_id effect_crushed( "crushed" );
const efftype_id effect_deaf( "deaf" );
const efftype_id effect_docile( "docile" );
const efftype_id effect_downed( "downed" );
const efftype_id effect_emp( "emp" );
const efftype_id effect_grabbed( "grabbed" );
const efftype_id effect_grabbing( "grabbing" );
const efftype_id effect_harnessed( "harnessed" );
const efftype_id effect_heavysnare( "heavysnare" );
const efftype_id effect_hit_by_player( "hit_by_player" );
const efftype_id effect_in_pit( "in_pit" );
const efftype_id effect_lightsnare( "lightsnare" );
const efftype_id effect_monster_armor( "monster_armor" );
const efftype_id effect_no_sight( "no_sight" );
const efftype_id effect_onfire( "onfire" );
const efftype_id effect_pacified( "pacified" );
const efftype_id effect_paralyzepoison( "paralyzepoison" );
const efftype_id effect_poison( "poison" );
const efftype_id effect_riding( "riding" );
const efftype_id effect_ridden( "ridden" );
const efftype_id effect_saddled( "saddled" );
const efftype_id effect_run( "run" );
const efftype_id effect_shrieking( "shrieking" );
const efftype_id effect_stunned( "stunned" );
const efftype_id effect_supercharged( "supercharged" );
const efftype_id effect_tied( "tied" );
const efftype_id effect_webbed( "webbed" );

static const trait_id trait_ANIMALDISCORD( "ANIMALDISCORD" );
static const trait_id trait_ANIMALDISCORD2( "ANIMALDISCORD2" );
static const trait_id trait_ANIMALEMPATH( "ANIMALEMPATH" );
static const trait_id trait_ANIMALEMPATH2( "ANIMALEMPATH2" );
static const trait_id trait_BEE( "BEE" );
static const trait_id trait_FLOWERS( "FLOWERS" );
static const trait_id trait_PACIFIST( "PACIFIST" );
static const trait_id trait_KILLER( "KILLER" );

static const std::map<m_size, std::string> size_names {
    {m_size::MS_TINY, translate_marker( "tiny" )},
    {m_size::MS_SMALL, translate_marker( "small" )},
    {m_size::MS_MEDIUM, translate_marker( "medium" )},
    {m_size::MS_LARGE, translate_marker( "large" )},
    {m_size::MS_HUGE, translate_marker( "huge" )},
};

static const std::map<monster_attitude, std::pair<std::string, color_id>> attitude_names {
    {monster_attitude::MATT_FRIEND, {translate_marker( "Friendly." ), def_h_white}},
    {monster_attitude::MATT_FPASSIVE, {translate_marker( "Passive." ), def_h_white}},
    {monster_attitude::MATT_FLEE, {translate_marker( "Fleeing!" ), def_c_green}},
    {monster_attitude::MATT_FOLLOW, {translate_marker( "Tracking." ), def_c_yellow}},
    {monster_attitude::MATT_IGNORE, {translate_marker( "Ignoring." ), def_c_light_gray}},
    {monster_attitude::MATT_ZLAVE, {translate_marker( "Zombie slave." ), def_c_green}},
    {monster_attitude::MATT_ATTACK, {translate_marker( "Hostile!" ), def_c_red}},
    {monster_attitude::MATT_NULL, {translate_marker( "BUG: Behavior unnamed." ), def_h_red}},
};

monster::monster()
{
    position.x = 20;
    position.y = 10;
    position.z = -500; // Some arbitrary number that will cause debugmsgs
    unset_dest();
    wandf = 0;
    hp = 60;
    moves = 0;
    friendly = 0;
    anger = 0;
    morale = 2;
    faction = mfaction_id( 0 );
    mission_id = -1;
    no_extra_death_drops = false;
    dead = false;
    death_drops = true;
    made_footstep = false;
    hallucination = false;
    ignoring = 0;
    upgrades = false;
    upgrade_time = -1;
    last_updated = 0;
    biosig_timer = -1;

    monster::reset_bonuses();
}

monster::monster( const mtype_id &id ) : monster()
{
    type = &id.obj();
    moves = type->speed;
    Creature::set_speed_base( type->speed );
    hp = type->hp;
    for( auto &sa : type->special_attacks ) {
        auto &entry = special_attacks[sa.first];
        entry.cooldown = rng( 0, sa.second->cooldown );
    }
    anger = type->agro;
    morale = type->morale;
    faction = type->default_faction;
    ammo = type->starting_ammo;
    upgrades = type->upgrades && ( type->half_life || type->age_grow );
    reproduces = type->reproduces && type->baby_timer && !monster::has_flag( MF_NO_BREED );
    biosignatures = type->biosignatures;
    if( monster::has_flag( MF_AQUATIC ) ) {
        fish_population = dice( 1, 20 );
    }
    if( monster::has_flag( MF_RIDEABLE_MECH ) ) {
        itype_id mech_bat = itype_id( type->mech_battery );
        const itype &type = *item::find_type( mech_bat );
        int max_charge = type.magazine->capacity;
        item mech_bat_item = item( mech_bat, 0 );
        mech_bat_item.ammo_consume( rng( 0, max_charge ), tripoint_zero );
        battery_item = mech_bat_item;
    }
}

monster::monster( const mtype_id &id, const tripoint &p ) : monster( id )
{
    position = p;
    unset_dest();
}

monster::monster( const monster & ) = default;
monster::monster( monster && ) = default;
monster::~monster() = default;
monster &monster::operator=( const monster & ) = default;
monster &monster::operator=( monster && ) = default;

void monster::setpos( const tripoint &p )
{
    if( p == pos() ) {
        return;
    }

    bool wandering = wander();
    g->update_zombie_pos( *this, p );
    position = p;
    if( has_effect( effect_ridden ) && mounted_player && mounted_player->pos() != pos() ) {
        add_msg( m_debug, "Ridden monster %s moved independently and dumped player", get_name() );
        mounted_player->forced_dismount();
    }
    if( wandering ) {
        unset_dest();
    }
}

const tripoint &monster::pos() const
{
    return position;
}

void monster::poly( const mtype_id &id )
{
    double hp_percentage = static_cast<double>( hp ) / static_cast<double>( type->hp );
    type = &id.obj();
    moves = 0;
    Creature::set_speed_base( type->speed );
    anger = type->agro;
    morale = type->morale;
    hp = static_cast<int>( hp_percentage * type->hp );
    special_attacks.clear();
    for( auto &sa : type->special_attacks ) {
        auto &entry = special_attacks[sa.first];
        entry.cooldown = sa.second->cooldown;
    }
    faction = type->default_faction;
    upgrades = type->upgrades;
    reproduces = type->reproduces;
    biosignatures = type->biosignatures;
}

bool monster::can_upgrade()
{
    return upgrades && get_option<float>( "MONSTER_UPGRADE_FACTOR" ) > 0.0;
}

// For master special attack.
void monster::hasten_upgrade()
{
    if( !can_upgrade() || upgrade_time < 1 ) {
        return;
    }

    const int scaled_half_life = type->half_life * get_option<float>( "MONSTER_UPGRADE_FACTOR" );
    upgrade_time -= rng( 1, scaled_half_life );
    if( upgrade_time < 0 ) {
        upgrade_time = 0;
    }
}

// This will disable upgrades in case max iters have been reached.
// Checking for return value of -1 is necessary.
int monster::next_upgrade_time()
{
    if( type->age_grow > 0 ) {
        return type->age_grow;
    }
    const int scaled_half_life = type->half_life * get_option<float>( "MONSTER_UPGRADE_FACTOR" );
    int day = 1; // 1 day of guaranteed evolve time
    for( int i = 0; i < UPGRADE_MAX_ITERS; i++ ) {
        if( one_in( 2 ) ) {
            day += rng( 0, scaled_half_life );
            return day;
        } else {
            day += scaled_half_life;
        }
    }
    // didn't manage to upgrade, shouldn't ever then
    upgrades = false;
    return -1;
}

void monster::try_upgrade( bool pin_time )
{
    if( !can_upgrade() ) {
        return;
    }

    const int current_day = to_days<int>( calendar::turn - calendar::start_of_cataclysm );
    //This should only occur when a monster is created or upgraded to a new form
    if( upgrade_time < 0 ) {
        upgrade_time = next_upgrade_time();
        if( upgrade_time < 0 ) {
            return;
        }
        if( pin_time || type->age_grow > 0 ) {
            // offset by today, always true for growing creatures
            upgrade_time += current_day;
        } else {
            // offset by starting season
            // @todo revisit this and make it simpler
            upgrade_time += to_days<int>( calendar::start_of_cataclysm - calendar::turn_zero );
        }
    }

    // Here we iterate until we either are before upgrade_time or can't upgrade any more.
    // This is so that late into game new monsters can 'catch up' with all that half-life
    // upgrades they'd get if we were simulating whole world.
    while( true ) {
        if( upgrade_time > current_day ) {
            // not yet
            return;
        }

        if( type->upgrade_into ) {
            poly( type->upgrade_into );
        } else {
            const mtype_id &new_type = MonsterGroupManager::GetRandomMonsterFromGroup( type->upgrade_group );
            if( new_type ) {
                poly( new_type );
            }
        }

        if( !upgrades ) {
            // upgraded into a non-upgradeable monster
            return;
        }

        const int next_upgrade = next_upgrade_time();
        if( next_upgrade < 0 ) {
            // hit never_upgrade
            return;
        }
        upgrade_time += next_upgrade;
    }
}

void monster::try_reproduce()
{
    if( !reproduces ) {
        return;
    }
    // This can happen if the monster type has changed (from reproducing to non-reproducing monster)
    if( !type->baby_timer ) {
        return;
    }

    if( !baby_timer ) {
        // Assume this is a freshly spawned monster (because baby_timer is not set yet), set the point when it reproduce to somewhere in the future.
        baby_timer.emplace( calendar::turn + *type->baby_timer );
    }

    bool season_spawn = false;
    bool season_match = true;

    // only 50% of animals should reproduce
    bool female = one_in( 2 );
    for( auto &elem : type->baby_flags ) {
        if( elem == "SUMMER" || elem == "WINTER" || elem == "SPRING" || elem == "AUTUMN" ) {
            season_spawn = true;
        }
    }

    // add a decreasing chance of additional spawns when "catching up" an existing animal
    int chance = -1;
    while( true ) {
        if( *baby_timer > calendar::turn ) {
            return;
        }

        if( season_spawn ) {
            season_match = false;
            for( auto &elem : type->baby_flags ) {
                if( ( season_of_year( *baby_timer ) == SUMMER && elem == "SUMMER" ) ||
                    ( season_of_year( *baby_timer ) == WINTER && elem == "WINTER" ) ||
                    ( season_of_year( *baby_timer ) == SPRING && elem == "SPRING" ) ||
                    ( season_of_year( *baby_timer ) == AUTUMN && elem == "AUTUMN" ) ) {
                    season_match = true;
                }
            }
        }

        chance += 2;
        if( season_match && female && one_in( chance ) ) {
            int spawn_cnt = rng( 1, type->baby_count );
            if( type->baby_monster ) {
                g->m.add_spawn( type->baby_monster, spawn_cnt, pos().xy() );
            } else {
                g->m.add_item_or_charges( pos(), item( type->baby_egg, *baby_timer, spawn_cnt ), true );
            }
        }

        *baby_timer += *type->baby_timer;
    }
}

void monster::try_biosignature()
{
    if( !biosignatures ) {
        return;
    }
    if( !type->biosig_timer ) {
        return;
    }

    if( !biosig_timer ) {
        biosig_timer.emplace( calendar::turn + *type->biosig_timer );
    }

    while( true ) {
        if( *biosig_timer > calendar::turn ) {
            return;
        }

        g->m.add_item_or_charges( pos(), item( type->biosig_item, *biosig_timer, 1 ), true );
        *biosig_timer += *type->biosig_timer;
    }
}

void monster::spawn( const tripoint &p )
{
    position = p;
    unset_dest();
}

std::string monster::get_name() const
{
    return name( 1 );
}

std::string monster::name( unsigned int quantity ) const
{
    if( !type ) {
        debugmsg( "monster::name empty type!" );
        return std::string();
    }
    if( !unique_name.empty() ) {
        return string_format( "%s: %s", type->nname( quantity ), unique_name );
    }
    return type->nname( quantity );
}

// TODO: MATERIALS put description in materials.json?
std::string monster::name_with_armor() const
{
    std::string ret;
    if( type->in_species( INSECT ) ) {
        ret = _( "carapace" );
    } else if( made_of( material_id( "veggy" ) ) ) {
        ret = _( "thick bark" );
    } else if( made_of( material_id( "bone" ) ) ) {
        ret = _( "exoskeleton" );
    } else if( made_of( material_id( "flesh" ) ) || made_of( material_id( "hflesh" ) ) ||
               made_of( material_id( "iflesh" ) ) ) {
        ret = _( "thick hide" );
    } else if( made_of( material_id( "iron" ) ) || made_of( material_id( "steel" ) ) ) {
        ret = _( "armor plating" );
    } else if( made_of( LIQUID ) ) {
        ret = _( "dense jelly mass" );
    } else {
        ret = _( "armor" );
    }
    if( has_effect( effect_monster_armor ) && !inv.empty() ) {
        for( const item &armor : inv ) {
            if( armor.is_pet_armor( true ) ) {
                ret += string_format( _( "wearing %1$s" ), armor.tname( 1 ) );
                break;
            }
        }
    }

    return ret;
}

std::string monster::disp_name( bool possessive ) const
{
    if( !possessive ) {
        return string_format( _( "the %s" ), name() );
    } else {
        return string_format( _( "the %s's" ), name() );
    }
}

std::string monster::skin_name() const
{
    return name_with_armor();
}

void monster::get_HP_Bar( nc_color &color, std::string &text ) const
{
    std::tie( text, color ) = ::get_hp_bar( hp, type->hp, true );
}

std::pair<std::string, nc_color> monster::get_attitude() const
{
    const auto att = attitude_names.at( attitude( &g->u ) );
    return {
        _( att.first ),
        all_colors.get( att.second )
    };
}

static std::pair<std::string, nc_color> hp_description( int cur_hp, int max_hp )
{
    std::string damage_info;
    nc_color col;
    if( cur_hp >= max_hp ) {
        damage_info = _( "It is uninjured." );
        col = c_green;
    } else if( cur_hp >= max_hp * 0.8 ) {
        damage_info = _( "It is lightly injured." );
        col = c_light_green;
    } else if( cur_hp >= max_hp * 0.6 ) {
        damage_info = _( "It is moderately injured." );
        col = c_yellow;
    } else if( cur_hp >= max_hp * 0.3 ) {
        damage_info = _( "It is heavily injured." );
        col = c_yellow;
    } else if( cur_hp >= max_hp * 0.1 ) {
        damage_info = _( "It is severely injured." );
        col = c_light_red;
    } else {
        damage_info = _( "It is nearly dead!" );
        col = c_red;
    }
    /*
    // This is unused code that allows the player to see the exact amount of monster HP, to be implemented later!
    if( true ) ) {
        damage_info = string_format( _( "It has %d/%d HP." ), cur_hp, max_hp );
    }*/

    return std::make_pair( damage_info, col );
}

int monster::print_info( const catacurses::window &w, int vStart, int vLines, int column ) const
{
    const int vEnd = vStart + vLines;

    mvwprintz( w, point( column, vStart ), c_white, "%s ", name() );

    const auto att = get_attitude();
    wprintz( w, att.second, att.first );

    if( debug_mode ) {
        wprintz( w, c_light_gray, _( " Difficulty " ) + to_string( type->difficulty ) );
    }

    if( sees( g->u ) ) {
        mvwprintz( w, point( column, ++vStart ), c_yellow, _( "Aware of your presence!" ) );
    }

    std::string effects = get_effect_status();
    size_t used_space = utf8_width( att.first ) + utf8_width( name() ) + 3;
    trim_and_print( w, point( used_space, vStart++ ), getmaxx( w ) - used_space - 2,
                    h_white, effects );

    const auto hp_desc = hp_description( hp, type->hp );
    mvwprintz( w, point( column, vStart++ ), hp_desc.second, hp_desc.first );
    if( has_effect( effect_ridden ) && mounted_player ) {
        mvwprintz( w, point( column, vStart++ ), c_white, _( "Rider: %s" ), mounted_player->disp_name() );
    }

    if( effect_cache[MODIFIED] ) {
        wprintz( w, c_light_gray, _( " It is %s." ), size_names.at( get_size() ) );
    }

    std::vector<std::string> lines = foldstring( type->get_description(), getmaxx( w ) - 1 - column );
    int numlines = lines.size();
    for( int i = 0; i < numlines && vStart <= vEnd; i++ ) {
        mvwprintz( w, point( column, vStart++ ), c_white, lines[i] );
    }

    return vStart;
}

std::string monster::extended_description() const
{
    std::ostringstream ss;
    const auto att = get_attitude();
    std::string att_colored = colorize( att.first, att.second );
    std::string difficulty_str;
    if( debug_mode ) {
        difficulty_str = _( "Difficulty " ) + to_string( type->difficulty );
    } else {
        if( type->difficulty < 3 ) {
            difficulty_str = _( "<color_light_gray>Minimal threat.</color>" );
        } else if( type->difficulty < 10 ) {
            difficulty_str = _( "<color_light_gray>Mildly dangerous.</color>" );
        } else if( type->difficulty < 20 ) {
            difficulty_str = _( "<color_light_red>Dangerous.</color>" );
        } else if( type->difficulty < 30 ) {
            difficulty_str = _( "<color_red>Very dangerous.</color>" );
        } else if( type->difficulty < 50 ) {
            difficulty_str = _( "<color_red>Extremely dangerous.</color>" );
        } else {
            difficulty_str = _( "<color_red>Fatally dangerous!</color>" );
        }
    }

    ss << string_format( _( "This is a %s.  %s %s" ), name(), att_colored,
                         difficulty_str ) << std::endl;
    if( !get_effect_status().empty() ) {
        ss << string_format( _( "<stat>It is %s.</stat>" ), get_effect_status() ) << std::endl;
    }

    ss << "--" << std::endl;
    auto hp_bar = hp_description( hp, type->hp );
    ss << colorize( hp_bar.first, hp_bar.second ) << std::endl;

    ss << "--" << std::endl;
    ss << string_format( "<dark>%s</dark>", type->get_description() ) << std::endl;
    ss << "--" << std::endl;

    ss << string_format( _( "It is %s in size." ),
                         _( size_names.at( get_size() ) ) ) << std::endl;

    std::vector<std::string> types;
    if( type->has_flag( MF_ANIMAL ) ) {
        types.emplace_back( _( "an animal" ) );
    }
    if( type->in_species( ZOMBIE ) ) {
        types.emplace_back( _( "a zombie" ) );
    }
    if( type->in_species( FUNGUS ) ) {
        types.emplace_back( _( "a fungus" ) );
    }
    if( type->in_species( INSECT ) ) {
        types.emplace_back( _( "an insect" ) );
    }
    if( type->in_species( ABERRATION ) ) {
        types.emplace_back( _( "an aberration" ) );
    }
    if( !types.empty() ) {
        ss << string_format( _( "It is %s." ),
                             enumerate_as_string( types ) ) << std::endl;
    }

    using flag_description = std::pair<m_flag, std::string>;
    const auto describe_flags = [this, &ss](
                                    const std::string & format,
                                    const std::vector<flag_description> &flags_names,
    const std::string &if_empty = "" ) {
        std::string flag_descriptions = enumerate_as_string( flags_names.begin(),
        flags_names.end(), [this]( const flag_description & fd ) {
            return type->has_flag( fd.first ) ? fd.second : "";
        } );
        if( !flag_descriptions.empty() ) {
            ss << string_format( format, flag_descriptions ) << std::endl;
        } else if( !if_empty.empty() ) {
            ss << if_empty << std::endl;
        }
    };

    describe_flags( _( "It has the following senses: %s." ), {
        {m_flag::MF_HEARS, pgettext( "Hearing as sense", "hearing" )},
        {m_flag::MF_SEES, pgettext( "Sight as sense", "sight" )},
        {m_flag::MF_SMELLS, pgettext( "Smell as sense", "smell" )},
    }, _( "It doesn't have senses." ) );

    describe_flags( _( "It can %s." ), {
        {m_flag::MF_SWIMS, pgettext( "Swim as an action", "swim" )},
        {m_flag::MF_FLIES, pgettext( "Fly as an action", "fly" )},
        {m_flag::MF_CAN_DIG, pgettext( "Dig as an action", "dig" )},
        {m_flag::MF_CLIMBS, pgettext( "Climb as an action", "climb" )}
    } );

    describe_flags( _( "<bad>In fight it can %s.</bad>" ), {
        {m_flag::MF_GRABS, pgettext( "Grab as an action", "grab" )},
        {m_flag::MF_VENOM, pgettext( "Poison as an action", "poison" )},
        {m_flag::MF_PARALYZE, pgettext( "Paralyze as an action", "paralyze" )},
        {m_flag::MF_BLEED, _( "cause bleed" )}
    } );

    if( !type->has_flag( m_flag::MF_NOHEAD ) ) {
        ss << _( "It has a head." ) << std::endl;
    }

    return replace_colors( ss.str() );
}

const std::string &monster::symbol() const
{
    return type->sym;
}

nc_color monster::basic_symbol_color() const
{
    return type->color;
}

nc_color monster::symbol_color() const
{
    return color_with_effects();
}

bool monster::is_symbol_highlighted() const
{
    return friendly != 0;
}

nc_color monster::color_with_effects() const
{
    nc_color ret = type->color;
    if( has_effect( effect_beartrap ) || has_effect( effect_stunned ) || has_effect( effect_downed ) ||
        has_effect( effect_tied ) ||
        has_effect( effect_lightsnare ) || has_effect( effect_heavysnare ) ) {
        ret = hilite( ret );
    }
    if( has_effect( effect_pacified ) ) {
        ret = invert_color( ret );
    }
    if( has_effect( effect_onfire ) ) {
        ret = red_background( ret );
    }
    return ret;
}

bool monster::avoid_trap( const tripoint & /* pos */, const trap &tr ) const
{
    // The trap position is not used, monsters are to stupid to remember traps. Actually, they do
    // not even see them.
    // Traps are on the ground, digging monsters go below, fliers and climbers go above.
    if( digging() || has_flag( MF_FLIES ) ) {
        return true;
    }
    return dice( 3, type->sk_dodge + 1 ) >= dice( 3, tr.get_avoidance() );
}

bool monster::has_flag( const m_flag f ) const
{
    return type->has_flag( f );
}

bool monster::can_see() const
{
    return has_flag( MF_SEES ) && !effect_cache[VISION_IMPAIRED];
}

bool monster::can_hear() const
{
    return has_flag( MF_HEARS ) && !has_effect( effect_deaf );
}

bool monster::can_submerge() const
{
    return ( has_flag( MF_NO_BREATHE ) || has_flag( MF_SWIMS ) || has_flag( MF_AQUATIC ) )
           && !has_flag( MF_ELECTRONIC );
}

bool monster::can_drown() const
{
    return !has_flag( MF_SWIMS ) && !has_flag( MF_AQUATIC )
           && !has_flag( MF_NO_BREATHE ) && !has_flag( MF_FLIES );
}

bool monster::digging() const
{
    return has_flag( MF_DIGS ) || ( has_flag( MF_CAN_DIG ) && underwater );
}

bool monster::can_act() const
{
    return moves > 0 &&
           ( effects->empty() ||
             ( !has_effect( effect_stunned ) && !has_effect( effect_downed ) && !has_effect( effect_webbed ) ) );
}

int monster::sight_range( const int light_level ) const
{
    // Non-aquatic monsters can't see much when submerged
    if( !can_see() || effect_cache[VISION_IMPAIRED] ||
        ( underwater && !has_flag( MF_SWIMS ) && !has_flag( MF_AQUATIC ) && !digging() ) ) {
        return 1;
    }
    static const int default_daylight = default_daylight_level();
    if( light_level == 0 ) {
        return type->vision_night;
    } else if( light_level == default_daylight ) {
        return type->vision_day;
    }
    int range = light_level * type->vision_day + ( default_daylight - light_level ) *
                type->vision_night;
    range /= default_daylight;

    return range;
}

bool monster::made_of( const material_id &m ) const
{
    return type->made_of( m );
}

bool monster::made_of_any( const std::set<material_id> &ms ) const
{
    return type->made_of_any( ms );
}

bool monster::made_of( phase_id p ) const
{
    return type->phase == p;
}

void monster::set_goal( const tripoint &p )
{
    goal = p;
}

void monster::shift( const point &sm_shift )
{
    const point ms_shift = sm_to_ms_copy( sm_shift );
    position -= ms_shift;
    goal -= ms_shift;
    if( wandf > 0 ) {
        wander_pos -= ms_shift;
    }
}

tripoint monster::move_target()
{
    return goal;
}

Creature *monster::attack_target()
{
    if( wander() ) {
        return nullptr;
    }

    Creature *target = g->critter_at( move_target() );
    if( target == nullptr || target == this ||
        attitude_to( *target ) == Creature::A_FRIENDLY || !sees( *target ) ) {
        return nullptr;
    }

    return target;
}

bool monster::is_fleeing( player &u ) const
{
    if( effect_cache[FLEEING] ) {
        return true;
    }
    if( anger >= 100 || morale >= 100 ) {
        return false;
    }
    monster_attitude att = attitude( &u );
    return att == MATT_FLEE || ( att == MATT_FOLLOW && rl_dist( pos(), u.pos() ) <= 4 );
}

Creature::Attitude monster::attitude_to( const Creature &other ) const
{
    const monster *m = other.is_monster() ? static_cast< const monster *>( &other ) : nullptr;
    const player *p = other.as_player();
    if( m != nullptr ) {
        if( m == this ) {
            return A_FRIENDLY;
        }

        auto faction_att = faction.obj().attitude( m->faction );
        if( ( friendly != 0 && m->friendly != 0 ) ||
            ( friendly == 0 && m->friendly == 0 && faction_att == MFA_FRIENDLY ) ) {
            // Friendly (to player) monsters are friendly to each other
            // Unfriendly monsters go by faction attitude
            return A_FRIENDLY;
        } else if( ( friendly == 0 && m->friendly == 0 && faction_att == MFA_NEUTRAL ) ||
                   morale < 0 || anger < 10 ) {
            // Stuff that won't attack is neutral to everything
            return A_NEUTRAL;
        } else {
            return A_HOSTILE;
        }
    } else if( p != nullptr ) {
        switch( attitude( const_cast<player *>( p ) ) ) {
            case MATT_FRIEND:
            case MATT_ZLAVE:
                return A_FRIENDLY;
            case MATT_FPASSIVE:
            case MATT_FLEE:
            case MATT_IGNORE:
            case MATT_FOLLOW:
                return A_NEUTRAL;
            case MATT_ATTACK:
                return A_HOSTILE;
            case MATT_NULL:
            case NUM_MONSTER_ATTITUDES:
                break;
        }
    }
    // Should not happen!, creature should be either player or monster
    return A_NEUTRAL;
}

monster_attitude monster::attitude( const Character *u ) const
{
    if( friendly != 0 ) {
        if( has_effect( effect_docile ) ) {
            return MATT_FPASSIVE;
        }
        if( u == &g->u ) {
            return MATT_FRIEND;
        }
        // Zombies don't understand not attacking NPCs, but dogs and bots should.
        const npc *np = dynamic_cast< const npc * >( u );
        if( np != nullptr && np->get_attitude() != NPCATT_KILL && !type->in_species( ZOMBIE ) ) {
            return MATT_FRIEND;
        }
        if( np != nullptr && np->is_hallucination() ) {
            return MATT_IGNORE;
        }
    }
    if( effect_cache[FLEEING] ) {
        return MATT_FLEE;
    }
    if( has_effect( effect_pacified ) ) {
        return MATT_ZLAVE;
    }

    int effective_anger  = anger;
    int effective_morale = morale;

    if( u != nullptr ) {
        // Those are checked quite often, so avoiding string construction is a good idea
        static const string_id<monfaction> faction_bee( "bee" );
        static const trait_id pheromone_mammal( "PHEROMONE_MAMMAL" );
        static const trait_id pheromone_insect( "PHEROMONE_INSECT" );
        static const trait_id mycus_thresh( "THRESH_MYCUS" );
        static const trait_id mycus_friend( "MYCUS_FRIEND" );
        static const trait_id terrifying( "TERRIFYING" );
        if( faction == faction_bee ) {
            if( u->has_trait( trait_BEE ) ) {
                return MATT_FRIEND;
            } else if( u->has_trait( trait_FLOWERS ) ) {
                effective_anger -= 10;
            }
        }

        if( type->in_species( FUNGUS ) && ( u->has_trait( mycus_thresh ) ||
                                            u->has_trait( mycus_friend ) ) ) {
            return MATT_FRIEND;
        }

        if( effective_anger >= 10 &&
            ( ( type->in_species( MAMMAL ) && u->has_trait( pheromone_mammal ) ) ||
              ( type->in_species( INSECT ) && u->has_trait( pheromone_insect ) ) ) ) {
            effective_anger -= 20;
        }

        if( u->has_trait( terrifying ) ) {
            effective_morale -= 10;
        }

        if( has_flag( MF_ANIMAL ) ) {
            if( u->has_trait( trait_ANIMALEMPATH ) ) {
                effective_anger -= 10;
                if( effective_anger < 10 ) {
                    effective_morale += 55;
                }
            } else if( u->has_trait( trait_ANIMALEMPATH2 ) ) {
                effective_anger -= 20;
                if( effective_anger < 20 ) {
                    effective_morale += 80;
                }
            } else if( u->has_trait( trait_ANIMALDISCORD ) ) {
                if( effective_anger >= 10 ) {
                    effective_anger += 10;
                }
                if( effective_anger < 10 ) {
                    effective_morale -= 5;
                }
            } else if( u->has_trait( trait_ANIMALDISCORD2 ) ) {
                if( effective_anger >= 20 ) {
                    effective_anger += 20;
                }
                if( effective_anger < 20 ) {
                    effective_morale -= 5;
                }
            }
        }

        for( const trait_id &mut : u->get_mutations() ) {
            for( const species_id &spe : mut.obj().ignored_by ) {
                if( type->in_species( spe ) ) {
                    return MATT_IGNORE;
                }
            }
        }
    }

    if( effective_morale < 0 ) {
        if( effective_morale + effective_anger > 0 && get_hp() > get_hp_max() / 3 ) {
            return MATT_FOLLOW;
        }
        return MATT_FLEE;
    }

    if( effective_anger <= 0 ) {
        if( get_hp() != get_hp_max() ) {
            return MATT_FLEE;
        } else {
            return MATT_IGNORE;
        }
    }

    if( effective_anger < 10 ) {
        return MATT_FOLLOW;
    }

    return MATT_ATTACK;
}

int monster::hp_percentage() const
{
    return get_hp( hp_torso ) * 100 / get_hp_max();
}

void monster::process_triggers()
{
    process_trigger( mon_trigger::STALK, [this]() {
        return anger > 0 && one_in( 5 ) ? 1 : 0;
    } );

    process_trigger( mon_trigger::FIRE, [this]() {
        int ret = 0;
        for( const auto &p : g->m.points_in_radius( pos(), 3 ) ) {
            ret += 5 * g->m.get_field_intensity( p, fd_fire );
        }
        return ret;
    } );

    // Meat checking is disabled as for now.
    // It's hard to ever see it in action
    // and even harder to balance it without making it exploitable

    if( morale != type->morale && one_in( 10 ) ) {
        if( morale < type->morale ) {
            morale++;
        } else {
            morale--;
        }
    }

    if( anger != type->agro && one_in( 10 ) ) {
        if( anger < type->agro ) {
            anger++;
        } else {
            anger--;
        }
    }

    // Cap values at [-100, 100] to prevent perma-angry moose etc.
    morale = std::min( 100, std::max( -100, morale ) );
    anger  = std::min( 100, std::max( -100, anger ) );
}

// This adjusts anger/morale levels given a single trigger.
void monster::process_trigger( mon_trigger trig, int amount )
{
    if( type->has_anger_trigger( trig ) ) {
        anger += amount;
    }
    if( type->has_fear_trigger( trig ) ) {
        morale -= amount;
    }
    if( type->has_placate_trigger( trig ) ) {
        anger -= amount;
    }
}

void monster::process_trigger( mon_trigger trig, const std::function<int()> &amount_func )
{
    if( type->has_anger_trigger( trig ) ) {
        anger += amount_func();
    }
    if( type->has_fear_trigger( trig ) ) {
        morale -= amount_func();
    }
    if( type->has_placate_trigger( trig ) ) {
        anger -= amount_func();
    }
}

bool monster::is_underwater() const
{
    return underwater && can_submerge();
}

bool monster::is_on_ground() const
{
    return false; // TODO: actually make this work
}

bool monster::has_weapon() const
{
    return false; // monsters will never have weapons, silly
}

bool monster::is_warm() const
{
    return has_flag( MF_WARM );
}

bool monster::in_species( const species_id &spec ) const
{
    return type->in_species( spec );
}

bool monster::is_elec_immune() const
{
    return is_immune_damage( DT_ELECTRIC );
}

bool monster::is_immune_effect( const efftype_id &effect ) const
{
    if( effect == effect_onfire ) {
        return is_immune_damage( DT_HEAT ) ||
               made_of( LIQUID ) ||
               has_flag( MF_FIREY );
    }

    if( effect == effect_bleed ) {
        return !has_flag( MF_WARM ) ||
               !made_of( material_id( "flesh" ) );
    }

    if( effect == effect_paralyzepoison ||
        effect == effect_badpoison ||
        effect == effect_poison ) {
        return !has_flag( MF_WARM ) ||
               ( !made_of( material_id( "flesh" ) ) && !made_of( material_id( "iflesh" ) ) );
    }

    if( effect == effect_stunned ) {
        return has_flag( MF_STUN_IMMUNE );
    }

    return false;
}

bool monster::is_immune_damage( const damage_type dt ) const
{
    switch( dt ) {
        case DT_NULL:
            return true;
        case DT_TRUE:
            return false;
        case DT_BIOLOGICAL: // NOTE: Unused
            return false;
        case DT_BASH:
            return false;
        case DT_CUT:
            return false;
        case DT_ACID:
            return has_flag( MF_ACIDPROOF );
        case DT_STAB:
            return false;
        case DT_HEAT:
            return made_of( material_id( "steel" ) ) ||
                   made_of( material_id( "stone" ) ); // Ugly hardcode - remove later
        case DT_COLD:
            return false;
        case DT_ELECTRIC:
            return type->sp_defense == &mdefense::zapback ||
                   has_flag( MF_ELECTRIC ) ||
                   has_flag( MF_ELECTRIC_FIELD );
        default:
            return true;
    }
}

bool monster::is_dead_state() const
{
    return hp <= 0;
}

bool monster::block_hit( Creature *, body_part &, damage_instance & )
{
    return false;
}

void monster::absorb_hit( body_part, damage_instance &dam )
{
    for( auto &elem : dam.damage_units ) {
        add_msg( m_debug, "Dam Type: %s :: Ar Pen: %.1f :: Armor Mult: %.1f",
                 name_by_dt( elem.type ), elem.res_pen, elem.res_mult );
        elem.amount -= std::min( resistances( *this ).get_effective_resist( elem ) +
                                 get_worn_armor_val( elem.type ), elem.amount );
    }
}

void monster::melee_attack( Creature &target )
{
    melee_attack( target, get_hit() );
}

void monster::melee_attack( Creature &target, float accuracy )
{
    int hitspread = target.deal_melee_attack( this, melee::melee_hit_range( accuracy ) );
    mod_moves( -type->attack_cost );
    if( type->melee_dice == 0 ) {
        // We don't attack, so just return
        return;
    }

    if( this == &target ) {
        // This happens sometimes
        return;
    }

    if( target.is_player() ||
        ( target.is_npc() && g->u.attitude_to( target ) == A_FRIENDLY ) ) {
        // Make us a valid target for a few turns
        add_effect( effect_hit_by_player, 3_turns );
    }

    if( has_flag( MF_HIT_AND_RUN ) ) {
        add_effect( effect_run, 4_turns );
    }

    const bool u_see_me = g->u.sees( *this );

    damage_instance damage = !is_hallucination() ? type->melee_damage : damage_instance();
    if( !is_hallucination() && type->melee_dice > 0 ) {
        damage.add_damage( DT_BASH, dice( type->melee_dice, type->melee_sides ) );
    }

    dealt_damage_instance dealt_dam;

    if( hitspread >= 0 ) {
        target.deal_melee_hit( this, hitspread, false, damage, dealt_dam );
    }
    body_part bp_hit = dealt_dam.bp_hit;

    const int total_dealt = dealt_dam.total_damage();
    if( hitspread < 0 ) {
        // Miss
        if( u_see_me && !target.in_sleep_state() ) {
            if( target.is_player() ) {
                add_msg( _( "You dodge %s." ), disp_name() );
            } else if( target.is_npc() ) {
                add_msg( _( "%1$s dodges %2$s attack." ),
                         target.disp_name(), name() );
            } else {
                add_msg( _( "The %1$s misses %2$s!" ),
                         name(), target.disp_name() );
            }
        } else if( target.is_player() ) {
            add_msg( _( "You dodge an attack from an unseen source." ) );
        }
    } else if( is_hallucination() || total_dealt > 0 ) {
        // Hallucinations always produce messages but never actually deal damage
        if( u_see_me ) {
            if( target.is_player() ) {
                sfx::play_variant_sound( "melee_attack", "monster_melee_hit",
                                         sfx::get_heard_volume( target.pos() ) );
                sfx::do_player_death_hurt( dynamic_cast<player &>( target ), false );
                //~ 1$s is attacker name, 2$s is bodypart name in accusative.
                add_msg( m_bad, _( "The %1$s hits your %2$s." ), name(),
                         body_part_name_accusative( bp_hit ) );
            } else if( target.is_npc() ) {
                if( has_effect( effect_ridden ) && has_flag( MF_RIDEABLE_MECH ) && pos() == g->u.pos() ) {
                    //~ %1$s: name of your mount, %2$s: target NPC name, %3$d: damage value
                    add_msg( m_good, _( "Your %1$s hits %2$s for %3$d damage!" ), name(), target.disp_name(),
                             total_dealt );
                } else {
                    //~ %1$s: attacker name, %2$s: target NPC name, %3$s: bodypart name in accusative
                    add_msg( _( "The %1$s hits %2$s %3$s." ), name(),
                             target.disp_name( true ),
                             body_part_name_accusative( bp_hit ) );
                }
            } else {
                if( has_effect( effect_ridden ) && has_flag( MF_RIDEABLE_MECH ) && pos() == g->u.pos() ) {
                    //~ %1$s: name of your mount, %2$s: target creature name, %3$d: damage value
                    add_msg( m_good, _( "Your %1$s hits %2$s for %3$d damage!" ), get_name(), target.disp_name(),
                             total_dealt );
                } else {
                    //~ %1$s: attacker name, %2$s: target creature name
                    add_msg( _( "The %1$s hits %2$s!" ), name(), target.disp_name() );
                }
            }
        } else if( target.is_player() ) {
            //~ %s is bodypart name in accusative.
            add_msg( m_bad, _( "Something hits your %s." ),
                     body_part_name_accusative( bp_hit ) );
        }
    } else {
        // No damage dealt
        if( u_see_me ) {
            if( target.is_player() ) {
                //~ 1$s is attacker name, 2$s is bodypart name in accusative, 3$s is armor name
                add_msg( _( "The %1$s hits your %2$s, but your %3$s protects you." ), name(),
                         body_part_name_accusative( bp_hit ), target.skin_name() );
            } else if( target.is_npc() ) {
                //~ $1s is monster name, %2$s is that monster target name,
                //~ $3s is target bodypart name in accusative, $4s is the monster target name,
                //~ 5$s is target armor name.
                add_msg( _( "The %1$s hits %2$s %3$s but is stopped by %4$s %5$s." ), name(),
                         target.disp_name( true ),
                         body_part_name_accusative( bp_hit ),
                         target.disp_name( true ),
                         target.skin_name() );
            } else {
                //~ $1s is monster name, %2$s is that monster target name,
                //~ $3s is target armor name.
                add_msg( _( "The %1$s hits %2$s but is stopped by its %3$s." ),
                         name(),
                         target.disp_name(),
                         target.skin_name() );
            }
        } else if( target.is_player() ) {
            //~ 1$s is bodypart name in accusative, 2$s is armor name.
            add_msg( _( "Something hits your %1$s, but your %2$s protects you." ),
                     body_part_name_accusative( bp_hit ), target.skin_name() );
        }
    }

    target.check_dead_state();

    if( is_hallucination() ) {
        if( one_in( 7 ) ) {
            die( nullptr );
        }
        return;
    }

    if( total_dealt <= 0 ) {
        return;
    }

    // Add any on damage effects
    for( const auto &eff : type->atk_effs ) {
        if( x_in_y( eff.chance, 100 ) ) {
            const body_part affected_bp = eff.affect_hit_bp ? bp_hit : eff.bp;
            target.add_effect( eff.id, time_duration::from_turns( eff.duration ), affected_bp, eff.permanent );
        }
    }

    const int stab_cut = dealt_dam.type_damage( DT_CUT ) + dealt_dam.type_damage( DT_STAB );

    if( stab_cut > 0 && has_flag( MF_VENOM ) ) {
        target.add_msg_if_player( m_bad, _( "You're envenomed!" ) );
        target.add_effect( effect_poison, 3_minutes );
    }

    if( stab_cut > 0 && has_flag( MF_BADVENOM ) ) {
        target.add_msg_if_player( m_bad,
                                  _( "You feel venom flood your body, wracking you with pain…" ) );
        target.add_effect( effect_badpoison, 4_minutes );
    }

    if( stab_cut > 0 && has_flag( MF_PARALYZE ) ) {
        target.add_msg_if_player( m_bad, _( "You feel venom enter your body!" ) );
        target.add_effect( effect_paralyzepoison, 10_minutes );
    }

    if( total_dealt > 6 && stab_cut > 0 && has_flag( MF_BLEED ) ) {
        // Maybe should only be if DT_CUT > 6... Balance question
        if( target.is_player() || target.is_npc() ) {
            target.as_character()->make_bleed( bp_hit, 6_minutes );
        } else {
            target.add_effect( effect_bleed, 6_minutes, bp_hit );
        }

    }
}

void monster::deal_projectile_attack( Creature *source, dealt_projectile_attack &attack,
                                      bool print_messages )
{
    const auto &proj = attack.proj;
    double &missed_by = attack.missed_by; // We can change this here
    const auto &effects = proj.proj_effects;

    // Whip has a chance to scare wildlife even if it misses
    if( effects.count( "WHIP" ) && type->in_category( "WILDLIFE" ) && one_in( 3 ) ) {
        add_effect( effect_run, rng( 3_turns, 5_turns ) );
    }

    if( missed_by > 1.0 ) {
        // Total miss
        return;
    }

    // if it's a headshot with no head, make it not a headshot
    if( missed_by < accuracy_headshot && has_flag( MF_NOHEAD ) ) {
        missed_by = accuracy_headshot;
    }

    Creature::deal_projectile_attack( source, attack, print_messages );

    if( !is_hallucination() && attack.hit_critter == this ) {
        // Maybe TODO: Get difficulty from projectile speed/size/missed_by
        on_hit( source, bp_torso, INT_MIN, &attack );
    }
}

void monster::deal_damage_handle_type( const damage_unit &du, body_part bp, int &damage,
                                       int &pain )
{
    switch( du.type ) {
        case DT_ELECTRIC:
            if( has_flag( MF_ELECTRIC ) ) {
                return; // immunity
            }
            break;
        case DT_COLD:
            if( !has_flag( MF_WARM ) ) {
                return; // immunity
            }
            break;
        case DT_BASH:
            if( has_flag( MF_PLASTIC ) ) {
                damage += du.amount / rng( 2, 4 ); // lessened effect
                pain += du.amount / 4;
                return;
            }
            break;
        case DT_NULL:
            debugmsg( "monster::deal_damage_handle_type: illegal damage type DT_NULL" );
            break;
        case DT_ACID:
            if( has_flag( MF_ACIDPROOF ) ) {
                return; // immunity
            }
        case DT_TRUE: // typeless damage, should always go through
        case DT_BIOLOGICAL: // internal damage, like from smoke or poison
        case DT_CUT:
        case DT_STAB:
        case DT_HEAT:
        default:
            break;
    }

    Creature::deal_damage_handle_type( du, bp, damage, pain );
}

int monster::heal( const int delta_hp, bool overheal )
{
    const int maxhp = type->hp;
    if( delta_hp <= 0 || ( hp >= maxhp && !overheal ) ) {
        return 0;
    }

    const int old_hp = hp;
    hp += delta_hp;
    if( hp > maxhp && !overheal ) {
        hp = maxhp;
    }
    return maxhp - old_hp;
}

void monster::set_hp( const int hp )
{
    this->hp = hp;
}

void monster::apply_damage( Creature *source, body_part /*bp*/, int dam,
                            const bool /*bypass_med*/ )
{
    if( is_dead_state() ) {
        return;
    }
    hp -= dam;
    if( hp < 1 ) {
        set_killer( source );
    } else if( dam > 0 ) {
        process_trigger( mon_trigger::HURT, 1 + static_cast<int>( dam / 3 ) );
    }
}

void monster::die_in_explosion( Creature *source )
{
    hp = -9999; // huge to trigger explosion and prevent corpse item
    die( source );
}

bool monster::movement_impaired()
{
    return effect_cache[MOVEMENT_IMPAIRED];
}

bool monster::move_effects( bool )
{
    // This function is relatively expensive, we want that cached
    // IMPORTANT: If adding any new effects here, make SURE to
    // add them to hardcoded_movement_impairing in effect.cpp
    if( !effect_cache[MOVEMENT_IMPAIRED] ) {
        return true;
    }

    bool u_see_me = g->u.sees( *this );
    if( has_effect( effect_tied ) ) {
        // friendly pet, will stay tied down and obey.
        if( friendly == -1 ) {
            return false;
        }
        // non-friendly monster will struggle to get free occasionally.
        // some monsters cant be tangled up with a net/bolas/lassoo etc.
        bool immediate_break = type->in_species( FISH ) || type->in_species( MOLLUSK ) ||
                               type->in_species( ROBOT ) || type->bodytype == "snake" || type->bodytype == "blob";
        if( !immediate_break && rng( 0, 900 ) > type->melee_dice * type->melee_sides * 1.5 ) {
            if( u_see_me ) {
                add_msg( _( "The %s struggles to break free of its bonds." ), name() );
            }
        } else if( immediate_break ) {
            remove_effect( effect_tied );
            if( tied_item ) {
                if( u_see_me ) {
                    add_msg( _( "The %s easily slips out of its bonds." ), name() );
                }
                g->m.add_item_or_charges( pos(), *tied_item );
                tied_item = cata::nullopt;
            }
        } else {
            if( tied_item ) {
                const bool broken = rng( type->melee_dice * type->melee_sides, std::min( 10000,
                                         type->melee_dice * type->melee_sides * 250 ) ) > 800;
                if( !broken ) {
                    g->m.add_item_or_charges( pos(), *tied_item );
                }
                tied_item = cata::nullopt;
                if( u_see_me ) {
                    if( broken ) {
                        add_msg( _( "The %s snaps the bindings holding it down." ), name() );
                    } else {
                        add_msg( _( "The %s breaks free of the bindings holding it down." ), name() );
                    }
                }
            }
            remove_effect( effect_tied );
        }
        return false;
    }
    if( has_effect( effect_downed ) ) {
        if( rng( 0, 40 ) > type->melee_dice * type->melee_sides * 1.5 ) {
            if( u_see_me ) {
                add_msg( _( "The %s struggles to stand." ), name() );
            }
        } else {
            if( u_see_me ) {
                add_msg( _( "The %s climbs to its feet!" ), name() );
            }
            remove_effect( effect_downed );
        }
        return false;
    }
    if( has_effect( effect_webbed ) ) {
        if( x_in_y( type->melee_dice * type->melee_sides, 6 * get_effect_int( effect_webbed ) ) ) {
            if( u_see_me ) {
                add_msg( _( "The %s breaks free of the webs!" ), name() );
            }
            remove_effect( effect_webbed );
        }
        return false;
    }
    if( has_effect( effect_lightsnare ) ) {
        if( x_in_y( type->melee_dice * type->melee_sides, 12 ) ) {
            remove_effect( effect_lightsnare );
            g->m.spawn_item( pos(), "string_36" );
            g->m.spawn_item( pos(), "snare_trigger" );
            if( u_see_me ) {
                add_msg( _( "The %s escapes the light snare!" ), name() );
            }
        }
        return false;
    }
    if( has_effect( effect_heavysnare ) ) {
        if( type->melee_dice * type->melee_sides >= 7 ) {
            if( x_in_y( type->melee_dice * type->melee_sides, 32 ) ) {
                remove_effect( effect_heavysnare );
                g->m.spawn_item( pos(), "rope_6" );
                g->m.spawn_item( pos(), "snare_trigger" );
                if( u_see_me ) {
                    add_msg( _( "The %s escapes the heavy snare!" ), name() );
                }
            }
        }
        return false;
    }
    if( has_effect( effect_beartrap ) ) {
        if( type->melee_dice * type->melee_sides >= 18 ) {
            if( x_in_y( type->melee_dice * type->melee_sides, 200 ) ) {
                remove_effect( effect_beartrap );
                g->m.spawn_item( pos(), "beartrap" );
                if( u_see_me ) {
                    add_msg( _( "The %s escapes the bear trap!" ), name() );
                }
            }
        }
        return false;
    }
    if( has_effect( effect_crushed ) ) {
        if( x_in_y( type->melee_dice * type->melee_sides, 100 ) ) {
            remove_effect( effect_crushed );
            if( u_see_me ) {
                add_msg( _( "The %s frees itself from the rubble!" ), name() );
            }
        }
        return false;
    }

    // If we ever get more effects that force movement on success this will need to be reworked to
    // only trigger success effects if /all/ rolls succeed
    if( has_effect( effect_in_pit ) ) {
        if( rng( 0, 40 ) > type->melee_dice * type->melee_sides ) {
            return false;
        } else {
            if( u_see_me ) {
                add_msg( _( "The %s escapes the pit!" ), name() );
            }
            remove_effect( effect_in_pit );
        }
    }
    if( has_effect( effect_grabbed ) ) {
        if( dice( type->melee_dice + type->melee_sides, 3 ) < get_effect_int( effect_grabbed ) ||
            !one_in( 4 ) ) {
            return false;
        } else {
            if( u_see_me ) {
                add_msg( _( "The %s breaks free from the grab!" ), name() );
            }
            remove_effect( effect_grabbed );
        }
    }
    return true;
}

void monster::add_effect( const efftype_id &eff_id, const time_duration dur, body_part/*bp*/,
                          bool permanent, int intensity, bool force, bool deferred )
{
    // Effects are not applied to specific monster body part
    Creature::add_effect( eff_id, dur, num_bp, permanent, intensity, force, deferred );

    effect_cache[MODIFIED] = effect_cache[MODIFIED] | effect_is_modifier_enabled( get_effect(
                                 eff_id ) );
}

bool monster::remove_effect( const efftype_id &eff_id, body_part bp )
{
    bool modif = effect_is_modifier_enabled( get_effect( eff_id ) );
    bool rtrn = Creature::remove_effect( eff_id, bp );

    if( modif && effect_cache[MODIFIED] ) {
        modif = false;
        for( const auto &ef : *effects ) {
            modif |= effect_is_modifier_enabled( ef.second.at( num_bp ) );
        }
        effect_cache[MODIFIED] = modif;
    }
    return rtrn;
}

bool monster::effect_is_modifier_enabled( const effect &eff )
{
    return eff.get_mod( "GROWTH" ) != 0;
}

std::string monster::get_effect_status() const
{
    std::vector<std::string> effect_status;
    for( auto &elem : *effects ) {
        for( auto &_it : elem.second ) {
            if( elem.first->is_show_in_info() ) {
                effect_status.push_back( _it.second.disp_name() );
            }
        }
    }

    return enumerate_as_string( effect_status );
}

int monster::get_worn_armor_val( damage_type dt ) const
{
    if( !has_effect( effect_monster_armor ) || inv.empty() ) {
        return 0;
    }
    for( const item &armor : inv ) {
        if( !armor.is_pet_armor( true ) ) {
            continue;
        }
        return armor.damage_resist( dt );
    }
    return 0;
}

int monster::get_armor_cut( body_part bp ) const
{
    ( void ) bp;
    // TODO: Add support for worn armor?
    return static_cast<int>( type->armor_cut ) + armor_cut_bonus + get_worn_armor_val( DT_CUT );
}

int monster::get_armor_bash( body_part bp ) const
{
    ( void ) bp;
    return static_cast<int>( type->armor_bash ) + armor_bash_bonus + get_worn_armor_val( DT_BASH );
}

int monster::get_armor_type( damage_type dt, body_part bp ) const
{
    int worn_armor = get_worn_armor_val( dt );

    switch( dt ) {
        case DT_TRUE:
        case DT_BIOLOGICAL:
            return 0;
        case DT_BASH:
            return get_armor_bash( bp );
        case DT_CUT:
            return get_armor_cut( bp );
        case DT_ACID:
            return worn_armor + static_cast<int>( type->armor_acid );
        case DT_STAB:
            return worn_armor + static_cast<int>( type->armor_stab ) + armor_cut_bonus * 0.8f;
        case DT_HEAT:
            return worn_armor + static_cast<int>( type->armor_fire );
        case DT_COLD:
        case DT_ELECTRIC:
            return worn_armor;
        case DT_NULL:
        case NUM_DT:
            // Let it error below
            break;
    }

    debugmsg( "Invalid damage type: %d", dt );
    return 0;
}

float monster::get_hit_base() const
{
    return type->melee_skill;
}

float monster::get_dodge_base() const
{
    return type->sk_dodge;
}

float monster::hit_roll() const
{
    float hit = get_hit();
    if( has_effect( effect_bouldering ) ) {
        hit /= 4;
    }

    return melee::melee_hit_range( hit );
}

bool monster::has_grab_break_tec() const
{
    return false;
}

float monster::stability_roll() const
{
    int size_bonus = 0;
    switch( type->size ) {
        case MS_TINY:
            size_bonus -= 7;
            break;
        case MS_SMALL:
            size_bonus -= 3;
            break;
        case MS_LARGE:
            size_bonus += 5;
            break;
        case MS_HUGE:
            size_bonus += 10;
            break;
        case MS_MEDIUM:
            break; // keep default
    }

    int stability = dice( type->melee_sides, type->melee_dice ) + size_bonus;
    if( has_effect( effect_stunned ) ) {
        stability -= rng( 1, 5 );
    }
    return stability;
}

float monster::get_dodge() const
{
    if( has_effect( effect_downed ) ) {
        return 0.0f;
    }

    float ret = Creature::get_dodge();
    if( has_effect( effect_lightsnare ) || has_effect( effect_heavysnare ) ||
        has_effect( effect_beartrap ) || has_effect( effect_tied ) ) {
        ret /= 2;
    }

    if( has_effect( effect_bouldering ) ) {
        ret /= 4;
    }

    return ret;
}

float monster::get_melee() const
{
    return type->melee_skill;
}

float monster::dodge_roll()
{
    return get_dodge() * 5;
}

int monster::get_grab_strength() const
{
    return type->grab_strength;
}

float monster::fall_damage_mod() const
{
    if( has_flag( MF_FLIES ) ) {
        return 0.0f;
    }

    switch( type->size ) {
        case MS_TINY:
            return 0.2f;
        case MS_SMALL:
            return 0.6f;
        case MS_MEDIUM:
            return 1.0f;
        case MS_LARGE:
            return 1.4f;
        case MS_HUGE:
            return 2.0f;
    }

    return 0.0f;
}

int monster::impact( const int force, const tripoint &p )
{
    if( force <= 0 ) {
        return force;
    }

    const float mod = fall_damage_mod();
    int total_dealt = 0;
    if( g->m.has_flag( TFLAG_SHARP, p ) ) {
        const int cut_damage = std::max( 0.0f, 10 * mod - get_armor_cut( bp_torso ) );
        apply_damage( nullptr, bp_torso, cut_damage );
        total_dealt += 10 * mod;
    }

    const int bash_damage = std::max( 0.0f, force * mod - get_armor_bash( bp_torso ) );
    apply_damage( nullptr, bp_torso, bash_damage );
    total_dealt += force * mod;

    add_effect( effect_downed, time_duration::from_turns( rng( 0, mod * 3 + 1 ) ) );

    return total_dealt;
}

void monster::reset_bonuses()
{
    effect_cache.reset();

    Creature::reset_bonuses();
}

void monster::reset_stats()
{
    // Nothing here yet
}

void monster::reset_special( const std::string &special_name )
{
    set_special( special_name, type->special_attacks.at( special_name )->cooldown );
}

void monster::reset_special_rng( const std::string &special_name )
{
    set_special( special_name, rng( 0, type->special_attacks.at( special_name )->cooldown ) );
}

void monster::set_special( const std::string &special_name, int time )
{
    special_attacks[ special_name ].cooldown = time;
}

void monster::disable_special( const std::string &special_name )
{
    special_attacks.at( special_name ).enabled = false;
}

void monster::normalize_ammo( const int old_ammo )
{
    int total_ammo = 0;
    // Sum up the ammo entries to get a ratio.
    for( const auto &ammo_entry : type->starting_ammo ) {
        total_ammo += ammo_entry.second;
    }
    if( total_ammo == 0 ) {
        // Should never happen, but protect us from a div/0 if it does.
        return;
    }
    // Previous code gave robots 100 rounds of ammo.
    // This reassigns whatever is left from that in the appropriate proportions.
    for( const auto &ammo_entry : type->starting_ammo ) {
        ammo[ammo_entry.first] = old_ammo * ammo_entry.second / ( 100 * total_ammo );
    }
}

void monster::explode()
{
    // Handled in mondeath::normal
    // +1 to avoid overflow when evaluating -hp
    hp = INT_MIN + 1;
}

void monster::set_summon_time( const time_duration &length )
{
    summon_time_limit = length;
}

void monster::decrement_summon_timer()
{
    if( !summon_time_limit ) {
        return;
    }
    if( *summon_time_limit <= 0_turns ) {
        die( nullptr );
    } else {
        *summon_time_limit -= 1_turns;
    }
}

void monster::process_turn()
{
    decrement_summon_timer();
    if( !is_hallucination() ) {
        for( const auto &e : type->emit_fields ) {
            if( e == emit_id( "emit_shock_cloud" ) ) {
                if( has_effect( effect_emp ) ) {
                    continue; // don't emit electricity while EMPed
                } else if( has_effect( effect_supercharged ) ) {
                    g->m.emit_field( pos(), emit_id( "emit_shock_cloud_big" ) );
                    continue;
                }
            }
            g->m.emit_field( pos(), e );
        }
    }

    // Special attack cooldowns are updated here.
    // Loop through the monster's special attacks, same as monster::move.
    for( const auto &sp_type : type->special_attacks ) {
        const std::string &special_name = sp_type.first;
        const auto local_iter = special_attacks.find( special_name );
        if( local_iter == special_attacks.end() ) {
            continue;
        }
        mon_special_attack &local_attack_data = local_iter->second;
        if( !local_attack_data.enabled ) {
            continue;
        }

        if( local_attack_data.cooldown > 0 ) {
            local_attack_data.cooldown--;
        }
    }
    // Persist grabs as long as there's an adjacent target.
    if( has_effect( effect_grabbing ) ) {
        for( auto &dest : g->m.points_in_radius( pos(), 1, 0 ) ) {
            const player *const p = g->critter_at<player>( dest );
            if( p && p->has_effect( effect_grabbed ) ) {
                add_effect( effect_grabbing, 2_turns );
            }
        }
    }
    // We update electrical fields here since they act every turn.
    if( has_flag( MF_ELECTRIC_FIELD ) ) {
        if( has_effect( effect_emp ) ) {
            if( calendar::once_every( 10_turns ) ) {
                sounds::sound( pos(), 5, sounds::sound_t::combat, _( "hummmmm." ), false, "humming", "electric" );
            }
        } else {
            for( const tripoint &zap : g->m.points_in_radius( pos(), 1 ) ) {
                const bool player_sees = g->u.sees( zap );
                const auto items = g->m.i_at( zap );
                for( const auto &item : items ) {
                    if( item.made_of( LIQUID ) && item.flammable() ) { // start a fire!
                        g->m.add_field( zap, fd_fire, 2, 1_minutes );
                        sounds::sound( pos(), 30, sounds::sound_t::combat,  _( "fwoosh!" ), false, "fire", "ignition" );
                        break;
                    }
                }
                if( zap != pos() ) {
                    explosion_handler::emp_blast( zap ); // Fries electronics due to the intensity of the field
                }
                const auto t = g->m.ter( zap );
                if( t == ter_str_id( "t_gas_pump" ) || t == ter_str_id( "t_gas_pump_a" ) ) {
                    if( one_in( 4 ) ) {
                        explosion_handler::explosion( pos(), 40, 0.8, true );
                        if( player_sees ) {
                            add_msg( m_warning, _( "The %s explodes in a fiery inferno!" ), g->m.tername( zap ) );
                        }
                    } else {
                        if( player_sees ) {
                            add_msg( m_warning, _( "Lightning from %1$s engulfs the %2$s!" ), name(),
                                     g->m.tername( zap ) );
                        }
                        g->m.add_field( zap, fd_fire, 1, 2_turns );
                    }
                }
            }
            if( g->weather.lightning_active && !has_effect( effect_supercharged ) &&
                g->m.is_outside( pos() ) ) {
                g->weather.lightning_active = false; // only one supercharge per strike
                sounds::sound( pos(), 300, sounds::sound_t::combat, _( "BOOOOOOOM!!!" ), false, "environment",
                               "thunder_near" );
                sounds::sound( pos(), 20, sounds::sound_t::combat, _( "vrrrRRRUUMMMMMMMM!" ), false, "explosion",
                               "default" );
                if( g->u.sees( pos() ) ) {
                    add_msg( m_bad, _( "Lightning strikes the %s!" ), name() );
                    add_msg( m_bad, _( "Your vision goes white!" ) );
                    g->u.add_effect( effect_blind, rng( 1_minutes, 2_minutes ) );
                }
                add_effect( effect_supercharged, 12_hours );
            } else if( has_effect( effect_supercharged ) && calendar::once_every( 5_turns ) ) {
                sounds::sound( pos(), 20, sounds::sound_t::combat, _( "VMMMMMMMMM!" ), false, "humming",
                               "electric" );
            }
        }
    }

    Creature::process_turn();
}

void monster::die( Creature *nkiller )
{
    if( dead ) {
        // We are already dead, don't die again, note that monster::dead is
        // *only* set to true in this function!
        return;
    }
    // We were carrying a creature, deposit the rider
    if( has_effect( effect_ridden ) ) {
        if( has_effect( effect_saddled ) ) {
            item riding_saddle( "riding_saddle", 0 );
            g->m.add_item_or_charges( pos(), riding_saddle );
        }
        if( mounted_player ) {
            mounted_player->forced_dismount();
        }
    }
    g->set_critter_died();
    dead = true;
    set_killer( nkiller );
    if( !death_drops ) {
        return;
    }
    if( !no_extra_death_drops ) {
        drop_items_on_death();
    }
    // TODO: should actually be class Character
    player *ch = dynamic_cast<player *>( get_killer() );
    if( !is_hallucination() && ch != nullptr ) {
        if( ( has_flag( MF_GUILT ) && ch->is_player() ) || ( ch->has_trait( trait_PACIFIST ) &&
                has_flag( MF_HUMAN ) ) ) {
            // has guilt flag or player is pacifist && monster is humanoid
            mdeath::guilt( *this );
        }
        g->events().send<event_type::character_kills_monster>( ch->getID(), type->id );
        if( ch->is_player() && ch->has_trait( trait_KILLER ) ) {
            if( one_in( 4 ) ) {
                std::string snip = SNIPPET.random_from_category( "killer_on_kill" );
                ch->add_msg_if_player( m_good, _( snip ) );
            }
            ch->add_morale( MORALE_KILLER_HAS_KILLED, 5, 10, 6_hours, 4_hours );
            ch->rem_morale( MORALE_KILLER_NEED_TO_KILL );
        }
    }
    // We were tied up at the moment of death, add a short rope to inventory
    if( has_effect( effect_tied ) ) {
        if( tied_item ) {
            add_item( *tied_item );
            tied_item = cata::nullopt;
        }
    }
    if( has_effect( effect_lightsnare ) ) {
        add_item( item( "string_36", 0 ) );
        add_item( item( "snare_trigger", 0 ) );
    }
    if( has_effect( effect_heavysnare ) ) {
        add_item( item( "rope_6", 0 ) );
        add_item( item( "snare_trigger", 0 ) );
    }
    if( has_effect( effect_beartrap ) ) {
        add_item( item( "beartrap", 0 ) );
    }
    if( has_effect( effect_grabbing ) ) {
        remove_effect( effect_grabbing );
        for( auto &player_pos : g->m.points_in_radius( pos(), 1, 0 ) ) {
            player *p = g->critter_at<player>( player_pos );
            if( !p || !p->has_effect( effect_grabbed ) ) {
                continue;
            }
            bool grabbed = false;
            for( auto &mon_pos : g->m.points_in_radius( player_pos, 1, 0 ) ) {
                const monster *const mon = g->critter_at<monster>( mon_pos );
                if( mon && mon->has_effect( effect_grabbing ) ) {
                    grabbed = true;
                    break;
                }
            }
            if( !grabbed ) {
                p->add_msg_player_or_npc( m_good, _( "The last enemy holding you collapses!" ),
                                          _( "The last enemy holding <npcname> collapses!" ) );
                p->remove_effect( effect_grabbed );
            }
        }
    }
    if( !is_hallucination() ) {
        for( const auto &it : inv ) {
            g->m.add_item_or_charges( pos(), it );
        }
    }

    // If we're a queen, make nearby groups of our type start to die out
    if( !is_hallucination() && has_flag( MF_QUEEN ) ) {
        // The submap coordinates of this monster, monster groups coordinates are
        // submap coordinates.
        const tripoint abssub = ms_to_sm_copy( g->m.getabs( pos() ) );
        // Do it for overmap above/below too
        for( const tripoint &p : points_in_radius( abssub, HALF_MAPSIZE, 1 ) ) {
            for( auto &mgp : overmap_buffer.groups_at( p ) ) {
                if( MonsterGroupManager::IsMonsterInGroup( mgp->type, type->id ) ) {
                    mgp->dying = true;
                }
            }
        }
    }
    mission::on_creature_death( *this );
    // Also, perform our death function
    if( is_hallucination() || summon_time_limit ) {
        //Hallucinations always just disappear
        mdeath::disappear( *this );
        return;
    }

    //Not a hallucination, go process the death effects.
    for( const auto &deathfunction : type->dies ) {
        deathfunction( *this );
    }

    // If our species fears seeing one of our own die, process that
    int anger_adjust = 0;
    int morale_adjust = 0;
    if( type->has_anger_trigger( mon_trigger::FRIEND_DIED ) ) {
        anger_adjust += 15;
    }
    if( type->has_fear_trigger( mon_trigger::FRIEND_DIED ) ) {
        morale_adjust -= 15;
    }
    if( type->has_placate_trigger( mon_trigger::FRIEND_DIED ) ) {
        anger_adjust -= 15;
    }

    if( anger_adjust != 0 || morale_adjust != 0 ) {
        int light = g->light_level( posz() );
        for( monster &critter : g->all_monsters() ) {
            if( !critter.type->same_species( *type ) ) {
                continue;
            }

            if( g->m.sees( critter.pos(), pos(), light ) ) {
                critter.morale += morale_adjust;
                critter.anger += anger_adjust;
            }
        }
    }
}

bool monster::use_mech_power( int amt )
{
    if( is_hallucination() || !has_flag( MF_RIDEABLE_MECH ) || !battery_item ) {
        return false;
    }
    amt = -amt;
    battery_item->ammo_consume( amt, pos() );
    return battery_item->ammo_remaining() > 0;
}

int monster::mech_str_addition() const
{
    return type->mech_str_bonus;
}

bool monster::check_mech_powered() const
{
    if( is_hallucination() || !has_flag( MF_RIDEABLE_MECH ) || !battery_item ) {
        return false;
    }
    if( battery_item->ammo_remaining() <= 0 ) {
        return false;
    }
    const itype &type = *battery_item->type;
    if( battery_item->ammo_remaining() <= type.magazine->capacity / 10 && one_in( 10 ) ) {
        add_msg( m_bad, _( "Your %s emits a beeping noise as its batteries start to get low." ),
                 get_name() );
    }
    return true;
}

int monster::get_effect_bonus( std::string arg, bool reduced ) const
{
    int rtrn = 0;
    for( const auto effbody : *effects ) {
        for( const auto ef : effbody.second ) {
            rtrn += ef.second.get_mod( arg, reduced );
        }
    }
    return rtrn;
}

void monster::drop_items_on_death()
{
    if( is_hallucination() ) {
        return;
    }
    if( type->death_drops.empty() ) {
        return;
    }

    std::vector<item> items = item_group::items_from( type->death_drops, calendar::start_of_cataclysm );

    // This block removes some items, according to item spawn scaling factor
    const float spawn_rate = get_option<float>( "ITEM_SPAWNRATE" );
    if( spawn_rate < 1 ) {
        // Temporary vector, to remember which items will be dropped
        std::vector<item> remaining;
        for( const item &it : items ) {
            if( rng_float( 0, 1 ) < spawn_rate ) {
                remaining.push_back( it );
            }
        }
        // If there aren't any items left, there's nothing left to do
        if( remaining.empty() ) {
            return;
        }
        items = remaining;
    }

    const auto dropped = g->m.spawn_items( pos(), items );

    if( has_flag( MF_FILTHY ) && get_option<bool>( "FILTHY_CLOTHES" ) ) {
        for( const auto &it : dropped ) {
            if( it->is_armor() || it->is_pet_armor() ) {
                it->item_tags.insert( "FILTHY" );
            }
        }
    }
}

void monster::process_one_effect( effect &it, bool is_new )
{
    // Monsters don't get trait-based reduction, but they do get effect based reduction
    bool reduced = resists_effect( it );
    const auto get_effect = [&it, is_new]( const std::string & arg, bool reduced ) {
        if( is_new ) {
            return it.get_amount( arg, reduced );
        }
        return it.get_mod( arg, reduced );
    };

    mod_speed_bonus( get_effect( "SPEED", reduced ) );
    mod_dodge_bonus( get_effect( "DODGE", reduced ) );
    mod_hit_bonus( get_effect( "HIT", reduced ) );
    mod_bash_bonus( get_effect( "BASH", reduced ) );
    mod_cut_bonus( get_effect( "CUT", reduced ) );

    int val = get_effect( "HURT", reduced );
    if( val > 0 ) {
        if( is_new || it.activated( calendar::turn, "HURT", val, reduced, 1 ) ) {
            apply_damage( nullptr, bp_torso, val );
        }
    }

    const efftype_id &id = it.get_id();
    // TODO: MATERIALS use fire resistance
    if( it.impairs_movement() ) {
        effect_cache[MOVEMENT_IMPAIRED] = true;
    } else if( id == effect_onfire ) {
        int dam = 0;
        if( made_of( material_id( "veggy" ) ) ) {
            dam = rng( 10, 20 );
        } else if( made_of( material_id( "flesh" ) ) || made_of( material_id( "iflesh" ) ) ) {
            dam = rng( 5, 10 );
        }

        dam -= get_armor_type( DT_HEAT, bp_torso );
        if( dam > 0 ) {
            apply_damage( nullptr, bp_torso, dam );
        } else {
            it.set_duration( 0_turns );
        }
    } else if( id == effect_run ) {
        effect_cache[FLEEING] = true;
    } else if( id == effect_no_sight || id == effect_blind ) {
        effect_cache[VISION_IMPAIRED] = true;
    }
}

void monster::process_effects()
{
    // Monster only effects
    for( auto &elem : *effects ) {
        for( auto &_effect_it : elem.second ) {
            process_one_effect( _effect_it.second, false );
        }
    }

    // Like with player/NPCs - keep the speed above 0
    const int min_speed_bonus = -0.75 * get_speed_base();
    if( get_speed_bonus() < min_speed_bonus ) {
        set_speed_bonus( min_speed_bonus );
    }

    //If this monster has the ability to heal in combat, do it now.
    if( has_flag( MF_REGENERATES_50 ) && heal( 50 ) > 0 && one_in( 2 ) && g->u.sees( *this ) ) {
        add_msg( m_warning, _( "The %s is visibly regenerating!" ), name() );
    }

    if( has_flag( MF_REGENERATES_10 ) && heal( 10 ) > 0 && one_in( 2 ) && g->u.sees( *this ) ) {
        add_msg( m_warning, _( "The %s seems a little healthier." ), name() );
    }

    if( has_flag( MF_REGENERATES_1 ) && heal( 1 ) > 0 && one_in( 2 ) && g->u.sees( *this ) ) {
        add_msg( m_warning, _( "The %s is healing slowly." ), name() );
    }

    if( has_flag( MF_REGENERATES_IN_DARK ) ) {
        const float light = g->m.ambient_light_at( pos() );
        // Magic number 10000 was chosen so that a floodlight prevents regeneration in a range of 20 tiles
        if( heal( static_cast<int>( 50.0 *  exp( - light * light / 10000 ) )  > 0 && one_in( 2 ) &&
                  g->u.sees( *this ) ) ) {
            add_msg( m_warning, _( "The %s uses the darkness to regenerate." ), name() );
        }
    }

    //Monster will regen morale and aggression if it is on max HP
    //It regens more morale and aggression if is currently fleeing.
    if( has_flag( MF_REGENMORALE ) && hp >= type->hp ) {
        if( is_fleeing( g->u ) ) {
            morale = type->morale;
            anger = type->agro;
        }
        if( morale <= type->morale ) {
            morale += 1;
        }
        if( anger <= type->agro ) {
            anger += 1;
        }
        if( morale < 0 ) {
            morale += 5;
        }
        if( anger < 0 ) {
            anger += 5;
        }
    }

    // If this critter dies in sunlight, check & assess damage.
    if( has_flag( MF_SUNDEATH ) && g->is_in_sunlight( pos() ) ) {
        if( g->u.sees( *this ) ) {
            add_msg( m_good, _( "The %s burns horribly in the sunlight!" ), name() );
        }
        apply_damage( nullptr, bp_torso, 100 );
        if( hp < 0 ) {
            hp = 0;
        }
    }

    Creature::process_effects();
}

bool monster::make_fungus()
{
    if( is_hallucination() ) {
        return true;
    }
    char polypick = 0;
    const mtype_id &tid = type->id;
    if( type->in_species( FUNGUS ) ) { // No friendly-fungalizing ;-)
        return true;
    }
    if( !made_of( material_id( "flesh" ) ) && !made_of( material_id( "hflesh" ) ) &&
        !made_of( material_id( "veggy" ) ) && !made_of( material_id( "iflesh" ) ) &&
        !made_of( material_id( "bone" ) ) ) {
        // No fungalizing robots or weird stuff (mi-gos are technically fungi, blobs are goo)
        return true;
    }
    if( tid == mon_ant || tid == mon_ant_soldier || tid == mon_ant_queen ) {
        polypick = 1;
    } else if( tid == mon_zombie || tid == mon_zombie_shrieker || tid == mon_zombie_electric ||
               tid == mon_zombie_spitter || tid == mon_zombie_brute ||
               tid == mon_zombie_hulk || tid == mon_zombie_soldier || tid == mon_zombie_tough ||
               tid == mon_zombie_scientist || tid == mon_zombie_hunter || tid == mon_skeleton_brute ||
               tid == mon_zombie_bio_op || tid == mon_zombie_survivor || tid == mon_zombie_fireman ||
               tid == mon_zombie_cop || tid == mon_zombie_fat || tid == mon_zombie_rot ||
               tid == mon_zombie_swimmer || tid == mon_zombie_grabber || tid == mon_zombie_technician ||
               tid == mon_zombie_brute_shocker ) {
        polypick = 2;
    } else if( tid == mon_zombie_necro || tid == mon_zombie_master || tid == mon_zombie_fireman ||
               tid == mon_zombie_hazmat || tid == mon_beekeeper ) {
        // Necro and Master have enough Goo to resist conversion.
        // Firefighter, hazmat, and scarred/beekeeper have the PPG on.
        return true;
    } else if( tid == mon_boomer || tid == mon_boomer_huge ) {
        polypick = 3;
    } else if( tid == mon_triffid || tid == mon_triffid_young || tid == mon_triffid_queen ) {
        polypick = 4;
    } else if( tid == mon_zombie_anklebiter || tid == mon_zombie_child || tid == mon_zombie_creepy ||
               tid == mon_zombie_shriekling || tid == mon_zombie_snotgobbler || tid == mon_zombie_sproglodyte ||
               tid == mon_zombie_waif ) {
        polypick = 5;
    } else if( tid == mon_skeleton_hulk ) {
        polypick = 6;
    } else if( tid == mon_zombie_smoker ) {
        polypick = 7;
    } else if( tid == mon_zombie_gasbag ) {
        polypick = 8;
    } else if( type->in_species( SPIDER ) && get_size() > MS_TINY ) {
        polypick = 9;
    }

    const std::string old_name = name();
    switch( polypick ) {
        case 1:
            poly( mon_ant_fungus );
            break;
        case 2: // zombies, non-boomer
            poly( mon_zombie_fungus );
            break;
        case 3:
            poly( mon_boomer_fungus );
            break;
        case 4:
            poly( mon_fungaloid );
            break;
        case 5:
            poly( mon_zombie_child_fungus );
            break;
        case 6:
            poly( mon_skeleton_hulk_fungus );
            break;
        case 7:
            poly( mon_zombie_smoker_fungus );
            break;
        case 8:
            poly( mon_zombie_gasbag_fungus );
            break;
        case 9:
            poly( mon_spider_fungus );
            break;
        default:
            return false;
    }

    if( g->u.sees( pos() ) ) {
        add_msg( m_info, _( "The spores transform %1$s into a %2$s!" ),
                 old_name, name() );
    }

    return true;
}

void monster::make_friendly()
{
    unset_dest();
    friendly = rng( 5, 30 ) + rng( 0, 20 );
}

void monster::make_ally( const monster &z )
{
    friendly = z.friendly;
    faction = z.faction;
}

void monster::add_item( const item &it )
{
    inv.push_back( it );
}

bool monster::is_hallucination() const
{
    return hallucination;
}

field_type_id monster::bloodType() const
{
    if( is_hallucination() ) {
        return fd_null;
    }
    return type->bloodType();
}
field_type_id monster::gibType() const
{
    if( is_hallucination() ) {
        return fd_null;
    }
    return type->gibType();
}

m_size monster::get_size() const
{
<<<<<<< HEAD
    return m_size( type->size + size_bonus );
=======
    if( effect_cache[MODIFIED] ) {
        return m_size( type->size + get_effect_bonus( "GROWTH" ) );
    } else {
        return type->size;
    }
>>>>>>> f7e743c7
}

units::mass monster::get_weight() const
{
<<<<<<< HEAD
    return units::operator*( type->weight, get_size() / type->size );
=======
    if( effect_cache[MODIFIED] ) {
        return units::operator*( type->weight, get_size() / type->size );
    } else {
        return type->weight;
    }
>>>>>>> f7e743c7
}

units::volume monster::get_volume() const
{
<<<<<<< HEAD
    return units::operator*( type->volume, get_size() / type->size );
=======
    if( effect_cache[MODIFIED] ) {
        return units::operator*( type->volume, get_size() / type->size );
    } else {
        return type->volume;
    }
>>>>>>> f7e743c7
}

void monster::add_msg_if_npc( const std::string &msg ) const
{
    if( g->u.sees( *this ) ) {
        add_msg( replace_with_npc_name( msg ) );
    }
}

void monster::add_msg_player_or_npc( const std::string &/*player_msg*/,
                                     const std::string &npc_msg ) const
{
    if( g->u.sees( *this ) ) {
        add_msg( replace_with_npc_name( npc_msg ) );
    }
}

void monster::add_msg_if_npc( const game_message_type type, const std::string &msg ) const
{
    if( g->u.sees( *this ) ) {
        add_msg( type, replace_with_npc_name( msg ) );
    }
}

void monster::add_msg_player_or_npc( const game_message_type type,
                                     const std::string &/*player_msg*/, const std::string &npc_msg ) const
{
    if( g->u.sees( *this ) ) {
        add_msg( type, replace_with_npc_name( npc_msg ) );
    }
}

bool monster::is_dead() const
{
    return dead || is_dead_state();
}

void monster::init_from_item( const item &itm )
{
    if( itm.typeId() == "corpse" ) {
        set_speed_base( get_speed_base() * 0.8 );
        const int burnt_penalty = itm.burnt;
        hp = static_cast<int>( hp * 0.7 );
        if( itm.damage_level( 4 ) > 0 ) {
            set_speed_base( speed_base / ( itm.damage_level( 4 ) + 1 ) );
            hp /= itm.damage_level( 4 ) + 1;
        }

        hp -= burnt_penalty;

        // HP can be 0 or less, in this case revive_corpse will just deactivate the corpse
        if( hp > 0 && type->has_flag( MF_REVIVES_HEALTHY ) ) {
            hp = type->hp;
            set_speed_base( type->speed );
        }
    } else {
        // must be a robot
        const int damfac = itm.max_damage() - std::max( 0, itm.damage() ) + 1;
        // One hp at least, everything else would be unfair (happens only to monster with *very* low hp),
        hp = std::max( 1, hp * damfac / ( itm.max_damage() + 1 ) );
    }
}

item monster::to_item() const
{
    if( type->revert_to_itype.empty() ) {
        return item();
    }
    // Birthday is wrong, but the item created here does not use it anyway (I hope).
    item result( type->revert_to_itype, calendar::turn );
    const int damfac = std::max( 1, ( result.max_damage() + 1 ) * hp / type->hp );
    result.set_damage( std::max( 0, ( result.max_damage() + 1 ) - damfac ) );
    return result;
}

float monster::power_rating() const
{
    float ret = get_size() - 1; // Zed gets 1, cat -1, hulk 3
    ret += has_flag( MF_ELECTRONIC ) ? 2 : 0; // Robots tend to have guns
    // Hostile stuff gets a big boost
    // Neutral moose will still get burned if it comes close
    return ret;
}

float monster::speed_rating() const
{
    float ret = get_speed() / 100.0f;
    const auto leap = type->special_attacks.find( "leap" );
    if( leap != type->special_attacks.end() ) {
        // TODO: Make this calculate sane values here
        ret += 0.5f;
    }

    return ret;
}

void monster::on_dodge( Creature *, float )
{
    // Currently does nothing, later should handle faction relations
}

void monster::on_hit( Creature *source, body_part,
                      float, dealt_projectile_attack const *const proj )
{
    if( is_hallucination() ) {
        return;
    }

    if( rng( 0, 100 ) <= static_cast<int>( type->def_chance ) ) {
        type->sp_defense( *this, source, proj );
    }

    // Adjust anger/morale of same-species monsters, if appropriate
    int anger_adjust = 0;
    int morale_adjust = 0;
    if( type->has_anger_trigger( mon_trigger::FRIEND_ATTACKED ) ) {
        anger_adjust += 15;
    }
    if( type->has_fear_trigger( mon_trigger::FRIEND_ATTACKED ) ) {
        morale_adjust -= 15;
    }
    if( type->has_placate_trigger( mon_trigger::FRIEND_ATTACKED ) ) {
        anger_adjust -= 15;
    }

    if( anger_adjust != 0 || morale_adjust != 0 ) {
        int light = g->light_level( posz() );
        for( monster &critter : g->all_monsters() ) {
            if( !critter.type->same_species( *type ) ) {
                continue;
            }

            if( g->m.sees( critter.pos(), pos(), light ) ) {
                critter.morale += morale_adjust;
                critter.anger += anger_adjust;
            }
        }
    }

    check_dead_state();
    // TODO: Faction relations
}

body_part monster::get_random_body_part( bool ) const
{
    return bp_torso;
}

std::vector<body_part> monster::get_all_body_parts( bool ) const
{
    return std::vector<body_part>( 1, bp_torso );
}

int monster::get_hp_max( hp_part ) const
{
    return type->hp;
}

int monster::get_hp_max() const
{
    return type->hp;
}

int monster::get_hp( hp_part ) const
{
    return hp;
}

int monster::get_hp() const
{
    return hp;
}

void monster::hear_sound( const tripoint &source, const int vol, const int dist )
{
    if( !can_hear() ) {
        return;
    }

    const bool goodhearing = has_flag( MF_GOODHEARING );
    const int volume = goodhearing ? 2 * vol - dist : vol - dist;
    // Error is based on volume, louder sound = less error
    if( volume <= 0 ) {
        return;
    }

    int max_error = 0;
    if( volume < 2 ) {
        max_error = 10;
    } else if( volume < 5 ) {
        max_error = 5;
    } else if( volume < 10 ) {
        max_error = 3;
    } else if( volume < 20 ) {
        max_error = 1;
    }

    int target_x = source.x + rng( -max_error, max_error );
    int target_y = source.y + rng( -max_error, max_error );
    // target_z will require some special check due to soil muffling sounds

    int wander_turns = volume * ( goodhearing ? 6 : 1 );
    process_trigger( mon_trigger::SOUND, volume );
    if( morale >= 0 && anger >= 10 ) {
        // TODO: Add a proper check for fleeing attitude
        // but cache it nicely, because this part is called a lot
        wander_to( tripoint( target_x, target_y, source.z ), wander_turns );
    } else if( morale < 0 ) {
        // Monsters afraid of sound should not go towards sound
        wander_to( tripoint( 2 * posx() - target_x, 2 * posy() - target_y, 2 * posz() - source.z ),
                   wander_turns );
    }
}

monster_horde_attraction monster::get_horde_attraction()
{
    if( horde_attraction == MHA_NULL ) {
        horde_attraction = static_cast<monster_horde_attraction>( rng( 1, 5 ) );
    }
    return horde_attraction;
}

void monster::set_horde_attraction( monster_horde_attraction mha )
{
    horde_attraction = mha;
}

bool monster::will_join_horde( int size )
{
    const monster_horde_attraction mha = get_horde_attraction();
    if( mha == MHA_NEVER ) {
        return false;
    } else if( mha == MHA_ALWAYS ) {
        return true;
    } else if( g->m.has_flag( TFLAG_INDOORS, pos() ) && ( mha == MHA_OUTDOORS ||
               mha == MHA_OUTDOORS_AND_LARGE ) ) {
        return false;
    } else if( size < 3 && ( mha == MHA_LARGE || mha == MHA_OUTDOORS_AND_LARGE ) ) {
        return false;
    } else {
        return true;
    }
}

void monster::on_unload()
{
    last_updated = calendar::turn;
}

void monster::on_load()
{
    try_upgrade( false );
    try_reproduce();
    try_biosignature();

    const time_duration dt = calendar::turn - last_updated;
    last_updated = calendar::turn;
    if( dt <= 0_turns ) {
        return;
    }
    float regen = 0.0f;
    if( has_flag( MF_REGENERATES_50 ) ) {
        regen = 50.0f;
    } else if( has_flag( MF_REGENERATES_10 ) ) {
        regen = 10.0f;
    } else if( has_flag( MF_REVIVES ) ) {
        regen = 1.0f / to_turns<int>( 1_hours );
    } else if( made_of( material_id( "flesh" ) ) || made_of( material_id( "veggy" ) ) ) {
        // Most living stuff here
        regen = 0.25f / to_turns<int>( 1_hours );
    }

    const int heal_amount = roll_remainder( regen * to_turns<int>( dt ) );
    const int healed = heal( heal_amount );
    int healed_speed = 0;
    if( healed < heal_amount && get_speed_base() < type->speed ) {
        int old_speed = get_speed_base();
        set_speed_base( std::min( get_speed_base() + heal_amount - healed, type->speed ) );
        healed_speed = get_speed_base() - old_speed;
    }

    add_msg( m_debug, "on_load() by %s, %d turns, healed %d hp, %d speed",
             name(), to_turns<int>( dt ), healed, healed_speed );
}

const pathfinding_settings &monster::get_pathfinding_settings() const
{
    return type->path_settings;
}

std::set<tripoint> monster::get_path_avoid() const
{
    return std::set<tripoint>();
}<|MERGE_RESOLUTION|>--- conflicted
+++ resolved
@@ -2572,41 +2572,17 @@
 
 m_size monster::get_size() const
 {
-<<<<<<< HEAD
     return m_size( type->size + size_bonus );
-=======
-    if( effect_cache[MODIFIED] ) {
-        return m_size( type->size + get_effect_bonus( "GROWTH" ) );
-    } else {
-        return type->size;
-    }
->>>>>>> f7e743c7
 }
 
 units::mass monster::get_weight() const
 {
-<<<<<<< HEAD
     return units::operator*( type->weight, get_size() / type->size );
-=======
-    if( effect_cache[MODIFIED] ) {
-        return units::operator*( type->weight, get_size() / type->size );
-    } else {
-        return type->weight;
-    }
->>>>>>> f7e743c7
 }
 
 units::volume monster::get_volume() const
 {
-<<<<<<< HEAD
     return units::operator*( type->volume, get_size() / type->size );
-=======
-    if( effect_cache[MODIFIED] ) {
-        return units::operator*( type->volume, get_size() / type->size );
-    } else {
-        return type->volume;
-    }
->>>>>>> f7e743c7
 }
 
 void monster::add_msg_if_npc( const std::string &msg ) const
