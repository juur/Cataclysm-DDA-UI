--- conflicted
+++ resolved
@@ -631,13 +631,9 @@
     tmp.worn.emplace_back( "backpack" );
     tmp.set_fake( true );
     tmp.set_attitude( z.friendly ? NPCATT_FOLLOW : NPCATT_KILL );
-<<<<<<< HEAD
+  
     tmp.recoil = inital_recoil; // set inital recoil
-=======
-    tmp.recoil = 0; // no need to aim
-
     bool throwing = false;
->>>>>>> 89a5de53
     for( const auto &pr : fake_skills ) {
         tmp.set_skill_level( pr.first, pr.second );
         throwing |= pr.first == skill_id( "throw" );
@@ -649,16 +645,10 @@
     add_msg_if_player_sees( z, m_warning, description.translated(), z.name(),
                             tmp.get_wielded_item()->tname() );
 
-<<<<<<< HEAD
-=======
     if( throwing ) {
         tmp.throw_item( target.pos(), item( ammo, calendar::turn, 1 ) );
         z.ammo[ammo]--;
     } else {
         z.ammo[ammo] -= tmp.fire_gun( target.pos(), gun.gun_current_mode().qty );
     }
->>>>>>> 89a5de53
-
-    z.ammo[ammo] -= tmp.fire_gun( target, gun.gun_current_mode().qty );
-
-}
+}
