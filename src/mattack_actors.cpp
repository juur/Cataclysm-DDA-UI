#include <vector>

#include "game.h"
#include "map.h"
#include "map_iterator.h"
#include "monster.h"
#include "mattack_actors.h"
#include "messages.h"
#include "translations.h"
#include "sounds.h"
#include "npc.h"
#include "debug.h"

const efftype_id effect_bite( "bite" );
const efftype_id effect_infected( "infected" );
const efftype_id effect_laserlocked( "laserlocked" );
const efftype_id effect_was_laserlocked( "was_laserlocked" );
const efftype_id effect_targeted( "targeted" );

// Simplified version of the function in monattack.cpp
bool is_adjacent( const monster &z, const Creature &target )
{
    if( rl_dist( z.pos(), target.pos() ) != 1 ) {
        return false;
    }

    return z.posz() == target.posz();
}

// Modified version of the function on monattack.cpp
bool dodge_check( int max_accuracy, Creature &target )
{
    ///\EFFECT_DODGE increases chance of dodging special attacks of monsters
    int dodge = std::max( target.get_dodge() - rng( 0, max_accuracy ), 0L );
    if( rng( 0, 10000 ) < 10000 / ( 1 + ( 99 * exp( -0.6f * dodge ) ) ) ) {
        return true;
    }

    return false;
}

void leap_actor::load( JsonObject &obj )
{
    // Mandatory:
    max_range = obj.get_float( "max_range" );
    // Optional:
    min_range = obj.get_float( "min_range", 1.0f );
    allow_no_target = obj.get_bool( "allow_no_target", true );
    move_cost = obj.get_int( "move_cost", 150 );
    min_consider_range = obj.get_float( "min_consider_range", 0.0f );
    max_consider_range = obj.get_float( "max_consider_range", 200.0f );
}

mattack_actor *leap_actor::clone() const
{
    return new leap_actor( *this );
}

bool leap_actor::call( monster &z ) const
{
    if( !z.can_act() ) {
        return false;
    }

    std::vector<tripoint> options;
    tripoint target = z.move_target();
    float best_float = trig_dist( z.pos(), target );
    if( best_float < min_consider_range || best_float > max_consider_range ) {
        return false;
    }

    // We wanted the float for range check
    // int here will make the jumps more random
    int best = ( int )best_float;
    if( !allow_no_target && z.attack_target() == nullptr ) {
        return false;
    }

    for( const tripoint &dest : g->m.points_in_radius( z.pos(), max_range ) ) {
        if( dest == z.pos() ) {
            continue;
        }
        if( !z.sees( dest ) ) {
            continue;
        }
        if( !g->is_empty( dest ) ) {
            continue;
        }
        int cur_dist = rl_dist( target, dest );
        if( cur_dist > best ) {
            continue;
        }
        if( trig_dist( z.pos(), dest ) < min_range ) {
            continue;
        }
        bool blocked_path = false;
        // check if monster has a clear path to the proposed point
        std::vector<tripoint> line = g->m.find_clear_path( z.pos(), dest );
        for( auto &i : line ) {
            if( g->m.impassable( i ) ) {
                blocked_path = true;
                break;
            }
        }
        if( blocked_path ) {
            continue;
        }

        if( cur_dist < best ) {
            // Better than any earlier one
            options.clear();
        }

        options.push_back( dest );
        best = cur_dist;
    }

    if( options.empty() ) {
        return false;    // Nowhere to leap!
    }

    z.moves -= move_cost;
    const tripoint chosen = random_entry( options );
    bool seen = g->u.sees( z ); // We can see them jump...
    z.setpos( chosen );
    seen |= g->u.sees( z ); // ... or we can see them land
    if( seen ) {
        add_msg( _( "The %s leaps!" ), z.name().c_str() );
    }

    return true;
}

bite_actor::bite_actor()
{
    damage_max_instance = damage_instance::physical( 9, 0, 0, 0 );
    min_mul = 0.5f;
    max_mul = 1.0f;
    move_cost = 100;
}

void bite_actor::load( JsonObject &obj )
{
    // Optional:
    if( obj.has_array( "damage_max_instance" ) ) {
        JsonArray arr = obj.get_array( "damage_max_instance" );
        damage_max_instance = load_damage_instance( arr );
    } else if( obj.has_object( "damage_max_instance" ) ) {
        damage_max_instance = load_damage_instance( obj );
    }

    min_mul = obj.get_float( "min_mul", 0.0f );
    max_mul = obj.get_float( "max_mul", 1.0f );
    move_cost = obj.get_int( "move_cost", 100 );
    accuracy = obj.get_int( "accuracy", INT_MIN );
    no_infection_chance = obj.get_int( "no_infection_chance", 14 );
}

bool bite_actor::call( monster &z ) const
{
    if( !z.can_act() ) {
        return false;
    }

    Creature *target = z.attack_target();
    if( target == nullptr || !is_adjacent( z, *target ) ) {
        return false;
    }

    z.mod_moves( -move_cost );

    add_msg( m_debug, "%s attempting to bite %s", z.name().c_str(), target->disp_name().c_str() );

    int hitspread = target->deal_melee_attack( &z, z.hit_roll() );

    if( hitspread < 0 ) {
        auto msg_type = target == &g->u ? m_warning : m_info;
        sfx::play_variant_sound( "mon_bite", "bite_miss", sfx::get_heard_volume( z.pos() ),
                                 sfx::get_heard_angle( z.pos() ) );
        target->add_msg_player_or_npc( msg_type, _( "The %s lunges at you, but you dodge!" ),
                                       _( "The %s lunges at <npcname>, but they dodge!" ),
                                       z.name().c_str() );
        return true;
    }

    damage_instance damage = damage_max_instance;
    dealt_damage_instance dealt_damage;
    body_part hit;

    double multiplier = rng_float( min_mul, max_mul );
    damage.mult_damage( multiplier );

    target->deal_melee_hit( &z, hitspread, false, damage, dealt_damage );

    hit = dealt_damage.bp_hit;
    int damage_total = dealt_damage.total_damage();
    add_msg( m_debug, "%s's bite did %d damage", z.name().c_str(), damage_total );
    if( damage_total > 0 ) {
        auto msg_type = target == &g->u ? m_bad : m_info;
        //~ 1$s is monster name, 2$s bodypart in accusative
        if( target->is_player() ) {
            sfx::play_variant_sound( "mon_bite", "bite_hit", sfx::get_heard_volume( z.pos() ),
                                     sfx::get_heard_angle( z.pos() ) );
            sfx::do_player_death_hurt( *dynamic_cast<player *>( target ), 0 );
        }
        target->add_msg_player_or_npc( msg_type,
                                       _( "The %1$s bites your %2$s!" ),
                                       _( "The %1$s bites <npcname>'s %2$s!" ),
                                       z.name().c_str(),
                                       body_part_name_accusative( hit ).c_str() );
        if( one_in( no_infection_chance - damage_total ) ) {
            if( target->has_effect( effect_bite, hit ) ) {
                target->add_effect( effect_bite, 400, hit, true );
            } else if( target->has_effect( effect_infected, hit ) ) {
                target->add_effect( effect_infected, 250, hit, true );
            } else {
                target->add_effect( effect_bite, 1, hit, true );
            }
        }
    } else {
        sfx::play_variant_sound( "mon_bite", "bite_miss", sfx::get_heard_volume( z.pos() ),
                                 sfx::get_heard_angle( z.pos() ) );
        target->add_msg_player_or_npc( _( "The %1$s bites your %2$s, but fails to penetrate armor!" ),
                                       _( "The %1$s bites <npcname>'s %2$s, but fails to penetrate armor!" ),
                                       z.name().c_str(),
                                       body_part_name_accusative( hit ).c_str() );
    }

    return true;
}

mattack_actor *bite_actor::clone() const
{
    return new bite_actor( *this );
}

gun_actor::gun_actor()
{
}

void gun_actor::load( JsonObject &obj )
{
    gun_type = obj.get_string( "gun_type" );

    obj.read( "ammo_type", ammo_type );

    if( obj.has_array( "fake_skills" ) ) {
        JsonArray jarr = obj.get_array( "fake_skills" );
        while( jarr.has_more() ) {
            JsonArray cur = jarr.next_array();
            fake_skills[skill_id( cur.get_string( 0 ) )] = cur.get_int( 1 );
        }
    }

    obj.read( "fake_str", fake_str );
    obj.read( "fake_dex", fake_dex );
    obj.read( "fake_int", fake_int );
    obj.read( "fake_per", fake_per );

    auto arr = obj.get_array( "ranges" );
    while( arr.has_more() ) {
        auto mode = arr.next_array();
        if( mode.size() < 2 || mode.get_int( 0 ) > mode.get_int( 1 ) ) {
            obj.throw_error( "incomplete or invalid range specified", "ranges" );
        }
        ranges.emplace( std::make_pair<int, int>( mode.get_int( 0 ), mode.get_int( 1 ) ),
                        mode.size() > 2 ? mode.get_string( 2 ) : "" );
    }

    obj.read( "max_ammo", max_ammo );

    obj.read( "move_cost", move_cost );

    obj.read( "description", description );
    obj.read( "failure_msg", failure_msg );
    obj.read( "no_ammo_sound", no_ammo_sound );

    obj.read( "targeting_cost", targeting_cost );

    obj.read( "require_targeting_player", require_targeting_player );
    obj.read( "require_targeting_npc", require_targeting_npc );
    obj.read( "require_targeting_monster", require_targeting_monster );

    obj.read( "targeting_timeout", targeting_timeout );
    obj.read( "targeting_timeout_extend", targeting_timeout_extend );

    obj.read( "targeting_sound", targeting_sound );
    obj.read( "targeting_volume", targeting_volume );

    obj.get_bool( "laser_lock", laser_lock );

    obj.read( "require_sunlight", require_sunlight );
}

mattack_actor *gun_actor::clone() const
{
    return new gun_actor( *this );
}

bool gun_actor::call( monster &z ) const
{
    Creature *target;

    if( z.friendly ) {
        int max_range = 0;
        for( const auto &e : ranges ) {
            max_range = std::max( { max_range, e.first.first, e.first.second } );
        }

        int hostiles; // hostiles which cannot be engaged without risking friendly fire
        target = z.auto_find_hostile_target( max_range, hostiles );
        if( !target ) {
            if( hostiles > 0 && g->u.sees( z ) ) {
                add_msg( m_warning, ngettext( "Pointed in your direction, the %s emits an IFF warning beep.",
                                              "Pointed in your direction, the %s emits %d annoyed sounding beeps.",
                                              hostiles ),
                         z.name().c_str(), hostiles );
            }
            return false;
        }

    } else {
        target = z.attack_target();
        if( !target || !z.sees( *target ) ) {
            return false;
        }
    }

    int dist = rl_dist( z.pos(), target->pos() );
    for( const auto &e : ranges ) {
        if( dist >= e.first.first && dist <= e.first.second ) {
            shoot( z, *target, e.second );
            return true;
        }
    }
    return false;
}

void gun_actor::shoot( monster &z, Creature &target, const std::string &mode ) const
{
    if( require_sunlight && !g->is_in_sunlight( z.pos() ) ) {
        if( one_in( 3 ) && g->u.sees( z ) ) {
            add_msg( _( failure_msg.c_str() ), z.name().c_str() );
        }
        return;
    }

    const bool require_targeting = ( require_targeting_player && target.is_player() ) ||
                                   ( require_targeting_npc && target.is_npc() ) ||
                                   ( require_targeting_monster && target.is_monster() );
    const bool not_targeted = require_targeting && !z.has_effect( effect_targeted );
    const bool not_laser_locked = require_targeting && laser_lock &&
                                  !target.has_effect( effect_was_laserlocked );

    if( not_targeted || not_laser_locked ) {
        if( targeting_volume > 0 && !targeting_sound.empty() ) {
            sounds::sound( z.pos(), targeting_volume, _( targeting_sound.c_str() ) );
        }
        if( not_targeted ) {
            z.add_effect( effect_targeted, targeting_timeout );
        }
        if( not_laser_locked ) {
            target.add_effect( effect_laserlocked, 5 );
            target.add_effect( effect_was_laserlocked, 5 );
            target.add_msg_if_player( m_warning,
                                      _( "You're not sure why you've got a laser dot on you..." ) );
        }

        z.moves -= targeting_cost;
        return;
    }

    z.moves -= move_cost;

    item gun( gun_type );
    gun.gun_set_mode( mode );

    itype_id ammo = ( ammo_type != "NULL" ) ? ammo_type : gun.ammo_default();
    if( ammo != "NULL" ) {
        gun.ammo_set( ammo, z.ammo[ ammo ] );
    }

    if( !gun.ammo_sufficient() ) {
        if( !no_ammo_sound.empty() ) {
            sounds::sound( z.pos(), 10, _( no_ammo_sound.c_str() ) );
        }
        return;
    }

    npc tmp;
    tmp.name = _( "The " ) + z.name();
    tmp.set_fake( true );
    tmp.setpos( z.pos() );
    tmp.str_max = fake_str;
    tmp.dex_max = fake_dex;
    tmp.int_max = fake_int;
    tmp.per_max = fake_per;
    tmp.str_cur = fake_str;
    tmp.dex_cur = fake_dex;
    tmp.int_cur = fake_int;
    tmp.per_cur = fake_per;
    tmp.attitude = z.friendly ? NPCATT_DEFEND : NPCATT_KILL;

    if( fake_skills.empty() ) {
        tmp.set_skill_level( skill_id( "gun" ), 4 );
        tmp.set_skill_level( gun.gun_skill(), 8 );
    }
    for( const auto &pr : fake_skills ) {
        tmp.set_skill_level( pr.first, pr.second );
    }

    tmp.weapon = gun;
<<<<<<< HEAD
    tmp.i_add( item( "UPS", calendar::turn, 1000 ) );
=======
    tmp.i_add( item( "UPS_off", calendar::turn, 1000 ) );
>>>>>>> 47debbe1

    if( g->u.sees( z ) ) {
        add_msg( m_warning, _( description.c_str() ), z.name().c_str(), tmp.weapon.gun_type().c_str() );
    }

    z.ammo[ammo] -= tmp.fire_gun( target.pos(), gun.gun_current_mode().qty );

    if( require_targeting ) {
        z.add_effect( effect_targeted, targeting_timeout_extend );
    }

    if( laser_lock ) {
        // To prevent spamming laser locks when the player can tank that stuff somehow
        target.add_effect( effect_was_laserlocked, 5 );
    }
}<|MERGE_RESOLUTION|>--- conflicted
+++ resolved
@@ -410,11 +410,7 @@
     }
 
     tmp.weapon = gun;
-<<<<<<< HEAD
-    tmp.i_add( item( "UPS", calendar::turn, 1000 ) );
-=======
     tmp.i_add( item( "UPS_off", calendar::turn, 1000 ) );
->>>>>>> 47debbe1
 
     if( g->u.sees( z ) ) {
         add_msg( m_warning, _( description.c_str() ), z.name().c_str(), tmp.weapon.gun_type().c_str() );
