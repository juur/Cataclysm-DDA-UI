#include "dialogue.h" // IWYU pragma: associated

#include <climits>
#include <cmath>
#include <cstddef>
#include <algorithm>
#include <sstream>
#include <string>
#include <vector>
#include <array>
#include <iterator>
#include <list>
#include <map>
#include <memory>
#include <unordered_map>

#include "activity_type.h"
#include "avatar.h"
#include "cata_utility.h"
// needed for the workaround for the std::to_string bug in some compilers
#include "clzones.h"
#include "compatibility.h" // IWYU pragma: keep
#include "condition.h"
#include "debug.h"
#include "faction_camp.h"
#include "game.h"
#include "help.h"
#include "input.h"
#include "item.h"
#include "item_category.h"
#include "itype.h"
#include "json.h"
#include "line.h"
#include "map.h"
#include "map_iterator.h"
#include "mapgen_functions.h"
#include "martialarts.h"
#include "messages.h"
#include "mission.h"
#include "mission_companion.h"
#include "npc.h"
#include "npc_class.h"
#include "npctalk.h"
#include "npctrade.h"
#include "output.h"
#include "overmapbuffer.h"
#include "recipe.h"
#include "rng.h"
#include "skill.h"
#include "sounds.h"
#include "string_formatter.h"
#include "string_input_popup.h"
#include "text_snippets.h"
#include "translations.h"
#include "ui.h"
#include "units.h"
#include "vehicle.h"
#include "vpart_position.h"
#include "auto_pickup.h"
#include "bodypart.h"
#include "calendar.h"
#include "character.h"
#include "color.h"
#include "enums.h"
#include "faction.h"
#include "game_constants.h"
#include "int_id.h"
#include "mapdata.h"
#include "material.h"
#include "optional.h"
#include "pimpl.h"
#include "player_activity.h"
#include "player.h"
#include "point.h"

class basecamp;

const skill_id skill_speech( "speech" );
const skill_id skill_barter( "barter" );

const efftype_id effect_allow_sleep( "allow_sleep" );
const efftype_id effect_asked_for_item( "asked_for_item" );
const efftype_id effect_asked_personal_info( "asked_personal_info" );
const efftype_id effect_asked_to_follow( "asked_to_follow" );
const efftype_id effect_asked_to_lead( "asked_to_lead" );
const efftype_id effect_asked_to_train( "asked_to_train" );
const efftype_id effect_bite( "bite" );
const efftype_id effect_bleed( "bleed" );
const efftype_id effect_currently_busy( "currently_busy" );
const efftype_id effect_gave_quest_item( "gave_quest_item" );
const efftype_id effect_infected( "infected" );
const efftype_id effect_infection( "infection" );
const efftype_id effect_lying_down( "lying_down" );
const efftype_id effect_narcosis( "narcosis" );
const efftype_id effect_sleep( "sleep" );
const efftype_id effect_under_op( "under_operation" );

static const trait_id trait_DEBUG_MIND_CONTROL( "DEBUG_MIND_CONTROL" );
static const trait_id trait_PROF_FOODP( "PROF_FOODP" );

const zone_type_id zone_no_investigate( "NPC_NO_INVESTIGATE" );
const zone_type_id zone_investigate_only( "NPC_INVESTIGATE_ONLY" );

static std::map<std::string, json_talk_topic> json_talk_topics;

// Every OWED_VAL that the NPC owes you counts as +1 towards convincing
#define OWED_VAL 1000

#define dbg(x) DebugLog((x),D_GAME) << __FILE__ << ":" << __LINE__ << ": "

int topic_category( const talk_topic &the_topic );

const talk_topic &special_talk( char ch );

std::string give_item_to( npc &p, bool allow_use, bool allow_carry );

const std::string &talk_trial::name() const
{
    static const std::array<std::string, NUM_TALK_TRIALS> texts = { {
            "", _( "LIE" ), _( "PERSUADE" ), _( "INTIMIDATE" ), ""
        }
    };
    if( static_cast<size_t>( type ) >= texts.size() ) {
        debugmsg( "invalid trial type %d", static_cast<int>( type ) );
        return texts[0];
    }
    return texts[type];
}

/** Time (in turns) and cost (in cent) for training: */
time_duration calc_skill_training_time( const npc &p, const skill_id &skill )
{
    return 1_minutes + 30_seconds * g->u.get_skill_level( skill ) -
           1_seconds * p.get_skill_level( skill );
}

int calc_skill_training_cost( const npc &p, const skill_id &skill )
{
    if( p.is_player_ally() ) {
        return 0;
    }

    return 1000 * ( 1 + g->u.get_skill_level( skill ) ) * ( 1 + g->u.get_skill_level( skill ) );
}

// TODO: all styles cost the same and take the same time to train,
// maybe add values to the ma_style class to makes this variable
// TODO: maybe move this function into the ma_style class? Or into the NPC class?
time_duration calc_ma_style_training_time( const npc &, const matype_id & /* id */ )
{
    return 30_minutes;
}

int calc_ma_style_training_cost( const npc &p, const matype_id & /* id */ )
{
    if( p.is_player_ally() ) {
        return 0;
    }

    return 800;
}

// Rescale values from "mission scale" to "opinion scale"
int npc_trading::cash_to_favor( const npc &, int cash )
{
    // TODO: It should affect different NPCs to a different degree
    // Square root of mission value in dollars
    // ~31 for zed mom, 50 for horde master, ~63 for plutonium cells
    double scaled_mission_val = sqrt( cash / 100.0 );
    return roll_remainder( scaled_mission_val );
}

enum npc_chat_menu {
    NPC_CHAT_DONE,
    NPC_CHAT_TALK,
    NPC_CHAT_YELL,
    NPC_CHAT_SENTENCE,
    NPC_CHAT_GUARD,
    NPC_CHAT_FOLLOW,
    NPC_CHAT_AWAKE,
    NPC_CHAT_DANGER,
    NPC_CHAT_ORDERS,
    NPC_CHAT_NO_GUNS,
    NPC_CHAT_PULP,
    NPC_CHAT_FOLLOW_CLOSE,
    NPC_CHAT_MOVE_FREELY,
    NPC_CHAT_SLEEP,
    NPC_CHAT_FORBID_ENGAGE,
    NPC_CHAT_CLEAR_OVERRIDES
};

// given a vector of NPCs, presents a menu to allow a player to pick one.
// everyone == true adds another entry at the end to allow selecting all listed NPCs
// this implies a return value of npc_list.size() means "everyone"
static int npc_select_menu( const std::vector<npc *> &npc_list, const std::string &prompt,
                            const bool everyone = true )
{
    if( npc_list.empty() ) {
        return -1;
    }
    const int npc_count = npc_list.size();
    if( npc_count == 1 ) {
        return 0;
    } else {
        uilist nmenu;
        nmenu.text = prompt;
        for( auto &elem : npc_list ) {
            nmenu.addentry( -1, true, MENU_AUTOASSIGN, ( elem )->name );
        }
        if( npc_count > 1 && everyone ) {
            nmenu.addentry( -1, true, MENU_AUTOASSIGN, _( "Everyone" ) );
        }
        nmenu.query();
        return nmenu.ret;
    }

}

static void npc_batch_override_toggle(
    const std::vector<npc *> &npc_list, ally_rule rule, bool state )
{
    for( npc *p : npc_list ) {
        p->rules.toggle_specific_override_state( rule, state );
    }
}

static void npc_temp_orders_menu( const std::vector<npc *> &npc_list )
{
    if( npc_list.empty() ) {
        return;
    }
    npc *guy = npc_list.front();

    bool done = false;
    uilist nmenu;

    while( !done ) {
        int override_count = 0;
        std::ostringstream override_string;
        override_string << string_format( _( "%s currently has these temporary orders:" ), guy->name );
        for( const auto &rule : ally_rule_strs ) {
            if( guy->rules.has_override_enable( rule.second.rule ) ) {
                override_count++;
                override_string << "\n  ";
                override_string << ( guy->rules.has_override( rule.second.rule ) ?
                                     rule.second.rule_true_text : rule.second.rule_false_text );
            }
        }
        if( override_count == 0 ) {
            override_string << "\n  " << _( "None." ) << "\n";
        }
        if( npc_list.size() > 1 ) {
            override_string << "\n" << _( "Other followers might have different temporary orders." );
        }
        g->refresh_all();
        nmenu.reset();
        nmenu.text = _( "Issue what temporary order?" );
        nmenu.desc_enabled = true;
        std::string output_string = override_string.str();
        parse_tags( output_string, g->u, *guy );
        nmenu.footer_text = output_string;
        nmenu.addentry( NPC_CHAT_DONE, true, 'd', _( "Done issuing orders" ) );
        nmenu.addentry( NPC_CHAT_FORBID_ENGAGE, true, 'f',
                        guy->rules.has_override_enable( ally_rule::forbid_engage ) ?
                        _( "Go back to your usual engagement habits" ) : _( "Don't engage hostiles for the time being" ) );
        nmenu.addentry( NPC_CHAT_NO_GUNS, true, 'g', guy->rules.has_override_enable( ally_rule::use_guns ) ?
                        _( "Use whatever weapon you normally would" ) : _( "Don't use ranged weapons for a while" ) );
        nmenu.addentry( NPC_CHAT_PULP, true, 'p', guy->rules.has_override_enable( ally_rule::allow_pulp ) ?
                        _( "Pulp zombies if you like" ) : _( "Hold off on pulping zombies for a while" ) );
        nmenu.addentry( NPC_CHAT_FOLLOW_CLOSE, true, 'c',
                        guy->rules.has_override_enable( ally_rule::follow_close ) &&
                        guy->rules.has_override( ally_rule::follow_close ) ?
                        _( "Go back to keeping your usual distance" ) : _( "Stick close to me for now" ) );
        nmenu.addentry( NPC_CHAT_MOVE_FREELY, true, 'm',
                        guy->rules.has_override_enable( ally_rule::follow_close ) &&
                        !guy->rules.has_override( ally_rule::follow_close ) ?
                        _( "Go back to keeping your usual distance" ) : _( "Move farther from me if you need to" ) );
        nmenu.addentry( NPC_CHAT_SLEEP, true, 's',
                        guy->rules.has_override_enable( ally_rule::allow_sleep ) ?
                        _( "Go back to your usual sleeping habits" ) : _( "Take a nap if you need it" ) );
        nmenu.addentry( NPC_CHAT_CLEAR_OVERRIDES, true, 'o', _( "Let's go back to your usual behaviors" ) );
        nmenu.query();

        switch( nmenu.ret ) {
            case NPC_CHAT_FORBID_ENGAGE:
                npc_batch_override_toggle( npc_list, ally_rule::forbid_engage, true );
                break;
            case NPC_CHAT_NO_GUNS:
                npc_batch_override_toggle( npc_list, ally_rule::use_guns, false );
                break;
            case NPC_CHAT_PULP:
                npc_batch_override_toggle( npc_list, ally_rule::allow_pulp, false );
                break;
            case NPC_CHAT_FOLLOW_CLOSE:
                npc_batch_override_toggle( npc_list, ally_rule::follow_close, true );
                break;
            case NPC_CHAT_MOVE_FREELY:
                npc_batch_override_toggle( npc_list, ally_rule::follow_close, false );
                break;
            case NPC_CHAT_SLEEP:
                npc_batch_override_toggle( npc_list, ally_rule::allow_sleep, true );
                break;
            case NPC_CHAT_CLEAR_OVERRIDES:
                for( npc *p : npc_list ) {
                    p->rules.clear_overrides();
                }
                break;
            default:
                done = true;
                break;
        }
    }

}

void game::chat()
{
    int volume = g->u.get_shout_volume();

    const std::vector<npc *> available = get_npcs_if( [&]( const npc & guy ) {
        // TODO: Get rid of the z-level check when z-level vision gets "better"
        return u.posz() == guy.posz() && u.sees( guy.pos() ) &&
               rl_dist( u.pos(), guy.pos() ) <= SEEX * 2;
    } );
    const int available_count = available.size();
    const std::vector<npc *> followers = get_npcs_if( [&]( const npc & guy ) {
        return guy.is_player_ally() && guy.is_following() && guy.can_hear( u.pos(), volume );
    } );
    const int follower_count = followers.size();
    const std::vector<npc *> guards = get_npcs_if( [&]( const npc & guy ) {
        return guy.mission == NPC_MISSION_GUARD_ALLY &&
               guy.companion_mission_role_id != "FACTION_CAMP" &&
               guy.can_hear( u.pos(), volume );
    } );
    const int guard_count = guards.size();

    if( g->u.has_trait( trait_PROF_FOODP ) && !( g->u.is_wearing( itype_id( "foodperson_mask" ) ) ||
            g->u.is_wearing( itype_id( "foodperson_mask_on" ) ) ) ) {
        g->u.add_msg_if_player( m_warning, _( "You can't speak without your face!" ) );
        return;
    }

    uilist nmenu;
    nmenu.text = std::string( _( "What do you want to do?" ) );

    if( !available.empty() ) {
        nmenu.addentry( NPC_CHAT_TALK, true, 't', available_count == 1 ?
                        string_format( _( "Talk to %s" ), available.front()->name ) :
                        _( "Talk to ..." )
                      );
    }
    nmenu.addentry( NPC_CHAT_YELL, true, 'a', _( "Yell" ) );
    nmenu.addentry( NPC_CHAT_SENTENCE, true, 'b', _( "Yell a sentence" ) );
    if( !guards.empty() ) {
        nmenu.addentry( NPC_CHAT_FOLLOW, true, 'f', guard_count == 1 ?
                        string_format( _( "Tell %s to follow" ), guards.front()->name ) :
                        _( "Tell someone to follow..." )
                      );
    }
    if( !followers.empty() ) {
        nmenu.addentry( NPC_CHAT_GUARD, true, 'g', follower_count == 1 ?
                        string_format( _( "Tell %s to guard" ), followers.front()->name ) :
                        _( "Tell someone to guard..." )
                      );
        nmenu.addentry( NPC_CHAT_AWAKE, true, 'w', _( "Tell everyone on your team to wake up" ) );
        nmenu.addentry( NPC_CHAT_DANGER, true, 'D',
                        _( "Tell everyone on your team to prepare for danger" ) );
        nmenu.addentry( NPC_CHAT_CLEAR_OVERRIDES, true, 'r',
                        _( "Tell everyone on your team to relax (Clear Overrides)" ) );
        nmenu.addentry( NPC_CHAT_ORDERS, true, 'o', _( "Tell everyone on your team to temporarily..." ) );
    }
    std::string message;
    std::string yell_msg;
    bool is_order = true;
    nmenu.query();

    if( nmenu.ret < 0 ) {
        return;
    }

    switch( nmenu.ret ) {
        case NPC_CHAT_TALK: {
            const int npcselect = npc_select_menu( available, _( "Talk to whom?" ), false );
            if( npcselect < 0 ) {
                return;
            }
            available[npcselect]->talk_to_u();
            break;
        }
        case NPC_CHAT_YELL:
            is_order = false;
            message = _( "loudly." );
            break;
        case NPC_CHAT_SENTENCE: {
            std::string popupdesc = _( "Enter a sentence to yell" );
            string_input_popup popup;
            popup.title( _( "Yell a sentence" ) )
            .width( 64 )
            .description( popupdesc )
            .identifier( "sentence" )
            .max_length( 128 )
            .query();
            yell_msg = popup.text() + ".";
            is_order = false;
            break;
        }
        case NPC_CHAT_GUARD: {
            const int npcselect = npc_select_menu( followers, _( "Who should guard here?" ) );
            if( npcselect < 0 ) {
                return;
            }
            if( npcselect == follower_count ) {
                for( npc *them : followers ) {
                    talk_function::assign_guard( *them );
                }
                yell_msg = _( "Everyone guard here!" );
            } else {
                talk_function::assign_guard( *followers[npcselect] );
                yell_msg = string_format( _( "Guard here, %s!" ), followers[npcselect]->name );
            }
            break;
        }
        case NPC_CHAT_FOLLOW: {
            const int npcselect = npc_select_menu( guards, _( "Who should follow you?" ) );
            if( npcselect < 0 ) {
                return;
            }
            if( npcselect == guard_count ) {
                for( npc *them : guards ) {
                    talk_function::stop_guard( *them );
                }
                yell_msg = _( "Everyone follow me!" );
            } else {
                talk_function::stop_guard( *guards[npcselect] );
                yell_msg = string_format( _( "Follow me, %s!" ), guards[npcselect]->name );
            }
            break;
        }
        case NPC_CHAT_AWAKE:
            for( npc *them : followers ) {
                talk_function::wake_up( *them );
            }
            yell_msg = _( "Stay awake!" );
            break;
        case NPC_CHAT_DANGER:
            for( npc *them : followers ) {
                them->rules.set_danger_overrides();
            }
            yell_msg = _( "We're in danger.  Stay awake, stay close, don't go wandering off, "
                          "and don't open any doors." );
            break;
        case NPC_CHAT_CLEAR_OVERRIDES:
            for( npc *p : followers ) {
                talk_function::clear_overrides( *p );
            }
            yell_msg = _( "As you were." );
            break;
        case NPC_CHAT_ORDERS:
            npc_temp_orders_menu( followers );
            break;
        default:
            return;
    }

    if( !yell_msg.empty() ) {
        message = string_format( "\"%s\"", yell_msg );
    }
    if( !message.empty() ) {
        add_msg( _( "You yell %s" ), message );
        u.shout( string_format( _( "%s yelling %s" ), u.disp_name(), message ), is_order );
    }

    u.moves -= 100;
    refresh_all();
}

void npc::handle_sound( int priority, const std::string &description, int heard_volume,
                        const tripoint &spos )
{
    const tripoint s_abs_pos = g->m.getabs( spos );
    const tripoint my_abs_pos = g->m.getabs( pos() );

    add_msg( m_debug, "%s heard '%s', priority %d at volume %d from %d:%d, my pos %d:%d",
             disp_name(), description, priority, heard_volume, s_abs_pos.x, s_abs_pos.y,
             my_abs_pos.x, my_abs_pos.y );

    const sounds::sound_t spriority = static_cast<sounds::sound_t>( priority );
    bool player_ally = g->u.pos() == spos && is_player_ally();
    player *const sound_source = g->critter_at<player>( spos );
    bool npc_ally = sound_source && sound_source->is_npc() && is_ally( *sound_source );

    if( ( player_ally || npc_ally ) && spriority == sounds::sound_t::order ) {
        say( "<acknowledged>" );
    }

    if( sees( spos ) || is_hallucination() ) {
        return;
    }
    // ignore low priority sounds if the NPC "knows" it came from a friend.
    // @ todo NPC will need to respond to talking noise eventually
    // but only for bantering purposes, not for investigating.
    if( spriority < sounds::sound_t::alarm ) {
        if( player_ally ) {
            add_msg( m_debug, "Allied NPC ignored same faction %s", name );
            return;
        }
        if( npc_ally ) {
            add_msg( m_debug, "NPC ignored same faction %s", name );
            return;
        }
    }
    // discount if sound source is player, or seen by player,
    // and listener is friendly and sound source is combat or alert only.
    if( spriority < sounds::sound_t::alarm && g->u.sees( spos ) ) {
        if( is_player_ally() ) {
            add_msg( m_debug, "NPC %s ignored low priority noise that player can see", name );
            return;
            // discount if sound source is player, or seen by player,
            // listener is neutral and sound type is worth investigating.
        } else if( spriority < sounds::sound_t::destructive_activity &&
                   get_attitude_group( get_attitude() ) != attitude_group::hostile ) {
            return;
        }
    }
    // patrolling guards will investigate more readily than stationary NPCS
    int investigate_dist = 10;
    if( mission == NPC_MISSION_GUARD_ALLY || mission == NPC_MISSION_GUARD_PATROL ) {
        investigate_dist = 50;
    }
    if( rules.has_flag( ally_rule::ignore_noise ) ) {
        investigate_dist = 0;
    }
    if( ai_cache.total_danger < 1.0f ) {
        if( spriority == sounds::sound_t::movement && !in_vehicle ) {
            warn_about( "movement_noise", rng( 1, 10 ) * 1_minutes, description );
        } else if( spriority > sounds::sound_t::movement ) {
            if( ( spriority == sounds::sound_t::speech || spriority == sounds::sound_t::alert ||
                  spriority == sounds::sound_t::order ) && sound_source &&
                !has_faction_relationship( *sound_source, npc_factions::knows_your_voice ) ) {
                warn_about( "speech_noise", rng( 1, 10 ) * 1_minutes );
            } else if( spriority > sounds::sound_t::activity ) {
                warn_about( "combat_noise", rng( 1, 10 ) * 1_minutes );
            }
            bool should_check = rl_dist( pos(), spos ) < investigate_dist;
            if( should_check ) {
                const zone_manager &mgr = zone_manager::get_manager();
                if( mgr.has( zone_no_investigate, s_abs_pos, fac_id ) ) {
                    should_check = false;
                } else if( mgr.has( zone_investigate_only, my_abs_pos, fac_id ) &&
                           !mgr.has( zone_investigate_only, s_abs_pos, fac_id ) ) {
                    should_check = false;
                }
            }
            if( should_check ) {
                add_msg( m_debug, "%s added noise at pos %d:%d", name, s_abs_pos.x, s_abs_pos.y );
                dangerous_sound temp_sound;
                temp_sound.abs_pos = s_abs_pos;
                temp_sound.volume = heard_volume;
                temp_sound.type = priority;
                if( !ai_cache.sound_alerts.empty() ) {
                    if( ai_cache.sound_alerts.back().abs_pos != s_abs_pos ) {
                        ai_cache.sound_alerts.push_back( temp_sound );
                    }
                } else {
                    ai_cache.sound_alerts.push_back( temp_sound );
                }
            }
        }
    }
}

void npc_chatbin::check_missions()
{
    // TODO: or simply fail them? Some missions might only need to be reported.
    auto &ma = missions_assigned;
    const auto last = std::remove_if( ma.begin(), ma.end(), []( class mission const * m ) {
        return !m->is_assigned();
    } );
    std::copy( last, ma.end(), std::back_inserter( missions ) );
    ma.erase( last, ma.end() );
}

void npc::talk_to_u( bool text_only, bool radio_contact )
{
    if( g->u.is_dead_state() ) {
        set_attitude( NPCATT_NULL );
        return;
    }
    const bool has_mind_control = g->u.has_trait( trait_DEBUG_MIND_CONTROL );
    // This is necessary so that we don't bug the player over and over
    if( get_attitude() == NPCATT_TALK ) {
        set_attitude( NPCATT_NULL );
    } else if( !has_mind_control && ( get_attitude() == NPCATT_FLEE ||
                                      get_attitude() == NPCATT_FLEE_TEMP ) ) {
        add_msg( _( "%s is fleeing from you!" ), name );
        return;
    } else if( !has_mind_control && get_attitude() == NPCATT_KILL ) {
        add_msg( _( "%s is hostile!" ), name );
        return;
    }
    dialogue d;
    d.alpha = &g->u;
    d.beta = this;

    chatbin.check_missions();

    // For each active mission we have, let the mission know we talked to this NPC.
    for( auto &mission : g->u.get_active_missions() ) {
        mission->on_talk_with_npc( this->getID() );
    }

    for( auto &mission : chatbin.missions_assigned ) {
        if( mission->get_assigned_player_id() == g->u.getID() ) {
            d.missions_assigned.push_back( mission );
        }
    }
    d.add_topic( chatbin.first_topic );
    if( radio_contact ) {
        d.add_topic( "TALK_RADIO" );
        d.by_radio = true;
    } else if( is_leader() ) {
        d.add_topic( "TALK_LEADER" );
    } else if( is_player_ally() && ( is_walking_with() || has_activity() ) ) {
        d.add_topic( "TALK_FRIEND" );
    } else if( get_attitude() == NPCATT_RECOVER_GOODS ) {
        d.add_topic( "TALK_STOLE_ITEM" );
    }
    int most_difficult_mission = 0;
    for( auto &mission : chatbin.missions ) {
        const auto &type = mission->get_type();
        if( type.urgent && type.difficulty > most_difficult_mission ) {
            d.add_topic( "TALK_MISSION_DESCRIBE_URGENT" );
            chatbin.mission_selected = mission;
            most_difficult_mission = type.difficulty;
        }
    }
    most_difficult_mission = 0;
    bool chosen_urgent = false;
    for( auto &mission : chatbin.missions_assigned ) {
        if( mission->get_assigned_player_id() != g->u.getID() ) {
            // Not assigned to the player that is currently talking to the npc
            continue;
        }
        const auto &type = mission->get_type();
        if( ( type.urgent && !chosen_urgent ) || ( type.difficulty > most_difficult_mission &&
                ( type.urgent || !chosen_urgent ) ) ) {
            chosen_urgent = type.urgent;
            d.add_topic( "TALK_MISSION_INQUIRE" );
            chatbin.mission_selected = mission;
            most_difficult_mission = type.difficulty;
        }
    }
    if( chatbin.mission_selected != nullptr ) {
        if( chatbin.mission_selected->get_assigned_player_id() != g->u.getID() ) {
            // Don't talk about a mission that is assigned to someone else.
            chatbin.mission_selected = nullptr;
        }
    }
    if( chatbin.mission_selected == nullptr ) {
        // if possible, select a mission to talk about
        if( !chatbin.missions.empty() ) {
            chatbin.mission_selected = chatbin.missions.front();
        } else if( !d.missions_assigned.empty() ) {
            chatbin.mission_selected = d.missions_assigned.front();
        }
    }

    // Needs
    if( has_effect( effect_sleep ) || has_effect( effect_lying_down ) ) {
        if( has_effect( effect_narcosis ) ) {
            d.add_topic( "TALK_SEDATED" );
        } else {
            d.add_topic( "TALK_WAKE_UP" );
        }
    }

    if( d.topic_stack.back().id == "TALK_NONE" ) {
        d.topic_stack.back() = talk_topic( pick_talk_topic( g->u ) );
    }

    moves -= 100;

    if( g->u.is_deaf() ) {
        if( d.topic_stack.back().id == "TALK_MUG" ||
            d.topic_stack.back().id == "TALK_STRANGER_AGGRESSIVE" ) {
            make_angry();
            d.add_topic( "TALK_DEAF_ANGRY" );
        } else {
            d.add_topic( "TALK_DEAF" );
        }
    }

    if( g->u.has_trait( trait_PROF_FOODP ) && !( g->u.is_wearing( itype_id( "foodperson_mask" ) ) ||
            g->u.is_wearing( itype_id( "foodperson_mask_on" ) ) ) ) {
        d.add_topic( "TALK_NOFACE" );
    }

    if( has_trait( trait_PROF_FOODP ) && !( is_wearing( itype_id( "foodperson_mask" ) ) ||
                                            is_wearing( itype_id( "foodperson_mask_on" ) ) ) ) {
        d.add_topic( "TALK_NPC_NOFACE" );
    }

    decide_needs();

    dialogue_window d_win;
    d_win.open_dialogue( text_only );
    // Main dialogue loop
    do {
        d_win.print_header( name );
        const talk_topic next = d.opt( d_win, d.topic_stack.back() );
        if( next.id == "TALK_NONE" ) {
            int cat = topic_category( d.topic_stack.back() );
            do {
                d.topic_stack.pop_back();
            } while( cat != -1 && topic_category( d.topic_stack.back() ) == cat );
        }
        if( next.id == "TALK_DONE" || d.topic_stack.empty() ) {
            d.beta->say( _( "Bye." ) );
            d.done = true;
        } else if( next.id != "TALK_NONE" ) {
            d.add_topic( next );
        }
    } while( !d.done );
    g->refresh_all();

    if( g->u.activity.id() == activity_id( "ACT_AIM" ) && !g->u.has_weapon() ) {
        g->u.cancel_activity();
        // don't query certain activities that are started from dialogue
    } else if( g->u.activity.id() == activity_id( "ACT_TRAIN" ) ||
               g->u.activity.id() == activity_id( "ACT_WAIT_NPC" ) ||
               g->u.activity.id() == activity_id( "ACT_SOCIALIZE" ) ||
               g->u.activity.index == getID().get_value() ) {
        return;
    }

    if( !g->u.has_effect( effect_under_op ) ) {
        g->cancel_activity_or_ignore_query( distraction_type::talked_to,
                                            string_format( _( "%s talked to you." ), name ) );
    }
}

std::string dialogue::dynamic_line( const talk_topic &the_topic ) const
{
    if( the_topic.item_type != "null" ) {
        cur_item = the_topic.item_type;
    }

    // For compatibility
    const auto &topic = the_topic.id;
    const auto iter = json_talk_topics.find( topic );
    if( iter != json_talk_topics.end() ) {
        const std::string line = iter->second.get_dynamic_line( *this );
        if( !line.empty() ) {
            return line;
        }
    }

    if( topic == "TALK_NPC_NOFACE" ) {
        return string_format( _( "&%s stays silent." ), beta->name );
    }

    if( topic == "TALK_NOFACE" ) {
        return _( "&You can't talk without your face." );
    } else if( topic == "TALK_DEAF" ) {
        return _( "&You are deaf and can't talk." );

    } else if( topic == "TALK_DEAF_ANGRY" ) {
        return string_format(
                   _( "&You are deaf and can't talk. When you don't respond, %s becomes angry!" ),
                   beta->name );
    }
    if( topic == "TALK_SEDATED" ) {
        return string_format(
                   _( "%1$s is sedated and can't be moved or woken up until the medication or sedation wears off.\nYou estimate it will wear off in %2$s." ),
                   beta->name, to_string_approx( g->u.estimate_effect_dur( skill_id( "firstaid" ), effect_narcosis,
                           15_minutes, 6, *beta ) ) );
    }

    const auto &p = beta; // for compatibility, later replace it in the code below
    // Those topics are handled by the mission system, see there.
    static const std::unordered_set<std::string> mission_topics = { {
            "TALK_MISSION_DESCRIBE", "TALK_MISSION_DESCRIBE_URGENT",
            "TALK_MISSION_OFFER", "TALK_MISSION_ACCEPTED",
            "TALK_MISSION_REJECTED", "TALK_MISSION_ADVICE", "TALK_MISSION_INQUIRE",
            "TALK_MISSION_SUCCESS", "TALK_MISSION_SUCCESS_LIE", "TALK_MISSION_FAILURE"
        }
    };
    if( mission_topics.count( topic ) > 0 ) {
        if( p->chatbin.mission_selected == nullptr ) {
            return "mission_selected == nullptr; BUG! (npctalk.cpp:dynamic_line)";
        }
        mission *miss = p->chatbin.mission_selected;
        const auto &type = miss->get_type();
        // TODO: make it a member of the mission class, maybe at mission instance specific data
        const std::string &ret = miss->dialogue_for_topic( topic );
        if( ret.empty() ) {
            debugmsg( "Bug in npctalk.cpp:dynamic_line. Wrong mission_id(%s) or topic(%s)",
                      type.id.c_str(), topic.c_str() );
            return "";
        }

        if( topic == "TALK_MISSION_SUCCESS" && miss->has_follow_up() ) {
            switch( rng( 1, 3 ) ) {
                case 1:
                    return ret + _( "  And I have more I'd like you to do." );
                case 2:
                    return ret + _( "  I could use a hand with something else if you are interested." );
                case 3:
                    return ret + _( "  If you are interested, I have another job for you." );
            }
        }

        return ret;
    }

    if( topic == "TALK_NONE" || topic == "TALK_DONE" ) {
        return _( "Bye." );
    } else if( topic == "TALK_TRAIN" ) {
        if( !g->u.backlog.empty() && g->u.backlog.front().id() == activity_id( "ACT_TRAIN" ) ) {
            return _( "Shall we resume?" );
        }
        std::vector<skill_id> trainable = p->skills_offered_to( g->u );
        std::vector<matype_id> styles = p->styles_offered_to( g->u );
        if( trainable.empty() && styles.empty() ) {
            return _( "Sorry, but it doesn't seem I have anything to teach you." );
        } else {
            return _( "Here's what I can teach you..." );
        }
    } else if( topic == "TALK_HOW_MUCH_FURTHER" ) {
        // TODO: this ignores the z-component
        const tripoint player_pos = p->global_omt_location();
        int dist = rl_dist( player_pos, p->goal );
        std::string response;
        dist *= 100;
        if( dist >= 1300 ) {
            int miles = dist / 25; // *100, e.g. quarter mile is "25"
            miles -= miles % 25; // Round to nearest quarter-mile
            int fullmiles = ( miles - miles % 100 ) / 100; // Left of the decimal point
            if( fullmiles <= 0 ) {
                fullmiles = 0;
            }
            response = string_format( _( "%d.%d miles." ), fullmiles, miles );
        } else {
            response = string_format( ngettext( "%d foot.", "%d feet.", dist ), dist );
        }
        return response;
    } else if( topic == "TALK_DESCRIBE_MISSION" ) {
        switch( p->mission ) {
            case NPC_MISSION_SHELTER:
                return _( "I'm holing up here for safety." );
            case NPC_MISSION_SHOPKEEP:
                return _( "I run the shop here." );
            case NPC_MISSION_GUARD:
            case NPC_MISSION_GUARD_ALLY:
            case NPC_MISSION_GUARD_PATROL:
                return _( "I'm guarding this location." );
            case NPC_MISSION_NULL:
                return p->myclass.obj().get_job_description();
            default:
                return "ERROR: Someone forgot to code an npc_mission text.";
        } // switch (p->mission)
    } else if( topic == "TALK_SHOUT" ) {
        alpha->shout();
        if( alpha->is_deaf() ) {
            return _( "&You yell, but can't hear yourself." );
        } else {
            return _( "&You yell." );
        }
    } else if( topic == "TALK_SIZE_UP" ) {
        ///\EFFECT_PER affects whether player can size up NPCs

        ///\EFFECT_INT slightly affects whether player can size up NPCs
        int ability = g->u.per_cur * 3 + g->u.int_cur;
        if( ability <= 10 ) {
            return "&You can't make anything out.";
        }

        if( p->is_player_ally() || ability > 100 ) {
            ability = 100;
        }

        std::string info = "&";
        int str_range = static_cast<int>( 100 / ability );
        int str_min = static_cast<int>( p->str_max / str_range ) * str_range;
        info += string_format( _( "Str %d - %d" ), str_min, str_min + str_range );

        if( ability >= 40 ) {
            int dex_range = static_cast<int>( 160 / ability );
            int dex_min = static_cast<int>( p->dex_max / dex_range ) * dex_range;
            info += string_format( _( "  Dex %d - %d" ), dex_min, dex_min + dex_range );
        }

        if( ability >= 50 ) {
            int int_range = static_cast<int>( 200 / ability );
            int int_min = static_cast<int>( p->int_max / int_range ) * int_range;
            info += string_format( _( "  Int %d - %d" ), int_min, int_min + int_range );
        }

        if( ability >= 60 ) {
            int per_range = static_cast<int>( 240 / ability );
            int per_min = static_cast<int>( p->per_max / per_range ) * per_range;
            info += string_format( _( "  Per %d - %d" ), per_min, per_min + per_range );
        }

        needs_rates rates = p->calc_needs_rates();
        if( ability >= 100 - ( p->get_fatigue() / 10 ) ) {
            std::string how_tired;
            if( p->get_fatigue() > EXHAUSTED ) {
                how_tired = _( "Exhausted" );
            } else if( p->get_fatigue() > DEAD_TIRED ) {
                how_tired = _( "Dead tired" );
            } else if( p->get_fatigue() > TIRED ) {
                how_tired = _( "Tired" );
            } else {
                how_tired = _( "Not tired" );
                if( ability >= 100 ) {
                    time_duration sleep_at = 5_minutes * ( TIRED - p->get_fatigue() ) /
                                             rates.fatigue;
                    how_tired += _( ".  Will need sleep in " ) + to_string_approx( sleep_at );
                }
            }
            info += "\n" + how_tired;
        }
        if( ability >= 100 ) {
            if( p->get_thirst() < 100 ) {
                time_duration thirst_at = 5_minutes * ( 100 - p->get_thirst() ) / rates.thirst;
                if( thirst_at > 1_hours ) {
                    info += _( "\nWill need water in " ) + to_string_approx( thirst_at );
                }
            } else {
                info += _( "\nThirsty" );
            }
            if( p->get_hunger() < 100 ) {
                time_duration hunger_at = 5_minutes * ( 100 - p->get_hunger() ) / rates.hunger;
                if( hunger_at > 1_hours ) {
                    info += _( "\nWill need food in " ) + to_string_approx( hunger_at );
                }
            } else {
                info += _( "\nHungry" );
            }
        }
        return info;
    } else if( topic == "TALK_LOOK_AT" ) {
        return "&" + p->short_description();
    } else if( topic == "TALK_OPINION" ) {
        return "&" + p->opinion_text();
    } else if( topic == "TALK_MIND_CONTROL" ) {
        bool not_following = g->get_follower_list().count( p->getID() ) == 0;
        p->companion_mission_role_id.clear();
        talk_function::follow( *p );
        if( not_following ) {
            return _( "YES, MASTER!" );
        }
    }

    return string_format( "I don't know what to say for %s. (BUG (npctalk.cpp:dynamic_line))",
                          topic );
}

void dialogue::apply_speaker_effects( const talk_topic &the_topic )
{
    const auto &topic = the_topic.id;
    const auto iter = json_talk_topics.find( topic );
    if( iter == json_talk_topics.end() ) {
        return;
    }
    for( json_dynamic_line_effect &npc_effect : iter->second.get_speaker_effects() ) {
        if( npc_effect.test_condition( *this ) ) {
            npc_effect.apply( *this );
        }
    }
}

talk_response &dialogue::add_response( const std::string &text, const std::string &r,
                                       const bool first )
{
    talk_response result = talk_response();
    result.truetext = no_translation( text );
    result.truefalse_condition = []( const dialogue & ) {
        return true;
    };
    result.success.next_topic = talk_topic( r );
    if( first ) {
        responses.insert( responses.begin(), result );
        return responses.front();
    } else {
        responses.push_back( result );
        return responses.back();
    }
}

talk_response &dialogue::add_response_done( const std::string &text )
{
    return add_response( text, "TALK_DONE" );
}

talk_response &dialogue::add_response_none( const std::string &text )
{
    return add_response( text, "TALK_NONE" );
}

talk_response &dialogue::add_response( const std::string &text, const std::string &r,
                                       talkfunction_ptr effect_success, const bool first )
{
    talk_response &result = add_response( text, r, first );
    result.success.set_effect( effect_success );
    return result;
}

talk_response &dialogue::add_response( const std::string &text, const std::string &r,
                                       std::function<void( npc & )> effect_success,
                                       dialogue_consequence consequence, const bool first )
{
    talk_response &result = add_response( text, r, first );
    result.success.set_effect_consequence( effect_success, consequence );
    return result;
}

talk_response &dialogue::add_response( const std::string &text, const std::string &r,
                                       mission *miss, const bool first )
{
    if( miss == nullptr ) {
        debugmsg( "tried to select null mission" );
    }
    talk_response &result = add_response( text, r, first );
    result.mission_selected = miss;
    return result;
}

talk_response &dialogue::add_response( const std::string &text, const std::string &r,
                                       const skill_id &skill, const bool first )
{
    talk_response &result = add_response( text, r, first );
    result.skill = skill;
    return result;
}

talk_response &dialogue::add_response( const std::string &text, const std::string &r,
                                       const martialart &style, const bool first )
{
    talk_response &result = add_response( text, r, first );
    result.style = style.id;
    return result;
}

talk_response &dialogue::add_response( const std::string &text, const std::string &r,
                                       const itype_id &item_type, const bool first )
{
    if( item_type == "null" ) {
        debugmsg( "explicitly specified null item" );
    }

    talk_response &result = add_response( text, r, first );
    result.success.next_topic.item_type = item_type;
    return result;
}

void dialogue::gen_responses( const talk_topic &the_topic )
{
    const auto &topic = the_topic.id; // for compatibility, later replace it in the code below
    const auto p = beta; // for compatibility, later replace it in the code below
    auto &ret = responses; // for compatibility, later replace it in the code below
    ret.clear();
    const auto iter = json_talk_topics.find( topic );
    if( iter != json_talk_topics.end() ) {
        json_talk_topic &jtt = iter->second;
        if( jtt.gen_responses( *this ) ) {
            return;
        }
    }

    if( topic == "TALK_MISSION_LIST" ) {
        if( p->chatbin.missions.size() == 1 ) {
            add_response( _( "Tell me about it." ), "TALK_MISSION_OFFER",
                          p->chatbin.missions.front(), true );
        } else {
            for( auto &mission : p->chatbin.missions ) {
                add_response( mission->get_type().tname(), "TALK_MISSION_OFFER", mission, true );
            }
        }
    } else if( topic == "TALK_MISSION_LIST_ASSIGNED" ) {
        if( missions_assigned.size() == 1 ) {
            add_response( _( "I have news." ), "TALK_MISSION_INQUIRE", missions_assigned.front() );
        } else {
            for( auto &miss_it : missions_assigned ) {
                add_response( miss_it->get_type().tname(), "TALK_MISSION_INQUIRE", miss_it );
            }
        }
    } else if( topic == "TALK_TRAIN" ) {
        if( !g->u.backlog.empty() && g->u.backlog.front().id() == activity_id( "ACT_TRAIN" ) ) {
            player_activity &backlog = g->u.backlog.front();
            std::stringstream resume;
            resume << _( "Yes, let's resume training " );
            const skill_id skillt( backlog.name );
            // TODO: This is potentially dangerous. A skill and a martial art
            // could have the same ident!
            if( !skillt.is_valid() ) {
                auto &style = matype_id( backlog.name ).obj();
                resume << style.name;
                add_response( resume.str(), "TALK_TRAIN_START", style );
            } else {
                resume << skillt.obj().name();
                add_response( resume.str(), "TALK_TRAIN_START", skillt );
            }
        }
        std::vector<matype_id> styles = p->styles_offered_to( g->u );
        std::vector<skill_id> trainable = p->skills_offered_to( g->u );
        if( trainable.empty() && styles.empty() ) {
            add_response_none( _( "Oh, okay." ) );
            return;
        }
        for( auto &style_id : styles ) {
            auto &style = style_id.obj();
            const int cost = calc_ma_style_training_cost( *p, style.id );
            //~Martial art style (cost in dollars)
            const std::string text = string_format( cost > 0 ? _( "%s ( cost $%d )" ) : "%s",
                                                    _( style.name ), cost / 100 );
            add_response( text, "TALK_TRAIN_START", style );
        }
        for( auto &trained : trainable ) {
            const int cost = calc_skill_training_cost( *p, trained );
            const SkillLevel skill_level_obj = g->u.get_skill_level_object( trained );
            const int cur_level = skill_level_obj.level();
            const int cur_level_exercise = skill_level_obj.exercise();
            //~Skill name: current level (exercise) -> next level (cost in dollars)
            std::string text = string_format( cost > 0 ? _( "%s: %d (%d%%) -> %d (cost $%d)" ) :
                                              _( "%s: %d (%d%%) -> %d" ),
                                              trained.obj().name(), cur_level, cur_level_exercise, cur_level + 1,
                                              cost / 100 );
            add_response( text, "TALK_TRAIN_START", trained );
        }
        add_response_none( _( "Eh, never mind." ) );
    } else if( topic == "TALK_HOW_MUCH_FURTHER" ) {
        add_response_none( _( "Okay, thanks." ) );
        add_response_done( _( "Let's keep moving." ) );
    }

    if( g->u.has_trait( trait_DEBUG_MIND_CONTROL ) && !p->is_player_ally() ) {
        add_response( _( "OBEY ME!" ), "TALK_MIND_CONTROL" );
        add_response_done( _( "Bye." ) );
    }

    if( ret.empty() ) {
        add_response_done( _( "Bye." ) );
    }
}

static int parse_mod( const dialogue &d, const std::string &attribute, const int factor )
{
    player &u = *d.alpha;
    npc &p = *d.beta;
    int modifier = 0;
    if( attribute == "ANGER" ) {
        modifier = p.op_of_u.anger;
    } else if( attribute == "FEAR" ) {
        modifier = p.op_of_u.fear;
    } else if( attribute == "TRUST" ) {
        modifier = p.op_of_u.trust;
    } else if( attribute == "VALUE" ) {
        modifier = p.op_of_u.value;
    } else if( attribute == "POS_FEAR" ) {
        modifier = std::max( 0, p.op_of_u.fear );
    } else if( attribute == "AGGRESSION" ) {
        modifier = p.personality.aggression;
    } else if( attribute == "ALTRUISM" ) {
        modifier = p.personality.altruism;
    } else if( attribute == "BRAVERY" ) {
        modifier = p.personality.bravery;
    } else if( attribute == "COLLECTOR" ) {
        modifier = p.personality.collector;
    } else if( attribute == "MISSIONS" ) {
        modifier = p.assigned_missions_value() / OWED_VAL;
    } else if( attribute == "U_INTIMIDATE" ) {
        modifier = u.intimidation();
    } else if( attribute == "NPC_INTIMIDATE" ) {
        modifier = p.intimidation();
    }
    modifier *= factor;
    return modifier;
}

int talk_trial::calc_chance( const dialogue &d ) const
{
    player &u = *d.alpha;
    if( u.has_trait( trait_DEBUG_MIND_CONTROL ) ) {
        return 100;
    }
    const social_modifiers &u_mods = u.get_mutation_social_mods();

    npc &p = *d.beta;
    int chance = difficulty;
    switch( type ) {
        case NUM_TALK_TRIALS:
            dbg( D_ERROR ) << "called calc_chance with invalid talk_trial value: " << type;
            break;
        case TALK_TRIAL_LIE:
            chance += u.talk_skill() - p.talk_skill() + p.op_of_u.trust * 3;
            chance += u_mods.lie;

            //come on, who would suspect a robot of lying?
            if( u.has_bionic( bionic_id( "bio_voice" ) ) ) {
                chance += 10;
            }
            if( u.has_bionic( bionic_id( "bio_face_mask" ) ) ) {
                chance += 20;
            }
            break;
        case TALK_TRIAL_PERSUADE:
            chance += u.talk_skill() - static_cast<int>( p.talk_skill() / 2 ) +
                      p.op_of_u.trust * 2 + p.op_of_u.value;
            chance += u_mods.persuade;

            if( u.has_bionic( bionic_id( "bio_face_mask" ) ) ) {
                chance += 10;
            }
            if( u.has_bionic( bionic_id( "bio_deformity" ) ) ) {
                chance -= 50;
            }
            if( u.has_bionic( bionic_id( "bio_voice" ) ) ) {
                chance -= 20;
            }
            break;
        case TALK_TRIAL_INTIMIDATE:
            chance += u.intimidation() - p.intimidation() + p.op_of_u.fear * 2 -
                      p.personality.bravery * 2;
            chance += u_mods.intimidate;

            if( u.has_bionic( bionic_id( "bio_face_mask" ) ) ) {
                chance += 10;
            }
            if( u.has_bionic( bionic_id( "bio_armor_eyes" ) ) ) {
                chance += 10;
            }
            if( u.has_bionic( bionic_id( "bio_deformity" ) ) ) {
                chance += 20;
            }
            if( u.has_bionic( bionic_id( "bio_voice" ) ) ) {
                chance += 20;
            }
            break;
        case TALK_TRIAL_NONE:
            chance = 100;
            break;
        case TALK_TRIAL_CONDITION:
            chance = condition( d ) ? 100 : 0;
            break;
    }
    for( const auto &this_mod : modifiers ) {
        chance += parse_mod( d, this_mod.first, this_mod.second );
    }

    return std::max( 0, std::min( 100, chance ) );
}

bool talk_trial::roll( dialogue &d ) const
{
    player &u = *d.alpha;
    if( type == TALK_TRIAL_NONE || u.has_trait( trait_DEBUG_MIND_CONTROL ) ) {
        return true;
    }
    const int chance = calc_chance( d );
    const bool success = rng( 0, 99 ) < chance;
    if( success ) {
        u.practice( skill_speech, ( 100 - chance ) / 10 );
    } else {
        u.practice( skill_speech, ( 100 - chance ) / 7 );
    }
    return success;
}

int topic_category( const talk_topic &the_topic )
{
    const auto &topic = the_topic.id;
    // TODO: ideally, this would be a property of the topic itself.
    // How this works: each category has a set of topics that belong to it, each set is checked
    // for the given topic and if a set contains, the category number is returned.
    static const std::unordered_set<std::string> topic_1 = { {
            "TALK_MISSION_START", "TALK_MISSION_DESCRIBE", "TALK_MISSION_OFFER",
            "TALK_MISSION_ACCEPTED", "TALK_MISSION_REJECTED", "TALK_MISSION_ADVICE",
            "TALK_MISSION_INQUIRE", "TALK_MISSION_SUCCESS", "TALK_MISSION_SUCCESS_LIE",
            "TALK_MISSION_FAILURE", "TALK_MISSION_REWARD", "TALK_MISSION_END",
            "TALK_MISSION_DESCRIBE_URGENT"
        }
    };
    if( topic_1.count( topic ) > 0 ) {
        return 1;
    }
    static const std::unordered_set<std::string> topic_2 = { {
            "TALK_SHARE_EQUIPMENT", "TALK_GIVE_EQUIPMENT", "TALK_DENY_EQUIPMENT"
        }
    };
    if( topic_2.count( topic ) > 0 ) {
        return 2;
    }
    static const std::unordered_set<std::string> topic_3 = { {
            "TALK_SUGGEST_FOLLOW", "TALK_AGREE_FOLLOW", "TALK_DENY_FOLLOW",
        }
    };
    if( topic_3.count( topic ) > 0 ) {
        return 3;
    }
    static const std::unordered_set<std::string> topic_4 = { {
            "TALK_COMBAT_ENGAGEMENT",
        }
    };
    if( topic_4.count( topic ) > 0 ) {
        return 4;
    }
    static const std::unordered_set<std::string> topic_5 = { {
            "TALK_COMBAT_COMMANDS",
        }
    };
    if( topic_5.count( topic ) > 0 ) {
        return 5;
    }
    static const std::unordered_set<std::string> topic_6 = { {
            "TALK_TRAIN", "TALK_TRAIN_START", "TALK_TRAIN_FORCE"
        }
    };
    if( topic_6.count( topic ) > 0 ) {
        return 6;
    }
    static const std::unordered_set<std::string> topic_7 = { {
            "TALK_MISC_RULES",
        }
    };
    if( topic_7.count( topic ) > 0 ) {
        return 7;
    }
    static const std::unordered_set<std::string> topic_8 = { {
            "TALK_AIM_RULES",
        }
    };
    if( topic_8.count( topic ) > 0 ) {
        return 8;
    }
    static const std::unordered_set<std::string> topic_9 = { {
            "TALK_FRIEND", "TALK_GIVE_ITEM", "TALK_USE_ITEM",
        }
    };
    if( topic_9.count( topic ) > 0 ) {
        return 9;
    }
    static const std::unordered_set<std::string> topic_99 = { {
            "TALK_SIZE_UP", "TALK_LOOK_AT", "TALK_OPINION", "TALK_SHOUT"
        }
    };
    if( topic_99.count( topic ) > 0 ) {
        return 99;
    }
    return -1; // Not grouped with other topics
}

void parse_tags( std::string &phrase, const player &u, const player &me, const itype_id &item_type )
{
    phrase = remove_color_tags( phrase );

    size_t fa;
    size_t fb;
    std::string tag;
    do {
        fa = phrase.find( '<' );
        fb = phrase.find( '>' );
        int l = fb - fa + 1;
        if( fa != std::string::npos && fb != std::string::npos ) {
            tag = phrase.substr( fa, fb - fa + 1 );
        } else {
            return;
        }

        const std::string &replacement = SNIPPET.random_from_category( tag );
        if( !replacement.empty() ) {
            phrase.replace( fa, l, replacement );
            continue;
        }

        // Special, dynamic tags go here
        if( tag == "<yrwp>" ) {
            phrase.replace( fa, l, remove_color_tags( u.weapon.tname() ) );
        } else if( tag == "<mywp>" ) {
            if( !me.is_armed() ) {
                phrase.replace( fa, l, _( "fists" ) );
            } else {
                phrase.replace( fa, l, remove_color_tags( me.weapon.tname() ) );
            }
        } else if( tag == "<ammo>" ) {
            if( !me.weapon.is_gun() ) {
                phrase.replace( fa, l, _( "BADAMMO" ) );
            } else {
                phrase.replace( fa, l, me.weapon.ammo_current() );
            }
        } else if( tag == "<current_activity>" ) {
            std::string activity_name;
            const npc *guy = dynamic_cast<const npc *>( &me );
            if( guy->current_activity_id ) {
                activity_name = guy->current_activity_id.obj().verb().translated();
            } else {
                activity_name = _( "doing this and that" );
            }
            phrase.replace( fa, l, activity_name );
        } else if( tag == "<punc>" ) {
            switch( rng( 0, 2 ) ) {
                case 0:
                    phrase.replace( fa, l, pgettext( "punctuation", "." ) );
                    break;
                case 1:
                    phrase.replace( fa, l, pgettext( "punctuation", "..." ) );
                    break;
                case 2:
                    phrase.replace( fa, l, pgettext( "punctuation", "!" ) );
                    break;
            }
        } else if( tag == "<mypronoun>" ) {
            std::string npcstr = me.male ? pgettext( "npc", "He" ) : pgettext( "npc", "She" );
            phrase.replace( fa, l, npcstr );
        } else if( tag == "<topic_item>" ) {
            phrase.replace( fa, l, item::nname( item_type, 2 ) );
        } else if( tag == "<topic_item_price>" ) {
            item tmp( item_type );
            phrase.replace( fa, l, format_money( tmp.price( true ) ) );
        } else if( tag == "<topic_item_my_total_price>" ) {
            item tmp( item_type );
            tmp.charges = me.charges_of( item_type );
            phrase.replace( fa, l, format_money( tmp.price( true ) ) );
        } else if( tag == "<topic_item_your_total_price>" ) {
            item tmp( item_type );
            tmp.charges = u.charges_of( item_type );
            phrase.replace( fa, l, format_money( tmp.price( true ) ) );
        } else if( !tag.empty() ) {
            debugmsg( "Bad tag. '%s' (%d - %d)", tag.c_str(), fa, fb );
            phrase.replace( fa, fb - fa + 1, "????" );
        }
    } while( fa != std::string::npos && fb != std::string::npos );
}

void dialogue::add_topic( const std::string &topic_id )
{
    topic_stack.push_back( talk_topic( topic_id ) );
}

void dialogue::add_topic( const talk_topic &topic )
{
    topic_stack.push_back( topic );
}

talk_data talk_response::create_option_line( const dialogue &d, const char letter )
{
    std::string ftext;
    text = ( truefalse_condition( d ) ? truetext : falsetext ).translated();
    // dialogue w/ a % chance to work
    if( trial.type == TALK_TRIAL_NONE || trial.type == TALK_TRIAL_CONDITION ) {
        // regular dialogue
        //~ %1$c is an option letter and shouldn't be translated, %2$s is translated response text
        ftext = string_format( pgettext( "talk option", "%1$c: %2$s" ), letter, text );
    } else {
        // dialogue w/ a % chance to work
        //~ %1$c is an option letter and shouldn't be translated, %2$s is translated trial type, %3$d is a number, and %4$s is the translated response text
        ftext = string_format( pgettext( "talk option", "%1$c: [%2$s %3$d%%] %4$s" ), letter,
                               trial.name(), trial.calc_chance( d ), text );
    }
    parse_tags( ftext, *d.alpha, *d.beta, success.next_topic.item_type );

    nc_color color;
    std::set<dialogue_consequence> consequences = get_consequences( d );
    if( consequences.count( dialogue_consequence::hostile ) > 0 ) {
        color = c_red;
    } else if( text[0] == '*' || consequences.count( dialogue_consequence::helpless ) > 0 ) {
        color = c_light_red;
    } else if( text[0] == '&' || consequences.count( dialogue_consequence::action ) > 0 ) {
        color = c_green;
    } else {
        color = c_white;
    }
    talk_data results;
    results.first = color;
    results.second = ftext;
    return results;
}

std::set<dialogue_consequence> talk_response::get_consequences( const dialogue &d ) const
{
    int chance = trial.calc_chance( d );
    if( chance >= 100 ) {
        return { success.get_consequence( d ) };
    } else if( chance <= 0 ) {
        return { failure.get_consequence( d ) };
    }

    return {{ success.get_consequence( d ), failure.get_consequence( d ) }};
}

dialogue_consequence talk_effect_t::get_consequence( const dialogue &d ) const
{
    if( d.beta->op_of_u.anger + opinion.anger >= d.beta->hostile_anger_level() ) {
        return dialogue_consequence::hostile;
    }
    return guaranteed_consequence;
}

const talk_topic &special_talk( char ch )
{
    static const std::map<char, talk_topic> key_map = {{
            { 'L', talk_topic( "TALK_LOOK_AT" ) },
            { 'S', talk_topic( "TALK_SIZE_UP" ) },
            { 'O', talk_topic( "TALK_OPINION" ) },
            { 'Y', talk_topic( "TALK_SHOUT" ) },
        }
    };

    const auto iter = key_map.find( ch );
    if( iter != key_map.end() ) {
        return iter->second;
    }

    static const talk_topic no_topic = talk_topic( "TALK_NONE" );
    return no_topic;
}

talk_topic dialogue::opt( dialogue_window &d_win, const talk_topic &topic )
{
    bool text_only = d_win.text_only;
    std::string challenge = dynamic_line( topic );
    gen_responses( topic );
    // Put quotes around challenge (unless it's an action)
    if( challenge[0] != '*' && challenge[0] != '&' ) {
        std::stringstream tmp;
        tmp << "\"" << challenge << "\"";
    }

    // Parse any tags in challenge
    parse_tags( challenge, *alpha, *beta, topic.item_type );
    capitalize_letter( challenge );

    // Prepend "My Name: "
    if( challenge[0] == '&' ) {
        // No name prepended!
        challenge = challenge.substr( 1 );
    } else if( challenge[0] == '*' ) {
        challenge = string_format( pgettext( "npc does something", "%s %s" ), beta->name,
                                   challenge.substr( 1 ) );
    } else {
        challenge = string_format( pgettext( "npc says something", "%s: %s" ), beta->name,
                                   challenge );
    }

    d_win.add_history_separator();

    // Number of lines to highlight
    const size_t hilight_lines = d_win.add_to_history( challenge );

    apply_speaker_effects( topic );

    std::vector<talk_data> response_lines;
    for( size_t i = 0; i < responses.size(); i++ ) {
        response_lines.push_back( responses[i].create_option_line( *this, 'a' + i ) );
    }

    int ch = text_only ? 'a' + responses.size() - 1 : ' ';
    bool okay;
    do {
        d_win.refresh_response_display();
        do {
            d_win.display_responses( hilight_lines, response_lines, ch );
            if( !text_only ) {
                ch = inp_mngr.get_input_event().get_first_input();
            }
            auto st = special_talk( ch );
            if( st.id != "TALK_NONE" ) {
                return st;
            }
            switch( ch ) {
                // send scroll control keys back to the display window
                case KEY_DOWN:
                case KEY_NPAGE:
                case KEY_UP:
                case KEY_PPAGE:
                    continue;
                default:
                    ch -= 'a';
                    break;
            }
        } while( ( ch < 0 || ch >= static_cast<int>( responses.size() ) ) );
        okay = true;
        std::set<dialogue_consequence> consequences = responses[ch].get_consequences( *this );
        if( consequences.count( dialogue_consequence::hostile ) > 0 ) {
            okay = query_yn( _( "You may be attacked! Proceed?" ) );
        } else if( consequences.count( dialogue_consequence::helpless ) > 0 ) {
            okay = query_yn( _( "You'll be helpless! Proceed?" ) );
        }
    } while( !okay );
    d_win.add_history_separator();

    talk_response chosen = responses[ch];
    std::string response_printed = string_format( pgettext( "you say something", "You: %s" ),
                                   response_lines[ch].second.substr( 3 ) );
    d_win.add_to_history( response_printed );

    if( chosen.mission_selected != nullptr ) {
        beta->chatbin.mission_selected = chosen.mission_selected;
    }

    // We can't set both skill and style or training will bug out
    // TODO: Allow setting both skill and style
    if( chosen.skill ) {
        beta->chatbin.skill = chosen.skill;
        beta->chatbin.style = matype_id::NULL_ID();
    } else if( chosen.style ) {
        beta->chatbin.style = chosen.style;
        beta->chatbin.skill = skill_id::NULL_ID();
    }

    const bool success = chosen.trial.roll( *this );
    const auto &effects = success ? chosen.success : chosen.failure;

    return effects.apply( *this );
}

talk_trial::talk_trial( JsonObject jo )
{
    static const std::unordered_map<std::string, talk_trial_type> types_map = { {
#define WRAP(value) { #value, TALK_TRIAL_##value }
            WRAP( NONE ),
            WRAP( LIE ),
            WRAP( PERSUADE ),
            WRAP( INTIMIDATE ),
            WRAP( CONDITION )
#undef WRAP
        }
    };
    const auto iter = types_map.find( jo.get_string( "type", "NONE" ) );
    if( iter == types_map.end() ) {
        jo.throw_error( "invalid talk trial type", "type" );
    }
    type = iter->second;
    if( !( type == TALK_TRIAL_NONE || type == TALK_TRIAL_CONDITION ) ) {
        difficulty = jo.get_int( "difficulty" );
    }

    read_condition<dialogue>( jo, "condition", condition, false );

    if( jo.has_array( "mod" ) ) {
        JsonArray ja = jo.get_array( "mod" );
        while( ja.has_more() ) {
            JsonArray jmod = ja.next_array();
            trial_mod this_modifier;
            this_modifier.first = jmod.next_string();
            this_modifier.second = jmod.next_int();
            modifiers.push_back( this_modifier );
        }
    }
}

static talk_topic load_inline_topic( JsonObject jo )
{
    const std::string id = jo.get_string( "id" );
    json_talk_topics[id].load( jo );
    return talk_topic( id );
}

talk_effect_fun_t::talk_effect_fun_t( talkfunction_ptr ptr )
{
    function = [ptr]( const dialogue & d ) {
        npc &p = *d.beta;
        ptr( p );
    };
}

talk_effect_fun_t::talk_effect_fun_t( std::function<void( npc &p )> ptr )
{
    function = [ptr]( const dialogue & d ) {
        npc &p = *d.beta;
        ptr( p );
    };
}

talk_effect_fun_t::talk_effect_fun_t( std::function<void( const dialogue &d )> fun )
{
    function = [fun]( const dialogue & d ) {
        fun( d );
    };
}

void talk_effect_fun_t::set_companion_mission( const std::string &role_id )
{
    function = [role_id]( const dialogue & d ) {
        npc &p = *d.beta;
        p.companion_mission_role_id = role_id;
        talk_function::companion_mission( p );
    };
}

void talk_effect_fun_t::set_add_effect( JsonObject jo, const std::string &member, bool is_npc )
{
    std::string new_effect = jo.get_string( member );
    bool permanent = false;
    time_duration duration = 1000_turns;
    if( jo.has_string( "duration" ) ) {
        const std::string dur_string = jo.get_string( "duration" );
        if( dur_string == "PERMANENT" ) {
            permanent = true;
        } else if( !dur_string.empty() && std::stoi( dur_string ) > 0 ) {
            duration = time_duration::from_turns( std::stoi( dur_string ) );
        }
    } else {
        duration = time_duration::from_turns( jo.get_int( "duration" ) );
    }
    function = [is_npc, new_effect, duration, permanent]( const dialogue & d ) {
        player *actor = d.alpha;
        if( is_npc ) {
            actor = dynamic_cast<player *>( d.beta );
        }
        actor->add_effect( efftype_id( new_effect ), duration, num_bp, permanent );
    };
}

void talk_effect_fun_t::set_remove_effect( JsonObject jo, const std::string &member, bool is_npc )
{
    std::string old_effect = jo.get_string( member );
    function = [is_npc, old_effect]( const dialogue & d ) {
        player *actor = d.alpha;
        if( is_npc ) {
            actor = dynamic_cast<player *>( d.beta );
        }
        actor->remove_effect( efftype_id( old_effect ), num_bp );
    };
}

void talk_effect_fun_t::set_add_trait( JsonObject jo, const std::string &member, bool is_npc )
{
    std::string new_trait = jo.get_string( member );
    function = [is_npc, new_trait]( const dialogue & d ) {
        player *actor = d.alpha;
        if( is_npc ) {
            actor = dynamic_cast<player *>( d.beta );
        }
        actor->set_mutation( trait_id( new_trait ) );
    };
}

void talk_effect_fun_t::set_remove_trait( JsonObject jo, const std::string &member, bool is_npc )
{
    std::string old_trait = jo.get_string( member );
    function = [is_npc, old_trait]( const dialogue & d ) {
        player *actor = d.alpha;
        if( is_npc ) {
            actor = dynamic_cast<player *>( d.beta );
        }
        actor->unset_mutation( trait_id( old_trait ) );
    };
}

void talk_effect_fun_t::set_add_var( JsonObject jo, const std::string &member, bool is_npc )
{
    const std::string var_name = get_talk_varname( jo, member );
    const std::string &value = jo.get_string( "value" );
    function = [is_npc, var_name, value]( const dialogue & d ) {
        player *actor = d.alpha;
        if( is_npc ) {
            actor = dynamic_cast<player *>( d.beta );
        }
        actor->set_value( var_name, value );
    };
}

void talk_effect_fun_t::set_remove_var( JsonObject jo, const std::string &member, bool is_npc )
{
    const std::string var_name = get_talk_varname( jo, member, false );
    function = [is_npc, var_name]( const dialogue & d ) {
        player *actor = d.alpha;
        if( is_npc ) {
            actor = dynamic_cast<player *>( d.beta );
        }
        actor->remove_value( var_name );
    };
}

void talk_effect_fun_t::set_u_buy_item( const std::string &item_name, int cost, int count,
                                        const std::string &container_name )
{
    function = [item_name, cost, count, container_name]( const dialogue & d ) {
        npc &p = *d.beta;
        player &u = *d.alpha;
        if( !npc_trading::pay_npc( p, cost ) ) {
            popup( _( "You can't afford it!" ) );
            return;
        }
        if( container_name.empty() ) {
            item new_item = item( item_name, calendar::turn, 1 );
            if( new_item.count_by_charges() ) {
                new_item.mod_charges( count - 1 );
                u.i_add( new_item );
            } else {
                for( int i_cnt = 0; i_cnt < count; i_cnt++ ) {
                    u.i_add( new_item );
                }
            }
            if( count == 1 ) {
                //~ %1%s is the NPC name, %2$s is an item
                popup( _( "%1$s gives you a %2$s." ), p.name, new_item.tname() );
            } else {
                //~ %1%s is the NPC name, %2$d is a number of items, %3$s are items
                popup( _( "%1$s gives you %2$d %3$s." ), p.name, count, new_item.tname() );
            }
        } else {
            item container( container_name, calendar::turn );
            container.emplace_back( item_name, calendar::turn, count );
            u.i_add( container );
            //~ %1%s is the NPC name, %2$s is an item
            popup( _( "%1$s gives you a %2$s." ), p.name, container.tname() );
        }
    };
}

void talk_effect_fun_t::set_u_sell_item( const std::string &item_name, int cost, int count )
{
    function = [item_name, cost, count]( const dialogue & d ) {
        npc &p = *d.beta;
        player &u = *d.alpha;
        item old_item = item( item_name, calendar::turn, 1 );
        if( u.has_charges( item_name, count ) ) {
            u.use_charges( item_name, count );
        } else if( u.has_amount( item_name, count ) ) {
            u.use_amount( item_name, count );
        } else {
            //~ %1$s is a translated item name
            popup( _( "You don't have a %1$s!" ), old_item.tname() );
            return;
        }
        if( old_item.count_by_charges() ) {
            old_item.mod_charges( count - 1 );
            p.i_add( old_item );
        } else {
            for( int i_cnt = 0; i_cnt < count; i_cnt++ ) {
                p.i_add( old_item );
            }
        }

        if( count == 1 ) {
            //~ %1%s is the NPC name, %2$s is an item
            popup( _( "You give %1$s a %2$s." ), p.name, old_item.tname() );
        } else {
            //~ %1%s is the NPC name, %2$d is a number of items, %3$s are items
            popup( _( "You give %1$s %2$d %3$s." ), p.name, count, old_item.tname() );
        }
        p.op_of_u.owed += cost;
    };
}

void talk_effect_fun_t::set_consume_item( JsonObject jo, const std::string &member, int count,
        bool is_npc )
{
    const std::string &item_name = jo.get_string( member );
    function = [is_npc, item_name, count]( const dialogue & d ) {
        // this is stupid, but I couldn't get the assignment to work
        const auto consume_item = [&]( player & p, const std::string & item_name, int count ) {
            item old_item( item_name );
            if( p.has_charges( item_name, count ) ) {
                p.use_charges( item_name, count );
            } else if( p.has_amount( item_name, count ) ) {
                p.use_amount( item_name, count );
            } else {
                //~ %1%s is the "You" or the NPC name, %2$s are a translated item name
                popup( _( "%1$s doesn't have a %2$s!" ), p.disp_name(), old_item.tname() );
            }
        };
        if( is_npc ) {
            consume_item( *d.beta, item_name, count );
        } else {
            consume_item( *d.alpha, item_name, count );
        }
    };
}

void talk_effect_fun_t::set_remove_item_with( JsonObject jo, const std::string &member,
        bool is_npc )
{
    const std::string &item_name = jo.get_string( member );
    function = [is_npc, item_name]( const dialogue & d ) {
        player *actor = d.alpha;
        if( is_npc ) {
            actor = dynamic_cast<player *>( d.beta );
        }
        itype_id item_id = itype_id( item_name );
        actor->remove_items_with( [item_id]( const item & it ) {
            return it.typeId() == item_id;
        } );
    };
}

void talk_effect_fun_t::set_u_spend_cash( int amount )
{
    function = [amount]( const dialogue & d ) {
        npc &np = *d.beta;
        npc_trading::pay_npc( np, amount );
    };
}

void talk_effect_fun_t::set_npc_change_faction( const std::string &faction_name )
{
    function = [faction_name]( const dialogue & d ) {
        npc &p = *d.beta;
        p.my_fac = g->faction_manager_ptr->get( faction_id( faction_name ) );
    };
}

void talk_effect_fun_t::set_npc_change_class( const std::string &class_name )
{
    function = [class_name]( const dialogue & d ) {
        npc &p = *d.beta;
        p.myclass = npc_class_id( class_name );
    };
}

void talk_effect_fun_t::set_change_faction_rep( int rep_change )
{
    function = [rep_change]( const dialogue & d ) {
        npc &p = *d.beta;
        p.my_fac->likes_u += rep_change;
        p.my_fac->respects_u += rep_change;
    };
}

void talk_effect_fun_t::set_add_debt( const std::vector<trial_mod> &debt_modifiers )
{
    function = [debt_modifiers]( const dialogue & d ) {
        int debt = 0;
        for( const trial_mod &this_mod : debt_modifiers ) {
            if( this_mod.first == "TOTAL" ) {
                debt *= this_mod.second;
            } else {
                debt += parse_mod( d, this_mod.first, this_mod.second );
            }
        }
        d.beta->op_of_u += npc_opinion( 0, 0, 0, 0, debt );
    };
}

void talk_effect_fun_t::set_toggle_npc_rule( const std::string &rule )
{
    function = [rule]( const dialogue & d ) {
        auto toggle = ally_rule_strs.find( rule );
        if( toggle == ally_rule_strs.end() ) {
            return;
        }
        d.beta->rules.toggle_flag( toggle->second.rule );
        d.beta->wield_better_weapon();
    };
}

void talk_effect_fun_t::set_set_npc_rule( const std::string &rule )
{
    function = [rule]( const dialogue & d ) {
        auto flag = ally_rule_strs.find( rule );
        if( flag == ally_rule_strs.end() ) {
            return;
        }
        d.beta->rules.set_flag( flag->second.rule );
        d.beta->wield_better_weapon();
    };
}

void talk_effect_fun_t::set_clear_npc_rule( const std::string &rule )
{
    function = [rule]( const dialogue & d ) {
        auto flag = ally_rule_strs.find( rule );
        if( flag == ally_rule_strs.end() ) {
            return;
        }
        d.beta->rules.clear_flag( flag->second.rule );
        d.beta->wield_better_weapon();
    };
}

void talk_effect_fun_t::set_npc_engagement_rule( const std::string &setting )
{
    function = [setting]( const dialogue & d ) {
        auto rule = combat_engagement_strs.find( setting );
        if( rule != combat_engagement_strs.end() ) {
            d.beta->rules.engagement = rule->second;
        }
    };
}

void talk_effect_fun_t::set_npc_aim_rule( const std::string &setting )
{
    function = [setting]( const dialogue & d ) {
        auto rule = aim_rule_strs.find( setting );
        if( rule != aim_rule_strs.end() ) {
            d.beta->rules.aim = rule->second;
        }
    };
}

void talk_effect_fun_t::set_npc_cbm_reserve_rule( const std::string &setting )
{
    function = [setting]( const dialogue & d ) {
        auto rule = cbm_reserve_strs.find( setting );
        if( rule != cbm_reserve_strs.end() ) {
            d.beta->rules.cbm_reserve = rule->second;
        }
    };
}

void talk_effect_fun_t::set_npc_cbm_recharge_rule( const std::string &setting )
{
    function = [setting]( const dialogue & d ) {
        auto rule = cbm_recharge_strs.find( setting );
        if( rule != cbm_recharge_strs.end() ) {
            d.beta->rules.cbm_recharge = rule->second;
        }
    };
}

void talk_effect_fun_t::set_mapgen_update( JsonObject jo, const std::string &member )
{
    mission_target_params target_params = mission_util::parse_mission_om_target( jo );
    std::vector<std::string> update_ids;

    if( jo.has_string( member ) ) {
        update_ids.emplace_back( jo.get_string( member ) );
    } else if( jo.has_array( member ) ) {
        JsonArray ja = jo.get_array( member );
        while( ja.has_more() ) {
            update_ids.emplace_back( ja.next_string() );
        }
    }

    function = [target_params, update_ids]( const dialogue & d ) {
        mission_target_params update_params = target_params;
        update_params.guy = d.beta;
        const tripoint omt_pos = mission_util::get_om_terrain_pos( update_params );
        for( const std::string mapgen_update_id : update_ids ) {
            run_mapgen_update_func( mapgen_update_id, omt_pos, d.beta->chatbin.mission_selected );
        }
    };
}

void talk_effect_fun_t::set_bulk_trade_accept( bool is_trade, bool is_npc )
{
    function = [is_trade, is_npc]( const dialogue & d ) {
        player *seller = d.alpha;
        player *buyer = dynamic_cast<player *>( d.beta );
        if( is_npc ) {
            seller = dynamic_cast<player *>( d.beta );
            buyer = d.alpha;
        }
        int seller_has = seller->charges_of( d.cur_item );
        item tmp( d.cur_item );
        tmp.charges = seller_has;
        if( is_trade ) {
            int price = tmp.price( true ) * ( is_npc ? -1 : 1 ) + d.beta->op_of_u.owed;
            if( d.beta->my_fac && !d.beta->my_fac->currency.empty() ) {
                const itype_id &pay_in = d.beta->my_fac->currency;
                item pay( pay_in );
                if( d.beta->value( pay ) > 0 ) {
                    int required = price / d.beta->value( pay );
                    int buyer_has = required;
                    if( is_npc ) {
                        buyer_has = std::min( buyer_has, buyer->charges_of( pay_in ) );
                        buyer->use_charges( pay_in, buyer_has );
                    } else {
                        if( buyer_has == 1 ) {
                            //~ %1%s is the NPC name, %2$s is an item
                            popup( _( "%1$s gives you a %2$s." ), d.beta->disp_name(),
                                   pay.tname() );
                        } else if( buyer_has > 1 ) {
                            //~ %1%s is the NPC name, %2$d is a number of items, %3$s are items
                            popup( _( "%1$s gives you %2$d %3$s." ), d.beta->disp_name(), buyer_has,
                                   pay.tname() );
                        }
                    }
                    for( int i = 0; i < buyer_has; i++ ) {
                        seller->i_add( pay );
                        price -= d.beta->value( pay );
                    }
                }
                d.beta->op_of_u.owed += price;
            }
        }
        seller->use_charges( d.cur_item, seller_has );
        buyer->i_add( tmp );
    };
}

void talk_effect_fun_t::set_npc_gets_item( bool to_use )
{
    function = [to_use]( const dialogue & d ) {
        d.reason = give_item_to( *( d.beta ), to_use, !to_use );
    };
}

void talk_effect_fun_t::set_add_mission( const std::string mission_id )
{
    function = [mission_id]( const dialogue & d ) {
        npc &p = *d.beta;
        mission *miss = mission::reserve_new( mission_type_id( mission_id ), p.getID() );
        miss->assign( g->u );
        p.chatbin.missions_assigned.push_back( miss );
    };
}

void talk_effect_fun_t::set_u_buy_monster( const std::string &monster_type_id, int cost, int count,
        bool pacified, const translation &name )
{
    function = [monster_type_id, cost, count, pacified, name]( const dialogue & d ) {
        npc &p = *d.beta;
        player &u = *d.alpha;
        if( !npc_trading::pay_npc( p, cost ) ) {
            popup( _( "You can't afford it!" ) );
            return;
        }

        const mtype_id mtype( monster_type_id );
        const efftype_id effect_pet( "pet" );
        const efftype_id effect_pacified( "pacified" );
        const tripoint_range points = g->m.points_in_radius( u.pos(), 3 );

        for( int i = 0; i < count; i++ ) {
            monster tmp( mtype );

            // Our monster is always a pet.
            tmp.friendly = -1;
            tmp.add_effect( effect_pet, 1_turns, num_bp, true );

            if( pacified ) {
                tmp.add_effect( effect_pacified, 1_turns, num_bp, true );
            }

            if( !name.empty() ) {
                tmp.unique_name = name.translated();
            }

            if( const cata::optional<tripoint> pos = random_point( points, [&]( const tripoint & p ) {
            return g->is_empty( p ) && tmp.can_move_to( p );
            } ) ) {
                tmp.spawn( *pos );
                g->add_zombie( tmp );
            } else {
                add_msg( m_debug, "Cannot place u_buy_monster, no valid placement locations." );
            }
        }

        if( name.empty() ) {
            popup( _( "%1$s gives you %2$d %3$s." ), p.name, count, mtype.obj().nname( count ) );
        } else {
            popup( _( "%1$s gives you %2$s." ), p.name, name );
        }
    };
}

void talk_effect_fun_t::set_u_learn_recipe( const std::string &learned_recipe_id )
{
    function = [learned_recipe_id]( const dialogue & d ) {
        const recipe &r = recipe_id( learned_recipe_id ).obj();
        d.alpha->learn_recipe( &r );
        popup( _( "You learn how to craft %s." ), r.result_name() );
    };
}

void talk_effect_t::set_effect_consequence( const talk_effect_fun_t &fun, dialogue_consequence con )
{
    effects.push_back( fun );
    guaranteed_consequence = std::max( guaranteed_consequence, con );
}

void talk_effect_t::set_effect_consequence( std::function<void( npc &p )> ptr,
        dialogue_consequence con )
{
    talk_effect_fun_t npctalk_setter( ptr );
    set_effect_consequence( npctalk_setter, con );
}

void talk_effect_t::set_effect( const talk_effect_fun_t &fun )
{
    effects.push_back( fun );
    guaranteed_consequence = std::max( guaranteed_consequence, dialogue_consequence::none );
}

void talk_effect_t::set_effect( talkfunction_ptr ptr )
{
    talk_effect_fun_t npctalk_setter( ptr );
    dialogue_consequence response;
    if( ptr == &talk_function::hostile ) {
        response = dialogue_consequence::hostile;
    } else if( ptr == &talk_function::player_weapon_drop ||
               ptr == &talk_function::player_weapon_away ||
               ptr == &talk_function::start_mugging ) {
        response = dialogue_consequence::helpless;
    } else {
        response = dialogue_consequence::none;
    }
    set_effect_consequence( npctalk_setter, response );
}

talk_topic talk_effect_t::apply( dialogue &d ) const
{
    // Need to get a reference to the mission before effects are applied, because effects can remove the mission
    mission *miss = d.beta->chatbin.mission_selected;

    for( const talk_effect_fun_t &effect : effects ) {
        effect( d );
    }
    d.beta->op_of_u += opinion;
    if( miss && ( mission_opinion.trust || mission_opinion.fear ||
                  mission_opinion.value || mission_opinion.anger ) ) {
        int m_value = npc_trading::cash_to_favor( *d.beta, miss->get_value() );
        npc_opinion mod = npc_opinion( mission_opinion.trust ?
                                       m_value / mission_opinion.trust : 0,
                                       mission_opinion.fear ?
                                       m_value / mission_opinion.fear : 0,
                                       mission_opinion.value ?
                                       m_value / mission_opinion.value : 0,
                                       mission_opinion.anger ?
                                       m_value / mission_opinion.anger : 0, 0 );
        d.beta->op_of_u += mod;
    }
    if( d.beta->turned_hostile() ) {
        d.beta->make_angry();
        return talk_topic( "TALK_DONE" );
    }

    // TODO: this is a hack, it should be in clear_mission or so, but those functions have
    // no access to the dialogue object.
    auto &ma = d.missions_assigned;
    ma.clear();
    // Update the missions we can talk about (must only be current, non-complete ones)
    for( auto &mission : d.beta->chatbin.missions_assigned ) {
        if( mission->get_assigned_player_id() == d.alpha->getID() ) {
            ma.push_back( mission );
        }
    }

    return next_topic;
}

talk_effect_t::talk_effect_t( JsonObject jo )
{
    load_effect( jo );
    if( jo.has_object( "topic" ) ) {
        next_topic = load_inline_topic( jo.get_object( "topic" ) );
    } else if( jo.has_string( "topic" ) ) {
        next_topic = talk_topic( jo.get_string( "topic" ) );
    }
}

void talk_effect_t::parse_sub_effect( JsonObject jo )
{
    talk_effect_fun_t subeffect_fun;
    const bool is_npc = true;
    if( jo.has_string( "companion_mission" ) ) {
        std::string role_id = jo.get_string( "companion_mission" );
        subeffect_fun.set_companion_mission( role_id );
    } else if( jo.has_string( "u_add_effect" ) ) {
        subeffect_fun.set_add_effect( jo, "u_add_effect" );
    } else if( jo.has_string( "npc_add_effect" ) ) {
        subeffect_fun.set_add_effect( jo, "npc_add_effect", is_npc );
    } else if( jo.has_string( "u_lose_effect" ) ) {
        subeffect_fun.set_remove_effect( jo, "u_lose_effect" );
    } else if( jo.has_string( "npc_lose_effect" ) ) {
        subeffect_fun.set_remove_effect( jo, "npc_lose_effect", is_npc );
    } else if( jo.has_string( "u_add_var" ) ) {
        subeffect_fun.set_add_var( jo, "u_add_var" );
    } else if( jo.has_string( "npc_add_var" ) ) {
        subeffect_fun.set_add_var( jo, "npc_add_var", is_npc );
    } else if( jo.has_string( "u_lose_var" ) ) {
        subeffect_fun.set_remove_var( jo, "u_lose_var" );
    } else if( jo.has_string( "npc_lose_var" ) ) {
        subeffect_fun.set_remove_var( jo, "npc_lose_var", is_npc );
    } else if( jo.has_string( "u_add_trait" ) ) {
        subeffect_fun.set_add_trait( jo, "u_add_trait" );
    } else if( jo.has_string( "npc_add_trait" ) ) {
        subeffect_fun.set_add_trait( jo, "npc_add_trait", is_npc );
    } else if( jo.has_string( "u_lose_trait" ) ) {
        subeffect_fun.set_remove_trait( jo, "u_lose_trait" );
    } else if( jo.has_string( "npc_lose_trait" ) ) {
        subeffect_fun.set_remove_trait( jo, "npc_lose_trait", is_npc );
    } else if( jo.has_int( "u_spend_cash" ) ) {
        int cash_change = jo.get_int( "u_spend_cash" );
        subeffect_fun.set_u_spend_cash( cash_change );
    } else if( jo.has_string( "u_sell_item" ) || jo.has_string( "u_buy_item" ) ||
               jo.has_string( "u_consume_item" ) || jo.has_string( "npc_consume_item" ) ||
               jo.has_string( "u_remove_item_with" ) || jo.has_string( "npc_remove_item_with" ) ) {
        int cost = 0;
        if( jo.has_int( "cost" ) ) {
            cost = jo.get_int( "cost" );
        }
        int count = 1;
        if( jo.has_int( "count" ) ) {
            count = jo.get_int( "count" );
        }
        std::string container_name;
        if( jo.has_string( "container" ) ) {
            container_name = jo.get_string( "container" );
        }
        if( jo.has_string( "u_sell_item" ) ) {
            const std::string &item_name = jo.get_string( "u_sell_item" );
            subeffect_fun.set_u_sell_item( item_name, cost, count );
        } else if( jo.has_string( "u_buy_item" ) ) {
            const std::string &item_name = jo.get_string( "u_buy_item" );
            subeffect_fun.set_u_buy_item( item_name, cost, count, container_name );
        } else if( jo.has_string( "u_consume_item" ) ) {
            subeffect_fun.set_consume_item( jo, "u_consume_item", count );
        } else if( jo.has_string( "npc_consume_item" ) ) {
            subeffect_fun.set_consume_item( jo, "npc_consume_item", count, is_npc );
        } else if( jo.has_string( "u_remove_item_with" ) ) {
            subeffect_fun.set_remove_item_with( jo, "u_remove_item_with" );
        } else if( jo.has_string( "npc_remove_item_with" ) ) {
            subeffect_fun.set_remove_item_with( jo, "npc_remove_item_with", is_npc );
        }
    } else if( jo.has_string( "npc_change_class" ) ) {
        std::string class_name = jo.get_string( "npc_change_class" );
        subeffect_fun.set_npc_change_class( class_name );
    } else if( jo.has_string( "add_mission" ) ) {
        std::string mission_id = jo.get_string( "add_mission" );
        subeffect_fun.set_add_mission( mission_id );
    } else if( jo.has_string( "npc_change_faction" ) ) {
        std::string faction_name = jo.get_string( "npc_change_faction" );
        subeffect_fun.set_npc_change_faction( faction_name );
    } else if( jo.has_int( "u_faction_rep" ) ) {
        int faction_rep = jo.get_int( "u_faction_rep" );
        subeffect_fun.set_change_faction_rep( faction_rep );
    } else if( jo.has_array( "add_debt" ) ) {
        std::vector<trial_mod> debt_modifiers;
        JsonArray ja = jo.get_array( "add_debt" );
        while( ja.has_more() ) {
            JsonArray jmod = ja.next_array();
            trial_mod this_modifier;
            this_modifier.first = jmod.next_string();
            this_modifier.second = jmod.next_int();
            debt_modifiers.push_back( this_modifier );
        }
        subeffect_fun.set_add_debt( debt_modifiers );
    } else if( jo.has_string( "toggle_npc_rule" ) ) {
        const std::string rule = jo.get_string( "toggle_npc_rule" );
        subeffect_fun.set_toggle_npc_rule( rule );
    } else if( jo.has_string( "set_npc_rule" ) ) {
        const std::string rule = jo.get_string( "set_npc_rule" );
        subeffect_fun.set_set_npc_rule( rule );
    } else if( jo.has_string( "clear_npc_rule" ) ) {
        const std::string rule = jo.get_string( "clear_npc_rule" );
        subeffect_fun.set_clear_npc_rule( rule );
    } else if( jo.has_string( "set_npc_engagement_rule" ) ) {
        const std::string setting = jo.get_string( "set_npc_engagement_rule" );
        subeffect_fun.set_npc_engagement_rule( setting );
    } else if( jo.has_string( "set_npc_aim_rule" ) ) {
        const std::string setting = jo.get_string( "set_npc_aim_rule" );
        subeffect_fun.set_npc_aim_rule( setting );
    } else if( jo.has_string( "set_npc_cbm_reserve_rule" ) ) {
        const std::string setting = jo.get_string( "set_npc_cbm_reserve_rule" );
        subeffect_fun.set_npc_cbm_reserve_rule( setting );
    } else if( jo.has_string( "set_npc_cbm_recharge_rule" ) ) {
        const std::string setting = jo.get_string( "set_npc_cbm_recharge_rule" );
        subeffect_fun.set_npc_cbm_recharge_rule( setting );
    } else if( jo.has_member( "mapgen_update" ) ) {
        subeffect_fun.set_mapgen_update( jo, "mapgen_update" );
    } else if( jo.has_string( "u_buy_monster" ) ) {
        const std::string &monster_type_id = jo.get_string( "u_buy_monster" );
        const int cost = jo.get_int( "cost", 0 );
        const int count = jo.get_int( "count", 1 );
        const bool pacified = jo.get_bool( "pacified", false );
        translation name;
        jo.read( "name", name );
        subeffect_fun.set_u_buy_monster( monster_type_id, cost, count, pacified, name );
    } else if( jo.has_string( "u_learn_recipe" ) ) {
        const std::string recipe_id = jo.get_string( "u_learn_recipe" );
        subeffect_fun.set_u_learn_recipe( recipe_id );
    } else {
        jo.throw_error( "invalid sub effect syntax :" + jo.str() );
    }
    set_effect( subeffect_fun );
}

void talk_effect_t::parse_string_effect( const std::string &effect_id, JsonObject &jo )
{
    static const std::unordered_map<std::string, void( * )( npc & )> static_functions_map = {
        {
#define WRAP( function ) { #function, &talk_function::function }
            WRAP( assign_mission ),
            WRAP( mission_success ),
            WRAP( mission_failure ),
            WRAP( clear_mission ),
            WRAP( mission_reward ),
            WRAP( start_trade ),
            WRAP( sort_loot ),
            WRAP( do_chop_plank ),
            WRAP( do_chop_trees ),
            WRAP( do_fishing ),
            WRAP( do_construction ),
<<<<<<< HEAD
            WRAP( do_butcher ),
=======
>>>>>>> f918a145
            WRAP( do_farming ),
            WRAP( assign_guard ),
            WRAP( stop_guard ),
            WRAP( start_camp ),
            WRAP( buy_cow ),
            WRAP( buy_chicken ),
            WRAP( buy_horse ),
            WRAP( recover_camp ),
            WRAP( remove_overseer ),
            WRAP( basecamp_mission ),
            WRAP( wake_up ),
            WRAP( reveal_stats ),
            WRAP( end_conversation ),
            WRAP( insult_combat ),
            WRAP( give_equipment ),
            WRAP( give_aid ),
            WRAP( give_all_aid ),
            WRAP( barber_beard ),
            WRAP( barber_hair ),
            WRAP( buy_haircut ),
            WRAP( buy_shave ),
            WRAP( morale_chat ),
            WRAP( morale_chat_activity ),
            WRAP( buy_10_logs ),
            WRAP( buy_100_logs ),
            WRAP( bionic_install ),
            WRAP( bionic_remove ),
            WRAP( follow ),
            WRAP( follow_only ),
            WRAP( deny_follow ),
            WRAP( deny_lead ),
            WRAP( deny_equipment ),
            WRAP( deny_train ),
            WRAP( deny_personal_info ),
            WRAP( hostile ),
            WRAP( flee ),
            WRAP( leave ),
            WRAP( stop_following ),
            WRAP( revert_activity ),
            WRAP( goto_location ),
            WRAP( stranger_neutral ),
            WRAP( start_mugging ),
            WRAP( player_leaving ),
            WRAP( drop_weapon ),
            WRAP( drop_stolen_item ),
            WRAP( remove_stolen_status ),
            WRAP( player_weapon_away ),
            WRAP( player_weapon_drop ),
            WRAP( lead_to_safety ),
            WRAP( start_training ),
            WRAP( copy_npc_rules ),
            WRAP( set_npc_pickup ),
            WRAP( npc_die ),
            WRAP( npc_thankful ),
            WRAP( clear_overrides ),
            WRAP( nothing )
#undef WRAP
        }
    };
    const auto iter = static_functions_map.find( effect_id );
    if( iter != static_functions_map.end() ) {
        set_effect( iter->second );
        return;
    }

    talk_effect_fun_t subeffect_fun;
    if( effect_id == "u_bulk_trade_accept" || effect_id == "npc_bulk_trade_accept" ||
        effect_id == "u_bulk_donate" || effect_id == "npc_bulk_donate" ) {
        bool is_npc = effect_id == "npc_bulk_trade_accept" || effect_id == "npc_bulk_donate";
        bool is_trade = effect_id == "u_bulk_trade_accept" || effect_id == "npc_bulk_trade_accept";
        subeffect_fun.set_bulk_trade_accept( is_trade, is_npc );
        set_effect( subeffect_fun );
        return;
    }

    if( effect_id == "npc_gets_item" || effect_id == "npc_gets_item_to_use" ) {
        bool to_use = effect_id == "npc_gets_item_to_use";
        subeffect_fun.set_npc_gets_item( to_use );
        set_effect( subeffect_fun );
        return;
    }

    jo.throw_error( "unknown effect string", effect_id );
}

void talk_effect_t::load_effect( JsonObject &jo )
{
    if( jo.has_member( "opinion" ) ) {
        JsonIn *ji = jo.get_raw( "opinion" );
        // Same format as when saving a game (-:
        opinion.deserialize( *ji );
    }
    if( jo.has_member( "mission_opinion" ) ) {
        JsonIn *ji = jo.get_raw( "mission_opinion" );
        // Same format as when saving a game (-:
        mission_opinion.deserialize( *ji );
    }
    static const std::string member_name( "effect" );
    if( !jo.has_member( member_name ) ) {
        return;
    } else if( jo.has_string( member_name ) ) {
        const std::string type = jo.get_string( member_name );
        parse_string_effect( type, jo );
    } else if( jo.has_object( member_name ) ) {
        JsonObject sub_effect = jo.get_object( member_name );
        parse_sub_effect( sub_effect );
    } else if( jo.has_array( member_name ) ) {
        JsonArray ja = jo.get_array( member_name );
        while( ja.has_more() ) {
            if( ja.test_string() ) {
                const std::string type = ja.next_string();
                parse_string_effect( type, jo );
            } else if( ja.test_object() ) {
                JsonObject sub_effect = ja.next_object();
                parse_sub_effect( sub_effect );
            } else {
                jo.throw_error( "invalid effect array syntax", member_name );
            }
        }
    } else {
        jo.throw_error( "invalid effect syntax", member_name );
    }
}

talk_response::talk_response()
{
    truefalse_condition = []( const dialogue & ) {
        return true;
    };
    mission_selected = nullptr;
    skill = skill_id::NULL_ID();
    style = matype_id::NULL_ID();
}

talk_response::talk_response( JsonObject jo )
{
    if( jo.has_member( "truefalsetext" ) ) {
        JsonObject truefalse_jo = jo.get_object( "truefalsetext" );
        read_condition<dialogue>( truefalse_jo, "condition", truefalse_condition, true );
        truetext = translation( truefalse_jo.get_string( "true" ) );
        falsetext = translation( truefalse_jo.get_string( "false" ) );
    } else {
        truetext = translation( jo.get_string( "text" ) );
        truefalse_condition = []( const dialogue & ) {
            return true;
        };
    }
    if( jo.has_member( "trial" ) ) {
        trial = talk_trial( jo.get_object( "trial" ) );
    }
    if( jo.has_member( "success" ) ) {
        success = talk_effect_t( jo.get_object( "success" ) );
    } else if( jo.has_string( "topic" ) ) {
        // This is for simple topic switching without a possible failure
        success.next_topic = talk_topic( jo.get_string( "topic" ) );
        success.load_effect( jo );
    } else if( jo.has_object( "topic" ) ) {
        success.next_topic = load_inline_topic( jo.get_object( "topic" ) );
    }
    if( trial && !jo.has_member( "failure" ) ) {
        jo.throw_error( "the failure effect is mandatory if a talk_trial has been defined" );
    }
    if( jo.has_member( "failure" ) ) {
        failure = talk_effect_t( jo.get_object( "failure" ) );
    }

    // TODO: mission_selected
    // TODO: skill
    // TODO: style
}

json_talk_repeat_response::json_talk_repeat_response( JsonObject jo )
{
    if( jo.has_bool( "is_npc" ) ) {
        is_npc = true;
    }
    if( jo.has_bool( "include_containers" ) ) {
        include_containers = true;
    }
    if( jo.has_string( "for_item" ) ) {
        for_item.emplace_back( jo.get_string( "for_item" ) );
    } else if( jo.has_array( "for_item" ) ) {
        JsonArray ja = jo.get_array( "for_item" );
        while( ja.has_more() ) {
            for_item.emplace_back( ja.next_string() );
        }
    } else if( jo.has_string( "for_category" ) ) {
        for_category.emplace_back( jo.get_string( "for_category" ) );
    } else if( jo.has_array( "for_category" ) ) {
        JsonArray ja = jo.get_array( "for_category" );
        while( ja.has_more() ) {
            for_category.emplace_back( ja.next_string() );
        }
    } else {
        jo.throw_error( "Repeat response with no repeat information!" );
    }
    if( for_item.empty() && for_category.empty() ) {
        jo.throw_error( "Repeat response with empty repeat information!" );
    }
    if( jo.has_object( "response" ) ) {
        response = json_talk_response( jo.get_object( "response" ) );
    } else {
        jo.throw_error( "Repeat response with no response!" );
    }
}

json_talk_response::json_talk_response( JsonObject jo )
    : actual_response( jo )
{
    load_condition( jo );
}

void json_talk_response::load_condition( JsonObject &jo )
{
    is_switch = jo.get_bool( "switch", false );
    is_default = jo.get_bool( "default", false );
    read_condition<dialogue>( jo, "condition", condition, true );
}

bool json_talk_response::test_condition( const dialogue &d ) const
{
    if( condition ) {
        return condition( d );
    }
    return true;
}

bool json_talk_response::gen_responses( dialogue &d, bool switch_done ) const
{
    if( !is_switch || !switch_done ) {
        if( test_condition( d ) ) {
            d.responses.emplace_back( actual_response );
            return is_switch && !is_default;
        }
    }
    return false;
}

// repeat responses always go in front
bool json_talk_response::gen_repeat_response( dialogue &d, const itype_id &item_id,
        bool switch_done ) const
{
    if( !is_switch || !switch_done ) {
        if( test_condition( d ) ) {
            talk_response result = actual_response;
            result.success.next_topic.item_type = item_id;
            result.failure.next_topic.item_type = item_id;
            d.responses.insert( d.responses.begin(), result );
            return is_switch && !is_default;
        }
    }
    return false;
}

static std::string translate_gendered_line(
    const std::string &line,
    const std::vector<std::string> &relevant_genders,
    const dialogue &d
)
{
    GenderMap gender_map;
    for( const std::string &subject : relevant_genders ) {
        if( subject == "npc" ) {
            gender_map[subject] = d.beta->get_grammatical_genders();
        } else if( subject == "u" ) {
            gender_map[subject] = d.alpha->get_grammatical_genders();
        } else {
            debugmsg( "Unsupported subject '%s' for grammatical gender in dialogue", subject );
        }
    }
    return gettext_gendered( gender_map, line );
}

dynamic_line_t dynamic_line_t::from_member( JsonObject &jo, const std::string &member_name )
{
    if( jo.has_array( member_name ) ) {
        return dynamic_line_t( jo.get_array( member_name ) );
    } else if( jo.has_object( member_name ) ) {
        return dynamic_line_t( jo.get_object( member_name ) );
    } else if( jo.has_string( member_name ) ) {
        return dynamic_line_t( jo.get_string( member_name ) );
    } else {
        return dynamic_line_t{};
    }
}

dynamic_line_t::dynamic_line_t( const std::string &line )
{
    function = [line]( const dialogue & ) {
        return _( line );
    };
}

dynamic_line_t::dynamic_line_t( JsonObject jo )
{
    if( jo.has_member( "and" ) ) {
        std::vector<dynamic_line_t> lines;
        JsonArray ja = jo.get_array( "and" );
        while( ja.has_more() ) {
            if( ja.test_string() ) {
                lines.emplace_back( ja.next_string() );
            } else if( ja.test_array() ) {
                lines.emplace_back( ja.next_array() );
            } else if( ja.test_object() ) {
                lines.emplace_back( ja.next_object() );
            } else {
                ja.throw_error( "invalid format: must be string, array or object" );
            }
        }
        function = [lines]( const dialogue & d ) {
            std::string all_lines;
            for( const dynamic_line_t &line : lines ) {
                all_lines += line( d );
            }
            return all_lines;
        };
    } else if( jo.has_member( "give_hint" ) ) {
        function = [&]( const dialogue & ) {
            return get_hint();
        };
    } else if( jo.has_member( "use_reason" ) ) {
        function = [&]( const dialogue & d ) {
            std::string tmp = d.reason;
            d.reason.clear();
            return tmp;
        };
    } else if( jo.has_string( "gendered_line" ) ) {
        const std::string line = jo.get_string( "gendered_line" );
        if( !jo.has_array( "relevant_genders" ) ) {
            jo.throw_error(
                R"(dynamic line with "gendered_line" must also have "relevant_genders")" );
        }
        JsonArray ja = jo.get_array( "relevant_genders" );
        std::vector<std::string> relevant_genders;
        while( ja.has_more() ) {
            relevant_genders.push_back( ja.next_string() );
        }
        for( const std::string &gender : relevant_genders ) {
            if( gender != "npc" && gender != "u" ) {
                jo.throw_error( "Unexpected subject in relevant_genders; expected 'npc' or 'u'" );
            }
        }
        function = [line, relevant_genders]( const dialogue & d ) {
            return translate_gendered_line( line, relevant_genders, d );
        };
    } else {
        conditional_t<dialogue> dcondition;
        const dynamic_line_t yes = from_member( jo, "yes" );
        const dynamic_line_t no = from_member( jo, "no" );
        for( const std::string &sub_member : dialogue_data::simple_string_conds ) {
            if( jo.has_bool( sub_member ) ) {
                dcondition = conditional_t<dialogue>( sub_member );
                function = [dcondition, yes, no]( const dialogue & d ) {
                    return ( dcondition( d ) ? yes : no )( d );
                };
                return;
            } else if( jo.has_member( sub_member ) ) {
                dcondition = conditional_t<dialogue>( sub_member );
                const dynamic_line_t yes_member = from_member( jo, sub_member );
                function = [dcondition, yes_member, no]( const dialogue & d ) {
                    return ( dcondition( d ) ? yes_member : no )( d );
                };
                return;
            }
        }
        for( const std::string &sub_member : dialogue_data::complex_conds ) {
            if( jo.has_member( sub_member ) ) {
                dcondition = conditional_t<dialogue>( jo );
                function = [dcondition, yes, no]( const dialogue & d ) {
                    return ( dcondition( d ) ? yes : no )( d );
                };
                return;
            }
        }
        jo.throw_error( "dynamic line not supported" );
    }
}

dynamic_line_t::dynamic_line_t( JsonArray ja )
{
    std::vector<dynamic_line_t> lines;
    while( ja.has_more() ) {
        if( ja.test_string() ) {
            lines.emplace_back( ja.next_string() );
        } else if( ja.test_array() ) {
            lines.emplace_back( ja.next_array() );
        } else if( ja.test_object() ) {
            lines.emplace_back( ja.next_object() );
        } else {
            ja.throw_error( "invalid format: must be string, array or object" );
        }
    }
    function = [lines]( const dialogue & d ) {
        const dynamic_line_t &line = random_entry_ref( lines );
        return line( d );
    };
}

json_dynamic_line_effect::json_dynamic_line_effect( JsonObject jo, const std::string &id )
{
    std::function<bool( const dialogue & )> tmp_condition;
    read_condition<dialogue>( jo, "condition", tmp_condition, true );
    talk_effect_t tmp_effect = talk_effect_t( jo );
    // if the topic has a sentinel, it means implicitly add a check for the sentinel value
    // and do not run the effects if it is set.  if it is not set, run the effects and
    // set the sentinel
    if( jo.has_string( "sentinel" ) ) {
        const std::string sentinel = jo.get_string( "sentinel" );
        const std::string varname = "npctalk_var_sentinel_" + id + "_" + sentinel;
        condition = [varname, tmp_condition]( const dialogue & d ) {
            return d.alpha->get_value( varname ) != "yes" && tmp_condition( d );
        };
        std::function<void( const dialogue &d )> function = [varname]( const dialogue & d ) {
            d.alpha->set_value( varname, "yes" );
        };
        tmp_effect.effects.emplace_back( function );
    } else {
        condition = tmp_condition;
    }
    effect = tmp_effect;
}

bool json_dynamic_line_effect::test_condition( const dialogue &d ) const
{
    return condition( d );
}

void json_dynamic_line_effect::apply( dialogue &d ) const
{
    effect.apply( d );
}

void json_talk_topic::load( JsonObject &jo )
{
    if( jo.has_member( "dynamic_line" ) ) {
        dynamic_line = dynamic_line_t::from_member( jo, "dynamic_line" );
    }
    if( jo.has_member( "speaker_effect" ) ) {
        std::string id = "no_id";
        if( jo.has_string( "id" ) ) {
            id = jo.get_string( "id" );
        } else if( jo.has_array( "id" ) ) {
            id = jo.get_array( "id" ).next_string();
        }
        if( jo.has_object( "speaker_effect" ) ) {
            speaker_effects.emplace_back( jo.get_object( "speaker_effect" ), id );
        } else if( jo.has_array( "speaker_effect" ) ) {
            JsonArray ja = jo.get_array( "speaker_effect" );
            while( ja.has_more() ) {
                speaker_effects.emplace_back( ja.next_object(), id );
            }
        }
    }
    JsonArray ja = jo.get_array( "responses" );
    responses.reserve( responses.size() + ja.size() );
    while( ja.has_more() ) {
        responses.emplace_back( ja.next_object() );
    }
    if( jo.has_object( "repeat_responses" ) ) {
        repeat_responses.emplace_back( jo.get_object( "repeat_responses" ) );
    } else if( jo.has_array( "repeat_responses" ) ) {
        ja = jo.get_array( "repeat_responses" );
        while( ja.has_more() ) {
            repeat_responses.emplace_back( ja.next_object() );
        }
    }
    if( responses.empty() ) {
        jo.throw_error( "no responses for talk topic defined", "responses" );
    }
    replace_built_in_responses = jo.get_bool( "replace_built_in_responses",
                                 replace_built_in_responses );
}

bool json_talk_topic::gen_responses( dialogue &d ) const
{
    d.responses.reserve( responses.size() ); // A wild guess, can actually be more or less

    bool switch_done = false;
    for( auto &r : responses ) {
        switch_done |= r.gen_responses( d, switch_done );
    }
    for( const json_talk_repeat_response &repeat : repeat_responses ) {
        player *actor = d.alpha;
        if( repeat.is_npc ) {
            actor = dynamic_cast<player *>( d.beta );
        }
        std::function<bool( const item & )> filter = return_true<item>;
        for( const std::string &item_id : repeat.for_item ) {
            if( actor->charges_of( item_id ) > 0 || actor->has_amount( item_id, 1 ) ) {
                switch_done |= repeat.response.gen_repeat_response( d, item_id, switch_done );
            }
        }
        for( const std::string &category_id : repeat.for_category ) {
            const bool include_containers = repeat.include_containers;
            const auto items_with = actor->items_with( [category_id,
            include_containers]( const item & it ) {
                if( include_containers ) {
                    return it.get_category().id() == category_id;
                }
                return it.type && it.type->category && it.type->category->id() == category_id;
            } );
            for( const auto &it : items_with ) {
                switch_done |= repeat.response.gen_repeat_response( d, it->typeId(), switch_done );
            }
        }
    }

    return replace_built_in_responses;
}

std::string json_talk_topic::get_dynamic_line( const dialogue &d ) const
{
    return dynamic_line( d );
}

std::vector<json_dynamic_line_effect> json_talk_topic::get_speaker_effects() const
{
    return speaker_effects;
}

void json_talk_topic::check_consistency() const
{
    // TODO: check that all referenced topic actually exist. This is currently not possible
    // as they only exist as built in strings, not in the json_talk_topics map.
}

void unload_talk_topics()
{
    json_talk_topics.clear();
}

void load_talk_topic( JsonObject &jo )
{
    if( jo.has_array( "id" ) ) {
        for( auto &id : jo.get_string_array( "id" ) ) {
            json_talk_topics[id].load( jo );
        }
    } else {
        const std::string id = jo.get_string( "id" );
        json_talk_topics[id].load( jo );
    }
}

std::string npc::pick_talk_topic( const player &u )
{
    ( void )u;
    if( personality.aggression > 0 ) {
        if( op_of_u.fear * 2 < personality.bravery && personality.altruism < 0 ) {
            set_attitude( NPCATT_MUG );
            return "TALK_MUG";
        }

        if( personality.aggression + personality.bravery - op_of_u.fear > 0 ) {
            return "TALK_STRANGER_AGGRESSIVE";
        }
    }

    if( op_of_u.fear * 2 > personality.altruism + personality.bravery ) {
        return "TALK_STRANGER_SCARED";
    }

    if( op_of_u.fear * 2 > personality.bravery + op_of_u.trust ) {
        return "TALK_STRANGER_WARY";
    }

    if( op_of_u.trust - op_of_u.fear +
        ( personality.bravery + personality.altruism ) / 2 > 0 ) {
        return "TALK_STRANGER_FRIENDLY";
    }

    set_attitude( NPCATT_NULL );
    return "TALK_STRANGER_NEUTRAL";
}

enum consumption_result {
    REFUSED = 0,
    CONSUMED_SOME, // Consumption didn't fail, but don't delete the item
    CONSUMED_ALL   // Consumption succeeded, delete the item
};

// Returns true if we destroyed the item through consumption
static consumption_result try_consume( npc &p, item &it, std::string &reason )
{
    // TODO: Unify this with 'player::consume_item()'
    bool consuming_contents = it.is_container() && !it.contents.empty();
    item &to_eat = consuming_contents ? it.contents.front() : it;
    const auto &comest = to_eat.get_comestible();
    if( !comest ) {
        // Don't inform the player that we don't want to eat the lighter
        return REFUSED;
    }

    if( !p.will_accept_from_player( it ) ) {
        reason = _( "I don't <swear> trust you enough to eat THIS..." );
        return REFUSED;
    }

    // TODO: Make it not a copy+paste from player::consume_item
    int amount_used = 1;
    if( to_eat.is_food() ) {
        if( !p.eat( to_eat ) ) {
            reason = _( "It doesn't look like a good idea to consume this..." );
            return REFUSED;
        }
    } else if( to_eat.is_medication() || to_eat.get_contained().is_medication() ) {
        if( comest->tool != "null" ) {
            bool has = p.has_amount( comest->tool, 1 );
            if( item::count_by_charges( comest->tool ) ) {
                has = p.has_charges( comest->tool, 1 );
            }
            if( !has ) {
                reason = string_format( _( "I need a %s to consume that!" ),
                                        item::nname( comest->tool ) );
                return REFUSED;
            }
            p.use_charges( comest->tool, 1 );
        }
        if( to_eat.type->has_use() ) {
            amount_used = to_eat.type->invoke( p, to_eat, p.pos() );
            if( amount_used <= 0 ) {
                reason = _( "It doesn't look like a good idea to consume this.." );
                return REFUSED;
            }
        }

        to_eat.charges -= amount_used;
        p.consume_effects( to_eat );
        p.moves -= 250;
    } else {
        debugmsg( "Unknown comestible type of item: %s\n", to_eat.tname() );
    }

    if( to_eat.charges > 0 ) {
        return CONSUMED_SOME;
    }

    if( consuming_contents ) {
        it.contents.erase( it.contents.begin() );
        return CONSUMED_SOME;
    }

    // If not consuming contents and charge <= 0, we just ate the last charge from the stack
    return CONSUMED_ALL;
}

std::string give_item_to( npc &p, bool allow_use, bool allow_carry )
{
    if( p.is_hallucination() ) {
        return _( "No thanks, I'm good." );
    }
    const int inv_pos = g->inv_for_all( _( "Offer what?" ), _( "You have no items to offer." ) );
    item &given = g->u.i_at( inv_pos );
    if( given.is_null() ) {
        return _( "Changed your mind?" );
    }

    if( ( &given == &g->u.weapon && given.has_flag( "NO_UNWIELD" ) ) || ( g->u.is_worn( given ) &&
            given.has_flag( "NO_TAKEOFF" ) ) ) {
        // Bionic weapon or shackles
        return _( "How?" );
    }

    if( given.is_dangerous() && !g->u.has_trait( trait_DEBUG_MIND_CONTROL ) ) {
        return _( "Are you <swear> insane!?" );
    }

    std::string no_consume_reason;
    if( allow_use ) {
        // Eating first, to avoid evaluating bread as a weapon
        const auto consume_res = try_consume( p, given, no_consume_reason );
        if( consume_res == CONSUMED_ALL ) {
            g->u.i_rem( inv_pos );
        }
        if( consume_res != REFUSED ) {
            g->u.moves -= 100;
            if( given.is_container() ) {
                given.on_contents_changed();
            }
            return _( "Here we go..." );
        }
    }

    bool taken = false;
    int our_ammo = p.ammo_count_for( p.weapon );
    int new_ammo = p.ammo_count_for( given );
    const double new_weapon_value = p.weapon_value( given, new_ammo );
    const double cur_weapon_value = p.weapon_value( p.weapon, our_ammo );
    if( allow_use ) {
        add_msg( m_debug, "NPC evaluates own %s (%d ammo): %0.1f",
                 p.weapon.type->get_id(), our_ammo, cur_weapon_value );
        add_msg( m_debug, "NPC evaluates your %s (%d ammo): %0.1f",
                 given.type->get_id(), new_ammo, new_weapon_value );
        if( new_weapon_value > cur_weapon_value ) {
            p.wield( given );
            taken = true;
        }

        // is_gun here is a hack to prevent NPCs wearing guns if they don't want to use them
        if( !taken && !given.is_gun() && p.wear_if_wanted( given ) ) {
            taken = true;
        }
    }

    if( !taken && allow_carry &&
        p.can_pickVolume( given ) &&
        p.can_pickWeight( given ) ) {
        taken = true;
        p.i_add( given );
    }

    if( taken ) {
        g->u.i_rem( inv_pos );
        g->u.moves -= 100;
        p.has_new_items = true;
        return _( "Thanks!" );
    }

    std::string reason = _( "Nope." );
    if( allow_use ) {
        if( !no_consume_reason.empty() ) {
            reason += no_consume_reason + "\n";
        }

        reason += _( "My current weapon is better than this." );
        reason += "\n" + string_format( _( "(new weapon value: %.1f vs %.1f)." ), new_weapon_value,
                                        cur_weapon_value );
        if( !given.is_gun() && given.is_armor() ) {
            reason += std::string( "\n" ) + _( "It's too encumbering to wear." );
        }
    }
    if( allow_carry ) {
        if( !p.can_pickVolume( given ) ) {
            const units::volume free_space = p.volume_capacity() - p.volume_carried();
            reason += "\n" + std::string( _( "I have no space to store it." ) ) + "\n";
            if( free_space > 0_ml ) {
                reason += string_format( _( "I can only store %s %s more." ),
                                         format_volume( free_space ), volume_units_long() );
            } else {
                reason += _( "...or to store anything else for that matter." );
            }
        }
        if( !p.can_pickWeight( given ) ) {
            reason += std::string( "\n" ) + _( "It is too heavy for me to carry." );
        }
    }

    return reason;
}

bool npc::has_item_whitelist() const
{
    return is_player_ally() && !rules.pickup_whitelist->empty();
}

bool npc::item_name_whitelisted( const std::string &to_match )
{
    if( !has_item_whitelist() ) {
        return true;
    }

    auto &wlist = *rules.pickup_whitelist;
    const auto rule = wlist.check_item( to_match );
    if( rule == RULE_WHITELISTED ) {
        return true;
    }

    if( rule == RULE_BLACKLISTED ) {
        return false;
    }

    wlist.create_rule( to_match );
    return wlist.check_item( to_match ) == RULE_WHITELISTED;
}

bool npc::item_whitelisted( const item &it )
{
    if( !has_item_whitelist() ) {
        return true;
    }

    const auto to_match = it.tname( 1, false );
    return item_name_whitelisted( to_match );
}<|MERGE_RESOLUTION|>--- conflicted
+++ resolved
@@ -2386,10 +2386,7 @@
             WRAP( do_chop_trees ),
             WRAP( do_fishing ),
             WRAP( do_construction ),
-<<<<<<< HEAD
             WRAP( do_butcher ),
-=======
->>>>>>> f918a145
             WRAP( do_farming ),
             WRAP( assign_guard ),
             WRAP( stop_guard ),
