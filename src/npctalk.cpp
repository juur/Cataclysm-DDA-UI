#include "npc.h"
#include "npc_class.h"
#include "auto_pickup.h"
#include "output.h"
#include "game.h"
#include "map.h"
#include "dialogue.h"
#include "rng.h"
#include "line.h"
#include "debug.h"
#include "catacharset.h"
#include "messages.h"
#include "mission.h"
#include "morale_types.h"
#include "ammo.h"
#include "overmapbuffer.h"
#include "json.h"
#include "translations.h"
#include "martialarts.h"
#include "input.h"
#include "item_group.h"
#include "compatibility.h"
#include "basecamp.h"
#include "cata_utility.h"
#include "text_snippets.h"
#include "map_selector.h"
#include "vehicle_selector.h"
#include "ui.h"

#include <vector>
#include <string>
#include <sstream>
#include <algorithm>

const skill_id skill_speech( "speech" );
const skill_id skill_barter( "barter" );

const efftype_id effect_allow_sleep( "allow_sleep" );
const efftype_id effect_asked_for_item( "asked_for_item" );
const efftype_id effect_asked_personal_info( "asked_personal_info" );
const efftype_id effect_asked_to_follow( "asked_to_follow" );
const efftype_id effect_asked_to_lead( "asked_to_lead" );
const efftype_id effect_asked_to_train( "asked_to_train" );
const efftype_id effect_bite( "bite" );
const efftype_id effect_bleed( "bleed" );
const efftype_id effect_currently_busy( "currently_busy" );
const efftype_id effect_gave_quest_item( "gave_quest_item" );
const efftype_id effect_infected( "infected" );
const efftype_id effect_infection( "infection" );
const efftype_id effect_lying_down( "lying_down" );
const efftype_id effect_sleep( "sleep" );

static const trait_id trait_DEBUG_MIND_CONTROL( "DEBUG_MIND_CONTROL" );
static const trait_id trait_ELFAEYES( "ELFAEYES" );
static const trait_id trait_FLOWERS( "FLOWERS" );
static const trait_id trait_GROWL( "GROWL" );
static const trait_id trait_HISS( "HISS" );
static const trait_id trait_LIAR( "LIAR" );
static const trait_id trait_MINOTAUR( "MINOTAUR" );
static const trait_id trait_MUZZLE_LONG( "MUZZLE_LONG" );
static const trait_id trait_MUZZLE( "MUZZLE" );
static const trait_id trait_PROF_FED( "PROF_FED" );
static const trait_id trait_SABER_TEETH( "SABER_TEETH" );
static const trait_id trait_SNARL( "SNARL" );
static const trait_id trait_TAIL_FLUFFY( "TAIL_FLUFFY" );
static const trait_id trait_TERRIFYING( "TERRIFYING" );
static const trait_id trait_TRUTHTELLER( "TRUTHTELLER" );
static const trait_id trait_WINGS_BUTTERFLY( "WINGS_BUTTERFLY" );

struct dialogue;

enum talk_trial_type {
    TALK_TRIAL_NONE, // No challenge here!
    TALK_TRIAL_LIE, // Straight up lying
    TALK_TRIAL_PERSUADE, // Convince them
    TALK_TRIAL_INTIMIDATE, // Physical intimidation
    NUM_TALK_TRIALS
};

/**
 * If not TALK_TRIAL_NONE, it defines how to decide whether the responses succeeds (e.g. the
 * NPC believes the lie). The difficulty is a 0...100 percent chance of success (!), 100 means
 * always success, 0 means never. It is however affected by mutations/traits/bionics/etc. of
 * the player character.
 */
struct talk_trial {
    talk_trial_type type = TALK_TRIAL_NONE;
    int difficulty = 0;

    int calc_chance( const dialogue &d ) const;
    /**
     * Returns a user-friendly representation of @ref type
     */
    const std::string &name() const;
    operator bool() const
    {
        return type != TALK_TRIAL_NONE;
    }
    /**
     * Roll for success or failure of this trial.
     */
    bool roll( dialogue &d ) const;

    talk_trial() = default;
    talk_trial( JsonObject );
};

struct talk_topic {
    explicit talk_topic( const std::string &i ) : id( i ) { }

    std::string id;
    /** If we're talking about an item, this should be its type. */
    itype_id item_type = "null";
    /** Reason for denying a request. */
    std::string reason;
};

/**
 * This defines possible responses from the player character.
 */
struct talk_response {
    /**
     * What the player character says (literally). Should already be translated and will be
     * displayed. The first character controls the color of it ('*'/'&'/'!').
     */
    std::string text;
    talk_trial trial;
    /**
     * The following values are forwarded to the chatbin of the NPC (see @ref npc_chatbin).
     */
    mission *mission_selected = nullptr;
    skill_id skill = skill_id::NULL_ID();
    matype_id style;
    /**
     * Defines what happens when the trial succeeds or fails. If trial is
     * TALK_TRIAL_NONE it always succeeds.
     */
    struct effect_t {
        /**
         * How (if at all) the NPCs opinion of the player character (@ref npc::op_of_u) will change.
         */
        npc_opinion opinion;
        /**
         * Function that is called when the response is chosen.
         */
        std::function<void( npc & )> effect = &talk_function::nothing;
        /**
         * Topic to switch to. TALK_DONE ends the talking, TALK_NONE keeps the current topic.
         */
        talk_topic next_topic = talk_topic( "TALK_NONE" );

        talk_topic apply( dialogue &d ) const;
        void load_effect( JsonObject &jo );

        effect_t() = default;
        effect_t( JsonObject );
    };
    effect_t success;
    effect_t failure;

    /**
     * Text (already folded) and color that is used to display this response.
     * This is set up in @ref do_formatting.
     */
    std::vector<std::string> formated_text;
    nc_color color = c_white;

    void do_formatting( const dialogue &d, char letter );

    talk_response() = default;
    talk_response( JsonObject );
};

struct dialogue {
    /**
     * The player character that speaks (always g->u).
     * TODO: make it a reference, not a pointer.
     */
    player *alpha = nullptr;
    /**
     * The NPC we talk to. Never null.
     * TODO: make it a reference, not a pointer.
     */
    npc *beta = nullptr;
    WINDOW *win = nullptr;
    /**
     * If true, we are done talking and the dialog ends.
     */
    bool done = false;
    /**
     * This contains the exchanged words, it is basically like the global message log.
     * Each responses of the player character and the NPC are added as are information about
     * what each of them does (e.g. the npc drops their weapon).
     * This will be displayed in the dialog window and should already be translated.
     */
    std::vector<std::string> history;
    std::vector<talk_topic> topic_stack;

    /** Missions that have been assigned by this npc to the player they currently speak to. */
    std::vector<mission*> missions_assigned;

    talk_topic opt( const talk_topic &topic );

    dialogue() = default;

    std::string dynamic_line( const talk_topic &topic ) const;

    /**
     * Possible responses from the player character, filled in @ref gen_responses.
     */
    std::vector<talk_response> responses;
    void gen_responses( const talk_topic &topic );

    void add_topic( const std::string &topic );
    void add_topic( const talk_topic &topic );

private:
    void clear_window_texts();
    void print_history( size_t hilight_lines );
    bool print_responses( int yoffset );
    int choose_response( int hilight_lines );
    /**
     * Folds and adds the folded text to @ref history. Returns the number of added lines.
     */
    size_t add_to_history( const std::string &text );
    /**
     * Add a simple response that switches the topic to the new one.
     */
    talk_response &add_response( const std::string &text, const std::string &r );
    /**
     * Add a response with the result TALK_DONE.
     */
    talk_response &add_response_done( const std::string &text );
    /**
     * Add a response with the result TALK_NONE.
     */
    talk_response &add_response_none( const std::string &text );
    /**
     * Add a simple response that switches the topic to the new one and executes the given
     * action. The response always succeeds.
     */
    talk_response &add_response( const std::string &text, const std::string &r,
                                 std::function<void(npc&)> effect_success );
    /**
     * Add a simple response that switches the topic to the new one and sets the currently
     * talked about mission to the given one. The mission pointer must be valid.
     */
    talk_response &add_response( const std::string &text, const std::string &r, mission *miss );
    /**
     * Add a simple response that switches the topic to the new one and sets the currently
     * talked about skill to the given one.
     */
    talk_response &add_response( const std::string &text, const std::string &r, const skill_id &skill );
    /**
     * Add a simple response that switches the topic to the new one and sets the currently
     * talked about martial art style to the given one.
     */
    talk_response &add_response( const std::string &text, const std::string &r, const martialart &style );
    /**
     * Add a simple response that switches the topic to the new one and sets the currently
     * talked about item type to the given one.
     */
    talk_response &add_response( const std::string &text, const std::string &r, const itype_id &item_type );
};

/**
 * A dynamically generated line, spoken by the NPC.
 * This struct only adds the constructors which will load the data from json
 * into a lambda, stored in the std::function object.
 * Invoking the function operator with a dialog reference (so the function can access the NPC)
 * returns the actual line.
 */
struct dynamic_line_t {
private:
    std::function<std::string( const dialogue & )> function;

public:
    dynamic_line_t() = default;
    dynamic_line_t( const std::string &line );
    dynamic_line_t( JsonObject jo );
    dynamic_line_t( JsonArray ja );
    static dynamic_line_t from_member( JsonObject &jo, const std::string &member_name );

    std::string operator()( const dialogue &d ) const
    {
        if( !function ) {
            return std::string{};
        }
        return function( d );
    }
};
/**
 * An extended response. It contains the response itself and a condition, so we can include the
 * response if, and only if the condition is met.
 */
class json_talk_response {
private:
    talk_response actual_response;
    std::function<bool(const dialogue &)> condition;

    void load_condition( JsonObject &jo );
    bool test_condition( const dialogue &d ) const;

public:
    json_talk_response( JsonObject jo );

    /**
     * Callback from @ref json_talk_topic::gen_responses, see there.
     */
    void gen_responses( dialogue &d ) const;
};
/**
 * Talk topic definitions load from json.
 */
class json_talk_topic {
public:

private:
    bool replace_built_in_responses = false;
    std::vector<json_talk_response> responses;
    dynamic_line_t dynamic_line;

public:
    json_talk_topic() = default;
    /**
     * Load data from json.
     * This will append responses (not change existing ones).
     * It will override dynamic_line and replace_built_in_responses if those entries
     * exist in the input, otherwise they will not be changed at all.
     */
    void load( JsonObject &jo );

    std::string get_dynamic_line( const dialogue &d ) const;
    void check_consistency() const;
    /**
     * Callback from @ref dialogue::gen_responses, it should add the response from here
     * into the list of possible responses (that will be presented to the player).
     * It may add an arbitrary number of responses (including none at all).
     * @return true if built in response should excluded (not added). If false, built in
     * responses will be added (behind those added here).
     */
    bool gen_responses( dialogue &d ) const;
};

struct item_pricing {
    item_pricing( Character &c, item *it, int v, bool s ) : loc( c, it ), price( v ), selected ( s )
    { }

    item_pricing( item_location &&l, int v, bool s ) : loc( std::move( l ) ), price( v ), selected ( s )
    { }

    item_location loc;
    int price;
    // Whether this is selected for trading, init_buying and init_selling initialize
    // this to `false`.
    bool selected;
};

static std::map<std::string, json_talk_topic> json_talk_topics;

// Every OWED_VAL that the NPC owes you counts as +1 towards convincing
#define OWED_VAL 1000

// Some aliases to help with gen_responses
#define RESPONSE(txt)      ret.push_back(talk_response());\
                           ret.back().text = txt

#define TRIAL(tr, diff) ret.back().trial.type = tr;\
                        ret.back().trial.difficulty = diff

#define SUCCESS(topic_)  ret.back().success.next_topic = talk_topic( topic_ )
#define FAILURE(topic_)  ret.back().failure.next_topic = talk_topic( topic_ )

// trust (T), fear (F), value (V), anger(A), owed (O) { };
#define SUCCESS_OPINION(T, F, V, A, O)   ret.back().success.opinion =\
                                         npc_opinion(T, F, V, A, O)
#define FAILURE_OPINION(T, F, V, A, O)   ret.back().failure.opinion =\
                                         npc_opinion(T, F, V, A, O)

#define SUCCESS_ACTION(func)  ret.back().success.effect = func
#define FAILURE_ACTION(func)  ret.back().failure.effect = func

#define dbg(x) DebugLog((DebugLevel)(x),D_GAME) << __FILE__ << ":" << __LINE__ << ": "

int topic_category( const talk_topic &topic );

const talk_topic &special_talk(char ch);

bool trade( npc &p, int cost, const std::string &deal );
std::vector<item_pricing> init_selling( npc &p );
std::vector<item_pricing> init_buying( npc &p, player& u );

std::string give_item_to( npc &p, bool allow_use, bool allow_carry );

std::string bulk_trade_inquire( const npc &, const itype_id &it );
void bulk_trade_accept( npc &, const itype_id &it );

const std::string &talk_trial::name() const
{
    static std::array<std::string, NUM_TALK_TRIALS> const texts = { {
        "", _("LIE"), _("PERSUADE"), _("INTIMIDATE")
    } };
    if( static_cast<size_t>( type ) >= texts.size() ) {
        debugmsg( "invalid trial type %d", static_cast<int>( type ) );
        return texts[0];
    }
    return texts[type];
}

/** Time (in turns) and cost (in cent) for training: */
static int calc_skill_training_time( const npc &p, const skill_id &skill )
{
    return MINUTES( 10 + 5 * g->u.get_skill_level( skill ) - p.get_skill_level( skill ) );
}

static int calc_skill_training_cost( const npc &p, const skill_id &skill )
{
    if( p.is_friend() ) {
        return 0;
    }

    return 1000 * ( 1 + g->u.get_skill_level( skill ) ) * ( 1 + g->u.get_skill_level( skill ) );
}

// TODO: all styles cost the same and take the same time to train,
// maybe add values to the ma_style class to makes this variable
// TODO: maybe move this function into the ma_style class? Or into the NPC class?
static int calc_ma_style_training_time( const npc &, const matype_id & /* id */ )
{
    return MINUTES( 30 );
}

static int calc_ma_style_training_cost( const npc &p, const matype_id & /* id */ )
{
    if( p.is_friend() ) {
        return 0;
    }

    return 800;
}

// Rescale values from "mission scale" to "opinion scale"
static int cash_to_favor( const npc &, int cash )
{
    // @todo It should affect different NPCs to a different degree
    // Square root of mission value in dollars
    // ~31 for zed mom, 50 for horde master, ~63 for plutonium cells
    double scaled_mission_val = sqrt( cash / 100.0 );
    return roll_remainder( scaled_mission_val );
}

void npc_chatbin::check_missions()
{
    // TODO: or simply fail them? Some missions might only need to be reported.
    auto &ma = missions_assigned;
    auto const last = std::remove_if( ma.begin(), ma.end(), []( class mission const *m ) {
        return !m->is_assigned();
    } );
    std::copy( last, ma.end(), std::back_inserter( missions ) );
    ma.erase( last, ma.end() );
}

void npc::talk_to_u()
{
    if( g->u.is_dead_state() ) {
        attitude = NPCATT_NULL;
        return;
    }
    const bool has_mind_control = g->u.has_trait( trait_DEBUG_MIND_CONTROL );
    // This is necessary so that we don't bug the player over and over
    if( attitude == NPCATT_TALK ) {
        attitude = NPCATT_NULL;
    } else if( attitude == NPCATT_FLEE && !has_mind_control ) {
        add_msg(_("%s is fleeing from you!"), name.c_str());
        return;
    } else if( attitude == NPCATT_KILL && !has_mind_control ) {
        add_msg(_("%s is hostile!"), name.c_str());
        return;
    }
    dialogue d;
    d.alpha = &g->u;
    d.beta = this;

    chatbin.check_missions();

    for( auto &mission : chatbin.missions_assigned ) {
        if( mission->get_assigned_player_id() == g->u.getID() ) {
            d.missions_assigned.push_back( mission );
        }
    }

    d.add_topic( chatbin.first_topic );

    if (is_leader()) {
        d.add_topic("TALK_LEADER");
    } else if (is_friend()) {
        d.add_topic("TALK_FRIEND");
    }

    int most_difficult_mission = 0;
    for( auto &mission : chatbin.missions ) {
        const auto &type = mission->get_type();
        if (type.urgent && type.difficulty > most_difficult_mission) {
            d.add_topic("TALK_MISSION_DESCRIBE");
            chatbin.mission_selected = mission;
            most_difficult_mission = type.difficulty;
        }
    }
    most_difficult_mission = 0;
    bool chosen_urgent = false;
    for( auto &mission : chatbin.missions_assigned ) {
        if( mission->get_assigned_player_id() != g->u.getID() ) {
            // Not assigned to the player that is currently talking to the npc
            continue;
        }
        const auto &type = mission->get_type();
        if ((type.urgent && !chosen_urgent) || (type.difficulty > most_difficult_mission &&
              (type.urgent || !chosen_urgent))) {
            chosen_urgent = type.urgent;
            d.add_topic("TALK_MISSION_INQUIRE");
            chatbin.mission_selected = mission;
            most_difficult_mission = type.difficulty;
        }
    }
    if( chatbin.mission_selected != nullptr ) {
        if( chatbin.mission_selected->get_assigned_player_id() != g->u.getID() ) {
            // Don't talk about a mission that is assigned to someone else.
            chatbin.mission_selected = nullptr;
        }
    }
    if( chatbin.mission_selected == nullptr ) {
        // if possible, select a mission to talk about
        if( !chatbin.missions.empty() ) {
            chatbin.mission_selected = chatbin.missions.front();
        } else if( !d.missions_assigned.empty() ) {
            chatbin.mission_selected = d.missions_assigned.front();
        }
    }

    // Needs
    if( has_effect( effect_sleep ) || has_effect( effect_lying_down ) ) {
        d.add_topic( "TALK_WAKE_UP" );
    }

    if( d.topic_stack.back().id == "TALK_NONE" ) {
        d.topic_stack.back() = talk_topic( pick_talk_topic( g->u ) );
    }

    moves -= 100;

    if( g->u.is_deaf() ) {
        if( d.topic_stack.back().id == "TALK_MUG" ||
            d.topic_stack.back().id == "TALK_STRANGER_AGGRESSIVE" ) {
            make_angry();
            d.add_topic("TALK_DEAF_ANGRY");
        } else {
            d.add_topic("TALK_DEAF");
        }
    }

    decide_needs();

    d.win = newwin(FULL_SCREEN_HEIGHT, FULL_SCREEN_WIDTH,
                    (TERMY > FULL_SCREEN_HEIGHT) ? (TERMY-FULL_SCREEN_HEIGHT) / 2 : 0,
                    (TERMX > FULL_SCREEN_WIDTH) ? (TERMX-FULL_SCREEN_WIDTH) / 2 : 0);

    // Main dialogue loop
    do {
        draw_border(d.win);
        mvwvline(d.win, 1, (FULL_SCREEN_WIDTH / 2) + 1, LINE_XOXO, FULL_SCREEN_HEIGHT - 1);
        mvwputch(d.win, 0, (FULL_SCREEN_WIDTH / 2) + 1, BORDER_COLOR, LINE_OXXX);
        mvwputch(d.win, FULL_SCREEN_HEIGHT - 1, (FULL_SCREEN_WIDTH / 2) + 1, BORDER_COLOR, LINE_XXOX);
        mvwprintz(d.win, 1,  1, c_white, _("Dialogue with %s"), name.c_str());
        mvwprintz(d.win, 1, (FULL_SCREEN_WIDTH / 2) + 3, c_white, _("Your response:"));
        const talk_topic next = d.opt( d.topic_stack.back() );
        if( next.id == "TALK_NONE" ) {
            int cat = topic_category( d.topic_stack.back() );
            do {
                d.topic_stack.pop_back();
            } while( cat != -1 && topic_category( d.topic_stack.back() ) == cat );
        }
        if( next.id == "TALK_DONE" || d.topic_stack.empty() ) {
            d.done = true;
        } else if( next.id != "TALK_NONE" ) {
            d.add_topic( next );
        }
    } while (!d.done);
    delwin(d.win);
    g->refresh_all();
    // Don't query if we're training the player
    if( g->u.activity.id() != activity_id( "ACT_TRAIN" ) || g->u.activity.index != getID() ) {
        g->cancel_activity_query( _("%s talked to you."), name.c_str() );
    }
}

std::string dialogue::dynamic_line( const talk_topic &the_topic ) const
{
    // For compatibility
    const auto &topic = the_topic.id;
    auto const iter = json_talk_topics.find( topic );
    if( iter != json_talk_topics.end() ) {
        const std::string line = iter->second.get_dynamic_line( *this );
        if( !line.empty() ) {
            return line;
        }
    }

    if ( topic == "TALK_DEAF" ) {
        return _("&You are deaf and can't talk.");

    } else if ( topic == "TALK_DEAF_ANGRY" ) {
        return string_format(_("&You are deaf and can't talk. When you don't respond, %s becomes angry!"),
                beta->name.c_str());
    }

    const auto &p = beta; // for compatibility, later replace it in the code below
    // Those topics are handled by the mission system, see there.
    static const std::unordered_set<std::string> mission_topics = { {
        "TALK_MISSION_DESCRIBE", "TALK_MISSION_OFFER", "TALK_MISSION_ACCEPTED",
        "TALK_MISSION_REJECTED", "TALK_MISSION_ADVICE", "TALK_MISSION_INQUIRE",
        "TALK_MISSION_SUCCESS", "TALK_MISSION_SUCCESS_LIE", "TALK_MISSION_FAILURE"
    } };
    if( mission_topics.count( topic ) > 0 ) {
        if( p->chatbin.mission_selected == nullptr ) {
            return "mission_selected == nullptr; BUG! (npctalk.cpp:dynamic_line)";
        }
        mission *miss = p->chatbin.mission_selected;
        const auto &type = miss->get_type();
        // TODO: make it a member of the mission class, maybe at mission instance specific data
        const std::string &ret = miss->dialogue_for_topic( topic );
        if( ret.empty() ) {
            debugmsg("Bug in npctalk.cpp:dynamic_line. Wrong mission_id(%d) or topic(%s)",
                     type.id.c_str(), topic.c_str());
            return "";
        }

        if (topic == "TALK_MISSION_SUCCESS" && miss->has_follow_up() ) {
            switch (rng(1,3)){
                case 1:
                    return ret + _("  And I have more I'd like you to do.");
                case 2:
                    return ret + _("  I could use a hand with something else if you are interested.");
                case 3:
                    return ret + _("  If you are interested, I have another job for you.");
            }
        }

        return ret;
    }

    if( topic == "TALK_NONE" || topic == "TALK_DONE" ) {
            return _("Bye.");

    } else if( topic == "TALK_GUARD" ) {
        switch (rng(1,5)){
        case 1:
            return _("I'm not in charge here, you're looking for someone else...");
        case 2:
            return _("Keep civil or I'll bring the pain.");
        case 3:
            return _("Just on watch, move along.");
        case 4:
            if (g->u.male)
                return _("Sir.");
            else
                return _("Ma'am");
        case 5:
            if (g->u.male)
                return _("Rough out there, isn't it?");
            else
                return _("Ma'am, you really shouldn't be traveling out there.");
        }
    } else if( topic == "TALK_MISSION_LIST" ) {
        if (p->chatbin.missions.empty()) {
            if( missions_assigned.empty() ) {
                return _("I don't have any jobs for you.");
            } else {
                return _("I don't have any more jobs for you.");
            }
        } else if (p->chatbin.missions.size() == 1) {
            if( missions_assigned.empty() ) {
                return _("I just have one job for you.  Want to hear about it?");
            } else {
                return _("I have another job for you.  Want to hear about it?");
            }
        } else if( missions_assigned.empty() ) {
            return _("I have several jobs for you.  Which should I describe?");
        } else {
            return _("I have several more jobs for you.  Which should I describe?");
        }

    } else if( topic == "TALK_MISSION_LIST_ASSIGNED" ) {
        if( missions_assigned.empty() ) {
            return _("You're not working on anything for me right now.");
        } else if( missions_assigned.size() == 1 ) {
            return _("What about it?");
        } else {
            return _("Which job?");
        }

    } else if( topic == "TALK_MISSION_REWARD" ) {
        return _("Sure, here you go!");

    } else if( topic == "TALK_EVAC_HUNTER_ADVICE" ) {
        switch (rng(1,7)){
        case 1:
            return _("Feed a man a fish, he's full for a day. Feed a man a bullet, "
                     "he's full for the rest of his life.");
        case 2:
            return _("Spot your prey before something nastier spots you.");
        case 3:
            return _("I've heard that cougars sometimes leap. Maybe it's just a myth.");
        case 4:
            return _("The Jabberwock is real, don't listen to what anybody else says. "
                     "If you see it, RUN.");
        case 5:
            return _("Zombie animal meat isn't good for eating, but sometimes you "
                     "might find usable fur on 'em.");
        case 6:
            return _("A steady diet of cooked meat and clean water will keep you "
                     "alive forever, but your taste buds and your colon may start "
                     "to get angry at you. Eat a piece of fruit every once in a while.");
        case 7:
            return _("Smoke crack to get more shit done.");
        }

     } else if( topic == "TALK_OLD_GUARD_SOLDIER" ) {
            if (g->u.is_wearing("badge_marshal"))
                switch (rng(1,4)){
                    case 1:
                    return _("Hello marshal.");
                case 2:
                    return _("Marshal, I'm afraid I can't talk now.");
                case 3:
                    return _("I'm not in charge here marshal.");
                case 4:
                    return _("I'm supposed to direct all questions to my leadership, marshal.");
         }
        switch (rng(1,5)){
        case 1:
            return _("Hey, citizen... I'm not sure you belong here.");
        case 2:
            return _("You should mind your own business, nothing to see here.");
        case 3:
            return _("If you need something you'll need to talk to someone else.");
        case 4:
            if (g->u.male)
                return _("Sir.");
            else
                return _("Ma'am");
        case 5:
            if (g->u.male)
                return _("Dude, if you can hold your own you should look into enlisting.");
            else
                return _("Hey miss, don't you think it would be safer if you stuck with me?");
        }

    } else if( topic == "TALK_OLD_GUARD_NEC_CPT" ) {
        if (g->u.has_trait( trait_PROF_FED )) {
            return _("Marshal, I hope you're here to assist us.");
        }
        if (g->u.male)
                return _("Sir, I don't know how the hell you got down here but if you have any sense you'll get out while you can.");
        return _("Ma'am, I don't know how the hell you got down here but if you have any sense you'll get out while you can.");

    } else if( topic == "TALK_OLD_GUARD_NEC_CPT_GOAL" ) {
        return _("I'm leading what remains of my company on a mission to re-secure this facility.  We entered the complex with two "
                 "dozen men and immediately went about securing this control room.  From here I dispatched my men to secure vital "
                 "systems located on this floor and the floors below this one.  If  we are successful, this facility can be cleared "
                 "and used as a permanent base of operations in the region.  Most importantly it will allow us to redirect refugee "
                 "traffic away from overcrowded outposts and free up more of our forces to conduct recovery operations.");

    } else if( topic == "TALK_OLD_GUARD_NEC_CPT_VAULT" ) {
        return _("This facility was constructed to provide a safe haven in the event of a global conflict.  The vault can support "
                 "several thousand people for a few years if all systems are operational and sufficient notification is given.  "
                 "Unfortunately, the power system was damaged or sabotaged at some point and released a single extremely lethal "
                 "burst of radiation.  The catastrophic event lasted for several minutes and resulted in the deaths of most people "
                 "located on the 2nd and lower floors.  Those working on this floor were able to seal the access ways to the "
                 "lower floors before succumbing to radiation sickness.  The only other thing the logs tell us is that all water "
                 "pressure was diverted to the lower levels.");

    } else if( topic == "TALK_OLD_GUARD_NEC_COMMO" ) {
        if (g->u.has_trait( trait_PROF_FED )) {
            return _("Marshal, I'm rather surprised to see you here.");
        }
        if (g->u.male)
                return _("Sir you are not authorized to be here... you should leave.");
        return _("Ma'am you are not authorized to be here... you should leave.");

    } else if( topic == "TALK_OLD_GUARD_NEC_COMMO_GOAL" ) {
        return _("We are securing the external communications array for this facility.  I'm rather restricted in what I can release"
                 "... go find my commander if you have any questions.");

    } else if( topic == "TALK_OLD_GUARD_NEC_COMMO_FREQ" ) {
        return _("I was expecting the captain to send a runner.  Here is the list you are looking for.  What we can identify from here are simply the "
                 "frequencies that have traffic on them.  Many of the transmissions are indecipherable without repairing or "
                 "replacing the equipment here.  When the facility was being overrun, standard procedure was to destroy encryption "
                 "hardware to protect federal secrets and maintain the integrity of the comms network.  We are hoping a few plain "
                 "text messages can get picked up though.");

    } else if( topic == "TALK_FREE_MERCHANT_STOCKS" ) {
         return _("Hope you're here to trade.");

    } else if( topic == "TALK_FREE_MERCHANT_STOCKS_NEW" ) {
         return _("I oversee the food stocks for the center.  There was significant looting during "
                  "the panic when we first arrived so most of our food was carried away.  I manage "
                  "what we have left and do everything I can to increase our supplies.  Rot and mold "
                  "are more significant in the damp basement so I prioritize non-perishable food, "
                  "such as cornmeal, jerky, and fruit wine.");

    } else if( topic == "TALK_FREE_MERCHANT_STOCKS_WHY" ) {
         return _("All three are easy to locally produce in significant quantities and are "
                  "non-perishable.  We have a local farmer or two and a few hunter types that have "
                  "been making attempts to provide us with the nutritious supplies.  We do always "
                  "need more suppliers though.  Because this stuff is rather cheap in bulk I can "
                  "pay a premium for any you have on you.  Canned food and other edibles are "
                  "handled by the merchant in the front.");

    } else if( topic == "TALK_FREE_MERCHANT_STOCKS_ALL" ) {
         return _("I'm actually accepting a number of different foodstuffs: beer, sugar, flour, "
                  "smoked meat, smoked fish, cooking oil; and as mentioned before, jerky, cornmeal, "
                  "and fruit wine.");

    } else if( topic == "TALK_DELIVER_ASK" ) {
        return bulk_trade_inquire( *p, the_topic.item_type );

    } else if( topic == "TALK_DELIVER_CONFIRM" ) {
        return _("Pleasure doing business!");

    } else if( topic == "TALK_RANCH_FOREMAN" ) {
            if (g->u.has_trait( trait_PROF_FED )) {
                return _("Can I help you marshal?");
            }
            if (g->u.male)
                    return _("Morning sir, how can I help you?");
            return _("Morning ma'am, how can I help you?");

    } else if( topic == "TALK_RANCH_FOREMAN_PROSPECTUS" ) {
            return _("I was starting to wonder if they were really interested in the "
                     "project or were just trying to get rid of me.");

    } else if( topic == "TALK_RANCH_FOREMAN_OUTPOST" ) {
            return _("Ya, that representative from the Old Guard asked the two "
                     "of us to come out here and begin fortifying this place as "
                     "a refugee camp.  I'm not sure how fast he expects the two "
                     "of us to get setup but we were assured additional men were "
                     "coming out here to assist us. ");

    } else if( topic == "TALK_RANCH_FOREMAN_REFUGEES" ) {
            return _("Could easily be hundreds as far as I know.  They chose this "
                     "ranch because of its rather remote location, decent fence, "
                     "and huge cleared field.  With as much land as we have fenced "
                     "off we could build a village if we had the materials.  We "
                     "would have tried to secure a small town or something but the "
                     "lack of good farmland and number of undead makes it more "
                     "practical for us to build from scratch.  The refugee center I "
                     "came from is constantly facing starvation and undead assaults.");

    } else if( topic == "TALK_RANCH_FOREMAN_JOB" ) {
            return _("I'm the engineer in charge of turning this place into a working "
                     "camp.  This is going to be an uphill battle, we used most of our "
                     "initial supplies getting here and boarding up the windows.  I've "
                     "got a huge list of tasks that need to get done so if you could "
                     "help us keep supplied I'd appreciate it.  If you have material to "
                     "drop off you can just back your vehicle into here and dump it on "
                     "the ground, we'll sort it.");

    } else if( topic == "TALK_RANCH_CONSTRUCTION_1" ) {
             return _("My partner is in charge of fortifying this place, you should ask him about what needs to be done.");

    } else if( topic == "TALK_RANCH_CONSTRUCTION_2" ) {
             return _("Howdy.");

    } else if( topic == "TALK_RANCH_CONSTRUCTION_2_JOB" ) {
             return _("I was among one of the first groups of immigrants sent here to fortify the outpost.  I might "
                      "have exaggerated my construction skills to get the hell out of the refugee center.  Unless you "
                      "are a trader there isn't much work there and food was really becoming scarce when I left.");

    } else if( topic == "TALK_RANCH_WOODCUTTER" ) {
             return _("You need something?");

    } else if( topic == "TALK_RANCH_WOODCUTTER_JOB" ) {
             return _("I'm one of the migrants that got diverted to this outpost when I arrived at the refugee "
                      "center.  They said I was big enough to swing an ax so my profession became lumberjack"
                      "... didn't have any say in it.  If I want to eat then I'll be cutting wood from now till "
                      "kingdom come.");

    } else if( topic == "TALK_RANCH_WOODCUTTER_HIRE" ) {
             if( p->has_effect( effect_currently_busy ) ) {
                return _("Come back later, I need to take care of a few things first.");
             } else {
                return _("The rate is a bit steep but I still have my quotas that I need to fulfill.  The logs will "
                      "be dropped off in the garage at the entrance to the camp.  I'll need a bit of time before "
                      "I can deliver another load.");
             }

    } else if( topic == "TALK_RANCH_WOODCUTTER_2" ) {
             return _("Don't have much time to talk.");

    } else if( topic == "TALK_RANCH_WOODCUTTER_2_JOB" ) {
             return _("I turn the logs that laborers bring in into lumber to expand the outpost.  Maintaining the "
                      "saw is a chore but breaks the monotony.");

    } else if( topic == "TALK_RANCH_WOODCUTTER_2_HIRE" ) {
             return _("Bringing in logs is one of the few tasks we can give to the unskilled so I'd be hurting "
                      "them if I outsourced it.  Ask around though, I'm sure most people could use a hand.");

    } else if( topic == "TALK_RANCH_FARMER_1" ) {
             return _("...");

    } else if( topic == "TALK_RANCH_FARMER_1_JOB" ) {
             return _("I was sent here to assist in setting-up the farm.  Most of us have no real skills that "
                      "transfer from before the cataclysm so things are a bit of trial and error.");

    } else if( topic == "TALK_RANCH_FARMER_1_HIRE" ) {
             return _("I'm sorry, I don't have anything to trade.  The work program here splits what we produce "
                      "between the refugee center, the farm, and ourselves.  If you are a skilled laborer then "
                      "you can trade your time for a bit of extra income on the side.  Not much I can do to assist "
                      "you as a farmer though.");

    } else if( topic == "TALK_RANCH_FARMER_2" ) {
             return _("You mind?");

    } else if( topic == "TALK_RANCH_FARMER_2_JOB" ) {
             return _("I'm just a lucky guy that went from being chased by the undead to the noble life of a dirt "
                      "farmer.  We get room and board but won't see a share of our labor unless the crop is a success.");

    } else if( topic == "TALK_RANCH_FARMER_2_HIRE" ) {
             return _("I've got no time for you.  If you want to make a trade or need a job look for the foreman or crop overseer.");

    } else if( topic == "TALK_RANCH_CROP_OVERSEER" ) {
             return _("I hope you are here to do business.");

    } else if( topic == "TALK_RANCH_CROP_OVERSEER_JOB" ) {
             return _("My job is to manage our outpost's agricultural production.  I'm constantly searching for trade "
                      "partners and investors to increase our capacity.  If you are interested I typically have tasks "
                      "that I need assistance with.");

    } else if( topic == "TALK_RANCH_ILL_1" ) {
             return _("Please leave me alone...");

    } else if( topic == "TALK_RANCH_ILL_1_JOB" ) {
             return _("I was just a laborer till they could find me something a bit more permanent but being "
                      "constantly sick has prevented me from doing much of anything.");

    } else if( topic == "TALK_RANCH_ILL_1_HIRE" ) {
             return _("I don't know what you could do.  I've tried everything.  Just give me time...");

    } else if( topic == "TALK_RANCH_ILL_1_SICK" ) {
             return _("I keep getting sick!  At first I thought it was something I ate but now it seems like I can't "
                      "keep anything down...");

    } else if( topic == "TALK_RANCH_NURSE" ) {
             return _("How can I help you?");

    } else if( topic == "TALK_RANCH_NURSE_JOB" ) {
             return _("I was a practicing nurse so I've taken over the medical responsibilities of the outpost "
                      "till we can locate a physician.");

    } else if( topic == "TALK_RANCH_NURSE_HIRE" ) {
             return _("I'm willing to pay a premium for medical supplies that you might be able to scavenge up.  "
                      "I also have a few miscellaneous jobs from time to time.");

    } else if( topic == "TALK_RANCH_NURSE_AID" ) {
             if( p->has_effect( effect_currently_busy ) ) {
                return _("Come back later, I need to take care of a few things first.");
             } else {
                return _("I can take a look at you or your companions if you are injured.");
             }

    } else if( topic == "TALK_RANCH_NURSE_AID_DONE" ) {
             return _("That's the best I can do on short notice...");

    } else if( topic == "TALK_RANCH_DOCTOR" ) {
             return _("I'm sorry, I don't have time to see you at the moment.");

    } else if( topic == "TALK_RANCH_DOCTOR_BIONICS" ) {
             return _("I imagine we might be able to work something out...");

    } else if( topic == "TALK_RANCH_SCRAPPER" ) {
             return _("Don't mind me.");

    } else if( topic == "TALK_RANCH_SCRAPPER_JOB" ) {
             return _("I chop up useless vehicles for spare parts and raw materials.  If we can't use a "
                      "vehicle immediately we haul it into the ring we are building to surround the outpost... "
                      "it provides a measure of defense in the event that we get attacked.");

    } else if( topic == "TALK_RANCH_SCRAPPER_HIRE" ) {
             return _("I don't personally, the teams we send out to recover the vehicles usually need a hand "
                      "but can be hard to catch since they spend most of their time outside the outpost.");

    } else if( topic == "TALK_RANCH_SCAVENGER_1" ) {
             return _("Welcome to the junk shop...");

    } else if( topic == "TALK_RANCH_SCAVENGER_1_JOB" ) {
             return _("I organize scavenging runs to bring in supplies that we can't produce ourselves.  I "
                      "try and provide incentives to get migrants to join one of the teams... its dangerous "
                      "work but keeps our outpost alive.  Selling anything we can't use helps keep us afloat "
                      "with the traders.  If you wanted to drop off a companion or two to assist in one of "
                      "the runs, I'd appreciate it.");

    } else if( topic == "TALK_RANCH_SCAVENGER_1_HIRE" ) {
             return _("Are you interested in the scavenging runs or one of the other tasks that I might have for you?");

    } else if( topic == "TALK_RANCH_BARKEEP" ) {
             return _("Want a drink?");

    } else if( topic == "TALK_RANCH_BARKEEP_JOB" ) {
             return _("If it isn't obvious, I oversee the bar here.  The scavengers bring in old world alcohol that we "
                      "sell for special occasions.  For most that come through here though, the drinks we brew "
                      "ourselves are the only thing they can afford.");

    } else if( topic == "TALK_RANCH_BARKEEP_INFORMATION" ) {
             return _("We have a policy of keeping information to ourselves.  Ask the patrons if you want to hear "
                      "rumors or news.");

    } else if( topic == "TALK_RANCH_BARKEEP_TAP" ) {
             return _("Our selection is a bit limited at the moment.");

    } else if( topic == "TALK_RANCH_BARBER" ) {
             return _("Can I interest you in a trim?");

    } else if( topic == "TALK_RANCH_BARBER_JOB" ) {
             return _("What?  I'm a barber... I cut hair.  There's demand for cheap cuts and a shave out here.");

    } else if( topic == "TALK_RANCH_BARBER_HIRE" ) {
             return _("I can't imagine what I'd need your assistance with.");

    } else if( topic == "TALK_RANCH_BARBER_CUT" ) {
             return _("Stand still while I get my clippers...");


    } else if( topic == "TALK_SHELTER" ) {
        switch (rng(1, 2)) {
            case 1: return _("Well, I guess it's just us.");
            case 2: return _("At least we've got shelter.");
        }

    } else if( topic == "TALK_SHELTER_PLANS" ) {
        switch (rng(1, 5)) {
            case 1: return _("I don't know, look for supplies and other survivors I guess.");
            case 2: return _("Maybe we should start boarding up this place.");
            case 3: return _("I suppose getting a car up and running should really be useful if we have to disappear quickly from here.");
            case 4: return _("We could look for one of those farms out here. They can provide plenty of food and aren't close to the cities.");
            case 5: return _("We should probably stay away from those cities, even if there's plenty of useful stuff there.");
        }

    } else if( topic == "TALK_SHARE_EQUIPMENT" ) {
        if( p->has_effect( effect_asked_for_item ) ) {
            return _("You just asked me for stuff; ask later.");
        }
        return _("Why should I share my equipment with you?");

    } else if( topic == "TALK_GIVE_EQUIPMENT" ) {
        return _("Okay, here you go.");

    } else if( topic == "TALK_DENY_EQUIPMENT" ) {
        if (p->op_of_u.anger >= p->hostile_anger_level() - 4) {
            return _("<no>, and if you ask again, <ill_kill_you>!");
        } else {
            return _("<no><punc> <fuck_you>!");
        }

    }
    if( topic == "TALK_TRAIN" ) {
        if( !g->u.backlog.empty() && g->u.backlog.front().id() == activity_id( "ACT_TRAIN" ) ) {
            return _("Shall we resume?");
        }
        std::vector<skill_id> trainable = p->skills_offered_to(g->u);
        std::vector<matype_id> styles = p->styles_offered_to(g->u);
        if (trainable.empty() && styles.empty()) {
            return _("Sorry, but it doesn't seem I have anything to teach you.");
        } else {
            return _("Here's what I can teach you...");
        }

    } else if( topic == "TALK_TRAIN_START" ) {
        return _("Alright, let's begin.");

    } else if( topic == "TALK_TRAIN_FORCE" ) {
        return _("Alright, let's begin.");

    } else if( topic == "TALK_SUGGEST_FOLLOW" ) {
        if( p->has_effect( effect_infection ) ) {
            return _("Not until I get some antibiotics...");
        }
        if( p->has_effect( effect_asked_to_follow ) ) {
            return _("You asked me recently; ask again later.");
        }
        return _("Why should I travel with you?");

    } else if( topic == "TALK_AGREE_FOLLOW" ) {
        return _("You got it, I'm with you!");

    } else if( topic == "TALK_DENY_FOLLOW" ) {
        return _("Yeah... I don't think so.");

    } else if( topic == "TALK_LEADER" ) {
        return _("What is it?");

    } else if( topic == "TALK_LEAVE" ) {
        return _("You're really leaving?");

    } else if( topic == "TALK_PLAYER_LEADS" ) {
        return _("Alright.  You can lead now.");

    } else if( topic == "TALK_LEADER_STAYS" ) {
        return _("No.  I'm the leader here.");

    } else if( topic == "TALK_HOW_MUCH_FURTHER" ) {
        // TODO: this ignores the z-component
        const tripoint player_pos = p->global_omt_location();
        int dist = rl_dist(player_pos, p->goal);
        std::ostringstream response;
        dist *= 100;
        if (dist >= 1300) {
        int miles = dist / 25; // *100, e.g. quarter mile is "25"
        miles -= miles % 25; // Round to nearest quarter-mile
        int fullmiles = (miles - miles % 100) / 100; // Left of the decimal point
        if (fullmiles <= 0) {
            fullmiles = 0;
        }
        response << string_format(_("%d.%d miles."), fullmiles, miles);
        } else {
            response << string_format(ngettext("%d foot.","%d feet.",dist), dist);
        }
        return response.str();

    } else if( topic == "TALK_FRIEND" ) {
        return _("What is it?");

    } else if( topic == "TALK_FRIEND_GUARD" ) {
        return _("I'm on watch.");

    } else if( topic == "TALK_DENY_GUARD" ) {
        return _("Not a bloody chance, I'm going to get left behind!");

    } else if( topic == "TALK_DENY_TRAIN" ) {
        return the_topic.reason;

    } else if( topic == "TALK_DENY_PERSONAL" ) {
        return _("I'd prefer to keep that to myself.");

    } else if( topic == "TALK_FRIEND_UNCOMFORTABLE" ) {
        return _("I really don't feel comfortable doing so...");

    } else if( topic == "TALK_COMBAT_COMMANDS" ) {
        std::stringstream status;
        // Prepending * makes this an action, not a phrase
        switch (p->rules.engagement) {
            case ENGAGE_NONE:
                status << _("*is not engaging enemies.");
                break;
            case ENGAGE_CLOSE:
                status << _("*is engaging nearby enemies.");
                break;
            case ENGAGE_WEAK:
                status << _("*is engaging weak enemies.");
                break;
            case ENGAGE_HIT:
                status << _("*is engaging enemies you attack.");
                break;
            case ENGAGE_NO_MOVE:
                status << _("*is engaging enemies close enough to attack without moving.");
                break;
            case ENGAGE_ALL:
                status << _("*is engaging all enemies.");
                break;
        }
        std::string npcstr = p->male ? pgettext( "npc", "He" ) : pgettext( "npc", "She" );
        if (p->rules.use_guns) {
            if (p->rules.use_silent) {
                status << string_format(_(" %s will use silenced firearms."), npcstr.c_str());
            } else {
                status << string_format(_(" %s will use firearms."), npcstr.c_str());
            }
        } else {
            status << string_format(_(" %s will not use firearms."), npcstr.c_str());
        }
        if (p->rules.use_grenades) {
            status << string_format(_(" %s will use grenades."), npcstr.c_str());
        } else {
            status << string_format(_(" %s will not use grenades."), npcstr.c_str());
        }

        return status.str();

    } else if( topic == "TALK_COMBAT_ENGAGEMENT" ) {
        return _("What should I do?");

    } else if( topic == "TALK_AIM_RULES" ) {
        return _("How should I aim?");

    } else if( topic == "TALK_STRANGER_NEUTRAL" ) {
        return _("Hello there.");

    } else if( topic == "TALK_STRANGER_WARY" ) {
        return _("Okay, no sudden movements...");

    } else if( topic == "TALK_STRANGER_SCARED" ) {
        return _("Keep your distance!");

    } else if( topic == "TALK_STRANGER_FRIENDLY" ) {
        return _("Hey there, <name_g>.");

    } else if( topic == "TALK_STRANGER_AGGRESSIVE" ) {
        if (!g->u.unarmed_attack()) {
            return "<drop_it>";
        } else {
            return _("This is my territory, <name_b>.");
        }

    } else if( topic == "TALK_MUG" ) {
        if (!g->u.unarmed_attack()) {
            return "<drop_it>";
        } else {
            return "<hands_up>";
        }

    } else if( topic == "TALK_DESCRIBE_MISSION" ) {
        switch (p->mission) {
            case NPC_MISSION_SHELTER:
                return _("I'm holing up here for safety.");
            case NPC_MISSION_SHOPKEEP:
                return _("I run the shop here.");
            case NPC_MISSION_BASE:
                return _("I'm guarding this location.");
            case NPC_MISSION_GUARD:
                return _("I'm guarding this location.");
            case NPC_MISSION_NULL:
                return p->myclass.obj().get_job_description();
            default:
                return "ERROR: Someone forgot to code an npc_mission text.";
        } // switch (p->mission)

    } else if( topic == "TALK_WEAPON_DROPPED" ) {
        std::string npcstr = p->male ? pgettext( "npc", "his" ) : pgettext( "npc", "her" );
        return string_format(_("*drops %s weapon."), npcstr.c_str());

    } else if( topic == "TALK_DEMAND_LEAVE" ) {
        return _("Now get out of here, before I kill you.");

    } else if( topic == "TALK_SHOUT" ) {
        alpha->shout();
        if ( alpha->is_deaf() ) {
            return _("&You yell, but can't hear yourself.");
        } else {
            return _("&You yell.");
        }

    } else if( topic == "TALK_SIZE_UP" ) {
        ///\EFFECT_PER affects whether player can size up NPCs

        ///\EFFECT_INT slightly affects whether player can size up NPCs
        int ability = g->u.per_cur * 3 + g->u.int_cur;
        if (ability <= 10) {
            return "&You can't make anything out.";
        }

        if( p->is_friend() || ability > 100 ) {
            ability = 100;
        }

        std::stringstream info;
        info << "&";
        int str_range = int(100 / ability);
        int str_min = int(p->str_max / str_range) * str_range;
        info << string_format(_("Str %d - %d"), str_min, str_min + str_range);

        if (ability >= 40) {
            int dex_range = int(160 / ability);
            int dex_min = int(p->dex_max / dex_range) * dex_range;
            info << "  " << string_format(_("Dex %d - %d"), dex_min, dex_min + dex_range);
        }

        if (ability >= 50) {
            int int_range = int(200 / ability);
            int int_min = int(p->int_max / int_range) * int_range;
            info << "  " << string_format(_("Int %d - %d"), int_min, int_min + int_range);
        }

        if (ability >= 60) {
            int per_range = int(240 / ability);
            int per_min = int(p->per_max / per_range) * per_range;
            info << "  " << string_format(_("Per %d - %d"), per_min, per_min + per_range);
        }

        if( ability >= 100 - ( p->get_fatigue() / 10 ) ) {
            std::string how_tired;
            if( p->get_fatigue() > EXHAUSTED ) {
                how_tired = _("Exhausted");
            } else if( p->get_fatigue() > DEAD_TIRED) {
                how_tired = _("Dead tired");
            } else if( p->get_fatigue() > TIRED ) {
                how_tired = _("Tired");
            } else {
                how_tired = _("Not tired");
            }

            info << std::endl << how_tired;
        }

        return info.str();

    } else if( topic == "TALK_LOOK_AT" ) {
        std::stringstream look;
        look << "&" << p->short_description();
        return look.str();

    } else if( topic == "TALK_OPINION" ) {
        std::stringstream opinion;
        opinion << "&" << p->opinion_text();
        return opinion.str();

    } else if( topic == "TALK_WAKE_UP" ) {
        if( p->has_effect( effect_sleep ) ) {
            if( p->get_fatigue() > EXHAUSTED ) {
                return _("No, just <swear> no...");
            } else if( p->get_fatigue() > DEAD_TIRED) {
                return _("Just let me sleep, <name_b>!");
            } else if( p->get_fatigue() > TIRED ) {
                return _("Make it quick, I want to go back to sleep.");
            } else {
                return _("Just few minutes more...");
            }
        } else {
            return _("Anything to do before I go to sleep?");
        }

    } else if( topic == "TALK_MISC_RULES" ) {
        std::stringstream status;
        std::string npcstr = p->male ? pgettext( "npc", "He" ) : pgettext( "npc", "She" );

        if( p->rules.allow_pick_up && p->rules.pickup_whitelist->empty() ) {
            status << string_format( _(" %s will pick up all items."), npcstr.c_str() );
        } else if( p->rules.allow_pick_up ) {
            status << string_format( _(" %s will pick up items from the whitelist."), npcstr.c_str() );
        } else {
            status << string_format( _(" %s will not pick up items."), npcstr.c_str() );
        }

        if( p->rules.allow_bash ) {
            status << string_format(_(" %s will bash down obstacles."), npcstr.c_str());
        } else {
            status << string_format(_(" %s will not bash down obstacles."), npcstr.c_str());
        }

        if( p->rules.allow_sleep ) {
            status << string_format(_(" %s will sleep when tired."), npcstr.c_str());
        } else {
            status << string_format(_(" %s will sleep only when exhausted."), npcstr.c_str());
        }

        if( p->rules.allow_complain ) {
            status << string_format(_(" %s will complain about wounds and needs."), npcstr.c_str());
        } else {
            status << string_format(_(" %s will only complain in an emergency."), npcstr.c_str());
        }

        if( p->rules.allow_pulp ) {
            status << string_format(_(" %s will smash nearby zombie corpses."), npcstr.c_str());
        } else {
            status << string_format(_(" %s will leave zombie corpses intact."), npcstr.c_str());
        }

        if( p->rules.close_doors ) {
            status << string_format(_(" %s will close doors behind themselves."), npcstr.c_str());
        } else {
            status << string_format(_(" %s will leave doors open."), npcstr.c_str());
        }

        return status.str();

    } else if( topic == "TALK_USE_ITEM" ) {
        return give_item_to( *p, true, false );
    } else if( topic == "TALK_GIVE_ITEM" ) {
        return give_item_to( *p, false, true );
        // Maybe TODO: Allow an option to "just take it, use it if you want"
    } else if( topic == "TALK_MIND_CONTROL" ) {
        p->attitude = NPCATT_FOLLOW;
        return _("YES MASTER");
    }

    return string_format("I don't know what to say for %s. (BUG (npctalk.cpp:dynamic_line))", topic.c_str() );
}

talk_response &dialogue::add_response( const std::string &text, const std::string &r )
{
    responses.push_back( talk_response() );
    talk_response &result = responses.back();
    result.text = text;
    result.success.next_topic = talk_topic( r );
    return result;
}

talk_response &dialogue::add_response_done( const std::string &text )
{
    return add_response( text, "TALK_DONE" );
}

talk_response &dialogue::add_response_none( const std::string &text )
{
    return add_response( text, "TALK_NONE" );
}

talk_response &dialogue::add_response( const std::string &text, const std::string &r,
                                       std::function<void( npc & )> effect_success )
{
    talk_response &result = add_response( text, r );
    result.success.effect = effect_success;
    return result;
}

talk_response &dialogue::add_response( const std::string &text, const std::string &r, mission *miss )
{
    if( miss == nullptr ) {
        debugmsg( "tried to select null mission" );
    }
    talk_response &result = add_response( text, r );
    result.mission_selected = miss;
    return result;
}

talk_response &dialogue::add_response( const std::string &text, const std::string &r, const skill_id &skill )
{
    talk_response &result = add_response( text, r );
    result.skill = skill;
    return result;
}

talk_response &dialogue::add_response( const std::string &text, const std::string &r, const martialart &style )
{
    talk_response &result = add_response( text, r );
    result.style = style.id;
    return result;
}

talk_response &dialogue::add_response( const std::string &text, const std::string &r, const itype_id &item_type )
{
    if( item_type == "null" ) {
        debugmsg( "explicitly specified null item" );
    }

    talk_response &result = add_response( text, r );
    result.success.next_topic.item_type = item_type;
    return result;
}

void dialogue::gen_responses( const talk_topic &the_topic )
{
    const auto &topic = the_topic.id; // for compatibility, later replace it in the code below
    const auto p = beta; // for compatibility, later replace it in the code below
    auto &ret = responses; // for compatibility, later replace it in the code below
    ret.clear();
    auto const iter = json_talk_topics.find( topic );
    if( iter != json_talk_topics.end() ) {
        json_talk_topic &jtt = iter->second;
        if( jtt.gen_responses( *this ) ) {
            return;
        }
    }
    // Can be nullptr! Check before deferencing
    mission *miss = p->chatbin.mission_selected;

    if( topic == "TALK_GUARD" ) {
        add_response_done( _("Don't mind me...") );

    } else if( topic == "TALK_MISSION_LIST" ) {
        if (p->chatbin.missions.empty()) {
            add_response_none( _("Oh, okay.") );
        } else if (p->chatbin.missions.size() == 1) {
            add_response( _("Tell me about it."),"TALK_MISSION_OFFER",  p->chatbin.missions.front() );
            add_response_none( _("Never mind, I'm not interested.") );
        } else {
            for( auto &mission : p->chatbin.missions ) {
                add_response( mission->get_type().name, "TALK_MISSION_OFFER", mission );
            }
            add_response_none( _("Never mind, I'm not interested.") );
        }

    } else if( topic == "TALK_MISSION_LIST_ASSIGNED" ) {
        if( missions_assigned.empty() ) {
            add_response_none( _("Never mind then.") );
        } else if( missions_assigned.size() == 1 ) {
            add_response( _("I have news."), "TALK_MISSION_INQUIRE", missions_assigned.front() );
            add_response_none( _("Never mind.") );
        } else {
            for( auto &miss_it : missions_assigned ) {
                add_response( miss_it->get_type().name, "TALK_MISSION_INQUIRE", miss_it );
            }
            add_response_none( _("Never mind.") );
        }

    } else if( topic == "TALK_MISSION_DESCRIBE" ) {
        add_response( _("What's the matter?"), "TALK_MISSION_OFFER" );
        add_response( _("I don't care."), "TALK_MISSION_REJECTED" );

    } else if( topic == "TALK_MISSION_OFFER" ) {
        add_response( _("I'll do it!"), "TALK_MISSION_ACCEPTED", &talk_function::assign_mission );
        add_response( _("Not interested."), "TALK_MISSION_REJECTED" );

    } else if( topic == "TALK_MISSION_ACCEPTED" ) {
        add_response_none( _("Not a problem.") );
        add_response( _("Got any advice?"), "TALK_MISSION_ADVICE" );
        add_response( _("Can you share some equipment?"), "TALK_SHARE_EQUIPMENT" );
        add_response_done( _("I'll be back soon!") );

    } else if( topic == "TALK_MISSION_ADVICE" ) {
        add_response_none( _("Sounds good, thanks.") );
        add_response_done( _("Sounds good.  Bye!") );

    } else if( topic == "TALK_MISSION_REJECTED" ) {
        add_response_none( _("I'm sorry.") );
        add_response_done( _("Whatever.  Bye.") );

    } else if( topic == "TALK_MISSION_INQUIRE" ) {
        const auto mission = p->chatbin.mission_selected;
        if( mission == nullptr ) {
            debugmsg( "dialogue::gen_responses(\"TALK_MISSION_INQUIRE\") called for null mission" );
        } else if( mission->has_failed() ) {
            RESPONSE(_("I'm sorry... I failed."));
                SUCCESS("TALK_MISSION_FAILURE");
                    SUCCESS_OPINION(-1, 0, -1, 1, 0);
            RESPONSE(_("Not yet."));
                TRIAL(TALK_TRIAL_LIE, 10 + p->op_of_u.trust * 3);
                SUCCESS("TALK_NONE");
                FAILURE("TALK_MISSION_FAILURE");
                    FAILURE_OPINION(-3, 0, -1, 2, 0);
        } else if( !mission->is_complete( p->getID() ) ) {
            add_response_none( _("Not yet.") );
            if( mission->get_type().goal == MGOAL_KILL_MONSTER ) {
                RESPONSE(_("Yup, I killed it."));
                TRIAL(TALK_TRIAL_LIE, 10 + p->op_of_u.trust * 5);
                    SUCCESS("TALK_MISSION_SUCCESS");
                        SUCCESS_ACTION(&talk_function::mission_success);
                    FAILURE("TALK_MISSION_SUCCESS_LIE");
                        FAILURE_OPINION(-5, 0, -1, 5, 0);
                        FAILURE_ACTION(&talk_function::mission_failure);
            }
            add_response_done( _("No.  I'll get back to it, bye!") );
        } else {
            // TODO: Lie about mission
            switch( mission->get_type().goal ) {
                case MGOAL_FIND_ITEM:
                case MGOAL_FIND_ANY_ITEM:
                    add_response( _("Yup!  Here it is!"), "TALK_MISSION_SUCCESS",
                                  &talk_function::mission_success );
                    break;
                case MGOAL_GO_TO_TYPE:
                    add_response( _("We're here!"), "TALK_MISSION_SUCCESS", &talk_function::mission_success );
                    break;
                case MGOAL_GO_TO:
                case MGOAL_FIND_NPC:
                    add_response( _("Here I am."), "TALK_MISSION_SUCCESS", &talk_function::mission_success );
                    break;
                case MGOAL_FIND_MONSTER:
                    add_response( _("Here it is!"), "TALK_MISSION_SUCCESS", &talk_function::mission_success );
                    break;
                case MGOAL_ASSASSINATE:
                    add_response( _("Justice has been served."), "TALK_MISSION_SUCCESS",
                                  &talk_function::mission_success );
                    break;
                case MGOAL_KILL_MONSTER:
                    add_response( _("I killed it."), "TALK_MISSION_SUCCESS", &talk_function::mission_success );
                    break;
                case MGOAL_RECRUIT_NPC:
                case MGOAL_RECRUIT_NPC_CLASS:
                    add_response( _("I brought'em."), "TALK_MISSION_SUCCESS", &talk_function::mission_success );
                    break;
                case MGOAL_COMPUTER_TOGGLE:
                    add_response( _("I've taken care of it..."), "TALK_MISSION_SUCCESS",
                                  &talk_function::mission_success );
                    break;
                default:
                    add_response( _("Mission success!  I don't know what else to say."),
                                  "TALK_MISSION_SUCCESS", &talk_function::mission_success );
                    break;
            }
        }

    } else if( topic == "TALK_MISSION_SUCCESS" ) {
        int mission_value = 0;
        if( miss == nullptr ) {
            debugmsg( "dialogue::gen_responses(\"TALK_MISSION_SUCCESS\") called for null mission" );
        } else {
            mission_value = cash_to_favor( *p, miss->get_value() );
        }
        RESPONSE(_("Glad to help.  I need no payment."));
            SUCCESS("TALK_NONE");
                SUCCESS_OPINION( mission_value / 4, -1,
                                 mission_value / 3, -1, 0 );
                SUCCESS_ACTION(&talk_function::clear_mission);
        add_response( _("How about some items as payment?"), "TALK_MISSION_REWARD",
                      &talk_function::mission_reward );
        if( !p->skills_offered_to(g->u).empty() || !p->styles_offered_to(g->u).empty() ) {
            RESPONSE(_("Maybe you can teach me something as payment."));
                SUCCESS("TALK_TRAIN");
        }
        RESPONSE(_("Glad to help.  I need no payment.  Bye!"));
            SUCCESS("TALK_DONE");
                SUCCESS_ACTION( &talk_function::clear_mission );
                SUCCESS_OPINION( mission_value / 4, -1,
                                 mission_value / 3, -1, 0 );

    } else if( topic == "TALK_MISSION_SUCCESS_LIE" ) {
        add_response( _("Well, um, sorry."), "TALK_NONE", &talk_function::clear_mission );

    } else if( topic == "TALK_MISSION_FAILURE" ) {
        add_response_none( _("I'm sorry.  I did what I could.") );

    } else if( topic == "TALK_MISSION_REWARD" ) {
        add_response( _("Thank you."), "TALK_NONE", &talk_function::clear_mission );
        add_response( _("Thanks, bye."), "TALK_DONE", &talk_function::clear_mission );

    } else if( topic == "TALK_EVAC_MERCHANT" ) {
        if( p->has_trait( trait_id( "NPC_MISSION_LEV_1" ) ) ) {
            add_response( _("I figured you might be looking for some help..."), "TALK_EVAC_MERCHANT" );
                SUCCESS_ACTION(&talk_function::companion_mission);
        }

    } else if( topic == "TALK_EVAC_MERCHANT_PLANS2" ) {
        ///\EFFECT_INT >11 adds useful dialog option in TALK_EVAC_MERCHANT
        if (g->u.int_cur >= 12){
            add_response( _("[INT 12] Wait, six buses and refugees... how many people do you still have crammed in here?"),
                              "TALK_EVAC_MERCHANT_PLANS3" );
        }

    } else if( topic == "TALK_EVAC_MERCHANT_ASK_JOIN" ) {
            ///\EFFECT_INT >10 adds bad dialog option in TALK_EVAC_MERCHANT (NEGATIVE)
            if (g->u.int_cur > 10){
                add_response( _("[INT 11] I'm sure I can organize salvage operations to increase the bounty scavengers bring in!"),
                                  "TALK_EVAC_MERCHANT_NO" );
            }
            ///\EFFECT_INT <7 allows bad dialog option in TALK_EVAC_MERCHANT

            ///\EFFECT_STR >10 allows bad dialog option in TALK_EVAC_MERCHANT
            if (g->u.int_cur <= 6 && g->u.str_cur > 10){
                add_response( _("[STR 11] I punch things in face real good!"), "TALK_EVAC_MERCHANT_NO" );
            }

    } else if( topic == "TALK_EVAC_GUARD3_HIDE2" ) {
            RESPONSE(_("Get bent, traitor!"));
                TRIAL(TALK_TRIAL_INTIMIDATE, 20 + p->op_of_u.fear * 3);
                    SUCCESS("TALK_EVAC_GUARD3_HOSTILE");
                    FAILURE("TALK_EVAC_GUARD3_INSULT");
            RESPONSE(_("Got something to hide?"));
                TRIAL(TALK_TRIAL_PERSUADE, 10 + p->op_of_u.trust * 3);
                    SUCCESS("TALK_EVAC_GUARD3_DEAD");
                    FAILURE("TALK_EVAC_GUARD3_INSULT");

    } else if( topic == "TALK_EVAC_GUARD3_HOSTILE" ) {
            p->my_fac->likes_u -= 15;//The Free Merchants are insulted by your actions!
            p->my_fac->respects_u -= 15;
            p->my_fac = g->faction_by_ident("hells_raiders");

    } else if( topic == "TALK_EVAC_GUARD3_INSULT" ) {
            p->my_fac->likes_u -= 5;//The Free Merchants are insulted by your actions!
            p->my_fac->respects_u -= 5;

    } else if( topic == "TALK_EVAC_GUARD3_DEAD" ) {
            p->my_fac = g->faction_by_ident("hells_raiders");

    } else if( topic == "TALK_OLD_GUARD_SOLDIER" ) {
            add_response_done( _("Don't mind me...") );

    } else if( topic == "TALK_OLD_GUARD_NEC_CPT" ) {
            if (g->u.has_trait( trait_PROF_FED )){
                add_response( _("What are you doing down here?"), "TALK_OLD_GUARD_NEC_CPT_GOAL" );
                add_response( _("Can you tell me about this facility?"), "TALK_OLD_GUARD_NEC_CPT_VAULT" );
                add_response( _("What do you need done?"), "TALK_MISSION_LIST" );
                if (p->chatbin.missions_assigned.size() == 1) {
                    add_response( _("About the mission..."), "TALK_MISSION_INQUIRE" );
                } else if (p->chatbin.missions_assigned.size() >= 2) {
                    add_response( _("About one of those missions..."), "TALK_MISSION_LIST_ASSIGNED" );
                }
            }
            add_response_done( _("I've got to go...") );

    } else if( topic == "TALK_OLD_GUARD_NEC_CPT_GOAL" ) {
            add_response( _("Seems like a decent plan..."), "TALK_OLD_GUARD_NEC_CPT" );

    } else if( topic == "TALK_OLD_GUARD_NEC_CPT_VAULT" ) {
            add_response( _("Whatever they did it must have worked since we are still alive..."),
                              "TALK_OLD_GUARD_NEC_CPT" );

    } else if( topic == "TALK_OLD_GUARD_NEC_COMMO" ) {
            if (g->u.has_trait( trait_PROF_FED )){
                for( auto miss_it : g->u.get_active_missions() ) {
                    if( miss_it->name() == "Locate Commo Team" && !p->has_effect( effect_gave_quest_item ) ) {
                        add_response( _("[MISSION] The captain sent me to get a frequency list from you."),
                                          "TALK_OLD_GUARD_NEC_COMMO_FREQ" );
                    }
                }
                add_response( _("What are you doing here?"), "TALK_OLD_GUARD_NEC_COMMO_GOAL" );
                add_response( _("Do you need any help?"), "TALK_MISSION_LIST" );
                if (p->chatbin.missions_assigned.size() == 1) {
                    add_response( _("About the mission..."), "TALK_MISSION_INQUIRE" );
                } else if (p->chatbin.missions_assigned.size() >= 2) {
                    add_response( _("About one of those missions..."), "TALK_MISSION_LIST_ASSIGNED" );
                }
            }
            add_response_done( _("I should be going...") );

    } else if( topic == "TALK_OLD_GUARD_NEC_COMMO_GOAL" ) {
            add_response( _("I'll try and find your commander then..."), "TALK_OLD_GUARD_NEC_COMMO" );

    } else if( topic == "TALK_OLD_GUARD_NEC_COMMO_FREQ" ) {
            popup(_("%1$s gives you a %2$s"), p->name.c_str(), item("necropolis_freq", 0).tname().c_str());
            g->u.i_add( item("necropolis_freq", 0) );
            p->add_effect( effect_gave_quest_item, 9999);
            add_response( _("Thanks."), "TALK_OLD_GUARD_NEC_COMMO" );

    } else if( topic == "TALK_SCAVENGER_MERC_HIRE" ) {
            if (g->u.cash >= 800000){
                add_response( _("[$8000] You have a deal."), "TALK_SCAVENGER_MERC_HIRE_SUCCESS" );
            }

    } else if( topic == "TALK_SCAVENGER_MERC_HIRE_SUCCESS" ) {
        if( g->u.cash < 800000 ) {
            debugmsg( "Money appeared out of thin air! (or someone accidentally linked to this talk_topic)" );
        } else {
            g->u.cash -= 800000;
        }

    } else if( topic == "TALK_FREE_MERCHANT_STOCKS" ) {
            add_response( _("Who are you?"), "TALK_FREE_MERCHANT_STOCKS_NEW" );
            static const std::vector<itype_id> wanted = {{
                "jerky", "meat_smoked", "fish_smoked",
                "cooking_oil", "cornmeal", "flour",
                "fruit_wine", "beer", "sugar",
            }};

            for( const auto &id : wanted ) {
                if( g->u.charges_of( id ) > 0 ) {
                    const std::string msg = string_format( _("Delivering %s."), item::nname( id ).c_str() );
                    add_response( msg, "TALK_DELIVER_ASK", id );
                }
            }
            add_response_done( _("Well, bye.") );

    } else if( topic == "TALK_DELIVER_ASK" ) {
        if( the_topic.item_type == "null" ) debugmsg("delivering nulls");
        add_response( _("Works for me."), "TALK_DELIVER_CONFIRM", the_topic.item_type );
        add_response( _("Maybe later."), "TALK_DONE" );

    } else if( topic == "TALK_DELIVER_CONFIRM" ) {
        bulk_trade_accept( *p, the_topic.item_type );
        add_response_done( _("You might be seeing more of me...") );

    } else if( topic == "TALK_FREE_MERCHANT_STOCKS_NEW" ) {
            add_response( _("Why cornmeal, jerky, and fruit wine?"), "TALK_FREE_MERCHANT_STOCKS_WHY" );
    } else if( topic == "TALK_FREE_MERCHANT_STOCKS_WHY" ) {
            add_response( _("Are you looking to buy anything else?"), "TALK_FREE_MERCHANT_STOCKS_ALL" );
            add_response( _("Very well..."), "TALK_FREE_MERCHANT_STOCKS" );
    } else if( topic == "TALK_FREE_MERCHANT_STOCKS_ALL" ) {
            add_response( _("Interesting..."), "TALK_FREE_MERCHANT_STOCKS" );
    } else if( topic == "TALK_RANCH_FOREMAN" ) {
            for( auto miss_it : g->u.get_active_missions() ) {
                if( miss_it->name() == "Retrieve Prospectus" && !p->has_effect( effect_gave_quest_item ) ) {
                    add_response( _("[MISSION] The merchant at the Refugee Center sent me to get a prospectus from you."), "TALK_RANCH_FOREMAN_PROSPECTUS" );
                }
            }
            add_response( _("I heard you were setting up an outpost out here..."), "TALK_RANCH_FOREMAN_OUTPOST" );
            add_response( _("What's your job here?"), "TALK_RANCH_FOREMAN_JOB" );
            add_response( _("What do you need done?"), "TALK_MISSION_LIST" );
            if (p->chatbin.missions_assigned.size() == 1) {
                add_response( _("About that job..."), "TALK_MISSION_INQUIRE" );
            } else if (p->chatbin.missions_assigned.size() >= 2) {
                add_response( _("About one of those jobs..."), "TALK_MISSION_LIST_ASSIGNED" );
            }
            add_response( _("I figured you might be looking for some help..."), "TALK_RANCH_FOREMAN" );
                SUCCESS_ACTION(&talk_function::companion_mission);
            add_response( _("I've got to go..."), "TALK_DONE" );
    } else if( topic == "TALK_RANCH_FOREMAN_PROSPECTUS" ) {
            popup(_("%1$s gives you a %2$s"), p->name.c_str(), item("commune_prospectus", 0).tname().c_str());
            g->u.i_add( item("commune_prospectus", 0) );
            p->add_effect( effect_gave_quest_item, 9999);
            add_response( _("Thanks."), "TALK_RANCH_FOREMAN" );
    } else if( topic == "TALK_RANCH_FOREMAN_OUTPOST" ) {
            add_response( _("How many refugees are you expecting?"), "TALK_RANCH_FOREMAN_REFUGEES" );
    } else if( topic == "TALK_RANCH_FOREMAN_REFUGEES" ) {
            add_response( _("Hopefully moving out here was worth it..."), "TALK_RANCH_FOREMAN" );
    } else if( topic == "TALK_RANCH_FOREMAN_JOB" ) {
            add_response( _("I'll keep that in mind."), "TALK_RANCH_FOREMAN" );
    } else if( topic == "TALK_RANCH_CONSTRUCTION_1" ) {
            add_response( _("I'll talk to him then..."), "TALK_DONE" );
    } else if( topic == "TALK_RANCH_CONSTRUCTION_2" ) {
            add_response( _("What are you doing here?"), "TALK_RANCH_CONSTRUCTION_2_JOB" );
            add_response( _("I've got to go..."), "TALK_DONE" );
    } else if( topic == "TALK_RANCH_CONSTRUCTION_2_JOB" ) {
            add_response( _("..."), "TALK_RANCH_CONSTRUCTION_2" );
    } else if( topic == "TALK_RANCH_WOODCUTTER" ) {
            add_response( _("What are you doing here?"), "TALK_RANCH_WOODCUTTER_JOB" );
            add_response( _("I'd like to hire your services."), "TALK_RANCH_WOODCUTTER_HIRE" );
            add_response( _("I've got to go..."), "TALK_DONE" );
    } else if( topic == "TALK_RANCH_WOODCUTTER_JOB" ) {
            add_response( _("..."), "TALK_RANCH_WOODCUTTER" );
    } else if( topic == "TALK_RANCH_WOODCUTTER_HIRE" ) {
            if( !p->has_effect( effect_currently_busy ) ) {
                if (g->u.cash >= 200000){
                    add_response( _("[$2000,1d] 10 logs"), "TALK_DONE" );
                    SUCCESS_ACTION(&talk_function::buy_10_logs);
                }
                if (g->u.cash >= 1200000){
                    add_response( _("[$12000,7d] 100 logs"), "TALK_DONE" );
                    SUCCESS_ACTION(&talk_function::buy_100_logs);
                }
                add_response( _("Maybe later..."), "TALK_RANCH_WOODCUTTER" );
            } else {
                add_response( _("I'll be back later..."), "TALK_RANCH_WOODCUTTER" );
            }
    } else if( topic == "TALK_RANCH_WOODCUTTER_2" ) {
            add_response( _("What is your job here?"), "TALK_RANCH_WOODCUTTER_2_JOB" );
            add_response( _("Do you need any help?"), "TALK_RANCH_WOODCUTTER_2_HIRE" );
            add_response( _("I've got to go..."), "TALK_DONE" );
    } else if( topic == "TALK_RANCH_WOODCUTTER_2_JOB" ) {
            add_response( _("..."), "TALK_RANCH_WOODCUTTER_2" );
    } else if( topic == "TALK_RANCH_WOODCUTTER_2_HIRE" ) {
            add_response( _("..."), "TALK_RANCH_WOODCUTTER_2" );
    } else if( topic == "TALK_RANCH_FARMER_1" ) {
            add_response( _("What are you doing here?"), "TALK_RANCH_FARMER_1_JOB" );
            add_response( _("I'd like to hire your services."), "TALK_RANCH_FARMER_1_HIRE" );
            add_response( _("I've got to go..."), "TALK_DONE" );
    } else if( topic == "TALK_RANCH_FARMER_1_JOB" ) {
            add_response( _("..."), "TALK_RANCH_FARMER_1" );
    } else if( topic == "TALK_RANCH_FARMER_1_HIRE" ) {
            add_response( _("..."), "TALK_RANCH_FARMER_1" );
    } else if( topic == "TALK_RANCH_FARMER_2" ) {
            add_response( _("What are you doing here?"), "TALK_RANCH_FARMER_2_JOB" );
            add_response( _("I'd like to hire your services."), "TALK_RANCH_FARMER_2_HIRE" );
            add_response( _("I've got to go..."), "TALK_DONE" );
    } else if( topic == "TALK_RANCH_FARMER_2_JOB" ) {
            add_response( _("It could be worse..."), "TALK_RANCH_FARMER_2" );
    } else if( topic == "TALK_RANCH_FARMER_2_HIRE" ) {
            add_response( _("I'll talk with them then..."), "TALK_RANCH_FARMER_2" );
    } else if( topic == "TALK_RANCH_CROP_OVERSEER" ) {
            add_response( _("What are you doing here?"), "TALK_RANCH_CROP_OVERSEER_JOB" );
            add_response( _("I'm interested in investing in agriculture..."), "TALK_RANCH_CROP_OVERSEER" );
                SUCCESS_ACTION(&talk_function::companion_mission);
            add_response( _("Can I help you with anything?"), "TALK_MISSION_LIST" );
            if (p->chatbin.missions_assigned.size() == 1) {
                add_response( _("About that job..."), "TALK_MISSION_INQUIRE" );
            } else if (p->chatbin.missions_assigned.size() >= 2) {
                add_response( _("About one of those jobs..."), "TALK_MISSION_LIST_ASSIGNED" );
            }
            add_response( _("I've got to go..."), "TALK_DONE" );
    } else if( topic == "TALK_RANCH_CROP_OVERSEER_JOB" ) {
            add_response( _("I'll keep that in mind."), "TALK_RANCH_CROP_OVERSEER" );
    } else if( topic == "TALK_RANCH_ILL_1" ) {
            add_response( _("What is your job here?"), "TALK_RANCH_ILL_1_JOB" );
            add_response( _("Do you need any help?"), "TALK_RANCH_ILL_1_HIRE" );
            add_response( _("What's wrong?"), "TALK_RANCH_ILL_1_SICK" );
            add_response( _("I've got to go..."), "TALK_DONE" );
    } else if( topic == "TALK_RANCH_ILL_1_JOB" ) {
            add_response( _("..."), "TALK_RANCH_ILL_1" );
    } else if( topic == "TALK_RANCH_ILL_1_HIRE" ) {
            add_response( _("..."), "TALK_RANCH_ILL_1" );
    } else if( topic == "TALK_RANCH_ILL_1_SICK" ) {
            add_response( _("..."), "TALK_RANCH_ILL_1" );
    } else if( topic == "TALK_RANCH_NURSE" ) {
            add_response( _("What is your job here?"), "TALK_RANCH_NURSE_JOB" );
            add_response( _("Do you need any help?"), "TALK_RANCH_NURSE_HIRE" );
            add_response( _("I could use your medical assistance..."), "TALK_RANCH_NURSE_AID" );
            add_response( _("I've got to go..."), "TALK_DONE" );
    } else if( topic == "TALK_RANCH_NURSE_JOB" ) {
            add_response( _("..."), "TALK_RANCH_NURSE" );
    } else if( topic == "TALK_RANCH_NURSE_HIRE" ) {
            add_response( _("What kind of jobs do you have for me?"), "TALK_MISSION_LIST" );
            if( g->u.charges_of("bandages") > 0 ){
                add_response( _("Delivering bandages."), "TALK_DELIVER_ASK", itype_id( "bandages" ) );
            }
            add_response( _("..."), "TALK_RANCH_NURSE" );
    } else if( topic == "TALK_RANCH_NURSE_AID" ) {
            if (g->u.cash >= 20000 && !p->has_effect( effect_currently_busy ) ) {
                add_response( _("[$200, 30m] I need you to patch me up..."), "TALK_RANCH_NURSE_AID_DONE" );
                SUCCESS_ACTION(&talk_function::give_aid);
            }
            if (g->u.cash >= 50000 && !p->has_effect( effect_currently_busy ) ) {
                add_response( _("[$500, 1h] Could you look at me and my companions?"), "TALK_RANCH_NURSE_AID_DONE" );
                SUCCESS_ACTION(&talk_function::give_all_aid);
            }
            add_response( _("I should be fine..."), "TALK_RANCH_NURSE" );
    } else if( topic == "TALK_RANCH_NURSE_AID_DONE" ) {
            add_response( _("..."), "TALK_DONE" );
    } else if( topic == "TALK_RANCH_DOCTOR" ) {
            add_response( _("For the right price could I borrow your services?"), "TALK_RANCH_DOCTOR_BIONICS" );
            add_response( _("..."), "TALK_DONE" );
    } else if( topic == "TALK_RANCH_DOCTOR_BIONICS" ) {
            add_response( _("I was wondering if you could install a cybernetic implant..."), "TALK_DONE" );
                SUCCESS_ACTION(&talk_function::bionic_install);
            add_response( _("I need help removing an implant..."), "TALK_DONE" );
                SUCCESS_ACTION(&talk_function::bionic_remove);
            add_response( _("Nevermind."), "TALK_DONE" );
    } else if( topic == "TALK_RANCH_SCRAPPER" ) {
            add_response( _("What is your job here?"), "TALK_RANCH_SCRAPPER_JOB" );
            add_response( _("Do you need any help?"), "TALK_RANCH_SCRAPPER_HIRE" );
            add_response( _("I've got to go..."), "TALK_DONE" );
    } else if( topic == "TALK_RANCH_SCRAPPER_JOB" ) {
            add_response( _("..."), "TALK_RANCH_SCRAPPER" );
    } else if( topic == "TALK_RANCH_SCRAPPER_HIRE" ) {
            add_response( _("..."), "TALK_RANCH_SCRAPPER" );
    } else if( topic == "TALK_RANCH_SCAVENGER_1" ) {
            add_response( _("What is your job here?"), "TALK_RANCH_SCAVENGER_1_JOB" );
            add_response( _("Do you need any help?"), "TALK_RANCH_SCAVENGER_1_HIRE" );
            add_response( _("Let's see what you've managed to find..."), "TALK_RANCH_SCAVENGER_1" );
                SUCCESS_ACTION(&talk_function::start_trade);
            add_response( _("I've got to go..."), "TALK_DONE" );
    } else if( topic == "TALK_RANCH_SCAVENGER_1_JOB" ) {
            add_response( _("..."), "TALK_RANCH_SCAVENGER_1" );
    } else if( topic == "TALK_RANCH_SCAVENGER_1_HIRE" ) {
            add_response( _("Tell me more about the scavenging runs..."), "TALK_RANCH_SCAVENGER_1" );
                SUCCESS_ACTION(&talk_function::companion_mission);
            add_response( _("What kind of tasks do you have for me?"), "TALK_MISSION_LIST" );
            add_response( _("..."), "TALK_RANCH_SCAVENGER_1" );
    } else if( topic == "TALK_RANCH_BARKEEP" ) {
            add_response( _("What is your job here?"), "TALK_RANCH_BARKEEP_JOB" );
            add_response( _("I'm looking for information..."), "TALK_RANCH_BARKEEP_INFORMATION" );
            add_response( _("Do you need any help?"), "TALK_MISSION_LIST" );
            add_response( _("Let me see what you keep behind the counter..."), "TALK_RANCH_BARKEEP" );
                SUCCESS_ACTION(&talk_function::start_trade);
            add_response( _("What do you have on tap?"), "TALK_RANCH_BARKEEP_TAP" );
            add_response( _("I'll be going..."), "TALK_DONE" );
    } else if( topic == "TALK_RANCH_BARKEEP_TAP" ) {
        struct buy_alcohol_entry {
            unsigned long cost;
            int count;
            std::string desc;
            itype_id alc;
        };
        const auto buy_alcohol = [p]( const buy_alcohol_entry &entry ) {
            item cont( "bottle_glass" );
            cont.emplace_back( entry.alc, calendar::turn, entry.count );
            g->u.i_add( cont );
            g->u.cash -= entry.cost;
            add_msg( m_good, _( "%s hands you a %s" ), p->disp_name().c_str(),
                     cont.tname().c_str() );
        };
        static const std::vector<buy_alcohol_entry> entries = {{
            { 800, 2, _("[$10] I'll take a beer"), "beer" },
            { 1000, 1, _("[$10] I'll take a shot of brandy"), "brandy" },
            { 1000, 1, _("[$10] I'll take a shot of rum"), "rum" },
            { 1200, 1, _("[$12] I'll take a shot of whiskey"), "whiskey" },
        }};
        for( const auto &entry : entries ) {
            if( g->u.cash >= entry.cost ) {
                add_response( entry.desc, "TALK_DONE" );
                SUCCESS_ACTION( std::bind( buy_alcohol, entry ) );
            }
        }

        add_response( _("Never mind."), "TALK_RANCH_BARKEEP" );
    } else if( topic == "TALK_RANCH_BARKEEP_JOB" ) {
            add_response( _("..."), "TALK_RANCH_BARKEEP" );
    } else if( topic == "TALK_RANCH_BARKEEP_INFORMATION" ) {
            add_response( _("..."), "TALK_RANCH_BARKEEP" );
    } else if( topic == "TALK_RANCH_BARBER" ) {
            add_response( _("What is your job here?"), "TALK_RANCH_BARBER_JOB" );
            add_response( _("Do you need any help?"), "TALK_RANCH_BARBER_HIRE" );
            if (g->u.cash >= 500){
                add_response( _("[$5] I'll have a shave"), "TALK_RANCH_BARBER_CUT" );
                SUCCESS_ACTION(&talk_function::buy_shave);
            }
            if (g->u.cash >= 1000){
                add_response( _("[$10] I'll get a haircut"), "TALK_RANCH_BARBER_CUT" );
                SUCCESS_ACTION(&talk_function::buy_haircut);
            }
            add_response( _("Maybe another time..."), "TALK_DONE" );
    } else if( topic == "TALK_RANCH_BARBER_JOB" ) {
            add_response( _("..."), "TALK_RANCH_BARBER" );
    }
    if( topic == "TALK_RANCH_BARBER_HIRE" ) {
            add_response( _("..."), "TALK_RANCH_BARBER" );
    } else if( topic == "TALK_RANCH_BARBER_CUT" ) {
            add_response( _("Thanks..."), "TALK_DONE" );
    } else if( topic == "TALK_SHELTER" ) {
            add_response( _("What should we do now?"), "TALK_SHELTER_PLANS" );
            add_response( _("Can I do anything for you?"), "TALK_MISSION_LIST" );
            if (!p->is_following()) {
                add_response( _("Want to travel with me?"), "TALK_SUGGEST_FOLLOW" );
            }
            add_response( _("Let's trade items."), "TALK_NONE", &talk_function::start_trade );
            add_response( _("I can't leave the shelter without equipment..."), "TALK_SHARE_EQUIPMENT" );
            add_response_done( _("Well, bye.") );

    } else if( topic == "TALK_SHELTER_PLANS" ) {
            // TODO: Add _("follow me")
            add_response_none( _("Hmm, okay.") );

    } else if( topic == "TALK_SHARE_EQUIPMENT" ) {
            if( p->has_effect( effect_asked_for_item ) ) {
                add_response_none( _("Okay, fine.") );
            } else {
                int score = p->op_of_u.trust + p->op_of_u.value * 3 +
                              p->personality.altruism * 2;
                int missions_value = p->assigned_missions_value();
                if (g->u.has_amount("mininuke", 1)) {
                    RESPONSE(_("Because I'm holding a thermal detonator!"));
                        SUCCESS("TALK_GIVE_EQUIPMENT");
                            SUCCESS_ACTION(&talk_function::give_equipment);
                            SUCCESS_OPINION(0, 0, -1, 0, score * 300);
                        FAILURE("TALK_DENY_EQUIPMENT");
                            FAILURE_OPINION(0, 0, -1, 0, 0);
                }
                RESPONSE(_("Because I'm your friend!"));
                    TRIAL(TALK_TRIAL_PERSUADE, 10 + score);
                        SUCCESS("TALK_GIVE_EQUIPMENT");
                            SUCCESS_ACTION(&talk_function::give_equipment);
                            SUCCESS_OPINION(0, 0, -1, 0, score * 300);
                        FAILURE("TALK_DENY_EQUIPMENT");
                            FAILURE_OPINION(0, 0, -1, 0, 0);
                if (missions_value >= 1) {
                    RESPONSE(_("Well, I am helping you out..."));
                        TRIAL(TALK_TRIAL_PERSUADE, 12 + (.8 * score) + missions_value / OWED_VAL);
                            SUCCESS("TALK_GIVE_EQUIPMENT");
                                SUCCESS_ACTION(&talk_function::give_equipment);
                            FAILURE("TALK_DENY_EQUIPMENT");
                                FAILURE_OPINION(0, 0, -1, 0, 0);
                }
                RESPONSE(_("I'll give it back!"));
                    TRIAL(TALK_TRIAL_LIE, score * 1.5);
                        SUCCESS("TALK_GIVE_EQUIPMENT");
                            SUCCESS_ACTION(&talk_function::give_equipment);
                            SUCCESS_OPINION(0, 0, -1, 0, score * 300);
                        FAILURE("TALK_DENY_EQUIPMENT");
                            FAILURE_OPINION(0, -1, -1, 1, 0);
                RESPONSE(_("Give it to me, or else!"));
                    TRIAL(TALK_TRIAL_INTIMIDATE, 40);
                        SUCCESS("TALK_GIVE_EQUIPMENT");
                            SUCCESS_ACTION(&talk_function::give_equipment);
                            SUCCESS_OPINION(-3, 2, -2, 2,
                                            (g->u.intimidation() + p->op_of_u.fear -
                                            p->personality.bravery - p->intimidation()) * 500);
                        FAILURE("TALK_DENY_EQUIPMENT");
                            FAILURE_OPINION(-3, 1, -3, 5, 0);
                add_response_none( _("Eh, never mind.") );
                add_response_done( _("Never mind, I'll do without.  Bye.") );
            }

    } else if( topic == "TALK_GIVE_EQUIPMENT" ) {
            add_response_none( _("Thank you!") );
            add_response( _("Thanks!  But can I have some more?"), "TALK_SHARE_EQUIPMENT" );
            add_response_done( _("Thanks, see you later!") );

    } else if( topic == "TALK_DENY_EQUIPMENT" ) {
            add_response_none( _("Okay, okay, sorry.") );
            add_response( _("Seriously, give me more stuff!"), "TALK_SHARE_EQUIPMENT" );
            add_response_done( _("Okay, fine, bye.") );

    } else if( topic == "TALK_TRAIN" ) {
            if( !g->u.backlog.empty() && g->u.backlog.front().id() == activity_id( "ACT_TRAIN" ) ) {
                player_activity &backlog = g->u.backlog.front();
                std::stringstream resume;
                resume << _("Yes, let's resume training ");
                const skill_id skillt( backlog.name );
                // TODO: This is potentially dangerous. A skill and a martial art could have the same ident!
                if( !skillt.is_valid() ) {
                    auto &style = matype_id( backlog.name ).obj();
                    resume << style.name;
                    add_response( resume.str(), "TALK_TRAIN_START", style );
                } else {
                    resume << skillt.obj().name();
                    add_response( resume.str(), "TALK_TRAIN_START", skillt );
                }
            }
            std::vector<matype_id> styles = p->styles_offered_to(g->u);
            std::vector<skill_id> trainable = p->skills_offered_to(g->u);
            if (trainable.empty() && styles.empty()) {
                add_response_none( _("Oh, okay.") );
                return;
            }
            for( auto & trained : trainable ) {
                const int cost = calc_skill_training_cost( *p, trained );
                const int cur_level = g->u.get_skill_level( trained );
                //~Skill name: current level -> next level (cost in cent)
                std::string text = string_format( cost > 0 ? _("%s: %d -> %d (cost $%d)") : _("%s: %d -> %d"),
                                                  trained.obj().name().c_str(), cur_level, cur_level + 1, cost / 100 );
                add_response( text, "TALK_TRAIN_START", trained );
            }
            for( auto & style_id : styles ) {
                auto &style = style_id.obj();
                const int cost = calc_ma_style_training_cost( *p, style.id );
                //~Martial art style (cost in cent)
                const std::string text = string_format( cost > 0 ? _("%s (cost $%d)") : _("%s"), style.name.c_str(), cost / 100 );
                add_response( text, "TALK_TRAIN_START", style );
            }
            add_response_none( _("Eh, never mind.") );

    } else if( topic == "TALK_TRAIN_START" ) {
            if( overmap_buffer.is_safe( p->global_omt_location() ) ) {
                add_response( _("Sounds good."), "TALK_DONE", &talk_function::start_training );
                add_response_none( _("On second thought, never mind.") );
            } else {
                add_response( _("Okay.  Lead the way."), "TALK_DONE", &talk_function::lead_to_safety );
                add_response( _("No, we'll be okay here."), "TALK_TRAIN_FORCE" );
                add_response_none( _("On second thought, never mind.") );
            }

    } else if( topic == "TALK_TRAIN_FORCE" ) {
            add_response( _("Sounds good."), "TALK_DONE", &talk_function::start_training );
            add_response_none( _("On second thought, never mind.") );

    } else if( topic == "TALK_SUGGEST_FOLLOW" ) {
            if( p->has_effect( effect_infection ) ) {
                add_response_none( _("Understood.  I'll get those antibiotics.") );
            } else if( p->has_effect( effect_asked_to_follow ) ) {
                add_response_none( _("Right, right, I'll ask later.") );
            } else {
                int strength = 4 * p->op_of_u.fear + p->op_of_u.value + p->op_of_u.trust +
                                (10 - p->personality.bravery);
                int weakness = 3 * ( p->personality.altruism - std::max( 0, p->op_of_u.fear ) ) +
                               p->personality.bravery - 3 * p->op_of_u.anger + 2 * p->op_of_u.value;
                int friends = 2 * p->op_of_u.trust + 2 * p->op_of_u.value - 2 * p->op_of_u.anger;
                RESPONSE(_("I can keep you safe."));
                    TRIAL(TALK_TRIAL_PERSUADE, strength * 2);
                        SUCCESS("TALK_AGREE_FOLLOW");
                            SUCCESS_ACTION(&talk_function::follow);
                            SUCCESS_OPINION(1, 0, 1, 0, 0);
                        FAILURE("TALK_DENY_FOLLOW");
                            FAILURE_ACTION(&talk_function::deny_follow);
                            FAILURE_OPINION(0, 0, -1, 1, 0);
                RESPONSE(_("You can keep me safe."));
                    TRIAL(TALK_TRIAL_PERSUADE, weakness * 2);
                        SUCCESS("TALK_AGREE_FOLLOW");
                            SUCCESS_ACTION(&talk_function::follow);
                            SUCCESS_OPINION(0, 0, -1, 0, 0);
                        FAILURE("TALK_DENY_FOLLOW");
                            FAILURE_ACTION(&talk_function::deny_follow);
                            FAILURE_OPINION(0, -1, -1, 1, 0);
                RESPONSE(_("We're friends, aren't we?"));
                    TRIAL(TALK_TRIAL_PERSUADE, friends * 1.5);
                        SUCCESS("TALK_AGREE_FOLLOW");
                            SUCCESS_ACTION(&talk_function::follow);
                            SUCCESS_OPINION(2, 0, 0, -1, 0);
                        FAILURE("TALK_DENY_FOLLOW");
                            FAILURE_ACTION(&talk_function::deny_follow);
                            FAILURE_OPINION(-1, -2, -1, 1, 0);
                RESPONSE(_("!I'll kill you if you don't."));
                    TRIAL(TALK_TRIAL_INTIMIDATE, strength * 2);
                        SUCCESS("TALK_AGREE_FOLLOW");
                            SUCCESS_ACTION(&talk_function::follow);
                            SUCCESS_OPINION(-4, 3, -1, 4, 0);
                        FAILURE("TALK_DENY_FOLLOW");
                            FAILURE_OPINION(-4, 0, -5, 10, 0);
            }

    } else if( topic == "TALK_AGREE_FOLLOW" ) {
            add_response( _("Awesome!"), "TALK_FRIEND" );
            add_response_done( _("Okay, let's go!") );

    } else if( topic == "TALK_DENY_FOLLOW" ) {
            add_response_none( _("Oh, okay.") );

    } else if( topic == "TALK_LEADER" ) {
            int persuade = p->op_of_u.fear + p->op_of_u.value + p->op_of_u.trust -
                            p->personality.bravery - p->personality.aggression;
            if (p->has_destination()) {
                add_response( _("How much further?"), "TALK_HOW_MUCH_FURTHER" );
            }
            add_response( _("I'm going to go my own way for a while."), "TALK_LEAVE" );
            if( !p->has_effect( effect_asked_to_lead ) ) {
                RESPONSE(_("I'd like to lead for a while."));
                    TRIAL(TALK_TRIAL_PERSUADE, persuade);
                        SUCCESS("TALK_PLAYER_LEADS");
                            SUCCESS_ACTION(&talk_function::follow);
                        FAILURE("TALK_LEADER_STAYS");
                            FAILURE_OPINION(0, 0, -1, -1, 0);
                RESPONSE(_("Step aside.  I'm leader now."));
                    TRIAL(TALK_TRIAL_INTIMIDATE, 40);
                        SUCCESS("TALK_PLAYER_LEADS");
                            SUCCESS_ACTION(&talk_function::follow);
                            SUCCESS_OPINION(-1, 1, -1, 1, 0);
                        FAILURE("TALK_LEADER_STAYS");
                            FAILURE_OPINION(-1, 0, -1, 1, 0);
            }
            add_response( _("Can I do anything for you?"), "TALK_MISSION_LIST" );
            add_response( _("Let's trade items."), "TALK_NONE", &talk_function::start_trade );
            add_response_done( _("Let's go.") );

    } else if( topic == "TALK_LEAVE" ) {
            add_response_none( _("Nah, I'm just kidding.") );
            add_response( _("Yeah, I'm sure.  Bye."), "TALK_DONE", &talk_function::leave );

    } else if( topic == "TALK_PLAYER_LEADS" ) {
            add_response( _("Good.  Something else..."), "TALK_FRIEND" );
            add_response_done( _("Alright, let's go.") );

    } else if( topic == "TALK_LEADER_STAYS" ) {
            add_response_none( _("Okay, okay.") );

    } else if( topic == "TALK_HOW_MUCH_FURTHER" ) {
            add_response_none( _("Okay, thanks.") );
            add_response_done( _("Let's keep moving.") );

    } else if( topic == "TALK_FRIEND_GUARD" ) {
            add_response( _("I need you to come with me."), "TALK_FRIEND", &talk_function::stop_guard );
            add_response_done( _("See you around.") );

    } else if( topic == "TALK_FRIEND" || topic == "TALK_GIVE_ITEM" || topic == "TALK_USE_ITEM" ) {
        if( p->is_following() ) {
            add_response( _("Combat commands..."), "TALK_COMBAT_COMMANDS" );
        }

        add_response( _("Can I do anything for you?"), "TALK_MISSION_LIST" );
        if( p->is_following() ) {
            // TODO: Allow NPCs to break training properly
            // Don't allow them to walk away in the middle of training
            std::stringstream reasons;
            if( p->has_effect( effect_asked_to_train ) ) {
                reasons << _( "Give it some time, I'll show you something new later..." ) << std::endl;
            }

            if( p->get_thirst() > 80 ) {
                reasons << _( "I'm too thirsty, give me something to drink." ) << std::endl;
            }

            if( p->get_hunger() > 160 ) {
                reasons << _( "I'm too hungry, give me something to eat." ) << std::endl;
            }

            if( p->get_fatigue() > TIRED ) {
                reasons << _( "I'm too tired, let me rest first." ) << std::endl;
            }

            if( !reasons.str().empty() ) {
                RESPONSE(_("[N/A] Can you teach me anything?"));
                    SUCCESS("TALK_DENY_TRAIN");
                ret.back().success.next_topic.reason = reasons.str();
            } else {
                RESPONSE(_("Can you teach me anything?"));
                int commitment = 3 * p->op_of_u.trust + 1 * p->op_of_u.value -
                                 3 * p->op_of_u.anger;
                TRIAL(TALK_TRIAL_PERSUADE, commitment * 2);
                    SUCCESS("TALK_TRAIN");
                    FAILURE("TALK_DENY_PERSONAL");
                        FAILURE_ACTION(&talk_function::deny_train);
            }
        }
        add_response( _("Let's trade items."), "TALK_FRIEND", &talk_function::start_trade );
        if (p->is_following() && g->m.camp_at( g->u.pos() )) {
            add_response( _("Wait at this base."), "TALK_DONE", &talk_function::assign_base );
        }
        if( p->is_following() ) {
            RESPONSE(_("Guard this position."));
            SUCCESS("TALK_FRIEND_GUARD");
                SUCCESS_ACTION(&talk_function::assign_guard);

            RESPONSE(_("I'd like to know a bit more about you..."));
            SUCCESS("TALK_FRIEND");
                SUCCESS_ACTION(&talk_function::reveal_stats);

            add_response( _("I want you to use this item"), "TALK_USE_ITEM" );
            add_response( _("Hold on to this item"), "TALK_GIVE_ITEM" );
            add_response( _("Miscellaneous rules..."), "TALK_MISC_RULES" );

            add_response( _("I'm going to go my own way for a while."), "TALK_LEAVE" );
            add_response_done( _("Let's go.") );
        }

        if( !p->is_following() ) {
            add_response( _("I need you to come with me."), "TALK_FRIEND", &talk_function::stop_guard );
            add_response_done( _("Bye.") );
        }

    } else if( topic == "TALK_FRIEND_UNCOMFORTABLE" ) {
            add_response( _("I'll give you some space."), "TALK_FRIEND" );

    } else if( topic == "TALK_DENY_TRAIN" ) {
            add_response( _("Very well..."), "TALK_FRIEND" );

    } else if( topic == "TALK_DENY_PERSONAL" ) {
            add_response( _("I understand..."), "TALK_FRIEND" );

    } else if( topic == "TALK_COMBAT_COMMANDS" ) {
            add_response( _("Change your engagement rules..."), "TALK_COMBAT_ENGAGEMENT" );
            add_response( _("Change your aiming rules..."), "TALK_AIM_RULES" );
            add_response( p->rules.use_guns ? _("Don't use guns anymore.") : _("You can use guns."),
                          "TALK_COMBAT_COMMANDS",  []( npc &np ) { np.rules.use_guns = !np.rules.use_guns; } );
            add_response( p->rules.use_silent ? _("Don't worry about noise.") : _("Use only silent weapons."),
                          "TALK_COMBAT_COMMANDS", []( npc &np ) { np.rules.use_silent = !np.rules.use_silent; } );
            add_response( p->rules.use_grenades ? _("Don't use grenades anymore.") : _("You can use grenades."),
                          "TALK_COMBAT_COMMANDS", []( npc &np ) { np.rules.use_grenades = !np.rules.use_grenades; } );
            add_response_none( _("Never mind.") );

    } else if( topic == "TALK_COMBAT_ENGAGEMENT" ) {
        struct engagement_setting {
            combat_engagement rule;
            std::string description;
        };
        static const std::vector<engagement_setting> engagement_settings = {{
            { ENGAGE_NONE, _("Don't fight unless your life depends on it.") },
            { ENGAGE_CLOSE, _("Attack enemies that get too close.") },
            { ENGAGE_WEAK, _("Attack enemies that you can kill easily.") },
            { ENGAGE_HIT, _("Attack only enemies that I attack first.") },
            { ENGAGE_NO_MOVE, _("Attack only enemies you can reach without moving.") },
            { ENGAGE_ALL, _("Attack anything you want.") },
        }};

        for( const auto &setting : engagement_settings ) {
            if( p->rules.engagement == setting.rule ) {
                continue;
            }

            combat_engagement eng = setting.rule;
            add_response( setting.description, "TALK_NONE", [eng]( npc &np ) {
                np.rules.engagement = eng;
            } );
        }
        add_response_none( _("Never mind.") );

    } else if( topic == "TALK_AIM_RULES" ) {
        struct aim_setting {
            aim_rule rule;
            std::string description;
        };
        static const std::vector<aim_setting> aim_settings = {{
            { AIM_WHEN_CONVENIENT, _("Aim when it's convenient.") },
            { AIM_SPRAY, _("Go wild, you don't need to aim much.") },
            { AIM_PRECISE, _("Take your time, aim carefully.") },
            { AIM_STRICTLY_PRECISE, _("Don't shoot if you can't aim really well.") },
        }};

        for( const auto &setting : aim_settings ) {
            if( p->rules.aim == setting.rule ) {
                continue;
            }

            aim_rule ar = setting.rule;
            add_response( setting.description, "TALK_NONE", [ar]( npc &np ) {
                np.rules.aim = ar;
            } );
        }
        add_response_none( _("Never mind.") );

    } else if( topic == "TALK_STRANGER_NEUTRAL" || topic == "TALK_STRANGER_WARY" ||
               topic == "TALK_STRANGER_SCARED" || topic == "TALK_STRANGER_FRIENDLY" ) {
            if (topic == "TALK_STRANGER_NEUTRAL" || topic == "TALK_STRANGER_FRIENDLY") {
                add_response( _("Another survivor!  We should travel together."), "TALK_SUGGEST_FOLLOW" );
                add_response( _("What are you doing?"), "TALK_DESCRIBE_MISSION" );
                add_response( _("Care to trade?"), "TALK_DONE", &talk_function::start_trade );
                add_response_done( _("Bye.") );
            } else {
                if (!g->u.unarmed_attack()) {
                    if (g->u.volume_carried() + g->u.weapon.volume() <= g->u.volume_capacity()){
                        RESPONSE(_("&Put away weapon."));
                            SUCCESS("TALK_STRANGER_NEUTRAL");
                                SUCCESS_ACTION(&talk_function::player_weapon_away);
                                SUCCESS_OPINION(2, -2, 0, 0, 0);
                                SUCCESS_ACTION(&talk_function::stranger_neutral);
                    }
                    RESPONSE(_("&Drop weapon."));
                        SUCCESS("TALK_STRANGER_NEUTRAL");
                            SUCCESS_ACTION(&talk_function::player_weapon_drop);
                            SUCCESS_OPINION(4, -3, 0, 0, 0);
                }
                int diff = 50 + p->personality.bravery - 2 * p->op_of_u.fear + 2 * p->op_of_u.trust;
                RESPONSE(_("Don't worry, I'm not going to hurt you."));
                    TRIAL(TALK_TRIAL_PERSUADE, diff);
                        SUCCESS("TALK_STRANGER_NEUTRAL");
                            SUCCESS_OPINION(1, -1, 0, 0, 0);
                            SUCCESS_ACTION(&talk_function::stranger_neutral);
                        FAILURE("TALK_DONE");
                            FAILURE_ACTION(&talk_function::flee);
            }
            if (!p->unarmed_attack()) {
                RESPONSE(_("!Drop your weapon!"));
                    TRIAL(TALK_TRIAL_INTIMIDATE, 30);
                        SUCCESS("TALK_WEAPON_DROPPED");
                            SUCCESS_ACTION(&talk_function::drop_weapon);
                        FAILURE("TALK_DONE");
                            FAILURE_ACTION(&talk_function::hostile);
            }
            RESPONSE(_("!Get out of here or I'll kill you."));
                TRIAL(TALK_TRIAL_INTIMIDATE, 20);
                    SUCCESS("TALK_DONE");
                        SUCCESS_ACTION(&talk_function::flee);
                    FAILURE("TALK_DONE");
                        FAILURE_ACTION(&talk_function::hostile);

    } else if( topic == "TALK_STRANGER_AGGRESSIVE" || topic == "TALK_MUG" ) {
            if (!g->u.unarmed_attack()) {
               int chance = 30 + p->personality.bravery - 3 * p->personality.aggression +
                             2 * p->personality.altruism - 2 * p->op_of_u.fear +
                             3 * p->op_of_u.trust;
                RESPONSE(_("!Calm down.  I'm not going to hurt you."));
                    TRIAL(TALK_TRIAL_PERSUADE, chance);
                        SUCCESS("TALK_STRANGER_WARY");
                            SUCCESS_OPINION(1, -1, 0, 0, 0);
                            SUCCESS_ACTION(&talk_function::stranger_neutral);
                        FAILURE("TALK_DONE");
                            FAILURE_ACTION(&talk_function::hostile);
                RESPONSE(_("!Screw you, no."));
                    TRIAL(TALK_TRIAL_INTIMIDATE, chance - 5);
                        SUCCESS("TALK_STRANGER_SCARED");
                            SUCCESS_OPINION(-2, 1, 0, 1, 0);
                        FAILURE("TALK_DONE");
                            FAILURE_ACTION(&talk_function::hostile);
                RESPONSE(_("&Drop weapon."));
                    if (topic == "TALK_MUG") {
                        SUCCESS("TALK_MUG");
                    } else {
                        SUCCESS("TALK_DEMAND_LEAVE");
                    }
                    SUCCESS_ACTION(&talk_function::player_weapon_drop);

            } else if (topic == "TALK_MUG") {
                int chance = 35 + p->personality.bravery - 3 * p->personality.aggression +
                                 2 * p->personality.altruism - 2 * p->op_of_u.fear +
                                 3 * p->op_of_u.trust;
                RESPONSE(_("!Calm down.  I'm not going to hurt you."));
                    TRIAL(TALK_TRIAL_PERSUADE, chance);
                        SUCCESS("TALK_STRANGER_WARY");
                            SUCCESS_OPINION(1, -1, 0, 0, 0);
                            SUCCESS_ACTION(&talk_function::stranger_neutral);
                        FAILURE("TALK_DONE");
                            FAILURE_ACTION(&talk_function::hostile);
                RESPONSE(_("!Screw you, no."));
                    TRIAL(TALK_TRIAL_INTIMIDATE, chance - 5);
                        SUCCESS("TALK_STRANGER_SCARED");
                            SUCCESS_OPINION(-2, 1, 0, 1, 0);
                        FAILURE("TALK_DONE");
                            FAILURE_ACTION(&talk_function::hostile);
                add_response( _("&Put hands up."), "TALK_DONE", &talk_function::start_mugging );
            }

    } else if( topic == "TALK_DESCRIBE_MISSION" ) {
            add_response_none( _("I see.") );
            add_response_done( _("Bye.") );

    } else if( topic == "TALK_WEAPON_DROPPED" ) {
            RESPONSE(_("Now get out of here."));
                SUCCESS("TALK_DONE");
                    SUCCESS_OPINION(-1, -2, 0, -2, 0);
                    SUCCESS_ACTION(&talk_function::flee);

    } else if( topic == "TALK_DEMAND_LEAVE" ) {
            RESPONSE(_("Okay, I'm going."));
                SUCCESS("TALK_DONE");
                    SUCCESS_OPINION(0, -1, 0, 0, 0);
                    SUCCESS_ACTION(&talk_function::player_leaving);

    } else if( topic == "TALK_SIZE_UP" || topic == "TALK_LOOK_AT" ||
               topic == "TALK_OPINION" || topic == "TALK_SHOUT" ) {
            add_response_none( _("Okay.") );

    } else if( topic == "TALK_WAKE_UP" ) {
            add_response( _("Wake up!"), "TALK_NONE", &talk_function::wake_up );
            add_response_done( _("Go back to sleep.") );

    } else if( topic == "TALK_MISC_RULES" ) {
            add_response( _("Follow same rules as this follower."), "TALK_MISC_RULES", []( npc &np ) {
                const npc *other = pick_follower();
                if( other != nullptr && other != &np ) {
                    np.rules = other->rules;
                }
            } );

            add_response( p->rules.allow_pick_up ? _("Don't pick up items.") : _("You can pick up items now."),
                          "TALK_MISC_RULES", []( npc &np ) { np.rules.allow_pick_up = !np.rules.allow_pick_up; } );
            add_response( p->rules.allow_bash ? _("Don't bash obstacles.") : _("You can bash obstacles."),
                          "TALK_MISC_RULES", []( npc &np ) { np.rules.allow_bash = !np.rules.allow_bash; } );
            add_response( p->rules.allow_sleep ? _("Stay awake.") : _("Sleep when you feel tired."),
                          "TALK_MISC_RULES", []( npc &np ) { np.rules.allow_sleep = !np.rules.allow_sleep; } );
            add_response( p->rules.allow_complain ? _("Stay quiet.") : _("Tell me when you need something."),
                          "TALK_MISC_RULES", []( npc &np ) { np.rules.allow_complain = !np.rules.allow_complain; } );
            add_response( p->rules.allow_pulp ? _("Leave corpses alone.") : _("Smash zombie corpses."),
                          "TALK_MISC_RULES", []( npc &np ) { np.rules.allow_pulp = !np.rules.allow_pulp; } );
            add_response( p->rules.close_doors ? _("Leave doors open.") : _("Close the doors."),
                          "TALK_MISC_RULES", []( npc &np ) { np.rules.close_doors = !np.rules.close_doors; } );

            add_response( _("Set up pickup rules."), "TALK_MISC_RULES", []( npc &np ) {
                const std::string title = string_format( _( "Pickup rules for %s" ), np.name.c_str() );
                np.rules.pickup_whitelist->show( title, false );
            } );

            add_response_none( _("Never mind.") );

    }

    if( g->u.has_trait( trait_DEBUG_MIND_CONTROL ) && !p->is_friend() ) {
        add_response( _("OBEY ME!"), "TALK_MIND_CONTROL" );
        add_response_done( _("Bye.") );
    }

    if (ret.empty()) {
        add_response_done( _("Bye.") );
    }
}

int talk_trial::calc_chance( const dialogue &d ) const
{
    player &u = *d.alpha;
    if( u.has_trait( trait_DEBUG_MIND_CONTROL ) ) {
        return 100;
    }

    npc &p = *d.beta;
    int chance = difficulty;
    switch (type) {
    case TALK_TRIAL_NONE:
    case NUM_TALK_TRIALS:
        dbg( D_ERROR ) << "called calc_chance with invalid talk_trial value: " << type;
        break;
    case TALK_TRIAL_LIE:
        chance += u.talk_skill() - p.talk_skill() + p.op_of_u.trust * 3;
        if (u.has_trait( trait_TRUTHTELLER )) {
          chance -= 40;
        }
        if (u.has_trait( trait_TAIL_FLUFFY )) {
          chance -= 20;
        }
        else if (u.has_trait( trait_LIAR )) {
          chance += 40;
        }
        if (u.has_trait( trait_ELFAEYES )) {
          chance += 10;
        }
        if ((u.has_trait( trait_WINGS_BUTTERFLY )) || (u.has_trait( trait_FLOWERS ))) {
          chance += 10;
        }
        if (u.has_bionic("bio_voice")) { //come on, who would suspect a robot of lying?
          chance += 10;
        }
        if (u.has_bionic("bio_face_mask")) {
        chance += 20;
        }
        break;
    case TALK_TRIAL_PERSUADE:
        chance += u.talk_skill() - int(p.talk_skill() / 2) +
               p.op_of_u.trust * 2 + p.op_of_u.value;
        if (u.has_trait( trait_ELFAEYES )) {
          chance += 20;
        }
        if (u.has_trait( trait_TAIL_FLUFFY )) {
          chance += 10;
        }
        if (u.has_trait( trait_WINGS_BUTTERFLY )) {
          chance += 15; // Flutter your wings at 'em
        }
        if (u.has_bionic("bio_face_mask")) {
          chance += 10;
        }
        if (u.has_trait( trait_GROWL )) {
          chance -= 25;
        }
        if (u.has_trait( trait_HISS )) {
          chance -= 25;
        }
        if (u.has_trait( trait_SNARL )) {
          chance -= 60;
        }
        if (u.has_bionic("bio_deformity")) {
          chance -= 50;
        }
        if (u.has_bionic("bio_voice")) {
          chance -= 20;
        }
        break;
    case TALK_TRIAL_INTIMIDATE:
        chance += u.intimidation() - p.intimidation() + p.op_of_u.fear * 2 -
               p.personality.bravery * 2;
        if (u.has_trait( trait_MINOTAUR )) {
          chance += 15;
        }
        if (u.has_trait( trait_MUZZLE )) {
          chance += 6;
        }
        if (u.has_trait( trait_MUZZLE_LONG )) {
          chance += 20;
        }
        if (u.has_trait( trait_SABER_TEETH )) {
          chance += 15;
        }
        if (u.has_trait( trait_TERRIFYING )) {
          chance += 15;
        }
        if (u.has_trait( trait_ELFAEYES )) {
          chance += 10;
        }
        if (u.has_trait( trait_GROWL )) {
          chance += 15;
        }
        if (u.has_trait( trait_HISS )) {
          chance += 15;
        }
        if (u.has_trait( trait_SNARL )) {
          chance += 30;
        }
        if (u.has_trait( trait_WINGS_BUTTERFLY )) {
          chance -= 20; // Butterflies are not terribly threatening.  :-(
        }
        if (u.has_bionic("bio_face_mask")) {
          chance += 10;
        }
        if (u.has_bionic("bio_armor_eyes")) {
          chance += 10;
        }
        if (u.has_bionic("bio_deformity")) {
          chance += 20;
        }
        if (u.has_bionic("bio_voice")) {
          chance += 20;
        }
        break;
    }

    return std::max( 0, std::min( 100, chance ) );
}

bool talk_trial::roll( dialogue &d ) const
{
    player &u = *d.alpha;
    if( type == TALK_TRIAL_NONE || u.has_trait( trait_DEBUG_MIND_CONTROL ) ) {
        return true;
    }
    int const chance = calc_chance( d );
    bool const success = rng( 0, 99 ) < chance;
    if( success ) {
        u.practice( skill_speech, ( 100 - chance ) / 10 );
    } else {
        u.practice( skill_speech, ( 100 - chance ) / 7 );
    }
    return success;
}

int topic_category( const talk_topic &the_topic )
{
    const auto &topic = the_topic.id;
    // TODO: ideally, this would be a property of the topic itself.
    // How this works: each category has a set of topics that belong to it, each set is checked
    // for the given topic and if a set contains, the category number is returned.
    static const std::unordered_set<std::string> topic_1 = { {
        "TALK_MISSION_START", "TALK_MISSION_DESCRIBE", "TALK_MISSION_OFFER", "TALK_MISSION_ACCEPTED",
        "TALK_MISSION_REJECTED", "TALK_MISSION_ADVICE", "TALK_MISSION_INQUIRE", "TALK_MISSION_SUCCESS",
        "TALK_MISSION_SUCCESS_LIE", "TALK_MISSION_FAILURE", "TALK_MISSION_REWARD", "TALK_MISSION_END"
    } };
    if( topic_1.count( topic ) > 0 ) {
        return 1;
    }
    static const std::unordered_set<std::string> topic_2 = { {
        "TALK_SHARE_EQUIPMENT", "TALK_GIVE_EQUIPMENT", "TALK_DENY_EQUIPMENT"
    } };
    if( topic_2.count( topic ) > 0 ) {
        return 2;
    }
    static const std::unordered_set<std::string> topic_3 = { {
        "TALK_SUGGEST_FOLLOW", "TALK_AGREE_FOLLOW", "TALK_DENY_FOLLOW",
    } };
    if( topic_3.count( topic ) > 0 ) {
        return 3;
    }
    static const std::unordered_set<std::string> topic_4 = { {
        "TALK_COMBAT_ENGAGEMENT",
    } };
    if( topic_4.count( topic ) > 0 ) {
        return 4;
    }
    static const std::unordered_set<std::string> topic_5 = { {
        "TALK_COMBAT_COMMANDS",
    } };
    if( topic_5.count( topic ) > 0 ) {
        return 5;
    }
    static const std::unordered_set<std::string> topic_6 = { {
        "TALK_TRAIN", "TALK_TRAIN_START", "TALK_TRAIN_FORCE"
    } };
    if( topic_6.count( topic ) > 0 ) {
        return 6;
    }
    static const std::unordered_set<std::string> topic_7 = { {
        "TALK_MISC_RULES",
    } };
    if( topic_7.count( topic ) > 0 ) {
        return 7;
    }
    static const std::unordered_set<std::string> topic_8 = { {
        "TALK_AIM_RULES",
    } };
    if( topic_8.count( topic ) > 0 ) {
        return 8;
    }
    static const std::unordered_set<std::string> topic_9 = { {
        "TALK_FRIEND", "TALK_GIVE_ITEM", "TALK_USE_ITEM",
    } };
    if( topic_9.count( topic ) > 0 ) {
        return 9;
    }
    static const std::unordered_set<std::string> topic_99 = { {
        "TALK_SIZE_UP", "TALK_LOOK_AT", "TALK_OPINION", "TALK_SHOUT"
    } };
    if( topic_99.count( topic ) > 0 ) {
        return 99;
    }
    return -1; // Not grouped with other topics
}

void talk_function::nothing( npc & )
{
}

void talk_function::assign_mission( npc &p )
{
    mission *miss = p.chatbin.mission_selected;
    if( miss == nullptr ) {
        debugmsg( "assign_mission: mission_selected == nullptr" );
        return;
    }
    miss->assign( g->u );
    p.chatbin.missions_assigned.push_back( miss );
    const auto it = std::find( p.chatbin.missions.begin(), p.chatbin.missions.end(), miss );
    p.chatbin.missions.erase( it );
}

void talk_function::mission_success( npc &p )
{
    mission *miss = p.chatbin.mission_selected;
    if( miss == nullptr ) {
        debugmsg( "mission_success: mission_selected == nullptr" );
        return;
    }

    int miss_val = cash_to_favor( p, miss->get_value() );
    npc_opinion tmp( 0, 0, 1 + miss_val / 5, -1, 0 );
    p.op_of_u += tmp;
    if( p.my_fac != nullptr ) {
        int fac_val = std::min( 1 + miss_val / 10, 10 );
        p.my_fac->likes_u += fac_val;
        p.my_fac->respects_u += fac_val;
        p.my_fac->power += fac_val;
    }
    miss->wrap_up();
}

void talk_function::mission_failure( npc &p )
{
    mission *miss = p.chatbin.mission_selected;
    if( miss == nullptr ) {
        debugmsg( "mission_failure: mission_selected == nullptr" );
        return;
    }
    npc_opinion tmp( -1, 0, -1, 1, 0);
    p.op_of_u += tmp;
    miss->fail();
}

void talk_function::clear_mission( npc &p )
{
    mission *miss = p.chatbin.mission_selected;
    if( miss == nullptr ) {
        debugmsg( "clear_mission: mission_selected == nullptr" );
        return;
    }
    const auto it = std::find( p.chatbin.missions_assigned.begin(), p.chatbin.missions_assigned.end(), miss );
    if( it == p.chatbin.missions_assigned.end() ) {
        debugmsg( "clear_mission: mission_selected not in assigned" );
        return;
    }
    p.chatbin.missions_assigned.erase( it );
    if( p.chatbin.missions_assigned.empty() ) {
        p.chatbin.mission_selected = nullptr;
    } else {
        p.chatbin.mission_selected = p.chatbin.missions_assigned.front();
    }
    if( miss->has_follow_up() ) {
        p.add_new_mission( mission::reserve_new( miss->get_follow_up(), p.getID() ) );
    }
}

void talk_function::mission_reward( npc &p )
{
    const mission *miss = p.chatbin.mission_selected;
    if( miss == nullptr ) {
        debugmsg( "Called mission_reward with null mission" );
        return;
    }

    int mission_value = miss->get_value();
    p.op_of_u.owed += mission_value;
    trade( p, 0, _("Reward") );
}

void talk_function::start_trade( npc &p )
{
    trade( p, 0, _("Trade") );
}

std::string bulk_trade_inquire( const npc &, const itype_id &it )
{
    int you_have = g->u.charges_of( it );
    item tmp( it );
    int item_cost = tmp.price( true );
    tmp.charges = you_have;
    int total_cost = tmp.price( true );
    return string_format( _("I'm willing to pay $%.2f per batch for a total of $%.2f"),
                          item_cost / 100.0, total_cost / 100.0 );
}

void bulk_trade_accept( npc &, const itype_id &it )
{
    int you_have = g->u.charges_of( it );
    item tmp( it );
    tmp.charges = you_have;
    int total = tmp.price( true );
    g->u.use_charges( it, you_have );
    g->u.cash += total;
}

void talk_function::assign_base( npc &p )
{
    // TODO: decide what to do upon assign? maybe pathing required
    basecamp* camp = g->m.camp_at( g->u.pos() );
    if(!camp) {
        dbg(D_ERROR) << "talk_function::assign_base: Assigned to base but no base here.";
        return;
    }

<<<<<<< HEAD
    add_msg(_("%1$s waits at %2$s"), p->name.c_str(), camp->camp_name().c_str());
    p->mission = NPC_MISSION_BASE;
    p->attitude = NPCATT_NULL;
=======
    add_msg(_("%1$s waits at %2$s"), p.name.c_str(), camp->camp_name().c_str());
    p.mission = NPC_MISSION_BASE;
    p.attitude = NPCATT_NULL;
>>>>>>> 0523448f
}

void talk_function::assign_guard( npc &p )
{
    add_msg(_("%s is posted as a guard."), p.name.c_str());
    p.attitude = NPCATT_NULL;
    p.mission = NPC_MISSION_GUARD;
    p.chatbin.first_topic = "TALK_FRIEND_GUARD";
    p.set_destination();
}

void talk_function::stop_guard( npc &p )
{
    p.attitude = NPCATT_FOLLOW;
    add_msg(_("%s begins to follow you."), p.name.c_str());
    p.mission = NPC_MISSION_NULL;
    p.chatbin.first_topic = "TALK_FRIEND";
    p.goal = npc::no_goal_point;
    p.guard_pos = npc::no_goal_point;
}

void talk_function::wake_up( npc &p )
{
    p.rules.allow_sleep = false;
    p.remove_effect( effect_allow_sleep );
    p.remove_effect( effect_lying_down );
    p.remove_effect( effect_sleep );
    // TODO: Get mad at player for waking us up unless we're in danger
}

void talk_function::reveal_stats ( npc &p )
{
    p.disp_info();
}

void talk_function::end_conversation( npc &p )
{
    add_msg(_("%s starts ignoring you."), p.name.c_str());
    p.chatbin.first_topic = "TALK_DONE";
}

void talk_function::insult_combat( npc &p )
{
    add_msg(_("You start a fight with %s!"), p.name.c_str());
    p.chatbin.first_topic = "TALK_DONE";
    p.attitude =  NPCATT_KILL;
}

void talk_function::give_equipment( npc &p )
{
    std::vector<item_pricing> giving = init_selling( p );
    int chosen = -1;
    while (chosen == -1 && giving.size() > 1) {
        int index = rng(0, giving.size() - 1);
        if (giving[index].price < p.op_of_u.owed) {
            chosen = index;
        }
        giving.erase(giving.begin() + index);
    }
    if (giving.empty()) {
        popup(_("%s has nothing to give!"), p.name.c_str());
        return;
    }
    if (chosen == -1) {
        chosen = 0;
    }
<<<<<<< HEAD
    item it = p->i_rem(giving[chosen].itm);
    popup(_("%1$s gives you a %2$s"), p->name.c_str(), it.tname().c_str());
=======
    item it = *giving[chosen].loc.get_item();
    giving[chosen].loc.remove_item();
    popup(_("%1$s gives you a %2$s"), p.name.c_str(), it.tname().c_str());
>>>>>>> 0523448f

    g->u.i_add( it );
    p.op_of_u.owed -= giving[chosen].price;
    p.add_effect( effect_asked_for_item, 1800 );
}

void talk_function::give_aid( npc &p )
{
    g->u.cash -= 20000;
    p.add_effect( effect_currently_busy, 300 );
    body_part bp_healed;
    for (int i = 0; i < num_hp_parts; i++) {
        bp_healed = player::hp_to_bp( hp_part(i) );
        g->u.heal(hp_part(i), 5*rng(2,5));
        if( g->u.has_effect( effect_bite, bp_healed ) ) {
            g->u.remove_effect( effect_bite, bp_healed);
        }
        if( g->u.has_effect( effect_bleed, bp_healed ) ) {
            g->u.remove_effect( effect_bleed, bp_healed );
        }
        if( g->u.has_effect( effect_infected, bp_healed ) ) {
            g->u.remove_effect( effect_infected, bp_healed );
        }
    }
    g->u.assign_activity( activity_id( "ACT_WAIT_NPC" ), 10000 );
    g->u.activity.str_values.push_back(p.name);
}

void talk_function::give_all_aid( npc &p )
{
    g->u.cash -= 30000;
    p.add_effect( effect_currently_busy, 300);
    give_aid(p);
    body_part bp_healed;
    for( auto &elem : g->active_npc ) {
        if (rl_dist( elem->pos(), g->u.pos() ) < PICKUP_RANGE && elem->is_friend()){
            for (int i = 0; i < num_hp_parts; i++) {
                bp_healed = player::hp_to_bp( hp_part(i) );
                elem->heal(hp_part(i), 5*rng(2,5));
                if (elem->has_effect( effect_bite, bp_healed)) {
                    elem->remove_effect( effect_bite, bp_healed);
                }
                if (elem->has_effect( effect_bleed, bp_healed)) {
                    elem->remove_effect( effect_bleed, bp_healed);
                }
                if (elem->has_effect( effect_infected, bp_healed)) {
                    elem->remove_effect( effect_infected, bp_healed);
                }
            }
        }
    }
}

void talk_function::buy_haircut( npc &p )
{
    g->u.add_morale(MORALE_HAIRCUT, 5, 5, 7200, 30);
    g->u.cash -= 1000;
    g->u.assign_activity( activity_id( "ACT_WAIT_NPC" ), 300);
    g->u.activity.str_values.push_back(p.name);
    add_msg(m_good, _("%s gives you a decent haircut..."), p.name.c_str());
}

void talk_function::buy_shave( npc &p )
{
    g->u.add_morale(MORALE_SHAVE, 10, 10, 3600, 30);
    g->u.cash -= 500;
    g->u.assign_activity( activity_id( "ACT_WAIT_NPC" ), 100 );
    g->u.activity.str_values.push_back(p.name);
    add_msg(m_good, _("%s gives you a decent shave..."), p.name.c_str());
}

void talk_function::buy_10_logs( npc &p )
{
    std::vector<tripoint> places = overmap_buffer.find_all(
        g->u.global_omt_location(), "ranch_camp_67", 1, false);
    if (places.size() == 0){
        debugmsg("Couldn't find %s", "ranch_camp_67");
        return;
    }
    const auto &cur_om = g->get_cur_om();
    std::vector<tripoint> places_om;
    for (auto &i : places) {
        if (&cur_om == overmap_buffer.get_existing_om_global(i))
            places_om.push_back(i);
    }

    const tripoint site = random_entry( places_om );
    tinymap bay;
    bay.load(site.x * 2, site.y * 2, site.z, false);
    bay.spawn_item( 7, 15, "log", 10);
    bay.save();

    p.add_effect( effect_currently_busy, 14400);
    g->u.cash -= 200000;
    add_msg(m_good, _("%s drops the logs off in the garage..."), p.name.c_str());
}

void talk_function::buy_100_logs( npc &p )
{
    std::vector<tripoint> places = overmap_buffer.find_all(
        g->u.global_omt_location(), "ranch_camp_67", 1, false);
    if (places.size() == 0){
        debugmsg("Couldn't find %s", "ranch_camp_67");
        return;
    }
    const auto &cur_om = g->get_cur_om();
    std::vector<tripoint> places_om;
    for (auto &i : places) {
        if (&cur_om == overmap_buffer.get_existing_om_global(i))
            places_om.push_back(i);
    }

    const tripoint site = random_entry( places_om );
    tinymap bay;
    bay.load(site.x * 2, site.y * 2, site.z, false);
    bay.spawn_item( 7, 15, "log", 100);
    bay.save();

    p.add_effect( effect_currently_busy, 100800);
    g->u.cash -= 1200000;
    add_msg(m_good, _("%s drops the logs off in the garage..."), p.name.c_str());
}


void talk_function::follow( npc &p )
{
    p.attitude = NPCATT_FOLLOW;
    g->u.cash += p.cash;
    p.cash = 0;
}

void talk_function::deny_follow( npc &p )
{
    p.add_effect( effect_asked_to_follow, 3600);
}

void talk_function::deny_lead( npc &p )
{
 p.add_effect( effect_asked_to_lead, 3600);
}

void talk_function::deny_equipment( npc &p )
{
 p.add_effect( effect_asked_for_item, 600);
}

void talk_function::deny_train( npc &p )
{
 p.add_effect( effect_asked_to_train, 3600);
}

void talk_function::deny_personal_info( npc &p )
{
 p.add_effect( effect_asked_personal_info, 1800);
}

void talk_function::hostile( npc &p )
{
 if ( p.attitude == NPCATT_KILL )
  return;
 
 if ( p.sees( g->u ) ) {
  add_msg(_("%s turns hostile!"), p.name.c_str());
 }

 g->u.add_memorial_log(pgettext("memorial_male","%s became hostile."),
     pgettext("memorial_female", "%s became hostile."),
     p.name.c_str());
 p.attitude = NPCATT_KILL;
}

void talk_function::flee( npc &p )
{
 add_msg(_("%s turns to flee!"), p.name.c_str());
 p.attitude = NPCATT_FLEE;
}

void talk_function::leave( npc &p )
{
    add_msg(_("%s leaves."), p.name.c_str());
    p.attitude = NPCATT_NULL;
}

void talk_function::stranger_neutral( npc &p )
{
 add_msg(_("%s feels less threatened by you."), p.name.c_str());
 p.attitude = NPCATT_NULL;
 p.chatbin.first_topic = "TALK_STRANGER_NEUTRAL";
}

void talk_function::start_mugging( npc &p )
{
 p.attitude = NPCATT_MUG;
 add_msg(_("Pause to stay still.  Any movement may cause %s to attack."),
            p.name.c_str());
}

void talk_function::player_leaving( npc &p )
{
 p.attitude = NPCATT_WAIT_FOR_LEAVE;
 p.patience = 15 - p.personality.aggression;
}

void talk_function::drop_weapon( npc &p )
{
 g->m.add_item_or_charges(p.pos(), p.remove_weapon());
}

void talk_function::player_weapon_away( npc &p )
{
    (void)p; //unused
    g->u.i_add(g->u.remove_weapon());
}

void talk_function::player_weapon_drop( npc &p )
{
    (void)p; // unused
    g->m.add_item_or_charges(g->u.pos(), g->u.remove_weapon());
}

void talk_function::lead_to_safety( npc &p )
{
    const auto mission = mission::reserve_new( mission_type_id( "MISSION_REACH_SAFETY" ), -1 );
    mission->assign( g->u );
    p.goal = mission->get_target();
    p.attitude = NPCATT_LEAD;
}

bool pay_npc( npc &np, int cost )
{
    if( np.op_of_u.owed >= cost ) {
        np.op_of_u.owed -= cost;
        return true;
    }

    if( g->u.cash + (unsigned long)np.op_of_u.owed >= (unsigned long)cost ) {
        g->u.cash -= cost - np.op_of_u.owed;
        np.op_of_u.owed = 0;
        return true;
    }

    return trade( np, -cost, _( "Pay:" ) );
}

void talk_function::start_training( npc &p )
{
    int cost;
    int time;
    std::string name;
    if( p.chatbin.skill ) {
        auto &skill = p.chatbin.skill;
        cost = calc_skill_training_cost( p, skill );
        time = calc_skill_training_time( p, skill );
        name = skill.str();
    } else if( p.chatbin.style.is_valid() ) {
        auto &ma_style_id = p.chatbin.style;
        cost = calc_ma_style_training_cost( p, ma_style_id );
        time = calc_ma_style_training_time( p, ma_style_id );
        name = p.chatbin.style.str();
    } else {
        debugmsg( "start_training with no skill or style set" );
        return;
    }

    mission *miss = p.chatbin.mission_selected;
    if( miss != nullptr ) {
        clear_mission( p );
    } else if( !pay_npc( p, cost ) ) {
        return;
    }
    g->u.assign_activity( activity_id( "ACT_TRAIN" ), time * 100, p.getID(), 0, name );
    p.add_effect( effect_asked_to_train, 3600 );
}

void parse_tags( std::string &phrase, const player &u, const npc &me )
{
    phrase = remove_color_tags( phrase );

    size_t fa;
    size_t fb;
    std::string tag;
    do {
        fa = phrase.find("<");
        fb = phrase.find(">");
        int l = fb - fa + 1;
        if( fa != std::string::npos && fb != std::string::npos ) {
            tag = phrase.substr( fa, fb - fa + 1 );
        } else {
            return;
        }

        const std::string &replacement = SNIPPET.random_from_category( tag );
        if( !replacement.empty() ) {
            phrase.replace( fa, l, replacement );
            continue;
        }

        // Special, dynamic tags go here
        if( tag == "<yrwp>" ) {
            phrase.replace( fa, l, remove_color_tags( u.weapon.tname() ) );
        } else if( tag == "<mywp>" ) {
            if( !me.is_armed() ) {
                phrase.replace(fa, l, _("fists"));
            } else {
                phrase.replace( fa, l, remove_color_tags( me.weapon.tname() ) );
            }
        } else if( tag == "<ammo>" ) {
            if( !me.weapon.is_gun() ) {
                phrase.replace(fa, l, _("BADAMMO"));
            } else {
                phrase.replace(fa, l, ammo_name( me.weapon.ammo_type() ) );
            }
        } else if( tag == "<punc>" ) {
            switch( rng( 0, 2 ) ) {
                case 0:
                    phrase.replace( fa, l, pgettext( "punctuation", "." ) );
                    break;
                case 1:
                    phrase.replace( fa, l, pgettext( "punctuation", "..." ) );
                    break;
                case 2:
                    phrase.replace( fa, l, pgettext( "punctuation", "!" ) );
                    break;
            }
        } else if( !tag.empty() ) {
            debugmsg("Bad tag. '%s' (%d - %d)", tag.c_str(), fa, fb);
            phrase.replace(fa, fb - fa + 1, "????");
        }
    } while( fa != std::string::npos && fb != std::string::npos );
}

void dialogue::clear_window_texts()
{
    // Note: don't erase the borders, therefor start and end one unit inwards.
    // Note: start at second line because the first line contains the headers which are not
    // reprinted.
    // TODO: make this call werase and reprint the border & the header
    for( int i = 2; i < FULL_SCREEN_HEIGHT - 1; i++ ) {
        for( int j = 1; j < FULL_SCREEN_WIDTH - 1; j++ ) {
            if( j != ( FULL_SCREEN_WIDTH / 2 ) + 1 ) {
                mvwputch( win, i, j, c_black, ' ' );
            }
        }
    }
}

size_t dialogue::add_to_history( const std::string &text )
{
    auto const folded = foldstring( text, FULL_SCREEN_WIDTH / 2 );
    history.insert( history.end(), folded.begin(), folded.end() );
    return folded.size();
}

void dialogue::print_history( size_t const hilight_lines )
{
    int curline = FULL_SCREEN_HEIGHT - 2;
    int curindex = history.size() - 1;
    // index of the first line that is highlighted
    int newindex = history.size() - hilight_lines;
    // Print at line 2 and below, line 1 contains the header, line 0 the border
    while( curindex >= 0 && curline >= 2 ) {
        // red for new text, gray for old, similar to coloring of messages
        nc_color const col = ( curindex >= newindex ) ? c_red : c_dkgray;
        mvwprintz( win, curline, 1, col, "%s", history[curindex].c_str() );
        curline--;
        curindex--;
    }
}

// Number of lines that can be used for the list of responses:
// -2 for border, -2 for options that are always there, -1 for header
static int RESPONSE_AREA_HEIGHT() {
    return FULL_SCREEN_HEIGHT - 2 - 2 - 1;
}

bool dialogue::print_responses( int const yoffset )
{
    // Responses go on the right side of the window, add 2 for spacing
    size_t const xoffset = FULL_SCREEN_WIDTH / 2 + 2;
    // First line we can print to, +2 for borders, +1 for the header.
    int const min_line = 2 + 1;
    // Bottom most line we can print to
    int const max_line = min_line + RESPONSE_AREA_HEIGHT() - 1;

    int curline = min_line - (int) yoffset;
    size_t i;
    for( i = 0; i < responses.size() && curline <= max_line; i++ ) {
        auto const &folded = responses[i].formated_text;
        auto const &color = responses[i].color;
        for( size_t j = 0; j < folded.size(); j++, curline++ ) {
            if( curline < min_line ) {
                continue;
            } else if( curline > max_line ) {
                break;
            }
            int const off = ( j != 0 ) ? +3 : 0;
            mvwprintz( win, curline, xoffset + off, color, "%s", folded[j].c_str() );
        }
    }
    // Those are always available, their key bindings are fixed as well.
    mvwprintz( win, curline + 1, xoffset, c_magenta, _( "Shift+L: Look at" ) );
    mvwprintz( win, curline + 2, xoffset, c_magenta, _( "Shift+S: Size up stats" ) );
    mvwprintz( win, curline + 3, xoffset, c_magenta, _( "Shift+Y: Yell" ) );
    mvwprintz( win, curline + 4, xoffset, c_magenta, _( "Shift+O: Check opinion" ) );
    return curline > max_line; // whether there is more to print.
}

int dialogue::choose_response( int const hilight_lines )
{
    int yoffset = 0;
    while( true ) {
        clear_window_texts();
        print_history( hilight_lines );
        bool const can_sroll_down = print_responses( yoffset );
        bool const can_sroll_up = yoffset > 0;
        if( can_sroll_up ) {
            mvwprintz( win, 2, FULL_SCREEN_WIDTH - 2 - 2, c_green, "^^" );
        }
        if( can_sroll_down ) {
            mvwprintz( win, FULL_SCREEN_HEIGHT - 2, FULL_SCREEN_WIDTH - 2 - 2, c_green, "vv" );
        }
        wrefresh( win );
        // TODO: input_context?
        const long ch = inp_mngr.get_input_event().get_first_input();
        switch( ch ) {
            case KEY_DOWN:
            case KEY_NPAGE:
                if( can_sroll_down ) {
                    yoffset += RESPONSE_AREA_HEIGHT();
                }
                break;
            case KEY_UP:
            case KEY_PPAGE:
                if( can_sroll_up ) {
                    yoffset = std::max( 0, yoffset - RESPONSE_AREA_HEIGHT() );
                }
                break;
            default:
                return ch;
        }
    }
}

void dialogue::add_topic( const std::string &topic_id )
{
    topic_stack.push_back( talk_topic( topic_id ) );
}

void dialogue::add_topic( const talk_topic &topic )
{
    topic_stack.push_back( topic );
}


void talk_response::do_formatting( const dialogue &d, char const letter )
{
    std::string ftext;
    if( trial != TALK_TRIAL_NONE ) { // dialogue w/ a % chance to work
        ftext = string_format( pgettext( "talk option",
            "%1$c: [%2$s %3$d%%] %4$s" ),
            letter,                         // option letter
            trial.name().c_str(),     // trial type
            trial.calc_chance( d ), // trial % chance
            text.c_str()                // response
        );
    } else { // regular dialogue
        ftext = string_format( pgettext( "talk option",
            "%1$c: %2$s" ),
            letter,          // option letter
            text.c_str() // response
        );
    }
    parse_tags( ftext, *d.alpha, *d.beta );
    // Remaining width of the responses area, -2 for the border, -2 for indentation
    int const fold_width = FULL_SCREEN_WIDTH / 2 - 2 - 2;
    formated_text = foldstring( ftext, fold_width );

    if( text[0] == '!' ) {
        color = c_red;
    } else if( text[0] == '*' ) {
        color = c_ltred;
    } else if( text[0] == '&' ) {
        color = c_green;
    } else {
        color = c_white;
    }
}

talk_topic talk_response::effect_t::apply( dialogue &d ) const
{
    effect( *d.beta );
    d.beta->op_of_u += opinion;
    if( d.beta->turned_hostile() ) {
        d.beta->make_angry();
        return talk_topic( "TALK_DONE" );
    }

    // TODO: this is a hack, it should be in clear_mission or so, but those functions have
    // no access to the dialogue object.
    auto &ma = d.missions_assigned;
    ma.clear();
    // Update the missions we can talk about (must only be current, non-complete ones)
    for( auto &mission : d.beta->chatbin.missions_assigned ) {
        if( mission->get_assigned_player_id() == d.alpha->getID() ) {
            ma.push_back( mission );
        }
    }

    return next_topic;
}

talk_topic dialogue::opt( const talk_topic &topic )
{
    std::string challenge = dynamic_line( topic );
    gen_responses( topic );
    // Put quotes around challenge (unless it's an action)
    if( challenge[0] != '*' && challenge[0] != '&' ) {
        std::stringstream tmp;
        tmp << "\"" << challenge << "\"";
    }

    // Parse any tags in challenge
    parse_tags( challenge, *alpha, *beta );
    capitalize_letter( challenge );

    // Prepend "My Name: "
    if( challenge[0] == '&' ) {
        // No name prepended!
        challenge = challenge.substr(1);
    } else if( challenge[0] == '*' ) {
        challenge = string_format( pgettext( "npc does something", "%s %s" ), beta->name.c_str(),
                                challenge.substr(1).c_str() );
    } else {
        challenge = string_format( pgettext( "npc says something", "%s: %s" ), beta->name.c_str(),
                                challenge.c_str() );
    }

    history.push_back( "" ); // Empty line between lines of dialogue

    // Number of lines to highlight
    size_t const hilight_lines = add_to_history( challenge );
    for( size_t i = 0; i < responses.size(); i++ ) {
        responses[i].do_formatting( *this, 'a' + i );
    }

    int ch;
    bool okay;
    do {
        do {
            ch = choose_response( hilight_lines );
            auto st = special_talk(ch);
            if( st.id != "TALK_NONE" ) {
                return st;
            }
            ch -= 'a';
        } while ((ch < 0 || ch >= (int)responses.size()));
        okay = false;
        if( responses[ch].color == c_white || responses[ch].color == c_green) {
            okay = true;
        } else if( responses[ch].color == c_red && query_yn(_("You may be attacked! Proceed?"))) {
            okay = true;
        } else if( responses[ch].color == c_ltred && query_yn(_("You'll be helpless! Proceed?"))) {
            okay = true;
        }
    } while( !okay );
    history.push_back( "" );

    std::string response_printed = string_format( pgettext( "you say something", "You: %s" ), responses[ch].text.c_str());
    add_to_history( response_printed );

    talk_response chosen = responses[ch];
    if( chosen.mission_selected != nullptr) {
        beta->chatbin.mission_selected = chosen.mission_selected;
    }

    if( chosen.skill ) {
        beta->chatbin.skill = chosen.skill;
    }

    if( !chosen.style.str().empty()) {
        beta->chatbin.style = chosen.style;
    }

    const bool success = chosen.trial.roll( *this );
    const auto &effects = success ? chosen.success : chosen.failure;
    return effects.apply( *this );
}

const talk_topic &special_talk(char ch)
{
    static const std::map<char, talk_topic> key_map = {{
        { 'L', talk_topic( "TALK_LOOK_AT" ) },
        { 'S', talk_topic( "TALK_SIZE_UP" ) },
        { 'O', talk_topic( "TALK_OPINION" ) },
        { 'Y', talk_topic( "TALK_SHOUT" ) },
    }};

    const auto iter = key_map.find( ch );
    if( iter != key_map.end() ) {
        return iter->second;
    }

    static const talk_topic no_topic = talk_topic( "TALK_NONE" );
    return no_topic;
}

// Creates a new inventory that contains `added` items, but not `without` ones
// `without` should point to items in `inv`
inventory inventory_exchange( inventory &inv,
    const std::set<item *> &without, const std::vector<item *> &added )
{
    std::vector<item *> item_dump;
    inv.dump( item_dump );
    item_dump.insert( item_dump.end(), added.begin(), added.end() );
    inventory new_inv;

    for( item *it : item_dump ) {
        if( without.count( it ) == 0 ) {
            new_inv.add_item( *it, true, false );
        }
    }

    return new_inv;
}

std::vector<item_pricing> init_selling( npc &p )
{
    std::vector<item_pricing> result;
    invslice slice = p.inv.slice();
    for( auto &i : slice ) {
        auto &it = i->front();

        const int price = it.price( true );
        int val = p.value( it );
        if( p.wants_to_sell( it, val, price ) ) {
            result.emplace_back( p, &i->front(), val, false );
        }
    }

    if( p.is_friend() & !p.weapon.is_null() && !p.weapon.has_flag( "NO_UNWIELD" ) ) {
        result.emplace_back( p, &p.weapon, p.value( p.weapon ), false );
    }

    return result;
}

template <typename T, typename Callback>
void buy_helper( T& src, Callback cb ) {
    src.visit_items( [&src, &cb]( item *node ) {
        cb( std::move( item_location( src, node ) ) );

        return VisitResponse::SKIP;
    } );
}

std::vector<item_pricing> init_buying( npc &p, player& u )
{
    std::vector<item_pricing> result;

    const auto check_item = [&p, &result]( item_location &&loc ) {
        item *it_ptr = loc.get_item();
        if( it_ptr == nullptr || it_ptr->is_null() ) {
            return;
        }

        auto &it = *it_ptr;
        int market_price = it.price( true );
        int val = p.value( it, market_price );
        if( p.wants_to_buy( it, val, market_price ) ) {
            result.emplace_back( std::move( loc ), val, false );
        }
    };

    invslice slice = u.inv.slice();
    for( auto &i : slice ) {
        // @todo Sane way of handling multi-item stacks
        check_item( item_location( u, &i->front() ) );
    }

    if( !u.weapon.has_flag( "NO_UNWIELD" ) ) {
        check_item( item_location( u, &u.weapon ) );
    }

    for( auto& cursor : map_selector( u.pos(), 1 ) ) {
        buy_helper( cursor, check_item );
    }
    for( auto& cursor : vehicle_selector( u.pos(), 1 ) ) {
        buy_helper( cursor, check_item );
    }

    return result;
}

bool trade( npc &p, int cost, const std::string &deal )
{
    WINDOW* w_head = newwin( 4, TERMX, 0, 0 );
    const int win_they_w = TERMX / 2;
    WINDOW* w_them = newwin( TERMY - 4, win_they_w, 4, 0 );
    WINDOW* w_you = newwin( TERMY - 4, TERMX - win_they_w, 4, win_they_w );
    WINDOW* w_tmp;
    std::string header_message = _("\
TAB key to switch lists, letters to pick items, Enter to finalize, Esc to quit,\n\
? to get information on an item.");
    mvwprintz(w_head, 0, 0, c_white, header_message.c_str(), p.name.c_str());

    // If entries were to get over a-z and A-Z, we wouldn't have good keys for them
    const size_t entries_per_page = std::min( TERMY - 7, 2 + ( 'z' - 'a' ) + ( 'Z' - 'A' ) );

    // Set up line drawings
    for( int i = 0; i < TERMX; i++ ) {
        mvwputch( w_head, 3, i, c_white, LINE_OXOX );
    }
    wrefresh(w_head);
    // End of line drawings

    // Populate the list of what the NPC is willing to buy, and the prices they pay
    // Note that the NPC's barter skill is factored into these prices.
    // TODO: Recalc item values every time a new item is selected
    // Trading is not linear - starving NPC may pay $100 for 3 jerky, but not $100000 for 300 jerky
    std::vector<item_pricing> theirs = init_selling( p );
    std::vector<item_pricing> yours = init_buying( p, g->u );

    // Adjust the prices based on your barter skill.
    // cap adjustment so nothing is ever sold below value
    ///\EFFECT_INT_NPC slightly increases bartering price changes, relative to your INT

    ///\EFFECT_BARTER_NPC increases bartering price changes, relative to your BARTER
    double their_adjust = (price_adjustment(p.get_skill_level( skill_barter ) - g->u.get_skill_level( skill_barter )) +
                              (p.int_cur - g->u.int_cur) / 20.0);
    if( their_adjust < 1.0 )
        their_adjust = 1.0;
    for( item_pricing &p : theirs ) {
        p.price *= their_adjust;
    }
    ///\EFFECT_INT slightly increases bartering price changes, relative to NPC INT

    ///\EFFECT_BARTER increases bartering price changes, relative to NPC BARTER
    double your_adjust = (price_adjustment(g->u.get_skill_level( skill_barter ) - p.get_skill_level( skill_barter )) +
                             (g->u.int_cur - p.int_cur) / 20.0);
    if( your_adjust < 1.0 )
        your_adjust = 1.0;
    for( item_pricing &p : yours ) {
        p.price *= your_adjust;
    }

    // Just exchanging items, no barter involved
    const bool ex = p.is_friend();

    // How much cash you get in the deal (negative = losing money)
    long cash = cost + p.op_of_u.owed;
    bool focus_them = true; // Is the focus on them?
    bool update = true;     // Re-draw the screen?
    size_t them_off = 0, you_off = 0; // Offset from the start of the list
    size_t ch, help;

    // Make a temporary copy of the NPC to make sure volume calculations are correct
    npc temp = p;
    units::volume volume_left = temp.volume_capacity() - temp.volume_carried();
    int weight_left = temp.weight_capacity() - temp.weight_carried();

    do {
        auto &target_list = focus_them ? theirs : yours;
        auto &offset = focus_them ? them_off : you_off;
        if (update) { // Time to re-draw
            update = false;
            // Draw borders, one of which is highlighted
            werase(w_them);
            werase(w_you);
            for( int i = 1; i < TERMX; i++ ) {
                mvwputch( w_head, 3, i, c_white, LINE_OXOX );
            }

            std::set<item *> without;
            std::vector<item *> added;

            inventory newinv;
            for( auto &pricing : yours ) {
                if( pricing.selected ) {
                    added.push_back( pricing.loc.get_item() );
                }
            }

            for( auto &pricing : theirs ) {
                if( pricing.selected ) {
                    without.insert( pricing.loc.get_item() );
                }
            }
            temp.inv = inventory_exchange( p.inv, without, added );

            volume_left = temp.volume_capacity() - temp.volume_carried();
            weight_left = temp.weight_capacity() - temp.weight_carried();
            mvwprintz( w_head, 3, 2, (volume_left < 0 || weight_left < 0) ? c_red : c_green,
                       _("Volume: %s %s, Weight: %.1f %s"),
                       format_volume( volume_left ).c_str(), volume_units_abbr(),
                       convert_weight( weight_left ), weight_units() );

            std::string cost_string = ex ? _("Exchange") : ( cash >= 0 ? _("Profit $%.2f") : _("Cost $%.2f") );
            mvwprintz( w_head, 3, TERMX / 2 + ( TERMX / 2 - cost_string.length() ) / 2,
                       ( cash < 0 && (int)g->u.cash >= cash * -1) || (cash >= 0 && (int)p.cash  >= cash) ? c_green : c_red,
                       cost_string.c_str(), (double)std::abs(cash)/100 );

            if( !deal.empty() ) {
                mvwprintz( w_head, 3, ( TERMX - deal.length() ) / 2, cost < 0 ? c_ltred : c_ltgreen, deal.c_str() );
            }
            draw_border(w_them, (focus_them ? c_yellow : BORDER_COLOR));
            draw_border(w_you, (!focus_them ? c_yellow : BORDER_COLOR));

            mvwprintz(w_them, 0, 2, (cash < 0 || (int)p.cash >= cash ? c_green : c_red),
                        _("%s: $%.2f"), p.name.c_str(), (double)p.cash/100);
            mvwprintz(w_you,  0, 2, (cash > 0 || (int)g->u.cash >= cash*-1 ? c_green:c_red),
                        _("You: $%.2f"), (double)g->u.cash/100);
            // Draw lists of items, starting from offset
            for( size_t whose = 0; whose <= 1; whose++ ) {
                const bool they = whose == 0;
                const auto &list = they ? theirs : yours;
                const auto &offset = they ? them_off : you_off;
                const auto &person = they ? p : g->u;
                auto &w_whose = they ? w_them : w_you;
                int win_h;
                int win_w;
                getmaxyx( w_whose, win_h, win_w );
                // Borders
                win_h -= 2;
                win_w -= 2;
                for( size_t i = offset; i < list.size() && i < entries_per_page + offset; i++ ) {
                    const item_pricing &ip = list[i];
                    const item *it = ip.loc.get_item();
                    auto color = it == &person.weapon ? c_yellow : c_ltgray;
                    std::string itname = it->display_name();
                    if( ip.loc.where() != item_location::type::character ) {
                        itname = itname + " " + ip.loc.describe( &g->u );
                        color = c_ltblue;
                    }

                    if( ip.selected ) {
                        color = c_white;
                    }

                    int keychar = i - offset + 'a';
                    if( keychar > 'z' ) {
                        keychar = keychar - 'z' - 1 + 'A';
                    }
                    trim_and_print( w_whose, i - offset + 1, 1, win_w, color , "%c %c %s",
                                    (char)keychar, ip.selected ? '+' : '-', itname.c_str() );

                    std::string price_str = string_format( "%.2f", ip.price / 100.0 );
                    nc_color price_color = ex ? c_dkgray : ( ip.selected ? c_white : c_ltgray );
                    mvwprintz( w_whose, i - offset + 1, win_w - price_str.length(),
                               price_color, price_str.c_str() );
                }
                if( offset > 0 ) {
                    mvwprintw(w_whose, entries_per_page + 2, 1, "< Back");
                }
                if( offset + entries_per_page < list.size() ) {
                    mvwprintw(w_whose, entries_per_page + 2, 9, "More >");
                }
            }
            wrefresh(w_head);
            wrefresh(w_them);
            wrefresh(w_you);
        } // Done updating the screen
        // TODO: use input context
        ch = inp_mngr.get_input_event().get_first_input();
        switch (ch) {
            case '\t':
                focus_them = !focus_them;
                update = true;
                break;
            case '<':
                if (offset > 0) {
                    offset -= entries_per_page;
                    update = true;
                }
                break;
            case '>':
                if (offset + entries_per_page < target_list.size()) {
                    offset += entries_per_page;
                    update = true;
                }
                break;
            case '?':
                update = true;
                w_tmp = newwin(3, 21, 1+(TERMY-FULL_SCREEN_HEIGHT)/2, 30+(TERMX-FULL_SCREEN_WIDTH)/2);
                mvwprintz(w_tmp, 1, 1, c_red, _("Examine which item?"));
                draw_border(w_tmp);
                wrefresh(w_tmp);
                // TODO: use input context
                help = inp_mngr.get_input_event().get_first_input() - 'a';
                werase(w_tmp);
                delwin(w_tmp);
                mvwprintz(w_head, 0, 0, c_white, header_message.c_str(), p.name.c_str());
                wrefresh(w_head);
                update = true;
                help += offset;
                if( help < target_list.size() ) {
                    popup(target_list[help].loc.get_item()->info(), PF_NONE);
                }
                break;
            case '\n': // Check if we have enough cash...
                // The player must pay cash, and it should not put the player negative.
                if( cash < 0 && (int)g->u.cash < cash * -1 ) {
                    popup(_("Not enough cash!  You have $%.2f, price is $%.2f."), (double)g->u.cash/100, -(double)cash/100);
                    update = true;
                    ch = ' ';
                } else if( volume_left < 0 || weight_left < 0 ) {
                    // Make sure NPC doesn't go over allowed volume
                    popup( _("%s can't carry all that."), p.name.c_str() );
                    update = true;
                    ch = ' ';
                }
                break;
            default: // Letters & such
                if( ch >= 'a' && ch <= 'z' ) {
                    ch -= 'a';
                } else if( ch >= 'A' && ch <= 'Z' ) {
                    ch = ch - 'A' + ( 'z' - 'a' ) + 1;
                } else {
                    continue;
                }

                ch += offset;
                if( ch < target_list.size() ) {
                    update = true;
                    item_pricing &ip = target_list[ch];
                    ip.selected = !ip.selected;
                    if( !ex && ip.selected == focus_them ) {
                        cash -= ip.price;
                    } else if( !ex ) {
                        cash += ip.price;
                    }
                }
                ch = 0;
        }
    } while( ch != KEY_ESCAPE && ch != '\n' );

    const bool traded = ch == '\n';
    if( traded ) {
        int practice = 0;

        std::list<item_location *> from_map;
        const auto mark_for_exchange =
        [&practice, &from_map]( item_pricing &pricing, std::set<item *> &removing,
                     std::vector<item *> &giving ) {
            if( !pricing.selected ) {
                return;
            }

            giving.push_back( pricing.loc.get_item() );
            practice++;

            if( pricing.loc.where() == item_location::type::character ) {
                removing.insert( pricing.loc.get_item() );
            } else {
                from_map.push_back( &pricing.loc );
            }
        };
        // This weird exchange is needed to prevent pointer bugs
        // Removing items from an inventory invalidates the pointers
        std::set<item *> removing_yours;
        std::vector<item *> giving_them;

        for( auto &pricing : yours ) {
            mark_for_exchange( pricing, removing_yours, giving_them );
        }

        std::set<item *> removing_theirs;
        std::vector<item *> giving_you;
        for( auto &pricing : theirs ) {
            mark_for_exchange( pricing, removing_theirs, giving_you );
        }

        const inventory &your_new_inv = inventory_exchange( g->u.inv,
            removing_yours, giving_you );
        const inventory &their_new_inv = inventory_exchange( p.inv,
            removing_theirs, giving_them );

        g->u.inv = your_new_inv;
        p.inv = their_new_inv;

        if( removing_yours.count( &g->u.weapon ) ) {
            g->u.remove_weapon();
        }

        if( removing_theirs.count( &p.weapon ) ) {
            p.remove_weapon();
        }

        for( item_location *loc_ptr : from_map ) {
            loc_ptr->remove_item();
        }

        if( !ex && cash > (int)p.cash ) {
            // Trade was forced, give the NPC's cash to the player.
            p.op_of_u.owed = (cash - p.cash);
            g->u.cash += p.cash;
            p.cash = 0;
        } else if( !ex ) {
            g->u.cash += cash;
            p.cash -= cash;
        }

        // TODO: Make this depend on prices
        // TODO: Make this depend on npc price adjustment vs. your price adjustment
        if( !ex ) {
            g->u.practice( skill_barter, practice / 2 );
        }
    }
    werase(w_head);
    werase(w_you);
    werase(w_them);
    wrefresh(w_head);
    wrefresh(w_you);
    wrefresh(w_them);
    delwin(w_head);
    delwin(w_you);
    delwin(w_them);
    g->refresh_all();
    return traded;
}

talk_trial::talk_trial( JsonObject jo )
{
    static const std::unordered_map<std::string, talk_trial_type> types_map = { {
#define WRAP(value) { #value, TALK_TRIAL_##value }
        WRAP(NONE),
        WRAP(LIE),
        WRAP(PERSUADE),
        WRAP(INTIMIDATE)
#undef WRAP
    } };
    auto const iter = types_map.find( jo.get_string( "type", "NONE" ) );
    if( iter == types_map.end() ) {
        jo.throw_error( "invalid talk trial type", "type" );
    }
    type = iter->second;
    if( type != TALK_TRIAL_NONE ) {
        difficulty = jo.get_int( "difficulty" );
    }
}

talk_topic load_inline_topic( JsonObject jo )
{
    const std::string id = jo.get_string( "id" );
    json_talk_topics[id].load( jo );
    return talk_topic( id );
}

talk_response::effect_t::effect_t( JsonObject jo )
{
    load_effect( jo );
    if( jo.has_object( "topic" ) ) {
        next_topic = load_inline_topic( jo.get_object( "topic" ) );
    } else {
        next_topic = talk_topic( jo.get_string( "topic" ) );
    }
    if( jo.has_member( "opinion" ) ) {
        JsonIn *ji = jo.get_raw( "opinion" );
        // Same format as when saving a game (-:
        opinion.deserialize( *ji );
    }
}

void talk_response::effect_t::load_effect( JsonObject &jo )
{
    static const std::string member_name( "effect" );
    if( !jo.has_member( member_name ) ) {
        return;
    } else if( jo.has_string( member_name ) ) {
        const std::string type = jo.get_string( member_name );
        static const std::unordered_map<std::string, void(*)( npc & )> static_functions_map = { {
#define WRAP( function ) { #function, &talk_function::function }
            WRAP( start_trade ),
            WRAP( hostile ),
            WRAP( leave ),
            WRAP( flee ),
            WRAP( follow ),
            WRAP( stop_guard ),
            WRAP( assign_guard ),
            WRAP( end_conversation ),
            WRAP( insult_combat ),
            WRAP( drop_weapon ),
            WRAP( player_weapon_away ),
            WRAP( player_weapon_drop )
#undef WRAP
        } };
        const auto iter = static_functions_map.find( type );
        if( iter != static_functions_map.end() ) {
            effect = iter->second;
            return;
        }
        // more functions can be added here, they don't need to be in the map above.
        {
            jo.throw_error( "unknown effect type", member_name );
        }
    } else {
        jo.throw_error( "invalid effect syntax", member_name );
    }
}

talk_response::talk_response( JsonObject jo )
{
    if( jo.has_member( "trial" ) ) {
        trial = talk_trial( jo.get_object( "trial" ) );
    }
    if( jo.has_member( "success" ) ) {
        success = effect_t( jo.get_object( "success" ) );
    } else if( jo.has_string( "topic" ) ) {
        // This is for simple topic switching without a possible failure
        success.next_topic = talk_topic( jo.get_string( "topic" ) );
        success.load_effect( jo );
    } else if ( jo.has_object( "topic" ) ) {
        success.next_topic = load_inline_topic( jo.get_object( "topic" ) );
    }
    if( trial && !jo.has_member( "failure" ) ) {
        jo.throw_error( "the failure effect is mandatory if a talk_trial has been defined" );
    }
    if( jo.has_member( "failure" ) ) {
        failure = effect_t( jo.get_object( "failure" ) );
    }
    text = _( jo.get_string( "text" ).c_str() );
    // TODO: mission_selected
    // TODO: skill
    // TODO: style
}

json_talk_response::json_talk_response( JsonObject jo )
: actual_response( jo )
{
    load_condition( jo );
}

void json_talk_response::load_condition( JsonObject &jo )
{
    static const std::string member_name( "condition" );
    if( !jo.has_member( member_name ) ) {
        // Leave condition unset, defaults to true.
        return;
    } else if( jo.has_string( member_name ) ) {
        const std::string type = jo.get_string( member_name );
        if( type == "has_assigned_mission" ) {
            condition = []( const dialogue &d ) {
                return d.missions_assigned.size() == 1;
            };
        } else if( type == "has_many_assigned_missions" ) {
            condition = []( const dialogue &d ) {
                return d.missions_assigned.size() >= 2;
            };
        } else {
            jo.throw_error( "unknown condition type", member_name );
        }
    } else {
        jo.throw_error( "invalid condition syntax", member_name );
    }
}

bool json_talk_response::test_condition( const dialogue &d ) const
{
    if( condition ) {
        return condition( d );
    }
    return true;
}

void json_talk_response::gen_responses( dialogue &d ) const
{
    if( test_condition( d ) ) {
        d.responses.emplace_back( actual_response );
    }
}

dynamic_line_t dynamic_line_t::from_member( JsonObject &jo, const std::string &member_name )
{
    if( jo.has_array( member_name ) ) {
        return dynamic_line_t( jo.get_array( member_name ) );
    } else if( jo.has_object( member_name ) ) {
        return dynamic_line_t( jo.get_object( member_name ) );
    } else if( jo.has_string( member_name ) ) {
        return dynamic_line_t( jo.get_string( member_name ) );
    } else {
        return dynamic_line_t{};
    }
}

dynamic_line_t::dynamic_line_t( const std::string &line )
{
    function = [line]( const dialogue & ) {
        return _( line.c_str() );
    };
}

dynamic_line_t::dynamic_line_t( JsonObject jo )
{
    if( jo.has_member( "u_male" ) && jo.has_member( "u_female" ) ) {
        const dynamic_line_t u_male = from_member( jo, "u_male" );
        const dynamic_line_t u_female = from_member( jo, "u_female" );
        function = [u_male, u_female]( const dialogue &d ) {
            return ( d.alpha->male ? u_male : u_female )( d );
        };
    } else if( jo.has_member( "npc_male" ) && jo.has_member( "npc_female" ) ) {
        const dynamic_line_t npc_male = from_member( jo, "npc_male" );
        const dynamic_line_t npc_female = from_member( jo, "npc_female" );
        function = [npc_male, npc_female]( const dialogue &d ) {
            return ( d.beta->male ? npc_male : npc_female )( d );
        };
    } else if( jo.has_member( "u_is_wearing" ) ) {
        const std::string item_id = jo.get_string( "u_is_wearing" );
        const dynamic_line_t yes = from_member( jo, "yes" );
        const dynamic_line_t no = from_member( jo, "no" );
        function = [item_id, yes, no]( const dialogue &d ) {
            const bool wearing = d.alpha->is_wearing( item_id );
            return ( wearing ? yes : no )( d );
        };
    } else if( jo.has_member( "u_has_any_trait" ) ) {
        std::vector<trait_id> traits_to_check;
        for( auto &&f : jo.get_string_array( "u_has_any_trait" ) ) {
            traits_to_check.emplace_back( f );
        }
        const dynamic_line_t yes = from_member( jo, "yes" );
        const dynamic_line_t no = from_member( jo, "no" );
        function = [traits_to_check, yes, no]( const dialogue &d ) {
            for( const auto &trait : traits_to_check ) {
                if( d.alpha->has_trait( trait ) ) {
                    return yes( d );
                }
            }
            return no ( d );
        };
    } else {
        jo.throw_error( "no supported" );
    }
}

dynamic_line_t::dynamic_line_t( JsonArray ja )
{
    std::vector<dynamic_line_t> lines;
    while( ja.has_more() ) {
        if( ja.test_string() ) {
            lines.emplace_back( ja.next_string() );
        } else if( ja.test_array() ) {
            lines.emplace_back( ja.next_array() );
        } else if( ja.test_object() ) {
            lines.emplace_back( ja.next_object() );
        } else {
            ja.throw_error( "invalid format: must be string, array or object" );
        }
    }
    function = [lines]( const dialogue &d ) {
        const dynamic_line_t& line = random_entry_ref( lines );
        return line( d );
    };
}

void json_talk_topic::load( JsonObject &jo )
{
    if( jo.has_member( "dynamic_line" ) ) {
        dynamic_line = dynamic_line_t::from_member( jo, "dynamic_line" );
    }
    JsonArray ja = jo.get_array( "responses" );
    responses.reserve( responses.size() + ja.size() );
    while( ja.has_more() ) {
        responses.emplace_back( ja.next_object() );
    }
    if( responses.empty() ) {
        jo.throw_error( "no responses for talk topic defined", "responses" );
    }
    replace_built_in_responses = jo.get_bool( "replace_built_in_responses", replace_built_in_responses );
}

bool json_talk_topic::gen_responses( dialogue &d ) const
{
    d.responses.reserve( responses.size() ); // A wild guess, can actually be more or less
    for( auto & r : responses ) {
        r.gen_responses( d );
    }
    return replace_built_in_responses;
}

std::string json_talk_topic::get_dynamic_line( const dialogue &d ) const
{
    return dynamic_line( d );
}

void json_talk_topic::check_consistency() const
{
    // TODO: check that all referenced topic actually exist. This is currently not possible
    // as they only exist as built in strings, not in the json_talk_topics map.
}

void unload_talk_topics()
{
    json_talk_topics.clear();
}

void load_talk_topic( JsonObject &jo )
{
    if( jo.has_array( "id" ) ) {
        for( auto & id : jo.get_string_array( "id" ) ) {
            json_talk_topics[id].load( jo );
        }
    } else {
        const std::string id = jo.get_string( "id" );
        json_talk_topics[id].load( jo );
    }
}

std::string npc::pick_talk_topic( const player &u )
{
    //form_opinion(u);
    (void)u;
    if( personality.aggression > 0 ) {
        if( op_of_u.fear * 2 < personality.bravery && personality.altruism < 0 ) {
            return "TALK_MUG";
        }

        if( personality.aggression + personality.bravery - op_of_u.fear > 0 ) {
            return "TALK_STRANGER_AGGRESSIVE";
        }
    }

    if( op_of_u.fear * 2 > personality.altruism + personality.bravery ) {
        return "TALK_STRANGER_SCARED";
    }

    if( op_of_u.fear * 2 > personality.bravery + op_of_u.trust ) {
        return "TALK_STRANGER_WARY";
    }

    if( op_of_u.trust - op_of_u.fear +
        (personality.bravery + personality.altruism) / 2 > 0 ) {
        return "TALK_STRANGER_FRIENDLY";
    }

    return "TALK_STRANGER_NEUTRAL";
}

enum consumption_result {
    REFUSED = 0,
    CONSUMED_SOME, // Consumption didn't fail, but don't delete the item
    CONSUMED_ALL   // Consumption succeeded, delete the item
};

// Returns true if we destroyed the item through consumption
consumption_result try_consume( npc &p, item &it, std::string &reason )
{
    // @todo Unify this with 'player::consume_item()'
    bool consuming_contents = it.is_food_container();
    item &to_eat = consuming_contents ? it.contents.front() : it;
    const auto comest = to_eat.type->comestible.get();
    if( comest == nullptr ) {
        // Don't inform the player that we don't want to eat the lighter
        return REFUSED;
    }

    if( !p.will_accept_from_player( it ) ) {
        reason = _("I don't <swear> trust you enough to eat from your hand...");
        return REFUSED;
    }

    // TODO: Make it not a copy+paste from player::consume_item
    int amount_used = 1;
    if( to_eat.is_food() ) {
        if( !p.eat( to_eat ) ) {
            reason = _("It doesn't look like a good idea to consume this...");
            return REFUSED;
        }
    } else if( to_eat.is_medication() ) {
        if (comest->tool != "null") {
            bool has = p.has_amount( comest->tool, 1 );
            if( item::count_by_charges( comest->tool ) ) {
                has = p.has_charges( comest->tool, 1 );
            }
            if (!has) {
                reason = string_format( _("I need a %s to consume that!"),
                    item::nname( comest->tool ).c_str() );
                return REFUSED;
            }
            p.use_charges( comest->tool, 1 );
        }
        if( to_eat.type->has_use() ) {
            amount_used = to_eat.type->invoke( &p, &to_eat, p.pos() );
            if( amount_used <= 0 ) {
                reason = _("It doesn't look like a good idea to consume this..");
                return REFUSED;
            }
        }

        p.consume_effects( to_eat, comest );
        p.moves -= 250;
    } else {
        debugmsg("Unknown comestible type of item: %s\n", to_eat.tname().c_str());
    }

    to_eat.charges -= amount_used;
    if( to_eat.charges > 0 ) {
        return CONSUMED_SOME;
    }

    if( consuming_contents ) {
        it.contents.erase( it.contents.begin() );
        return CONSUMED_SOME;
    }

    // If not consuming contents and charge <= 0, we just ate the last charge from the stack
    return CONSUMED_ALL;
}

std::string give_item_to( npc &p, bool allow_use, bool allow_carry )
{
    const int inv_pos = g->inv_for_all( _( "Offer what?" ), _( "You have no items to offer." ) );
    item &given = g->u.i_at( inv_pos );
    if( given.is_null() ) {
        return _("Changed your mind?");
    }

    if( &given == &g->u.weapon && given.has_flag( "NO_UNWIELD" ) ) {
        // Bio weapon or shackles
        return _("How?");
    }

    if( given.is_dangerous() && !g->u.has_trait( trait_DEBUG_MIND_CONTROL ) ) {
        return _("Are you <swear> insane!?");
    }

    std::string no_consume_reason;
    if( allow_use ) {
        // Eating first, to avoid evaluating bread as a weapon
        const auto consume_res = try_consume( p, given, no_consume_reason );
        if( consume_res == CONSUMED_ALL ) {
            g->u.i_rem( inv_pos );
        }
        if( consume_res != REFUSED ) {
            g->u.moves -= 100;
            return _("Here we go...");
        }
    }

    bool taken = false;
    long our_ammo = p.ammo_count_for( p.weapon );
    long new_ammo = p.ammo_count_for( given );
    const double new_weapon_value = p.weapon_value( given, new_ammo );
    const double cur_weapon_value = p.weapon_value( p.weapon, our_ammo );
    if( allow_use ) {
        add_msg( m_debug, "NPC evaluates own %s (%d ammo): %0.1f",
                 p.weapon.tname().c_str(), our_ammo, cur_weapon_value );
        add_msg( m_debug, "NPC evaluates your %s (%d ammo): %0.1f",
                 given.tname().c_str(), new_ammo, new_weapon_value );
        if( new_weapon_value > cur_weapon_value ) {
            p.wield( given );
            taken = true;
        }

        // is_gun here is a hack to prevent NPCs wearing guns if they don't want to use them
        if( !taken && !given.is_gun() && p.wear_if_wanted( given ) ) {
            taken = true;
        }
    }

    if( !taken && allow_carry &&
        p.can_pickVolume( given ) &&
        p.can_pickWeight( given ) ) {
        taken = true;
        p.i_add( given );
    }

    if( taken ) {
        g->u.i_rem( inv_pos );
        g->u.moves -= 100;
        p.has_new_items = true;
        return _("Thanks!");
    }

    std::stringstream reason;
    reason << _("Nope.");
    reason << std::endl;
    if( allow_use ) {
        if( !no_consume_reason.empty() ) {
            reason << no_consume_reason;
            reason << std::endl;
        }

        reason << _("My current weapon is better than this.");
        reason << std::endl;
        reason << string_format( _("(new weapon value: %.1f vs %.1f)."),
            new_weapon_value, cur_weapon_value );
        if( !given.is_gun() && given.is_armor() ) {
            reason << std::endl;
            reason << string_format( _("It's too encumbering to wear.") );
        }
    }
    if( allow_carry ) {
        if( !p.can_pickVolume( given ) ) {
            const units::volume free_space = p.volume_capacity() - p.volume_carried();
            reason << std::endl;
            reason << string_format( _("I have no space to store it.") );
            reason << std::endl;
            if( free_space > 0 ) {
                reason << string_format( _("I can only store %s %s more."),
                    format_volume( free_space ).c_str(), volume_units_long() );
            } else {
                reason << string_format( _("...or to store anything else for that matter.") );
            }
        }
        if( !p.can_pickWeight( given ) ) {
            reason << std::endl;
            reason << string_format( _("It is too heavy for me to carry.") );
        }
    }

    return reason.str();
}

bool npc::has_item_whitelist() const
{
    return is_following() && !rules.pickup_whitelist->empty();
}

bool npc::item_name_whitelisted( const std::string &to_match )
{
    if( !has_item_whitelist() ) {
        return true;
    }

    auto &wlist = *rules.pickup_whitelist;
    const auto rule = wlist.check_item( to_match );
    if( rule == RULE_WHITELISTED ) {
        return true;
    }

    if( rule == RULE_BLACKLISTED ) {
        return false;
    }

    wlist.create_rule( to_match );
    return wlist.check_item( to_match ) == RULE_WHITELISTED;
}

bool npc::item_whitelisted( const item &it )
{
    if( !has_item_whitelist() ) {
        return true;
    }

    const auto to_match = it.tname( 1, false );
    return item_name_whitelisted( to_match );
}

npc_follower_rules::npc_follower_rules()
{
    engagement = ENGAGE_ALL;
    aim = AIM_WHEN_CONVENIENT;
    use_guns = true;
    use_grenades = true;
    use_silent = false;

    allow_pick_up = false;
    allow_bash = false;
    allow_sleep = false;
    allow_complain = true;
    allow_pulp = true;

    close_doors = false;

    pickup_whitelist.reset( new auto_pickup() );
};

npc_follower_rules::~npc_follower_rules() = default;

npc *pick_follower()
{
    std::vector<npc *> followers;
    std::vector<tripoint> locations;

    for( npc *np : g->active_npc ) {
        if( np->is_following() && g->u.sees( *np ) ) {
            followers.push_back( np );
            locations.push_back( np->pos() );
        }
    }

    pointmenu_cb callback( locations );

    uimenu menu;
    menu.text = _( "Select a follower" );
    menu.return_invalid = true;
    menu.callback = &callback;
    menu.w_y = 2;

    for( const npc *p : followers ) {
        menu.addentry( -1, true, MENU_AUTOASSIGN, p->name );
    }

    menu.query();
    if( menu.ret < 0 || menu.ret >= static_cast<int>( followers.size() ) ) {
        return nullptr;
    }

    return followers[ menu.ret ];
}<|MERGE_RESOLUTION|>--- conflicted
+++ resolved
@@ -2813,15 +2813,9 @@
         return;
     }
 
-<<<<<<< HEAD
-    add_msg(_("%1$s waits at %2$s"), p->name.c_str(), camp->camp_name().c_str());
-    p->mission = NPC_MISSION_BASE;
-    p->attitude = NPCATT_NULL;
-=======
     add_msg(_("%1$s waits at %2$s"), p.name.c_str(), camp->camp_name().c_str());
     p.mission = NPC_MISSION_BASE;
     p.attitude = NPCATT_NULL;
->>>>>>> 0523448f
 }
 
 void talk_function::assign_guard( npc &p )
@@ -2888,14 +2882,9 @@
     if (chosen == -1) {
         chosen = 0;
     }
-<<<<<<< HEAD
-    item it = p->i_rem(giving[chosen].itm);
-    popup(_("%1$s gives you a %2$s"), p->name.c_str(), it.tname().c_str());
-=======
     item it = *giving[chosen].loc.get_item();
     giving[chosen].loc.remove_item();
     popup(_("%1$s gives you a %2$s"), p.name.c_str(), it.tname().c_str());
->>>>>>> 0523448f
 
     g->u.i_add( it );
     p.op_of_u.owed -= giving[chosen].price;
