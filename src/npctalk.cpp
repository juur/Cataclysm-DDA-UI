#include "dialogue.h" // IWYU pragma: associated

#include <algorithm>
#include <array>
#include <cmath>
#include <cstddef>
#include <iterator>
#include <list>
#include <map>
#include <memory>
#include <ostream>
#include <string>
#include <unordered_map>
#include <unordered_set>
#include <vector>

#include "achievement.h"
#include "activity_type.h"
#include "auto_pickup.h"
#include "avatar.h"
#include "bionics.h"
#include "calendar.h"
#include "cata_utility.h"
#include "catacharset.h"
#include "character.h"
#include "character_id.h"
#include "city.h"
#include "clzones.h"
#include "color.h"
#include "computer.h"
#include "condition.h"
#include "coordinates.h"
#include "creature_tracker.h"
#include "debug.h"
#include "dialogue_helpers.h"
#include "effect_on_condition.h"
#include "enums.h"
#include "event_bus.h"
#include "faction.h"
#include "faction_camp.h"
#include "flag.h"
#include "game.h"
#include "game_constants.h"
#include "game_inventory.h"
#include "generic_factory.h"
#include "help.h"
#include "input_context.h"
#include "item.h"
#include "item_category.h"
#include "itype.h"
#include "line.h"
#include "magic.h"
#include "map.h"
#include "mapbuffer.h"
#include "mapgen_functions.h"
#include "martialarts.h"
#include "messages.h"
#include "mission.h"
#include "mtype.h"
#include "mutation.h"
#include "npc.h"
#include "npctalk.h"
#include "npctrade.h"
#include "output.h"
#include "overmapbuffer.h"
#include "pimpl.h"
#include "player_activity.h"
#include "pocket_type.h"
#include "point.h"
#include "popup.h"
#include "recipe.h"
#include "recipe_groups.h"
#include "ret_val.h"
#include "rng.h"
#include "skill.h"
#include "sounds.h"
#include "string_formatter.h"
#include "string_input_popup.h"
#include "talker.h"
#include "talker_topic.h"
#include "teleport.h"
#include "text_snippets.h"
#include "timed_event.h"
#include "translations.h"
#include "translation_gendered.h"
#include "ui.h"
#include "ui_manager.h"
#include "uistate.h"
#include "veh_type.h"
#include "vehicle.h"
#include "vitamin.h"
#include "vpart_position.h"
#include "vpart_range.h"

static const activity_id ACT_AIM( "ACT_AIM" );
static const activity_id ACT_SOCIALIZE( "ACT_SOCIALIZE" );
static const activity_id ACT_TRAIN( "ACT_TRAIN" );
static const activity_id ACT_WAIT_NPC( "ACT_WAIT_NPC" );

static const efftype_id effect_asked_to_train( "asked_to_train" );
static const efftype_id effect_narcosis( "narcosis" );
static const efftype_id effect_riding( "riding" );
static const efftype_id effect_sleep( "sleep" );
static const efftype_id effect_under_operation( "under_operation" );

static const itype_id fuel_type_animal( "animal" );
static const itype_id itype_foodperson_mask( "foodperson_mask" );
static const itype_id itype_foodperson_mask_on( "foodperson_mask_on" );

static const skill_id skill_firstaid( "firstaid" );

static const skill_id skill_speech( "speech" );

static const trait_id trait_DEBUG_MIND_CONTROL( "DEBUG_MIND_CONTROL" );
static const trait_id trait_HALLUCINATION( "HALLUCINATION" );
static const trait_id trait_PROF_CHURL( "PROF_CHURL" );
static const trait_id trait_PROF_FOODP( "PROF_FOODP" );

static const zone_type_id zone_type_NPC_INVESTIGATE_ONLY( "NPC_INVESTIGATE_ONLY" );
static const zone_type_id zone_type_NPC_NO_INVESTIGATE( "NPC_NO_INVESTIGATE" );

static std::map<std::string, json_talk_topic> json_talk_topics;

using item_menu = std::function<item_location( const item_location_filter & )>;
using item_menu_mul = std::function<drop_locations( const item_location_filter & )>;

struct sub_effect_parser {
    using f_t = talk_effect_fun_t::func( * )( const JsonObject &, std::string_view );
    using f_t_beta = talk_effect_fun_t::func( * )( const JsonObject &, std::string_view, bool );
    using f_t_effect = talk_effect_fun_t ( * )( const JsonObject &, std::string_view );
    using f_t_beta_effect = talk_effect_fun_t ( * )( const JsonObject &, std::string_view, bool );

    sub_effect_parser( std::string_view key_alpha_, jarg arg_, f_t f_ ) : key_alpha( key_alpha_ ),
        arg( arg_ ) {
        f = [f_]( const JsonObject & jo, std::string_view key, bool ) {
            return talk_effect_fun_t( f_( jo, key ) );
        };
    }
    sub_effect_parser( std::string_view key_alpha_, std::string_view key_beta_, jarg arg_,
                       f_t_beta f_ ) : key_alpha( key_alpha_ ), key_beta( key_beta_ ), arg( arg_ ) {
        f = [f_]( const JsonObject & jo, std::string_view key, bool beta ) {
            return talk_effect_fun_t( f_( jo, key, beta ) );
        };
        has_beta = true;
    }
    sub_effect_parser( std::string_view key_alpha_,
                       jarg arg_, f_t_effect f_ )
        : key_alpha( key_alpha_ ), arg( arg_ ) {
        f = [f_]( const JsonObject & jo, std::string_view key, bool ) {
            return f_( jo, key );
        };
    }

    bool check( const JsonObject &jo, bool beta = false ) const {
        std::string_view key = beta ? key_beta : key_alpha;
        if( ( ( arg & jarg::member ) && jo.has_member( key ) ) ||
            ( ( arg & jarg::object ) && jo.has_object( key ) ) ||
            ( ( arg & jarg::string ) && jo.has_string( key ) ) ||
            ( ( arg & jarg::array ) && jo.has_array( key ) ) ) {
            return true;
        }
        return false;
    }

    bool has_beta = false;
    std::string_view key_alpha;
    std::string_view key_beta;
    jarg arg;
    std::function<talk_effect_fun_t( const JsonObject &, std::string_view, bool )> f;
};

struct item_search_data {
    itype_id id;
    item_category_id category;
    material_id material;
    std::vector<flag_id> flags;
    std::vector<flag_id> excluded_flags;
    bool worn_only;
    bool wielded_only;

    explicit item_search_data( const JsonObject &jo ) {
        id = itype_id( jo.get_string( "id", "" ) );
        category = item_category_id( jo.get_string( "category", "" ) );
        material = material_id( jo.get_string( "material", "" ) );
        for( std::string flag : jo.get_string_array( "flags" ) ) {
            flags.emplace_back( flag );
        }
        for( std::string flag : jo.get_string_array( "excluded_flags" ) ) {
            excluded_flags.emplace_back( flag );
        }
        worn_only = jo.get_bool( "worn_only", false );
        wielded_only = jo.get_bool( "wielded_only", false );
    }

    bool check( const Character *guy, const item_location &loc ) {
        if( !id.is_empty() && id != loc->typeId() ) {
            return false;
        }
        if( !category.is_empty() && category != loc->get_category_shallow().id ) {
            return false;
        }
        if( !material.is_empty() && loc->made_of( material ) == 0 ) {
            return false;
        }
        for( flag_id flag : flags ) {
            if( !loc->has_flag( flag ) ) {
                return false;
            }
        }
        for( flag_id flag : excluded_flags ) {
            if( loc->has_flag( flag ) ) {
                return false;
            }
        }
        if( worn_only && !guy->is_worn( *loc ) ) {
            return false;
        }
        if( wielded_only && !guy->is_wielding( *loc ) ) {
            return false;
        }
        return true;
    }
};

#define dbg(x) DebugLog((x),D_GAME) << __FILE__ << ":" << __LINE__ << ": "

static int topic_category( const talk_topic &the_topic );

static const talk_topic &special_talk( const std::string &action );

static bool friendly_teacher( const Character &student, const Character &teacher )
{
    return ( student.is_npc() && teacher.is_avatar() ) ||
           ( teacher.is_npc() && teacher.as_npc()->is_player_ally() );
}

std::string talk_trial::name() const
{
    static const std::array<std::string, NUM_TALK_TRIALS> texts = { {
            "", translate_marker( "LIE" ), translate_marker( "PERSUADE" ), translate_marker( "INTIMIDATE" ), ""
        }
    };
    if( static_cast<size_t>( type ) >= texts.size() ) {
        debugmsg( "invalid trial type %d", static_cast<int>( type ) );
        return std::string();
    }
    return texts[type].empty() ? std::string() : _( texts[type] );
}

static void run_eoc_vector( const std::vector<effect_on_condition_id> &eocs, const dialogue &d )
{
    dialogue newDialog( d );
    for( const effect_on_condition_id &eoc : eocs ) {
        eoc->activate( newDialog );
    }
}

static std::vector<effect_on_condition_id> load_eoc_vector( const JsonObject &jo,
        const std::string_view member )
{
    std::vector<effect_on_condition_id> eocs;
    if( jo.has_array( member ) ) {
        for( JsonValue jv : jo.get_array( member ) ) {
            eocs.push_back( effect_on_conditions::load_inline_eoc( jv, "" ) );
        }
    } else if( jo.has_member( member ) ) {
        eocs.push_back( effect_on_conditions::load_inline_eoc( jo.get_member( member ), "" ) );
    }
    return eocs;
}

struct eoc_entry {
    effect_on_condition_id id;
    std::optional<str_or_var> var;
};
static std::vector<eoc_entry>
load_eoc_vector_id_and_var(
    const JsonObject &jo, const std::string_view member )
{
    std::vector<eoc_entry> eocs_entries;
    auto process_jv = [member, &eocs_entries]( const JsonValue & jv ) {
        eoc_entry entry;
        if( jv.test_object() ) {
            JsonObject jo = jv.get_object();
            jo.allow_omitted_members();
            if( !jo.has_member( "id" ) ) {
                entry.var = get_str_or_var( jv, member, false );
            }
        }
        if( !entry.var ) {
            entry.id = effect_on_conditions::load_inline_eoc( jv, "" );
        }
        eocs_entries.push_back( entry );
    };
    if( jo.has_array( member ) ) {
        for( JsonValue jv : jo.get_array( member ) ) {
            process_jv( jv );
        }
    } else if( jo.has_member( member ) ) {
        process_jv( jo.get_member( member ) );
    }
    return eocs_entries;
}


/** Time (in turns) and cost (in cent) for training: */
time_duration calc_skill_training_time_char( const Character &teacher, const Character &student,
        const skill_id &skill )
{
    return 1_hours + 30_minutes * student.get_skill_level( skill ) -
           1_minutes * teacher.get_skill_level( skill );
}

int calc_skill_training_cost_char( const Character &teacher, const Character &student,
                                   const skill_id &skill )
{
    if( friendly_teacher( student, teacher ) ) {
        return 0;
    }
    int skill_level = student.get_knowledge_level( skill );
    return 1000 * ( 1 + skill_level ) * ( 1 + skill_level );
}

time_duration calc_proficiency_training_time( const Character &, const Character &student,
        const proficiency_id &proficiency )
{
    return std::min( 30_minutes, student.proficiency_training_needed( proficiency ) );
}

int calc_proficiency_training_cost( const Character &teacher, const Character &student,
                                    const proficiency_id &proficiency )
{
    if( friendly_teacher( student, teacher ) ) {
        return 0;
    }
    return to_seconds<int>( calc_proficiency_training_time( teacher, student, proficiency ) );
}

// TODO: all styles cost the same and take the same time to train,
// maybe add values to the ma_style class to makes this variable
// TODO: maybe move this function into the ma_style class? Or into the NPC class?
time_duration calc_ma_style_training_time( const Character &, const Character &,
        const matype_id & )
{
    return 30_minutes;
}

int calc_ma_style_training_cost( const Character &teacher, const Character &student,
                                 const matype_id & )
{
    if( friendly_teacher( student, teacher ) ) {
        return 0;
    }
    return 800;
}

// quicker to learn with instruction as opposed to books.
// if this is a known spell, then there is a set time to gain some exp.
// if player doesn't know this spell, then the NPC will teach all of it
// which takes max 6 hours, min 3 hours.
// TODO: a system for NPCs to train new stuff in bits and pieces
// and remember the progress.
time_duration calc_spell_training_time( const Character &, const Character &student,
                                        const spell_id &id )
{
    if( student.magic->knows_spell( id ) ) {
        return 1_hours;
    } else {
        const int time_int = student.magic->time_to_learn_spell( student, id ) / 50;
        return time_duration::from_seconds( clamp( time_int, 7200, 21600 ) );
    }
}

static int calc_spell_training_cost_gen( const bool knows, int difficulty, int level )
{
    int ret = ( 100 * std::max( 1, difficulty ) * std::max( 1, level ) );
    if( !knows ) {
        ret = ret * 2;
    }
    return ret;
}

int calc_spell_training_cost( const Character &teacher, const Character &student,
                              const spell_id &id )
{
    if( friendly_teacher( student, teacher ) ) {
        return 0;
    }
    const spell &temp_spell = teacher.magic->get_spell( id );
    const bool knows = student.magic->knows_spell( id );
    return calc_spell_training_cost_gen( knows, temp_spell.get_difficulty( student ),
                                         temp_spell.get_level() );
}

int Character::calc_spell_training_cost( const bool knows, int difficulty, int level ) const
{
    const npc *n = as_npc();
    if( !n || n->is_player_ally() ) {
        return 0;
    }
    return calc_spell_training_cost_gen( knows, difficulty, level );
}

// Rescale values from "mission scale" to "opinion scale"
int npc_trading::cash_to_favor( const npc &, int cash )
{
    // TODO: It should affect different NPCs to a different degree
    // Square root of mission value in dollars
    // ~31 for zed mom, 50 for horde master, ~63 for plutonium cells
    double scaled_mission_val = std::sqrt( cash / 100.0 );
    return roll_remainder( scaled_mission_val );
}

enum npc_chat_menu {
    NPC_CHAT_DONE,
    NPC_CHAT_TALK,
    NPC_CHAT_YELL,
    NPC_CHAT_THINK,
    NPC_CHAT_START_SEMINAR,
    NPC_CHAT_SENTENCE,
    NPC_CHAT_GUARD,
    NPC_CHAT_MOVE_TO_POS,
    NPC_CHAT_FOLLOW,
    NPC_CHAT_AWAKE,
    NPC_CHAT_MOUNT,
    NPC_CHAT_DISMOUNT,
    NPC_CHAT_DANGER,
    NPC_CHAT_ORDERS,
    NPC_CHAT_NO_GUNS,
    NPC_CHAT_PULP,
    NPC_CHAT_FOLLOW_CLOSE,
    NPC_CHAT_MOVE_FREELY,
    NPC_CHAT_SLEEP,
    NPC_CHAT_FORBID_ENGAGE,
    NPC_CHAT_CLEAR_OVERRIDES,
    NPC_CHAT_ANIMAL_VEHICLE_FOLLOW,
    NPC_CHAT_ANIMAL_VEHICLE_STOP_FOLLOW,
    NPC_CHAT_COMMAND_MAGIC_VEHICLE_FOLLOW,
    NPC_CHAT_COMMAND_MAGIC_VEHICLE_STOP_FOLLOW,
    NPC_CHAT_ACTIVITIES,
    NPC_CHAT_ACTIVITIES_MOVE_LOOT,
    NPC_CHAT_ACTIVITIES_BUTCHERY,
    NPC_CHAT_ACTIVITIES_CHOP_PLANKS,
    NPC_CHAT_ACTIVITIES_CHOP_TREES,
    NPC_CHAT_ACTIVITIES_CONSTRUCTION,
    NPC_CHAT_ACTIVITIES_CRAFT,
    NPC_CHAT_ACTIVITIES_DISASSEMBLY,
    NPC_CHAT_ACTIVITIES_FARMING,
    NPC_CHAT_ACTIVITIES_FISHING,
    NPC_CHAT_ACTIVITIES_MINING,
    NPC_CHAT_ACTIVITIES_MOPPING,
    NPC_CHAT_ACTIVITIES_READ_REPEATEDLY,
    NPC_CHAT_ACTIVITIES_VEHICLE_DECONSTRUCTION,
    NPC_CHAT_ACTIVITIES_VEHICLE_REPAIR,
    NPC_CHAT_ACTIVITIES_UNASSIGN
};

// given a vector of NPCs, presents a menu to allow a player to pick one.
// everyone == true adds another entry at the end to allow selecting all listed NPCs
// this implies a return value of npc_list.size() means "everyone"
static int npc_select_menu( const std::vector<npc *> &npc_list, const std::string &prompt,
                            const bool everyone = true )
{
    if( npc_list.empty() ) {
        return -1;
    }
    const int npc_count = npc_list.size();
    if( npc_count == 1 ) {
        return 0;
    } else {
        uilist nmenu;
        std::vector<tripoint> locations;
        nmenu.text = prompt;
        for( const npc *elem : npc_list ) {
            nmenu.addentry( -1, true, MENU_AUTOASSIGN, elem->name_and_activity() );
            locations.emplace_back( elem->pos_bub().raw() );
        }
        if( npc_count > 1 && everyone ) {
            nmenu.addentry( -1, true, MENU_AUTOASSIGN, _( "Everyone" ) );
            locations.emplace_back( get_avatar().pos_bub().raw() );
        }
        pointmenu_cb callback( locations );
        nmenu.callback = &callback;
        nmenu.w_y_setup = 0;
        nmenu.query();
        return nmenu.ret;
    }

}

static int creature_select_menu( const std::vector<Creature *> &talker_list,
                                 const std::string &prompt,
                                 const bool everyone = true )
{
    if( talker_list.empty() ) {
        return -1;
    }
    const int npc_count = talker_list.size();
    if( npc_count == 1 ) {
        return 0;
    } else {
        uilist nmenu;
        std::vector<tripoint> locations;
        nmenu.text = prompt;
        for( const Creature *elem : talker_list ) {
            if( elem->is_npc() ) {
                nmenu.addentry( -1, true, MENU_AUTOASSIGN, elem->as_npc()->name_and_activity() );
            } else {
                nmenu.addentry( -1, true, MENU_AUTOASSIGN, elem->disp_name() );
            }
            locations.emplace_back( elem->pos_bub().raw() );
        }
        if( npc_count > 1 && everyone ) {
            nmenu.addentry( -1, true, MENU_AUTOASSIGN, _( "Everyone" ) );
            locations.emplace_back( get_avatar().pos_bub().raw() );
        }
        pointmenu_cb callback( locations );
        nmenu.callback = &callback;
        nmenu.w_y_setup = 0;
        nmenu.query();
        return nmenu.ret;
    }
}

std::vector<int> npcs_select_menu( const std::vector<Character *> &npc_list,
                                   const std::string &prompt,
                                   const std::function<bool( const Character * )> &exclude_func )
{
    std::vector<int> picked;
    if( npc_list.empty() ) {
        return picked;
    }
    const int npc_count = npc_list.size();
    int last_index = 0;
    do {
        uilist nmenu;
        nmenu.text = prompt;
        for( int i = 0; i < npc_count; i++ ) {
            std::string entry;
            if( std::find( picked.begin(), picked.end(), i ) != picked.end() ) {
                entry = "* ";
            }
            bool enable = exclude_func == nullptr || !exclude_func( npc_list[i] );
            entry += npc_list[i]->name_and_maybe_activity();
            nmenu.addentry( i, enable, MENU_AUTOASSIGN, entry );
        }
        nmenu.addentry( npc_count, true, MENU_AUTOASSIGN, _( "Finish selection" ) );
        nmenu.selected = nmenu.fselected = last_index;
        nmenu.query();
        if( nmenu.ret < 0 ) {
            return std::vector<int>();
        } else if( nmenu.ret >= npc_count ) {
            break;
        }
        std::vector<int>::iterator exists = std::find( picked.begin(), picked.end(), nmenu.ret );
        if( exists != picked.end() ) {
            picked.erase( exists );
        } else {
            picked.push_back( nmenu.ret );
        }
        last_index = nmenu.fselected;
    } while( true );
    return picked;
}

static std::string training_select_menu( const Character &c, const std::string &prompt )
{
    int i = 0;
    uilist nmenu;
    nmenu.text = prompt;
    std::vector<std::string> trainlist;
    for( const std::pair<const skill_id, SkillLevel> &s : *c._skills ) {
        bool enabled = s.first->is_teachable() && s.second.level() > 0;
        std::string entry = string_format( "%s: %s (%d)", _( "Skill" ), s.first->name(), s.second.level() );
        nmenu.addentry( i, enabled, MENU_AUTOASSIGN, entry );
        trainlist.emplace_back( s.first.c_str() );
        i++;
    }
    for( const proficiency_id &p : c.known_proficiencies() ) {
        std::string entry = string_format( "%s: %s", _( "Proficiency" ), p->name() );
        nmenu.addentry( i, p->is_teachable(), MENU_AUTOASSIGN, entry );
        trainlist.emplace_back( p.c_str() );
        i++;
    }
    for( const matype_id &m : c.known_styles( true ) ) {
        std::string entry = string_format( "%s: %s", _( "Style" ), m->name.translated() );
        nmenu.addentry( i, m->teachable, MENU_AUTOASSIGN, entry );
        trainlist.emplace_back( m.c_str() );
        i++;
    }
    for( const spell_id &s : c.magic->spells() ) {
        std::string entry = string_format( "%s: %s", _( "Spell" ), s->name.translated() );
        nmenu.addentry( i, s->teachable, MENU_AUTOASSIGN, entry );
        trainlist.emplace_back( s.c_str() );
        i++;
    }
    nmenu.query();
    if( nmenu.ret > -1 && nmenu.ret < static_cast<int>( trainlist.size() ) ) {
        return trainlist[nmenu.ret];
    }
    return "";
}

static void npc_batch_override_toggle(
    const std::vector<npc *> &npc_list, ally_rule rule, bool state )
{
    for( npc *p : npc_list ) {
        p->rules.toggle_specific_override_state( rule, state );
    }
}

static void npc_temp_orders_menu( const std::vector<npc *> &npc_list )
{
    if( npc_list.empty() ) {
        return;
    }
    npc *guy = npc_list.front();
    Character &player_character = get_player_character();
    bool done = false;
    uilist nmenu;

    while( !done ) {
        int override_count = 0;
        std::string output_string = string_format( _( "%s currently has these temporary orders:" ),
                                    guy->get_name() );
        for( const auto &rule : ally_rule_strs ) {
            if( guy->rules.has_override_enable( rule.second.rule ) ) {
                override_count++;
                output_string += "\n  ";
                output_string += ( guy->rules.has_override( rule.second.rule ) ? rule.second.rule_true_text :
                                   rule.second.rule_false_text );
            }
        }
        if( override_count == 0 ) {
            output_string += std::string( "\n  " ) + _( "None." ) + "\n";
        }
        if( npc_list.size() > 1 ) {
            output_string += std::string( "\n" ) +
                             _( "Other followers might have different temporary orders." );
        }
        nmenu.reset();
        nmenu.text = _( "Issue what temporary order?" );
        nmenu.desc_enabled = true;
        parse_tags( output_string, player_character, *guy );
        nmenu.footer_text = output_string;
        nmenu.addentry( NPC_CHAT_DONE, true, 'd', _( "Done issuing orders" ) );
        nmenu.addentry( NPC_CHAT_FORBID_ENGAGE, true, 'f',
                        guy->rules.has_override_enable( ally_rule::forbid_engage ) ?
                        _( "Go back to your usual engagement habits" ) : _( "Don't engage hostiles for the time being" ) );
        nmenu.addentry( NPC_CHAT_NO_GUNS, true, 'g', guy->rules.has_override_enable( ally_rule::use_guns ) ?
                        _( "Use whatever weapon you normally would" ) : _( "Don't use ranged weapons for a while" ) );
        nmenu.addentry( NPC_CHAT_PULP, true, 'p', guy->rules.has_override_enable( ally_rule::allow_pulp ) ?
                        _( "Pulp zombies if you like" ) : _( "Hold off on pulping zombies for a while" ) );
        nmenu.addentry( NPC_CHAT_FOLLOW_CLOSE, true, 'c',
                        guy->rules.has_override_enable( ally_rule::follow_close ) &&
                        guy->rules.has_override( ally_rule::follow_close ) ?
                        _( "Go back to keeping your usual distance" ) : _( "Stick close to me for now" ) );
        nmenu.addentry( NPC_CHAT_MOVE_FREELY, true, 'm',
                        guy->rules.has_override_enable( ally_rule::follow_close ) &&
                        !guy->rules.has_override( ally_rule::follow_close ) ?
                        _( "Go back to keeping your usual distance" ) : _( "Move farther from me if you need to" ) );
        nmenu.addentry( NPC_CHAT_SLEEP, true, 's',
                        guy->rules.has_override_enable( ally_rule::allow_sleep ) ?
                        _( "Go back to your usual sleeping habits" ) : _( "Take a nap if you need it" ) );
        nmenu.addentry( NPC_CHAT_CLEAR_OVERRIDES, true, 'o', _( "Let's go back to your usual behaviors" ) );
        nmenu.query();

        switch( nmenu.ret ) {
            case NPC_CHAT_FORBID_ENGAGE:
                npc_batch_override_toggle( npc_list, ally_rule::forbid_engage, true );
                break;
            case NPC_CHAT_NO_GUNS:
                npc_batch_override_toggle( npc_list, ally_rule::use_guns, false );
                break;
            case NPC_CHAT_PULP:
                npc_batch_override_toggle( npc_list, ally_rule::allow_pulp, false );
                break;
            case NPC_CHAT_FOLLOW_CLOSE:
                npc_batch_override_toggle( npc_list, ally_rule::follow_close, true );
                break;
            case NPC_CHAT_MOVE_FREELY:
                npc_batch_override_toggle( npc_list, ally_rule::follow_close, false );
                break;
            case NPC_CHAT_SLEEP:
                npc_batch_override_toggle( npc_list, ally_rule::allow_sleep, true );
                break;
            case NPC_CHAT_CLEAR_OVERRIDES:
                for( npc *p : npc_list ) {
                    p->rules.clear_overrides();
                }
                break;
            default:
                done = true;
                break;
        }
    }

}

static int npc_activities_menu()
{
    uilist nmenu;
    nmenu.text = _( "What should be worked on?" );

    nmenu.addentry( NPC_CHAT_ACTIVITIES_MOVE_LOOT, true, 'l', _( "Organizing loot into zones" ) );
    nmenu.addentry( NPC_CHAT_ACTIVITIES_BUTCHERY, true, 'b', _( "Butchering corpses" ) );
    nmenu.addentry( NPC_CHAT_ACTIVITIES_CHOP_TREES, true, 't', _( "Chopping down trees" ) );
    nmenu.addentry( NPC_CHAT_ACTIVITIES_CHOP_PLANKS, true, 'p', _( "Chopping logs into planks" ) );
    nmenu.addentry( NPC_CHAT_ACTIVITIES_CONSTRUCTION, true, 'c', _( "Constructing blueprints" ) );
    nmenu.addentry( NPC_CHAT_ACTIVITIES_CRAFT, true, 'C', _( "Crafting item" ) );
    nmenu.addentry( NPC_CHAT_ACTIVITIES_DISASSEMBLY, true, 'd', _( "Disassembly of items" ) );
    nmenu.addentry( NPC_CHAT_ACTIVITIES_FARMING, true, 'f', _( "Farming plots" ) );
    nmenu.addentry( NPC_CHAT_ACTIVITIES_FISHING, true, 'F', _( "Fishing in a zone" ) );
    nmenu.addentry( NPC_CHAT_ACTIVITIES_MINING, true, 'M', _( "Mining out tiles" ) );
    nmenu.addentry( NPC_CHAT_ACTIVITIES_MOPPING, true, 'm', _( "Mopping up stains" ) );
    nmenu.addentry( NPC_CHAT_ACTIVITIES_READ_REPEATEDLY, true, 'R',
                    _( "Study from books you have in order" ) );
    nmenu.addentry( NPC_CHAT_ACTIVITIES_VEHICLE_DECONSTRUCTION, true, 'v',
                    _( "Deconstructing vehicles" ) );
    nmenu.addentry( NPC_CHAT_ACTIVITIES_VEHICLE_REPAIR, true, 'V', _( "Repairing vehicles" ) );
    nmenu.addentry( NPC_CHAT_ACTIVITIES_UNASSIGN, true, '-',
                    _( "Taking it easy (Stop what they are working on)" ) );

    nmenu.query();

    return nmenu.ret;
}

static void tell_veh_stop_following()
{
    Character &player_character = get_player_character();
    for( wrapped_vehicle &veh : get_map().get_vehicles() ) {
        vehicle *v = veh.v;
        if( v->has_engine_type( fuel_type_animal, false ) && v->is_owned_by( player_character ) ) {
            v->is_following = false;
            v->engine_on = false;
        }
    }
}

static void assign_veh_to_follow()
{
    Character &player_character = get_player_character();
    for( wrapped_vehicle &veh : get_map().get_vehicles() ) {
        vehicle *v = veh.v;
        if( v->has_engine_type( fuel_type_animal, false ) && v->is_owned_by( player_character ) ) {
            v->activate_animal_follow();
        }
    }
}

static void tell_magic_veh_to_follow()
{
    Character &player_character = get_player_character();
    for( wrapped_vehicle &veh : get_map().get_vehicles() ) {
        vehicle *v = veh.v;
        if( v->magic ) {
            for( const vpart_reference &vp : v->get_all_parts() ) {
                const vpart_info &vpi = vp.info();
                if( vpi.has_flag( "MAGIC_FOLLOW" ) && v->is_owned_by( player_character ) ) {
                    v->activate_magical_follow();
                    break;
                }
            }
        }
    }
}

static void tell_magic_veh_stop_following()
{
    for( wrapped_vehicle &veh : get_map().get_vehicles() ) {
        vehicle *v = veh.v;
        if( v->magic ) {
            for( const vpart_reference &vp : v->get_all_parts() ) {
                const vpart_info &vpi = vp.info();
                if( vpi.has_flag( "MAGIC_FOLLOW" ) ) {
                    v->is_following = false;
                    v->engine_on = false;
                    break;
                }
            }
        }
    }
}

void game::chat()
{
    Character &player_character = get_player_character();
    int volume = player_character.get_shout_volume();

    const std::vector<Creature *> available = get_creatures_if( [&]( const Creature & guy ) {
        // TODO: Get rid of the z-level check when z-level vision gets "better"
        return ( guy.is_npc() || ( guy.is_monster() &&
                                   guy.as_monster()->has_flag( mon_flag_CONVERSATION ) &&
                                   !guy.as_monster()->type->chat_topics.empty() ) ) && u.posz() == guy.posz() && u.sees( guy.pos() ) &&
               rl_dist( u.pos(), guy.pos() ) <= SEEX * 2;
    } );
    const int available_count = available.size();
    const std::vector<npc *> followers = get_npcs_if( [&]( const npc & guy ) {
        return guy.is_player_ally() && guy.is_following() && guy.can_hear( u.pos(), volume );
    } );
    const int follower_count = followers.size();
    const std::vector<npc *> guards = get_npcs_if( [&]( const npc & guy ) {
        return guy.mission == NPC_MISSION_GUARD_ALLY &&
               guy.companion_mission_role_id != "FACTION_CAMP" &&
               guy.can_hear( u.pos(), volume );
    } );
    const int guard_count = guards.size();

    const std::vector<npc *> available_for_activities = get_npcs_if( [&]( const npc & guy ) {
        return guy.is_player_ally() && guy.can_hear( u.pos(), volume ) &&
               guy.companion_mission_role_id != "FACTION CAMP";
    } );
    const int available_for_activities_count = available_for_activities.size();

    if( player_character.has_trait( trait_PROF_FOODP ) &&
        !( player_character.is_wearing( itype_foodperson_mask ) ||
           player_character.is_wearing( itype_foodperson_mask_on ) ) ) {
        add_msg( m_warning, _( "You can't speak without your face!" ) );
        return;
    }
    std::vector<vehicle *> animal_vehicles;
    std::vector<vehicle *> following_vehicles;
    std::vector<vehicle *> magic_vehicles;
    std::vector<vehicle *> magic_following_vehicles;
    for( wrapped_vehicle &veh : get_map().get_vehicles() ) {
        vehicle *&v = veh.v;
        if( v->has_engine_type( fuel_type_animal, false ) &&
            v->is_owned_by( player_character ) ) {
            animal_vehicles.push_back( v );
            if( v->is_following ) {
                following_vehicles.push_back( v );
            }
        }
        if( v->magic ) {
            for( const vpart_reference &vp : v->get_all_parts() ) {
                const vpart_info &vpi = vp.info();
                if( vpi.has_flag( "MAGIC_FOLLOW" ) ) {
                    magic_vehicles.push_back( v );
                    if( v->is_following ) {
                        magic_following_vehicles.push_back( v );
                    }
                    break;
                }
            }
        }
    }

    uilist nmenu;
    nmenu.text = std::string( _( "What do you want to do?" ) );

    if( !available.empty() ) {
        const Creature *guy = available.front();
        std::string title;
        if( guy->is_npc() ) {
            title = guy->as_npc()->name_and_activity();
        } else if( guy->is_monster() ) {
            title = guy->as_monster()->disp_name();
        }
        nmenu.addentry( NPC_CHAT_TALK, true, 't', available_count == 1 ?
                        string_format( _( "Talk to %s" ), title ) :
                        _( "Talk to…" ) );
    }

    if( !available_for_activities.empty() ) {
        const Creature *guy = available_for_activities.front();
        std::string title;
        if( guy->is_npc() ) {
            title = guy->as_npc()->name_and_activity();
        } else if( guy->is_monster() ) {
            title = guy->as_monster()->disp_name();
        }
        nmenu.addentry( NPC_CHAT_ACTIVITIES, true, 'A', available_for_activities_count == 1 ?
                        string_format( _( "Tell %s to work on…" ), title ) :
                        _( "Tell someone to work on…" )
                      );
    }

    nmenu.addentry( NPC_CHAT_YELL, true, 'a', _( "Yell" ) );
    nmenu.addentry( NPC_CHAT_SENTENCE, true, 'b', _( "Yell a sentence" ) );
    nmenu.addentry( NPC_CHAT_THINK, true, 'T', _( "Think something" ) );
    if( !animal_vehicles.empty() ) {
        nmenu.addentry( NPC_CHAT_ANIMAL_VEHICLE_FOLLOW, true, 'F',
                        _( "Whistle at your animals pulling vehicles to follow you." ) );
    }
    if( !magic_vehicles.empty() ) {
        nmenu.addentry( NPC_CHAT_COMMAND_MAGIC_VEHICLE_FOLLOW, true, 'Q',
                        _( "Utter a magical command that will order your magical vehicles to follow you." ) );
    }
    if( !magic_following_vehicles.empty() ) {
        nmenu.addentry( NPC_CHAT_COMMAND_MAGIC_VEHICLE_STOP_FOLLOW, true, 'q',
                        _( "Utter a magical command that will order your magical vehicles to stop following you." ) );
    }
    if( !following_vehicles.empty() ) {
        nmenu.addentry( NPC_CHAT_ANIMAL_VEHICLE_STOP_FOLLOW, true, 'S',
                        _( "Whistle at your animals pulling vehicles to stop following you." ) );
    }
    if( !guards.empty() ) {
        nmenu.addentry( NPC_CHAT_FOLLOW, true, 'f', guard_count == 1 ?
                        string_format( _( "Tell %s to follow" ), guards.front()->get_name() ) :
                        _( "Tell someone to follow…" )
                      );
    }
    if( !followers.empty() ) {
        bool enable_seminar = !player_character.has_effect( effect_asked_to_train );
        nmenu.addentry( NPC_CHAT_START_SEMINAR, enable_seminar, 'T',
                        enable_seminar ? _( "Start a training seminar" ) :
                        _( "Start a training seminar (You've already taught enough for now)" ) );
        nmenu.addentry( NPC_CHAT_GUARD, true, 'g', follower_count == 1 ?
                        string_format( _( "Tell %s to guard" ), followers.front()->get_name() ) :
                        _( "Tell someone to guard…" )
                      );
        nmenu.addentry( NPC_CHAT_MOVE_TO_POS, true, 'G',
                        follower_count == 1 ? string_format( _( "Tell %s to move to location" ),
                                followers.front()->get_name() ) : _( "Tell someone to move to location…" ) );
        nmenu.addentry( NPC_CHAT_AWAKE, true, 'w', _( "Tell everyone on your team to wake up" ) );
        nmenu.addentry( NPC_CHAT_MOUNT, true, 'M', _( "Tell everyone on your team to mount up" ) );
        nmenu.addentry( NPC_CHAT_DISMOUNT, true, 'm', _( "Tell everyone on your team to dismount" ) );
        nmenu.addentry( NPC_CHAT_DANGER, true, 'D',
                        _( "Tell everyone on your team to prepare for danger" ) );
        nmenu.addentry( NPC_CHAT_CLEAR_OVERRIDES, true, 'r',
                        _( "Tell everyone on your team to relax (Clear Overrides)" ) );
        nmenu.addentry( NPC_CHAT_ORDERS, true, 'o', _( "Tell everyone on your team to temporarily…" ) );
    }
    std::string message;
    std::string yell_msg;
    std::string think_msg;
    bool is_order = true;
    nmenu.query();

    if( nmenu.ret < 0 ) {
        return;
    }

    switch( nmenu.ret ) {
        case NPC_CHAT_TALK: {
            const int npcselect = creature_select_menu( available, _( "Talk to whom?" ), false );
            if( npcselect < 0 ) {
                return;
            }
            get_avatar().talk_to( get_talker_for( *available[npcselect] ) );
            break;
        }
        case NPC_CHAT_YELL:
            is_order = false;
            message = _( "loudly." );
            break;
        case NPC_CHAT_SENTENCE: {
            std::string popupdesc = _( "Enter a sentence to yell" );
            string_input_popup popup;
            popup.title( _( "Yell a sentence" ) )
            .width( 64 )
            .description( popupdesc )
            .identifier( "sentence" )
            .max_length( 128 )
            .query();
            yell_msg = popup.text();
            is_order = false;
            break;
        }
        case NPC_CHAT_THINK: {
            std::string popupdesc = _( "What are you thinking about?" );
            string_input_popup popup;
            popup.title( _( "You think" ) )
            .width( 64 )
            .description( popupdesc )
            .identifier( "sentence" )
            .max_length( 128 )
            .query();
            think_msg = popup.text();
            is_order = false;
            break;
        }
        case NPC_CHAT_START_SEMINAR: {
            const std::string &t = training_select_menu( player_character,
                                   _( "What would you like to teach?" ) );
            if( t.empty() ) {
                return;
            }
            int id_type = -1;
            std::vector<Character *> clist( followers.begin(), followers.end() );
            const std::string query_str = _( "Who should participate in the training seminar?" );
            std::vector<int> selected;
            skill_id sk( t );
            if( sk.is_valid() ) {
                selected = npcs_select_menu( clist, query_str, [&]( const Character * n ) {
                    return !n ||
                           n->get_knowledge_level( sk ) >= static_cast<int>( player_character.get_skill_level( sk ) );
                } );
                id_type = 0;
            }
            matype_id ma( t );
            if( ma.is_valid() ) {
                selected = npcs_select_menu( clist, query_str, [&]( const Character * n ) {
                    return !n || n->has_martialart( ma );
                } );
                id_type = 1;
            }
            proficiency_id pr( t );
            if( pr.is_valid() ) {
                selected = npcs_select_menu( clist, query_str, [&]( const Character * n ) {
                    return !n || n->has_proficiency( pr );
                } );
                id_type = 2;
            }
            spell_id sp( t );
            if( sp.is_valid() ) {
                selected = npcs_select_menu( clist, query_str, [&]( const Character * n ) {
                    return !n || ( n->magic->knows_spell( sp ) &&
                                   n->magic->get_spell( sp ).get_level() >= player_character.magic->get_spell( sp ).get_level() );
                } );
                id_type = 3;
            }
            if( selected.empty() ) {
                return;
            }
            std::vector<Character *> to_train;
            for( int i : selected ) {
                if( followers[i] ) {
                    to_train.push_back( followers[i] );
                }
            }
            talk_function::teach_domain d;
            d.skill = id_type == 0 ? sk : skill_id();
            d.style = id_type == 1 ? ma : matype_id();
            d.prof = id_type == 2 ? pr : proficiency_id();
            d.spell = id_type == 3 ? sp : spell_id();
            talk_function::start_training_gen( player_character, to_train, d );
            break;
        }
        case NPC_CHAT_GUARD: {
            const int npcselect = npc_select_menu( followers, _( "Who should guard here?" ) );
            if( npcselect < 0 ) {
                return;
            }
            if( npcselect == follower_count ) {
                for( npc *them : followers ) {
                    talk_function::assign_guard( *them );
                }
                yell_msg = _( "Everyone guard here!" );
            } else {
                talk_function::assign_guard( *followers[npcselect] );
                yell_msg = string_format( _( "Guard here, %s!" ), followers[npcselect]->get_name() );
            }
            break;
        }
        case NPC_CHAT_MOVE_TO_POS: {
            const int npcselect = npc_select_menu( followers, _( "Who should move?" ) );
            if( npcselect < 0 ) {
                return;
            }

            map &here = get_map();
            std::optional<tripoint> p = look_around();

            if( !p ) {
                return;
            }

            if( here.impassable( tripoint( *p ) ) ) {
                add_msg( m_info, _( "This destination can't be reached." ) );
                return;
            }

            if( npcselect == follower_count ) {
                for( npc *them : followers ) {
                    them->goto_to_this_pos = here.getglobal( *p );
                }
                yell_msg = _( "Everyone move there!" );
            } else {
                followers[npcselect]->goto_to_this_pos = here.getglobal( *p );
                yell_msg = string_format( _( "Move there, %s!" ), followers[npcselect]->get_name() );
            }
            break;
        }
        case NPC_CHAT_FOLLOW: {
            const int npcselect = npc_select_menu( guards, _( "Who should follow you?" ) );
            if( npcselect < 0 ) {
                return;
            }
            if( npcselect == guard_count ) {
                for( npc *them : guards ) {
                    talk_function::stop_guard( *them );
                }
                yell_msg = _( "Everyone follow me!" );
            } else {
                talk_function::stop_guard( *guards[npcselect] );
                yell_msg = string_format( _( "Follow me, %s!" ), guards[npcselect]->get_name() );
            }
            break;
        }
        case NPC_CHAT_AWAKE:
            for( npc *them : followers ) {
                talk_function::wake_up( *them );
            }
            yell_msg = _( "Stay awake!" );
            break;
        case NPC_CHAT_MOUNT:
            for( npc *them : followers ) {
                if( them->has_effect( effect_riding ) || them->is_hallucination() ) {
                    continue;
                }
                talk_function::find_mount( *them );
            }
            yell_msg = _( "Mount up!" );
            break;
        case NPC_CHAT_DISMOUNT:
            for( npc *them : followers ) {
                if( them->has_effect( effect_riding ) ) {
                    them->npc_dismount();
                }
            }
            yell_msg = _( "Dismount!" );
            break;
        case NPC_CHAT_DANGER:
            for( npc *them : followers ) {
                them->rules.set_danger_overrides();
            }
            yell_msg = _( "We're in danger.  Stay awake, stay close, don't go wandering off, "
                          "and don't open any doors." );
            break;
        case NPC_CHAT_CLEAR_OVERRIDES:
            for( npc *p : followers ) {
                talk_function::clear_overrides( *p );
            }
            yell_msg = _( "As you were." );
            break;
        case NPC_CHAT_ORDERS:
            npc_temp_orders_menu( followers );
            break;
        case NPC_CHAT_ANIMAL_VEHICLE_FOLLOW:
            assign_veh_to_follow();
            break;
        case NPC_CHAT_ANIMAL_VEHICLE_STOP_FOLLOW:
            tell_veh_stop_following();
            break;
        case NPC_CHAT_COMMAND_MAGIC_VEHICLE_FOLLOW:
            tell_magic_veh_to_follow();
            break;
        case NPC_CHAT_COMMAND_MAGIC_VEHICLE_STOP_FOLLOW:
            tell_magic_veh_stop_following();
            break;
        case NPC_CHAT_ACTIVITIES: {
            const int activity = npc_activities_menu();

            std::vector<int> npcs_selected;

            if( available_for_activities_count == 1 ) {
                npcs_selected.push_back( 0 );
            } else {
                std::vector<Character *> clist( available_for_activities.begin(), available_for_activities.end() );
                npcs_selected = npcs_select_menu( clist, _( "Who should we assign?" ), nullptr );
            }

            for( int i : npcs_selected ) {

                npc *selected_npc = available_for_activities[i];

                switch( activity ) {
                    case NPC_CHAT_ACTIVITIES_MOVE_LOOT: {
                        talk_function::sort_loot( *selected_npc );
                        break;
                    }
                    case NPC_CHAT_ACTIVITIES_BUTCHERY: {
                        talk_function::do_butcher( *selected_npc );
                        break;
                    }
                    case NPC_CHAT_ACTIVITIES_CHOP_PLANKS: {
                        talk_function::do_chop_plank( *selected_npc );
                        break;
                    }
                    case NPC_CHAT_ACTIVITIES_CHOP_TREES: {
                        talk_function::do_chop_trees( *selected_npc );
                        break;
                    }
                    case NPC_CHAT_ACTIVITIES_CONSTRUCTION: {
                        talk_function::do_construction( *selected_npc );
                        break;
                    }
                    case NPC_CHAT_ACTIVITIES_CRAFT: {
                        talk_function::do_craft( *selected_npc );
                        break;
                    }
                    case NPC_CHAT_ACTIVITIES_DISASSEMBLY: {
                        talk_function::do_disassembly( *selected_npc );
                        break;
                    }
                    case NPC_CHAT_ACTIVITIES_FARMING: {
                        talk_function::do_farming( *selected_npc );
                        break;
                    }
                    case NPC_CHAT_ACTIVITIES_FISHING: {
                        talk_function::do_fishing( *selected_npc );
                        break;
                    }
                    case NPC_CHAT_ACTIVITIES_READ_REPEATEDLY: {
                        talk_function::do_read_repeatedly( *selected_npc );
                        break;
                    }
                    case NPC_CHAT_ACTIVITIES_MINING: {
                        talk_function::do_mining( *selected_npc );
                        break;
                    }
                    case NPC_CHAT_ACTIVITIES_MOPPING: {
                        talk_function::do_mopping( *selected_npc );
                        break;
                    }
                    case NPC_CHAT_ACTIVITIES_VEHICLE_DECONSTRUCTION: {
                        talk_function::do_vehicle_deconstruct( *selected_npc );
                        break;
                    }
                    case NPC_CHAT_ACTIVITIES_VEHICLE_REPAIR: {
                        talk_function::do_vehicle_repair( *selected_npc );
                        break;
                    }
                    case NPC_CHAT_ACTIVITIES_UNASSIGN: {
                        talk_function::revert_activity( *selected_npc );
                        break;
                    }
                    default:
                        break;
                }
            }
            break;
        }
        default:
            return;
    }

    if( !yell_msg.empty() ) {
        message = string_format( _( "\"%s\"" ), yell_msg );
    }
    if( !message.empty() ) {
        add_msg( _( "You yell %s" ), message );
        u.shout( string_format( _( "%s yelling %s" ), u.disp_name(), message ), is_order );
    }
    if( !think_msg.empty() ) {
        add_msg( _( "You think %s" ), think_msg );
    }

    u.moves -= 100;
}

void npc::handle_sound( const sounds::sound_t spriority, const std::string &description,
                        int heard_volume, const tripoint &spos )
{
    const map &here = get_map();
    const tripoint_abs_ms s_abs_pos = here.getglobal( spos );
    const tripoint_abs_ms my_abs_pos = get_location();

    add_msg_debug( debugmode::DF_NPC,
                   "%s heard '%s', priority %d at volume %d from %d:%d, my pos %d:%d",
                   disp_name(), description, static_cast<int>( spriority ), heard_volume,
                   s_abs_pos.x(), s_abs_pos.y(), my_abs_pos.x(), my_abs_pos.y() );

    Character &player_character = get_player_character();
    bool player_ally = player_character.pos() == spos && is_player_ally();
    Character *const sound_source = get_creature_tracker().creature_at<Character>( spos );
    bool npc_ally = sound_source && sound_source->is_npc() && is_ally( *sound_source );

    if( ( player_ally || npc_ally ) && spriority == sounds::sound_t::order ) {
        say( chatbin.snip_acknowledged );
    }

    if( sees( spos ) || is_hallucination() ) {
        return;
    }
    // ignore low priority sounds if the NPC "knows" it came from a friend.
    // TODO: NPC will need to respond to talking noise eventually
    // but only for bantering purposes, not for investigating.
    if( spriority < sounds::sound_t::alarm ) {
        if( player_ally ) {
            add_msg_debug( debugmode::DF_NPC, "Allied NPC ignored same faction %s", get_name() );
            return;
        }
        if( npc_ally ) {
            add_msg_debug( debugmode::DF_NPC, "NPC ignored same faction %s", get_name() );
            return;
        }
    }
    // discount if sound source is player, or seen by player,
    // and listener is friendly and sound source is combat or alert only.
    if( spriority < sounds::sound_t::alarm && player_character.sees( spos ) ) {
        if( is_player_ally() ) {
            add_msg_debug( debugmode::DF_NPC, "NPC %s ignored low priority noise that player can see",
                           get_name() );
            return;
            // discount if sound source is player, or seen by player,
            // listener is neutral and sound type is worth investigating.
        } else if( spriority < sounds::sound_t::destructive_activity &&
                   get_attitude_group( get_attitude() ) != attitude_group::hostile ) {
            return;
        }
    }
    // patrolling guards will investigate more readily than stationary NPCS
    int investigate_dist = 10;
    if( mission == NPC_MISSION_GUARD_ALLY || mission == NPC_MISSION_GUARD_PATROL ) {
        investigate_dist = 50;
    }
    if( rules.has_flag( ally_rule::ignore_noise ) ) {
        investigate_dist = 0;
    }
    if( ai_cache.total_danger < 1.0f ) {
        if( spriority == sounds::sound_t::movement && !in_vehicle ) {
            warn_about( "movement_noise", rng( 1, 10 ) * 1_minutes, description );
        } else if( spriority > sounds::sound_t::movement ) {
            if( ( spriority == sounds::sound_t::speech || spriority == sounds::sound_t::alert ||
                  spriority == sounds::sound_t::order ) && sound_source &&
                !has_faction_relationship( *sound_source, npc_factions::knows_your_voice ) ) {
                warn_about( "speech_noise", rng( 1, 10 ) * 1_minutes );
            } else if( spriority > sounds::sound_t::activity ) {
                warn_about( "combat_noise", rng( 1, 10 ) * 1_minutes );
            }
            bool should_check = rl_dist( pos(), spos ) < investigate_dist;
            if( should_check ) {
                const zone_manager &mgr = zone_manager::get_manager();
                // NOLINTNEXTLINE(bugprone-branch-clone)
                if( mgr.has( zone_type_NPC_NO_INVESTIGATE, s_abs_pos, fac_id ) ) {
                    should_check = false;
                } else if( mgr.has( zone_type_NPC_INVESTIGATE_ONLY, my_abs_pos, fac_id ) &&
                           !mgr.has( zone_type_NPC_INVESTIGATE_ONLY, s_abs_pos, fac_id ) ) {
                    should_check = false;
                }
            }
            if( should_check ) {
                add_msg_debug( debugmode::DF_NPC, "%s added noise at pos %d:%d", get_name(),
                               s_abs_pos.x(), s_abs_pos.y() );
                dangerous_sound temp_sound;
                // TODO: fix point types
                temp_sound.abs_pos = s_abs_pos.raw();
                temp_sound.volume = heard_volume;
                temp_sound.type = spriority;
                if( !ai_cache.sound_alerts.empty() ) {
                    // TODO: fix point types
                    if( ai_cache.sound_alerts.back().abs_pos != s_abs_pos.raw() ) {
                        ai_cache.sound_alerts.push_back( temp_sound );
                    }
                } else {
                    ai_cache.sound_alerts.push_back( temp_sound );
                }
            }
        }
    }
}

void avatar::talk_to( std::unique_ptr<talker> talk_with, bool radio_contact,
                      bool is_computer, bool is_not_conversation )
{
    const bool has_mind_control = has_trait( trait_DEBUG_MIND_CONTROL );
    if( !talk_with->will_talk_to_u( *this, has_mind_control ) ) {
        return;
    }
    dialogue d( get_talker_for( *this ), std::move( talk_with ), {} );
    d.by_radio = radio_contact;
    dialogue_by_radio = radio_contact;
    d.actor( true )->check_missions();
    for( mission *&mission : d.actor( true )->assigned_missions() ) {
        if( mission->get_assigned_player_id() == getID() ) {
            d.missions_assigned.push_back( mission );
        }
    }
    for( const std::string &topic_id : d.actor( true )->get_topics( radio_contact ) ) {
        d.add_topic( topic_id );
    }
    for( const std::string &topic_id : d.actor( true )->get_topics( radio_contact ) ) {
        d.add_topic( topic_id );
    }
    dialogue_window d_win;
    d_win.is_computer = is_computer;
    d_win.is_not_conversation = is_not_conversation;
    // Main dialogue loop
    do {
        d.actor( true )->update_missions( d.missions_assigned );
        const talk_topic next = d.opt( d_win, d.topic_stack.back() );
        if( next.id == "TALK_NONE" ) {
            int cat = topic_category( d.topic_stack.back() );
            do {
                d.topic_stack.pop_back();
            } while( cat != -1 && topic_category( d.topic_stack.back() ) == cat );
        }
        if( next.id == "TALK_DONE" || d.topic_stack.empty() ) {
            npc *npc_actor = d.actor( true )->get_npc();
            if( npc_actor ) {
                d.actor( true )->say( _( npc_actor->chatbin.snip_bye ) );
            }
            d.done = true;
        } else if( next.id != "TALK_NONE" ) {
            d.add_topic( next );
        }
    } while( !d.done );

    if( activity.id() == ACT_AIM && !has_weapon() ) {
        cancel_activity();
        // don't query certain activities that are started from dialogue
    } else if( activity.id() == ACT_TRAIN || activity.id() == ACT_WAIT_NPC ||
               activity.id() == ACT_SOCIALIZE || activity.index == d.actor( true )->getID().get_value() ) {
        return;
    }

    if( uistate.distraction_conversation &&
        !d.actor( true )->has_effect( effect_under_operation, bodypart_str_id::NULL_ID() ) ) {
        g->cancel_activity_or_ignore_query( distraction_type::talked_to,
                                            string_format( _( "%s talked to you." ),
                                                    d.actor( true )->disp_name() ) );
    }
}

std::string dialogue::dynamic_line( const talk_topic &the_topic )
{
    if( !the_topic.item_type.is_null() ) {
        cur_item = the_topic.item_type;
    }

    // For compatibility
    const std::string &topic = the_topic.id;
    const auto iter = json_talk_topics.find( topic );
    if( iter != json_talk_topics.end() ) {
        std::string line = iter->second.get_dynamic_line( *this );
        if( !line.empty() ) {
            return line;
        }
    }

    if( topic == "TALK_NPC_NOFACE" ) {
        return string_format( _( "&%s stays silent." ), actor( true )->disp_name() );
    }

    if( topic == "TALK_NOFACE" ) {
        return _( "&You can't talk without your face." );
    } else if( topic == "TALK_DEAF" ) {
        return _( "&You are deaf and can't talk." );

    } else if( topic == "TALK_DEAF_ANGRY" ) {
        return string_format(
                   _( "&You are deaf and can't talk.  When you don't respond, %s becomes angry!" ),
                   actor( true )->disp_name() );
    } else if( topic == "TALK_MUTE" ) {
        return _( "&You are mute and can't talk." );

    } else if( topic == "TALK_MUTE_ANGRY" ) {
        return string_format(
                   _( "&You are mute and can't talk.  When you don't respond, %s becomes angry!" ),
                   actor( true )->disp_name() );
    } else if( topic == "TALK_CHURL" ) {
        return string_format(
                   _( "&Thou art but a lowley churl and ye know not this newe tongue.  %s seems unable to understand what you're saying." ),
                   actor( true )->disp_name() );

    } else if( topic == "TALK_CHURL_ANGRY" ) {
        return string_format(
                   _( "&Thou art but a lowley churl and ye know not this newe tongue.  Unable to understand your dialect, %s becomes angry!" ),
                   actor( true )->disp_name() );
    } else if( topic == "TALK_CHURL_TRADE" ) {
        return string_format(
                   _( "&Thou art but a lowley churl wyth litel understonding of this newe langage, yet %s can understand you and seems willing to trade!" ),
                   actor( true )->disp_name() );
    }
    avatar &player_character = get_avatar();
    if( topic == "TALK_SEDATED" ) {
        return string_format( _( "%1$s is sedated and can't be moved or woken up until the "
                                 "medication or sedation wears off.\nYou estimate it will wear "
                                 "off in %2$s." ),
                              actor( true )->disp_name(),
                              to_string_approx( player_character.estimate_effect_dur( skill_firstaid,
                                                effect_narcosis, 90_minutes, 60_minutes, 6,
                                                *actor( true )->get_npc() ) ) );
    }

    // Those topics are handled by the mission system, see there.
    static const std::unordered_set<std::string> mission_topics = { {
            "TALK_MISSION_DESCRIBE", "TALK_MISSION_DESCRIBE_URGENT",
            "TALK_MISSION_OFFER", "TALK_MISSION_ACCEPTED",
            "TALK_MISSION_REJECTED", "TALK_MISSION_ADVICE", "TALK_MISSION_INQUIRE",
            "TALK_MISSION_SUCCESS", "TALK_MISSION_SUCCESS_LIE", "TALK_MISSION_FAILURE"
        }
    };
    if( mission_topics.count( topic ) > 0 ) {
        mission *miss = actor( true )->selected_mission();
        if( miss == nullptr ) {
            return "mission_selected == nullptr; BUG!  (npctalk.cpp:dynamic_line)";
        }
        const mission_type &type = miss->get_type();
        // TODO: make it a member of the mission class, maybe at mission instance specific data
        const std::string &ret = miss->dialogue_for_topic( topic );
        if( ret.empty() ) {
            debugmsg( "Bug in npctalk.cpp:dynamic_line.  Wrong mission_id(%s) or topic(%s)",
                      type.id.c_str(), topic.c_str() );
            return "";
        }

        if( topic == "TALK_MISSION_SUCCESS" && miss->has_follow_up() ) {
            switch( rng( 1, 3 ) ) {
                case 1:
                    return ret + _( "  And I have more I'd like you to do." );
                case 2:
                    return ret + _( "  I could use a hand with something else if you are interested." );
                case 3:
                    return ret + _( "  If you are interested, I have another job for you." );
            }
        }

        return ret;
    }

    if( topic == "TALK_NONE" || topic == "TALK_DONE" ) {
        return _( actor( true )->get_npc()->chatbin.snip_bye );
    } else if( topic == "TALK_TRAIN" ) {
        if( !player_character.backlog.empty() && player_character.backlog.front().id() == ACT_TRAIN ) {
            return _( "Shall we resume?" );
        } else if( actor( true )->skills_offered_to( *actor( false ) ).empty() &&
                   actor( true )->styles_offered_to( *actor( false ) ).empty() &&
                   actor( true )->spells_offered_to( *actor( false ) ).empty() &&
                   actor( true )->proficiencies_offered_to( *actor( false ) ).empty() ) {
            return _( "Sorry, but it doesn't seem I have anything to teach you." );
        } else {
            return _( "Here's what I can teach you…" );
        }
    } else if( topic == "TALK_TRAIN_NPC" ) {
        if( actor( false )->skills_offered_to( *actor( true ) ).empty() &&
            actor( false )->styles_offered_to( *actor( true ) ).empty() &&
            actor( false )->spells_offered_to( *actor( true ) ).empty() &&
            actor( false )->proficiencies_offered_to( *actor( true ) ).empty() ) {
            return _( "Sorry, there's nothing I can learn from you." );
        } else {
            return _( "Sure, I'm all ears." );
        }
    } else if( topic == "TALK_TRAIN_SEMINAR" ) {
        return _( "What do you want me to teach?" );
    } else if( topic == "TALK_HOW_MUCH_FURTHER" ) {
        return actor( true )->distance_to_goal();
    } else if( topic == "TALK_DESCRIBE_MISSION" ) {
        return actor( true )->get_job_description();
    } else if( topic == "TALK_SHOUT" ) {
        actor( false )->shout();
        if( actor( false )->is_deaf() ) {
            return _( "&You yell, but can't hear yourself." );
        } else {
            if( actor( false )->is_mute() ) {
                return _( "&You yell, but can't form words." );
            } else {
                return _( "&You yell." );
            }
        }
    } else if( topic == "TALK_SIZE_UP" ) {
        return actor( true )->evaluation_by( *actor( false ) );
    } else if( topic == "TALK_ASSESS_PERSON" ) {
        return actor( true )->view_personality_traits();
    } else if( topic == "TALK_LOOK_AT" ) {
        if( actor( false )->can_see() ) {
            return "&" + actor( true )->short_description();
        } else {
            return string_format( _( "&You're blind and can't look at %s." ), actor( true )->disp_name() );
        }
    } else if( topic == "TALK_OPINION" ) {
        return "&" + actor( true )->opinion_text();
    } else if( topic == "TALK_MIND_CONTROL" ) {
        if( actor( true )->enslave_mind() ) {
            return _( "YES, MASTER!" );
        }
    }

    debugmsg( "I don't know what to say for %s. (BUG (npctalk.cpp:dynamic_line))", topic );
    return "";
}

void dialogue::apply_speaker_effects( const talk_topic &the_topic )
{
    const std::string &topic = the_topic.id;
    const auto iter = json_talk_topics.find( topic );
    if( iter == json_talk_topics.end() ) {
        return;
    }
    for( json_dynamic_line_effect &npc_effect : iter->second.get_speaker_effects() ) {
        if( npc_effect.test_condition( *this ) ) {
            npc_effect.apply( *this );
        }
    }
}

talk_response &dialogue::add_response( const std::string &text, const std::string &r,
                                       const bool first )
{
    talk_response result = talk_response();
    result.truetext = no_translation( text );
    result.truefalse_condition = []( const dialogue & ) {
        return true;
    };
    result.success.next_topic = talk_topic( r );
    if( first ) {
        responses.insert( responses.begin(), result );
        return responses.front();
    } else {
        responses.push_back( result );
        return responses.back();
    }
}

talk_response &dialogue::add_response_done( const std::string &text )
{
    return add_response( text, "TALK_DONE" );
}

talk_response &dialogue::add_response_none( const std::string &text )
{
    return add_response( text, "TALK_NONE" );
}

talk_response &dialogue::add_response( const std::string &text, const std::string &r,
                                       const talkfunction_ptr &effect_success, const bool first )
{
    talk_response &result = add_response( text, r, first );
    result.success.set_effect( effect_success );
    return result;
}

talk_response &dialogue::add_response( const std::string &text, const std::string &r,
                                       const std::function<void( npc & )> &effect_success,
                                       dialogue_consequence consequence, const bool first )
{
    talk_response &result = add_response( text, r, first );
    result.success.set_effect_consequence( effect_success, consequence );
    return result;
}

talk_response &dialogue::add_response( const std::string &text, const std::string &r,
                                       mission *miss, const bool first )
{
    if( miss == nullptr ) {
        debugmsg( "tried to select null mission" );
    }
    talk_response &result = add_response( text, r, first );
    result.mission_selected = miss;
    return result;
}

talk_response &dialogue::add_response( const std::string &text, const std::string &r,
                                       const skill_id &skill, const bool first )
{
    talk_response &result = add_response( text, r, first );
    result.skill = skill;
    return result;
}

talk_response &dialogue::add_response( const std::string &text, const std::string &r,
                                       const proficiency_id &proficiency, const bool first )
{
    talk_response &result = add_response( text, r, first );
    result.proficiency = proficiency;
    return result;
}

talk_response &dialogue::add_response( const std::string &text, const std::string &r,
                                       const spell_id &sp, const bool first )
{
    talk_response &result = add_response( text, r, first );
    result.dialogue_spell = sp;
    return result;
}

talk_response &dialogue::add_response( const std::string &text, const std::string &r,
                                       const martialart &style, const bool first )
{
    talk_response &result = add_response( text, r, first );
    result.style = style.id;
    return result;
}

talk_response &dialogue::add_response( const std::string &text, const std::string &r,
                                       const itype_id &item_type, const bool first )
{
    if( item_type.is_null() ) {
        debugmsg( "explicitly specified null item" );
    }

    talk_response &result = add_response( text, r, first );
    result.success.next_topic.item_type = item_type;
    return result;
}

void dialogue::gen_responses( const talk_topic &the_topic )
{
    responses.clear();
    const auto iter = json_talk_topics.find( the_topic.id );
    if( iter != json_talk_topics.end() ) {
        json_talk_topic &jtt = iter->second;
        if( jtt.gen_responses( *this ) ) {
            return;
        }
    }

    Character &player_character = get_player_character();
    if( the_topic.id == "TALK_MISSION_LIST" ) {
        if( actor( true )->available_missions().size() == 1 ) {
            add_response( _( "Tell me about it." ), "TALK_MISSION_OFFER",
                          actor( true )->available_missions().front(), true );
        } else {
            for( mission *&mission : actor( true )->available_missions() ) {
                add_response( mission->get_type().tname(), "TALK_MISSION_OFFER", mission, true );
            }
        }
    } else if( the_topic.id == "TALK_MISSION_LIST_ASSIGNED" ) {
        if( missions_assigned.size() == 1 ) {
            add_response( _( "I have news." ), "TALK_MISSION_INQUIRE", missions_assigned.front() );
        } else {
            for( mission *&miss_it : missions_assigned ) {
                add_response( miss_it->get_type().tname(), "TALK_MISSION_INQUIRE", miss_it );
            }
        }
    } else if( the_topic.id == "TALK_TRAIN_NPC" ) {
        const std::vector<matype_id> &styles = actor( false )->styles_offered_to( *actor( true ) );
        const std::vector<skill_id> &skills = actor( false )->skills_offered_to( *actor( true ) );
        const std::vector<spell_id> &spells = actor( false )->spells_offered_to( *actor( true ) );
        const std::vector<proficiency_id> &profs =
            actor( false )->proficiencies_offered_to( *actor( true ) );
        if( skills.empty() && styles.empty() && spells.empty() && profs.empty() ) {
            add_response_none( _( "Oh, okay." ) );
            return;
        }
        for( const spell_id &sp : spells ) {
            const std::string &text =
                string_format( "%s: %s", _( "Spell" ), actor( false )->spell_training_text( *actor( true ), sp ) );
            if( !text.empty() ) {
                add_response( text, "TALK_TRAIN_NPC_START", sp );
            }
        }
        for( const matype_id &ma : styles ) {
            const std::string &text =
                string_format( "%s: %s", _( "Style" ), actor( false )->style_training_text( *actor( true ), ma ) );
            if( !text.empty() ) {
                add_response( text, "TALK_TRAIN_NPC_START", ma.obj() );
            }
        }
        for( const skill_id &sk : skills ) {
            const std::string &text =
                string_format( "%s: %s", _( "Skill" ), actor( false )->skill_training_text( *actor( true ), sk ) );
            if( !text.empty() && !sk->obsolete() ) {
                add_response( text, "TALK_TRAIN_NPC_START", sk );
            }
        }
        for( const proficiency_id &pr : profs ) {
            const std::string &text =
                string_format( "%s: %s", _( "Proficiency" ),
                               actor( false )->proficiency_training_text( *actor( true ), pr ) );
            if( !text.empty() ) {
                add_response( text, "TALK_TRAIN_NPC_START", pr );
            }
        }
        add_response_none( _( "Eh, never mind." ) );
    } else if( the_topic.id == "TALK_TRAIN_SEMINAR" ) {
        const std::vector<skill_id> &sklist = actor( true )->skills_teacheable();
        const std::vector<proficiency_id> &prlist = actor( true )->proficiencies_teacheable();
        const std::vector<matype_id> &malist = actor( true )->styles_teacheable();
        const std::vector<spell_id> &splist = actor( true )->spells_teacheable();
        if( sklist.empty() && prlist.empty() && malist.empty() && splist.empty() ) {
            add_response_none( _( "Oh, okay." ) );
            return;
        }
        for( const skill_id &sk : sklist ) {
            if( sk->obsolete() ) {
                continue;
            }
            const std::string &text =
                string_format( "%s: %s", _( "Skill" ), actor( true )->skill_seminar_text( sk ) );
            add_response( text, "TALK_TRAIN_SEMINAR_START", sk );
        }
        for( const proficiency_id &pr : prlist ) {
            const std::string &text =
                string_format( "%s: %s", _( "Proficiency" ), actor( true )->proficiency_seminar_text( pr ) );
            add_response( text, "TALK_TRAIN_SEMINAR_START", pr );
        }
        for( const matype_id &ma : malist ) {
            const std::string &text =
                string_format( "%s: %s", _( "Style" ), actor( true )->style_seminar_text( ma ) );
            add_response( text, "TALK_TRAIN_SEMINAR_START", ma.obj() );
        }
        for( const spell_id &sp : splist ) {
            const std::string &text =
                string_format( "%s: %s", _( "Spell" ), actor( true )->spell_seminar_text( sp ) );
            add_response( text, "TALK_TRAIN_SEMINAR_START", sp );
        }
        add_response_none( _( "Eh, never mind." ) );
    } else if( the_topic.id == "TALK_TRAIN" ) {
        if( !player_character.backlog.empty() && player_character.backlog.front().id() == ACT_TRAIN &&
            player_character.backlog.front().index == actor( true )->getID().get_value() ) {
            player_activity &backlog = player_character.backlog.front();
            const skill_id skillt( backlog.name );
            // TODO: This is potentially dangerous. A skill and a martial art
            // could have the same ident!
            if( !skillt.is_valid() ) {
                const matype_id styleid = matype_id( backlog.name );
                if( !styleid.is_valid() ) {
                    const proficiency_id profid = proficiency_id( backlog.name );
                    if( !profid.is_valid() ) {
                        const spell_id &sp_id = spell_id( backlog.name );
                        if( actor( true )->knows_spell( sp_id ) ) {
                            add_response( string_format( _( "Yes, let's resume training %s" ),
                                                         sp_id->name ), "TALK_TRAIN_START", sp_id );
                        }
                    } else {
                        add_response( string_format( _( "Yes, let's resume training %s" ),
                                                     profid->name() ), "TALK_TRAIN_START", profid );
                    }
                } else {
                    const martialart &style = styleid.obj();
                    add_response( string_format( _( "Yes, let's resume training %s" ),
                                                 style.name ), "TALK_TRAIN_START", style );
                }
            } else {
                add_response( string_format( _( "Yes, let's resume training %s" ), skillt->name() ),
                              "TALK_TRAIN_START", skillt );
            }
        }
        const std::vector<matype_id> &styles = actor( true )->styles_offered_to( *actor( false ) );
        const std::vector<skill_id> &trainable = actor( true )->skills_offered_to( *actor( false ) );
        const std::vector<spell_id> &teachable = actor( true )->spells_offered_to( *actor( false ) );
        const std::vector<proficiency_id> &proficiencies = actor( true )->proficiencies_offered_to( *actor(
                    false ) );
        if( trainable.empty() && styles.empty() && teachable.empty() && proficiencies.empty() ) {
            add_response_none( _( "Oh, okay." ) );
            return;
        }
        for( const spell_id &sp : teachable ) {
            const std::string &text =
                string_format( "%s: %s", _( "Spell" ), actor( true )->spell_training_text( *actor( false ), sp ) );
            if( !text.empty() ) {
                add_response( text, "TALK_TRAIN_START", sp );
            }
        }
        for( const matype_id &style_id : styles ) {
            const std::string &text =
                string_format( "%s: %s", _( "Style" ),
                               actor( true )->style_training_text( *actor( false ), style_id ) );
            if( !text.empty() ) {
                add_response( text, "TALK_TRAIN_START", style_id.obj() );
            }
        }
        for( const skill_id &trained : trainable ) {
            const std::string &text =
                string_format( "%s: %s", _( "Skill" ),
                               actor( true )->skill_training_text( *actor( false ), trained ) );
            if( !text.empty() && !trained->obsolete() ) {
                add_response( text, "TALK_TRAIN_START", trained );
            }
        }
        for( const proficiency_id &trained : proficiencies ) {
            const std::string &text =
                string_format( "%s: %s", _( "Proficiency" ),
                               actor( true )->proficiency_training_text( *actor( false ), trained ) );
            if( !text.empty() ) {
                add_response( text, "TALK_TRAIN_START", trained );
            }
        }
        add_response_none( _( "Eh, never mind." ) );
    } else if( the_topic.id == "TALK_HOW_MUCH_FURTHER" ) {
        add_response_none( _( "Okay, thanks." ) );
        add_response_done( _( "Let's keep moving." ) );
    }

    if( actor( false )->has_trait( trait_DEBUG_MIND_CONTROL ) && !actor( true )->is_player_ally() ) {
        add_response( _( "OBEY ME!" ), "TALK_MIND_CONTROL" );
        add_response_done( _( "Bye." ) );
    }

    if( player_character.has_trait( trait_PROF_CHURL ) && ( actor( true )->get_npc_trust() >= 0 ) &&
        ( actor( true )->get_npc_anger() <= 0 ) && ( actor( true )->int_cur() >= 9 ) &&
        !( the_topic.id == "TALK_CHURL_FRIENDLY" ) ) {
        add_response( _( "Ho there, otherwyrldly devyl!  Have yow ware for to chaffare?" ),
                      "TALK_CHURL_FRIENDLY" );
        add_response_done( _( "Farewell!" ) );
    }

    if( responses.empty() ) {
        add_response_done( _( "Bye." ) );
    }
}

static int parse_mod( const dialogue &d, const std::string &attribute, const int factor )
{
    return d.actor( true )->parse_mod( attribute, factor ) + d.actor( false )->parse_mod( attribute,
            factor );
}

static int total_price( const talker &seller, const itype_id &item_type )
{
    int price = 0;
    item tmp( item_type );

    if( tmp.count_by_charges() ) {
        tmp.charges =  seller.charges_of( item_type );
        price = tmp.price( true );
    } else {
        std::vector<const item *> items = seller.const_items_with( [&item_type]( const item & e ) {
            return item_type == e.type->get_id();
        } );
        for( const item *it : items ) {
            price += it->price( true );
        }
    }
    return price;
}

int talk_trial::calc_chance( dialogue &d ) const
{
    if( d.actor( false )->has_trait( trait_DEBUG_MIND_CONTROL ) ) {
        return 100;
    }
    int chance = difficulty;
    switch( type ) {
        case NUM_TALK_TRIALS:
            dbg( D_ERROR ) << "called calc_chance with invalid talk_trial value: " << type;
            break;
        case TALK_TRIAL_NONE:
            chance = 100;
            break;
        case TALK_TRIAL_SKILL_CHECK:
            chance = d.actor( false )->get_skill_level( skill_id( skill_required ) ) >= difficulty ? 100 : 0;
            break;
        case TALK_TRIAL_CONDITION:
            chance = condition( d ) ? 100 : 0;
            break;
        case TALK_TRIAL_LIE:
            chance += d.actor( false )->trial_chance_mod( "lie" ) + d.actor( true )->trial_chance_mod( "lie" );
            break;
        case TALK_TRIAL_PERSUADE:
            chance += d.actor( false )->trial_chance_mod( "persuade" ) +
                      d.actor( true )->trial_chance_mod( "persuade" );
            break;
        case TALK_TRIAL_INTIMIDATE:
            chance += d.actor( false )->trial_chance_mod( "intimidate" ) +
                      d.actor( true )->trial_chance_mod( "intimidate" );
            break;
    }
    for( const auto &this_mod : modifiers ) {
        chance += parse_mod( d, this_mod.first, this_mod.second );
    }

    return std::max( 0, std::min( 100, chance ) );
}

bool talk_trial::roll( dialogue &d ) const
{
    if( type == TALK_TRIAL_NONE || d.actor( false )->has_trait( trait_DEBUG_MIND_CONTROL ) ) {
        return true;
    }
    const int chance = calc_chance( d );
    const bool success = rng( 0, 99 ) < chance;
    const bool speech_trial = type == TALK_TRIAL_PERSUADE || type == TALK_TRIAL_INTIMIDATE ||
                              type == TALK_TRIAL_LIE;
    if( speech_trial && d.actor( false )->get_character() ) {
        Character &u = *d.actor( false )->get_character();
        if( success ) {
            u.practice( skill_speech, ( 100 - chance ) / 10 );
        } else {
            u.practice( skill_speech, ( 100 - chance ) / 7 );
        }
    }
    return success;
}

int topic_category( const talk_topic &the_topic )
{
    const std::string &topic = the_topic.id;
    // TODO: ideally, this would be a property of the topic itself.
    // How this works: each category has a set of topics that belong to it, each set is checked
    // for the given topic and if a set contains, the category number is returned.
    static const std::unordered_set<std::string> topic_1 = { {
            "TALK_MISSION_START", "TALK_MISSION_DESCRIBE", "TALK_MISSION_OFFER",
            "TALK_MISSION_ACCEPTED", "TALK_MISSION_REJECTED", "TALK_MISSION_ADVICE",
            "TALK_MISSION_INQUIRE", "TALK_MISSION_SUCCESS", "TALK_MISSION_SUCCESS_LIE",
            "TALK_MISSION_FAILURE", "TALK_MISSION_REWARD", "TALK_MISSION_END",
            "TALK_MISSION_DESCRIBE_URGENT"
        }
    };
    if( topic_1.count( topic ) > 0 ) {
        return 1;
    }
    static const std::unordered_set<std::string> topic_2 = { {
            "TALK_SHARE_EQUIPMENT", "TALK_GIVE_EQUIPMENT", "TALK_DENY_EQUIPMENT"
        }
    };
    if( topic_2.count( topic ) > 0 ) {
        return 2;
    }
    static const std::unordered_set<std::string> topic_3 = { {
            "TALK_SUGGEST_FOLLOW", "TALK_AGREE_FOLLOW", "TALK_DENY_FOLLOW",
        }
    };
    if( topic_3.count( topic ) > 0 ) {
        return 3;
    }
    static const std::unordered_set<std::string> topic_4 = { {
            "TALK_COMBAT_ENGAGEMENT",
        }
    };
    if( topic_4.count( topic ) > 0 ) {
        return 4;
    }
    static const std::unordered_set<std::string> topic_5 = { {
            "TALK_COMBAT_COMMANDS",
        }
    };
    if( topic_5.count( topic ) > 0 ) {
        return 5;
    }
    static const std::unordered_set<std::string> topic_6 = { {
            "TALK_TRAIN", "TALK_TRAIN_START", "TALK_TRAIN_FORCE",
            "TALK_TRAIN_NPC_START", "TALK_TRAIN_NPC_FORCE"
        }
    };
    if( topic_6.count( topic ) > 0 ) {
        return 6;
    }
    static const std::unordered_set<std::string> topic_7 = { {
            "TALK_MISC_RULES",
        }
    };
    if( topic_7.count( topic ) > 0 ) {
        return 7;
    }
    static const std::unordered_set<std::string> topic_8 = { {
            "TALK_AIM_RULES",
        }
    };
    if( topic_8.count( topic ) > 0 ) {
        return 8;
    }
    static const std::unordered_set<std::string> topic_9 = { {
            "TALK_FRIEND", "TALK_GIVE_ITEM", "TALK_USE_ITEM",
        }
    };
    if( topic_9.count( topic ) > 0 ) {
        return 9;
    }
    static const std::unordered_set<std::string> topic_99 = { {
            "TALK_SIZE_UP", "TALK_ASSESS_PERSON", "TALK_LOOK_AT", "TALK_OPINION", "TALK_SHOUT"
        }
    };
    if( topic_99.count( topic ) > 0 ) {
        return 99;
    }
    return -1; // Not grouped with other topics
}

void parse_tags( std::string &phrase, const Character &u, const Character &me,
                 const itype_id &item_type )
{
    dialogue d( get_talker_for( u ), get_talker_for( me ) );
    parse_tags( phrase, u, me, d, item_type );
}

void parse_tags( std::string &phrase, const Character &u, const Character &me, const dialogue &d,
                 const itype_id &item_type )
{
    parse_tags( phrase, *get_talker_for( u ), *get_talker_for( me ), d, item_type );
}

void parse_tags( std::string &phrase, const talker &u, const talker &me, const dialogue &d,
                 const itype_id &item_type )
{
    phrase = SNIPPET.expand( phrase );

    const Character *u_chr = u.get_character();
    const Character *me_chr = me.get_character();
    size_t fa;
    size_t fb;
    size_t fa_;
    std::string tag;
    do {
        fa = phrase.find( '<' );
        fb = phrase.find( '>' );
        // Skip the <color_XXX> and </color> tag
        while( fa != std::string::npos && ( phrase.compare( fa + 1, 6, "color_" ) == 0 ||
                                            phrase.compare( fa + 1, 7, "/color>" ) == 0 ) ) {
            if( phrase.compare( fa + 1, 6, "color_" ) == 0 ) {
                fa = phrase.find( '<', fa + 7 );
            } else { // phrase.compare(fa + 1, 7, "/color>") == 0
                fa = phrase.find( '<', fa + 8 );
            }
            fb = phrase.find( '>', fa );
        }
        if( fa != std::string::npos ) {
            size_t nest = 0;
            fa_ = phrase.find( '<', fa + 1 );
            while( fa_ < fb && fa_ != std::string::npos ) {
                nest++;
                fa_ = phrase.find( '<', fa_ + 1 );
            }
            while( nest > 0 && fb != std::string::npos ) {
                nest--;
                fb = phrase.find( '>', fb + 1 );
            }
        }
        int l = fb - fa + 1;
        if( fa != std::string::npos && fb != std::string::npos ) {
            tag = phrase.substr( fa, fb - fa + 1 );
        } else {
            return;
        }

        const item_location u_weapon = u_chr ? u_chr->get_wielded_item() : item_location();
        const item_location me_weapon = me_chr ? me_chr->get_wielded_item() : item_location();
        // Special, dynamic tags go here
        if( tag == "<yrwp>" ) {
            phrase.replace( fa, l, remove_color_tags( u_weapon->tname() ) );
        } else if( tag == "<mywp>" ) {
            if( me_chr && !me_chr->is_armed() ) {
                phrase.replace( fa, l, _( "fists" ) );
            } else {
                phrase.replace( fa, l, remove_color_tags( me_weapon->tname() ) );
            }
        } else if( tag == "<u_name>" ) {
            phrase.replace( fa, l, u.get_name() );
        } else if( tag == "<npc_name>" ) {
            phrase.replace( fa, l, me.get_name() );
        } else if( tag == "<ammo>" ) {
            if( !me_weapon || !me_weapon->is_gun() ) {
                phrase.replace( fa, l, _( "BADAMMO" ) );
            } else {
                phrase.replace( fa, l, me_weapon->ammo_current()->nname( 1 ) );
            }
        } else if( tag == "<current_activity>" ) {
            std::string activity_name;
            const npc *guy = dynamic_cast<const npc *>( me_chr );
            if( guy && guy->current_activity_id ) {
                activity_name = guy->get_current_activity();
            } else {
                activity_name = _( "doing this and that" );
            }
            phrase.replace( fa, l, activity_name );
        } else if( tag == "<punc>" ) {
            switch( rng( 0, 2 ) ) {
                case 0:
                    phrase.replace( fa, l, pgettext( "punctuation", "." ) );
                    break;
                case 1:
                    phrase.replace( fa, l, pgettext( "punctuation", "…" ) );
                    break;
                case 2:
                    phrase.replace( fa, l, pgettext( "punctuation", "!" ) );
                    break;
            }
        } else if( tag == "<mypronoun>" ) {
            std::string npcstr = me.is_male() ? pgettext( "npc", "He" ) : pgettext( "npc", "She" );
            phrase.replace( fa, l, npcstr );
        } else if( tag == "<mypossesivepronoun>" ) {
            std::string npcstr = me.is_male() ? pgettext( "npc", "his" ) : pgettext( "npc", "her" );
            phrase.replace( fa, l, npcstr );
        } else if( tag == "<topic_item>" ) {
            phrase.replace( fa, l, item::nname( item_type, 2 ) );
        } else if( tag == "<topic_item_price>" ) {
            item tmp( item_type );
            phrase.replace( fa, l, format_money( tmp.price( true ) ) );
        } else if( tag == "<topic_item_my_total_price>" ) {
            int price = total_price( me, item_type );
            phrase.replace( fa, l, format_money( price ) );
        } else if( tag == "<topic_item_your_total_price>" ) {
            int price = total_price( u, item_type );
            phrase.replace( fa, l, format_money( price ) );
        } else if( tag == "<interval>" ) {
            const npc *guy = dynamic_cast<const npc *>( me_chr );
            std::string restock_interval = guy ? guy->get_restock_interval() : _( "a few days" );
            phrase.replace( fa, l, restock_interval );
        } else if( tag.find( "<u_val:" ) == 0 ) {
            //adding a user variable to the string
            std::string var = tag.substr( tag.find( ':' ) + 1 );
            // remove the trailing >
            var.pop_back();
            // resolve nest
            parse_tags( var, u, me, d, item_type );
            phrase.replace( fa, l, u.get_value( "npctalk_var_" + var ) );
        } else if( tag.find( "<npc_val:" ) == 0 ) {
            //adding a npc variable to the string
            std::string var = tag.substr( tag.find( ':' ) + 1 );
            // remove the trailing >
            var.pop_back();
            // resolve nest
            parse_tags( var, u, me, d, item_type );
            phrase.replace( fa, l, me.get_value( "npctalk_var_" + var ) );
        } else if( tag.find( "<global_val:" ) == 0 ) {
            //adding a global variable to the string
            std::string var = tag.substr( tag.find( ':' ) + 1 );
            // remove the trailing >
            var.pop_back();
            // resolve nest
            parse_tags( var, u, me, d, item_type );
            global_variables &globvars = get_globals();
            phrase.replace( fa, l, globvars.get_global_value( "npctalk_var_" + var ) );
        } else if( tag.find( "<context_val:" ) == 0 ) {
            //adding a context variable to the string requires dialogue to exist
            std::string var = tag.substr( tag.find( ':' ) + 1 );
            // remove the trailing >
            var.pop_back();
            // resolve nest
            parse_tags( var, u, me, d, item_type );
            phrase.replace( fa, l, d.get_value( "npctalk_var_" + var ) );
        } else if( tag.find( "<item_name:" ) == 0 ) {
            //embedding an items name in the string
            std::string var = tag.substr( tag.find( ':' ) + 1 );
            // remove the trailing >
            var.pop_back();
            // resolve nest
            parse_tags( var, u, me, d, item_type );
            // attempt to cast as an item
            phrase.replace( fa, l, itype_id( var )->nname( 1 ) );
        } else if( tag.find( "<item_description:" ) == 0 ) {
            //embedding an items name in the string
            std::string var = tag.substr( tag.find( ':' ) + 1 );
            // remove the trailing >
            var.pop_back();
            // resolve nest
            parse_tags( var, u, me, d, item_type );
            // attempt to cast as an item
            phrase.replace( fa, l, itype_id( var )->description.translated() );
        } else if( tag.find( "<trait_name:" ) == 0 ) {
            //embedding an items name in the string
            std::string var = tag.substr( tag.find( ':' ) + 1 );
            // remove the trailing >
            var.pop_back();
            // resolve nest
            parse_tags( var, u, me, d, item_type );
            // attempt to cast as an item
            phrase.replace( fa, l, trait_id( var )->name() );
        } else if( tag.find( "<trait_description:" ) == 0 ) {
            //embedding an items name in the string
            std::string var = tag.substr( tag.find( ':' ) + 1 );
            // remove the trailing >
            var.pop_back();
            // resolve nest
            parse_tags( var, u, me, d, item_type );
            // attempt to cast as an item
            phrase.replace( fa, l, trait_id( var )->desc() );
        } else if( tag.find( "<spell_name:" ) == 0 ) {
            //embedding an items name in the string
            std::string var = tag.substr( tag.find( ':' ) + 1 );
            // remove the trailing >
            var.pop_back();
            // resolve nest
            parse_tags( var, u, me, d, item_type );
            // attempt to cast as an item
            phrase.replace( fa, l, spell_id( var )->name.translated() );
        } else if( tag.find( "<spell_description:" ) == 0 ) {
            //embedding an items name in the string
            std::string var = tag.substr( tag.find( ':' ) + 1 );
            // remove the trailing >
            var.pop_back();
            // resolve nest
            parse_tags( var, u, me, d, item_type );
            // attempt to cast as an item
            phrase.replace( fa, l, spell_id( var )->description.translated() );
        } else if( tag.find( "<city>" ) == 0 ) {
            std::string cityname = "nowhere";
            tripoint_abs_sm abs_sub = get_map().get_abs_sub();
            const city *c = overmap_buffer.closest_city( abs_sub ).city;
            if( c != nullptr ) {
                cityname = c->name;
            }
            phrase.replace( fa, l, cityname );
        } else if( !tag.empty() ) {
            debugmsg( "Bad tag.  '%s' (%d - %d)", tag.c_str(), fa, fb );
            phrase.replace( fa, fb - fa + 1, "????" );
        }
    } while( fa != std::string::npos && fb != std::string::npos );
}

void dialogue::add_topic( const std::string &topic_id )
{
    if( actor( true )->get_npc() ) {
        topic_stack.emplace_back( actor( true )->get_npc()->get_specified_talk_topic( topic_id ) );
    } else {
        topic_stack.emplace_back( topic_id );
    }
}

void dialogue::add_topic( const talk_topic &topic )
{
    if( actor( true )->get_npc() ) {
        std::string const &newid = actor( true )->get_npc()->get_specified_talk_topic( topic.id );
        topic_stack.emplace_back( newid, topic.item_type, topic.reason );
    } else {
        topic_stack.push_back( topic );
    }
}

void dialogue::set_value( const std::string &key, const std::string &value )
{
    context[key] = value;
}

void dialogue::remove_value( const std::string &key )
{
    context->erase( key );
}

std::string dialogue::get_value( const std::string &key ) const
{
    return maybe_get_value( key ).value_or( std::string{} );
}

std::optional<std::string> dialogue::maybe_get_value( const std::string &key ) const
{
    auto it = context->find( key );
    return it == context->end() ? std::nullopt : std::optional<std::string> { it->second };
}

void dialogue::set_conditional( const std::string &key,
                                const std::function<bool( dialogue & )> &value )
{
    conditionals[key] = value;
}

bool dialogue::evaluate_conditional( const std::string &key, dialogue &d )
{
    auto it = conditionals->find( key );
    return ( it == conditionals->end() ) ? false : it->second( d );
}

const std::unordered_map<std::string, std::string> &dialogue::get_context() const
{
    return context;
}

const std::unordered_map<std::string, std::function<bool( dialogue & )>>
        &dialogue::get_conditionals() const
{
    return conditionals;
}

void dialogue::amend_callstack( const std::string &value )
{
    if( !callstack.empty() ) {
        callstack += " \\ " + value;
    } else {
        callstack = value;
    }
}

std::string dialogue::get_callstack() const
{
    if( !callstack.empty() ) {
        return "Callstack: " + callstack;
    }
    return "";
}

talker *dialogue::actor( const bool is_beta ) const
{
    if( !has_beta && !has_alpha ) {
        debugmsg( "Attempted to use a dialogue with no actors!  %s", get_callstack() );
    }
    if( is_beta && !has_beta ) {
        debugmsg( "Tried to use an invalid beta talker.  %s", get_callstack() );
        // Try to avoid a crash by using the alpha if it exists
        if( has_alpha ) {
            return alpha.get();
        }
    }
    if( !is_beta && !has_alpha ) {
        debugmsg( "Tried to use an invalid alpha talker.  %s", get_callstack() );
        // Try to avoid a crash by using the beta if it exists
        if( has_beta ) {
            return beta.get();
        }
    }
    return ( is_beta ? beta : alpha ).get();
}

dialogue::dialogue( const dialogue &d ) : has_beta( d.has_beta ), has_alpha( d.has_alpha )
{
    if( has_alpha ) {
        alpha = d.actor( false )->clone();
    }
    if( has_beta ) {
        beta = d.actor( true )->clone();
    }
    if( !has_alpha && !has_beta ) {
        debugmsg( "Constructed a dialogue with no actors!  %s", get_callstack() );
    }
    if( d.context.has_value() ) {
        context = *d.context;
    }
    if( d.conditionals.has_value() ) {
        conditionals = *d.conditionals;
    }
    callstack = d.callstack;
}

dialogue::dialogue( std::unique_ptr<talker> alpha_in,
                    std::unique_ptr<talker> beta_in ) : alpha( std::move( alpha_in ) ), beta( std::move( beta_in ) )
{
    has_alpha = alpha != nullptr;
    has_beta = beta != nullptr;
    if( !has_alpha && !has_beta ) {
        debugmsg( "Constructed a dialogue with no actors!  %s", get_callstack() );
    }
}

dialogue::dialogue( std::unique_ptr<talker> alpha_in,
                    std::unique_ptr<talker> beta_in,
                    const std::unordered_map<std::string, std::function<bool( dialogue & )>> &cond ) : alpha( std::move(
                                    alpha_in ) ), beta( std::move( beta_in ) ), conditionals( cond )
{
    has_alpha = alpha != nullptr;
    has_beta = beta != nullptr;
    if( !has_alpha && !has_beta ) {
        debugmsg( "Constructed a dialogue with no actors!  %s", get_callstack() );
    }
}

dialogue::dialogue( std::unique_ptr<talker> alpha_in,
                    std::unique_ptr<talker> beta_in,
                    const std::unordered_map<std::string, std::function<bool( dialogue & )>> &cond,
                    const std::unordered_map<std::string, std::string> &ctx ) : alpha( std::move( alpha_in ) ),
    beta( std::move( beta_in ) ), context( ctx ), conditionals( cond )
{
    has_alpha = alpha != nullptr;
    has_beta = beta != nullptr;

    if( !has_alpha && !has_beta ) {
        debugmsg( "Constructed a dialogue with no actors!  %s", get_callstack() );
    }
}

talk_data talk_response::create_option_line( dialogue &d, const input_event &hotkey,
        const bool is_computer )
{
    std::string ftext;
    text = ( truefalse_condition( d ) ? truetext : falsetext ).translated();
    if( trial.type == TALK_TRIAL_NONE || trial.type == TALK_TRIAL_CONDITION ) {
        // regular dialogue
        ftext = text;
    } else if( trial.type == TALK_TRIAL_SKILL_CHECK ) {
        const Skill &req_skill = skill_id( trial.skill_required ).obj();
        ftext = string_format( pgettext( "talk option", "[%1$s %2$d/%3$d] %4$s" ),
                               req_skill.name(),
                               std::min( d.actor( false )->get_skill_level( req_skill.ident() ),
                                         trial.difficulty ),
                               trial.difficulty,
                               text );
    } else {
        // dialogue w/ a % chance to work
        //~ %1$s is translated trial type, %2$d is a number, and %3$s is the translated response text
        ftext = string_format( pgettext( "talk option", "[%1$s %2$d%%] %3$s" ),
                               trial.name(), trial.calc_chance( d ), text );
    }
    if( d.actor( true )->get_npc() ) {
        parse_tags( ftext, *d.actor( false )->get_character(), *d.actor( true )->get_npc(), d,
                    success.next_topic.item_type );
    } else {
        parse_tags( ftext, *d.actor( false )->get_character(), *d.actor( false )->get_character(), d,
                    success.next_topic.item_type );
    }

    nc_color color;
    std::set<dialogue_consequence> consequences = get_consequences( d );
    if( consequences.count( dialogue_consequence::hostile ) > 0 ) {
        color = c_red;
    } else if( text[0] == '*' || consequences.count( dialogue_consequence::helpless ) > 0 ) {
        color = c_light_red;
    } else if( text[0] == '&' || consequences.count( dialogue_consequence::action ) > 0 ||
               is_computer ) {
        color = c_green;
    } else {
        color = c_white;
    }
    talk_data results;
    results.color = color;
    results.hotkey_desc = right_justify( hotkey.short_description(), 2 );
    results.text = ftext;
    return results;
}

std::set<dialogue_consequence> talk_response::get_consequences( dialogue &d ) const
{
    int chance = trial.calc_chance( d );
    if( chance >= 100 ) {
        return { success.get_consequence( d ) };
    } else if( chance <= 0 ) {
        return { failure.get_consequence( d ) };
    }

    return {{ success.get_consequence( d ), failure.get_consequence( d ) }};
}

dialogue_consequence talk_effect_t::get_consequence( dialogue const &d ) const
{
    if( d.actor( true )->check_hostile_response( opinion.anger ) ) {
        return dialogue_consequence::hostile;
    }
    return guaranteed_consequence;
}

const talk_topic &special_talk( const std::string &action )
{
    static const std::map<std::string, talk_topic> key_map = {{
            { "LOOK_AT", talk_topic( "TALK_LOOK_AT" ) },
            { "SIZE_UP_STATS", talk_topic( "TALK_SIZE_UP" ) },
            { "ASSESS_PERSONALITY", talk_topic( "TALK_ASSESS_PERSON" ) },
            { "CHECK_OPINION", talk_topic( "TALK_OPINION" ) },
            { "YELL", talk_topic( "TALK_SHOUT" ) },
        }
    };

    const auto iter = key_map.find( action );
    if( iter != key_map.end() ) {
        return iter->second;
    }

    static const talk_topic no_topic = talk_topic( "TALK_NONE" );
    return no_topic;
}

talk_topic dialogue::opt( dialogue_window &d_win, const talk_topic &topic )
{
    d_win.add_history_separator();

    ui_adaptor ui;
    const auto resize_cb = [&]( ui_adaptor & ui ) {
        d_win.resize( ui );
    };
    ui.on_screen_resize( resize_cb );
    resize_cb( ui );

    // Construct full line
    std::string challenge = dynamic_line( topic );
    gen_responses( topic );
    // Put quotes around challenge (unless it's an action)
    if( challenge[0] != '*' && challenge[0] != '&' ) {
        challenge = string_format( _( "\"%s\"" ), challenge );
    }

    // Parse any tags in challenge
    if( actor( true )->get_npc() ) {
        parse_tags( challenge, *actor( false )->get_character(), *actor( true )->get_npc(), *this,
                    topic.item_type );
    } else {
        parse_tags( challenge, *actor( false )->get_character(), *actor( false )->get_character(), *this,
                    topic.item_type );
    }
    challenge = uppercase_first_letter( challenge );

    d_win.clear_history_highlights();
    if( challenge[0] == '&' ) {
        // No name prepended!
        challenge = challenge.substr( 1 );
        d_win.add_to_history( challenge );
    } else if( challenge[0] == '*' ) {
        // Prepend name
        challenge = string_format( pgettext( "npc does something", "%s %s" ), actor( true )->disp_name(),
                                   challenge.substr( 1 ) );
        d_win.add_to_history( challenge );
    } else {
        npc *npc_actor = actor( true )->get_npc();
        d_win.add_to_history( challenge, d_win.is_not_conversation ? "" : actor( true )->disp_name(),
                              npc_actor ? npc_actor->basic_symbol_color() : c_red );
    }

    apply_speaker_effects( topic );

    if( responses.empty() ) {
        debugmsg( "No dialogue responses" );
        return talk_topic( "TALK_NONE" );
    }

    input_context ctxt( "DIALOGUE_CHOOSE_RESPONSE" );
    d_win.set_up_scrolling( ctxt );
    ctxt.register_action( "HELP_KEYBINDINGS" );
    ctxt.register_action( "CONFIRM" );
    ctxt.register_action( "ANY_INPUT" );
    ctxt.register_action( "QUIT" );
    std::vector<talk_data> response_lines;
    std::vector<input_event> response_hotkeys;
    const auto generate_response_lines = [&]() {
#if defined(__ANDROID__)
        ctxt.get_registered_manual_keys().clear();
#endif
        const hotkey_queue &queue = hotkey_queue::alphabets();
        response_lines.clear();
        response_hotkeys.clear();
        input_event evt = ctxt.first_unassigned_hotkey( queue );
        for( talk_response &response : responses ) {
            const talk_data &td = response.create_option_line( *this, evt, d_win.is_computer );
            response_lines.emplace_back( td );
            response_hotkeys.emplace_back( evt );
#if defined(__ANDROID__)
            ctxt.register_manual_key( evt.get_first_input(), td.text );
#endif
            evt = ctxt.next_unassigned_hotkey( queue, evt );
        }
        d_win.set_responses( response_lines );
    };
    generate_response_lines();

    ui.on_redraw( [&]( const ui_adaptor & ) {
        d_win.draw( d_win.is_not_conversation ? "" : actor( true )->disp_name() );
    } );

    size_t response_ind = response_hotkeys.size();
    bool okay;
    do {
        std::string action;
        do {
            ui_manager::redraw();
            input_event evt;
            action = ctxt.handle_input();
            evt = ctxt.get_raw_input();
            d_win.handle_scrolling( action, ctxt );
            talk_topic st = special_talk( action );
            if( st.id != "TALK_NONE" ) {
                return st;
            }
            if( action == "HELP_KEYBINDINGS" ) {
                // Reallocate hotkeys as keybindings may have changed
                generate_response_lines();
            } else if( action == "CONFIRM" ) {
                response_ind = d_win.sel_response;
            } else if( action == "ANY_INPUT" ) {
                // Check real hotkeys
                const auto hotkey_it = std::find( response_hotkeys.begin(),
                                                  response_hotkeys.end(), evt );
                response_ind = std::distance( response_hotkeys.begin(), hotkey_it );
            } else if( action == "QUIT" ) {
                response_ind = get_best_quit_response();
            }
        } while( response_ind >= response_hotkeys.size() ||
                 ( action != "ANY_INPUT" && action != "QUIT" && action != "CONFIRM" ) );
        okay = true;
        std::set<dialogue_consequence> consequences = responses[response_ind].get_consequences( *this );
        if( consequences.count( dialogue_consequence::hostile ) > 0 ) {
            okay = query_yn( _( "You may be attacked!  Proceed?" ) );
        } else if( consequences.count( dialogue_consequence::helpless ) > 0 ) {
            okay = query_yn( _( "You'll be helpless!  Proceed?" ) );
        }
    } while( !okay );

    d_win.add_history_separator();
    d_win.add_to_history( response_lines[response_ind].text, _( "You" ), c_light_blue );

    talk_response chosen = responses[response_ind];
    if( chosen.mission_selected != nullptr ) {
        actor( true )->select_mission( chosen.mission_selected );
    }

    // We can't set both skill and style or training will bug out
    // TODO: Allow setting both skill and style
    actor( true )->store_chosen_training( chosen.skill, chosen.style, chosen.dialogue_spell,
                                          chosen.proficiency );
    const bool success = chosen.trial.roll( *this );
    talk_effect_t const &effects = success ? chosen.success : chosen.failure;
    talk_topic ret_topic =  effects.apply( *this );
    talk_effect_t::update_missions( *this );
    return ret_topic;
}

/**
 * Finds the best response to use when the player is trying to quit.
 *
 * Returns the index into the response list.
 */
int dialogue::get_best_quit_response()
{
    if( responses.size() == 1 ) {
        // Only one response. Use it. Consequences will be prompted for by the caller.
        return 0;
    }

    // Find relevant responses
    for( size_t i = 0; i < responses.size(); ++i ) {
        const talk_response &response = responses[i];
        if( response.trial.calc_chance( *this ) < 100 ) {
            // Don't pick anything with a chance to fail.
            continue;
        }

        if( !response.success.effects.empty() ) {
            // Don't pick anything with side effects
            continue;
        }

        // Unfortunately, while we'd like to be able to go "back" from nested dialogue trees, the
        // topic stack doesn't always shrink. Returning to the previous topic is sometimes done
        // with TALK_NONE, or sometimes by referencing the topic id directly. No solution really
        // gives us something that feels right in all cases, so we only support completely leaving
        // the conversation via the quit key.

        if( response.success.next_topic.id == "TALK_DONE" ) {
            return i;
        }
    }

    return responses.size(); // Didn't find a good option
}

talk_trial::talk_trial( const JsonObject &jo )
{
    static const std::unordered_map<std::string, talk_trial_type> types_map = { {
#define WRAP(value) { #value, TALK_TRIAL_##value }
            WRAP( NONE ),
            WRAP( LIE ),
            WRAP( PERSUADE ),
            WRAP( INTIMIDATE ),
            WRAP( SKILL_CHECK ),
            WRAP( CONDITION )
#undef WRAP
        }
    };
    const auto iter = types_map.find( jo.get_string( "type", "NONE" ) );
    if( iter == types_map.end() ) {
        jo.throw_error_at( "type", "invalid talk trial type" );
    }
    type = iter->second;
    if( type != TALK_TRIAL_NONE && type != TALK_TRIAL_CONDITION ) {
        difficulty = jo.get_int( "difficulty" );
    }
    if( type == TALK_TRIAL_SKILL_CHECK ) {
        skill_required = jo.get_string( "skill_required" );
    }

    read_condition( jo, "condition", condition, false );

    if( jo.has_member( "mod" ) ) {
        for( JsonArray jmod : jo.get_array( "mod" ) ) {
            trial_mod this_modifier;
            this_modifier.first = jmod.next_string();
            this_modifier.second = jmod.next_int();
            modifiers.push_back( this_modifier );
        }
    }
}

static talk_topic load_inline_topic( const JsonObject &jo )
{
    const std::string id = jo.get_string( "id" );
    json_talk_topics[id].load( jo );
    return talk_topic( id );
}

talk_effect_fun_t::talk_effect_fun_t( const talkfunction_ptr &ptr )
{
    function = [ptr]( dialogue const & d ) {
        if( d.actor( true )->get_npc() ) {
            ptr( *d.actor( true )->get_npc() );
        }
    };
}

talk_effect_fun_t::talk_effect_fun_t( const std::function<void( npc &p )> &ptr )
{
    function = [ptr]( dialogue const & d ) {
        if( d.actor( true )->get_npc() ) {
            ptr( *d.actor( true )->get_npc() );
        }
    };
}

talk_effect_fun_t::talk_effect_fun_t( func &&fun )
{
    function = fun;
}

talk_effect_fun_t::likely_rewards_t &talk_effect_fun_t::get_likely_rewards()
{
    return likely_rewards;
}

static Character *get_character_from_id( const std::string &id_str, game *g )
{
    // Return the character with character_id, return nullptr if counldn't find the character with character_id
    Character *temp_guy = nullptr;

    character_id char_id;
    try {
        char_id = character_id( std::stoi( id_str ) );
    } catch( const std::exception & ) {
        return nullptr;
    }

    // Check Avatar
    if( char_id == get_avatar().getID() ) {
        return &get_avatar();
    }

    // Check visible NPC
    for( npc *guy : g->get_npcs_if( [char_id]( const npc & guy ) {
    return guy.getID() == char_id;
    } ) ) {
        temp_guy = guy;
    }

    // Check NPC in the OverMapBuffer
    if( temp_guy == nullptr ) {
        temp_guy = g->find_npc( char_id );
    }
    return temp_guy;
}

static void run_item_eocs( const dialogue &d, bool is_npc, const std::vector<item_location> &items,
                           std::string_view option, const std::vector<effect_on_condition_id> &true_eocs,
                           const std::vector<effect_on_condition_id> &false_eocs, const std::vector <item_search_data> &data,
                           const item_menu &f, const item_menu_mul &f_mul )
{
    Character *guy = d.actor( is_npc )->get_character();
    guy = guy ? guy : &get_player_character();
    std::vector<item_location> true_items;
    std::vector<item_location> false_items;
    for( const item_location &loc : items ) {
        // Check if item matches any search_data.
        bool true_tgt = data.empty();
        for( item_search_data datum : data ) {
            if( datum.check( guy, loc ) ) {
                true_tgt = true;
                break;
            }
        }
        if( true_tgt ) {
            true_items.push_back( loc );
        } else {
            false_items.push_back( loc );
        }
    }
    const auto run_eoc = [&d, is_npc]( item_location & loc,
    const std::vector<effect_on_condition_id> &eocs ) {
        for( const effect_on_condition_id &eoc : eocs ) {
            // Check if item is outdated.
            if( loc.get_item() ) {
                dialogue newDialog = dialogue( d.actor( is_npc )->clone(), get_talker_for( loc ),
                                               d.get_conditionals(), d.get_context() );
                eoc->activate( newDialog );
            }
        }
    };
    auto filter = [true_items]( const item_location & it ) {
        for( const item_location &true_it : true_items ) {
            if( true_it == it ) {
                return true;
            }
        }
        return false;
    };
    if( option == "all" ) {
        for( item_location target : true_items ) {
            run_eoc( target, true_eocs );
        }
        for( item_location target : false_items ) {
            run_eoc( target, false_eocs );
        }
    } else if( option == "random" ) {
        if( !true_items.empty() ) {
            std::shuffle( true_items.begin(), true_items.end(), rng_get_engine() );
            run_eoc( true_items.back(), true_eocs );
            true_items.pop_back();
        }

        for( item_location target : true_items ) {
            run_eoc( target, false_eocs );
        }
        for( item_location target : false_items ) {
            run_eoc( target, false_eocs );
        }
    } else if( option == "manual" ) {
        item_location selected = f( filter );
        run_eoc( selected, true_eocs );
        for( item_location target : true_items ) {
            if( target != selected ) {
                run_eoc( target, false_eocs );
            }
        }
        for( item_location target : false_items ) {
            run_eoc( target, false_eocs );
        }
    } else if( option == "manual_mult" ) {
        const drop_locations &selected = f_mul( filter );
        for( item_location target : true_items ) {
            bool true_eoc = false;
            for( const drop_location &dloc : selected ) {
                if( target == dloc.first ) {
                    true_eoc = true;
                    break;
                }
            }
            if( true_eoc ) {
                run_eoc( target, true_eocs );
            } else {
                run_eoc( target, false_eocs );
            }
        }
        for( item_location target : false_items ) {
            run_eoc( target, false_eocs );
        }
    }
}
namespace talk_effect_fun
{
namespace
{
talk_effect_fun_t::func f_companion_mission( const JsonObject &jo, std::string_view member )
{
    str_or_var id = get_str_or_var( jo.get_member( member ), member, true );
    return [id]( dialogue const & d ) {
        std::string role_id = id.evaluate( d );
        d.actor( true )->set_companion_mission( role_id );
    };
}

talk_effect_fun_t::func f_add_effect( const JsonObject &jo, std::string_view member,
                                      bool is_npc )
{
    str_or_var new_effect = get_str_or_var( jo.get_member( member ), member, true );
    bool permanent = false;
    bool force = false;
    duration_or_var dov_duration;
    dbl_or_var dov_intensity;
    if( jo.has_string( "duration" ) ) {
        const std::string dur_string = jo.get_string( "duration" );
        if( dur_string == "PERMANENT" ) {
            permanent = true;
            dov_duration = get_duration_or_var( jo, "", false, 1_turns );
        } else {
            dov_duration = get_duration_or_var( jo, "duration", false, 1000_turns );
        }
    } else {
        dov_duration = get_duration_or_var( jo, "duration", true );
    }
    dov_intensity = get_dbl_or_var( jo, "intensity", false, 0 );
    if( jo.has_bool( "force" ) ) {
        force = jo.get_bool( "force" );
    }
    str_or_var target;
    if( jo.has_member( "target_part" ) ) {
        target = get_str_or_var( jo.get_member( "target_part" ), "target_part", false, "bp_null" );
    } else {
        target.str_val = "bp_null";
    }
    return [is_npc, new_effect, dov_duration, target, permanent, force,
            dov_intensity]( dialogue & d ) {
        d.actor( is_npc )->add_effect( efftype_id( new_effect.evaluate( d ) ),
                                       dov_duration.evaluate( d ),
                                       target.evaluate( d ), permanent, force,
                                       dov_intensity.evaluate( d ) );
    };
}

talk_effect_fun_t::func f_remove_effect( const JsonObject &jo, std::string_view member,
        bool is_npc )
{
    str_or_var old_effect = get_str_or_var( jo.get_member( member ), member, true );

    str_or_var target;
    if( jo.has_member( "target_part" ) ) {
        target = get_str_or_var( jo.get_member( "target_part" ), "target_part", false, "bp_null" );
    } else {
        target.str_val = "bp_null";
    }

    return [is_npc, old_effect, target]( dialogue const & d ) {
        d.actor( is_npc )->remove_effect( efftype_id( old_effect.evaluate( d ) ), target.evaluate( d ) );
    };
}

talk_effect_fun_t::func f_add_trait( const JsonObject &jo, std::string_view member,
                                     bool is_npc )
{
    str_or_var new_trait = get_str_or_var( jo.get_member( member ), member, true );
    str_or_var new_variant;

    if( jo.has_member( "variant" ) ) {
        new_variant = get_str_or_var( jo.get_member( "variant" ), "variant", true );
    } else {
        new_variant.str_val = "";
    }

    return [is_npc, new_trait, new_variant]( dialogue const & d ) {
        const trait_id trait = trait_id( new_trait.evaluate( d ) );
        const mutation_variant *variant = trait->variant( new_variant.evaluate( d ) );

        d.actor( is_npc )->set_mutation( trait, variant );
    };
}

talk_effect_fun_t::func f_activate_trait( const JsonObject &jo, std::string_view member,
        bool is_npc )
{
    str_or_var new_trait = get_str_or_var( jo.get_member( member ), member, true );
    return [is_npc, new_trait]( dialogue const & d ) {
        d.actor( is_npc )->activate_mutation( trait_id( new_trait.evaluate( d ) ) );
    };
}

talk_effect_fun_t::func f_deactivate_trait( const JsonObject &jo, std::string_view member,
        bool is_npc )
{
    str_or_var new_trait = get_str_or_var( jo.get_member( member ), member, true );
    return [is_npc, new_trait]( dialogue const & d ) {
        d.actor( is_npc )->deactivate_mutation( trait_id( new_trait.evaluate( d ) ) );
    };
}

talk_effect_fun_t::func f_remove_trait( const JsonObject &jo, std::string_view member,
                                        bool is_npc )
{
    str_or_var old_trait = get_str_or_var( jo.get_member( member ), member, true );
    return [is_npc, old_trait]( dialogue const & d ) {
        d.actor( is_npc )->unset_mutation( trait_id( old_trait.evaluate( d ) ) );
    };
}

talk_effect_fun_t::func f_learn_martial_art( const JsonObject &jo, std::string_view member,
        bool is_npc )
{
    str_or_var ma_to_learn = get_str_or_var( jo.get_member( member ), member, true );
    return [is_npc, ma_to_learn]( dialogue const & d ) {
        d.actor( is_npc )->learn_martial_art( matype_id( ma_to_learn.evaluate( d ) ) );
    };
}

talk_effect_fun_t::func f_forget_martial_art( const JsonObject &jo, std::string_view member,
        bool is_npc )
{
    str_or_var ma_to_forget = get_str_or_var( jo.get_member( member ), member, true );
    return [is_npc, ma_to_forget]( dialogue const & d ) {
        d.actor( is_npc )->forget_martial_art( matype_id( ma_to_forget.evaluate( d ) ) );
    };
}

talk_effect_fun_t::func f_mutate( const JsonObject &jo, std::string_view member,
                                  bool is_npc )
{
    dbl_or_var highest_cat = get_dbl_or_var( jo, member, true, 0 );
    const bool use_vitamins = jo.get_bool( "use_vitamins", true );
    return [is_npc, highest_cat, use_vitamins]( dialogue & d ) {
        d.actor( is_npc )->mutate( highest_cat.evaluate( d ), use_vitamins );
    };
}

talk_effect_fun_t::func f_mutate_category( const JsonObject &jo, std::string_view member,
        bool is_npc )
{
    str_or_var mut_cat = get_str_or_var( jo.get_member( member ), member, true, "" );
    const bool use_vitamins = jo.get_bool( "use_vitamins", true );
    return [is_npc, mut_cat, use_vitamins]( dialogue const & d ) {
        d.actor( is_npc )->mutate_category( mutation_category_id( mut_cat.evaluate( d ) ), use_vitamins );
    };
}

talk_effect_fun_t::func f_mutate_towards( const JsonObject &jo, std::string_view member,
        bool is_npc )
{
    str_or_var trait = get_str_or_var( jo.get_member( member ), member, true, "" );
    str_or_var mut_cat;
    if( jo.has_member( "category" ) ) {
        mut_cat = get_str_or_var( jo.get_member( "category" ), "category", false, "" );
    } else {
        mut_cat.str_val = "";
    }
    const bool use_vitamins = jo.get_bool( "use_vitamins", true );

    return [is_npc, trait, mut_cat, use_vitamins]( dialogue const & d ) {
        d.actor( is_npc )->mutate_towards( trait_id( trait.evaluate( d ) ),
                                           mutation_category_id( mut_cat.evaluate( d ) ), use_vitamins );
    };
}

talk_effect_fun_t::func f_add_bionic( const JsonObject &jo, std::string_view member,
                                      bool is_npc )
{
    str_or_var new_bionic = get_str_or_var( jo.get_member( member ), member, true );
    return [is_npc, new_bionic]( dialogue const & d ) {
        d.actor( is_npc )->add_bionic( bionic_id( new_bionic.evaluate( d ) ) );
    };
}

talk_effect_fun_t::func f_lose_bionic( const JsonObject &jo, std::string_view member,
                                       bool is_npc )
{
    str_or_var old_bionic = get_str_or_var( jo.get_member( member ), member, true );
    return [is_npc, old_bionic]( dialogue const & d ) {
        d.actor( is_npc )->remove_bionic( bionic_id( old_bionic.evaluate( d ) ) );
    };
}

talk_effect_fun_t::func f_add_var( const JsonObject &jo, std::string_view member,
                                   bool is_npc )
{
    dbl_or_var empty;
    const std::string var_name = get_talk_varname( jo, member, false, empty );
    const std::string var_base_name = get_talk_var_basename( jo, member, false );
    const bool time_check = jo.has_member( "time" ) && jo.get_bool( "time" );
    std::vector<std::string> possible_values = jo.get_string_array( "possible_values" );
    if( possible_values.empty() ) {
        const std::string value = time_check ? "" : jo.get_string( "value" );
        possible_values.push_back( value );
    }
    return [is_npc, var_name, possible_values, time_check, var_base_name]( dialogue const & d ) {
        talker *actor = d.actor( is_npc );
        if( time_check ) {
            actor->set_value( var_name, string_format( "%d", to_turn<int>( calendar::turn ) ) );
        } else {
            int index = rng( 0, possible_values.size() - 1 );
            actor->set_value( var_name, possible_values[index] );
            get_event_bus().send<event_type::u_var_changed>( var_base_name, possible_values[index] );
        }
    };
}

talk_effect_fun_t::func f_remove_var( const JsonObject &jo, std::string_view member,
                                      bool is_npc )
{
    dbl_or_var empty;
    const std::string var_name = get_talk_varname( jo, member, false, empty );
    return [is_npc, var_name]( dialogue const & d ) {
        d.actor( is_npc )->remove_value( var_name );
    };
}

talk_effect_fun_t::func f_adjust_var( const JsonObject &jo, std::string_view member,
                                      bool is_npc )
{
    dbl_or_var empty;
    const std::string var_name = get_talk_varname( jo, member, false, empty );
    const std::string var_base_name = get_talk_var_basename( jo, member, false );
    dbl_or_var dov = get_dbl_or_var( jo, "adjustment" );
    return [is_npc, var_base_name, var_name, dov]( dialogue & d ) {
        int adjusted_value = dov.evaluate( d );

        const std::string &var = d.actor( is_npc )->get_value( var_name );
        if( !var.empty() ) {
            adjusted_value += std::stoi( var );
        }

        d.actor( is_npc )->set_value( var_name, std::to_string( adjusted_value ) );
        get_event_bus().send<event_type::u_var_changed>( var_base_name, std::to_string( adjusted_value ) );
    };
}

void map_add_item( item &it, tripoint_abs_ms target_pos )
{
    if( get_map().inbounds( target_pos ) ) {
        get_map().add_item_or_charges( get_map().getlocal( target_pos ), it );
    } else {
        tinymap target_bay;
        target_bay.load( project_to<coords::sm>( target_pos ), false );
        target_bay.add_item_or_charges( target_bay.getlocal( target_pos ), it );
    }
}

void receive_item( itype_id &item_name, int count, std::string_view container_name,
                   const dialogue &d, bool use_item_group, bool suppress_message,
                   const std::vector<std::string> &flags,
                   bool add_talker = true,
                   const tripoint_abs_ms &p = tripoint_abs_ms(), bool force_equip = false )
{
    if( use_item_group ) {
        item_group::ItemList new_items;
        new_items = item_group::items_from( item_group_id( item_name.c_str() ) );
        std::string popup_message;
        for( item &new_item : new_items ) {
            for( const std::string &flag : flags ) {
                new_item.set_flag( flag_id( flag ) );
            }
            if( add_talker ) {
                d.actor( false )->i_add_or_drop( new_item, force_equip );
            } else {
                map_add_item( new_item, p );
            }
            if( add_talker && !suppress_message && d.has_beta && !d.actor( true )->disp_name().empty() ) {
                if( new_item.count() == 1 ) {
                    //~ %1%s is the NPC name, %2$s is an item
                    popup_message += string_format( _( "%1$s gives you a %2$s." ), d.actor( true )->disp_name(),
                                                    new_item.tname() ) + "\n";
                } else {
                    //~ %1%s is the NPC name, %2$d is a number of items, %3$s are items
                    popup_message += string_format( _( "%1$s gives you %2$d %3$s." ), d.actor( true )->disp_name(),
                                                    new_item.count(), new_item.tname() ) + "\n";
                }
            }
        }
        if( !popup_message.empty() ) {
            popup( popup_message );
        }
    } else {
        item new_item = item( item_name, calendar::turn );
        for( const std::string &flag : flags ) {
            new_item.set_flag( flag_id( flag ) );
        }
        if( container_name.empty() ) {
            if( new_item.count_by_charges() ) {
                new_item.charges = count;
                if( add_talker ) {
                    d.actor( false )->i_add_or_drop( new_item, force_equip );
                } else {
                    map_add_item( new_item, p );
                }
            } else {
                for( int i_cnt = 0; i_cnt < count; i_cnt++ ) {
                    if( !new_item.ammo_default().is_null() ) {
                        new_item.ammo_set( new_item.ammo_default() );
                    }
                    if( add_talker ) {
                        d.actor( false )->i_add_or_drop( new_item, force_equip );
                    } else {
                        map_add_item( new_item, p );
                    }
                }
            }
            if( add_talker && !suppress_message && d.has_beta && !d.actor( true )->disp_name().empty() ) {
                if( count == 1 ) {
                    //~ %1%s is the NPC name, %2$s is an item
                    popup( _( "%1$s gives you a %2$s." ), d.actor( true )->disp_name(), new_item.tname() );
                } else {
                    //~ %1%s is the NPC name, %2$d is a number of items, %3$s are items
                    popup( _( "%1$s gives you %2$d %3$s." ), d.actor( true )->disp_name(), count,
                           new_item.tname() );
                }
            }
        } else {
            item container( std::string( container_name ), calendar::turn );
            new_item.charges = count;
            container.put_in( new_item,
                              pocket_type::CONTAINER );
            if( add_talker ) {
                d.actor( false )->i_add_or_drop( container, force_equip );
            } else {
                map_add_item( container, p );
            }
            if( add_talker && !suppress_message && d.has_beta && !d.actor( true )->disp_name().empty() ) {
                //~ %1%s is the NPC name, %2$s is an item
                popup( _( "%1$s gives you a %2$s." ), d.actor( true )->disp_name(), container.tname() );
            }
        }
    }
}

talk_effect_fun_t f_spawn_item( const JsonObject &jo, std::string_view member )
{
    str_or_var item_name = get_str_or_var( jo.get_member( member ), member, true );
    str_or_var container_name;
    if( jo.has_member( "container" ) ) {
        container_name = get_str_or_var( jo.get_member( "container" ), "container", true );
    } else {
        container_name.str_val = "";
    }
    bool use_item_group = jo.get_bool( "use_item_group", false );
    bool suppress_message = jo.get_bool( "suppress_message", false );
    dbl_or_var count;
    if( !jo.has_int( "charges" ) ) {
        count = get_dbl_or_var( jo, "count", false, 1 );
    } else {
        count = get_dbl_or_var( jo, "count", false, 0 );
    }
    bool add_talker = true;
    if( member == "u_spawn_item" ) {
        add_talker = true;
    } else if( member == "map_spawn_item" ) {
        add_talker = false;
    }
    std::optional<var_info> loc_var;
    if( jo.has_object( "loc" ) ) {
        loc_var = read_var_info( jo.get_object( "loc" ) );
    }
    bool force_equip = jo.get_bool( "force_equip", false );

    std::vector<str_or_var> flags;
    for( JsonValue jv : jo.get_array( "flags" ) ) {
        flags.emplace_back( get_str_or_var( jv, "flags" ) );
    }
    talk_effect_fun_t ret( [item_name, count, container_name, use_item_group, suppress_message,
               add_talker, loc_var, force_equip, flags]( dialogue & d ) {
        itype_id iname = itype_id( item_name.evaluate( d ) );
        const tripoint_abs_ms target_location = get_tripoint_from_var( loc_var, d );
        std::vector<std::string> flags_str;
        flags_str.reserve( flags.size() );
        for( const str_or_var &flat_sov : flags ) {
            flags_str.emplace_back( flat_sov.evaluate( d ) );
        }
        receive_item( iname, count.evaluate( d ), container_name.evaluate( d ), d, use_item_group,
                      suppress_message, flags_str, add_talker, target_location, force_equip );
    } );
    ret.get_likely_rewards().emplace_back( count, item_name );
    return ret;
}

talk_effect_fun_t::func f_u_buy_item( const JsonObject &jo, std::string_view member )
{
    std::vector<effect_on_condition_id> true_eocs = load_eoc_vector( jo, "true_eocs" );
    std::vector<effect_on_condition_id> false_eocs = load_eoc_vector( jo, "false_eocs" );
    dbl_or_var cost = get_dbl_or_var( jo, "cost", false, 0 );
    dbl_or_var count;
    if( !jo.has_int( "charges" ) ) {
        count = get_dbl_or_var( jo, "count", false, 1 );
    } else {
        count = get_dbl_or_var( jo, "count", false, 0 );
    }
    bool use_item_group = jo.get_bool( "use_item_group", false );
    bool suppress_message = jo.get_bool( "suppress_message", false );
    str_or_var container_name;
    if( jo.has_member( "container" ) ) {
        container_name = get_str_or_var( jo.get_member( "container" ), "container", true );
    } else {
        container_name.str_val = "";
    }

    std::vector<str_or_var> flags;
    for( JsonValue jv : jo.get_array( "flags" ) ) {
        flags.emplace_back( get_str_or_var( jv, "flags" ) );
    }
    str_or_var item_name = get_str_or_var( jo.get_member( member ), member, true );
    return [item_name, cost, count, container_name, true_eocs, false_eocs,
               use_item_group, suppress_message, flags]( dialogue & d ) {
        if( !d.actor( true )->buy_from( cost.evaluate( d ) ) ) {
            popup( _( "You can't afford it!" ) );
            run_eoc_vector( false_eocs, d );
            return;
        }
        itype_id iname = itype_id( item_name.evaluate( d ) );
        std::vector<std::string> flags_str;
        flags_str.reserve( flags.size() );
        for( const str_or_var &flat_sov : flags ) {
            flags_str.emplace_back( flat_sov.evaluate( d ) );
        }
        receive_item( iname, count.evaluate( d ),
                      container_name.evaluate( d ), d, use_item_group, suppress_message, flags_str );
        run_eoc_vector( true_eocs, d );
    };
}

talk_effect_fun_t::func f_u_sell_item( const JsonObject &jo, std::string_view member )
{
    std::vector<effect_on_condition_id> true_eocs = load_eoc_vector( jo, "true_eocs" );
    std::vector<effect_on_condition_id> false_eocs = load_eoc_vector( jo, "false_eocs" );
    dbl_or_var cost = get_dbl_or_var( jo, "cost", false, 0 );
    dbl_or_var count;
    if( !jo.has_int( "charges" ) ) {
        count = get_dbl_or_var( jo, "count", false, 1 );
    } else {
        count = get_dbl_or_var( jo, "count", false, 0 );
    }
    str_or_var item_name = get_str_or_var( jo.get_member( member ), member, true );
    return [item_name, cost, count, true_eocs, false_eocs]( dialogue & d ) {
        int current_count = count.evaluate( d );
        itype_id current_item_name = itype_id( item_name.evaluate( d ) );
        if( item::count_by_charges( current_item_name ) &&
            d.actor( false )->has_charges( current_item_name, current_count ) ) {
            for( item &it : d.actor( false )->use_charges( current_item_name, current_count ) ) {
                it.set_owner( d.actor( true )->get_faction()->id );
                d.actor( true )->i_add( it );
            }
        } else if( d.actor( false )->has_amount( current_item_name, current_count ) ) {
            for( item &it : d.actor( false )->use_amount( current_item_name, current_count ) ) {
                it.set_owner( d.actor( true )->get_faction()->id );
                d.actor( true )->i_add( it );
            }
        } else {
            //~ %1$s is a translated item name
            popup( _( "You don't have a %1$s!" ), item::nname( current_item_name ) );
            run_eoc_vector( false_eocs, d );
            return;
        }
        if( current_count == 1 ) {
            //~ %1%s is the NPC name, %2$s is an item
            popup( _( "You give %1$s a %2$s." ), d.actor( true )->disp_name(),
                   item::nname( current_item_name ) );
        } else {
            //~ %1%s is the NPC name, %2$d is a number of items, %3$s are items
            popup( _( "You give %1$s %2$d %3$s." ), d.actor( true )->disp_name(), current_count,
                   item::nname( current_item_name, current_count ) );
        }
        d.actor( true )->add_debt( cost.evaluate( d ) );
        run_eoc_vector( true_eocs, d );
    };
}

talk_effect_fun_t::func f_consume_item( const JsonObject &jo, std::string_view member,
                                        bool is_npc )
{
    str_or_var item_name = get_str_or_var( jo.get_member( member ), member, true );
    dbl_or_var charges = get_dbl_or_var( jo, "charges", false, 0 );
    dbl_or_var count;
    if( !jo.has_int( "charges" ) ) {
        count = get_dbl_or_var( jo, "count", false, 1 );
    } else {
        count = get_dbl_or_var( jo, "count", false, 0 );
    }
    const bool do_popup = jo.get_bool( "popup", false );
    return [do_popup, is_npc, item_name, count, charges]( dialogue & d ) {
        // this is stupid, but I couldn't get the assignment to work
        int current_count = count.evaluate( d );
        int current_charges = charges.evaluate( d );
        itype_id current_item_name = itype_id( item_name.evaluate( d ) );
        const auto consume_item = [&]( talker & p, const itype_id & item_name, int current_count,
        int current_charges ) {
            if( current_charges == 0 && item::count_by_charges( item_name ) ) {
                current_charges = current_count;
                current_count = 0;
            }

            if( current_count == 0 && current_charges > 0 &&
                p.has_charges( item_name, current_charges, true ) ) {
                p.use_charges( item_name, current_charges, true );
            } else if( p.has_amount( item_name, current_count ) ) {
                if( current_charges > 0 && p.has_charges( item_name, current_charges, true ) ) {
                    p.use_charges( item_name, current_charges, true );
                }
                p.use_amount( item_name, current_count );
            } else {
                item old_item( item_name );
                //~ %1%s is the "You" or the NPC name, %2$s are a translated item name
                popup( _( "%1$s doesn't have a %2$s!" ), p.disp_name(), old_item.tname() );
            }
        };
        if( is_npc ) {
            consume_item( *d.actor( true ), current_item_name, current_count, current_charges );
        } else {
            if( do_popup ) {
                if( current_count == 1 ) {
                    popup( _( "You give %1$s a %2$s." ), d.actor( true )->disp_name(),
                           item::nname( current_item_name ) );
                } else {
                    popup( _( "You give %1$s %2$d %3$s." ), d.actor( true )->disp_name(), current_count,
                           item::nname( current_item_name ), current_count );
                }
            }
            consume_item( *d.actor( false ), current_item_name, current_count, current_charges );
        }
    };
}

talk_effect_fun_t::func f_remove_item_with( const JsonObject &jo, std::string_view member,
        bool is_npc )
{
    str_or_var item_name = get_str_or_var( jo.get_member( member ), member, true );
    return [is_npc, item_name]( dialogue const & d ) {
        itype_id item_id = itype_id( item_name.evaluate( d ) );
        d.actor( is_npc )->remove_items_with( [item_id]( const item & it ) {
            return it.typeId() == item_id;
        } );
    };
}

talk_effect_fun_t::func f_u_spend_cash( const JsonObject &jo, std::string_view member )
{
    dbl_or_var amount = get_dbl_or_var( jo, member );
    std::vector<effect_on_condition_id> true_eocs = load_eoc_vector( jo, "true_eocs" );
    std::vector<effect_on_condition_id> false_eocs = load_eoc_vector( jo, "false_eocs" );
    return [amount, true_eocs, false_eocs]( dialogue & d ) {
        if( d.actor( true )->buy_from( amount.evaluate( d ) ) ) {
            run_eoc_vector( true_eocs, d );
        } else {
            run_eoc_vector( false_eocs, d );
        }
    };
}

talk_effect_fun_t::func f_npc_change_faction( const JsonObject &jo, std::string_view member )
{
    str_or_var faction_name = get_str_or_var( jo.get_member( member ), member, true );
    return [faction_name]( dialogue const & d ) {
        d.actor( true )->set_fac( faction_id( faction_name.evaluate( d ) ) );
    };
}

talk_effect_fun_t::func f_npc_change_class( const JsonObject &jo, std::string_view member )
{
    str_or_var class_name = get_str_or_var( jo.get_member( member ), member, true );
    return [class_name]( dialogue const & d ) {
        d.actor( true )->set_class( npc_class_id( class_name.evaluate( d ) ) );
    };
}

talk_effect_fun_t::func f_change_faction_rep( const JsonObject &jo, std::string_view member )
{
    dbl_or_var rep_change = get_dbl_or_var( jo, member );
    return [rep_change]( dialogue & d ) {
        d.actor( true )->add_faction_rep( rep_change.evaluate( d ) );
    };
}

talk_effect_fun_t::func f_add_debt( const JsonObject &jo, std::string_view member )
{
    std::vector<trial_mod> debt_modifiers;
    for( JsonArray jmod : jo.get_array( member ) ) {
        trial_mod this_modifier;
        this_modifier.first = jmod.next_string();
        this_modifier.second = jmod.next_int();
        debt_modifiers.push_back( this_modifier );
    }
    return [debt_modifiers]( dialogue const & d ) {
        int debt = 0;
        for( const trial_mod &this_mod : debt_modifiers ) {
            if( this_mod.first == "TOTAL" ) {
                debt *= this_mod.second;
            } else {
                debt += parse_mod( d, this_mod.first, this_mod.second );
            }
        }
        d.actor( true )->add_debt( debt );
    };
}

talk_effect_fun_t::func f_toggle_npc_rule( const JsonObject &jo, std::string_view member )
{
    str_or_var rule = get_str_or_var( jo.get_member( member ), member, true );
    return [rule]( dialogue const & d ) {
        d.actor( true )->toggle_ai_rule( "ally_rule", rule.evaluate( d ) );
    };
}

talk_effect_fun_t::func f_set_npc_rule( const JsonObject &jo, std::string_view member )
{
    str_or_var rule = get_str_or_var( jo.get_member( member ), member, true );
    return [rule]( dialogue const & d ) {
        d.actor( true )->set_ai_rule( "ally_rule", rule.evaluate( d ) );
    };
}

talk_effect_fun_t::func f_clear_npc_rule( const JsonObject &jo, std::string_view member )
{
    str_or_var rule = get_str_or_var( jo.get_member( member ), member, true );
    return [rule]( dialogue const & d ) {
        d.actor( true )->clear_ai_rule( "ally_rule", rule.evaluate( d ) );
    };
}

talk_effect_fun_t::func f_npc_engagement_rule( const JsonObject &jo,
        std::string_view member )
{
    str_or_var rule = get_str_or_var( jo.get_member( member ), member, true );
    return [rule]( dialogue const & d ) {
        d.actor( true )->set_ai_rule( "engagement_rule", rule.evaluate( d ) );
    };
}

talk_effect_fun_t::func f_npc_aim_rule( const JsonObject &jo, std::string_view member )
{
    str_or_var rule = get_str_or_var( jo.get_member( member ), member, true );
    return [rule]( dialogue const & d ) {
        d.actor( true )->set_ai_rule( "aim_rule", rule.evaluate( d ) );
    };
}

talk_effect_fun_t::func f_npc_cbm_reserve_rule( const JsonObject &jo,
        std::string_view member )
{
    str_or_var rule = get_str_or_var( jo.get_member( member ), member, true );
    return [rule]( dialogue const & d ) {
        d.actor( true )->set_ai_rule( "cbm_reserve_rule", rule.evaluate( d ) );
    };
}

talk_effect_fun_t::func f_npc_cbm_recharge_rule( const JsonObject &jo,
        std::string_view member )
{
    str_or_var rule = get_str_or_var( jo.get_member( member ), member, true );
    return [rule]( dialogue const & d ) {
        d.actor( true )->set_ai_rule( "cbm_recharge_rule", rule.evaluate( d ) );
    };
}

talk_effect_fun_t::func f_location_variable( const JsonObject &jo, std::string_view member,
        bool is_npc )
{
    dbl_or_var dov_min_radius = get_dbl_or_var( jo, "min_radius", false, 0 );
    dbl_or_var dov_max_radius = get_dbl_or_var( jo, "max_radius", false, 0 );
    dbl_or_var dov_z_adjust = get_dbl_or_var( jo, "z_adjust", false, 0 );
    dbl_or_var dov_x_adjust = get_dbl_or_var( jo, "x_adjust", false, 0 );
    dbl_or_var dov_y_adjust = get_dbl_or_var( jo, "y_adjust", false, 0 );
    bool z_override = jo.get_bool( "z_override", false );
    const bool outdoor_only = jo.get_bool( "outdoor_only", false );
    const bool passable_only = jo.get_bool( "passable_only", false );
    std::optional<mission_target_params> target_params;
    if( jo.has_object( "target_params" ) ) {
        JsonObject target_obj = jo.get_object( "target_params" );
        target_params = mission_util::parse_mission_om_target( target_obj );
    }

    std::optional<str_or_var> search_target;
    std::optional<std::string> search_type;
    dbl_or_var dov_target_min_radius = get_dbl_or_var( jo, "target_min_radius", false, 0 );
    dbl_or_var dov_target_max_radius = get_dbl_or_var( jo, "target_max_radius", false, 0 );
    int target_types = 0;
    if( jo.has_member( "terrain" ) ) {
        target_types++;
        search_type = "terrain";
    }
    if( jo.has_member( "furniture" ) ) {
        target_types++;
        search_type = "furniture";
    }
    if( jo.has_member( "monster" ) ) {
        target_types++;
        search_type = "monster";
    }
    if( jo.has_member( "npc" ) ) {
        target_types++;
        search_type = "npc";
    }
    if( jo.has_member( "trap" ) ) {
        target_types++;
        search_type = "trap";
    }
    if( jo.has_member( "zone" ) ) {
        target_types++;
        search_type = "zone";
    }
    if( target_types == 1 ) {
        search_target = get_str_or_var( jo.get_member( search_type.value() ), search_type.value(), true );
    } else if( target_types > 1 ) {
        jo.throw_error( "Can only have one of terrain, furniture, monster, trap, zone, or npc." );
    }

    var_info var = read_var_info( jo.get_object( member ) );
    var_type type = var.type;
    std::string var_name = var.name;

    std::vector<effect_on_condition_id> true_eocs = load_eoc_vector( jo, "true_eocs" );
    std::vector<effect_on_condition_id> false_eocs = load_eoc_vector( jo, "false_eocs" );

    return [dov_min_radius, dov_max_radius, var_name, outdoor_only, passable_only, target_params,
                            is_npc, type, dov_x_adjust, dov_y_adjust, dov_z_adjust, z_override, true_eocs, false_eocs,
                    search_target, search_type, dov_target_min_radius, dov_target_max_radius]( dialogue & d ) {
        talker *target = d.actor( is_npc );
        tripoint talker_pos = get_map().getabs( target->pos() );
        tripoint target_pos = talker_pos;
        if( target_params.has_value() ) {
            const tripoint_abs_omt omt_pos = mission_util::get_om_terrain_pos( target_params.value(), d );
            target_pos = tripoint( project_to<coords::ms>( omt_pos ).x(), project_to<coords::ms>( omt_pos ).y(),
                                   project_to<coords::ms>( omt_pos ).z() );
        }
        const tripoint_abs_ms abs_ms( target_pos );
        map *here_ptr = &get_map();
        std::unique_ptr<map> distant_map = std::make_unique<map>();
        if( !get_map().inbounds( abs_ms ) ) {
            distant_map->load( project_to<coords::sm>( abs_ms ), false );
            here_ptr = distant_map.get();
        }
        map &here = *here_ptr;
        if( search_target.has_value() ) {
            if( search_type.value() == "monster" && !get_map().inbounds( abs_ms ) ) {
                here.spawn_monsters( true, true );
            }
            int min_target_dist = dov_target_min_radius.evaluate( d );
            std::string cur_search_target = search_target.value().evaluate( d );
            bool found = false;
            tripoint_range<tripoint> points = here.points_in_radius( here.getlocal( abs_ms ),
                                              size_t( dov_target_max_radius.evaluate( d ) ), size_t( 0 ) );
            for( const tripoint &search_loc : points ) {
                if( rl_dist( here.getlocal( talker_pos ), search_loc ) <= min_target_dist ) {
                    continue;
                }
                if( search_type.value() == "terrain" ) {
                    if( here.ter( search_loc ).id().c_str() == cur_search_target ) {
                        target_pos = here.getabs( search_loc );
                        found = true;
                        break;
                    }
                } else if( search_type.value() == "furniture" ) {
                    if( here.furn( search_loc ).id().c_str() == cur_search_target ||
                        ( !here.furn( search_loc ).id().is_null() && cur_search_target.empty() ) ) {
                        target_pos = here.getabs( search_loc );
                        found = true;
                        break;
                    }
                } else if( search_type.value() == "trap" ) {
                    if( here.tr_at( search_loc ).id.c_str() == cur_search_target ||
                        ( !here.tr_at( search_loc ).is_null() &&
                          cur_search_target.empty() ) ) {
                        target_pos = here.getabs( search_loc );
                        found = true;
                        break;
                    }
                } else if( search_type.value() == "monster" ) {
                    Creature *tmp_critter = get_creature_tracker().creature_at( here.getglobal( search_loc ) );
                    if( tmp_critter != nullptr && tmp_critter->is_monster() &&
                        ( tmp_critter->as_monster()->type->id.c_str() == cur_search_target ||
                          cur_search_target.empty() ) ) {
                        target_pos = here.getabs( search_loc );
                        found = true;
                        g->despawn_nonlocal_monsters();
                        break;
                    }
                } else if( search_type.value() == "npc" ) {
                    for( shared_ptr_fast<npc> &person : overmap_buffer.get_npcs_near( project_to<coords::sm>( abs_ms ),
                            1 ) ) {
                        if( person->pos() == search_loc && ( person->myclass.c_str() == cur_search_target ||
                                                             cur_search_target.empty() ) ) {
                            target_pos = here.getabs( search_loc );
                            found = true;
                            break;
                        }
                    }
                } else if( search_type.value() == "zone" ) {
                    zone_manager &mgr = zone_manager::get_manager();
                    if( mgr.get_zone_at( here.getglobal( search_loc ), zone_type_id( cur_search_target ) ) ) {
                        target_pos = here.getabs( search_loc );
                        found = true;
                        break;
                    }
                }
            }
            talker_pos = target_pos;
            if( search_type.value() == "monster" ) {
                g->despawn_nonlocal_monsters();
            }
            if( !found ) {
                run_eoc_vector( false_eocs, d );
                return;
            }
        }

        int max_radius = dov_max_radius.evaluate( d );
        if( max_radius > 0 ) {
            bool found = false;
            int min_radius = dov_min_radius.evaluate( d );
            for( int attempts = 0; attempts < 25; attempts++ ) {
                target_pos = talker_pos + tripoint( rng( -max_radius, max_radius ), rng( -max_radius, max_radius ),
                                                    0 );
                if( ( !outdoor_only || here.is_outside( target_pos ) ) &&
                    ( !passable_only || here.passable( here.getlocal( target_pos ) ) ) &&
                    rl_dist( target_pos, talker_pos ) >= min_radius ) {
                    found = true;
                    break;
                }
            }
            if( !found ) {
                run_eoc_vector( false_eocs, d );
                return;
            }
        }

        // move the found value by the adjusts
        target_pos = target_pos + tripoint( dov_x_adjust.evaluate( d ), dov_y_adjust.evaluate( d ), 0 );

        if( z_override ) {
            target_pos = tripoint( target_pos.xy(),
                                   dov_z_adjust.evaluate( d ) );
        } else {
            target_pos = target_pos + tripoint( 0, 0,
                                                dov_z_adjust.evaluate( d ) );
        }
        write_var_value( type, var_name, d.actor( type == var_type::npc ), &d, target_pos.to_string() );
        run_eoc_vector( true_eocs, d );
    };
}

talk_effect_fun_t::func f_location_variable_adjust( const JsonObject &jo,
        std::string_view member )
{
    dbl_or_var dov_z_adjust = get_dbl_or_var( jo, "z_adjust", false, 0 );
    dbl_or_var dov_x_adjust = get_dbl_or_var( jo, "x_adjust", false, 0 );
    dbl_or_var dov_y_adjust = get_dbl_or_var( jo, "y_adjust", false, 0 );
    bool z_override = jo.get_bool( "z_override", false );
    bool overmap_tile = jo.get_bool( "overmap_tile", false );

    std::optional<var_info> input_var = read_var_info( jo.get_object( member ) );

    std::optional<var_info> output_var;
    if( jo.has_member( "output_var" ) ) {
        output_var = read_var_info( jo.get_object( "output_var" ) );
    }
    return [input_var, dov_x_adjust, dov_y_adjust, dov_z_adjust, z_override,
               output_var, overmap_tile ]( dialogue & d ) {
        tripoint_abs_ms target_pos = get_tripoint_from_var( input_var, d );

        if( overmap_tile ) {
            target_pos = target_pos + tripoint( dov_x_adjust.evaluate( d ) * coords::map_squares_per(
                                                    coords::omt ), dov_y_adjust.evaluate( d ) * coords::map_squares_per( coords::omt ), 0 );
        } else {
            target_pos = target_pos + tripoint( dov_x_adjust.evaluate( d ), dov_y_adjust.evaluate( d ), 0 );
        }

        if( z_override ) {
            target_pos = tripoint_abs_ms( target_pos.xy(), dov_z_adjust.evaluate( d ) );
        } else {
            target_pos = target_pos + tripoint( 0, 0, dov_z_adjust.evaluate( d ) );
        }
        if( output_var.has_value() ) {
            write_var_value( output_var.value().type, output_var.value().name,
                             d.actor( output_var.value().type == var_type::npc ), &d, target_pos.to_string() );
        } else {
            write_var_value( input_var.value().type, input_var.value().name,
                             d.actor( input_var.value().type == var_type::npc ), &d, target_pos.to_string() );
        }
    };
}

talk_effect_fun_t::func f_transform_radius( const JsonObject &jo, std::string_view member,
        bool is_npc )
{
    str_or_var transform = get_str_or_var( jo.get_member( "ter_furn_transform" ),
                                           "ter_furn_transform", true );
    dbl_or_var dov = get_dbl_or_var( jo, member );
    duration_or_var dov_time_in_future = get_duration_or_var( jo, "time_in_future", false,
                                         0_seconds );
    std::optional<var_info> target_var;
    if( jo.has_member( "target_var" ) ) {
        target_var = read_var_info( jo.get_object( "target_var" ) );
    }
    str_or_var key;
    if( jo.has_member( "key" ) ) {
        key = get_str_or_var( jo.get_member( "key" ), "key", false, "" );
    } else {
        key.str_val = "";
    }
    return [dov, transform, target_var, dov_time_in_future, key, is_npc]( dialogue & d ) {
        tripoint_abs_ms target_pos = d.actor( is_npc )->global_pos();
        if( target_var.has_value() ) {
            target_pos = get_tripoint_from_var( target_var, d );
        }

        int radius = dov.evaluate( d );
        time_duration future = dov_time_in_future.evaluate( d );
        if( future > 0_seconds ) {
            get_timed_events().add( timed_event_type::TRANSFORM_RADIUS,
                                    calendar::turn + future + 1_seconds,
                                    //Timed events happen before the player turn and eocs are during so we add a second here to sync them up using the same variable
                                    -1, target_pos, radius, transform.evaluate( d ), key.evaluate( d ) );
        } else {
            // Use the main map when possible to reduce performance overhead.
            if( get_map().inbounds( target_pos - point{ radius, radius} ) &&
                get_map().inbounds( target_pos + point{ radius, radius} ) ) {
                get_map().transform_radius( ter_furn_transform_id( transform.evaluate( d ) ), radius, target_pos );
            } else {
                map tm;
                tm.load( project_to<coords::sm>( target_pos - point{ radius, radius} ), false );
                tm.transform_radius( ter_furn_transform_id( transform.evaluate( d ) ), radius, target_pos );
            }

        }
    };
}

talk_effect_fun_t::func f_transform_line( const JsonObject &jo, std::string_view member )
{
    str_or_var transform = get_str_or_var( jo.get_member( member ), member, true );
    var_info first = read_var_info( jo.get_object( "first" ) );
    var_info second = read_var_info( jo.get_object( "second" ) );

    return [transform, first, second]( dialogue const & d ) {
        tripoint_abs_ms const t_first = get_tripoint_from_var( first, d );
        tripoint_abs_ms const t_second = get_tripoint_from_var( second, d );
        tripoint_abs_ms const orig = coord_min( t_first, t_second );
        map tm;
        tm.load( project_to<coords::sm>( orig ), false );
        tm.transform_line( ter_furn_transform_id( transform.evaluate( d ) ), t_first, t_second );
    };
}

talk_effect_fun_t::func f_place_override( const JsonObject &jo, std::string_view member )
{
    str_or_var new_place = get_str_or_var( jo.get_member( member ), member );
    duration_or_var dov_length = get_duration_or_var( jo, "length", true );
    str_or_var key;
    if( jo.has_member( "key" ) ) {
        key = get_str_or_var( jo.get_member( "key" ), "key", false, "" );
    } else {
        key.str_val = "";
    }
    return [new_place, dov_length, key]( dialogue & d ) {
        get_timed_events().add( timed_event_type::OVERRIDE_PLACE,
                                calendar::turn + dov_length.evaluate( d ) + 1_seconds,
                                //Timed events happen before the player turn and eocs are during so we add a second here to sync them up using the same variable
                                -1, tripoint_abs_ms( tripoint_zero ), -1, new_place.evaluate( d ), key.evaluate( d ) );
    };
}

talk_effect_fun_t::func f_mapgen_update( const JsonObject &jo, std::string_view member )
{
    mission_target_params target_params = mission_util::parse_mission_om_target( jo );
    std::vector<str_or_var> update_ids;
    duration_or_var dov_time_in_future = get_duration_or_var( jo, "time_in_future", false,
                                         0_seconds );
    if( jo.has_string( member ) ) {
        update_ids.emplace_back( get_str_or_var( jo.get_member( member ), member ) );
    } else if( jo.has_array( member ) ) {
        for( JsonValue jv : jo.get_array( member ) ) {
            update_ids.emplace_back( get_str_or_var( jv, member ) );
        }
    }
    std::optional<var_info> target_var;
    if( jo.has_member( "target_var" ) ) {
        target_var = read_var_info( jo.get_object( "target_var" ) );
    }
    str_or_var key;
    if( jo.has_member( "key" ) ) {
        key = get_str_or_var( jo.get_member( "key" ), "key", false, "" );
    } else {
        key.str_val = "";
    }
    return [target_params, update_ids, target_var, dov_time_in_future, key]( dialogue & d ) {
        tripoint_abs_omt omt_pos;
        if( target_var.has_value() ) {
            const tripoint_abs_ms abs_ms( get_tripoint_from_var( target_var, d ) );
            omt_pos = project_to<coords::omt>( abs_ms );
        } else {
            mission_target_params update_params = target_params;
            if( d.has_beta ) {
                update_params.guy = d.actor( true )->get_npc();
            }
            omt_pos = mission_util::get_om_terrain_pos( update_params, d );
        }
        time_duration future = dov_time_in_future.evaluate( d );
        if( future > 0_seconds ) {
            time_point tif = calendar::turn + future + 1_seconds;
            //Timed events happen before the player turn and eocs are during so we add a second here to sync them up using the same variable
            for( const str_or_var &mapgen_update_id : update_ids ) {
                get_timed_events().add( timed_event_type::UPDATE_MAPGEN, tif, -1, project_to<coords::ms>( omt_pos ),
                                        0, mapgen_update_id.evaluate( d ), key.evaluate( d ) );
            }

        } else {
            for( const str_or_var &mapgen_update_id : update_ids ) {
                run_mapgen_update_func( update_mapgen_id( mapgen_update_id.evaluate( d ) ), omt_pos, {},
                                        d.actor( d.has_beta )->selected_mission() );
                set_queued_points();
            }
            get_map().invalidate_map_cache( omt_pos.z() );
        }
    };
}

talk_effect_fun_t::func f_alter_timed_events( const JsonObject &jo, std::string_view member )
{
    str_or_var key = get_str_or_var( jo.get_member( member ), member, true );
    duration_or_var time_in_future = get_duration_or_var( jo, "time_in_future", false,
                                     0_seconds );
    return [key, time_in_future]( dialogue & d ) {
        get_timed_events().set_all( key.evaluate( d ), time_in_future.evaluate( d ) );
    };
}

talk_effect_fun_t::func f_revert_location( const JsonObject &jo, std::string_view member )
{
    duration_or_var dov_time_in_future = get_duration_or_var( jo, "time_in_future", true );
    str_or_var key;
    if( jo.has_member( "key" ) ) {
        key = get_str_or_var( jo.get_member( "key" ), "key", false, "" );
    } else {
        key.str_val = "";
    }
    std::optional<var_info> target_var = read_var_info( jo.get_object( member ) );
    return [target_var, dov_time_in_future, key]( dialogue & d ) {
        const tripoint_abs_ms abs_ms( get_tripoint_from_var( target_var, d ) );
        tripoint_abs_omt omt_pos = project_to<coords::omt>( abs_ms );
        time_point tif = calendar::turn + dov_time_in_future.evaluate( d ) + 1_seconds;
        // Timed events happen before the player turn and eocs are during so we add a second here to sync them up using the same variable
        // maptile is 4 submaps so queue up 4 submap reverts
        for( int x = 0; x < 2; x++ ) {
            for( int y = 0; y < 2; y++ ) {
                tripoint_abs_sm revert_sm = project_to<coords::sm>( omt_pos );
                revert_sm += point( x, y );
                submap *sm = MAPBUFFER.lookup_submap( revert_sm );
                if( sm == nullptr ) {
                    tinymap tm;
                    tm.load( revert_sm, true );
                    sm = MAPBUFFER.lookup_submap( revert_sm );
                }
                get_timed_events().add( timed_event_type::REVERT_SUBMAP, tif, -1,
                                        project_to<coords::ms>( revert_sm ), 0, "",
                                        sm->get_revert_submap(), key.evaluate( d ) );
                get_map().invalidate_map_cache( omt_pos.z() );
            }
        }
    };
}

talk_effect_fun_t::func f_npc_goal( const JsonObject &jo, std::string_view member,
                                    bool is_npc )
{
    mission_target_params dest_params = mission_util::parse_mission_om_target( jo.get_object(
                                            member ) );
    std::vector<effect_on_condition_id> true_eocs = load_eoc_vector( jo, "true_eocs" );
    std::vector<effect_on_condition_id> false_eocs = load_eoc_vector( jo, "false_eocs" );
    return [dest_params, true_eocs, false_eocs, is_npc]( dialogue & d ) {
        npc *guy = d.actor( is_npc )->get_npc();
        if( guy ) {
            tripoint_abs_omt destination = mission_util::get_om_terrain_pos( dest_params, d );
            guy->goal = destination;
            guy->omt_path = overmap_buffer.get_travel_path( guy->global_omt_location(), guy->goal,
                            overmap_path_params::for_npc() );
            if( destination == tripoint_abs_omt() || destination == overmap::invalid_tripoint ||
                guy->omt_path.empty() ) {
                guy->goal = npc::no_goal_point;
                guy->omt_path.clear();
                run_eoc_vector( false_eocs, d );
                return;
            }
            guy->set_mission( NPC_MISSION_TRAVELLING );
            guy->guard_pos = std::nullopt;
            guy->set_attitude( NPCATT_NULL );
            run_eoc_vector( true_eocs, d );
            return;
        }
        run_eoc_vector( false_eocs, d );
    };
}

talk_effect_fun_t::func f_guard_pos( const JsonObject &jo, std::string_view member,
                                     bool is_npc )
{
    std::optional<var_info> target_var = read_var_info( jo.get_object( member ) );
    bool unique_id = jo.get_bool( "unique_id", false );
    return [target_var, unique_id, is_npc]( dialogue const & d ) {
        npc *guy = d.actor( is_npc )->get_npc();
        if( guy ) {
            var_info cur_var = target_var.value();
            if( unique_id ) {
                //12 since it should start with npctalk_var
                cur_var.name.insert( 12, guy->get_unique_id() );
            }
            tripoint_abs_ms target_location = get_tripoint_from_var( cur_var, d );
            guy->set_guard_pos( target_location );
        }
    };
}

talk_effect_fun_t::func f_bulk_trade_accept( const JsonObject &jo, std::string_view member,
        bool is_npc )
{
    dbl_or_var dov_quantity;
    if( jo.has_member( member ) ) {
        dov_quantity = get_dbl_or_var( jo, member, false, -1 );
    } else {
        dov_quantity.min.dbl_val = -1;
    }
    bool is_trade = member == "u_bulk_trade_accept" || member == "npc_bulk_trade_accept";
    return [is_trade, is_npc, dov_quantity]( dialogue & d ) {
        talker *seller = d.actor( is_npc );
        talker *buyer = d.actor( !is_npc );
        item tmp( d.cur_item );
        int quantity = dov_quantity.evaluate( d );
        int seller_has = 0;
        if( tmp.count_by_charges() ) {
            seller_has = seller->charges_of( d.cur_item );
        } else {
            seller_has = seller->items_with( [&tmp]( const item & e ) {
                return tmp.type == e.type;
            } ).size();
        }
        seller_has = ( quantity == -1 ) ? seller_has : std::min( seller_has, quantity );
        tmp.charges = seller_has;
        if( is_trade ) {
            const int npc_debt = d.actor( true )->debt();
            int price = total_price( *seller, d.cur_item ) * ( is_npc ? -1 : 1 ) + npc_debt;
            if( d.actor( true )->get_faction() && !d.actor( true )->get_faction()->currency.is_empty() ) {
                const itype_id &pay_in = d.actor( true )->get_faction()->currency;
                item pay( pay_in );
                const int value = d.actor( true )->value( pay );
                if( value > 0 ) {
                    int required = price / value;
                    int buyer_has = required;
                    if( is_npc ) {
                        buyer_has = std::min( buyer_has, buyer->charges_of( pay_in ) );
                        buyer->use_charges( pay_in, buyer_has );
                    } else {
                        if( buyer_has == 1 ) {
                            //~ %1%s is the NPC name, %2$s is an item
                            popup( _( "%1$s gives you a %2$s." ), buyer->disp_name(),
                                   pay.tname() );
                        } else if( buyer_has > 1 ) {
                            //~ %1%s is the NPC name, %2$d is a number of items, %3$s are items
                            popup( _( "%1$s gives you %2$d %3$s." ), buyer->disp_name(), buyer_has,
                                   pay.tname() );
                        }
                    }
                    for( int i = 0; i < buyer_has; i++ ) {
                        seller->i_add( pay );
                        price -= value;
                    }
                } else {
                    debugmsg( "%s pays in bulk_trade_accept with faction currency worth 0!",
                              d.actor( true )->disp_name() );
                }
            } else {
                debugmsg( "%s has no faction currency to pay with in bulk_trade_accept!",
                          d.actor( true )->disp_name() );
            }
            d.actor( true )->add_debt( -npc_debt );
            d.actor( true )->add_debt( price );
        }
        if( tmp.count_by_charges() ) {
            seller->use_charges( d.cur_item, seller_has );
        } else {
            seller->use_amount( d.cur_item, seller_has );
        }
        buyer->i_add( tmp );
    };
}

talk_effect_fun_t::func f_npc_gets_item( bool to_use )
{
    return [to_use]( dialogue const & d ) {
        d.reason = d.actor( true )->give_item_to( to_use );
    };
}

talk_effect_fun_t::func f_add_mission( const JsonObject &jo, std::string_view member )
{
    str_or_var mission_id = get_str_or_var( jo.get_member( member ), member, true );
    return [mission_id]( dialogue const & d ) {
        d.actor( true )->add_mission( mission_type_id( mission_id.evaluate( d ) ) );
    };
}

talk_effect_fun_t::func f_u_buy_monster( const JsonObject &jo, std::string_view member )
{
    str_or_var monster_type_id = get_str_or_var( jo.get_member( member ), member, true );
    dbl_or_var cost = get_dbl_or_var( jo, "cost", false, 0 );
    dbl_or_var count = get_dbl_or_var( jo, "count", false, 1 );
    const bool pacified = jo.get_bool( "pacified", false );
    str_or_var name;
    if( jo.has_member( "name" ) ) {
        name = get_str_or_var( jo.get_member( "name" ), "name", true );
    } else {
        name.str_val = "";
    }
    std::vector<effect_on_condition_id> true_eocs = load_eoc_vector( jo, "true_eocs" );
    std::vector<effect_on_condition_id> false_eocs = load_eoc_vector( jo, "false_eocs" );
    return [monster_type_id, cost, count, pacified, name, true_eocs,
                     false_eocs]( dialogue & d ) {
        const mtype_id mtype( monster_type_id.evaluate( d ) );
        translation translated_name = to_translation( name.evaluate( d ) );
        if( d.actor( false )->buy_monster( *d.actor( true ), mtype, cost.evaluate( d ), count.evaluate( d ),
                                           pacified, translated_name ) ) {
            run_eoc_vector( true_eocs, d );
        } else {
            run_eoc_vector( false_eocs, d );
        }
    };
}

talk_effect_fun_t::func f_learn_recipe( const JsonObject &jo, std::string_view member,
                                        bool is_npc )
{
    str_or_var learned_recipe_id = get_str_or_var( jo.get_member( member ), member, true );
    return [learned_recipe_id, is_npc]( dialogue const & d ) {
        const recipe_id &r = recipe_id( learned_recipe_id.evaluate( d ) );
        d.actor( is_npc )->learn_recipe( r );
    };
}

talk_effect_fun_t::func f_forget_recipe( const JsonObject &jo, std::string_view member,
        bool is_npc )
{
    str_or_var forgotten_recipe_id = get_str_or_var( jo.get_member( member ), member, true );
    return [forgotten_recipe_id, is_npc]( dialogue const & d ) {
        const recipe_id &r = recipe_id( forgotten_recipe_id.evaluate( d ) );
        d.actor( is_npc )->forget_recipe( r );
    };
}

<<<<<<< HEAD
talk_effect_fun_t::func f_npc_first_topic( const JsonObject &jo, std::string_view member )
=======
void talk_effect_fun_t::set_turn_cost( const JsonObject &jo, std::string_view member )
{
    duration_or_var cost = get_duration_or_var( jo, member, true );
    function = [cost]( dialogue & d ) {
        Character *target = d.actor( false )->get_character();
        if( target ) {
            target->moves -= to_moves<int>( cost.evaluate( d ) );
        }
    };
}

void talk_effect_fun_t::set_npc_first_topic( const JsonObject &jo, std::string_view member )
>>>>>>> 52626276
{
    str_or_var chat_topic = get_str_or_var( jo.get_member( member ), member, true );
    return [chat_topic]( dialogue const & d ) {
        d.actor( true )->set_first_topic( chat_topic.evaluate( d ) );
    };
}

talk_effect_fun_t::func f_message( const JsonObject &jo, std::string_view member,
                                   bool is_npc )
{
    str_or_var message = get_str_or_var( jo.get_member( member ), member );
    const bool snippet = jo.get_bool( "snippet", false );
    const bool same_snippet = jo.get_bool( "same_snippet", false );
    const bool outdoor_only = jo.get_bool( "outdoor_only", false );
    const bool sound = jo.get_bool( "sound", false );
    const bool popup_msg = jo.get_bool( "popup", false );
    const bool popup_w_interrupt_query_msg = jo.get_bool( "popup_w_interrupt_query", false );
    str_or_var interrupt_type;
    if( jo.has_member( "interrupt_type" ) ) {
        interrupt_type = get_str_or_var( jo.get_member( "interrupt_type" ), "interrupt_type", true );
    } else {
        interrupt_type.str_val = "default";
    }
    const bool global = member == "message";
    str_or_var type_string;
    if( jo.has_member( "type" ) ) {
        type_string = get_str_or_var( jo.get_member( "type" ), "type", true );
    } else {
        type_string.str_val = "neutral";
    }
    return [message, outdoor_only, sound, snippet, same_snippet, type_string, popup_msg,
                     popup_w_interrupt_query_msg, interrupt_type, global,
             is_npc]( dialogue const & d ) {
        Character *target = d.actor( is_npc )->get_character();
        if( global ) {
            target = &get_player_character();
        }
        if( !target || target->is_npc() ) {
            return;
        }
        game_message_type type = m_neutral;
        if( type_string.evaluate( d ) == "good" ) {
            type = m_good;
        } else if( type_string.evaluate( d ) == "neutral" ) {
            type = m_neutral;
        } else if( type_string.evaluate( d ) == "bad" ) {
            type = m_bad;
        } else if( type_string.evaluate( d ) == "mixed" ) {
            type = m_mixed;
        } else if( type_string.evaluate( d ) == "warning" ) {
            type = m_warning;
        } else if( type_string.evaluate( d ) == "info" ) {
            type = m_info;
        } else if( type_string.evaluate( d ) == "debug" ) {
            type = m_debug;
        } else if( type_string.evaluate( d ) == "headshot" ) {
            type = m_headshot;
        } else if( type_string.evaluate( d ) == "critical" ) {
            type = m_critical;
        } else if( type_string.evaluate( d ) == "grazing" ) {
            type = m_grazing;
        } else {
            debugmsg( "Invalid message type." );
        }
        std::string translated_message;
        if( snippet ) {
            if( same_snippet ) {
                talker *target = d.actor( !is_npc );
                std::string sid = target->get_value( message.evaluate( d ) + "_snippet_id" );
                if( sid.empty() ) {
                    sid = SNIPPET.random_id_from_category( message.evaluate( d ) ).c_str();
                    target->set_value( message.evaluate( d ) + "_snippet_id", sid );
                }
                translated_message = SNIPPET.expand( SNIPPET.get_snippet_by_id( snippet_id( sid ) ).value_or(
                        translation() ).translated() );
            } else {
                translated_message = SNIPPET.expand( SNIPPET.random_from_category( message.evaluate( d ) ).value_or(
                        translation() ).translated() );
            }
        } else {
            translated_message = _( message.evaluate( d ) );
        }
        std::unique_ptr<talker> default_talker = get_talker_for( get_player_character() );
        talker &alpha = d.has_alpha ? *d.actor( false ) : *default_talker;
        talker &beta = d.has_beta ? *d.actor( true ) : *default_talker;
        parse_tags( translated_message, alpha, beta, d );
        if( sound ) {
            bool display = false;
            map &here = get_map();
            if( !target->has_effect( effect_sleep ) && !target->is_deaf() ) {
                if( !outdoor_only || here.get_abs_sub().z() >= 0 ||
                    one_in( std::max( roll_remainder( 2.0f * here.get_abs_sub().z() /
                                                      target->mutation_value( "hearing_modifier" ) ), 1 ) ) ) {
                    display = true;
                }
            }
            if( !display ) {
                return;
            }
        }
        if( popup_msg ) {
            const auto new_win = [translated_message]() {
                query_popup pop;
                pop.message( "%s", translated_message );
                return pop.get_window();
            };
            scrollable_text( new_win, "", replace_colors( translated_message ) );
            g->cancel_activity_or_ignore_query( distraction_type::eoc, "" );
        }
        if( popup_w_interrupt_query_msg ) {
            if( interrupt_type.evaluate( d ) == "portal_storm_popup" ) {
                g->portal_storm_query( distraction_type::portal_storm_popup,
                                       translated_message );
            } else if( interrupt_type.evaluate( d ) == "default" ) {
                debugmsg( "Interrupt query called in json without proper interrupt type." );
            }
            // Would probably need an else-if for every possible distraction type, like this:
            //else if (interrupt_type == "hostile_spotted_near"){
            //    g->cancel_activity_or_ignore_query(distraction_type::hostile_spotted_near, "sample message");
            //}
            // I leave this to contributors who might actually wish to implement such interrupts,
            // so as to not overcomplicate the code.
        } else {
            target->add_msg_if_player( type, translated_message );
        }

    };
}

talk_effect_fun_t::func f_assign_activity( const JsonObject &jo, std::string_view member,
        bool is_npc )
{
    duration_or_var dov = get_duration_or_var( jo, "duration", true );
    str_or_var act = get_str_or_var( jo.get_member( member ), member, true );
    return [is_npc, dov, act]( dialogue & d ) {
        Character *target = d.actor( is_npc )->get_character();
        if( target ) {
            target->assign_activity( activity_id( act.evaluate( d ) ), to_moves<int>( dov.evaluate( d ) ) );
        }
    };
}

talk_effect_fun_t::func f_add_wet( const JsonObject &jo, std::string_view member,
                                   bool is_npc )
{
    dbl_or_var dov = get_dbl_or_var( jo, member );
    return [is_npc, dov]( dialogue & d ) {
        Character *target = d.actor( is_npc )->get_character();
        if( target ) {
            wet_character( *target, dov.evaluate( d ) );
        }
    };
}

talk_effect_fun_t::func f_open_dialogue( const JsonObject &jo, std::string_view member )
{
    std::vector<effect_on_condition_id> true_eocs;
    std::vector<effect_on_condition_id> false_eocs;
    str_or_var topic;
    bool has_member = false;
    if( jo.has_object( member ) ) {
        has_member = true;
        JsonObject innerJo = jo.get_object( member );
        true_eocs = load_eoc_vector( innerJo, "true_eocs" );
        false_eocs = load_eoc_vector( innerJo, "false_eocs" );
        topic = get_str_or_var( innerJo.get_member( "topic" ), "topic" );
    }
    return [true_eocs, false_eocs, topic, has_member]( dialogue const & d ) {
        std::string actual_topic;
        if( has_member ) {
            actual_topic = topic.evaluate( d );
        }
        if( !d.actor( false )->get_character()->is_avatar() ) { //only open a dialog if the avatar is alpha
            run_eoc_vector( false_eocs, d );
            return;
        } else if( !actual_topic.empty() ) {
            get_avatar().talk_to( get_talker_for( std::vector<std::string> { actual_topic } ), false, false,
                                  true );
        } else if( d.actor( true )->get_character() != nullptr ) {
            get_avatar().talk_to( get_talker_for( d.actor( true )->get_character() ) );
        } else if( d.actor( true )->get_creature() != nullptr ) {
            get_avatar().talk_to( get_talker_for( d.actor( true )->get_creature() ) );
        } else if( d.actor( true )->get_monster() != nullptr ) {
            get_avatar().talk_to( get_talker_for( d.actor( true )->get_monster() ) );
        } else if( d.actor( true )->get_item() != nullptr ) {
            get_avatar().talk_to( get_talker_for( d.actor( true )->get_item() ) );
        } else if( d.actor( true )->get_computer() != nullptr ) {
            get_avatar().talk_to( get_talker_for( d.actor( true )->get_computer() ), false, true );
        }
        run_eoc_vector( true_eocs, d );
    };
}

talk_effect_fun_t::func f_take_control( const JsonObject &jo, std::string_view )
{
    std::vector<effect_on_condition_id> true_eocs = load_eoc_vector( jo, "true_eocs" );
    std::vector<effect_on_condition_id> false_eocs = load_eoc_vector( jo, "false_eocs" );
    return [true_eocs, false_eocs]( dialogue const & d ) {
        if( !d.actor( false )->get_character()->is_avatar() ) { //only take control if the avatar is alpha
            run_eoc_vector( false_eocs, d );
            return;
        } else if( d.actor( true )->get_npc() != nullptr ) {
            get_avatar().control_npc( *d.actor( true )->get_npc() );
        }
        run_eoc_vector( true_eocs, d );
    };
}

talk_effect_fun_t::func f_take_control_menu()
{
    return []( dialogue const &/* d */ ) {
        get_avatar().control_npc_menu();
    };
}

talk_effect_fun_t::func f_sound_effect( const JsonObject &jo, std::string_view member )
{
    str_or_var variant = get_str_or_var( jo.get_member( member ), member, true );
    str_or_var id = get_str_or_var( jo.get_member( "id" ), "id", true );
    const bool outdoor_event = jo.get_bool( "outdoor_event", false );
    dbl_or_var volume;
    if( jo.has_member( "volume" ) ) {
        volume = get_dbl_or_var( jo, "volume", false, -1 );
    } else {
        volume.min.dbl_val = -1;
    }
    return [variant, id, outdoor_event, volume]( dialogue & d ) {
        map &here = get_map();
        int local_volume = volume.evaluate( d );
        Character *target = &get_player_character(); //Only the player can hear sound effects.
        if( target && !target->has_effect( effect_sleep ) && !target->is_deaf() ) {
            if( !outdoor_event || here.get_abs_sub().z() >= 0 ) {
                if( local_volume == -1 ) {
                    local_volume = 80;
                }
                sfx::play_variant_sound( id.evaluate( d ), variant.evaluate( d ), local_volume,
                                         random_direction() );
            } else if( one_in( std::max( roll_remainder( 2.0f * here.get_abs_sub().z() /
                                         target->mutation_value( "hearing_modifier" ) ), 1 ) ) ) {
                if( local_volume == -1 ) {
                    local_volume = 80 * target->mutation_value( "hearing_modifier" );
                }
                sfx::play_variant_sound( id.evaluate( d ), variant.evaluate( d ), local_volume,
                                         random_direction() );
            }
        }
    };
}

talk_effect_fun_t::func f_give_achievment( const JsonObject &jo, std::string_view member )
{
    str_or_var achieve = get_str_or_var( jo.get_member( member ), member, true );
    return [achieve]( dialogue const & d ) {
        const achievement_id achievement_to_give( achieve.evaluate( d ) );
        // make sure the achievement is being tracked and that it is currently pending
        std::vector<const achievement *> all_achievements = get_achievements().valid_achievements();
        if( std::find_if( all_achievements.begin(),
        all_achievements.end(), [&achievement_to_give]( const achievement * ach ) {
        return ach->id == achievement_to_give;
    } ) != all_achievements.end() ) {
            if( get_achievements().is_completed( achievement_to_give ) == achievement_completion::pending ) {
                get_achievements().report_achievement( &achievement_to_give.obj(),
                                                       achievement_completion::completed );
            }
        }
    };
}

talk_effect_fun_t::func f_mod_healthy( const JsonObject &jo, std::string_view member,
                                       bool is_npc )
{
    dbl_or_var dov_amount = get_dbl_or_var( jo, member );
    dbl_or_var dov_cap = get_dbl_or_var( jo, "cap" );

    return [is_npc, dov_amount, dov_cap]( dialogue & d ) {
        d.actor( is_npc )->mod_daily_health( dov_amount.evaluate( d ),
                                             dov_cap.evaluate( d ) );
    };
}

talk_effect_fun_t::func f_cast_spell( const JsonObject &jo, std::string_view member,
                                      bool is_npc )
{
    std::vector<effect_on_condition_id> true_eocs = load_eoc_vector( jo, "true_eocs" );
    std::vector<effect_on_condition_id> false_eocs = load_eoc_vector( jo, "false_eocs" );
    bool targeted = jo.get_bool( "targeted", false );

    std::optional<var_info> loc_var;
    if( jo.has_object( "loc" ) ) {
        loc_var = read_var_info( jo.get_object( "loc" ) );
    }
    JsonObject spell_jo = jo.get_object( member );
    str_or_var id = get_str_or_var( spell_jo.get_member( "id" ), "id" );
    bool hit_self = spell_jo.get_bool( "hit_self", false );

    int trigger_once_in = spell_jo.get_int( "once_in", 1 );
    str_or_var trigger_message;
    if( spell_jo.has_member( "message" ) ) {
        trigger_message = get_str_or_var( spell_jo.get_member( "message" ), "message", true );
    } else {
        trigger_message.str_val = "";
    }
    str_or_var npc_trigger_message;
    if( spell_jo.has_member( "npc_message" ) ) {
        npc_trigger_message = get_str_or_var( spell_jo.get_member( "npc_message" ), "npc_message", true );
    } else {
        npc_trigger_message.str_val = "";
    }

    dbl_or_var dov_max_level = get_dbl_or_var( spell_jo, "max_level", false, -1 );
    dbl_or_var level = get_dbl_or_var( spell_jo, "min_level", false );
    if( spell_jo.has_string( "level" ) ) {
        debugmsg( "level member for fake_spell was renamed to min_level.  id: %s",
                  id.str_val.value_or( "" ) );
    }

    return [is_npc, id, hit_self, dov_max_level, trigger_once_in, level, trigger_message,
                    npc_trigger_message, targeted, loc_var, true_eocs,
            false_eocs]( dialogue & d ) {
        std::optional<int> max_level;
        int max_level_int = dov_max_level.evaluate( d );
        if( max_level_int == -1 ) {
            max_level = std::nullopt;
        } else {
            max_level = max_level_int;
        }
        fake_spell fake( spell_id( id.evaluate( d ) ), hit_self, max_level );
        fake.trigger_once_in = trigger_once_in;
        fake.level = level.evaluate( d );
        fake.trigger_message = to_translation( trigger_message.evaluate( d ) );
        fake.npc_trigger_message = to_translation( npc_trigger_message.evaluate( d ) );
        Creature *caster = d.actor( is_npc )->get_creature();
        if( !caster ) {
            debugmsg( "No valid caster for spell.  %s", d.get_callstack() );
            run_eoc_vector( false_eocs, d );
            return;
        } else {
            if( !fake.is_valid() ) {
                debugmsg( "%s is not a valid spell.  %s", fake.id.c_str(), d.get_callstack() );
                run_eoc_vector( false_eocs, d );
                return;
            }
            spell sp = fake.get_spell( *caster, 0 );
            if( targeted ) {
                if( std::optional<tripoint> target = sp.select_target( caster ) ) {
                    sp.cast_all_effects( *caster, *target );
                    caster->add_msg_if_player( fake.trigger_message );
                }
            } else {
                const tripoint target_pos = loc_var ?
                                            get_map().getlocal( get_tripoint_from_var( loc_var, d ) ) : caster->pos();
                sp.cast_all_effects( *caster, target_pos );
                caster->add_msg_if_player( fake.trigger_message );
            }
        }
        run_eoc_vector( true_eocs, d );
    };
}

talk_effect_fun_t::func f_attack( const JsonObject &jo, std::string_view member,
                                  bool is_npc )
{
    str_or_var force_technique = get_str_or_var( jo.get_member( member ), member, true );
    bool allow_special = jo.get_bool( "allow_special", true );
    bool allow_unarmed = jo.get_bool( "allow_unarmed", true );;
    dbl_or_var forced_movecost = get_dbl_or_var( jo, "forced_movecost", false, -1.0 );

    return [is_npc, allow_special, force_technique, allow_unarmed,
            forced_movecost]( dialogue & d ) {
        // if beta is attacking then target is the alpha
        talker *target = d.actor( !is_npc );
        talker *attacker = d.actor( is_npc );
        Creature *c = target->get_creature();

        if( c ) {
            matec_id m( force_technique.evaluate( d ) );
            attacker->attack_target( *c, allow_special, m, allow_unarmed, forced_movecost.evaluate( d ) );
        }
    };
}

talk_effect_fun_t::func f_die( bool is_npc )
{
    return [is_npc]( dialogue const & d ) {
        d.actor( is_npc )->die();
    };
}

talk_effect_fun_t::func f_prevent_death( bool is_npc )
{
    return [is_npc]( dialogue const & d ) {
        Character *ch = d.actor( is_npc )->get_character();
        if( ch ) {
            ch->prevent_death();
        }
    };
}

talk_effect_fun_t::func f_lightning()
{
    return []( dialogue const &/* d */ ) {
        if( get_player_character().posz() >= 0 ) {
            get_weather().lightning_active = true;
        }
    };
}

talk_effect_fun_t::func f_next_weather()
{
    return []( dialogue const &/* d */ ) {
        get_weather().set_nextweather( calendar::turn );
    };
}

talk_effect_fun_t::func f_set_string_var( const JsonObject &jo, std::string_view member )
{
    std::vector<str_or_var> values;
    if( jo.has_array( member ) ) {
        for( JsonValue value : jo.get_array( member ) ) {
            values.emplace_back( get_str_or_var( value, member ) );
        }
    } else {
        values.emplace_back( get_str_or_var( jo.get_member( member ), member ) );
    }
    bool parse = jo.get_bool( "parse_tags", false );
    var_info var = read_var_info( jo.get_member( "target_var" ) );
    return [values, var, parse]( dialogue & d ) {
        int index = rng( 0, values.size() - 1 );
        std::string str = values[index].evaluate( d );
        if( parse ) {
            std::unique_ptr<talker> default_talker = get_talker_for( get_player_character() );
            talker &alpha = d.has_alpha ? *d.actor( false ) : *default_talker;
            talker &beta = d.has_beta ? *d.actor( true ) : *default_talker;
            parse_tags( str, alpha, beta, d );
        }
        write_var_value( var.type, var.name, d.actor( var.type == var_type::npc ), &d, str );
    };
}

talk_effect_fun_t::func f_set_condition( const JsonObject &jo, std::string_view member )
{
    str_or_var value;
    value = get_str_or_var( jo.get_member( member ), member );

    std::function<bool( dialogue & )> cond;
    read_condition( jo, "condition", cond, false );
    return [value, cond]( dialogue & d ) {
        d.set_conditional( value.evaluate( d ), cond );
    };
}

talk_effect_fun_t::func f_assign_mission( const JsonObject &jo, std::string_view member )
{
    str_or_var mission_name = get_str_or_var( jo.get_member( member ), member, true );
    return [mission_name]( dialogue const & d ) {
        avatar &player_character = get_avatar();

        const mission_type_id &mission_type = mission_type_id( mission_name.evaluate( d ) );
        mission *new_mission = mission::reserve_new( mission_type, character_id() );
        new_mission->assign( player_character );
    };
}

talk_effect_fun_t::func f_finish_mission( const JsonObject &jo, std::string_view member )
{
    str_or_var mission_name = get_str_or_var( jo.get_member( member ), member, true );
    bool success = false;
    std::optional<int> step;
    if( jo.has_int( "step" ) ) {
        step = jo.get_int( "step" );
    } else {
        success = jo.get_bool( "success" );
    }
    return [mission_name, success, step]( dialogue const & d ) {
        avatar &player_character = get_avatar();
        const mission_type_id &mission_type = mission_type_id( mission_name.evaluate( d ) );
        std::vector<mission *> missions = player_character.get_active_missions();

        for( mission *mission : missions ) {
            if( mission->mission_id() == mission_type ) {
                if( step.has_value() ) {
                    mission->step_complete( step.value() );
                } else if( success ) {
                    mission->wrap_up();
                } else {
                    mission->fail();
                }
                break;
            }
        }
    };
}

talk_effect_fun_t::func f_remove_active_mission( const JsonObject &jo,
        std::string_view member )
{
    str_or_var mission_name = get_str_or_var( jo.get_member( member ), member, true );
    return [mission_name]( dialogue const & d ) {
        avatar &player_character = get_avatar();
        const mission_type_id &mission_type = mission_type_id( mission_name.evaluate( d ) );
        std::vector<mission *> missions = player_character.get_active_missions();
        for( mission *mission : missions ) {
            if( mission->mission_id() == mission_type ) {
                player_character.remove_active_mission( *mission );
                break;
            }
        }
    };
}

talk_effect_fun_t::func f_offer_mission( const JsonObject &jo, std::string_view member )
{
    std::vector<std::string> mission_names;

    if( jo.has_array( member ) ) {
        for( const std::string mission_name : jo.get_array( member ) ) {
            mission_names.push_back( mission_name );
        }
    } else if( jo.has_string( member ) ) {
        mission_names.push_back( jo.get_string( std::string( member ) ) );
    } else {
        jo.throw_error( "Invalid input for set_offer_mission" );
    }

    return [mission_names]( dialogue const & d ) {
        // assume that the alpha is the npc if there isn't a beta
        npc *p = d.actor( d.has_beta )->get_npc();

        if( p ) {
            for( const std::string &mission_name : mission_names ) {
                p->add_new_mission( mission::reserve_new( mission_type_id( mission_name ), p->getID() ) );
            }
        }
    };
}

talk_effect_fun_t::func f_set_flag( const JsonObject &jo, std::string_view member,
                                    bool is_npc )
{
    str_or_var flag = get_str_or_var( jo.get_member( member ), member, true );

    return [is_npc, flag]( dialogue & d ) {
        item_location *it = d.actor( is_npc )->get_item();

        if( it && it->get_item() ) {
            flag_id f_id( flag.evaluate( d ) );
            it->get_item()->set_flag( f_id );
        } else {
            debugmsg( "No valid %s talker.", is_npc ? "beta" : "alpha" );
        }
    };
}

talk_effect_fun_t::func f_unset_flag( const JsonObject &jo, std::string_view member,
                                      bool is_npc )
{
    str_or_var flag = get_str_or_var( jo.get_member( member ), member, true );

    return [is_npc, flag]( dialogue & d ) {
        item_location *it = d.actor( is_npc )->get_item();

        if( it && it->get_item() ) {
            flag_id f_id( flag.evaluate( d ) );
            it->get_item()->unset_flag( f_id );
        } else {
            debugmsg( "No valid %s talker.", is_npc ? "beta" : "alpha" );
        }
    };
}

talk_effect_fun_t::func f_activate( const JsonObject &jo, std::string_view member,
                                    bool is_npc )
{
    str_or_var method = get_str_or_var( jo.get_member( member ), member, true );
    std::optional<var_info> target_var;
    if( jo.has_member( "target_var" ) ) {
        target_var = read_var_info( jo.get_object( "target_var" ) );
    }

    return [is_npc, method, target_var]( dialogue & d ) {
        Character *guy = d.actor( is_npc )->get_character();
        item_location *it = d.actor( !is_npc )->get_item();

        if( guy ) {
            const std::string method_str = method.evaluate( d );
            if( it && it->get_item() ) {
                if( !it->get_item()->get_usable_item( method_str ) ) {
                    add_msg_debug( debugmode::DF_NPC, "Invalid use action.  %s", method_str );
                    return;
                }
                if( target_var.has_value() ) {
                    tripoint_abs_ms target_pos = get_tripoint_from_var( target_var, d );
                    if( get_map().inbounds( target_pos ) ) {
                        guy->invoke_item( it->get_item(), method_str, get_map().getlocal( target_pos ) );
                        return;
                    }
                }
                guy->invoke_item( it->get_item(), method.evaluate( d ) );

            } else {
                debugmsg( "%s talker must be Item.", is_npc ? "alpha" : "beta" );
            }
        } else {
            debugmsg( "%s talker must be Character.", is_npc ? "beta" : "alpha" );
        }
    };
}

<<<<<<< HEAD
talk_effect_fun_t::func f_arithmetic( const JsonObject &jo, std::string_view member,
                                      bool no_result )
{
    JsonArray objects = jo.get_array( member );
    std::optional<dbl_or_var_part> min;
    std::optional<dbl_or_var_part> max;
    if( jo.has_member( "min" ) ) {
        min = get_dbl_or_var_part( jo.get_member( "min" ), "min" );
    } else if( jo.has_member( "min_time" ) ) {
        dbl_or_var_part value;
        time_duration min_time;
        mandatory( jo, false, "min_time", min_time );
        value.dbl_val = to_turns<int>( min_time );
        min = value;
=======
void talk_effect_fun_t::set_transform_item( const JsonObject &jo, std::string_view member )
{
    str_or_var target_id = get_str_or_var( jo.get_member( member ), member, true );
    bool activate = jo.get_bool( "active", false );

    function = [target_id, activate]( dialogue & d ) {
        item_location *it = d.actor( true )->get_item();

        if( it && it->get_item() ) {
            const std::string target_str = target_id.evaluate( d );
            ( *it )->convert( itype_id( target_str ), it->carrier() );
            ( *it )->active = activate || ( *it )->has_temperature();
        } else {
            debugmsg( "beta talker must be Item." );
        }
    };
}

void talk_effect_fun_t::set_make_sound( const JsonObject &jo, std::string_view member,
                                        bool is_npc )
{
    str_or_var message = get_str_or_var( jo.get_member( member ), member, true );

    dbl_or_var volume = get_dbl_or_var( jo, "volume", true );
    bool ambient = jo.get_bool( "ambient", false );
    bool snippet = jo.get_bool( "snippet", false );
    bool same_snippet = jo.get_bool( "same_snippet", false );
    sounds::sound_t type = sounds::sound_t::background;
    std::string type_string = jo.get_string( "type", "background" );
    if( type_string == "background" ) {
        type = sounds::sound_t::background;
    } else if( type_string == "weather" ) {
        type = sounds::sound_t::weather;
    } else if( type_string == "music" ) {
        type = sounds::sound_t::music;
    } else if( type_string == "movement" ) {
        type = sounds::sound_t::movement;
    } else if( type_string == "speech" ) {
        type = sounds::sound_t::speech;
    } else if( type_string == "electronic_speech" ) {
        type = sounds::sound_t::electronic_speech;
    } else if( type_string == "activity" ) {
        type = sounds::sound_t::activity;
    } else if( type_string == "destructive_activity" ) {
        type = sounds::sound_t::destructive_activity;
    } else if( type_string == "alarm" ) {
        type = sounds::sound_t::alarm;
    } else if( type_string == "combat" ) {
        type = sounds::sound_t::combat;
    } else if( type_string == "alert" ) {
        type = sounds::sound_t::alert;
    } else if( type_string == "order" ) {
        type = sounds::sound_t::order;
    } else {
        jo.throw_error( "Invalid message type." );
>>>>>>> 52626276
    }
    if( jo.has_member( "max" ) ) {
        max = get_dbl_or_var_part( jo.get_member( "max" ), "max" );
    } else if( jo.has_member( "max_time" ) ) {
        dbl_or_var_part value;
        time_duration max_time;
        mandatory( jo, false, "max_time", max_time );
        value.dbl_val = to_turns<int>( max_time );
        max = value;
    }
<<<<<<< HEAD
    std::string op = "none";
    std::string result = "none";
    std::function<void( dialogue &, double )> set_dbl = conditional_t::get_set_dbl(
                objects.get_object( 0 ), min,
                max, no_result );
    int no_result_mod = no_result ? 2 : 0; //In the case of a no result we have fewer terms.
    // Normal full version
    if( static_cast<int>( objects.size() ) == 5 - no_result_mod ) {
        op = objects.get_string( 3 - no_result_mod );
        if( !no_result ) {
            result = objects.get_string( 1 );
            if( result != "=" ) {
                jo.throw_error( "invalid result " + op + " in " + jo.str() );
                return []( dialogue const & ) {
                    return false;
                };
            }
        }
        std::function<double( dialogue & )> get_first_dbl = conditional_t::get_get_dbl(
                    objects.get_object( 2 - no_result_mod ) );
        std::function<double( dialogue & )> get_second_dbl = conditional_t::get_get_dbl(
                    objects.get_object( 4 - no_result_mod ) );
        if( op == "*" ) {
            return [get_first_dbl, get_second_dbl, set_dbl]( dialogue & d ) {
                set_dbl( d, get_first_dbl( d ) * get_second_dbl( d ) );
            };
        } else if( op == "/" ) {
            return [get_first_dbl, get_second_dbl, set_dbl]( dialogue & d ) {
                set_dbl( d, get_first_dbl( d ) / get_second_dbl( d ) );
            };
        } else if( op == "+" ) {
            return [get_first_dbl, get_second_dbl, set_dbl]( dialogue & d ) {
                set_dbl( d, get_first_dbl( d ) + get_second_dbl( d ) );
            };
        } else if( op == "-" ) {
            return [get_first_dbl, get_second_dbl, set_dbl]( dialogue & d ) {
                set_dbl( d, get_first_dbl( d ) - get_second_dbl( d ) );
            };
        } else if( op == "%" ) {
            return [get_first_dbl, get_second_dbl, set_dbl]( dialogue & d ) {
                set_dbl( d, static_cast<int>( get_first_dbl( d ) ) % static_cast<int>( get_second_dbl( d ) ) );
            };
        } else if( op == "^" ) {
            return [get_first_dbl, get_second_dbl, set_dbl]( dialogue & d ) {
                set_dbl( d, pow( get_first_dbl( d ), get_second_dbl( d ) ) );
            };
        } else {
            jo.throw_error( "unexpected operator " + op + " in " + jo.str() );
            return []( dialogue const & ) {
                return false;
            };
        }
        // ~
    } else if( objects.size() == 4 && !no_result ) {
        op = objects.get_string( 3 );
        result = objects.get_string( 1 );
        if( result != "=" ) {
            jo.throw_error( "invalid result " + op + " in " + jo.str() );
            return []( dialogue const & ) {
                return false;
            };
        }
        std::function<double( dialogue & )> get_first_dbl = conditional_t::get_get_dbl(
                    objects.get_object( 2 ) );
        if( op == "~" ) {
            return [get_first_dbl, set_dbl]( dialogue & d ) {
                set_dbl( d, ~static_cast<int>( get_first_dbl( d ) ) );
            };
        } else {
            jo.throw_error( "unexpected operator " + op + " in " + jo.str() );
            return []( dialogue const & ) {
                return false;
            };
        }

        // =, -=, +=, *=, and /=
    } else if( objects.size() == 3 && !no_result ) {
        result = objects.get_string( 1 );
        std::function<double( dialogue & )> get_first_dbl = conditional_t::get_get_dbl(
                    objects.get_object( 0 ) );
        std::function<double( dialogue & )> get_second_dbl = conditional_t::get_get_dbl(
                    objects.get_object( 2 ) );
        if( result == "+=" ) {
            return [get_first_dbl, get_second_dbl, set_dbl]( dialogue & d ) {
                set_dbl( d, get_first_dbl( d ) + get_second_dbl( d ) );
            };
        } else if( result == "-=" ) {
            return [get_first_dbl, get_second_dbl, set_dbl]( dialogue & d ) {
                set_dbl( d, get_first_dbl( d ) - get_second_dbl( d ) );
            };
        } else if( result == "*=" ) {
            return [get_first_dbl, get_second_dbl, set_dbl]( dialogue & d ) {
                set_dbl( d, get_first_dbl( d ) * get_second_dbl( d ) );
            };
        } else if( result == "/=" ) {
            return [get_first_dbl, get_second_dbl, set_dbl]( dialogue & d ) {
                set_dbl( d, get_first_dbl( d ) / get_second_dbl( d ) );
            };
        } else if( result == "%=" ) {
            return [get_first_dbl, get_second_dbl, set_dbl]( dialogue & d ) {
                set_dbl( d, static_cast<int>( get_first_dbl( d ) ) % static_cast<int>( get_second_dbl( d ) ) );
            };
        } else if( result == "=" ) {
            return [get_second_dbl, set_dbl]( dialogue & d ) {
                set_dbl( d, get_second_dbl( d ) );
            };
        } else {
            jo.throw_error( "unexpected result " + result + " in " + jo.str() );
            return []( dialogue const & ) {
                return false;
            };
        }
        // ++ and --
    } else if( objects.size() == 2 && !no_result ) {
        op = objects.get_string( 1 );
        std::function<double( dialogue & )> get_first_dbl = conditional_t::get_get_dbl(
                    objects.get_object( 0 ) );
        if( op == "++" ) {
            return [get_first_dbl, set_dbl]( dialogue & d ) {
                set_dbl( d, get_first_dbl( d ) + 1 );
            };
        } else if( op == "--" ) {
            return [get_first_dbl, set_dbl]( dialogue & d ) {
                set_dbl( d, get_first_dbl( d ) - 1 );
            };
        } else {
            jo.throw_error( "unexpected operator " + op + " in " + jo.str() );
            return []( dialogue const & ) {
                return false;
            };
        }
    } else if( objects.size() == 1 && no_result ) {
        std::function<double( dialogue & )> get_first_dbl = conditional_t::get_get_dbl(
                    objects.get_object( 0 ) );
        return [get_first_dbl, set_dbl]( dialogue & d ) {
            set_dbl( d, get_first_dbl( d ) );
        };
    } else {
        jo.throw_error( "Invalid number of args in " + jo.str() );
        return []( dialogue const & ) {
            return false;
        };
    }
}

talk_effect_fun_t::func f_math( const JsonObject &jo, std::string_view member )
{
    eoc_math math;
    math.from_json( jo, member, eoc_math::type_t::assign );
    return [math = std::move( math )]( dialogue & d ) {
        return math.act( d );
    };
}


talk_effect_fun_t::func f_make_sound( const JsonObject &jo, std::string_view member,
                                      bool is_npc )
{
    str_or_var message = get_str_or_var( jo.get_member( member ), member, true );

    int volume;
    mandatory( jo, false, "volume", volume );
    bool snippet = jo.get_bool( "snippet", false );
    bool same_snippet = jo.get_bool( "same_snippet", false );
    sounds::sound_t type = sounds::sound_t::background;
    std::string type_string = jo.get_string( "type", "background" );
    if( type_string == "background" ) {
        type = sounds::sound_t::background;
    } else if( type_string == "weather" ) {
        type = sounds::sound_t::weather;
    } else if( type_string == "music" ) {
        type = sounds::sound_t::music;
    } else if( type_string == "movement" ) {
        type = sounds::sound_t::movement;
    } else if( type_string == "speech" ) {
        type = sounds::sound_t::speech;
    } else if( type_string == "electronic_speech" ) {
        type = sounds::sound_t::electronic_speech;
    } else if( type_string == "activity" ) {
        type = sounds::sound_t::activity;
    } else if( type_string == "destructive_activity" ) {
        type = sounds::sound_t::destructive_activity;
    } else if( type_string == "alarm" ) {
        type = sounds::sound_t::alarm;
    } else if( type_string == "combat" ) {
        type = sounds::sound_t::combat;
    } else if( type_string == "alert" ) {
        type = sounds::sound_t::alert;
    } else if( type_string == "order" ) {
        type = sounds::sound_t::order;
    } else {
        jo.throw_error( "Invalid message type." );
    }
    std::optional<var_info> target_var;
    if( jo.has_member( "target_var" ) ) {
        target_var = read_var_info( jo.get_object( "target_var" ) );
    }
    return [is_npc, message, volume, type, target_var, snippet,
            same_snippet]( dialogue const & d ) {
=======
    function = [is_npc, message, volume, ambient, type, target_var, snippet,
            same_snippet]( dialogue & d ) {
>>>>>>> 52626276
        tripoint_abs_ms target_pos = get_tripoint_from_var( target_var, d );
        std::string translated_message;
        if( snippet ) {
            if( same_snippet ) {
                talker *target = d.actor( !is_npc );
                std::string sid = target->get_value( message.evaluate( d ) + "_snippet_id" );
                if( sid.empty() ) {
                    sid = SNIPPET.random_id_from_category( message.evaluate( d ) ).c_str();
                    target->set_value( message.evaluate( d ) + "_snippet_id", sid );
                }
                translated_message = SNIPPET.expand( SNIPPET.get_snippet_by_id( snippet_id( sid ) ).value_or(
                        translation() ).translated() );
            } else {
                translated_message = SNIPPET.expand( SNIPPET.random_from_category( message.evaluate( d ) ).value_or(
                        translation() ).translated() );
            }
        } else {
            translated_message = _( message.evaluate( d ) );
        }
        sounds::sound( get_map().getlocal( target_pos ), volume.evaluate( d ), type, translated_message,
                       ambient );
    };
}



talk_effect_fun_t::func f_run_eocs( const JsonObject &jo, std::string_view member )
{
    std::vector<eoc_entry> eocs_entries = load_eoc_vector_id_and_var( jo, member );

    if( eocs_entries.empty() ) {
        jo.throw_error( "Invalid input for run_eocs" );
    }
    return [eocs_entries]( dialogue const & d ) {
        for( const eoc_entry &entry : eocs_entries ) {
            effect_on_condition_id eoc_id =
                entry.var ? effect_on_condition_id( entry.var->evaluate( d ) ) : entry.id;
            dialogue newDialog( d );
            eoc_id->activate( newDialog );
        };
    };
}

talk_effect_fun_t::func f_run_eoc_until( const JsonObject &jo, std::string_view member )
{
    effect_on_condition_id eoc = effect_on_conditions::load_inline_eoc( jo.get_member( member ), "" );

    str_or_var condition = get_str_or_var( jo.get_member( "condition" ), "condition" );

    dbl_or_var iteration_count = get_dbl_or_var( jo, "iteration_count", false, 100 );

    return [eoc, condition, iteration_count]( dialogue & d ) {
        auto itt = d.get_conditionals().find( condition.evaluate( d ) );
        if( itt == d.get_conditionals().end() ) {
            debugmsg( string_format( "No condition with the name %s", condition.evaluate( d ) ) );
            return;
        }

        int max_iteration = iteration_count.evaluate( d );

        int curr_iteration = 0;

        while( itt->second( d ) ) {
            curr_iteration++;
            if( curr_iteration > max_iteration ) {
                debugmsg( string_format( "EOC loop ran for more instances than the max allowed: %d. Exiting loop.",
                                         max_iteration ) );
                break;
            }
            eoc->activate( d );
        }
    };
}

talk_effect_fun_t::func f_run_eoc_selector( const JsonObject &jo, std::string_view member )
{
    std::vector<str_or_var> eocs;
    for( const JsonValue &jv : jo.get_array( member ) ) {
        eocs.push_back( get_str_or_var( jv, member, true ) );
    }

    if( eocs.empty() ) {
        jo.throw_error( "Invalid input for run_eocs" );
    }

    std::vector<str_or_var> eoc_names;
    if( jo.has_array( "names" ) ) {
        for( const JsonValue &jv : jo.get_array( "names" ) ) {
            eoc_names.push_back( get_str_or_var( jv, "names", true ) );
        }
    }

    std::vector<str_or_var> eoc_descriptions;
    if( jo.has_array( "descriptions" ) ) {
        for( const JsonValue &jv : jo.get_array( "descriptions" ) ) {
            eoc_descriptions.push_back( get_str_or_var( jv, "descriptions", true ) );
        }
    }

    std::vector<char> eoc_keys;
    if( jo.has_array( "keys" ) ) {
        for( const JsonValue &jv : jo.get_array( "keys" ) ) {
            std::string val = jv.get_string();
            if( val.size() != 1 ) {
                jo.throw_error( "Invalid input for run_eoc_selector, key strings must be exactly 1 character." );
            } else {
                eoc_keys.push_back( val[0] );
            }
        }
    }

    if( !eoc_names.empty() && eoc_names.size() != eocs.size() ) {
        jo.throw_error( "Invalid input for run_eoc_selector, size of eocs and names needs to be identical, or names need to be empty" );
    }

    if( !eoc_descriptions.empty() && eoc_descriptions.size() != eocs.size() ) {
        jo.throw_error( "Invalid input for run_eoc_selector, size of eocs and descriptions needs to be identical, or descriptions need to be empty" );
    }

    if( !eoc_keys.empty() && eoc_keys.size() != eocs.size() ) {
        jo.throw_error( "Invalid input for run_eoc_selector, size of eocs and keys needs to be identical, or keys need to be empty." );
    }

    std::vector<std::unordered_map<std::string, str_or_var>> context;
    if( jo.has_array( "variables" ) ) {
        for( const JsonValue &member : jo.get_array( "variables" ) ) {
            const JsonObject &variables = member.get_object();
            std::unordered_map<std::string, str_or_var> temp_context;
            for( const JsonMember &jv : variables ) {
                temp_context["npctalk_var_" + jv.name()] =
                    get_str_or_var( variables.get_member( jv.name() ), jv.name(), true );
            }
            context.emplace_back( temp_context );
        }
    }

    if( !context.empty() && context.size() != 1 && context.size() != eocs.size() ) {
        jo.throw_error(
            string_format( "Invalid input for run_eoc_selector, size of vars needs to be 0 (no vars), 1 (all have the same vars), or the same size as the eocs (each has their own vars). Current size is: %d",
                           context.size() ) );
    }

    bool hide_failing = false;
    if( jo.has_bool( "hide_failing" ) ) {
        hide_failing = jo.get_bool( "hide_failing" );
    }

    bool allow_cancel = false;
    if( jo.has_bool( "allow_cancel" ) ) {
        allow_cancel = jo.get_bool( "allow_cancel" );
    }

    std::string title = jo.get_string( "title", _( "Select an option." ) );

    return [eocs, context, title, eoc_names, eoc_keys, eoc_descriptions,
          hide_failing, allow_cancel]( dialogue & d ) {
        uilist eoc_list;

        std::unique_ptr<talker> default_talker = get_talker_for( get_player_character() );
        talker &alpha = d.has_alpha ? *d.actor( false ) : *default_talker;
        talker &beta = d.has_beta ? *d.actor( true ) : *default_talker;


        eoc_list.text = title;
        eoc_list.allow_cancel = allow_cancel;
        eoc_list.desc_enabled = !eoc_descriptions.empty();
        parse_tags( eoc_list.text, alpha, beta, d );

        for( size_t i = 0; i < eocs.size(); i++ ) {
            effect_on_condition_id eoc_id = effect_on_condition_id( eocs[i].evaluate( d ) );

            // check and set condition
            bool display = false;
            if( eoc_id->has_condition ) {
                // if it has a condition check that it is true
                display = eoc_id->test_condition( d );
            } else {
                display = true;
            }

            if( hide_failing && !display ) {
                // skip hidden entries
                continue;
            }

            std::string name;
            std::string description;
            if( eoc_names.empty() ) {
                name = eoc_id.str();
            } else {
                name = eoc_names[i].evaluate( d );
                parse_tags( name, alpha, beta, d );
            }
            if( !eoc_descriptions.empty() ) {
                description = eoc_descriptions[i].evaluate( d );
                parse_tags( description, alpha, beta, d );
            }

            if( eoc_keys.empty() ) {
                eoc_list.entries.emplace_back( static_cast<int>( i ), display, std::nullopt, name, description );
            } else {
                eoc_list.entries.emplace_back( static_cast<int>( i ), display, eoc_keys[i], name, description );
            }
        }

        if( eoc_list.entries.empty() ) {
            // if we have no entries should exit with error
            debugmsg( "No options for EOC_LIST" );
            return;
        }

        eoc_list.query();
        if( eoc_list.ret < 0 ) {
            return;
        }

        // add context variables
        dialogue newDialog( d );
        int contextIndex = 0;
        if( context.size() > 1 ) {
            contextIndex = eoc_list.ret;
        }
        if( !context.empty() ) {
            for( const auto &val : context[contextIndex] ) {
                newDialog.set_value( val.first, val.second.evaluate( d ) );
            }
        }

        effect_on_condition_id( eocs[eoc_list.ret].evaluate( d ) )->activate( newDialog );
    };
}


talk_effect_fun_t::func f_run_eoc_with( const JsonObject &jo, std::string_view member )
{
    effect_on_condition_id eoc = effect_on_conditions::load_inline_eoc( jo.get_member( member ), "" );

    std::unordered_map<std::string, str_or_var> context;
    if( jo.has_object( "variables" ) ) {
        const JsonObject &variables = jo.get_object( "variables" );
        for( const JsonMember &jv : variables ) {
            context["npctalk_var_" + jv.name()] = get_str_or_var( variables.get_member( jv.name() ), jv.name(),
                                                  true );
        }
    }

    str_or_var alpha_var;
    str_or_var beta_var;
    bool is_alpha_loc = false;
    bool is_beta_loc = false;
    bool has_alpha_var = true;
    bool has_beta_var = true;

    if( jo.has_member( "beta_loc" ) ) {
        beta_var = get_str_or_var( jo.get_member( "beta_loc" ), "beta_loc", false, "npc" );
        is_beta_loc = true;
    } else if( jo.has_member( "beta_talker" ) ) {
        beta_var = get_str_or_var( jo.get_member( "beta_talker" ), "beta_talker", false, "npc" );
    } else {
        beta_var.str_val = "npc";
        has_beta_var = false;
    }

    if( jo.has_member( "alpha_loc" ) ) {
        alpha_var = get_str_or_var( jo.get_member( "alpha_loc" ), "alpha_loc", has_beta_var,
                                    "u" ); // alpha_talker is mandatory if beta_talker exists
        is_alpha_loc = true;
    } else if( jo.has_member( "alpha_talker" ) ) {
        alpha_var = get_str_or_var( jo.get_member( "alpha_talker" ), "alpha_talker", false, "u" );
    } else {
        alpha_var.str_val = "u";
        has_alpha_var = false;
    }

    std::vector<effect_on_condition_id> false_eocs = load_eoc_vector( jo, "false_eocs" );

    return [eoc, context, alpha_var, beta_var, is_alpha_loc, is_beta_loc, has_alpha_var,
         has_beta_var, false_eocs]( dialogue const & d ) {
        dialogue newDialog( d );

        if( has_alpha_var || has_beta_var ) {
            bool alpha_invalid = false;// whether alpha talker exists in the game
            bool beta_invalid = false;// whether beta talker exists in the game
            auto get_talker = [&d]( const str_or_var & var, bool is_loc, bool & invalid ) {
                Creature *guy;
                std::string str = var.evaluate( d );
                if( is_loc ) {
                    tripoint_abs_ms pos = tripoint_abs_ms( tripoint::from_string( str ) );
                    guy = get_creature_tracker().creature_at( pos );
                    if( guy == nullptr ) {
                        invalid = true;
                    }
                } else if( str.empty() ) {
                    guy = nullptr;
                } else if( str == "u" ) {
                    guy = d.has_alpha ? d.actor( false )->get_character() : nullptr;
                } else if( str == "npc" ) {
                    guy = d.has_beta ? d.actor( true )->get_character() : nullptr;
                } else if( str == "avatar" ) {
                    guy = &get_avatar();
                } else {
                    guy = get_character_from_id( str, g.get() );
                    if( guy == nullptr ) {
                        invalid = true;
                    }
                }
                return guy;
            };

            Creature *alpha_guy = get_talker( alpha_var, is_alpha_loc, alpha_invalid );
            Creature *beta_guy = get_talker( beta_var, is_beta_loc, beta_invalid );
            if( alpha_invalid || beta_invalid || ( alpha_guy == nullptr && beta_guy == nullptr ) ) {
                run_eoc_vector( false_eocs, d );
                return;
            } else {
                newDialog = dialogue(
                                ( alpha_guy == nullptr ) ? nullptr : get_talker_for( alpha_guy ),
                                ( beta_guy == nullptr ) ? nullptr : get_talker_for( beta_guy ),
                                d.get_conditionals(),
                                d.get_context()
                            );
            }
        }
        for( const auto &val : context ) {
            newDialog.set_value( val.first, val.second.evaluate( d ) );
        }

        eoc->activate( newDialog );
    };
}

talk_effect_fun_t::func f_run_npc_eocs( const JsonObject &jo,
                                        std::string_view member, bool is_npc )
{
    std::vector<effect_on_condition_id> eocs = load_eoc_vector( jo, member );
    std::vector<str_or_var> unique_ids;
    for( JsonValue jv : jo.get_array( "unique_ids" ) ) {
        unique_ids.emplace_back( get_str_or_var( jv, "unique_ids" ) );
    }

    bool local = jo.get_bool( "local", false );
    std::optional<int> npc_range;
    if( jo.has_int( "npc_range" ) ) {
        npc_range = jo.get_int( "npc_range" );
    }
    bool npc_must_see = jo.get_bool( "npc_must_see", false );
    if( local ) {
        return [eocs, unique_ids, npc_must_see, npc_range, is_npc]( dialogue const & d ) {
            tripoint actor_pos = d.actor( is_npc )->pos();
            std::vector<std::string> ids;
            ids.reserve( unique_ids.size() );
            for( const str_or_var &id : unique_ids ) {
                ids.emplace_back( id.evaluate( d ) );
            }
            const std::vector<npc *> available = g->get_npcs_if( [npc_must_see, npc_range, actor_pos,
                          ids]( const npc & guy ) {
                bool id_valid = ids.empty();
                for( const std::string &id : ids ) {
                    if( id == guy.get_unique_id() ) {
                        id_valid = true;
                        break;
                    }
                }
                return id_valid && ( !npc_range.has_value() || actor_pos.z == guy.posz() ) && ( !npc_must_see ||
                        guy.sees( actor_pos ) ) &&
                       ( !npc_range.has_value() || rl_dist( actor_pos, guy.pos() ) <= npc_range.value() );
            } );
            for( npc *target : available ) {
                for( const effect_on_condition_id &eoc : eocs ) {
                    dialogue newDialog( get_talker_for( target ), nullptr, d.get_conditionals(), d.get_context() );
                    eoc->activate( newDialog );
                }
            }
        };
    } else {
        return [eocs, unique_ids]( dialogue const & d ) {
            for( const str_or_var &target : unique_ids ) {
                if( g->unique_npc_exists( target.evaluate( d ) ) ) {
                    for( const effect_on_condition_id &eoc : eocs ) {
                        npc *npc = g->find_npc_by_unique_id( target.evaluate( d ) );
                        if( npc ) {
                            dialogue newDialog( get_talker_for( npc ), nullptr, d.get_conditionals(), d.get_context() );
                            eoc->activate( newDialog );
                        } else {
                            debugmsg( "Tried to use invalid npc: %s. %s", target.evaluate( d ), d.get_callstack() );
                        }
                    }
                }
            }
        };
    }
}


talk_effect_fun_t::func f_run_inv_eocs( const JsonObject &jo,
                                        std::string_view member, bool is_npc )
{
    str_or_var option = get_str_or_var( jo.get_member( member ), member );
    std::vector<effect_on_condition_id> true_eocs = load_eoc_vector( jo, "true_eocs" );
    std::vector<effect_on_condition_id> false_eocs = load_eoc_vector( jo, "false_eocs" );
    std::vector <item_search_data> data;
    for( const JsonValue &search_data_jo : jo.get_array( "search_data" ) ) {
        data.emplace_back( search_data_jo );
    }
    str_or_var title;
    if( jo.has_member( "title" ) ) {
        title = get_str_or_var( jo.get_member( "title" ), "title", true );
    } else {
        title.str_val = "";
    }

    return [option, true_eocs, false_eocs, data, is_npc, title]( dialogue & d ) {
        Character *guy = d.actor( is_npc )->get_character();
        if( guy ) {
            const auto f = [d, guy, title]( const item_location_filter & filter ) {
                return game_menus::inv::titled_filter_menu( filter, *guy, title.evaluate( d ) );
            };
            const auto f_mul = [d, guy, title]( const item_location_filter & filter ) {
                return game_menus::inv::titled_multi_filter_menu( filter, *guy, title.evaluate( d ) );
            };
            run_item_eocs( d, is_npc, guy->all_items_loc(), option.evaluate( d ), true_eocs, false_eocs, data,
                           f, f_mul );
        }
    };
}

talk_effect_fun_t::func f_map_run_item_eocs( const JsonObject &jo, std::string_view member,
        bool is_npc )
{
    str_or_var option = get_str_or_var( jo.get_member( member ), member );
    std::vector<effect_on_condition_id> true_eocs = load_eoc_vector( jo, "true_eocs" );
    std::vector<effect_on_condition_id> false_eocs = load_eoc_vector( jo, "false_eocs" );
    std::vector <item_search_data> data;
    for( const JsonValue &search_data_jo : jo.get_array( "search_data" ) ) {
        data.emplace_back( search_data_jo );
    }
    str_or_var title;
    if( jo.has_member( "title" ) ) {
        title = get_str_or_var( jo.get_member( "title" ), "title", true );
    } else {
        title.str_val = "";
    }
    std::optional<var_info> loc_var;
    if( jo.has_object( "loc" ) ) {
        loc_var = read_var_info( jo.get_object( "loc" ) );
    }
    dbl_or_var dov_min_radius = get_dbl_or_var( jo, "min_radius", false, 0 );
    dbl_or_var dov_max_radius = get_dbl_or_var( jo, "max_radius", false, 0 );

    return [is_npc, option, true_eocs, false_eocs, data, loc_var, dov_min_radius, dov_max_radius,
            title]( dialogue & d ) {
        tripoint_abs_ms target_location = get_tripoint_from_var( loc_var, d );
        std::vector<item_location> items;
        map &here = get_map();
        tripoint center = here.getlocal( target_location );
        int max_radius = dov_max_radius.evaluate( d );
        int min_radius = dov_min_radius.evaluate( d );
        for( const tripoint &pos : here.points_in_radius( center, max_radius ) ) {
            if( rl_dist( center, pos ) >= min_radius && here.inbounds( pos ) ) {
                for( item &it : here.i_at( pos ) ) {
                    items.emplace_back( map_cursor( pos ), &it );
                }
            }
        }
        Character *guy = d.actor( is_npc )->get_character();
        guy = guy ? guy : &get_player_character();
        const auto f = [d, guy, title, center, min_radius,
           max_radius]( const item_location_filter & filter ) {
            inventory_filter_preset preset( filter );
            inventory_pick_selector inv_s( *guy, preset );
            inv_s.set_title( title.evaluate( d ) );
            inv_s.set_display_stats( false );
            inv_s.clear_items();
            for( const tripoint &pos : get_map().points_in_radius( center, max_radius ) ) {
                if( rl_dist( center, pos ) >= min_radius ) {
                    inv_s.add_map_items( pos );
                }
            }
            if( inv_s.empty() ) {
                popup( _( "You don't have the necessary item at hand." ), PF_GET_KEY );
                return item_location();
            }
            return inv_s.execute();
        };
        const item_menu_mul f_mul = [d, guy, title, center, min_radius,
           max_radius]( const item_location_filter & filter ) {
            inventory_filter_preset preset( filter );
            inventory_multiselector inv_s( *guy, preset );
            inv_s.set_title( title.evaluate( d ) );
            inv_s.set_display_stats( false );
            inv_s.clear_items();
            for( const tripoint &pos : get_map().points_in_radius( center, max_radius ) ) {
                if( rl_dist( center, pos ) >= min_radius ) {
                    inv_s.add_map_items( pos );
                }
            }
            if( inv_s.empty() ) {
                popup( _( "You don't have the necessary item at hand." ), PF_GET_KEY );
                return drop_locations();
            }
            return inv_s.execute();
        };
        run_item_eocs( d, is_npc, items, option.evaluate( d ), true_eocs, false_eocs, data,
                       f, f_mul );
    };
}

talk_effect_fun_t::func f_set_talker( const JsonObject &jo, std::string_view member, bool is_npc )
{
    var_info var = read_var_info( jo.get_object( member ) );
    var_type type = var.type;
    std::string var_name = var.name;
    return [is_npc, var, type, var_name]( dialogue & d ) {
        int id = d.actor( is_npc )->getID().get_value();
        write_var_value( type, var_name, d.actor( type == var_type::npc ), &d, id );
    };
}

void process_eoc( const effect_on_condition_id &eoc, dialogue &d,
                  time_duration time_in_future )
{
    if( eoc->type == eoc_type::ACTIVATION ) {
        Character *alpha = d.has_alpha ? d.actor( false )->get_character() : nullptr;
        if( alpha ) {
            effect_on_conditions::queue_effect_on_condition( time_in_future, eoc, *alpha, d.get_context() );
        } else if( eoc->global ) {
            effect_on_conditions::queue_effect_on_condition( time_in_future, eoc, get_player_character(),
                    d.get_context() );
        }
        // If the target is a monster or item and the eoc is non global it won't be queued and will silently "fail"
        // this is so monster attacks against other monsters won't give error messages.
    } else {
        debugmsg( "Cannot queue a non activation effect_on_condition.  %s", d.get_callstack() );
    }
}

talk_effect_fun_t::func f_queue_eocs( const JsonObject &jo, std::string_view member )
{
    std::vector<eoc_entry> eocs_entries = load_eoc_vector_id_and_var( jo, member );
    if( eocs_entries.empty() ) {
        jo.throw_error( "Invalid input for queue_eocs" );
    }

    duration_or_var dov_time_in_future = get_duration_or_var( jo, "time_in_future", false,
                                         0_seconds );
    return [dov_time_in_future, eocs_entries]( dialogue & d ) {
        time_duration time_in_future = dov_time_in_future.evaluate( d );
        for( const eoc_entry &entry : eocs_entries ) {
            effect_on_condition_id eoc_id =
                entry.var ? effect_on_condition_id( entry.var->evaluate( d ) ) : entry.id;
            process_eoc( eoc_id, d, time_in_future );
        };
    };
}

talk_effect_fun_t::func f_queue_eoc_with( const JsonObject &jo, std::string_view member )
{
    effect_on_condition_id eoc = effect_on_conditions::load_inline_eoc( jo.get_member( member ), "" );

    std::unordered_map<std::string, str_or_var> context;
    if( jo.has_object( "variables" ) ) {
        const JsonObject &variables = jo.get_object( "variables" );
        for( const JsonMember &jv : variables ) {
            context["npctalk_var_" + jv.name()] = get_str_or_var( variables.get_member( jv.name() ), jv.name(),
                                                  true );
        }
    }

    duration_or_var dov_time_in_future = get_duration_or_var( jo, "time_in_future", false,
                                         0_seconds );
    return [dov_time_in_future, eoc, context]( dialogue & d ) {
        time_duration time_in_future = dov_time_in_future.evaluate( d );
        if( eoc->type == eoc_type::ACTIVATION ) {

            std::unordered_map<std::string, std::string> passed_variables;
            for( const auto &val : context ) {
                passed_variables[val.first] = val.second.evaluate( d );
            }

            Character *alpha = d.has_alpha ? d.actor( false )->get_character() : nullptr;
            if( alpha ) {
                effect_on_conditions::queue_effect_on_condition( time_in_future, eoc, *alpha, passed_variables );
            } else if( eoc->global ) {
                effect_on_conditions::queue_effect_on_condition( time_in_future, eoc, get_player_character(),
                        passed_variables );
            }
            // If the target is a monster or item and the eoc is non global it won't be queued and will silently "fail"
            // this is so monster attacks against other monsters won't give error messages.
        } else {
            debugmsg( "Cannot queue a non activation effect_on_condition.  %s", d.get_callstack() );
        }
    };
}

talk_effect_fun_t::func f_weighted_list_eocs( const JsonObject &jo,
        std::string_view member )
{
    std::vector<std::pair<effect_on_condition_id, std::function<double( dialogue & )>>> eoc_pairs;
    for( JsonArray ja : jo.get_array( member ) ) {
        JsonValue eoc = ja.next_value();
        if( ja.test_int() ) {
            int weight = ja.next_int();
            eoc_pairs.emplace_back( effect_on_conditions::load_inline_eoc( eoc,
            "" ), [weight]( dialogue const & ) {
                return weight;
            } );
        } else {
            JsonObject weight = ja.next_object();
            eoc_pairs.emplace_back( effect_on_conditions::load_inline_eoc( eoc, "" ),
                                    conditional_t::get_get_dbl( weight ) );
        }
    }
    return [eoc_pairs]( dialogue & d ) {
        weighted_int_list<effect_on_condition_id> eocs;
        for( const std::pair<effect_on_condition_id, std::function<double( dialogue & )>> &eoc_pair :
             eoc_pairs ) {
            eocs.add( eoc_pair.first, eoc_pair.second( d ) );
        }
        effect_on_condition_id picked_eoc = *eocs.pick();
        dialogue newDialog( d );
        picked_eoc->activate( newDialog );
    };
}

talk_effect_fun_t::func f_if( const JsonObject &jo, std::string_view member )
{
    std::function<bool( dialogue & )> cond;
    talk_effect_t then_effect;
    talk_effect_t else_effect;
    read_condition( jo, std::string( member ), cond, false );
    then_effect.load_effect( jo, "then" );
    if( jo.has_member( "else" ) || jo.has_array( "else" ) ) {
        else_effect.load_effect( jo, "else" );
    }

    return [cond, then_effect, else_effect]( dialogue & d ) {
        if( cond( d ) ) {
            then_effect.apply( d );
        } else {
            else_effect.apply( d );
        }
    };
}

talk_effect_fun_t::func f_switch( const JsonObject &jo, std::string_view member )
{
    std::function<double( dialogue &/* d */ )> eoc_switch = jo.has_string( member ) ?
            conditional_t::get_get_dbl( jo.get_string( member.data() ), jo ) :
            conditional_t::get_get_dbl( jo.get_object( member ) );
    std::vector<std::pair<dbl_or_var, talk_effect_t>> case_pairs;
    for( const JsonValue jv : jo.get_array( "cases" ) ) {
        JsonObject array_case = jv.get_object();
        talk_effect_t case_effect;
        case_effect.load_effect( array_case, "effect" );
        case_pairs.emplace_back( get_dbl_or_var( array_case, "case" ), case_effect );
    }
    return [eoc_switch, case_pairs]( dialogue & d ) {
        const double switch_int = eoc_switch( d );
        talk_effect_t case_effect;
        for( const std::pair<dbl_or_var, talk_effect_t> &case_pair :
             case_pairs ) {
            if( switch_int >= case_pair.first.evaluate( d ) ) {
                case_effect = case_pair.second;
            }
        }
        case_effect.apply( d );
    };
}

talk_effect_fun_t::func f_foreach( const JsonObject &jo, std::string_view member )
{
    std::string type = jo.get_string( member.data() );
    var_info itr = read_var_info( jo.get_object( "var" ) );
    talk_effect_t effect;
    effect.load_effect( jo, "effect" );
    std::string target;
    std::vector<str_or_var> array;
    if( jo.has_string( "target" ) ) {
        target = jo.get_string( "target" );
    } else if( jo.has_array( "target" ) ) {
        for( const JsonValue &jv : jo.get_array( "target" ) ) {
            array.emplace_back( get_str_or_var( jv, "target" ) );
        }
    }
    return [type, itr, effect, target, array]( dialogue & d ) {
        std::vector<std::string> list;

        if( type == "ids" ) {
            if( target == "bodypart" ) {
                for( const body_part_type &bp : body_part_type::get_all() ) {
                    list.push_back( bp.id.str() );
                }
            } else if( target == "flag" ) {
                for( const json_flag &f : json_flag::get_all() ) {
                    list.push_back( f.id.str() );
                }
            } else if( target == "trait" ) {
                for( const mutation_branch &m : mutation_branch::get_all() ) {
                    list.push_back( m.id.str() );
                }
            } else if( target == "vitamin" ) {
                for( const std::pair<const vitamin_id, vitamin> &v : vitamin::all() ) {
                    list.push_back( v.first.str() );
                }
            }
        } else if( type == "item_group" ) {
            item_group_id ig( target );
            for( const itype *type : item_group::every_possible_item_from( ig ) ) {
                list.push_back( type->get_id().str() );
            }
        } else if( type == "monstergroup" ) {
            mongroup_id mg( target );
            for( const auto &m : MonsterGroupManager::GetMonstersFromGroup( mg, true ) ) {
                list.push_back( m.str() );
            }
        } else if( type == "array" ) {
            for( const str_or_var &v : array ) {
                list.emplace_back( v.evaluate( d ) );
            }
        }

        for( std::string_view str : list ) {
            write_var_value( itr.type, itr.name, d.actor( itr.type == var_type::npc ), &d, str.data() );
            effect.apply( d );
        }
    };
}

talk_effect_fun_t::func f_roll_remainder( const JsonObject &jo,
        std::string_view member, bool is_npc )
{
    std::vector<str_or_var> list;
    for( JsonValue jv : jo.get_array( member ) ) {
        list.emplace_back( get_str_or_var( jv, member ) );
    }
    str_or_var type = get_str_or_var( jo.get_member( "type" ), "type", true );
    str_or_var message;
    if( jo.has_member( "message" ) ) {
        message = get_str_or_var( jo.get_member( "message" ), "message", true );
    } else {
        message.str_val = "";
    }
    std::vector<effect_on_condition_id> true_eocs = load_eoc_vector( jo, "true_eocs" );
    std::vector<effect_on_condition_id> false_eocs = load_eoc_vector( jo, "false_eocs" );

    return [list, type, is_npc, true_eocs, false_eocs, message]( dialogue const & d ) {
        std::vector<std::string> not_had;
        for( const str_or_var &cur_string : list ) {
            if( type.evaluate( d ) == "bionic" ) {
                if( !d.actor( is_npc )->has_bionic( bionic_id( cur_string.evaluate( d ) ) ) ) {
                    not_had.push_back( cur_string.evaluate( d ) );
                }
            } else if( type.evaluate( d ) == "mutation" ) {
                if( !d.actor( is_npc )->has_trait( trait_id( cur_string.evaluate( d ) ) ) ) {
                    not_had.push_back( cur_string.evaluate( d ) );
                }
            } else if( type.evaluate( d ) == "spell" ) {
                if( d.actor( is_npc )->get_spell_level( spell_id( cur_string.evaluate( d ) ) ) == - 1 ) {
                    not_had.push_back( cur_string.evaluate( d ) );
                }
            } else if( type.evaluate( d ) == "recipe" ) {
                if( !d.actor( is_npc )->has_recipe( recipe_id( cur_string.evaluate( d ) ) ) ) {
                    not_had.push_back( cur_string.evaluate( d ) );
                }
            } else {
                debugmsg( "Invalid roll remainder type.  %s", d.get_callstack() );
            }
        }
        if( !not_had.empty() ) {
            int index = rng( 0, not_had.size() - 1 );
            std::string cur_choice = not_had[index];
            std::string name;
            if( type.evaluate( d ) == "bionic" ) {
                bionic_id bionic( cur_choice );
                d.actor( is_npc )->add_bionic( bionic );
                name = bionic->name.translated();
            } else if( type.evaluate( d ) == "mutation" ) {
                trait_id trait( cur_choice );
                d.actor( is_npc )->set_mutation( trait );
                name = trait->name();
            } else if( type.evaluate( d ) == "spell" ) {
                spell_id spell( cur_choice );
                d.actor( is_npc )->set_spell_level( spell, 1 );
                name = spell->name.translated();
            } else if( type.evaluate( d ) == "recipe" ) {
                recipe_id recipe( cur_choice );
                d.actor( is_npc )->learn_recipe( recipe );
                name = recipe->result_name();
            } else {
                debugmsg( "Invalid roll remainder type.  %s", d.get_callstack() );
            }
            std::string cur_message = message.evaluate( d );
            if( !cur_message.empty() ) {
                Character *target = d.actor( is_npc )->get_character();
                if( target ) {
                    target->add_msg_if_player( _( cur_message ), name );
                }
            }
            run_eoc_vector( true_eocs, d );
        } else {
            run_eoc_vector( false_eocs, d );
        }
    };
}

talk_effect_fun_t::func f_add_morale( const JsonObject &jo, std::string_view member,
                                      bool is_npc )
{
    str_or_var new_type = get_str_or_var( jo.get_member( member ), member, true );
    dbl_or_var dov_bonus = get_dbl_or_var( jo, "bonus" );
    dbl_or_var dov_max_bonus = get_dbl_or_var( jo, "max_bonus" );
    duration_or_var dov_duration = get_duration_or_var( jo, "duration", false, 1_hours );
    duration_or_var dov_decay_start = get_duration_or_var( jo, "decay_start", false, 30_minutes );
    const bool capped = jo.get_bool( "capped", false );
    return [is_npc, new_type, dov_bonus, dov_max_bonus, dov_duration, dov_decay_start,
            capped]( dialogue & d ) {
        d.actor( is_npc )->add_morale( morale_type( new_type.evaluate( d ) ),
                                       dov_bonus.evaluate( d ),
                                       dov_max_bonus.evaluate( d ),
                                       dov_duration.evaluate( d ),
                                       dov_decay_start.evaluate( d ),
                                       capped );
    };
}

talk_effect_fun_t::func f_lose_morale( const JsonObject &jo, std::string_view member,
                                       bool is_npc )
{
    str_or_var old_morale = get_str_or_var( jo.get_member( member ), member, true );
    return [is_npc, old_morale]( dialogue const & d ) {
        d.actor( is_npc )->remove_morale( morale_type( old_morale.evaluate( d ) ) );
    };
}

talk_effect_fun_t::func f_add_faction_trust( const JsonObject &jo, std::string_view member )
{
    dbl_or_var dov = get_dbl_or_var( jo, member );
    return [dov]( dialogue & d ) {
        d.actor( true )->get_faction()->trusts_u += dov.evaluate( d );
    };
}

talk_effect_fun_t::func f_lose_faction_trust( const JsonObject &jo,
        std::string_view member )
{
    dbl_or_var dov = get_dbl_or_var( jo, member );
    return [dov]( dialogue & d ) {
        d.actor( true )->get_faction()->trusts_u -= dov.evaluate( d );
    };
}

talk_effect_fun_t::func f_custom_light_level( const JsonObject &jo,
        std::string_view member )
{
    dbl_or_var dov = get_dbl_or_var( jo, member, true );
    duration_or_var dov_length = get_duration_or_var( jo, "length", false, 0_seconds );
    str_or_var key;
    if( jo.has_member( "key" ) ) {
        key = get_str_or_var( jo.get_member( "key" ), "key", false, "" );
    } else {
        key.str_val = "";
    }
    return [dov_length, dov, key]( dialogue & d ) {
        get_timed_events().add( timed_event_type::CUSTOM_LIGHT_LEVEL,
                                calendar::turn + dov_length.evaluate( d ) +
                                1_seconds/*We add a second here because this will get ticked on the turn its applied before it has an effect*/,
                                -1, dov.evaluate( d ), key.evaluate( d ) );
    };
}

talk_effect_fun_t::func f_give_equipment( const JsonObject &jo, std::string_view member )
{
    JsonObject jobj = jo.get_object( member );
    int allowance = 0;
    std::vector<trial_mod> debt_modifiers;
    if( jobj.has_int( "allowance" ) ) {
        allowance = jobj.get_int( "allowance" );
    } else if( jobj.has_array( "allowance" ) ) {
        for( JsonArray jmod : jobj.get_array( "allowance" ) ) {
            trial_mod this_modifier;
            this_modifier.first = jmod.next_string();
            this_modifier.second = jmod.next_int();
            debt_modifiers.push_back( this_modifier );
        }
    }
    return [debt_modifiers, allowance]( dialogue const & d ) {
        int debt = allowance;
        for( const trial_mod &this_mod : debt_modifiers ) {
            if( this_mod.first == "TOTAL" ) {
                debt *= this_mod.second;
            } else {
                debt += parse_mod( d, this_mod.first, this_mod.second );
            }
        }
        if( npc *p = d.actor( true )->get_npc() ) {
            talk_function::give_equipment_allowance( *p, debt );
        }
    };
}

talk_effect_fun_t::func f_spawn_monster( const JsonObject &jo, std::string_view member,
        bool is_npc )
{
    bool group = jo.get_bool( "group", false );
    bool single_target = jo.get_bool( "single_target", false );
    str_or_var monster_id = get_str_or_var( jo.get_member( member ), member );
    dbl_or_var dov_target_range = get_dbl_or_var( jo, "target_range", false, 0 );
    dbl_or_var dov_hallucination_count = get_dbl_or_var( jo, "hallucination_count", false, 0 );
    dbl_or_var dov_real_count = get_dbl_or_var( jo, "real_count", false, 0 );
    dbl_or_var dov_min_radius = get_dbl_or_var( jo, "min_radius", false, 1 );
    dbl_or_var dov_max_radius = get_dbl_or_var( jo, "max_radius", false, 10 );

    const bool outdoor_only = jo.get_bool( "outdoor_only", false );
    const bool indoor_only = jo.get_bool( "indoor_only", false );
    if( indoor_only && outdoor_only ) {
        jo.throw_error( "Cannot be outdoor_only and indoor_only at the same time." );
    }
    const bool open_air_allowed = jo.get_bool( "open_air_allowed", false );
    const bool friendly = jo.get_bool( "friendly", false );

    duration_or_var dov_lifespan = get_duration_or_var( jo, "lifespan", false, 0_seconds );
    std::optional<var_info> target_var;
    if( jo.has_member( "target_var" ) ) {
        target_var = read_var_info( jo.get_object( "target_var" ) );
    }
    std::string spawn_message = jo.get_string( "spawn_message", "" );
    std::string spawn_message_plural = jo.get_string( "spawn_message_plural", "" );
    std::vector<effect_on_condition_id> true_eocs = load_eoc_vector( jo, "true_eocs" );
    std::vector<effect_on_condition_id> false_eocs = load_eoc_vector( jo, "false_eocs" );
    return [monster_id, dov_target_range, dov_hallucination_count, dov_real_count, dov_min_radius,
                        dov_max_radius, outdoor_only, indoor_only, group, single_target, dov_lifespan, target_var,
                        spawn_message, spawn_message_plural, true_eocs, false_eocs, open_air_allowed,
                friendly, is_npc]( dialogue & d ) {
        monster target_monster;
        std::vector<Creature *> target_monsters;
        mongroup_id target_mongroup;
        bool use_target_monster = single_target;

        if( group ) {
            if( monster_id.evaluate( d ).empty() ) {
                debugmsg( "Cannot use group without a valid monstergroup.  %s", d.get_callstack() );
            }
            if( single_target ) {
                target_monster = monster( MonsterGroupManager::GetRandomMonsterFromGroup( mongroup_id(
                                              monster_id.evaluate( d ) ) ) );
            } else {
                target_mongroup = mongroup_id( monster_id.evaluate( d ) );
            }
        } else if( monster_id.evaluate( d ).empty() ) {
            int target_range = dov_target_range.evaluate( d );
            if( single_target ) {
                // Find a hostile creature in range to be used to create a hallucination or a copy of
                Creature *copy = g->get_creature_if( [target_range]( const Creature & critter ) -> bool {
                    bool not_self = get_player_character().pos() != critter.pos();
                    bool in_range = std::round( rl_dist_exact( get_player_character().pos(), critter.pos() ) ) <= target_range;
                    bool valid_target = get_player_character().attitude_to( critter ) == Creature::Attitude::HOSTILE;
                    return not_self && in_range && valid_target;
                } );
                if( copy == nullptr ) {
                    run_eoc_vector( false_eocs, d );
                    return;
                }
                target_monster = *copy->as_monster();
            } else {
                // Find all hostile creatures in range to be used to create hallucinations or copies of
                std::vector<Creature *> monsters_in_range = g->get_creatures_if( [target_range](
                const Creature & critter ) -> bool {
                    bool not_self = get_player_character().pos() != critter.pos();
                    bool in_range = std::round( rl_dist_exact( get_player_character().pos(), critter.pos() ) ) <= target_range;
                    bool valid_target = get_player_character().attitude_to( critter ) == Creature::Attitude::HOSTILE;
                    return not_self && in_range && valid_target;
                } );
                int valid_monsters = monsters_in_range.size();
                if( valid_monsters == 0 ) {
                    run_eoc_vector( false_eocs, d );
                    return;
                } else if( valid_monsters == 1 ) {
                    Creature *copy = monsters_in_range[0];
                    target_monster = *copy->as_monster();
                    use_target_monster = true;
                } else {
                    target_monsters = monsters_in_range;
                }
            }
        } else {
            if( single_target ) {
                debugmsg( "single_target doesn't need to be defined for a singlular monster_id.  %s",
                          d.get_callstack() );
            }
            target_monster = monster( mtype_id( monster_id.evaluate( d ) ) );
            use_target_monster = true;
        }
        int min_radius = dov_min_radius.evaluate( d );
        int max_radius = dov_max_radius.evaluate( d );
        int real_count = dov_real_count.evaluate( d );
        int hallucination_count = dov_hallucination_count.evaluate( d );
        std::optional<time_duration> lifespan;
        tripoint target_pos = d.actor( is_npc )->pos();
        if( target_var.has_value() ) {
            target_pos = get_map().getlocal( get_tripoint_from_var( target_var, d ) );
        }
        int visible_spawns = 0;
        int spawns = 0;
        for( int i = 0; i < hallucination_count; i++ ) {
            tripoint spawn_point;
            if( !use_target_monster ) {
                if( group ) {
                    target_monster = monster( MonsterGroupManager::GetRandomMonsterFromGroup( target_mongroup ) );
                } else {
                    Creature *copy = target_monsters[ rng( 0, target_monsters.size() - 1 ) ];
                    target_monster = *copy->as_monster();
                }
            }
            if( g->find_nearby_spawn_point( target_pos, target_monster.type->id, min_radius,
                                            max_radius, spawn_point, outdoor_only, indoor_only, open_air_allowed ) ) {
                lifespan = dov_lifespan.evaluate( d );
                if( lifespan.value() == 0_seconds ) {
                    lifespan.reset();
                }
                if( g->spawn_hallucination( spawn_point, target_monster.type->id, lifespan ) ) {
                    Creature *critter = get_creature_tracker().creature_at( spawn_point );
                    if( critter ) {
                        if( friendly ) {
                            critter->as_monster()->friendly = -1;
                        }
                        spawns++;
                        if( get_avatar().sees( *critter ) ) {
                            visible_spawns++;
                        }
                    }
                }
            }
        }
        for( int i = 0; i < real_count; i++ ) {
            tripoint spawn_point;
            if( !use_target_monster ) {
                if( group ) {
                    target_monster = monster( MonsterGroupManager::GetRandomMonsterFromGroup( target_mongroup ) );
                } else {
                    Creature *copy = target_monsters[ rng( 0, target_monsters.size() - 1 ) ];
                    target_monster = *copy->as_monster();
                }
            }
            if( g->find_nearby_spawn_point( target_pos, target_monster.type->id, min_radius,
                                            max_radius, spawn_point, outdoor_only, indoor_only, open_air_allowed ) ) {
                monster *spawned = g->place_critter_at( target_monster.type->id, spawn_point );
                if( spawned ) {
                    if( friendly ) {
                        spawned->friendly = -1;
                    }
                    spawns++;
                    if( get_avatar().sees( *spawned ) ) {
                        visible_spawns++;
                    }
                    lifespan = dov_lifespan.evaluate( d );
                    if( lifespan.value() > 0_seconds ) {
                        spawned->set_summon_time( lifespan.value() );
                    }
                }
            }
        }
        if( visible_spawns > 1 && !spawn_message_plural.empty() ) {
            get_avatar().add_msg_if_player( m_bad, spawn_message_plural );
        } else if( visible_spawns > 0 && !spawn_message.empty() ) {
            get_avatar().add_msg_if_player( m_bad, spawn_message );
        }
        if( spawns > 0 ) {
            run_eoc_vector( true_eocs, d );
        } else {
            run_eoc_vector( false_eocs, d );
        }
    };
}

talk_effect_fun_t::func f_spawn_npc( const JsonObject &jo, std::string_view member,
                                     bool is_npc )
{
    str_or_var sov_npc_class = get_str_or_var( jo.get_member( member ), member );
    str_or_var unique_id;
    if( jo.has_member( "unique_id" ) ) {
        unique_id = get_str_or_var( jo.get_member( "unique_id" ), "unique_id" );
    } else {
        unique_id.str_val = "";
    }
    std::vector<str_or_var> traits;
    for( JsonValue jv : jo.get_array( "traits" ) ) {
        str_or_var entry = get_str_or_var( jv, "traits" );
        traits.emplace_back( entry );
    }

    dbl_or_var dov_hallucination_count = get_dbl_or_var( jo, "hallucination_count", false, 0 );
    dbl_or_var dov_real_count = get_dbl_or_var( jo, "real_count", false, 0 );
    dbl_or_var dov_min_radius = get_dbl_or_var( jo, "min_radius", false, 1 );
    dbl_or_var dov_max_radius = get_dbl_or_var( jo, "max_radius", false, 10 );

    const bool open_air_allowed = jo.get_bool( "open_air_allowed", false );
    const bool outdoor_only = jo.get_bool( "outdoor_only", false );
    const bool indoor_only = jo.get_bool( "indoor_only", false );
    if( indoor_only && outdoor_only ) {
        jo.throw_error( "Cannot be outdoor_only and indoor_only at the same time." );
    }

    duration_or_var dov_lifespan = get_duration_or_var( jo, "lifespan", false, 0_seconds );
    std::optional<var_info> target_var;
    if( jo.has_member( "target_var" ) ) {
        target_var = read_var_info( jo.get_object( "target_var" ) );
    }
    std::string spawn_message = jo.get_string( "spawn_message", "" );
    std::string spawn_message_plural = jo.get_string( "spawn_message_plural", "" );
    std::vector<effect_on_condition_id> true_eocs = load_eoc_vector( jo, "true_eocs" );
    std::vector<effect_on_condition_id> false_eocs = load_eoc_vector( jo, "false_eocs" );
    return [sov_npc_class, unique_id, traits, dov_hallucination_count, dov_real_count,
                           dov_min_radius,
                           dov_max_radius, outdoor_only, indoor_only, dov_lifespan, target_var, spawn_message,
                   spawn_message_plural, true_eocs, false_eocs, open_air_allowed, is_npc]( dialogue & d ) {
        int min_radius = dov_min_radius.evaluate( d );
        int max_radius = dov_max_radius.evaluate( d );
        int real_count = dov_real_count.evaluate( d );
        int hallucination_count = dov_hallucination_count.evaluate( d );
        string_id<npc_template> cur_npc_class( sov_npc_class.evaluate( d ) );
        std::string cur_unique_id = unique_id.evaluate( d );
        std::vector<trait_id> cur_traits;
        cur_traits.reserve( traits.size() ); // Reserve space for all elements in traits
        for( const str_or_var &cur_trait : traits ) {
            cur_traits.emplace_back( cur_trait.evaluate( d ) );
        }
        std::optional<time_duration> lifespan;
        tripoint target_pos = d.actor( is_npc )->pos();
        if( target_var.has_value() ) {
            target_pos = get_map().getlocal( get_tripoint_from_var( target_var, d ) );
        }
        int visible_spawns = 0;
        int spawns = 0;
        for( int i = 0; i < real_count; i++ ) {
            tripoint spawn_point;
            if( g->find_nearby_spawn_point( target_pos, min_radius,
                                            max_radius, spawn_point, outdoor_only, indoor_only, open_air_allowed ) ) {
                lifespan = dov_lifespan.evaluate( d );
                if( lifespan.value() == 0_seconds ) {
                    lifespan.reset();
                }
                if( g->spawn_npc( spawn_point, cur_npc_class, cur_unique_id, cur_traits, lifespan ) ) {
                    Creature *guy = get_creature_tracker().creature_at( spawn_point );
                    if( guy ) {
                        spawns++;
                        if( get_avatar().sees( *guy ) ) {
                            visible_spawns++;
                        }
                    }
                }
            }
        }
        cur_traits.emplace_back( trait_HALLUCINATION );
        for( int i = 0; i < hallucination_count; i++ ) {
            tripoint spawn_point;
            if( g->find_nearby_spawn_point( target_pos, min_radius,
                                            max_radius, spawn_point, outdoor_only, indoor_only, open_air_allowed ) ) {
                lifespan = dov_lifespan.evaluate( d );
                if( lifespan.value() == 0_seconds ) {
                    lifespan.reset();
                }
                std::string empty;
                if( g->spawn_npc( spawn_point, cur_npc_class, empty, cur_traits, lifespan ) ) {
                    Creature *guy = get_creature_tracker().creature_at( spawn_point );
                    if( guy ) {
                        spawns++;
                        if( get_avatar().sees( *guy ) ) {
                            visible_spawns++;
                        }
                    }
                }
            }
        }
        if( visible_spawns > 1 && !spawn_message_plural.empty() ) {
            get_avatar().add_msg_if_player( m_bad, spawn_message_plural );
        } else if( visible_spawns > 0 && !spawn_message.empty() ) {
            get_avatar().add_msg_if_player( m_bad, spawn_message );
        }
        if( spawns > 0 ) {
            run_eoc_vector( true_eocs, d );
        } else {
            run_eoc_vector( false_eocs, d );
        }
    };
}

talk_effect_fun_t::func f_field( const JsonObject &jo, std::string_view member,
                                 bool is_npc )
{
    str_or_var new_field = get_str_or_var( jo.get_member( member ), member, true );
    dbl_or_var dov_intensity = get_dbl_or_var( jo, "intensity", false, 1 );
    duration_or_var dov_age = get_duration_or_var( jo, "age", false, 1_turns );
    dbl_or_var dov_radius = get_dbl_or_var( jo, "radius", false, 10000000 );

    const bool outdoor_only = jo.get_bool( "outdoor_only", false );
    const bool indoor_only = jo.get_bool( "indoor_only", false );
    const bool hit_player = jo.get_bool( "hit_player", true );

    std::optional<var_info> target_var;
    if( jo.has_member( "target_var" ) ) {
        target_var = read_var_info( jo.get_object( "target_var" ) );
    }
    return [new_field, dov_intensity, dov_age, dov_radius, outdoor_only,
               hit_player, target_var, is_npc, indoor_only]( dialogue & d ) {
        int radius = dov_radius.evaluate( d );
        int intensity = dov_intensity.evaluate( d );

        tripoint_abs_ms target_pos = d.actor( is_npc )->global_pos();
        if( target_var.has_value() ) {
            target_pos = get_tripoint_from_var( target_var, d );
        }
        for( const tripoint &dest : get_map().points_in_radius( get_map().getlocal( target_pos ),
                radius ) ) {
            if( ( !outdoor_only || get_map().is_outside( dest ) ) && ( !indoor_only ||
                    !get_map().is_outside( dest ) ) ) {
                get_map().add_field( dest, field_type_str_id( new_field.evaluate( d ) ), intensity,
                                     dov_age.evaluate( d ),
                                     hit_player );
            }
        }
    };
}

talk_effect_fun_t::func f_teleport( const JsonObject &jo, std::string_view member,
                                    bool is_npc )
{
    std::optional<var_info> target_var = read_var_info( jo.get_object( member ) );
    str_or_var fail_message;
    if( jo.has_member( "fail_message" ) ) {
        fail_message = get_str_or_var( jo.get_member( "fail_message" ), "fail_message", false, "" );
    } else {
        fail_message.str_val = "";
    }
    str_or_var success_message;
    if( jo.has_member( "success_message" ) ) {
        success_message = get_str_or_var( jo.get_member( "success_message" ), "success_message", false,
                                          "" );
    } else {
        success_message.str_val = "";
    }
    bool force = jo.get_bool( "force", false );
    return [is_npc, target_var, fail_message, success_message, force]( dialogue const & d ) {
        tripoint_abs_ms target_pos = get_tripoint_from_var( target_var, d );
        Creature *teleporter = d.actor( is_npc )->get_creature();
        if( teleporter ) {
            if( teleport::teleport_to_point( *teleporter, get_map().getlocal( target_pos ), true, false,
                                             false, force ) ) {
                teleporter->add_msg_if_player( _( success_message.evaluate( d ) ) );
            } else {
                teleporter->add_msg_if_player( _( fail_message.evaluate( d ) ) );
            }
        }
        item_location *it = d.actor( is_npc )->get_item();
        if( it && it->get_item() ) {
            map_add_item( *it->get_item(), target_pos );
            add_msg( _( success_message.evaluate( d ) ) );
            it->remove_item();
        }
    };
}

talk_effect_fun_t::func f_wants_to_talk( bool is_npc )
{
    return [is_npc]( dialogue const & d ) {
        npc *p = d.actor( is_npc )->get_npc();
        if( p ) {
            if( p->get_attitude() == NPCATT_TALK ) {
                return;
            }
            if( p->sees( get_player_character() ) ) {
                add_msg( _( "%s wants to talk to you." ), p->get_name() );
            }
            p->set_attitude( NPCATT_TALK );
        }
    };
}

talk_effect_fun_t::func f_trigger_event( const JsonObject &jo, std::string_view member )
{
    std::string const type_str = jo.get_string( member.data() );
    JsonArray const &jargs = jo.get_array( "args" );

    event_type type = io::string_to_enum<event_type>( type_str );
    std::vector<str_or_var> args;
    args.reserve( jargs.size() );
    for( JsonValue const &jv : jargs ) {
        args.emplace_back( get_str_or_var( jv, "args" ) );
    }

    return [type, args]( dialogue & d ) {
        std::vector<std::string> args_str;
        args_str.reserve( args.size() );
        std::transform( args.cbegin(), args.cend(),
        std::back_inserter( args_str ), [&d]( str_or_var const & sov ) {
            return sov.evaluate( d );
        } );
        get_event_bus().send( cata::event::make_dyn( type, args_str ) );
    };
}

} // namespace
} // namespace talk_effect_fun

// static
talk_effect_fun_t talk_effect_fun_t::from_arithmetic( const JsonObject &jo, std::string_view member,
        bool no_result )
{
    return talk_effect_fun_t( talk_effect_fun::f_arithmetic( jo, member, no_result ) );
}

void talk_effect_t::set_effect_consequence( const talk_effect_fun_t &fun,
        dialogue_consequence con )
{
    effects.push_back( fun );
    guaranteed_consequence = std::max( guaranteed_consequence, con );
}

void talk_effect_t::set_effect_consequence( const std::function<void( npc &p )> &ptr,
        dialogue_consequence con )
{
    talk_effect_fun_t npctalk_setter( ptr );
    set_effect_consequence( npctalk_setter, con );
}

void talk_effect_t::set_effect( const talk_effect_fun_t &fun )
{
    effects.push_back( fun );
    guaranteed_consequence = std::max( guaranteed_consequence, dialogue_consequence::none );
}

void talk_effect_t::set_effect( talkfunction_ptr ptr )
{
    talk_effect_fun_t npctalk_setter( ptr );
    dialogue_consequence response;
    if( ptr == &talk_function::hostile ) {
        response = dialogue_consequence::hostile;
    } else if( ptr == &talk_function::player_weapon_drop ||
               ptr == &talk_function::player_weapon_away ||
               ptr == &talk_function::start_mugging ) {
        response = dialogue_consequence::helpless;
    } else {
        response = dialogue_consequence::none;
    }
    set_effect_consequence( npctalk_setter, response );
}

talk_topic talk_effect_t::apply( dialogue &d ) const
{
    if( d.has_beta ) {
        // Need to get a reference to the mission before effects are applied, because effects can remove the mission
        const mission *miss = d.actor( true )->selected_mission();
        for( const talk_effect_fun_t &effect : effects ) {
            effect( d );
        }
        d.actor( true )->add_opinion( opinion );
        if( miss && ( mission_opinion.trust || mission_opinion.fear ||
                      mission_opinion.value || mission_opinion.anger ) ) {
            const int m_value = d.actor( true )->cash_to_favor( miss->get_value() );
            npc_opinion op;
            op.trust = mission_opinion.trust ? m_value / mission_opinion.trust : 0;
            op.fear = mission_opinion.fear ? m_value / mission_opinion.fear : 0;
            op.value = mission_opinion.value ? m_value / mission_opinion.value : 0;
            op.anger = mission_opinion.anger ? m_value / mission_opinion.anger : 0;
            d.actor( true )->add_opinion( op );
        }
        if( d.actor( true )->turned_hostile() ) {
            d.actor( true )->make_angry();
            return talk_topic( "TALK_DONE" );
        }
    } else {
        for( const talk_effect_fun_t &effect : effects ) {
            effect( d );
        }
    }

    return next_topic;
}

void talk_effect_t::update_missions( dialogue &d )
{
    auto &ma = d.missions_assigned;
    ma.clear();
    if( d.has_beta ) {
        // Update the missions we can talk about (must only be current, non-complete ones)
        for( mission *&mission : d.actor( true )->assigned_missions() ) {
            if( mission->get_assigned_player_id() == d.actor( false )->getID() ) {
                ma.push_back( mission );
            }
        }
    }
}

talk_effect_t::talk_effect_t( const JsonObject &jo, const std::string &member_name )
{
    load_effect( jo, member_name );
    if( jo.has_object( "topic" ) ) {
        next_topic = load_inline_topic( jo.get_object( "topic" ) );
    } else if( jo.has_string( "topic" ) ) {
        next_topic = talk_topic( jo.get_string( "topic" ) );
    }
}

static const
std::vector<sub_effect_parser>
parsers = {
<<<<<<< HEAD
    { "u_add_effect", "npc_add_effect", jarg::member, &talk_effect_fun::f_add_effect },
    { "u_lose_effect", "npc_lose_effect", jarg::member, &talk_effect_fun::f_remove_effect },
    { "u_add_var", "npc_add_var", jarg::string, &talk_effect_fun::f_add_var },
    { "u_lose_var", "npc_lose_var", jarg::string, &talk_effect_fun::f_remove_var },
    { "u_adjust_var", "npc_adjust_var", jarg::string, &talk_effect_fun::f_adjust_var },
    { "u_add_trait", "npc_add_trait", jarg::member, &talk_effect_fun::f_add_trait },
    { "u_lose_trait", "npc_lose_trait", jarg::member, &talk_effect_fun::f_remove_trait },
    { "u_deactivate_trait", "npc_deactivate_trait", jarg::member, &talk_effect_fun::f_deactivate_trait },
    { "u_activate_trait", "npc_activate_trait", jarg::member, &talk_effect_fun::f_activate_trait },
    { "u_mutate", "npc_mutate", jarg::member | jarg::array, &talk_effect_fun::f_mutate },
    { "u_mutate_category", "npc_mutate_category", jarg::member, &talk_effect_fun::f_mutate_category },
    { "u_mutate_towards", "npc_mutate_towards", jarg::member, &talk_effect_fun::f_mutate_towards},
    { "u_learn_martial_art", "npc_learn_martial_art", jarg::member, &talk_effect_fun::f_learn_martial_art },
    { "u_forget_martial_art", "npc_forget_martial_art", jarg::member, &talk_effect_fun::f_forget_martial_art },
    { "u_location_variable", "npc_location_variable", jarg::object, &talk_effect_fun::f_location_variable },
    { "u_transform_radius", "npc_transform_radius", jarg::member | jarg::array, &talk_effect_fun::f_transform_radius },
    { "u_set_goal", "npc_set_goal", jarg::member, &talk_effect_fun::f_npc_goal },
    { "u_set_guard_pos", "npc_set_guard_pos", jarg::member, &talk_effect_fun::f_guard_pos },
    { "u_learn_recipe", "npc_learn_recipe", jarg::member, &talk_effect_fun::f_learn_recipe },
    { "u_forget_recipe", "npc_forget_recipe", jarg::member, &talk_effect_fun::f_forget_recipe },
    { "u_message", "npc_message", jarg::member, &talk_effect_fun::f_message },
    { "message", "message", jarg::member, &talk_effect_fun::f_message },
    { "u_add_wet", "npc_add_wet", jarg::member | jarg::array, &talk_effect_fun::f_add_wet },
    { "u_assign_activity", "npc_assign_activity", jarg::member, &talk_effect_fun::f_assign_activity },
    { "u_make_sound", "npc_make_sound", jarg::member, &talk_effect_fun::f_make_sound },
    { "u_run_npc_eocs", "npc_run_npc_eocs", jarg::array, &talk_effect_fun::f_run_npc_eocs },
    { "u_run_inv_eocs", "npc_run_inv_eocs", jarg::member, &talk_effect_fun::f_run_inv_eocs },
    { "u_roll_remainder", "npc_roll_remainder", jarg::member, &talk_effect_fun::f_roll_remainder },
    { "u_mod_healthy", "npc_mod_healthy", jarg::array | jarg::member, &talk_effect_fun::f_mod_healthy },
    { "u_add_morale", "npc_add_morale", jarg::member, &talk_effect_fun::f_add_morale },
    { "u_lose_morale", "npc_lose_morale", jarg::member, &talk_effect_fun::f_lose_morale },
    { "u_add_bionic", "npc_add_bionic", jarg::member, &talk_effect_fun::f_add_bionic },
    { "u_lose_bionic", "npc_lose_bionic", jarg::member, &talk_effect_fun::f_lose_bionic },
    { "u_attack", "npc_attack", jarg::member, &talk_effect_fun::f_attack },
    { "u_spawn_monster", "npc_spawn_monster", jarg::member, &talk_effect_fun::f_spawn_monster },
    { "u_spawn_npc", "npc_spawn_npc", jarg::member, &talk_effect_fun::f_spawn_npc },
    { "u_set_field", "npc_set_field", jarg::member, &talk_effect_fun::f_field },
    { "u_teleport", "npc_teleport", jarg::object, &talk_effect_fun::f_teleport },
    { "u_set_flag", "npc_set_flag", jarg::member, &talk_effect_fun::f_set_flag },
    { "u_unset_flag", "npc_unset_flag", jarg::member, &talk_effect_fun::f_unset_flag },
    { "u_activate", "npc_activate", jarg::member, &talk_effect_fun::f_activate },
    { "arithmetic", "arithmetic", jarg::array, &talk_effect_fun::f_arithmetic },
    { "u_consume_item", "npc_consume_item", jarg::member, &talk_effect_fun::f_consume_item },
    { "u_remove_item_with", "npc_remove_item_with", jarg::member, &talk_effect_fun::f_remove_item_with },
    { "u_bulk_trade_accept", "npc_bulk_trade_accept", jarg::member, &talk_effect_fun::f_bulk_trade_accept },
    { "u_bulk_donate", "npc_bulk_donate", jarg::member, &talk_effect_fun::f_bulk_trade_accept },
    { "u_cast_spell", "npc_cast_spell", jarg::member, &talk_effect_fun::f_cast_spell },
    { "u_map_run_item_eocs", "npc_map_run_item_eocs", jarg::member, &talk_effect_fun::f_map_run_item_eocs },
    { "companion_mission", jarg::string, &talk_effect_fun::f_companion_mission },
    { "u_spend_cash", jarg::member | jarg::array, &talk_effect_fun::f_u_spend_cash },
    { "npc_change_faction", jarg::member, &talk_effect_fun::f_npc_change_faction },
    { "npc_change_class", jarg::member, &talk_effect_fun::f_npc_change_class },
    { "u_faction_rep", jarg::member | jarg::array, &talk_effect_fun::f_change_faction_rep },
    { "add_mission", jarg::member, &talk_effect_fun::f_add_mission },
    { "u_sell_item", jarg::member, &talk_effect_fun::f_u_sell_item },
    { "u_buy_item", jarg::member, &talk_effect_fun::f_u_buy_item },
    { "u_spawn_item", jarg::member, &talk_effect_fun::f_spawn_item },
    { "toggle_npc_rule", jarg::member, &talk_effect_fun::f_toggle_npc_rule },
    { "set_npc_rule", jarg::member, &talk_effect_fun::f_set_npc_rule },
    { "clear_npc_rule", jarg::member, &talk_effect_fun::f_clear_npc_rule },
    { "set_npc_engagement_rule", jarg::member, &talk_effect_fun::f_npc_engagement_rule },
    { "set_npc_aim_rule", jarg::member, &talk_effect_fun::f_npc_aim_rule },
    { "set_npc_cbm_reserve_rule", jarg::member, &talk_effect_fun::f_npc_cbm_reserve_rule },
    { "set_npc_cbm_recharge_rule", jarg::member, &talk_effect_fun::f_npc_cbm_recharge_rule },
    { "map_spawn_item", jarg::member, &talk_effect_fun::f_spawn_item },
    { "mapgen_update", jarg::member, &talk_effect_fun::f_mapgen_update },
    { "alter_timed_events", jarg::member, &talk_effect_fun::f_alter_timed_events },
    { "revert_location", jarg::member, &talk_effect_fun::f_revert_location },
    { "place_override", jarg::member, &talk_effect_fun::f_place_override },
    { "transform_line", jarg::member, &talk_effect_fun::f_transform_line },
    { "location_variable_adjust", jarg::member, &talk_effect_fun::f_location_variable_adjust },
    { "u_buy_monster", jarg::member, &talk_effect_fun::f_u_buy_monster },
    { "u_add_faction_trust", jarg::member | jarg::array, &talk_effect_fun::f_add_faction_trust },
    { "u_lose_faction_trust", jarg::member | jarg::array, &talk_effect_fun::f_lose_faction_trust },
    { "npc_first_topic", jarg::member, &talk_effect_fun::f_npc_first_topic },
    { "sound_effect", jarg::member, &talk_effect_fun::f_sound_effect },
    { "give_achievement", jarg::member, &talk_effect_fun::f_give_achievment },
    { "assign_mission", jarg::member, &talk_effect_fun::f_assign_mission },
    { "finish_mission", jarg::member, &talk_effect_fun::f_finish_mission },
    { "remove_active_mission", jarg::member, &talk_effect_fun::f_remove_active_mission },
    { "offer_mission", jarg::array | jarg::string, &talk_effect_fun::f_offer_mission },
    { "run_eocs", jarg::member | jarg::array, &talk_effect_fun::f_run_eocs },
    { "run_eoc_until", jarg::member, &talk_effect_fun::f_run_eoc_until },
    { "run_eoc_with", jarg::member, &talk_effect_fun::f_run_eoc_with },
    { "run_eoc_selector", jarg::member, &talk_effect_fun::f_run_eoc_selector },
    { "queue_eocs", jarg::member | jarg::array, &talk_effect_fun::f_queue_eocs },
    { "queue_eoc_with", jarg::member, &talk_effect_fun::f_queue_eoc_with },
    { "weighted_list_eocs", jarg::array, &talk_effect_fun::f_weighted_list_eocs },
    { "if", jarg::member, &talk_effect_fun::f_if },
    { "switch", jarg::member, &talk_effect_fun::f_switch },
    { "foreach", jarg::string, &talk_effect_fun::f_foreach },
    { "math", jarg::array, &talk_effect_fun::f_math },
    { "custom_light_level", jarg::member | jarg::array, &talk_effect_fun::f_custom_light_level },
    { "give_equipment", jarg::object, &talk_effect_fun::f_give_equipment },
    { "set_string_var", jarg::member | jarg::array, &talk_effect_fun::f_set_string_var },
    { "set_condition", jarg::member, &talk_effect_fun::f_set_condition },
    { "open_dialogue", jarg::member, &talk_effect_fun::f_open_dialogue },
    { "take_control", jarg::member, &talk_effect_fun::f_take_control },
    { "trigger_event", jarg::member, &talk_effect_fun::f_trigger_event },
    { "add_debt", jarg::array, &talk_effect_fun::f_add_debt },
    { "u_set_talker", "npc_set_talker", jarg::member, &talk_effect_fun::f_set_talker },
=======
    { "u_add_effect", "npc_add_effect", jarg::member, &talk_effect_fun_t::set_add_effect },
    { "u_lose_effect", "npc_lose_effect", jarg::member, &talk_effect_fun_t::set_remove_effect },
    { "u_add_var", "npc_add_var", jarg::string, &talk_effect_fun_t::set_add_var },
    { "u_lose_var", "npc_lose_var", jarg::string, &talk_effect_fun_t::set_remove_var },
    { "u_adjust_var", "npc_adjust_var", jarg::string, &talk_effect_fun_t::set_adjust_var },
    { "u_add_trait", "npc_add_trait", jarg::member, &talk_effect_fun_t::set_add_trait },
    { "u_lose_trait", "npc_lose_trait", jarg::member, &talk_effect_fun_t::set_remove_trait },
    { "u_deactivate_trait", "npc_deactivate_trait", jarg::member, &talk_effect_fun_t::set_deactivate_trait },
    { "u_activate_trait", "npc_activate_trait", jarg::member, &talk_effect_fun_t::set_activate_trait },
    { "u_mutate", "npc_mutate", jarg::member | jarg::array, &talk_effect_fun_t::set_mutate },
    { "u_mutate_category", "npc_mutate_category", jarg::member, &talk_effect_fun_t::set_mutate_category },
    { "u_mutate_towards", "npc_mutate_towards", jarg::member, &talk_effect_fun_t::set_mutate_towards},
    { "u_learn_martial_art", "npc_learn_martial_art", jarg::member, &talk_effect_fun_t::set_learn_martial_art },
    { "u_forget_martial_art", "npc_forget_martial_art", jarg::member, &talk_effect_fun_t::set_forget_martial_art },
    { "u_location_variable", "npc_location_variable", jarg::object, &talk_effect_fun_t::set_location_variable },
    { "u_transform_radius", "npc_transform_radius", jarg::member | jarg::array, &talk_effect_fun_t::set_transform_radius },
    { "u_set_goal", "npc_set_goal", jarg::member, &talk_effect_fun_t::set_npc_goal },
    { "u_set_guard_pos", "npc_set_guard_pos", jarg::member, &talk_effect_fun_t::set_guard_pos },
    { "u_learn_recipe", "npc_learn_recipe", jarg::member, &talk_effect_fun_t::set_learn_recipe },
    { "u_forget_recipe", "npc_forget_recipe", jarg::member, &talk_effect_fun_t::set_forget_recipe },
    { "u_message", "npc_message", jarg::member, &talk_effect_fun_t::set_message },
    { "message", "message", jarg::member, &talk_effect_fun_t::set_message },
    { "u_add_wet", "npc_add_wet", jarg::member | jarg::array, &talk_effect_fun_t::set_add_wet },
    { "u_assign_activity", "npc_assign_activity", jarg::member, &talk_effect_fun_t::set_assign_activity },
    { "u_make_sound", "npc_make_sound", jarg::member, &talk_effect_fun_t::set_make_sound },
    { "u_run_npc_eocs", "npc_run_npc_eocs", jarg::array, &talk_effect_fun_t::set_run_npc_eocs },
    { "u_run_inv_eocs", "npc_run_inv_eocs", jarg::member, &talk_effect_fun_t::set_run_inv_eocs },
    { "u_roll_remainder", "npc_roll_remainder", jarg::member, &talk_effect_fun_t::set_roll_remainder },
    { "u_mod_healthy", "npc_mod_healthy", jarg::array | jarg::member, &talk_effect_fun_t::set_mod_healthy },
    { "u_add_morale", "npc_add_morale", jarg::member, &talk_effect_fun_t::set_add_morale },
    { "u_lose_morale", "npc_lose_morale", jarg::member, &talk_effect_fun_t::set_lose_morale },
    { "u_add_bionic", "npc_add_bionic", jarg::member, &talk_effect_fun_t::set_add_bionic },
    { "u_lose_bionic", "npc_lose_bionic", jarg::member, &talk_effect_fun_t::set_lose_bionic },
    { "u_attack", "npc_attack", jarg::member, &talk_effect_fun_t::set_attack },
    { "u_spawn_monster", "npc_spawn_monster", jarg::member, &talk_effect_fun_t::set_spawn_monster },
    { "u_spawn_npc", "npc_spawn_npc", jarg::member, &talk_effect_fun_t::set_spawn_npc },
    { "u_set_field", "npc_set_field", jarg::member, &talk_effect_fun_t::set_field },
    { "u_teleport", "npc_teleport", jarg::object, &talk_effect_fun_t::set_teleport },
    { "u_set_flag", "npc_set_flag", jarg::member, &talk_effect_fun_t::set_set_flag },
    { "u_unset_flag", "npc_unset_flag", jarg::member, &talk_effect_fun_t::set_unset_flag },
    { "u_activate", "npc_activate", jarg::member, &talk_effect_fun_t::set_activate },
    { "arithmetic", "arithmetic", jarg::array, &talk_effect_fun_t::set_arithmetic },
    { "u_consume_item", "npc_consume_item", jarg::member, &talk_effect_fun_t::set_consume_item },
    { "u_remove_item_with", "npc_remove_item_with", jarg::member, &talk_effect_fun_t::set_remove_item_with },
    { "u_bulk_trade_accept", "npc_bulk_trade_accept", jarg::member, &talk_effect_fun_t::set_bulk_trade_accept },
    { "u_bulk_donate", "npc_bulk_donate", jarg::member, &talk_effect_fun_t::set_bulk_trade_accept },
    { "u_cast_spell", "npc_cast_spell", jarg::member, &talk_effect_fun_t::set_cast_spell },
    { "u_map_run_item_eocs", "npc_map_run_item_eocs", jarg::member, &talk_effect_fun_t::set_map_run_item_eocs },
    { "companion_mission", jarg::string, &talk_effect_fun_t::set_companion_mission },
    { "u_spend_cash", jarg::member | jarg::array, &talk_effect_fun_t::set_u_spend_cash },
    { "npc_change_faction", jarg::member, &talk_effect_fun_t::set_npc_change_faction },
    { "npc_change_class", jarg::member, &talk_effect_fun_t::set_npc_change_class },
    { "u_faction_rep", jarg::member | jarg::array, &talk_effect_fun_t::set_change_faction_rep },
    { "add_mission", jarg::member, &talk_effect_fun_t::set_add_mission },
    { "u_sell_item", jarg::member, &talk_effect_fun_t::set_u_sell_item },
    { "u_buy_item", jarg::member, &talk_effect_fun_t::set_u_buy_item },
    { "u_spawn_item", jarg::member, &talk_effect_fun_t::set_spawn_item },
    { "toggle_npc_rule", jarg::member, &talk_effect_fun_t::set_toggle_npc_rule },
    { "set_npc_rule", jarg::member, &talk_effect_fun_t::set_set_npc_rule },
    { "clear_npc_rule", jarg::member, &talk_effect_fun_t::set_clear_npc_rule },
    { "set_npc_engagement_rule", jarg::member, &talk_effect_fun_t::set_npc_engagement_rule },
    { "set_npc_aim_rule", jarg::member, &talk_effect_fun_t::set_npc_aim_rule },
    { "set_npc_cbm_reserve_rule", jarg::member, &talk_effect_fun_t::set_npc_cbm_reserve_rule },
    { "set_npc_cbm_recharge_rule", jarg::member, &talk_effect_fun_t::set_npc_cbm_recharge_rule },
    { "map_spawn_item", jarg::member, &talk_effect_fun_t::set_spawn_item },
    { "mapgen_update", jarg::member, &talk_effect_fun_t::set_mapgen_update },
    { "alter_timed_events", jarg::member, &talk_effect_fun_t::set_alter_timed_events },
    { "revert_location", jarg::member, &talk_effect_fun_t::set_revert_location },
    { "place_override", jarg::member, &talk_effect_fun_t::set_place_override },
    { "transform_line", jarg::member, &talk_effect_fun_t::set_transform_line },
    { "location_variable_adjust", jarg::member, &talk_effect_fun_t::set_location_variable_adjust },
    { "u_buy_monster", jarg::member, &talk_effect_fun_t::set_u_buy_monster },
    { "u_add_faction_trust", jarg::member | jarg::array, &talk_effect_fun_t::set_add_faction_trust },
    { "u_lose_faction_trust", jarg::member | jarg::array, &talk_effect_fun_t::set_lose_faction_trust },
    { "npc_first_topic", jarg::member, &talk_effect_fun_t::set_npc_first_topic },
    { "sound_effect", jarg::member, &talk_effect_fun_t::set_sound_effect },
    { "give_achievement", jarg::member, &talk_effect_fun_t::set_give_achievment },
    { "assign_mission", jarg::member, &talk_effect_fun_t::set_assign_mission },
    { "finish_mission", jarg::member, &talk_effect_fun_t::set_finish_mission },
    { "remove_active_mission", jarg::member, &talk_effect_fun_t::set_remove_active_mission },
    { "offer_mission", jarg::array | jarg::string, &talk_effect_fun_t::set_offer_mission },
    { "run_eocs", jarg::member | jarg::array, &talk_effect_fun_t::set_run_eocs },
    { "run_eoc_until", jarg::member, &talk_effect_fun_t::set_run_eoc_until },
    { "run_eoc_with", jarg::member, &talk_effect_fun_t::set_run_eoc_with },
    { "run_eoc_selector", jarg::member, &talk_effect_fun_t::set_run_eoc_selector },
    { "queue_eocs", jarg::member | jarg::array, &talk_effect_fun_t::set_queue_eocs },
    { "queue_eoc_with", jarg::member, &talk_effect_fun_t::set_queue_eoc_with },
    { "weighted_list_eocs", jarg::array, &talk_effect_fun_t::set_weighted_list_eocs },
    { "if", jarg::member, &talk_effect_fun_t::set_if },
    { "switch", jarg::member, &talk_effect_fun_t::set_switch },
    { "foreach", jarg::string, &talk_effect_fun_t::set_foreach },
    { "math", jarg::array, &talk_effect_fun_t::set_math },
    { "custom_light_level", jarg::member | jarg::array, &talk_effect_fun_t::set_custom_light_level },
    { "give_equipment", jarg::object, &talk_effect_fun_t::set_give_equipment },
    { "set_string_var", jarg::member | jarg::array, &talk_effect_fun_t::set_set_string_var },
    { "set_condition", jarg::member, &talk_effect_fun_t::set_set_condition },
    { "open_dialogue", jarg::member, &talk_effect_fun_t::set_open_dialogue },
    { "take_control", jarg::member, &talk_effect_fun_t::set_take_control },
    { "add_debt", jarg::array, &talk_effect_fun_t::set_add_debt },
    { "u_set_talker", "npc_set_talker", jarg::member, &talk_effect_fun_t::set_set_talker },
    { "turn_cost", jarg::member, &talk_effect_fun_t::set_turn_cost },
    { "transform_item", jarg::member, &talk_effect_fun_t::set_transform_item },
    { "trigger_event", jarg::member, &talk_effect_fun_t::set_trigger_event },
>>>>>>> 52626276
};

void talk_effect_t::parse_sub_effect( const JsonObject &jo )
{
    for( const sub_effect_parser &p : parsers ) {
        if( p.has_beta ) {
            if( p.check( jo ) ) {
                set_effect( p.f( jo, p.key_alpha, false ) );
                return;
            } else if( p.check( jo, true ) ) {
                set_effect( p.f( jo, p.key_beta, true ) );
                return;
            }
        } else if( p.check( jo ) ) {
            set_effect( p.f( jo, p.key_alpha, false ) );
            return;
        }
    }
    jo.throw_error( "invalid sub effect syntax: " + jo.str() );
}

void talk_effect_t::parse_string_effect( const std::string &effect_id, const JsonObject &jo )
{
    static const std::unordered_map<std::string, void( * )( npc & )> static_functions_map = {
        {
#define WRAP( function ) { #function, &talk_function::function }
            WRAP( assign_mission ),
            WRAP( mission_success ),
            WRAP( mission_failure ),
            WRAP( clear_mission ),
            WRAP( mission_reward ),
            WRAP( start_trade ),
            WRAP( sort_loot ),
            WRAP( find_mount ),
            WRAP( dismount ),
            WRAP( do_chop_plank ),
            WRAP( do_vehicle_deconstruct ),
            WRAP( do_vehicle_repair ),
            WRAP( do_chop_trees ),
            WRAP( do_fishing ),
            WRAP( do_construction ),
            WRAP( do_mining ),
            WRAP( do_mopping ),
            WRAP( do_read ),
            WRAP( do_eread ),
            WRAP( do_read_repeatedly ),
            WRAP( do_craft ),
            WRAP( do_butcher ),
            WRAP( do_farming ),
            WRAP( assign_guard ),
            WRAP( assign_camp ),
            WRAP( abandon_camp ),
            WRAP( stop_guard ),
            WRAP( start_camp ),
            WRAP( buy_cow ),
            WRAP( buy_chicken ),
            WRAP( buy_horse ),
            WRAP( basecamp_mission ),
            WRAP( wake_up ),
            WRAP( reveal_stats ),
            WRAP( end_conversation ),
            WRAP( insult_combat ),
            WRAP( give_equipment ),
            WRAP( lesser_give_aid ),
            WRAP( lesser_give_all_aid ),
            WRAP( give_aid ),
            WRAP( give_all_aid ),
            WRAP( barber_beard ),
            WRAP( barber_hair ),
            WRAP( buy_haircut ),
            WRAP( buy_shave ),
            WRAP( morale_chat ),
            WRAP( morale_chat_activity ),
            WRAP( bionic_install ),
            WRAP( bionic_install_allies ),
            WRAP( bionic_remove ),
            WRAP( bionic_remove_allies ),
            WRAP( drop_items_in_place ),
            WRAP( follow ),
            WRAP( follow_only ),
            WRAP( deny_follow ),
            WRAP( deny_lead ),
            WRAP( deny_equipment ),
            WRAP( deny_train ),
            WRAP( deny_personal_info ),
            WRAP( hostile ),
            WRAP( flee ),
            WRAP( leave ),
            WRAP( stop_following ),
            WRAP( revert_activity ),
            WRAP( goto_location ),
            WRAP( stranger_neutral ),
            WRAP( start_mugging ),
            WRAP( player_leaving ),
            WRAP( drop_weapon ),
            WRAP( drop_stolen_item ),
            WRAP( remove_stolen_status ),
            WRAP( player_weapon_away ),
            WRAP( player_weapon_drop ),
            WRAP( lead_to_safety ),
            WRAP( start_training ),
            WRAP( start_training_npc ),
            WRAP( start_training_seminar ),
            WRAP( copy_npc_rules ),
            WRAP( set_npc_pickup ),
            WRAP( npc_thankful ),
            WRAP( clear_overrides ),
            WRAP( pick_style ),
            WRAP( do_disassembly ),
            WRAP( nothing )
#undef WRAP
        }
    };
    const auto iter = static_functions_map.find( effect_id );
    if( iter != static_functions_map.end() ) {
        set_effect( iter->second );
        return;
    }

    if( effect_id == "u_bulk_trade_accept" || effect_id == "npc_bulk_trade_accept" ||
        effect_id == "u_bulk_donate" || effect_id == "npc_bulk_donate" ) {
        bool is_npc = effect_id == "npc_bulk_trade_accept" || effect_id == "npc_bulk_donate";
        set_effect( talk_effect_fun_t( talk_effect_fun::f_bulk_trade_accept( jo, effect_id, is_npc ) ) );
        return;
    }

    if( effect_id == "lightning" ) {
        set_effect( talk_effect_fun_t( talk_effect_fun::f_lightning() ) );
        return;
    }

    if( effect_id == "u_die" ) {
        set_effect( talk_effect_fun_t( talk_effect_fun::f_die( false ) ) );
        return;
    }

    if( effect_id == "npc_die" ) {
        set_effect( talk_effect_fun_t( talk_effect_fun::f_die( true ) ) );
        return;
    }

    if( effect_id == "u_prevent_death" ) {
        set_effect( talk_effect_fun_t( talk_effect_fun::f_prevent_death( false ) ) );
        return;
    }

    if( effect_id == "npc_prevent_death" ) {
        set_effect( talk_effect_fun_t( talk_effect_fun::f_prevent_death( true ) ) );
        return;
    }

    if( effect_id == "next_weather" ) {
        set_effect( talk_effect_fun_t( talk_effect_fun::f_next_weather() ) );
        return;
    }

    if( effect_id == "npc_gets_item" || effect_id == "npc_gets_item_to_use" ) {
        bool to_use = effect_id == "npc_gets_item_to_use";
        set_effect( talk_effect_fun_t( talk_effect_fun::f_npc_gets_item( to_use ) ) );
        return;
    }

    if( effect_id == "open_dialogue" ) {
        set_effect( talk_effect_fun_t( talk_effect_fun::f_open_dialogue( jo, "" ) ) );
        return;
    }
    if( effect_id == "take_control" ) {
        set_effect( talk_effect_fun_t( talk_effect_fun::f_take_control( jo, "" ) ) );
        return;
    }
    if( effect_id == "take_control_menu" ) {
        set_effect( talk_effect_fun_t( talk_effect_fun::f_take_control_menu() ) );
        return;
    }
    if( effect_id == "u_wants_to_talk" ) {
        set_effect( talk_effect_fun_t( talk_effect_fun::f_wants_to_talk( false ) ) );
        return;
    }
    if( effect_id == "npc_wants_to_talk" ) {
        set_effect( talk_effect_fun_t( talk_effect_fun::f_wants_to_talk( true ) ) );
        return;
    }
    jo.throw_error_at( effect_id, "unknown effect string" );
}

void talk_effect_t::load_effect( const JsonObject &jo, const std::string &member_name )
{
    if( jo.has_member( "opinion" ) ) {
        JsonValue jv = jo.get_member( "opinion" );
        // Same format as when saving a game (-:
        opinion.deserialize( jv );
    }
    if( jo.has_member( "mission_opinion" ) ) {
        JsonValue jv = jo.get_member( "mission_opinion" );
        // Same format as when saving a game (-:
        mission_opinion.deserialize( jv );
    }
    if( !jo.has_member( member_name ) ) {
        return;
    } else if( jo.has_string( member_name ) ) {
        const std::string type = jo.get_string( member_name );
        parse_string_effect( type, jo );
    } else if( jo.has_object( member_name ) ) {
        JsonObject sub_effect = jo.get_object( member_name );
        parse_sub_effect( sub_effect );
    } else if( jo.has_array( member_name ) ) {
        for( const JsonValue entry : jo.get_array( member_name ) ) {
            if( entry.test_string() ) {
                const std::string type = entry.get_string();
                parse_string_effect( type, jo );
            } else if( entry.test_object() ) {
                JsonObject sub_effect = entry.get_object();
                parse_sub_effect( sub_effect );
            } else {
                jo.throw_error_at( member_name, "invalid effect array syntax" );
            }
        }
    } else {
        jo.throw_error_at( member_name, "invalid effect syntax" );
    }
}

talk_response::talk_response()
{
    truefalse_condition = []( const dialogue & ) {
        return true;
    };
    mission_selected = nullptr;
    // Why aren't these null ids? Well, it turns out most responses give
    // empty ids, so things like the training code check for these empty ids
    // and when it's given a null id, it breaks
    // FIXME: Use null ids
    skill = skill_id();
    style = matype_id();
    proficiency = proficiency_id();
    dialogue_spell = spell_id();
}

talk_response::talk_response( const JsonObject &jo )
{
    if( jo.has_member( "truefalsetext" ) ) {
        JsonObject truefalse_jo = jo.get_object( "truefalsetext" );
        read_condition( truefalse_jo, "condition", truefalse_condition, true );
        truefalse_jo.read( "true", truetext );
        truefalse_jo.read( "false", falsetext );
    } else {
        jo.read( "text", truetext );
        truefalse_condition = []( const dialogue & ) {
            return true;
        };
    }
    if( jo.has_member( "trial" ) ) {
        JsonObject trial_obj = jo.get_object( "trial" );
        trial = talk_trial( trial_obj );
    }
    if( jo.has_member( "success" ) ) {
        JsonObject success_obj = jo.get_object( "success" );
        success = talk_effect_t( success_obj, "effect" );
    } else if( jo.has_string( "topic" ) ) {
        // This is for simple topic switching without a possible failure
        success.next_topic = talk_topic( jo.get_string( "topic" ) );
        success.load_effect( jo, "effect" );
    } else if( jo.has_object( "topic" ) ) {
        success.next_topic = load_inline_topic( jo.get_object( "topic" ) );
    }
    if( trial && !jo.has_member( "failure" ) ) {
        jo.throw_error( "the failure effect is mandatory if a talk_trial has been defined" );
    }
    if( jo.has_member( "failure" ) ) {
        JsonObject failure_obj = jo.get_object( "failure" );
        failure = talk_effect_t( failure_obj, "effect" );
    }

    // TODO: mission_selected
    // TODO: skill
    // TODO: style
}

json_talk_repeat_response::json_talk_repeat_response( const JsonObject &jo )
{
    if( jo.has_bool( "is_npc" ) ) {
        is_npc = true;
    }
    if( jo.has_bool( "include_containers" ) ) {
        include_containers = true;
    }
    if( jo.has_string( "for_item" ) ) {
        for_item.emplace_back( jo.get_string( "for_item" ) );
    } else if( jo.has_array( "for_item" ) ) {
        for( const std::string line : jo.get_array( "for_item" ) ) {
            for_item.emplace_back( line );
        }
    } else if( jo.has_string( "for_category" ) ) {
        for_category.emplace_back( jo.get_string( "for_category" ) );
    } else if( jo.has_array( "for_category" ) ) {
        for( const std::string line : jo.get_array( "for_category" ) ) {
            for_category.emplace_back( line );
        }
    } else {
        jo.throw_error( "Repeat response with no repeat information!" );
    }
    if( for_item.empty() && for_category.empty() ) {
        jo.throw_error( "Repeat response with empty repeat information!" );
    }
    if( jo.has_object( "response" ) ) {
        JsonObject response_obj = jo.get_object( "response" );
        response = json_talk_response( response_obj );
    } else {
        jo.throw_error( "Repeat response with no response!" );
    }
}

json_talk_response::json_talk_response( const JsonObject &jo )
    : actual_response( jo )
{
    load_condition( jo );
}

void json_talk_response::load_condition( const JsonObject &jo )
{
    has_condition_ = jo.has_member( "condition" );
    is_switch = jo.get_bool( "switch", false );
    is_default = jo.get_bool( "default", false );
    read_condition( jo, "condition", condition, true );

    optional( jo, true, "failure_explanation", failure_explanation );
    optional( jo, true, "failure_topic", failure_topic );
}

bool json_talk_response::test_condition( dialogue &d ) const
{
    if( condition ) {
        return condition( d );
    }
    return true;
}

const talk_response &json_talk_response::get_actual_response() const
{
    return actual_response;
}

bool json_talk_response::gen_responses( dialogue &d, bool switch_done ) const
{
    if( !is_switch || !switch_done ) {
        if( test_condition( d ) ) {
            d.responses.emplace_back( actual_response );
            return is_switch && !is_default;
        } else if( !failure_explanation.empty() || !failure_topic.empty() ) {
            // build additional talk responses for failed options with an explanation if details are given
            talk_response tr = talk_response();
            tr.truetext = no_translation(
                              string_format( pgettext( "failure_explanation: actual_response", "*%s: %s" ),
                                             failure_explanation.translated(), actual_response.truetext.translated() ) );
            if( !failure_topic.empty() ) {
                // Default is TALK_NONE otherwise go to the failure topic provided
                tr.success.next_topic = talk_topic( failure_topic );
            }
            d.responses.emplace_back( tr );
        }
    }
    return false;
}

// repeat responses always go in front
bool json_talk_response::gen_repeat_response( dialogue &d, const itype_id &item_id,
        bool switch_done ) const
{
    if( !is_switch || !switch_done ) {
        if( test_condition( d ) ) {
            talk_response result = actual_response;
            result.success.next_topic.item_type = item_id;
            result.failure.next_topic.item_type = item_id;
            d.responses.insert( d.responses.begin(), result );
            return is_switch && !is_default;
        }
    }
    return false;
}

static std::string translate_gendered_line(
    const std::string &line,
    const std::vector<std::string> &relevant_genders,
    const dialogue &d
)
{
    GenderMap gender_map;
    for( const std::string &subject : relevant_genders ) {
        if( subject == "npc" ) {
            gender_map[subject] = d.actor( true )->get_grammatical_genders();
        } else if( subject == "u" ) {
            gender_map[subject] = d.actor( false )->get_grammatical_genders();
        } else {
            debugmsg( "Unsupported subject '%s' for grammatical gender in dialogue", subject );
        }
    }
    return gettext_gendered( gender_map, line );
}

dynamic_line_t dynamic_line_t::from_member( const JsonObject &jo,
        const std::string_view member_name )
{
    if( jo.has_array( member_name ) ) {
        return dynamic_line_t( jo.get_array( member_name ) );
    } else if( jo.has_object( member_name ) ) {
        JsonObject dl = jo.get_object( member_name );
        if( dl.has_member( "str" ) ) {
            dl.allow_omitted_members();
            translation line;
            jo.read( member_name, line );
            return dynamic_line_t( line );
        } else {
            return dynamic_line_t( dl );
        }
    } else if( jo.has_string( member_name ) ) {
        translation line;
        jo.read( member_name, line );
        return dynamic_line_t( line );
    } else {
        return dynamic_line_t{};
    }
}

dynamic_line_t::dynamic_line_t( const translation &line )
{
    function = [line]( const dialogue & ) {
        return line.translated();
    };
}

dynamic_line_t::dynamic_line_t( const JsonObject &jo )
{
    if( jo.has_member( "concatenate" ) ) {
        std::vector<dynamic_line_t> lines;
        for( const JsonValue entry : jo.get_array( "concatenate" ) ) {
            if( entry.test_string() ) {
                translation line;
                entry.read( line );
                lines.emplace_back( line );
            } else if( entry.test_array() ) {
                lines.emplace_back( entry.get_array() );
            } else if( entry.test_object() ) {
                JsonObject dl = entry.get_object();
                if( dl.has_member( "str" ) ) {
                    dl.allow_omitted_members();
                    translation line;
                    entry.read( line );
                    lines.emplace_back( line );
                } else {
                    lines.emplace_back( dl );
                }
            } else {
                entry.throw_error( "invalid format: must be string, array or object" );
            }
        }
        function = [lines]( dialogue & d ) {
            std::string all_lines;
            for( const dynamic_line_t &line : lines ) {
                all_lines += line( d );
            }
            return all_lines;
        };
    } else if( jo.get_bool( "give_hint", false ) ) {
        function = [&]( const dialogue & ) {
            return get_hint();
        };
    } else if( jo.get_bool( "use_reason", false ) ) {
        function = [&]( const dialogue & d ) {
            std::string tmp = d.reason;
            d.reason.clear();
            return tmp;
        };
    } else if( jo.get_bool( "list_faction_camp_sites", false ) ) {
        function = [&]( const dialogue & ) {
            const auto &sites = recipe_group::get_recipes_by_id( "all_faction_base_types", "ANY" );
            if( sites.empty() ) {
                return std::string( _( "I can't think of a single place I can build a camp." ) );
            }
            std::string tmp = "I can start a new camp as a ";
            tmp += enumerate_as_string( sites.begin(), sites.end(),
            []( const std::pair<recipe_id, translation> &site ) {
                return site.second.translated();
            },
            enumeration_conjunction::or_ );
            return tmp;
        };
    } else if( jo.has_string( "gendered_line" ) ) {
        std::string line;
        mandatory( jo, false, "gendered_line", line, text_style_check_reader() );
        if( !jo.has_array( "relevant_genders" ) ) {
            jo.throw_error(
                R"(dynamic line with "gendered_line" must also have "relevant_genders")" );
        }
        std::vector<std::string> relevant_genders;
        for( const std::string gender : jo.get_array( "relevant_genders" ) ) {
            relevant_genders.push_back( gender );
            if( gender != "npc" && gender != "u" ) {
                jo.throw_error( "Unexpected subject in relevant_genders; expected 'npc' or 'u'" );
            }
        }
        function = [line, relevant_genders]( const dialogue & d ) {
            return translate_gendered_line( line, relevant_genders, d );
        };
    } else {
        conditional_t dcondition;
        const dynamic_line_t yes = from_member( jo, "yes" );
        const dynamic_line_t no = from_member( jo, "no" );
        for( const std::string &sub_member : dialogue_data::simple_string_conds() ) {
            if( jo.has_bool( sub_member ) ) {
                // This also marks the member as visited.
                if( !jo.get_bool( sub_member ) ) {
                    jo.throw_error_at( sub_member, "value must be true" );
                }
                dcondition = conditional_t( sub_member );
                function = [dcondition, yes, no]( dialogue & d ) {
                    return ( dcondition( d ) ? yes : no )( d );
                };
                return;
            } else if( jo.has_member( sub_member ) ) {
                dcondition = conditional_t( sub_member );
                const dynamic_line_t yes_member = from_member( jo, sub_member );
                function = [dcondition, yes_member, no]( dialogue & d ) {
                    return ( dcondition( d ) ? yes_member : no )( d );
                };
                return;
            }
        }
        for( const std::string &sub_member : dialogue_data::complex_conds() ) {
            if( jo.has_member( sub_member ) ) {
                dcondition = conditional_t( jo );
                function = [dcondition, yes, no]( dialogue & d ) {
                    return ( dcondition( d ) ? yes : no )( d );
                };
                return;
            }
        }
        jo.throw_error( "dynamic line not supported" );
    }
}

dynamic_line_t::dynamic_line_t( const JsonArray &ja )
{
    std::vector<dynamic_line_t> lines;
    for( const JsonValue entry : ja ) {
        if( entry.test_string() ) {
            translation line;
            entry.read( line );
            lines.emplace_back( line );
        } else if( entry.test_array() ) {
            lines.emplace_back( entry.get_array() );
        } else if( entry.test_object() ) {
            JsonObject dl = entry.get_object();
            if( dl.has_member( "str" ) ) {
                dl.allow_omitted_members();
                translation line;
                entry.read( line );
                lines.emplace_back( line );
            } else {
                lines.emplace_back( dl );
            }
        } else {
            entry.throw_error( "invalid format: must be string, array or object" );
        }
    }
    function = [lines]( dialogue & d ) {
        const dynamic_line_t &line = random_entry_ref( lines );
        return line( d );
    };
}

json_dynamic_line_effect::json_dynamic_line_effect( const JsonObject &jo,
        const std::string &id )
{
    std::function<bool( dialogue & )> tmp_condition;
    read_condition( jo, "condition", tmp_condition, true );
    talk_effect_t tmp_effect = talk_effect_t( jo, "effect" );
    // if the topic has a sentinel, it means implicitly add a check for the sentinel value
    // and do not run the effects if it is set.  if it is not set, run the effects and
    // set the sentinel
    if( jo.has_string( "sentinel" ) ) {
        const std::string sentinel = jo.get_string( "sentinel" );
        const std::string varname = "npctalk_var_sentinel_" + id + "_" + sentinel;
        condition = [varname, tmp_condition]( dialogue & d ) {
            return d.actor( false )->get_value( varname ) != "yes" && tmp_condition( d );
        };
        std::function<void( const dialogue &d )> function = [varname]( const dialogue & d ) {
            d.actor( false )->set_value( varname, "yes" );
        };
        tmp_effect.effects.emplace_back( function );
    } else {
        condition = tmp_condition;
    }
    effect = tmp_effect;
}

bool json_dynamic_line_effect::test_condition( dialogue &d ) const
{
    return condition( d );
}

void json_dynamic_line_effect::apply( dialogue &d ) const
{
    effect.apply( d );
}

void json_talk_topic::load( const JsonObject &jo )
{
    if( jo.has_member( "dynamic_line" ) ) {
        dynamic_line = dynamic_line_t::from_member( jo, "dynamic_line" );
    }
    if( jo.has_member( "speaker_effect" ) ) {
        std::string id = "no_id";
        if( jo.has_string( "id" ) ) {
            id = jo.get_string( "id" );
        } else if( jo.has_array( "id" ) ) {
            id = jo.get_array( "id" ).next_string();
        }
        if( jo.has_object( "speaker_effect" ) ) {
            JsonObject speaker_effect = jo.get_object( "speaker_effect" );
            speaker_effects.emplace_back( speaker_effect, id );
        } else if( jo.has_array( "speaker_effect" ) ) {
            for( JsonObject speaker_effect : jo.get_array( "speaker_effect" ) ) {
                speaker_effects.emplace_back( speaker_effect, id );
            }
        }
    }
    bool insert_above_bottom = false;
    if( jo.has_bool( "insert_before_standard_exits" ) ) {
        insert_above_bottom = jo.get_bool( "insert_before_standard_exits" );
    }
    if( !insert_above_bottom || responses.empty() ) {
        for( JsonObject response : jo.get_array( "responses" ) ) {
            responses.emplace_back( response );
        }
    } else {
        int dec_count = 0;
        if( !responses.empty() &&
            responses.back().get_actual_response().success.next_topic.id == "TALK_DONE" ) {
            dec_count = 1;
        }
        if( responses.size() >= 2 &&
            responses[ responses.size() - 2].get_actual_response().success.next_topic.id == "TALK_NONE" ) {
            dec_count = 2;
        }
        for( JsonObject response : jo.get_array( "responses" ) ) {
            responses.emplace( responses.end() - dec_count, response );
        }
    }
    if( jo.has_object( "repeat_responses" ) ) {
        repeat_responses.emplace_back( jo.get_object( "repeat_responses" ) );
    } else if( jo.has_array( "repeat_responses" ) ) {
        for( JsonObject elem : jo.get_array( "repeat_responses" ) ) {
            repeat_responses.emplace_back( elem );
        }
    }
    if( responses.empty() ) {
        jo.throw_error_at( "responses", "no responses for talk topic defined" );
    }
    replace_built_in_responses = jo.get_bool( "replace_built_in_responses",
                                 replace_built_in_responses );
}

bool json_talk_topic::gen_responses( dialogue &d ) const
{
    d.responses.reserve( responses.size() ); // A wild guess, can actually be more or less

    bool switch_done = false;
    for( const json_talk_response &r : responses ) {
        switch_done |= r.gen_responses( d, switch_done );
    }
    for( const json_talk_repeat_response &repeat : repeat_responses ) {
        talker *actor =  d.actor( repeat.is_npc );
        std::function<bool( const item & )> filter = return_true<item>;
        for( const itype_id &item_id : repeat.for_item ) {
            if( actor->charges_of( item_id ) > 0 || actor->has_amount( item_id, 1 ) ) {
                switch_done |= repeat.response.gen_repeat_response( d, item_id, switch_done );
            }
        }
        for( const item_category_id &category_id : repeat.for_category ) {
            const bool include_containers = repeat.include_containers;
            const auto items_with = actor->items_with( [category_id,
            include_containers]( const item & it ) {
                if( include_containers ) {
                    return it.get_category_of_contents().get_id() == category_id;
                }
                return it.type && it.type->category_force == category_id;
            } );
            for( item * const &it : items_with ) {
                switch_done |= repeat.response.gen_repeat_response( d, it->typeId(), switch_done );
            }
        }
    }

    return replace_built_in_responses;
}

cata::flat_set<std::string> json_talk_topic::get_directly_reachable_topics(
    bool only_unconditional ) const
{
    std::vector<std::string> result;

    auto add_reachable_for_response = [&]( const json_talk_response & json_response ) {
        const talk_response &response = json_response.get_actual_response();
        if( !only_unconditional || !json_response.has_condition() ) {
            result.push_back( response.success.next_topic.id );
            result.push_back( response.failure.next_topic.id );
        }
    };

    for( const json_talk_response &r : responses ) {
        add_reachable_for_response( r );
    }
    for( const json_talk_repeat_response &r : repeat_responses ) {
        add_reachable_for_response( r.response );
    }

    return cata::flat_set<std::string>( result.begin(), result.end() );
}

std::string json_talk_topic::get_dynamic_line( dialogue &d ) const
{
    return dynamic_line( d );
}

std::vector<json_dynamic_line_effect> json_talk_topic::get_speaker_effects() const
{
    return speaker_effects;
}

void json_talk_topic::check_consistency() const
{
    // TODO: check that all referenced topic actually exist. This is currently not possible
    // as they only exist as built in strings, not in the json_talk_topics map.
}

void unload_talk_topics()
{
    json_talk_topics.clear();
}

void load_talk_topic( const JsonObject &jo )
{
    if( jo.has_array( "id" ) ) {
        for( auto &id : jo.get_string_array( "id" ) ) {
            json_talk_topics[id].load( jo );
        }
    } else {
        const std::string id = jo.get_string( "id" );
        json_talk_topics[id].load( jo );
    }
}

std::string npc::pick_talk_topic( const Character &/*u*/ )
{
    if( personality.aggression > 0 ) {
        if( op_of_u.fear * 2 < personality.bravery && personality.altruism < 0 ) {
            set_attitude( NPCATT_MUG );
            return chatbin.talk_mug ;
        }

        if( personality.aggression + personality.bravery - op_of_u.fear > 0 ) {
            return chatbin.talk_stranger_aggressive ;
        }
    }

    if( op_of_u.fear * 2 > personality.altruism + personality.bravery ) {
        return chatbin.talk_stranger_scared;
    }

    if( op_of_u.fear * 2 > personality.bravery + op_of_u.trust ) {
        return chatbin.talk_stranger_wary;
    }

    if( op_of_u.trust - op_of_u.fear +
        ( personality.bravery + personality.altruism ) / 2 > 0 ) {
        return chatbin.talk_stranger_friendly;
    }

    set_attitude( NPCATT_NULL );
    return chatbin.talk_stranger_neutral;
}

std::string const &npc::get_specified_talk_topic( std::string const &topic_id )
{
    static const dialogue_chatbin default_chatbin;
    std::vector<std::pair<std::string const &, std::string const &>> const talk_topics = {
        {default_chatbin.first_topic, chatbin.first_topic},
        {default_chatbin.talk_radio, chatbin.talk_radio},
        {default_chatbin.talk_leader, chatbin.talk_leader},
        {default_chatbin.talk_friend, chatbin.talk_friend},
        {default_chatbin.talk_stole_item, chatbin.talk_stole_item},
        {default_chatbin.talk_wake_up, chatbin.talk_wake_up},
        {default_chatbin.talk_mug, chatbin.talk_mug},
        {default_chatbin.talk_stranger_aggressive, chatbin.talk_stranger_aggressive},
        {default_chatbin.talk_stranger_scared, chatbin.talk_stranger_scared},
        {default_chatbin.talk_stranger_wary, chatbin.talk_stranger_wary},
        {default_chatbin.talk_stranger_friendly, chatbin.talk_stranger_friendly},
        {default_chatbin.talk_stranger_neutral, chatbin.talk_stranger_neutral},
        {default_chatbin.talk_friend_guard, chatbin.talk_friend_guard}
    };

    const auto iter = std::find_if( talk_topics.begin(), talk_topics.end(),
    [&topic_id]( const std::pair<std::string, std::string> &pair ) {
        return pair.first == topic_id;
    } );
    if( iter != talk_topics.end() ) {
        return iter->second;
    }

    return topic_id;
}

bool npc::has_item_whitelist() const
{
    return is_player_ally() && !rules.pickup_whitelist->empty();
}

bool npc::item_name_whitelisted( const std::string &to_match )
{
    if( !has_item_whitelist() ) {
        return true;
    }

    auto_pickup::npc_settings &wlist = *rules.pickup_whitelist;
    const rule_state rule = wlist.check_item( to_match );
    if( rule == rule_state::WHITELISTED ) {
        return true;
    }

    if( rule == rule_state::BLACKLISTED ) {
        return false;
    }

    wlist.create_rule( to_match );
    return wlist.check_item( to_match ) == rule_state::WHITELISTED;
}

bool npc::item_whitelisted( const item &it )
{
    if( !has_item_whitelist() ) {
        return true;
    }

    const std::string to_match = it.tname( 1, false );
    return item_name_whitelisted( to_match );
}

const json_talk_topic *get_talk_topic( const std::string &id )
{
    auto it = json_talk_topics.find( id );
    if( it == json_talk_topics.end() ) {
        return nullptr;
    }
    return &it->second;
}
<|MERGE_RESOLUTION|>--- conflicted
+++ resolved
@@ -4146,13 +4146,10 @@
     };
 }
 
-<<<<<<< HEAD
-talk_effect_fun_t::func f_npc_first_topic( const JsonObject &jo, std::string_view member )
-=======
-void talk_effect_fun_t::set_turn_cost( const JsonObject &jo, std::string_view member )
+talk_effect_fun_t::func f_turn_cost( const JsonObject &jo, std::string_view member )
 {
     duration_or_var cost = get_duration_or_var( jo, member, true );
-    function = [cost]( dialogue & d ) {
+    return [cost]( dialogue & d ) {
         Character *target = d.actor( false )->get_character();
         if( target ) {
             target->moves -= to_moves<int>( cost.evaluate( d ) );
@@ -4160,8 +4157,7 @@
     };
 }
 
-void talk_effect_fun_t::set_npc_first_topic( const JsonObject &jo, std::string_view member )
->>>>>>> 52626276
+talk_effect_fun_t::func f_npc_first_topic( const JsonObject &jo, std::string_view member )
 {
     str_or_var chat_topic = get_str_or_var( jo.get_member( member ), member, true );
     return [chat_topic]( dialogue const & d ) {
@@ -4770,7 +4766,6 @@
     };
 }
 
-<<<<<<< HEAD
 talk_effect_fun_t::func f_arithmetic( const JsonObject &jo, std::string_view member,
                                       bool no_result )
 {
@@ -4785,63 +4780,6 @@
         mandatory( jo, false, "min_time", min_time );
         value.dbl_val = to_turns<int>( min_time );
         min = value;
-=======
-void talk_effect_fun_t::set_transform_item( const JsonObject &jo, std::string_view member )
-{
-    str_or_var target_id = get_str_or_var( jo.get_member( member ), member, true );
-    bool activate = jo.get_bool( "active", false );
-
-    function = [target_id, activate]( dialogue & d ) {
-        item_location *it = d.actor( true )->get_item();
-
-        if( it && it->get_item() ) {
-            const std::string target_str = target_id.evaluate( d );
-            ( *it )->convert( itype_id( target_str ), it->carrier() );
-            ( *it )->active = activate || ( *it )->has_temperature();
-        } else {
-            debugmsg( "beta talker must be Item." );
-        }
-    };
-}
-
-void talk_effect_fun_t::set_make_sound( const JsonObject &jo, std::string_view member,
-                                        bool is_npc )
-{
-    str_or_var message = get_str_or_var( jo.get_member( member ), member, true );
-
-    dbl_or_var volume = get_dbl_or_var( jo, "volume", true );
-    bool ambient = jo.get_bool( "ambient", false );
-    bool snippet = jo.get_bool( "snippet", false );
-    bool same_snippet = jo.get_bool( "same_snippet", false );
-    sounds::sound_t type = sounds::sound_t::background;
-    std::string type_string = jo.get_string( "type", "background" );
-    if( type_string == "background" ) {
-        type = sounds::sound_t::background;
-    } else if( type_string == "weather" ) {
-        type = sounds::sound_t::weather;
-    } else if( type_string == "music" ) {
-        type = sounds::sound_t::music;
-    } else if( type_string == "movement" ) {
-        type = sounds::sound_t::movement;
-    } else if( type_string == "speech" ) {
-        type = sounds::sound_t::speech;
-    } else if( type_string == "electronic_speech" ) {
-        type = sounds::sound_t::electronic_speech;
-    } else if( type_string == "activity" ) {
-        type = sounds::sound_t::activity;
-    } else if( type_string == "destructive_activity" ) {
-        type = sounds::sound_t::destructive_activity;
-    } else if( type_string == "alarm" ) {
-        type = sounds::sound_t::alarm;
-    } else if( type_string == "combat" ) {
-        type = sounds::sound_t::combat;
-    } else if( type_string == "alert" ) {
-        type = sounds::sound_t::alert;
-    } else if( type_string == "order" ) {
-        type = sounds::sound_t::order;
-    } else {
-        jo.throw_error( "Invalid message type." );
->>>>>>> 52626276
     }
     if( jo.has_member( "max" ) ) {
         max = get_dbl_or_var_part( jo.get_member( "max" ), "max" );
@@ -4852,7 +4790,6 @@
         value.dbl_val = to_turns<int>( max_time );
         max = value;
     }
-<<<<<<< HEAD
     std::string op = "none";
     std::string result = "none";
     std::function<void( dialogue &, double )> set_dbl = conditional_t::get_set_dbl(
@@ -5008,13 +4945,31 @@
 }
 
 
+talk_effect_fun_t::func f_transform_item( const JsonObject &jo, std::string_view member )
+{
+    str_or_var target_id = get_str_or_var( jo.get_member( member ), member, true );
+    bool activate = jo.get_bool( "active", false );
+
+    return [target_id, activate]( dialogue & d ) {
+        item_location *it = d.actor( true )->get_item();
+
+        if( it && it->get_item() ) {
+            const std::string target_str = target_id.evaluate( d );
+            ( *it )->convert( itype_id( target_str ), it->carrier() );
+            ( *it )->active = activate || ( *it )->has_temperature();
+        } else {
+            debugmsg( "beta talker must be Item." );
+        }
+    };
+}
+
 talk_effect_fun_t::func f_make_sound( const JsonObject &jo, std::string_view member,
                                       bool is_npc )
 {
     str_or_var message = get_str_or_var( jo.get_member( member ), member, true );
 
-    int volume;
-    mandatory( jo, false, "volume", volume );
+    dbl_or_var volume = get_dbl_or_var( jo, "volume", true );
+    bool ambient = jo.get_bool( "ambient", false );
     bool snippet = jo.get_bool( "snippet", false );
     bool same_snippet = jo.get_bool( "same_snippet", false );
     sounds::sound_t type = sounds::sound_t::background;
@@ -5050,12 +5005,8 @@
     if( jo.has_member( "target_var" ) ) {
         target_var = read_var_info( jo.get_object( "target_var" ) );
     }
-    return [is_npc, message, volume, type, target_var, snippet,
-            same_snippet]( dialogue const & d ) {
-=======
-    function = [is_npc, message, volume, ambient, type, target_var, snippet,
+    return [is_npc, message, volume, ambient, type, target_var, snippet,
             same_snippet]( dialogue & d ) {
->>>>>>> 52626276
         tripoint_abs_ms target_pos = get_tripoint_from_var( target_var, d );
         std::string translated_message;
         if( snippet ) {
@@ -6461,7 +6412,6 @@
 static const
 std::vector<sub_effect_parser>
 parsers = {
-<<<<<<< HEAD
     { "u_add_effect", "npc_add_effect", jarg::member, &talk_effect_fun::f_add_effect },
     { "u_lose_effect", "npc_lose_effect", jarg::member, &talk_effect_fun::f_remove_effect },
     { "u_add_var", "npc_add_var", jarg::string, &talk_effect_fun::f_add_var },
@@ -6563,111 +6513,8 @@
     { "trigger_event", jarg::member, &talk_effect_fun::f_trigger_event },
     { "add_debt", jarg::array, &talk_effect_fun::f_add_debt },
     { "u_set_talker", "npc_set_talker", jarg::member, &talk_effect_fun::f_set_talker },
-=======
-    { "u_add_effect", "npc_add_effect", jarg::member, &talk_effect_fun_t::set_add_effect },
-    { "u_lose_effect", "npc_lose_effect", jarg::member, &talk_effect_fun_t::set_remove_effect },
-    { "u_add_var", "npc_add_var", jarg::string, &talk_effect_fun_t::set_add_var },
-    { "u_lose_var", "npc_lose_var", jarg::string, &talk_effect_fun_t::set_remove_var },
-    { "u_adjust_var", "npc_adjust_var", jarg::string, &talk_effect_fun_t::set_adjust_var },
-    { "u_add_trait", "npc_add_trait", jarg::member, &talk_effect_fun_t::set_add_trait },
-    { "u_lose_trait", "npc_lose_trait", jarg::member, &talk_effect_fun_t::set_remove_trait },
-    { "u_deactivate_trait", "npc_deactivate_trait", jarg::member, &talk_effect_fun_t::set_deactivate_trait },
-    { "u_activate_trait", "npc_activate_trait", jarg::member, &talk_effect_fun_t::set_activate_trait },
-    { "u_mutate", "npc_mutate", jarg::member | jarg::array, &talk_effect_fun_t::set_mutate },
-    { "u_mutate_category", "npc_mutate_category", jarg::member, &talk_effect_fun_t::set_mutate_category },
-    { "u_mutate_towards", "npc_mutate_towards", jarg::member, &talk_effect_fun_t::set_mutate_towards},
-    { "u_learn_martial_art", "npc_learn_martial_art", jarg::member, &talk_effect_fun_t::set_learn_martial_art },
-    { "u_forget_martial_art", "npc_forget_martial_art", jarg::member, &talk_effect_fun_t::set_forget_martial_art },
-    { "u_location_variable", "npc_location_variable", jarg::object, &talk_effect_fun_t::set_location_variable },
-    { "u_transform_radius", "npc_transform_radius", jarg::member | jarg::array, &talk_effect_fun_t::set_transform_radius },
-    { "u_set_goal", "npc_set_goal", jarg::member, &talk_effect_fun_t::set_npc_goal },
-    { "u_set_guard_pos", "npc_set_guard_pos", jarg::member, &talk_effect_fun_t::set_guard_pos },
-    { "u_learn_recipe", "npc_learn_recipe", jarg::member, &talk_effect_fun_t::set_learn_recipe },
-    { "u_forget_recipe", "npc_forget_recipe", jarg::member, &talk_effect_fun_t::set_forget_recipe },
-    { "u_message", "npc_message", jarg::member, &talk_effect_fun_t::set_message },
-    { "message", "message", jarg::member, &talk_effect_fun_t::set_message },
-    { "u_add_wet", "npc_add_wet", jarg::member | jarg::array, &talk_effect_fun_t::set_add_wet },
-    { "u_assign_activity", "npc_assign_activity", jarg::member, &talk_effect_fun_t::set_assign_activity },
-    { "u_make_sound", "npc_make_sound", jarg::member, &talk_effect_fun_t::set_make_sound },
-    { "u_run_npc_eocs", "npc_run_npc_eocs", jarg::array, &talk_effect_fun_t::set_run_npc_eocs },
-    { "u_run_inv_eocs", "npc_run_inv_eocs", jarg::member, &talk_effect_fun_t::set_run_inv_eocs },
-    { "u_roll_remainder", "npc_roll_remainder", jarg::member, &talk_effect_fun_t::set_roll_remainder },
-    { "u_mod_healthy", "npc_mod_healthy", jarg::array | jarg::member, &talk_effect_fun_t::set_mod_healthy },
-    { "u_add_morale", "npc_add_morale", jarg::member, &talk_effect_fun_t::set_add_morale },
-    { "u_lose_morale", "npc_lose_morale", jarg::member, &talk_effect_fun_t::set_lose_morale },
-    { "u_add_bionic", "npc_add_bionic", jarg::member, &talk_effect_fun_t::set_add_bionic },
-    { "u_lose_bionic", "npc_lose_bionic", jarg::member, &talk_effect_fun_t::set_lose_bionic },
-    { "u_attack", "npc_attack", jarg::member, &talk_effect_fun_t::set_attack },
-    { "u_spawn_monster", "npc_spawn_monster", jarg::member, &talk_effect_fun_t::set_spawn_monster },
-    { "u_spawn_npc", "npc_spawn_npc", jarg::member, &talk_effect_fun_t::set_spawn_npc },
-    { "u_set_field", "npc_set_field", jarg::member, &talk_effect_fun_t::set_field },
-    { "u_teleport", "npc_teleport", jarg::object, &talk_effect_fun_t::set_teleport },
-    { "u_set_flag", "npc_set_flag", jarg::member, &talk_effect_fun_t::set_set_flag },
-    { "u_unset_flag", "npc_unset_flag", jarg::member, &talk_effect_fun_t::set_unset_flag },
-    { "u_activate", "npc_activate", jarg::member, &talk_effect_fun_t::set_activate },
-    { "arithmetic", "arithmetic", jarg::array, &talk_effect_fun_t::set_arithmetic },
-    { "u_consume_item", "npc_consume_item", jarg::member, &talk_effect_fun_t::set_consume_item },
-    { "u_remove_item_with", "npc_remove_item_with", jarg::member, &talk_effect_fun_t::set_remove_item_with },
-    { "u_bulk_trade_accept", "npc_bulk_trade_accept", jarg::member, &talk_effect_fun_t::set_bulk_trade_accept },
-    { "u_bulk_donate", "npc_bulk_donate", jarg::member, &talk_effect_fun_t::set_bulk_trade_accept },
-    { "u_cast_spell", "npc_cast_spell", jarg::member, &talk_effect_fun_t::set_cast_spell },
-    { "u_map_run_item_eocs", "npc_map_run_item_eocs", jarg::member, &talk_effect_fun_t::set_map_run_item_eocs },
-    { "companion_mission", jarg::string, &talk_effect_fun_t::set_companion_mission },
-    { "u_spend_cash", jarg::member | jarg::array, &talk_effect_fun_t::set_u_spend_cash },
-    { "npc_change_faction", jarg::member, &talk_effect_fun_t::set_npc_change_faction },
-    { "npc_change_class", jarg::member, &talk_effect_fun_t::set_npc_change_class },
-    { "u_faction_rep", jarg::member | jarg::array, &talk_effect_fun_t::set_change_faction_rep },
-    { "add_mission", jarg::member, &talk_effect_fun_t::set_add_mission },
-    { "u_sell_item", jarg::member, &talk_effect_fun_t::set_u_sell_item },
-    { "u_buy_item", jarg::member, &talk_effect_fun_t::set_u_buy_item },
-    { "u_spawn_item", jarg::member, &talk_effect_fun_t::set_spawn_item },
-    { "toggle_npc_rule", jarg::member, &talk_effect_fun_t::set_toggle_npc_rule },
-    { "set_npc_rule", jarg::member, &talk_effect_fun_t::set_set_npc_rule },
-    { "clear_npc_rule", jarg::member, &talk_effect_fun_t::set_clear_npc_rule },
-    { "set_npc_engagement_rule", jarg::member, &talk_effect_fun_t::set_npc_engagement_rule },
-    { "set_npc_aim_rule", jarg::member, &talk_effect_fun_t::set_npc_aim_rule },
-    { "set_npc_cbm_reserve_rule", jarg::member, &talk_effect_fun_t::set_npc_cbm_reserve_rule },
-    { "set_npc_cbm_recharge_rule", jarg::member, &talk_effect_fun_t::set_npc_cbm_recharge_rule },
-    { "map_spawn_item", jarg::member, &talk_effect_fun_t::set_spawn_item },
-    { "mapgen_update", jarg::member, &talk_effect_fun_t::set_mapgen_update },
-    { "alter_timed_events", jarg::member, &talk_effect_fun_t::set_alter_timed_events },
-    { "revert_location", jarg::member, &talk_effect_fun_t::set_revert_location },
-    { "place_override", jarg::member, &talk_effect_fun_t::set_place_override },
-    { "transform_line", jarg::member, &talk_effect_fun_t::set_transform_line },
-    { "location_variable_adjust", jarg::member, &talk_effect_fun_t::set_location_variable_adjust },
-    { "u_buy_monster", jarg::member, &talk_effect_fun_t::set_u_buy_monster },
-    { "u_add_faction_trust", jarg::member | jarg::array, &talk_effect_fun_t::set_add_faction_trust },
-    { "u_lose_faction_trust", jarg::member | jarg::array, &talk_effect_fun_t::set_lose_faction_trust },
-    { "npc_first_topic", jarg::member, &talk_effect_fun_t::set_npc_first_topic },
-    { "sound_effect", jarg::member, &talk_effect_fun_t::set_sound_effect },
-    { "give_achievement", jarg::member, &talk_effect_fun_t::set_give_achievment },
-    { "assign_mission", jarg::member, &talk_effect_fun_t::set_assign_mission },
-    { "finish_mission", jarg::member, &talk_effect_fun_t::set_finish_mission },
-    { "remove_active_mission", jarg::member, &talk_effect_fun_t::set_remove_active_mission },
-    { "offer_mission", jarg::array | jarg::string, &talk_effect_fun_t::set_offer_mission },
-    { "run_eocs", jarg::member | jarg::array, &talk_effect_fun_t::set_run_eocs },
-    { "run_eoc_until", jarg::member, &talk_effect_fun_t::set_run_eoc_until },
-    { "run_eoc_with", jarg::member, &talk_effect_fun_t::set_run_eoc_with },
-    { "run_eoc_selector", jarg::member, &talk_effect_fun_t::set_run_eoc_selector },
-    { "queue_eocs", jarg::member | jarg::array, &talk_effect_fun_t::set_queue_eocs },
-    { "queue_eoc_with", jarg::member, &talk_effect_fun_t::set_queue_eoc_with },
-    { "weighted_list_eocs", jarg::array, &talk_effect_fun_t::set_weighted_list_eocs },
-    { "if", jarg::member, &talk_effect_fun_t::set_if },
-    { "switch", jarg::member, &talk_effect_fun_t::set_switch },
-    { "foreach", jarg::string, &talk_effect_fun_t::set_foreach },
-    { "math", jarg::array, &talk_effect_fun_t::set_math },
-    { "custom_light_level", jarg::member | jarg::array, &talk_effect_fun_t::set_custom_light_level },
-    { "give_equipment", jarg::object, &talk_effect_fun_t::set_give_equipment },
-    { "set_string_var", jarg::member | jarg::array, &talk_effect_fun_t::set_set_string_var },
-    { "set_condition", jarg::member, &talk_effect_fun_t::set_set_condition },
-    { "open_dialogue", jarg::member, &talk_effect_fun_t::set_open_dialogue },
-    { "take_control", jarg::member, &talk_effect_fun_t::set_take_control },
-    { "add_debt", jarg::array, &talk_effect_fun_t::set_add_debt },
-    { "u_set_talker", "npc_set_talker", jarg::member, &talk_effect_fun_t::set_set_talker },
-    { "turn_cost", jarg::member, &talk_effect_fun_t::set_turn_cost },
-    { "transform_item", jarg::member, &talk_effect_fun_t::set_transform_item },
-    { "trigger_event", jarg::member, &talk_effect_fun_t::set_trigger_event },
->>>>>>> 52626276
+    { "turn_cost", jarg::member, &talk_effect_fun::f_turn_cost },
+    { "transform_item", jarg::member, &talk_effect_fun::f_transform_item },
 };
 
 void talk_effect_t::parse_sub_effect( const JsonObject &jo )
