#include "dialogue.h" // IWYU pragma: associated

#include <algorithm>
#include <array>
#include <cmath>
#include <cstddef>
#include <iterator>
#include <list>
#include <map>
#include <memory>
#include <ostream>
#include <string>
#include <unordered_map>
#include <unordered_set>
#include <vector>

#include "activity_type.h"
#include "auto_pickup.h"
#include "avatar.h"
#include "calendar.h"
#include "cata_utility.h"
#include "catacharset.h"
#include "character.h"
#include "character_id.h"
#include "clzones.h"
#include "color.h"
#include "condition.h"
#include "coordinates.h"
#include "debug.h"
#include "enums.h"
#include "faction.h"
#include "faction_camp.h"
#include "game.h"
#include "game_constants.h"
#include "generic_factory.h"
#include "help.h"
#include "input.h"
#include "item.h"
#include "item_category.h"
#include "item_pocket.h"
#include "itype.h"
#include "json.h"
#include "line.h"
#include "magic.h"
#include "map.h"
#include "mapgen_functions.h"
#include "martialarts.h"
#include "messages.h"
#include "mission.h"
#include "mtype.h"
#include "npc.h"
#include "npctalk.h"
#include "npctrade.h"
#include "output.h"
#include "pimpl.h"
#include "player.h"
#include "player_activity.h"
#include "point.h"
#include "recipe.h"
#include "recipe_groups.h"
#include "ret_val.h"
#include "rng.h"
#include "skill.h"
#include "sounds.h"
#include "string_formatter.h"
#include "string_input_popup.h"
#include "talker.h"
#include "text_snippets.h"
#include "timed_event.h"
#include "translations.h"
#include "ui.h"
#include "ui_manager.h"
#include "veh_type.h"
#include "vehicle.h"
#include "vpart_position.h"
#include "vpart_range.h"

static const activity_id ACT_AIM( "ACT_AIM" );
static const activity_id ACT_SOCIALIZE( "ACT_SOCIALIZE" );
static const activity_id ACT_TRAIN( "ACT_TRAIN" );
static const activity_id ACT_WAIT_NPC( "ACT_WAIT_NPC" );

static const efftype_id effect_narcosis( "narcosis" );
static const efftype_id effect_riding( "riding" );
static const efftype_id effect_sleep( "sleep" );
static const efftype_id effect_under_operation( "under_operation" );

static const itype_id fuel_type_animal( "animal" );

static const zone_type_id zone_type_NPC_INVESTIGATE_ONLY( "NPC_INVESTIGATE_ONLY" );
static const zone_type_id zone_type_NPC_NO_INVESTIGATE( "NPC_NO_INVESTIGATE" );

static const skill_id skill_speech( "speech" );

static const trait_id trait_DEBUG_MIND_CONTROL( "DEBUG_MIND_CONTROL" );
static const trait_id trait_PROF_FOODP( "PROF_FOODP" );

static std::map<std::string, json_talk_topic> json_talk_topics;

#define dbg(x) DebugLog((x),D_GAME) << __FILE__ << ":" << __LINE__ << ": "

static int topic_category( const talk_topic &the_topic );

static const talk_topic &special_talk( const std::string &action );

std::string talk_trial::name() const
{
    static const std::array<std::string, NUM_TALK_TRIALS> texts = { {
            "", translate_marker( "LIE" ), translate_marker( "PERSUADE" ), translate_marker( "INTIMIDATE" ), ""
        }
    };
    if( static_cast<size_t>( type ) >= texts.size() ) {
        debugmsg( "invalid trial type %d", static_cast<int>( type ) );
        return std::string();
    }
    return texts[type].empty() ? std::string() : _( texts[type] );
}

/** Time (in turns) and cost (in cent) for training: */
time_duration calc_skill_training_time( const npc &p, const skill_id &skill )
{
    return 1_minutes + 30_seconds * get_player_character().get_skill_level( skill ) -
           1_seconds * p.get_skill_level( skill );
}

int calc_skill_training_cost( const npc &p, const skill_id &skill )
{
    if( p.is_player_ally() ) {
        return 0;
    }

    int skill_level = get_player_character().get_knowledge_level( skill );
    return 1000 * ( 1 + skill_level ) * ( 1 + skill_level );
}

time_duration calc_proficiency_training_time( const npc &, const proficiency_id &proficiency )
{
    return std::min( 15_minutes, get_player_character().proficiency_training_needed( proficiency ) );
}

int calc_proficiency_training_cost( const npc &p, const proficiency_id &proficiency )
{
    if( p.is_player_ally() ) {
        return 0;
    }

    return to_seconds<int>( calc_proficiency_training_time( p, proficiency ) );
}

// TODO: all styles cost the same and take the same time to train,
// maybe add values to the ma_style class to makes this variable
// TODO: maybe move this function into the ma_style class? Or into the NPC class?
time_duration calc_ma_style_training_time( const npc &, const matype_id & /* id */ )
{
    return 30_minutes;
}

int calc_ma_style_training_cost( const npc &p, const matype_id & /* id */ )
{
    if( p.is_player_ally() ) {
        return 0;
    }

    return 800;
}

int npc::calc_spell_training_cost( const bool knows, int difficulty, int level )
{
    if( is_player_ally() ) {
        return 0;
    }
    int ret = ( 100 * std::max( 1, difficulty ) * std::max( 1, level ) );
    if( !knows ) {
        ret = ret * 2;
    }
    return ret;
}

// Rescale values from "mission scale" to "opinion scale"
int npc_trading::cash_to_favor( const npc &, int cash )
{
    // TODO: It should affect different NPCs to a different degree
    // Square root of mission value in dollars
    // ~31 for zed mom, 50 for horde master, ~63 for plutonium cells
    double scaled_mission_val = std::sqrt( cash / 100.0 );
    return roll_remainder( scaled_mission_val );
}

enum npc_chat_menu {
    NPC_CHAT_DONE,
    NPC_CHAT_TALK,
    NPC_CHAT_YELL,
    NPC_CHAT_SENTENCE,
    NPC_CHAT_GUARD,
    NPC_CHAT_FOLLOW,
    NPC_CHAT_AWAKE,
    NPC_CHAT_MOUNT,
    NPC_CHAT_DISMOUNT,
    NPC_CHAT_DANGER,
    NPC_CHAT_ORDERS,
    NPC_CHAT_NO_GUNS,
    NPC_CHAT_PULP,
    NPC_CHAT_FOLLOW_CLOSE,
    NPC_CHAT_MOVE_FREELY,
    NPC_CHAT_SLEEP,
    NPC_CHAT_FORBID_ENGAGE,
    NPC_CHAT_CLEAR_OVERRIDES,
    NPC_CHAT_ANIMAL_VEHICLE_FOLLOW,
    NPC_CHAT_ANIMAL_VEHICLE_STOP_FOLLOW,
    NPC_CHAT_COMMAND_MAGIC_VEHICLE_FOLLOW,
    NPC_CHAT_COMMAND_MAGIC_VEHICLE_STOP_FOLLOW
};

// given a vector of NPCs, presents a menu to allow a player to pick one.
// everyone == true adds another entry at the end to allow selecting all listed NPCs
// this implies a return value of npc_list.size() means "everyone"
static int npc_select_menu( const std::vector<npc *> &npc_list, const std::string &prompt,
                            const bool everyone = true )
{
    if( npc_list.empty() ) {
        return -1;
    }
    const int npc_count = npc_list.size();
    if( npc_count == 1 ) {
        return 0;
    } else {
        uilist nmenu;
        nmenu.text = prompt;
        for( const npc *elem : npc_list ) {
            nmenu.addentry( -1, true, MENU_AUTOASSIGN, elem->name_and_activity() );
        }
        if( npc_count > 1 && everyone ) {
            nmenu.addentry( -1, true, MENU_AUTOASSIGN, _( "Everyone" ) );
        }
        nmenu.query();
        return nmenu.ret;
    }

}

static void npc_batch_override_toggle(
    const std::vector<npc *> &npc_list, ally_rule rule, bool state )
{
    for( npc *p : npc_list ) {
        p->rules.toggle_specific_override_state( rule, state );
    }
}

static void npc_temp_orders_menu( const std::vector<npc *> &npc_list )
{
    if( npc_list.empty() ) {
        return;
    }
    npc *guy = npc_list.front();
    Character &player_character = get_player_character();
    bool done = false;
    uilist nmenu;

    while( !done ) {
        int override_count = 0;
        std::string output_string = string_format( _( "%s currently has these temporary orders:" ),
                                    guy->name );
        for( const auto &rule : ally_rule_strs ) {
            if( guy->rules.has_override_enable( rule.second.rule ) ) {
                override_count++;
                output_string += "\n  ";
                output_string += ( guy->rules.has_override( rule.second.rule ) ? rule.second.rule_true_text :
                                   rule.second.rule_false_text );
            }
        }
        if( override_count == 0 ) {
            output_string += std::string( "\n  " ) + _( "None." ) + "\n";
        }
        if( npc_list.size() > 1 ) {
            output_string += std::string( "\n" ) +
                             _( "Other followers might have different temporary orders." );
        }
        nmenu.reset();
        nmenu.text = _( "Issue what temporary order?" );
        nmenu.desc_enabled = true;
        parse_tags( output_string, player_character, *guy );
        nmenu.footer_text = output_string;
        nmenu.addentry( NPC_CHAT_DONE, true, 'd', _( "Done issuing orders" ) );
        nmenu.addentry( NPC_CHAT_FORBID_ENGAGE, true, 'f',
                        guy->rules.has_override_enable( ally_rule::forbid_engage ) ?
                        _( "Go back to your usual engagement habits" ) : _( "Don't engage hostiles for the time being" ) );
        nmenu.addentry( NPC_CHAT_NO_GUNS, true, 'g', guy->rules.has_override_enable( ally_rule::use_guns ) ?
                        _( "Use whatever weapon you normally would" ) : _( "Don't use ranged weapons for a while" ) );
        nmenu.addentry( NPC_CHAT_PULP, true, 'p', guy->rules.has_override_enable( ally_rule::allow_pulp ) ?
                        _( "Pulp zombies if you like" ) : _( "Hold off on pulping zombies for a while" ) );
        nmenu.addentry( NPC_CHAT_FOLLOW_CLOSE, true, 'c',
                        guy->rules.has_override_enable( ally_rule::follow_close ) &&
                        guy->rules.has_override( ally_rule::follow_close ) ?
                        _( "Go back to keeping your usual distance" ) : _( "Stick close to me for now" ) );
        nmenu.addentry( NPC_CHAT_MOVE_FREELY, true, 'm',
                        guy->rules.has_override_enable( ally_rule::follow_close ) &&
                        !guy->rules.has_override( ally_rule::follow_close ) ?
                        _( "Go back to keeping your usual distance" ) : _( "Move farther from me if you need to" ) );
        nmenu.addentry( NPC_CHAT_SLEEP, true, 's',
                        guy->rules.has_override_enable( ally_rule::allow_sleep ) ?
                        _( "Go back to your usual sleeping habits" ) : _( "Take a nap if you need it" ) );
        nmenu.addentry( NPC_CHAT_CLEAR_OVERRIDES, true, 'o', _( "Let's go back to your usual behaviors" ) );
        nmenu.query();

        switch( nmenu.ret ) {
            case NPC_CHAT_FORBID_ENGAGE:
                npc_batch_override_toggle( npc_list, ally_rule::forbid_engage, true );
                break;
            case NPC_CHAT_NO_GUNS:
                npc_batch_override_toggle( npc_list, ally_rule::use_guns, false );
                break;
            case NPC_CHAT_PULP:
                npc_batch_override_toggle( npc_list, ally_rule::allow_pulp, false );
                break;
            case NPC_CHAT_FOLLOW_CLOSE:
                npc_batch_override_toggle( npc_list, ally_rule::follow_close, true );
                break;
            case NPC_CHAT_MOVE_FREELY:
                npc_batch_override_toggle( npc_list, ally_rule::follow_close, false );
                break;
            case NPC_CHAT_SLEEP:
                npc_batch_override_toggle( npc_list, ally_rule::allow_sleep, true );
                break;
            case NPC_CHAT_CLEAR_OVERRIDES:
                for( npc *p : npc_list ) {
                    p->rules.clear_overrides();
                }
                break;
            default:
                done = true;
                break;
        }
    }

}

static void tell_veh_stop_following()
{
    Character &player_character = get_player_character();
    for( wrapped_vehicle &veh : get_map().get_vehicles() ) {
        vehicle *v = veh.v;
        if( v->has_engine_type( fuel_type_animal, false ) && v->is_owned_by( player_character ) ) {
            v->is_following = false;
            v->engine_on = false;
        }
    }
}

static void assign_veh_to_follow()
{
    Character &player_character = get_player_character();
    for( wrapped_vehicle &veh : get_map().get_vehicles() ) {
        vehicle *v = veh.v;
        if( v->has_engine_type( fuel_type_animal, false ) && v->is_owned_by( player_character ) ) {
            v->activate_animal_follow();
        }
    }
}

static void tell_magic_veh_to_follow()
{
    Character &player_character = get_player_character();
    for( wrapped_vehicle &veh : get_map().get_vehicles() ) {
        vehicle *v = veh.v;
        if( v->magic ) {
            for( const vpart_reference &vp : v->get_all_parts() ) {
                const vpart_info &vpi = vp.info();
                if( vpi.has_flag( "MAGIC_FOLLOW" ) && v->is_owned_by( player_character ) ) {
                    v->activate_magical_follow();
                    break;
                }
            }
        }
    }
}

static void tell_magic_veh_stop_following()
{
    for( wrapped_vehicle &veh : get_map().get_vehicles() ) {
        vehicle *v = veh.v;
        if( v->magic ) {
            for( const vpart_reference &vp : v->get_all_parts() ) {
                const vpart_info &vpi = vp.info();
                if( vpi.has_flag( "MAGIC_FOLLOW" ) ) {
                    v->is_following = false;
                    v->engine_on = false;
                    break;
                }
            }
        }
    }
}

void game::chat()
{
    Character &player_character = get_player_character();
    int volume = player_character.get_shout_volume();

    const std::vector<npc *> available = get_npcs_if( [&]( const npc & guy ) {
        // TODO: Get rid of the z-level check when z-level vision gets "better"
        return u.posz() == guy.posz() && u.sees( guy.pos() ) &&
               rl_dist( u.pos(), guy.pos() ) <= SEEX * 2;
    } );
    const int available_count = available.size();
    const std::vector<npc *> followers = get_npcs_if( [&]( const npc & guy ) {
        return guy.is_player_ally() && guy.is_following() && guy.can_hear( u.pos(), volume );
    } );
    const int follower_count = followers.size();
    const std::vector<npc *> guards = get_npcs_if( [&]( const npc & guy ) {
        return guy.mission == NPC_MISSION_GUARD_ALLY &&
               guy.companion_mission_role_id != "FACTION_CAMP" &&
               guy.can_hear( u.pos(), volume );
    } );
    const int guard_count = guards.size();

    if( player_character.has_trait( trait_PROF_FOODP ) &&
        !( player_character.is_wearing( itype_id( "foodperson_mask" ) ) ||
           player_character.is_wearing( itype_id( "foodperson_mask_on" ) ) ) ) {
        add_msg( m_warning, _( "You can't speak without your face!" ) );
        return;
    }
    std::vector<vehicle *> animal_vehicles;
    std::vector<vehicle *> following_vehicles;
    std::vector<vehicle *> magic_vehicles;
    std::vector<vehicle *> magic_following_vehicles;
    for( auto &veh : get_map().get_vehicles() ) {
        auto &v = veh.v;
        if( v->has_engine_type( fuel_type_animal, false ) &&
            v->is_owned_by( player_character ) ) {
            animal_vehicles.push_back( v );
            if( v->is_following ) {
                following_vehicles.push_back( v );
            }
        }
        if( v->magic ) {
            for( const vpart_reference &vp : v->get_all_parts() ) {
                const vpart_info &vpi = vp.info();
                if( vpi.has_flag( "MAGIC_FOLLOW" ) ) {
                    magic_vehicles.push_back( v );
                    if( v->is_following ) {
                        magic_following_vehicles.push_back( v );
                    }
                    break;
                }
            }
        }
    }

    uilist nmenu;
    nmenu.text = std::string( _( "What do you want to do?" ) );

    if( !available.empty() ) {
        const npc *guy = available.front();
        nmenu.addentry( NPC_CHAT_TALK, true, 't', available_count == 1 ?
                        string_format( _( "Talk to %s" ), guy->name_and_activity() ) :
                        _( "Talk to…" )
                      );
    }
    nmenu.addentry( NPC_CHAT_YELL, true, 'a', _( "Yell" ) );
    nmenu.addentry( NPC_CHAT_SENTENCE, true, 'b', _( "Yell a sentence" ) );
    if( !animal_vehicles.empty() ) {
        nmenu.addentry( NPC_CHAT_ANIMAL_VEHICLE_FOLLOW, true, 'F',
                        _( "Whistle at your animals pulling vehicles to follow you." ) );
    }
    if( !magic_vehicles.empty() ) {
        nmenu.addentry( NPC_CHAT_COMMAND_MAGIC_VEHICLE_FOLLOW, true, 'Q',
                        _( "Utter a magical command that will order your magical vehicles to follow you." ) );
    }
    if( !magic_following_vehicles.empty() ) {
        nmenu.addentry( NPC_CHAT_COMMAND_MAGIC_VEHICLE_STOP_FOLLOW, true, 'q',
                        _( "Utter a magical command that will order your magical vehicles to stop following you." ) );
    }
    if( !following_vehicles.empty() ) {
        nmenu.addentry( NPC_CHAT_ANIMAL_VEHICLE_STOP_FOLLOW, true, 'S',
                        _( "Whistle at your animals pulling vehicles to stop following you." ) );
    }
    if( !guards.empty() ) {
        nmenu.addentry( NPC_CHAT_FOLLOW, true, 'f', guard_count == 1 ?
                        string_format( _( "Tell %s to follow" ), guards.front()->name ) :
                        _( "Tell someone to follow…" )
                      );
    }
    if( !followers.empty() ) {
        nmenu.addentry( NPC_CHAT_GUARD, true, 'g', follower_count == 1 ?
                        string_format( _( "Tell %s to guard" ), followers.front()->name ) :
                        _( "Tell someone to guard…" )
                      );
        nmenu.addentry( NPC_CHAT_AWAKE, true, 'w', _( "Tell everyone on your team to wake up" ) );
        nmenu.addentry( NPC_CHAT_MOUNT, true, 'M', _( "Tell everyone on your team to mount up" ) );
        nmenu.addentry( NPC_CHAT_DISMOUNT, true, 'm', _( "Tell everyone on your team to dismount" ) );
        nmenu.addentry( NPC_CHAT_DANGER, true, 'D',
                        _( "Tell everyone on your team to prepare for danger" ) );
        nmenu.addentry( NPC_CHAT_CLEAR_OVERRIDES, true, 'r',
                        _( "Tell everyone on your team to relax (Clear Overrides)" ) );
        nmenu.addentry( NPC_CHAT_ORDERS, true, 'o', _( "Tell everyone on your team to temporarily…" ) );
    }
    std::string message;
    std::string yell_msg;
    bool is_order = true;
    nmenu.query();

    if( nmenu.ret < 0 ) {
        return;
    }

    switch( nmenu.ret ) {
        case NPC_CHAT_TALK: {
            const int npcselect = npc_select_menu( available, _( "Talk to whom?" ), false );
            if( npcselect < 0 ) {
                return;
            }
            get_avatar().talk_to( get_talker_for( *available[npcselect] ) );
            break;
        }
        case NPC_CHAT_YELL:
            is_order = false;
            message = _( "loudly." );
            break;
        case NPC_CHAT_SENTENCE: {
            std::string popupdesc = _( "Enter a sentence to yell" );
            string_input_popup popup;
            popup.title( _( "Yell a sentence" ) )
            .width( 64 )
            .description( popupdesc )
            .identifier( "sentence" )
            .max_length( 128 )
            .query();
            yell_msg = popup.text();
            is_order = false;
            break;
        }
        case NPC_CHAT_GUARD: {
            const int npcselect = npc_select_menu( followers, _( "Who should guard here?" ) );
            if( npcselect < 0 ) {
                return;
            }
            if( npcselect == follower_count ) {
                for( npc *them : followers ) {
                    talk_function::assign_guard( *them );
                }
                yell_msg = _( "Everyone guard here!" );
            } else {
                talk_function::assign_guard( *followers[npcselect] );
                yell_msg = string_format( _( "Guard here, %s!" ), followers[npcselect]->name );
            }
            break;
        }
        case NPC_CHAT_FOLLOW: {
            const int npcselect = npc_select_menu( guards, _( "Who should follow you?" ) );
            if( npcselect < 0 ) {
                return;
            }
            if( npcselect == guard_count ) {
                for( npc *them : guards ) {
                    talk_function::stop_guard( *them );
                }
                yell_msg = _( "Everyone follow me!" );
            } else {
                talk_function::stop_guard( *guards[npcselect] );
                yell_msg = string_format( _( "Follow me, %s!" ), guards[npcselect]->name );
            }
            break;
        }
        case NPC_CHAT_AWAKE:
            for( npc *them : followers ) {
                talk_function::wake_up( *them );
            }
            yell_msg = _( "Stay awake!" );
            break;
        case NPC_CHAT_MOUNT:
            for( npc *them : followers ) {
                if( them->has_effect( effect_riding ) ) {
                    continue;
                }
                talk_function::find_mount( *them );
            }
            yell_msg = _( "Mount up!" );
            break;
        case NPC_CHAT_DISMOUNT:
            for( npc *them : followers ) {
                if( them->has_effect( effect_riding ) ) {
                    them->npc_dismount();
                }
            }
            yell_msg = _( "Dismount!" );
            break;
        case NPC_CHAT_DANGER:
            for( npc *them : followers ) {
                them->rules.set_danger_overrides();
            }
            yell_msg = _( "We're in danger.  Stay awake, stay close, don't go wandering off, "
                          "and don't open any doors." );
            break;
        case NPC_CHAT_CLEAR_OVERRIDES:
            for( npc *p : followers ) {
                talk_function::clear_overrides( *p );
            }
            yell_msg = _( "As you were." );
            break;
        case NPC_CHAT_ORDERS:
            npc_temp_orders_menu( followers );
            break;
        case NPC_CHAT_ANIMAL_VEHICLE_FOLLOW:
            assign_veh_to_follow();
            break;
        case NPC_CHAT_ANIMAL_VEHICLE_STOP_FOLLOW:
            tell_veh_stop_following();
            break;
        case NPC_CHAT_COMMAND_MAGIC_VEHICLE_FOLLOW:
            tell_magic_veh_to_follow();
            break;
        case NPC_CHAT_COMMAND_MAGIC_VEHICLE_STOP_FOLLOW:
            tell_magic_veh_stop_following();
            break;
        default:
            return;
    }

    if( !yell_msg.empty() ) {
        message = string_format( "\"%s\"", yell_msg );
    }
    if( !message.empty() ) {
        add_msg( _( "You yell %s" ), message );
        u.shout( string_format( _( "%s yelling %s" ), u.disp_name(), message ), is_order );
    }

    u.moves -= 100;
}

void npc::handle_sound( const sounds::sound_t spriority, const std::string &description,
                        int heard_volume, const tripoint &spos )
{
    const map &here = get_map();
    const tripoint s_abs_pos = here.getabs( spos );
    const tripoint my_abs_pos = here.getabs( pos() );

    add_msg_debug( debugmode::DF_NPC,
                   "%s heard '%s', priority %d at volume %d from %d:%d, my pos %d:%d",
                   disp_name(), description, static_cast<int>( spriority ), heard_volume,
                   s_abs_pos.x, s_abs_pos.y, my_abs_pos.x, my_abs_pos.y );

    Character &player_character = get_player_character();
    bool player_ally = player_character.pos() == spos && is_player_ally();
    player *const sound_source = g->critter_at<player>( spos );
    bool npc_ally = sound_source && sound_source->is_npc() && is_ally( *sound_source );

    if( ( player_ally || npc_ally ) && spriority == sounds::sound_t::order ) {
        say( "<acknowledged>" );
    }

    if( sees( spos ) || is_hallucination() ) {
        return;
    }
    // ignore low priority sounds if the NPC "knows" it came from a friend.
    // TODO: NPC will need to respond to talking noise eventually
    // but only for bantering purposes, not for investigating.
    if( spriority < sounds::sound_t::alarm ) {
        if( player_ally ) {
            add_msg_debug( debugmode::DF_NPC, "Allied NPC ignored same faction %s", name );
            return;
        }
        if( npc_ally ) {
            add_msg_debug( debugmode::DF_NPC, "NPC ignored same faction %s", name );
            return;
        }
    }
    // discount if sound source is player, or seen by player,
    // and listener is friendly and sound source is combat or alert only.
    if( spriority < sounds::sound_t::alarm && player_character.sees( spos ) ) {
        if( is_player_ally() ) {
            add_msg_debug( debugmode::DF_NPC, "NPC %s ignored low priority noise that player can see", name );
            return;
            // discount if sound source is player, or seen by player,
            // listener is neutral and sound type is worth investigating.
        } else if( spriority < sounds::sound_t::destructive_activity &&
                   get_attitude_group( get_attitude() ) != attitude_group::hostile ) {
            return;
        }
    }
    // patrolling guards will investigate more readily than stationary NPCS
    int investigate_dist = 10;
    if( mission == NPC_MISSION_GUARD_ALLY || mission == NPC_MISSION_GUARD_PATROL ) {
        investigate_dist = 50;
    }
    if( rules.has_flag( ally_rule::ignore_noise ) ) {
        investigate_dist = 0;
    }
    if( ai_cache.total_danger < 1.0f ) {
        if( spriority == sounds::sound_t::movement && !in_vehicle ) {
            warn_about( "movement_noise", rng( 1, 10 ) * 1_minutes, description );
        } else if( spriority > sounds::sound_t::movement ) {
            if( ( spriority == sounds::sound_t::speech || spriority == sounds::sound_t::alert ||
                  spriority == sounds::sound_t::order ) && sound_source &&
                !has_faction_relationship( *sound_source, npc_factions::knows_your_voice ) ) {
                warn_about( "speech_noise", rng( 1, 10 ) * 1_minutes );
            } else if( spriority > sounds::sound_t::activity ) {
                warn_about( "combat_noise", rng( 1, 10 ) * 1_minutes );
            }
            bool should_check = rl_dist( pos(), spos ) < investigate_dist;
            if( should_check ) {
                const zone_manager &mgr = zone_manager::get_manager();
                // NOLINTNEXTLINE(bugprone-branch-clone)
                if( mgr.has( zone_type_NPC_NO_INVESTIGATE, s_abs_pos, fac_id ) ) {
                    should_check = false;
                } else if( mgr.has( zone_type_NPC_INVESTIGATE_ONLY, my_abs_pos, fac_id ) &&
                           !mgr.has( zone_type_NPC_INVESTIGATE_ONLY, s_abs_pos, fac_id ) ) {
                    should_check = false;
                }
            }
            if( should_check ) {
                add_msg_debug( debugmode::DF_NPC, "%s added noise at pos %d:%d", name, s_abs_pos.x, s_abs_pos.y );
                dangerous_sound temp_sound;
                temp_sound.abs_pos = s_abs_pos;
                temp_sound.volume = heard_volume;
                temp_sound.type = spriority;
                if( !ai_cache.sound_alerts.empty() ) {
                    if( ai_cache.sound_alerts.back().abs_pos != s_abs_pos ) {
                        ai_cache.sound_alerts.push_back( temp_sound );
                    }
                } else {
                    ai_cache.sound_alerts.push_back( temp_sound );
                }
            }
        }
    }
}

void avatar::talk_to( std::unique_ptr<talker> talk_with, bool text_only, bool radio_contact )
{
    const bool has_mind_control = has_trait( trait_DEBUG_MIND_CONTROL );
    if( !talk_with->will_talk_to_u( *this, has_mind_control ) ) {
        return;
    }
    dialogue d( get_talker_for( *this ), std::move( talk_with ) );
    d.by_radio = radio_contact;
    dialogue_by_radio = radio_contact;
    d.actor( true )->check_missions();
    for( auto &mission : d.actor( true )->assigned_missions() ) {
        if( mission->get_assigned_player_id() == getID() ) {
            d.missions_assigned.push_back( mission );
        }
    }
    for( const std::string &topic_id : d.actor( true )->get_topics( radio_contact ) ) {
        d.add_topic( topic_id );
    }
    for( const std::string &topic_id : d.actor( true )->get_topics( radio_contact ) ) {
        d.add_topic( topic_id );
    }
    dialogue_window d_win;
    d_win.open_dialogue( text_only );
    // Main dialogue loop
    do {
        d.actor( true )->update_missions( d.missions_assigned );
        const talk_topic next = d.opt( d_win, name, d.topic_stack.back() );
        if( next.id == "TALK_NONE" ) {
            int cat = topic_category( d.topic_stack.back() );
            do {
                d.topic_stack.pop_back();
            } while( cat != -1 && topic_category( d.topic_stack.back() ) == cat );
        }
        if( next.id == "TALK_DONE" || d.topic_stack.empty() ) {
            d.actor( true )->say( _( "Bye." ) );
            d.done = true;
        } else if( next.id != "TALK_NONE" ) {
            d.add_topic( next );
        }
    } while( !d.done );

    if( activity.id() == ACT_AIM && !has_weapon() ) {
        cancel_activity();
        // don't query certain activities that are started from dialogue
    } else if( activity.id() == ACT_TRAIN || activity.id() == ACT_WAIT_NPC ||
               activity.id() == ACT_SOCIALIZE || activity.index == d.actor( true )->getID().get_value() ) {
        return;
    }

    if( !d.actor( true )->has_effect( effect_under_operation ) ) {
        g->cancel_activity_or_ignore_query( distraction_type::talked_to,
                                            string_format( _( "%s talked to you." ),
                                                    d.actor( true )->disp_name() ) );
    }
}

std::string dialogue::dynamic_line( const talk_topic &the_topic ) const
{
    if( !the_topic.item_type.is_null() ) {
        cur_item = the_topic.item_type;
    }

    // For compatibility
    const auto &topic = the_topic.id;
    const auto iter = json_talk_topics.find( topic );
    if( iter != json_talk_topics.end() ) {
        const std::string line = iter->second.get_dynamic_line( *this );
        if( !line.empty() ) {
            return line;
        }
    }

    if( topic == "TALK_NPC_NOFACE" ) {
        return string_format( _( "&%s stays silent." ), actor( true )->disp_name() );
    }

    if( topic == "TALK_NOFACE" ) {
        return _( "&You can't talk without your face." );
    } else if( topic == "TALK_DEAF" ) {
        return _( "&You are deaf and can't talk." );

    } else if( topic == "TALK_DEAF_ANGRY" ) {
        return string_format(
                   _( "&You are deaf and can't talk.  When you don't respond, %s becomes angry!" ),
                   actor( true )->disp_name() );
    } else if( topic == "TALK_MUTE" ) {
        return _( "&You are mute and can't talk." );

    } else if( topic == "TALK_MUTE_ANGRY" ) {
        return string_format(
                   _( "&You are mute and can't talk.  When you don't respond, %s becomes angry!" ),
                   actor( true )->disp_name() );
    }
    avatar &player_character = get_avatar();
    if( topic == "TALK_SEDATED" ) {
        return string_format( _( "%1$s is sedated and can't be moved or woken up until the "
                                 "medication or sedation wears off.\nYou estimate it will wear "
                                 "off in %2$s." ),
                              actor( true )->disp_name(),
                              to_string_approx( player_character.estimate_effect_dur( skill_id( "firstaid" ),
                                                effect_narcosis, 90_minutes, 60_minutes, 6,
                                                *actor( true )->get_npc() ) ) );
    }

    // Those topics are handled by the mission system, see there.
    static const std::unordered_set<std::string> mission_topics = { {
            "TALK_MISSION_DESCRIBE", "TALK_MISSION_DESCRIBE_URGENT",
            "TALK_MISSION_OFFER", "TALK_MISSION_ACCEPTED",
            "TALK_MISSION_REJECTED", "TALK_MISSION_ADVICE", "TALK_MISSION_INQUIRE",
            "TALK_MISSION_SUCCESS", "TALK_MISSION_SUCCESS_LIE", "TALK_MISSION_FAILURE"
        }
    };
    if( mission_topics.count( topic ) > 0 ) {
        mission *miss = actor( true )->selected_mission();
        if( miss == nullptr ) {
            return "mission_selected == nullptr; BUG!  (npctalk.cpp:dynamic_line)";
        }
        const auto &type = miss->get_type();
        // TODO: make it a member of the mission class, maybe at mission instance specific data
        const std::string &ret = miss->dialogue_for_topic( topic );
        if( ret.empty() ) {
            debugmsg( "Bug in npctalk.cpp:dynamic_line.  Wrong mission_id(%s) or topic(%s)",
                      type.id.c_str(), topic.c_str() );
            return "";
        }

        if( topic == "TALK_MISSION_SUCCESS" && miss->has_follow_up() ) {
            switch( rng( 1, 3 ) ) {
                case 1:
                    return ret + _( "  And I have more I'd like you to do." );
                case 2:
                    return ret + _( "  I could use a hand with something else if you are interested." );
                case 3:
                    return ret + _( "  If you are interested, I have another job for you." );
            }
        }

        return ret;
    }

    if( topic == "TALK_NONE" || topic == "TALK_DONE" ) {
        return _( "Bye." );
    } else if( topic == "TALK_TRAIN" ) {
        if( !player_character.backlog.empty() && player_character.backlog.front().id() == ACT_TRAIN ) {
            return _( "Shall we resume?" );
        } else if( actor( true )->skills_offered_to( *actor( false ) ).empty() &&
                   actor( true )->styles_offered_to( *actor( false ) ).empty() &&
                   actor( true )->spells_offered_to( *actor( false ) ).empty() ) {
            return _( "Sorry, but it doesn't seem I have anything to teach you." );
        } else {
            return _( "Here's what I can teach you…" );
        }
    } else if( topic == "TALK_HOW_MUCH_FURTHER" ) {
        return actor( true )->distance_to_goal();
    } else if( topic == "TALK_DESCRIBE_MISSION" ) {
        return actor( true )->get_job_description();
    } else if( topic == "TALK_SHOUT" ) {
        actor( false )->shout();
        if( actor( false )->is_deaf() ) {
            return _( "&You yell, but can't hear yourself." );
        } else {
            if( actor( false )->is_mute() ) {
                return _( "&You yell, but can't form words." );
            } else {
                return _( "&You yell." );
            }
        }
    } else if( topic == "TALK_SIZE_UP" ) {
        return actor( true )->evaluation_by( *actor( false ) );
    } else if( topic == "TALK_LOOK_AT" ) {
        return "&" + actor( true )->short_description();
    } else if( topic == "TALK_OPINION" ) {
        return "&" + actor( true )->opinion_text();
    } else if( topic == "TALK_MIND_CONTROL" ) {
        if( actor( true )->enslave_mind() ) {
            return _( "YES, MASTER!" );
        }
    }

    return string_format( "I don't know what to say for %s. (BUG (npctalk.cpp:dynamic_line))",
                          topic );
}

void dialogue::apply_speaker_effects( const talk_topic &the_topic )
{
    const auto &topic = the_topic.id;
    const auto iter = json_talk_topics.find( topic );
    if( iter == json_talk_topics.end() ) {
        return;
    }
    for( json_dynamic_line_effect &npc_effect : iter->second.get_speaker_effects() ) {
        if( npc_effect.test_condition( *this ) ) {
            npc_effect.apply( *this );
        }
    }
}

talk_response &dialogue::add_response( const std::string &text, const std::string &r,
                                       const bool first )
{
    talk_response result = talk_response();
    result.truetext = no_translation( text );
    result.truefalse_condition = []( const dialogue & ) {
        return true;
    };
    result.success.next_topic = talk_topic( r );
    if( first ) {
        responses.insert( responses.begin(), result );
        return responses.front();
    } else {
        responses.push_back( result );
        return responses.back();
    }
}

talk_response &dialogue::add_response_done( const std::string &text )
{
    return add_response( text, "TALK_DONE" );
}

talk_response &dialogue::add_response_none( const std::string &text )
{
    return add_response( text, "TALK_NONE" );
}

talk_response &dialogue::add_response( const std::string &text, const std::string &r,
                                       const talkfunction_ptr &effect_success, const bool first )
{
    talk_response &result = add_response( text, r, first );
    result.success.set_effect( effect_success );
    return result;
}

talk_response &dialogue::add_response( const std::string &text, const std::string &r,
                                       const std::function<void( npc & )> &effect_success,
                                       dialogue_consequence consequence, const bool first )
{
    talk_response &result = add_response( text, r, first );
    result.success.set_effect_consequence( effect_success, consequence );
    return result;
}

talk_response &dialogue::add_response( const std::string &text, const std::string &r,
                                       mission *miss, const bool first )
{
    if( miss == nullptr ) {
        debugmsg( "tried to select null mission" );
    }
    talk_response &result = add_response( text, r, first );
    result.mission_selected = miss;
    return result;
}

talk_response &dialogue::add_response( const std::string &text, const std::string &r,
                                       const skill_id &skill, const bool first )
{
    talk_response &result = add_response( text, r, first );
    result.skill = skill;
    return result;
}

talk_response &dialogue::add_response( const std::string &text, const std::string &r,
                                       const proficiency_id &proficiency, const bool first )
{
    talk_response &result = add_response( text, r, first );
    result.proficiency = proficiency;
    return result;
}

talk_response &dialogue::add_response( const std::string &text, const std::string &r,
                                       const spell_id &sp, const bool first )
{
    talk_response &result = add_response( text, r, first );
    result.dialogue_spell = sp;
    return result;
}

talk_response &dialogue::add_response( const std::string &text, const std::string &r,
                                       const martialart &style, const bool first )
{
    talk_response &result = add_response( text, r, first );
    result.style = style.id;
    return result;
}

talk_response &dialogue::add_response( const std::string &text, const std::string &r,
                                       const itype_id &item_type, const bool first )
{
    if( item_type.is_null() ) {
        debugmsg( "explicitly specified null item" );
    }

    talk_response &result = add_response( text, r, first );
    result.success.next_topic.item_type = item_type;
    return result;
}

void dialogue::gen_responses( const talk_topic &the_topic )
{
    responses.clear();
    const auto iter = json_talk_topics.find( the_topic.id );
    if( iter != json_talk_topics.end() ) {
        json_talk_topic &jtt = iter->second;
        if( jtt.gen_responses( *this ) ) {
            return;
        }
    }

    Character &player_character = get_player_character();
    if( the_topic.id == "TALK_MISSION_LIST" ) {
        if( actor( true )->available_missions().size() == 1 ) {
            add_response( _( "Tell me about it." ), "TALK_MISSION_OFFER",
                          actor( true )->available_missions().front(), true );
        } else {
            for( auto &mission : actor( true )->available_missions() ) {
                add_response( mission->get_type().tname(), "TALK_MISSION_OFFER", mission, true );
            }
        }
    } else if( the_topic.id == "TALK_MISSION_LIST_ASSIGNED" ) {
        if( missions_assigned.size() == 1 ) {
            add_response( _( "I have news." ), "TALK_MISSION_INQUIRE", missions_assigned.front() );
        } else {
            for( auto &miss_it : missions_assigned ) {
                add_response( miss_it->get_type().tname(), "TALK_MISSION_INQUIRE", miss_it );
            }
        }
    } else if( the_topic.id == "TALK_TRAIN" ) {
        if( !player_character.backlog.empty() && player_character.backlog.front().id() == ACT_TRAIN &&
            player_character.backlog.front().index == actor( true )->getID().get_value() ) {
            player_activity &backlog = player_character.backlog.front();
            const skill_id skillt( backlog.name );
            // TODO: This is potentially dangerous. A skill and a martial art
            // could have the same ident!
            if( !skillt.is_valid() ) {
                const matype_id styleid = matype_id( backlog.name );
                if( !styleid.is_valid() ) {
                    const spell_id &sp_id = spell_id( backlog.name );
                    if( actor( true )->knows_spell( sp_id ) ) {
                        add_response( string_format( _( "Yes, let's resume training %s" ),
                                                     sp_id->name ), "TALK_TRAIN_START", sp_id );
                    }
                } else {
                    const martialart &style = styleid.obj();
                    add_response( string_format( _( "Yes, let's resume training %s" ),
                                                 style.name ), "TALK_TRAIN_START", style );
                }
            } else {
                add_response( string_format( _( "Yes, let's resume training %s" ), skillt->name() ),
                              "TALK_TRAIN_START", skillt );
            }
        }
        const std::vector<matype_id> &styles = actor( true )->styles_offered_to( *actor( false ) );
        const std::vector<skill_id> &trainable = actor( true )->skills_offered_to( *actor( false ) );
        const std::vector<spell_id> &teachable = actor( true )->spells_offered_to( *actor( false ) );
        const std::vector<proficiency_id> &proficiencies = actor( true )->proficiencies_offered_to( *actor(
                    false ) );
        if( trainable.empty() && styles.empty() && teachable.empty() && proficiencies.empty() ) {
            add_response_none( _( "Oh, okay." ) );
            return;
        }
        for( const spell_id &sp : teachable ) {
            const std::string &text = actor( true )->spell_training_text( *actor( false ), sp );
            if( !text.empty() ) {
                add_response( text, "TALK_TRAIN_START", sp );
            }
        }
        for( const matype_id &style_id : styles ) {
            const std::string &text = actor( true )->style_training_text( *actor( false ), style_id );
            if( !text.empty() ) {
                add_response( text, "TALK_TRAIN_START", style_id.obj() );
            }
        }
        for( const skill_id &trained : trainable ) {
            const std::string &text = actor( true )->skill_training_text( *actor( false ), trained );
            if( !text.empty() && !trained->obsolete() ) {
                add_response( text, "TALK_TRAIN_START", trained );
            }
        }
        for( const proficiency_id &trained : proficiencies ) {
            const std::string &text = actor( true )->proficiency_training_text( *actor( false ), trained );
            if( !text.empty() ) {
                add_response( text, "TALK_TRAIN_START", trained );
            }
        }
        add_response_none( _( "Eh, never mind." ) );
    } else if( the_topic.id == "TALK_HOW_MUCH_FURTHER" ) {
        add_response_none( _( "Okay, thanks." ) );
        add_response_done( _( "Let's keep moving." ) );
    }

    if( actor( false )->has_trait( trait_DEBUG_MIND_CONTROL ) && !actor( true )->is_player_ally() ) {
        add_response( _( "OBEY ME!" ), "TALK_MIND_CONTROL" );
        add_response_done( _( "Bye." ) );
    }

    if( responses.empty() ) {
        add_response_done( _( "Bye." ) );
    }
}

static int parse_mod( const dialogue &d, const std::string &attribute, const int factor )
{
    return d.actor( true )->parse_mod( attribute, factor ) + d.actor( false )->parse_mod( attribute,
            factor );
}

int talk_trial::calc_chance( const dialogue &d ) const
{
    if( d.actor( false )->has_trait( trait_DEBUG_MIND_CONTROL ) ) {
        return 100;
    }
    int chance = difficulty;
    switch( type ) {
        case NUM_TALK_TRIALS:
            dbg( D_ERROR ) << "called calc_chance with invalid talk_trial value: " << type;
            break;
        case TALK_TRIAL_NONE:
            chance = 100;
            break;
        case TALK_TRIAL_CONDITION:
            chance = condition( d ) ? 100 : 0;
            break;
        case TALK_TRIAL_LIE:
            chance += d.actor( false )->trial_chance_mod( "lie" ) + d.actor( true )->trial_chance_mod( "lie" );
            break;
        case TALK_TRIAL_PERSUADE:
            chance += d.actor( false )->trial_chance_mod( "persuade" ) +
                      d.actor( true )->trial_chance_mod( "persuade" );
            break;
        case TALK_TRIAL_INTIMIDATE:
            chance += d.actor( false )->trial_chance_mod( "intimidate" ) +
                      d.actor( true )->trial_chance_mod( "intimidate" );
            break;
    }
    for( const auto &this_mod : modifiers ) {
        chance += parse_mod( d, this_mod.first, this_mod.second );
    }

    return std::max( 0, std::min( 100, chance ) );
}

bool talk_trial::roll( dialogue &d ) const
{
    if( type == TALK_TRIAL_NONE || d.actor( false )->has_trait( trait_DEBUG_MIND_CONTROL ) ) {
        return true;
    }
    const int chance = calc_chance( d );
    const bool success = rng( 0, 99 ) < chance;
    if( d.actor( false )->get_character() ) {
        player &u = *d.actor( false )->get_character();
        if( success ) {
            u.practice( skill_speech, ( 100 - chance ) / 10 );
        } else {
            u.practice( skill_speech, ( 100 - chance ) / 7 );
        }
    }
    return success;
}

int topic_category( const talk_topic &the_topic )
{
    const auto &topic = the_topic.id;
    // TODO: ideally, this would be a property of the topic itself.
    // How this works: each category has a set of topics that belong to it, each set is checked
    // for the given topic and if a set contains, the category number is returned.
    static const std::unordered_set<std::string> topic_1 = { {
            "TALK_MISSION_START", "TALK_MISSION_DESCRIBE", "TALK_MISSION_OFFER",
            "TALK_MISSION_ACCEPTED", "TALK_MISSION_REJECTED", "TALK_MISSION_ADVICE",
            "TALK_MISSION_INQUIRE", "TALK_MISSION_SUCCESS", "TALK_MISSION_SUCCESS_LIE",
            "TALK_MISSION_FAILURE", "TALK_MISSION_REWARD", "TALK_MISSION_END",
            "TALK_MISSION_DESCRIBE_URGENT"
        }
    };
    if( topic_1.count( topic ) > 0 ) {
        return 1;
    }
    static const std::unordered_set<std::string> topic_2 = { {
            "TALK_SHARE_EQUIPMENT", "TALK_GIVE_EQUIPMENT", "TALK_DENY_EQUIPMENT"
        }
    };
    if( topic_2.count( topic ) > 0 ) {
        return 2;
    }
    static const std::unordered_set<std::string> topic_3 = { {
            "TALK_SUGGEST_FOLLOW", "TALK_AGREE_FOLLOW", "TALK_DENY_FOLLOW",
        }
    };
    if( topic_3.count( topic ) > 0 ) {
        return 3;
    }
    static const std::unordered_set<std::string> topic_4 = { {
            "TALK_COMBAT_ENGAGEMENT",
        }
    };
    if( topic_4.count( topic ) > 0 ) {
        return 4;
    }
    static const std::unordered_set<std::string> topic_5 = { {
            "TALK_COMBAT_COMMANDS",
        }
    };
    if( topic_5.count( topic ) > 0 ) {
        return 5;
    }
    static const std::unordered_set<std::string> topic_6 = { {
            "TALK_TRAIN", "TALK_TRAIN_START", "TALK_TRAIN_FORCE"
        }
    };
    if( topic_6.count( topic ) > 0 ) {
        return 6;
    }
    static const std::unordered_set<std::string> topic_7 = { {
            "TALK_MISC_RULES",
        }
    };
    if( topic_7.count( topic ) > 0 ) {
        return 7;
    }
    static const std::unordered_set<std::string> topic_8 = { {
            "TALK_AIM_RULES",
        }
    };
    if( topic_8.count( topic ) > 0 ) {
        return 8;
    }
    static const std::unordered_set<std::string> topic_9 = { {
            "TALK_FRIEND", "TALK_GIVE_ITEM", "TALK_USE_ITEM",
        }
    };
    if( topic_9.count( topic ) > 0 ) {
        return 9;
    }
    static const std::unordered_set<std::string> topic_99 = { {
            "TALK_SIZE_UP", "TALK_LOOK_AT", "TALK_OPINION", "TALK_SHOUT"
        }
    };
    if( topic_99.count( topic ) > 0 ) {
        return 99;
    }
    return -1; // Not grouped with other topics
}

void parse_tags( std::string &phrase, const Character &u, const Character &me,
                 const itype_id &item_type )
{
    phrase = SNIPPET.expand( remove_color_tags( phrase ) );

    size_t fa;
    size_t fb;
    std::string tag;
    do {
        fa = phrase.find( '<' );
        fb = phrase.find( '>' );
        int l = fb - fa + 1;
        if( fa != std::string::npos && fb != std::string::npos ) {
            tag = phrase.substr( fa, fb - fa + 1 );
        } else {
            return;
        }

        // Special, dynamic tags go here
        if( tag == "<yrwp>" ) {
            phrase.replace( fa, l, remove_color_tags( u.weapon.tname() ) );
        } else if( tag == "<mywp>" ) {
            if( !me.is_armed() ) {
                phrase.replace( fa, l, _( "fists" ) );
            } else {
                phrase.replace( fa, l, remove_color_tags( me.weapon.tname() ) );
            }
        } else if( tag == "<ammo>" ) {
            if( !me.weapon.is_gun() ) {
                phrase.replace( fa, l, _( "BADAMMO" ) );
            } else {
                phrase.replace( fa, l, me.weapon.ammo_current()->nname( 1 ) );
            }
        } else if( tag == "<current_activity>" ) {
            std::string activity_name;
            const npc *guy = dynamic_cast<const npc *>( &me );
            if( guy->current_activity_id ) {
                activity_name = guy->current_activity_id.obj().verb().translated();
            } else {
                activity_name = _( "doing this and that" );
            }
            phrase.replace( fa, l, activity_name );
        } else if( tag == "<punc>" ) {
            switch( rng( 0, 2 ) ) {
                case 0:
                    phrase.replace( fa, l, pgettext( "punctuation", "." ) );
                    break;
                case 1:
                    phrase.replace( fa, l, pgettext( "punctuation", "…" ) );
                    break;
                case 2:
                    phrase.replace( fa, l, pgettext( "punctuation", "!" ) );
                    break;
            }
        } else if( tag == "<mypronoun>" ) {
            std::string npcstr = me.male ? pgettext( "npc", "He" ) : pgettext( "npc", "She" );
            phrase.replace( fa, l, npcstr );
        } else if( tag == "<topic_item>" ) {
            phrase.replace( fa, l, item::nname( item_type, 2 ) );
        } else if( tag == "<topic_item_price>" ) {
            item tmp( item_type );
            phrase.replace( fa, l, format_money( tmp.price( true ) ) );
        } else if( tag == "<topic_item_my_total_price>" ) {
            item tmp( item_type );
            tmp.charges = me.charges_of( item_type );
            phrase.replace( fa, l, format_money( tmp.price( true ) ) );
        } else if( tag == "<topic_item_your_total_price>" ) {
            item tmp( item_type );
            tmp.charges = u.charges_of( item_type );
            phrase.replace( fa, l, format_money( tmp.price( true ) ) );
        } else if( !tag.empty() ) {
            debugmsg( "Bad tag.  '%s' (%d - %d)", tag.c_str(), fa, fb );
            phrase.replace( fa, fb - fa + 1, "????" );
        }
    } while( fa != std::string::npos && fb != std::string::npos );
}

void dialogue::add_topic( const std::string &topic_id )
{
    topic_stack.emplace_back( topic_id );
}

void dialogue::add_topic( const talk_topic &topic )
{
    topic_stack.push_back( topic );
}

talker *dialogue::actor( const bool is_beta ) const
{
    if( !has_beta && !has_alpha ) {
        debugmsg( "Attempted to use a dialogue with no actors!" );
    }
    if( is_beta && !has_beta ) {
        debugmsg( "Tried to use an invalid beta talker." );
        // Try to avoid a crash by using the alpha if it exists
        if( has_alpha ) {
            return alpha.get();
        }
    }
    if( !is_beta && !has_alpha ) {
        debugmsg( "Tried to use an invalid alpha talker." );
        // Try to avoid a crash by using the beta if it exists
        if( has_beta ) {
            return beta.get();
        }
    }
    return ( is_beta ? beta : alpha ).get();
}

dialogue::dialogue( std::unique_ptr<talker> alpha_in,
                    std::unique_ptr<talker> beta_in )
{
    has_alpha = alpha_in != nullptr;
    has_beta = beta_in != nullptr;
    if( has_alpha ) {
        alpha = std::move( alpha_in );
    }
    if( has_beta ) {
        beta = std::move( beta_in );
    }
    if( !has_alpha && !has_beta ) {
        debugmsg( "Constructed a dialogue with no actors!" );
    }
}

talk_data talk_response::create_option_line( const dialogue &d, const input_event &hotkey )
{
    std::string ftext;
    text = ( truefalse_condition( d ) ? truetext : falsetext ).translated();
    if( trial.type == TALK_TRIAL_NONE || trial.type == TALK_TRIAL_CONDITION ) {
        // regular dialogue
        ftext = text;
    } else {
        // dialogue w/ a % chance to work
        //~ %1$s is translated trial type, %2$d is a number, and %3$s is the translated response text
        ftext = string_format( pgettext( "talk option", "[%1$s %2$d%%] %3$s" ),
                               trial.name(), trial.calc_chance( d ), text );
    }
    parse_tags( ftext, *d.actor( false )->get_character(), *d.actor( true )->get_npc(),
                success.next_topic.item_type );

    nc_color color;
    std::set<dialogue_consequence> consequences = get_consequences( d );
    if( consequences.count( dialogue_consequence::hostile ) > 0 ) {
        color = c_red;
    } else if( text[0] == '*' || consequences.count( dialogue_consequence::helpless ) > 0 ) {
        color = c_light_red;
    } else if( text[0] == '&' || consequences.count( dialogue_consequence::action ) > 0 ) {
        color = c_green;
    } else {
        color = c_white;
    }
    talk_data results;
    results.color = color;
    results.hotkey_desc = right_justify( hotkey.short_description(), 2 );
    results.text = ftext;
    return results;
}

std::set<dialogue_consequence> talk_response::get_consequences( const dialogue &d ) const
{
    int chance = trial.calc_chance( d );
    if( chance >= 100 ) {
        return { success.get_consequence( d ) };
    } else if( chance <= 0 ) {
        return { failure.get_consequence( d ) };
    }

    return {{ success.get_consequence( d ), failure.get_consequence( d ) }};
}

dialogue_consequence talk_effect_t::get_consequence( const dialogue &d ) const
{
    if( d.actor( true )->check_hostile_response( opinion.anger ) ) {
        return dialogue_consequence::hostile;
    }
    return guaranteed_consequence;
}

const talk_topic &special_talk( const std::string &action )
{
    static const std::map<std::string, talk_topic> key_map = {{
            { "LOOK_AT", talk_topic( "TALK_LOOK_AT" ) },
            { "SIZE_UP_STATS", talk_topic( "TALK_SIZE_UP" ) },
            { "CHECK_OPINION", talk_topic( "TALK_OPINION" ) },
            { "YELL", talk_topic( "TALK_SHOUT" ) },
        }
    };

    const auto iter = key_map.find( action );
    if( iter != key_map.end() ) {
        return iter->second;
    }

    static const talk_topic no_topic = talk_topic( "TALK_NONE" );
    return no_topic;
}

talk_topic dialogue::opt( dialogue_window &d_win, const std::string &npc_name,
                          const talk_topic &topic )
{
    bool text_only = d_win.text_only;
    std::string challenge = dynamic_line( topic );
    gen_responses( topic );
    // Put quotes around challenge (unless it's an action)
    if( challenge[0] != '*' && challenge[0] != '&' ) {
        challenge = "\"" + challenge + "\"";
    }

    // Parse any tags in challenge
    parse_tags( challenge, *actor( false )->get_character(), *actor( true )->get_npc(),
                topic.item_type );
    capitalize_letter( challenge );

    // Prepend "My Name: "
    if( challenge[0] == '&' ) {
        // No name prepended!
        challenge = challenge.substr( 1 );
    } else if( challenge[0] == '*' ) {
        challenge = string_format( pgettext( "npc does something", "%s %s" ), actor( true )->disp_name(),
                                   challenge.substr( 1 ) );
    } else {
        challenge = string_format( pgettext( "npc says something", "%s: %s" ), actor( true )->disp_name(),
                                   challenge );
    }

    d_win.add_history_separator();

    ui_adaptor ui;
    const auto resize_cb = [&]( ui_adaptor & ui ) {
        d_win.resize_dialogue( ui );
    };
    ui.on_screen_resize( resize_cb );
    resize_cb( ui );

    // Number of lines to highlight
    const size_t hilight_lines = d_win.add_to_history( challenge );

    apply_speaker_effects( topic );

    if( responses.empty() ) {
        debugmsg( "No dialogue responses" );
        return talk_topic( "TALK_NONE" );
    }

    input_context ctxt( "DIALOGUE_CHOOSE_RESPONSE" );
    ctxt.register_action( "LOOK_AT" );
    ctxt.register_action( "SIZE_UP_STATS" );
    ctxt.register_action( "YELL" );
    ctxt.register_action( "CHECK_OPINION" );
    ctxt.register_updown();
    ctxt.register_action( "PAGE_UP" );
    ctxt.register_action( "PAGE_DOWN" );
    ctxt.register_action( "HELP_KEYBINDINGS" );
    ctxt.register_action( "ANY_INPUT" );
    std::vector<talk_data> response_lines;
    std::vector<input_event> response_hotkeys;
    const auto generate_response_lines = [&]() {
#if defined(__ANDROID__)
        ctxt.get_registered_manual_keys().clear();
#endif
        const hotkey_queue &queue = hotkey_queue::alphabets();
        response_lines.clear();
        response_hotkeys.clear();
        input_event evt = ctxt.first_unassigned_hotkey( queue );
        for( talk_response &response : responses ) {
            const talk_data &td = response.create_option_line( *this, evt );
            response_lines.emplace_back( td );
            response_hotkeys.emplace_back( evt );
#if defined(__ANDROID__)
            ctxt.register_manual_key( evt.get_first_input(), td.text );
#endif
            evt = ctxt.next_unassigned_hotkey( queue, evt );
        }
    };
    generate_response_lines();

    ui.on_redraw( [&]( const ui_adaptor & ) {
        d_win.print_header( npc_name );
        d_win.display_responses( hilight_lines, response_lines );
    } );

    size_t response_ind = response_hotkeys.size();
    bool okay;
    do {
        d_win.refresh_response_display();
        std::string action;
        do {
            ui_manager::redraw();
            input_event evt;
            if( !text_only ) {
                action = ctxt.handle_input();
                evt = ctxt.get_raw_input();
            } else {
                action = "ANY_INPUT";
                evt = response_hotkeys.empty() ? input_event() : response_hotkeys.back();
            }
            d_win.handle_scrolling( action );
            talk_topic st = special_talk( action );
            if( st.id != "TALK_NONE" ) {
                return st;
            }
            if( action == "HELP_KEYBINDINGS" ) {
                // Reallocate hotkeys as keybindings may have changed
                generate_response_lines();
            } else if( action == "ANY_INPUT" ) {
                const auto hotkey_it = std::find( response_hotkeys.begin(),
                                                  response_hotkeys.end(), evt );
                response_ind = std::distance( response_hotkeys.begin(), hotkey_it );
            }
        } while( action != "ANY_INPUT" || response_ind >= response_hotkeys.size() );
        okay = true;
        std::set<dialogue_consequence> consequences = responses[response_ind].get_consequences( *this );
        if( consequences.count( dialogue_consequence::hostile ) > 0 ) {
            okay = query_yn( _( "You may be attacked!  Proceed?" ) );
        } else if( consequences.count( dialogue_consequence::helpless ) > 0 ) {
            okay = query_yn( _( "You'll be helpless!  Proceed?" ) );
        }
    } while( !okay );
    d_win.add_history_separator();

    talk_response chosen = responses[response_ind];
    std::string response_printed = string_format( pgettext( "you say something", "You: %s" ),
                                   response_lines[response_ind].text );
    d_win.add_to_history( response_printed );

    if( chosen.mission_selected != nullptr ) {
        actor( true )->select_mission( chosen.mission_selected );
    }

    // We can't set both skill and style or training will bug out
    // TODO: Allow setting both skill and style
    actor( true )->store_chosen_training( chosen.skill, chosen.style, chosen.dialogue_spell,
                                          chosen.proficiency );
    const bool success = chosen.trial.roll( *this );
    const auto &effects = success ? chosen.success : chosen.failure;
    return effects.apply( *this );
}

talk_trial::talk_trial( const JsonObject &jo )
{
    static const std::unordered_map<std::string, talk_trial_type> types_map = { {
#define WRAP(value) { #value, TALK_TRIAL_##value }
            WRAP( NONE ),
            WRAP( LIE ),
            WRAP( PERSUADE ),
            WRAP( INTIMIDATE ),
            WRAP( CONDITION )
#undef WRAP
        }
    };
    const auto iter = types_map.find( jo.get_string( "type", "NONE" ) );
    if( iter == types_map.end() ) {
        jo.throw_error( "invalid talk trial type", "type" );
    }
    type = iter->second;
    if( !( type == TALK_TRIAL_NONE || type == TALK_TRIAL_CONDITION ) ) {
        difficulty = jo.get_int( "difficulty" );
    }

    read_condition<dialogue>( jo, "condition", condition, false );

    if( jo.has_member( "mod" ) ) {
        for( JsonArray jmod : jo.get_array( "mod" ) ) {
            trial_mod this_modifier;
            this_modifier.first = jmod.next_string();
            this_modifier.second = jmod.next_int();
            modifiers.push_back( this_modifier );
        }
    }
}

static talk_topic load_inline_topic( const JsonObject &jo )
{
    const std::string id = jo.get_string( "id" );
    json_talk_topics[id].load( jo );
    return talk_topic( id );
}

talk_effect_fun_t::talk_effect_fun_t( const talkfunction_ptr &ptr )
{
    function = [ptr]( const dialogue & d ) {
        if( d.actor( true )->get_npc() ) {
            ptr( *d.actor( true )->get_npc() );
        }
    };
}

talk_effect_fun_t::talk_effect_fun_t( const std::function<void( npc &p )> &ptr )
{
    function = [ptr]( const dialogue & d ) {
        if( d.actor( true )->get_npc() ) {
            ptr( *d.actor( true )->get_npc() );
        }
    };
}

talk_effect_fun_t::talk_effect_fun_t( const std::function<void( const dialogue &d )> &fun )
{
    function = [fun]( const dialogue & d ) {
        fun( d );
    };
}

void talk_effect_fun_t::set_companion_mission( const std::string &role_id )
{
    function = [role_id]( const dialogue & d ) {
        d.actor( true )->set_companion_mission( role_id );
    };
}

void talk_effect_fun_t::set_add_effect( const JsonObject &jo, const std::string &member,
                                        bool is_npc )
{
    std::string new_effect = jo.get_string( member );
    bool permanent = false;
    bool force = false;
    time_duration duration = 1000_turns;
    int_or_var iov_intensity;
    if( jo.has_string( "duration" ) ) {
        const std::string dur_string = jo.get_string( "duration" );
        if( dur_string == "PERMANENT" ) {
            permanent = true;
        } else if( !dur_string.empty() && std::stoi( dur_string ) > 0 &&
                   dur_string.find_first_not_of( "0123456789" ) == std::string::npos ) {
            duration = time_duration::from_turns( std::stoi( dur_string ) );
        } else {
            mandatory( jo, false, "duration", duration );
        }
    } else {
        duration = time_duration::from_turns( jo.get_int( "duration" ) );
    }
    iov_intensity = get_variable_or_int( jo, "intensity", false, 0 );
    if( jo.has_bool( "force" ) ) {
        force = jo.get_bool( "force" );
    }
    std::string target = jo.get_string( "target_part", "bp_null" );
    function = [is_npc, new_effect, duration, target, permanent, force,
            iov_intensity]( const dialogue & d ) {
        d.actor( is_npc )->add_effect( efftype_id( new_effect ), duration, target, permanent, force,
                                       iov_intensity.evaluate( d.actor( is_npc ) ) );
    };
}

void talk_effect_fun_t::set_remove_effect( const JsonObject &jo, const std::string &member,
        bool is_npc )
{
    std::string old_effect = jo.get_string( member );
    function = [is_npc, old_effect]( const dialogue & d ) {
        d.actor( is_npc )->remove_effect( efftype_id( old_effect ) );
    };
}

void talk_effect_fun_t::set_add_trait( const JsonObject &jo, const std::string &member,
                                       bool is_npc )
{
    std::string new_trait = jo.get_string( member );
    function = [is_npc, new_trait]( const dialogue & d ) {
        d.actor( is_npc )->set_mutation( trait_id( new_trait ) );
    };
}

void talk_effect_fun_t::set_remove_trait( const JsonObject &jo, const std::string &member,
        bool is_npc )
{
    std::string old_trait = jo.get_string( member );
    function = [is_npc, old_trait]( const dialogue & d ) {
        d.actor( is_npc )->unset_mutation( trait_id( old_trait ) );
    };
}

void talk_effect_fun_t::set_add_var( const JsonObject &jo, const std::string &member,
                                     bool is_npc )
{
    const std::string var_name = get_talk_varname( jo, member );
    const bool time_check = jo.has_member( "time" ) && jo.get_bool( "time" );
    std::vector<std::string> possible_values = jo.get_string_array( "possible_values" );
    if( possible_values.empty() ) {
        const std::string value = time_check ? "" : jo.get_string( "value" );
        possible_values.push_back( value );
    }
    function = [is_npc, var_name, possible_values, time_check ]( const dialogue & d ) {
        talker *actor = d.actor( is_npc );
        if( time_check ) {
            actor->set_value( var_name, string_format( "%d", to_turn<int>( calendar::turn ) ) );
        } else {
            int index = rng( 0, possible_values.size() - 1 );
            actor->set_value( var_name, possible_values[index] );
        }
    };
}

void talk_effect_fun_t::set_remove_var( const JsonObject &jo, const std::string &member,
                                        bool is_npc )
{
    const std::string var_name = get_talk_varname( jo, member, false );
    function = [is_npc, var_name]( const dialogue & d ) {
        d.actor( is_npc )->remove_value( var_name );
    };
}

void talk_effect_fun_t::set_adjust_var( const JsonObject &jo, const std::string &member,
                                        bool is_npc )
{
    const std::string var_name = get_talk_varname( jo, member, false );
    int_or_var iov = get_variable_or_int( jo, "adjustment" );
    function = [is_npc, var_name, iov]( const dialogue & d ) {
        int adjusted_value = iov.evaluate( d.actor( is_npc ) );

        const std::string &var = d.actor( is_npc )->get_value( var_name );
        if( !var.empty() ) {
            adjusted_value += std::stoi( var );
        }

        d.actor( is_npc )->set_value( var_name, std::to_string( adjusted_value ) );
    };
}

void talk_effect_fun_t::set_u_buy_item( const itype_id &item_name, int cost, int count,
                                        const std::string &container_name )
{
    function = [item_name, cost, count, container_name]( const dialogue & d ) {
        if( !d.actor( true )->buy_from( cost ) ) {
            popup( _( "You can't afford it!" ) );
            return;
        }
        if( container_name.empty() ) {
            item new_item = item( item_name, calendar::turn );
            if( new_item.count_by_charges() ) {
                new_item.mod_charges( count - 1 );
                d.actor( false )->i_add( new_item );
            } else {
                for( int i_cnt = 0; i_cnt < count; i_cnt++ ) {
                    if( !new_item.ammo_default().is_null() ) {
                        new_item.ammo_set( new_item.ammo_default() );
                    }
                    d.actor( false )->i_add( new_item );
                }
            }
            if( count == 1 ) {
                //~ %1%s is the NPC name, %2$s is an item
                popup( _( "%1$s gives you a %2$s." ), d.actor( true )->disp_name(), new_item.tname() );
            } else {
                //~ %1%s is the NPC name, %2$d is a number of items, %3$s are items
                popup( _( "%1$s gives you %2$d %3$s." ), d.actor( true )->disp_name(), count,
                       new_item.tname() );
            }
        } else {
            item container( container_name, calendar::turn );
            container.put_in( item( item_name, calendar::turn, count ),
                              item_pocket::pocket_type::CONTAINER );
            d.actor( false )->i_add( container );
            //~ %1%s is the NPC name, %2$s is an item
            popup( _( "%1$s gives you a %2$s." ), d.actor( true )->disp_name(), container.tname() );
        }
    };

    // Update structure used by mission descriptions.
    if( cost <= 0 ) {
        likely_rewards.emplace_back( count, item_name );
    }
}

void talk_effect_fun_t::set_u_sell_item( const itype_id &item_name, int cost, int count )
{
    function = [item_name, cost, count]( const dialogue & d ) {
        if( item::count_by_charges( item_name ) && d.actor( false )->has_charges( item_name, count ) ) {
            for( const item &it : d.actor( false )->use_charges( item_name, count ) ) {
                d.actor( true )->i_add( it );
            }
        } else if( d.actor( false )->has_amount( item_name, count ) ) {
            for( const item &it : d.actor( false )->use_amount( item_name, count ) ) {
                d.actor( true )->i_add( it );
            }
        } else {
            //~ %1$s is a translated item name
            popup( _( "You don't have a %1$s!" ), item::nname( item_name ) );
            return;
        }
        if( count == 1 ) {
            //~ %1%s is the NPC name, %2$s is an item
            popup( _( "You give %1$s a %2$s." ), d.actor( true )->disp_name(), item::nname( item_name ) );
        } else {
            //~ %1%s is the NPC name, %2$d is a number of items, %3$s are items
            popup( _( "You give %1$s %2$d %3$s." ), d.actor( true )->disp_name(), count,
                   item::nname( item_name, count ) );
        }
        d.actor( true )->add_debt( cost );
    };
}

void talk_effect_fun_t::set_consume_item( const JsonObject &jo, const std::string &member,
        int count,
        bool is_npc )
{
    itype_id item_name;
    jo.read( member, item_name, true );
    function = [is_npc, item_name, count]( const dialogue & d ) {
        // this is stupid, but I couldn't get the assignment to work
        const auto consume_item = [&]( talker & p, const itype_id & item_name, int count ) {
            item old_item( item_name );
            if( p.has_charges( item_name, count ) ) {
                p.use_charges( item_name, count );
            } else if( p.has_amount( item_name, count ) ) {
                p.use_amount( item_name, count );
            } else {
                //~ %1%s is the "You" or the NPC name, %2$s are a translated item name
                popup( _( "%1$s doesn't have a %2$s!" ), p.disp_name(), old_item.tname() );
            }
        };
        if( is_npc ) {
            consume_item( *d.actor( true ), item_name, count );
        } else {
            consume_item( *d.actor( false ), item_name, count );
        }
    };
}

void talk_effect_fun_t::set_remove_item_with( const JsonObject &jo, const std::string &member,
        bool is_npc )
{
    const std::string &item_name = jo.get_string( member );
    function = [is_npc, item_name]( const dialogue & d ) {
        itype_id item_id = itype_id( item_name );
        d.actor( is_npc )->remove_items_with( [item_id]( const item & it ) {
            return it.typeId() == item_id;
        } );
    };
}

void talk_effect_fun_t::set_u_spend_cash( int amount )
{
    function = [amount]( const dialogue & d ) {
        d.actor( true )->buy_from( amount );
    };
}

void talk_effect_fun_t::set_npc_change_faction( const std::string &faction_name )
{
    function = [faction_name]( const dialogue & d ) {
        d.actor( true )->set_fac( faction_id( faction_name ) );
    };
}

void talk_effect_fun_t::set_npc_change_class( const std::string &class_name )
{
    function = [class_name]( const dialogue & d ) {
        d.actor( true )->set_class( npc_class_id( class_name ) );
    };
}

void talk_effect_fun_t::set_change_faction_rep( int rep_change )
{
    function = [rep_change]( const dialogue & d ) {
        d.actor( true )->add_faction_rep( rep_change );
    };
}

void talk_effect_fun_t::set_add_debt( const std::vector<trial_mod> &debt_modifiers )
{
    function = [debt_modifiers]( const dialogue & d ) {
        int debt = 0;
        for( const trial_mod &this_mod : debt_modifiers ) {
            if( this_mod.first == "TOTAL" ) {
                debt *= this_mod.second;
            } else {
                debt += parse_mod( d, this_mod.first, this_mod.second );
            }
        }
        d.actor( true )->add_debt( debt );
    };
}

void talk_effect_fun_t::set_toggle_npc_rule( const std::string &rule )
{
    function = [rule]( const dialogue & d ) {
        d.actor( true )->toggle_ai_rule( "ally_rule", rule );
    };
}

void talk_effect_fun_t::set_set_npc_rule( const std::string &rule )
{
    function = [rule]( const dialogue & d ) {
        d.actor( true )->set_ai_rule( "ally_rule", rule );
    };
}

void talk_effect_fun_t::set_clear_npc_rule( const std::string &rule )
{
    function = [rule]( const dialogue & d ) {
        d.actor( true )->clear_ai_rule( "ally_rule", rule );
    };
}

void talk_effect_fun_t::set_npc_engagement_rule( const std::string &setting )
{
    function = [setting]( const dialogue & d ) {
        d.actor( true )->set_ai_rule( "engagement_rule", setting );
    };
}

void talk_effect_fun_t::set_npc_aim_rule( const std::string &setting )
{
    function = [setting]( const dialogue & d ) {
        d.actor( true )->set_ai_rule( "aim_rule", setting );
    };
}

void talk_effect_fun_t::set_npc_cbm_reserve_rule( const std::string &setting )
{
    function = [setting]( const dialogue & d ) {
        d.actor( true )->set_ai_rule( "cbm_reserve_rule", setting );
    };
}

void talk_effect_fun_t::set_npc_cbm_recharge_rule( const std::string &setting )
{
    function = [setting]( const dialogue & d ) {
        d.actor( true )->set_ai_rule( "cbm_recharge_rule", setting );
    };
}

void talk_effect_fun_t::set_mapgen_update( const JsonObject &jo, const std::string &member )
{
    mission_target_params target_params = mission_util::parse_mission_om_target( jo );
    std::vector<std::string> update_ids;

    if( jo.has_string( member ) ) {
        update_ids.emplace_back( jo.get_string( member ) );
    } else if( jo.has_array( member ) ) {
        for( const std::string line : jo.get_array( member ) ) {
            update_ids.emplace_back( line );
        }
    }

    function = [target_params, update_ids]( const dialogue & d ) {
        mission_target_params update_params = target_params;
        update_params.guy = d.actor( true )->get_npc();
        const tripoint_abs_omt omt_pos = mission_util::get_om_terrain_pos( update_params );
        for( const std::string &mapgen_update_id : update_ids ) {
            run_mapgen_update_func( mapgen_update_id, omt_pos, d.actor( true )->selected_mission() );
        }
    };
}

void talk_effect_fun_t::set_bulk_trade_accept( bool is_trade, int quantity, bool is_npc )
{
    function = [is_trade, is_npc, quantity]( const dialogue & d ) {
        talker *seller = d.actor( is_npc );
        talker *buyer = d.actor( !is_npc );
        item tmp( d.cur_item );
        int seller_has = 0;
        if( tmp.count_by_charges() ) {
            seller_has = seller->charges_of( d.cur_item );
        } else {
            seller_has = seller->items_with( [&tmp]( const item & e ) {
                return tmp.type == e.type;
            } ).size();
        }
        seller_has = ( quantity == -1 ) ? seller_has : std::min( seller_has, quantity );
        tmp.charges = seller_has;
        if( is_trade ) {
            const int npc_debt = d.actor( true )->debt();
            int price = tmp.price( true ) * ( is_npc ? -1 : 1 ) + npc_debt;
            if( d.actor( true )->get_faction() && !d.actor( true )->get_faction()->currency.is_empty() ) {
                const itype_id &pay_in = d.actor( true )->get_faction()->currency;
                item pay( pay_in );
                const int value = d.actor( true )->value( pay );
                if( value > 0 ) {
                    int required = price / value;
                    int buyer_has = required;
                    if( is_npc ) {
                        buyer_has = std::min( buyer_has, buyer->charges_of( pay_in ) );
                        buyer->use_charges( pay_in, buyer_has );
                    } else {
                        if( buyer_has == 1 ) {
                            //~ %1%s is the NPC name, %2$s is an item
                            popup( _( "%1$s gives you a %2$s." ), seller->disp_name(),
                                   pay.tname() );
                        } else if( buyer_has > 1 ) {
                            //~ %1%s is the NPC name, %2$d is a number of items, %3$s are items
                            popup( _( "%1$s gives you %2$d %3$s." ), seller->disp_name(), buyer_has,
                                   pay.tname() );
                        }
                    }
                    for( int i = 0; i < buyer_has; i++ ) {
                        seller->i_add( pay );
                        price -= value;
                    }
                } else {
                    debugmsg( "%s pays in bulk_trade_accept with faction currency worth 0!",
                              d.actor( true )->disp_name() );
                }
            } else {
                debugmsg( "%s has no faction currency to pay with in bulk_trade_accept!",
                          d.actor( true )->disp_name() );
            }
            d.actor( true )->add_debt( -npc_debt );
            d.actor( true )->add_debt( price );
        }
        if( tmp.count_by_charges() ) {
            seller->use_charges( d.cur_item, seller_has );
        } else {
            seller->use_amount( d.cur_item, seller_has );
        }
        buyer->i_add( tmp );
    };
}

void talk_effect_fun_t::set_npc_gets_item( bool to_use )
{
    function = [to_use]( const dialogue & d ) {
        d.reason = d.actor( true )->give_item_to( to_use );
    };
}

void talk_effect_fun_t::set_add_mission( const std::string &mission_id )
{
    function = [mission_id]( const dialogue & d ) {
        d.actor( true )->add_mission( mission_type_id( mission_id ) );
    };
}

const std::vector<std::pair<int, itype_id>> &talk_effect_fun_t::get_likely_rewards() const
{
    return likely_rewards;
}

void talk_effect_fun_t::set_u_buy_monster( const std::string &monster_type_id, int cost, int count,
        bool pacified, const translation &name )
{

    function = [monster_type_id, cost, count, pacified, name]( const dialogue & d ) {
        const mtype_id mtype( monster_type_id );
        d.actor( false )->buy_monster( *d.actor( true ), mtype, cost, count, pacified, name );
    };
}

void talk_effect_fun_t::set_u_learn_recipe( const std::string &learned_recipe_id )
{
    function = [learned_recipe_id]( const dialogue & ) {
        const recipe &r = recipe_id( learned_recipe_id ).obj();
        get_player_character().learn_recipe( &r );
        popup( _( "You learn how to craft %s." ), r.result_name() );
    };
}

void talk_effect_fun_t::set_npc_first_topic( const std::string &chat_topic )
{
    function = [chat_topic]( const dialogue & d ) {
        d.actor( true )->set_first_topic( chat_topic );
    };
}

void talk_effect_fun_t::set_message( const JsonObject &jo, const std::string &member, bool is_npc )
{
    std::string message = jo.get_string( member );
    const bool snippet = jo.get_bool( "snippet", false );
    const bool outdoor_only = jo.get_bool( "outdoor_only", false );
    const bool sound = jo.get_bool( "sound", false );
    const bool popup_msg = jo.get_bool( "popup", false );
    game_message_type type = m_neutral;
    std::string type_string = jo.get_string( "type", "neutral" );
    if( type_string == "good" ) {
        type = m_good;
    } else if( type_string == "neutral" ) {
        type = m_neutral;
    } else if( type_string == "bad" ) {
        type = m_bad;
    } else if( type_string == "mixed" ) {
        type = m_mixed;
    } else if( type_string == "warning" ) {
        type = m_warning;
    } else if( type_string == "info" ) {
        type = m_info;
    } else if( type_string == "debug" ) {
        type = m_debug;
    } else if( type_string == "headshot" ) {
        type = m_headshot;
    } else if( type_string == "critical" ) {
        type = m_critical;
    } else if( type_string == "grazing" ) {
        type = m_grazing;
    } else {
        jo.throw_error( "Invalid message type." );
    }

    function = [message, outdoor_only, sound, snippet, type, popup_msg, is_npc]( const dialogue & d ) {
        std::string translated_message;
        if( snippet ) {
            translated_message = SNIPPET.random_from_category( message ).value_or( translation() ).translated();
        } else {
            translated_message = _( message );
        }
        Character *target = d.actor( is_npc )->get_character();
        if( !target ) {
            return;
        }
        if( sound ) {
            bool display = false;
            map &here = get_map();
            if( !target->has_effect( effect_sleep ) && !target->is_deaf() ) {
                if( !outdoor_only || here.get_abs_sub().z >= 0 ||
                    one_in( std::max( roll_remainder( 2.0f * here.get_abs_sub().z /
                                                      target->mutation_value( "hearing_modifier" ) ), 1 ) ) ) {
                    display = true;
                }
            }
            if( !display ) {
                return;
            }
        }
        if( popup_msg ) {
            popup( translated_message, PF_NONE );
        } else {
            target->add_msg_if_player( type, translated_message );
        }

    };
}


void talk_effect_fun_t::set_mod_pain( const JsonObject &jo, const std::string &member,
                                      bool is_npc )
{
    int_or_var iov = get_variable_or_int( jo, member );
    function = [is_npc, iov]( const dialogue & d ) {
        d.actor( is_npc )->mod_pain( iov.evaluate( d.actor( is_npc ) ) );
    };
}

void talk_effect_fun_t::set_add_wet( const JsonObject &jo, const std::string &member,
                                     bool is_npc )
{
    int_or_var iov = get_variable_or_int( jo, member );
    function = [is_npc, iov]( const dialogue & d ) {
        Character *target = d.actor( is_npc )->get_character();
        if( target ) {
            wet_character( *target, iov.evaluate( d.actor( is_npc ) ) );
        }
    };
}

void talk_effect_fun_t::set_sound_effect( const JsonObject &jo, const std::string &member )
{
    std::string variant = jo.get_string( member );
    std::string id = jo.get_string( "id" );
    const bool outdoor_event = jo.get_bool( "outdoor_event", false );
    const int volume = jo.get_int( "volume", -1 );
    function = [variant, id, outdoor_event, volume]( const dialogue & d ) {
        map &here = get_map();
        int local_volume = volume;
        Character *target = d.actor( false )->get_character();
        if( target && !target->has_effect( effect_sleep ) && !target->is_deaf() ) {
            if( !outdoor_event || here.get_abs_sub().z >= 0 ) {
                if( local_volume == -1 ) {
                    local_volume = 80;
                }
                sfx::play_variant_sound( id, variant, local_volume, random_direction() );
            } else if( one_in( std::max( roll_remainder( 2.0f * here.get_abs_sub().z /
                                         target->mutation_value( "hearing_modifier" ) ), 1 ) ) ) {
                if( local_volume == -1 ) {
                    local_volume = 80 * target->mutation_value( "hearing_modifier" );
                }
                sfx::play_variant_sound( id, variant, local_volume, random_direction() );
            }
        }
    };
}

void talk_effect_fun_t::set_add_power( const JsonObject &jo, const std::string &member,
                                       bool is_npc )
{
    units::energy amount;
    assign( jo, member, amount, false );
    function = [is_npc, amount]( const dialogue & d ) {
        Character *target = d.actor( is_npc )->get_character();
        if( target ) {
            target->mod_power_level( amount );
        }
    };
}

void talk_effect_fun_t::set_mod_healthy( const JsonObject &jo, const std::string &member,
        bool is_npc )
{
    int_or_var iov_amount = get_variable_or_int( jo, member );
    int_or_var iov_cap = get_variable_or_int( jo, "cap" );

    function = [is_npc, iov_amount, iov_cap]( const dialogue & d ) {
        d.actor( is_npc )->mod_healthy_mod( iov_amount.evaluate( d.actor( is_npc ) ),
                                            iov_cap.evaluate( d.actor( is_npc ) ) );
    };
}

void talk_effect_fun_t::set_cast_spell( const JsonObject &jo, const std::string &member,
                                        bool is_npc )
{
    fake_spell fake;
    mandatory( jo, false, member, fake );
    function = [is_npc, fake]( const dialogue & d ) {
        Creature *caster = d.actor( is_npc )->get_creature();
        if( !caster ) {
            debugmsg( "No valid caster for spell." );
        } else {
            fake.get_spell( 0 ).cast_all_effects( *caster, caster->pos() );
        }
    };
}

void talk_effect_fun_t::set_arithmetic( const JsonObject & jo, const std::string & member )
{
    JsonArray objects = jo.get_array( member );
    const std::string & op = jo.get_string( "op" );

    if( op == "*" ) {
        std::function<int( const dialogue & )> get_first_int = conditional_t< dialogue >::get_get_int( objects.get_object( 0 ) );
        std::function<int( const dialogue & )> get_second_int = conditional_t< dialogue >::get_get_int( objects.get_object( 1 ) );
        std::function<void( const dialogue &, int )> set_int = get_set_int( objects.get_object( 2 ) );
        function = [get_first_int, get_second_int, set_int]( const dialogue & d ) {
            set_int( d, get_first_int( d ) * get_second_int( d ) );
        };
    } else if( op == "/" ) {
        std::function<int( const dialogue & )> get_first_int = conditional_t< dialogue >::get_get_int( objects.get_object( 0 ) );
        std::function<int( const dialogue & )> get_second_int = conditional_t< dialogue >::get_get_int( objects.get_object( 1 ) );
        std::function<void( const dialogue &, int )> set_int = get_set_int( objects.get_object( 2 ) );
        function = [get_first_int, get_second_int, set_int]( const dialogue & d ) {
            set_int( d, get_first_int( d ) / get_second_int( d ) );
        };
    } else if( op == "+" ) {
        std::function<int( const dialogue & )> get_first_int = conditional_t< dialogue >::get_get_int( objects.get_object( 0 ) );
        std::function<int( const dialogue & )> get_second_int = conditional_t< dialogue >::get_get_int( objects.get_object( 1 ) );
        std::function<void( const dialogue &, int )> set_int = get_set_int( objects.get_object( 2 ) );
        function = [get_first_int, get_second_int, set_int]( const dialogue & d ) {
            set_int( d, get_first_int( d ) + get_second_int( d ) );
        };
    } else if( op == "-" ) {
        std::function<int( const dialogue & )> get_first_int = conditional_t< dialogue >::get_get_int( objects.get_object( 0 ) );
        std::function<int( const dialogue & )> get_second_int = conditional_t< dialogue >::get_get_int( objects.get_object( 1 ) );
        std::function<void( const dialogue &, int )> set_int = get_set_int( objects.get_object( 2 ) );
        function = [get_first_int, get_second_int, set_int]( const dialogue & d ) {
            set_int( d, get_first_int( d ) - get_second_int( d ) );
        };
    } else if( op == "%" ) {
        std::function<int( const dialogue & )> get_first_int = conditional_t< dialogue >::get_get_int( objects.get_object( 0 ) );
        std::function<int( const dialogue & )> get_second_int = conditional_t< dialogue >::get_get_int( objects.get_object( 1 ) );
        std::function<void( const dialogue &, int )> set_int = get_set_int( objects.get_object( 2 ) );
        function = [get_first_int, get_second_int, set_int]( const dialogue & d ) {
            set_int( d, get_first_int( d ) % get_second_int( d ) );
        };
    } else if( op == "&" ) {
        std::function<int( const dialogue & )> get_first_int = conditional_t< dialogue >::get_get_int( objects.get_object( 0 ) );
        std::function<int( const dialogue & )> get_second_int = conditional_t< dialogue >::get_get_int( objects.get_object( 1 ) );
        std::function<void( const dialogue &, int )> set_int = get_set_int( objects.get_object( 2 ) );
        function = [get_first_int, get_second_int, set_int]( const dialogue & d ) {
            set_int( d, get_first_int( d ) & get_second_int( d ) );
        };
    } else if( op == "|" ) {
        std::function<int( const dialogue & )> get_first_int = conditional_t< dialogue >::get_get_int( objects.get_object( 0 ) );
        std::function<int( const dialogue & )> get_second_int = conditional_t< dialogue >::get_get_int( objects.get_object( 1 ) );
        std::function<void( const dialogue &, int )> set_int = get_set_int( objects.get_object( 2 ) );
        function = [get_first_int, get_second_int, set_int]( const dialogue & d ) {
            set_int( d, get_first_int( d ) | get_second_int( d ) );
        };
    } else if( op == "<<" ) {
        std::function<int( const dialogue & )> get_first_int = conditional_t< dialogue >::get_get_int( objects.get_object( 0 ) );
        std::function<int( const dialogue & )> get_second_int = conditional_t< dialogue >::get_get_int( objects.get_object( 1 ) );
        std::function<void( const dialogue &, int )> set_int = get_set_int( objects.get_object( 2 ) );
        function = [get_first_int, get_second_int, set_int]( const dialogue & d ) {
            set_int( d, get_first_int( d ) << get_second_int( d ) );
        };
    } else if( op == ">>" ) {
        std::function<int( const dialogue & )> get_first_int = conditional_t< dialogue >::get_get_int( objects.get_object( 0 ) );
        std::function<int( const dialogue & )> get_second_int = conditional_t< dialogue >::get_get_int( objects.get_object( 1 ) );
        std::function<void( const dialogue &, int )> set_int = get_set_int( objects.get_object( 2 ) );
        function = [get_first_int, get_second_int, set_int]( const dialogue & d ) {
            set_int( d, get_first_int( d ) >> get_second_int( d ) );
        };
    } else if( op == "~" ) {
        std::function<int( const dialogue & )> get_first_int = conditional_t< dialogue >::get_get_int( objects.get_object( 0 ) );
        std::function<void( const dialogue &, int )> set_int = get_set_int( objects.get_object( 1 ) );
        function = [get_first_int, set_int]( const dialogue & d ) {
            set_int( d, ~get_first_int( d ) );
        };
    } else if( op == "^" ) {
        std::function<int( const dialogue & )> get_first_int = conditional_t< dialogue >::get_get_int( objects.get_object( 0 ) );
        std::function<int( const dialogue & )> get_second_int = conditional_t< dialogue >::get_get_int( objects.get_object( 1 ) );
        std::function<void( const dialogue &, int )> set_int = get_set_int( objects.get_object( 2 ) );
        function = [get_first_int, get_second_int, set_int]( const dialogue & d ) {
            set_int( d, get_first_int( d ) ^ get_second_int( d ) );
        };
    } else if( op == "=" ) {
        std::function<int( const dialogue & )> get_first_int = conditional_t< dialogue >::get_get_int( objects.get_object( 0 ) );
        std::function<void( const dialogue &, int )> set_int = get_set_int( objects.get_object( 1 ) );
        function = [get_first_int, set_int]( const dialogue & d ) {
            set_int( d, get_first_int( d ) );
        };
    } else if( op == "*=" ) {
        std::function<int( const dialogue & )> get_first_int = conditional_t< dialogue >::get_get_int( objects.get_object( 0 ) );
        std::function<int( const dialogue & )> get_second_int = conditional_t< dialogue >::get_get_int( objects.get_object( 1 ) );
        std::function<void( const dialogue &, int )> set_int = get_set_int( objects.get_object( 0 ) );
        function = [get_first_int, get_second_int, set_int]( const dialogue & d ) {
            set_int( d, get_first_int( d ) * get_second_int( d ) );
        };
    } else if( op == "/=" ) {
        std::function<int( const dialogue & )> get_first_int = conditional_t< dialogue >::get_get_int( objects.get_object( 0 ) );
        std::function<int( const dialogue & )> get_second_int = conditional_t< dialogue >::get_get_int( objects.get_object( 1 ) );
        std::function<void( const dialogue &, int )> set_int = get_set_int( objects.get_object( 0 ) );
        function = [get_first_int, get_second_int, set_int]( const dialogue & d ) {
            set_int( d, get_first_int( d ) / get_second_int( d ) );
        };
    } else if( op == "+=" ) {
        std::function<int( const dialogue & )> get_first_int = conditional_t< dialogue >::get_get_int( objects.get_object( 0 ) );
        std::function<int( const dialogue & )> get_second_int = conditional_t< dialogue >::get_get_int( objects.get_object( 1 ) );
        std::function<void( const dialogue &, int )> set_int = get_set_int( objects.get_object( 0 ) );
        function = [get_first_int, get_second_int, set_int]( const dialogue & d ) {
            set_int( d, get_first_int( d ) + get_second_int( d ) );
        };
    } else if( op == "-=" ) {
        std::function<int( const dialogue & )> get_first_int = conditional_t< dialogue >::get_get_int( objects.get_object( 0 ) );
        std::function<int( const dialogue & )> get_second_int = conditional_t< dialogue >::get_get_int( objects.get_object( 1 ) );
        std::function<void( const dialogue &, int )> set_int = get_set_int( objects.get_object( 0 ) );
        function = [get_first_int, get_second_int, set_int]( const dialogue & d ) {
            set_int( d, get_first_int( d ) - get_second_int( d ) );
        };
    } else if( op == "%=" ) {
        std::function<int( const dialogue & )> get_first_int = conditional_t< dialogue >::get_get_int( objects.get_object( 0 ) );
        std::function<int( const dialogue & )> get_second_int = conditional_t< dialogue >::get_get_int( objects.get_object( 1 ) );
        std::function<void( const dialogue &, int )> set_int = get_set_int( objects.get_object( 0 ) );
        function = [get_first_int, get_second_int, set_int]( const dialogue & d ) {
            set_int( d, get_first_int( d ) % get_second_int( d ) );
        };
    } else if( op == "++" ) {
        std::function<int( const dialogue & )> get_first_int = conditional_t< dialogue >::get_get_int( objects.get_object( 0 ) );
        std::function<void( const dialogue &, int )> set_int = get_set_int( objects.get_object( 0 ) );
        function = [get_first_int, set_int]( const dialogue & d ) {
            set_int( d, get_first_int( d ) + 1 );
        };
    } else if( op == "--" ) {
        std::function<int( const dialogue & )> get_first_int = conditional_t< dialogue >::get_get_int( objects.get_object( 0 ) );
        std::function<void( const dialogue &, int )> set_int = get_set_int( objects.get_object( 0 ) );
        function = [get_first_int, set_int]( const dialogue & d ) {
            set_int( d, get_first_int( d ) - 1 );
        };
    } else {
        jo.throw_error( "unexpected operator " + jo.get_string( "op" ) + " in " + jo.str() );
        function = []( const dialogue & d ) {
            return false;
        };
    }
}

std::function<void( const dialogue &, int )> talk_effect_fun_t::get_set_int( const JsonObject & jo )
{
    if( jo.has_member( "const" ) ) {
        jo.throw_error( "attempted to alter a constant value in " + jo.str() );
    } else if( jo.has_member( "time" ) ) {
        jo.throw_error( "can not alter a time constant. Did you mean time_since_cataclysm or time_since_var? In " + jo.str() );
    } else if( jo.has_member( "time_since_cataclysm" ) ) {
        time_duration given_unit = 1_turns;
        if( jo.has_string( "time_since_cataclysm" ) ) {
            std::string given_unit_str = jo.get_string( "time_since_cataclysm" );
            bool found = false;
            for( const auto & pair : time_duration::units ) {
                const std::string & unit = pair.first;
                if( unit == given_unit_str ) {
                    given_unit = pair.second;
                    found = true;
                    break;
                }
            }
            if( !found ) {
                jo.throw_error( "unrecognized time unit in " + jo.str() );
            }
        }
        return [given_unit]( const dialogue & d, int input ) {
            calendar::turn = time_point( input * to_turns<int>( given_unit ) );
        };
    } else if( jo.has_member( "rand" ) ) {
        jo.throw_error( "can not alter the random number generator, silly! In " + jo.str() );
    } else if( jo.has_member( "weather" ) ) {
        std::string weather_aspect = jo.get_string( "weather" );
        if( weather_aspect == "temperature" ) {
            return []( const dialogue & d, int input ) {
                get_weather().weather_precise->temperature = input;
                get_weather().clear_temp_cache();
            };
        } else if( weather_aspect == "windpower" ) {
            return []( const dialogue & d, int input ) {
                get_weather().weather_precise->windpower = input;
                get_weather().clear_temp_cache();
            };
        } else if( weather_aspect == "humidity" ) {
            return []( const dialogue & d, int input ) {
                get_weather().weather_precise->humidity = input;
                get_weather().clear_temp_cache();
            };
        } else if( weather_aspect == "pressure" ) {
            return []( const dialogue & d, int input ) {
                get_weather().weather_precise->pressure = input;
                get_weather().clear_temp_cache();
            };
        }
    } else if( jo.has_member( "u_val" ) || jo.has_member( "npc_val" ) ) {
        const bool is_npc = jo.has_member( "npc_val" );
        const std::string checked_value = is_npc ? jo.get_string( "npc_val" ) : jo.get_string( "u_val" );
        if( checked_value == "strength_base" ) {
            return [is_npc]( const dialogue & d, int input ) {
                d.actor( is_npc )->set_str_max( input );
            };
        } else if( checked_value == "dexterity_base" ) {
            return [is_npc]( const dialogue & d, int input ) {
                d.actor( is_npc )->set_dex_max( input );
            };
        } else if( checked_value == "intelligence_base" ) {
            return [is_npc]( const dialogue & d, int input ) {
                d.actor( is_npc )->set_int_max( input );
            };
        } else if( checked_value == "perception_base" ) {
            return [is_npc]( const dialogue & d, int input ) {
                d.actor( is_npc )->set_per_max( input );
            };
        } else if( checked_value == "var" ) {
            const std::string var_name = get_talk_varname( jo, "var_name", false );
            return [is_npc, var_name]( const dialogue & d, int input ) {
                d.actor( is_npc )->set_value( var_name, std::to_string( input ) );
            };
        } else if( checked_value == "time_since_var" ) {
            // This is a strange thing to want to adjust. But we allow it nevertheless.
            const std::string var_name = get_talk_varname( jo, "var_name", false );
            return [is_npc, var_name]( const dialogue & d, int input ) {
                int storing_value = to_turn<int>( calendar::turn ) - input;
                d.actor( is_npc )->set_value( var_name, std::to_string( storing_value ) );
            };
        } else if( checked_value == "allies" ) {
            // It would be possible to make this work by removing allies and spawning new ones as needed.
            // But why would you ever want to do it this way?
            jo.throw_error( "altering allies this way is currently not supported. In " + jo.str() );
        } else if( checked_value == "cash" ) {
            // TODO: See if this can be handeled in a clever way.
            jo.throw_error( "altering cash this way is currently not supported. In " + jo.str() );
        } else if( checked_value == "owed" ) {
            if( is_npc ) {
                jo.throw_error( "owed ammount not supported for NPCs. In " + jo.str() );
            } else {
                return []( const dialogue & d, int input ) {
                    d.beta->add_debt( input - d.beta->debt() );
                };
            }
        } else if( checked_value == "skill_level" ) {
            const skill_id skill( jo.get_string( "skill" ) );
            return [is_npc, skill]( const dialogue & d, int input ) {
                d.actor( is_npc )->set_skill_level( skill, input );
            };
        } else if( checked_value == "pos_x" ) {
            return [is_npc]( const dialogue & d, int input ) {
                d.actor( is_npc )->set_pos( tripoint( input, d.actor( is_npc )->posy(), d.actor( is_npc )->posz() ) );
            };
        } else if( checked_value == "pos_y" ) {
            return [is_npc]( const dialogue & d, int input ) {
                d.actor( is_npc )->set_pos( tripoint( d.actor( is_npc )->posx(), input, d.actor( is_npc )->posz() ) );
            };
        } else if( checked_value == "pos_z" ) {
            return [is_npc]( const dialogue & d, int input ) {
                d.actor( is_npc )->set_pos( tripoint( d.actor( is_npc )->posx(), d.actor( is_npc )->posy(), input ) );
            };
        } else if( checked_value == "pain" ) {
            return [is_npc]( const dialogue & d, int input ) {
                return d.actor( is_npc )->mod_pain( input - d.actor( is_npc )->pain_cur() );
            };
        } else if( checked_value == "power" ) {
            return [is_npc]( const dialogue & d, int input ) {
                // Energy in milijoule
                d.actor( is_npc )->set_power_cur( 1_mJ * input );
            };
        } else if( checked_value == "power_max" ) {
            jo.throw_error( "altering max power this way is currently not supported. In " + jo.str() );
        } else if( checked_value == "power_percentage" ) {
            return [is_npc]( const dialogue & d, int input ) {
                // Energy in milijoule
                d.actor( is_npc )->set_power_cur( (d.actor( is_npc )->power_max() * input) / 100 );
            };
        } else if( checked_value == "morale" ) {
            jo.throw_error( "altering morale this way is currently not supported. In " + jo.str() );
        } else if( checked_value == "focus" ) {
            return [is_npc]( const dialogue & d, int input ) {
                d.actor( is_npc )->mod_focus( input - d.actor( is_npc )->focus_cur());
            };
        } else if( checked_value == "mana" ) {
            return [is_npc]( const dialogue & d, int input ) {
                d.actor( is_npc )->set_mana_cur( input );
            };
        } else if( checked_value == "mana_max" ) {
            jo.throw_error( "altering max mana this way is currently not supported. In " + jo.str() );
        } else if( checked_value == "mana_percentage" ) {
            return [is_npc]( const dialogue & d, int input ) {
                d.actor( is_npc )->set_mana_cur( ( d.actor( is_npc )->mana_max() * input ) / 100 );
            };
        } else if( checked_value == "hunger" ) {
            jo.throw_error( "altering hunger this way is currently not supported. In " + jo.str() );
        } else if( checked_value == "thirst" ) {
            return [is_npc]( const dialogue & d, int input ) {
                d.actor( is_npc )->set_thirst( input );
            };
        } else if( checked_value == "stored_kcal" ) {
            return [is_npc]( const dialogue & d, int input ) {
                d.actor( is_npc )->set_stored_kcal( input );
            };
        } else if( checked_value == "stored_kcal_percentage" ) {
            // 100% is 55'000 kcal, which is considered healthy.
            return [is_npc]( const dialogue & d, int input ) {
                return d.actor( is_npc )->get_stored_kcal() / 550;
            };
        } else if( checked_value == "item_count" ) {
            const itype_id item_id( jo.get_string( "item" ) );
            return [is_npc, item_id]( const dialogue & d, int input ) {
                int delta = input - std::max( d.actor( is_npc )->charges_of( item_id ), d.actor( is_npc )->get_amount( item_id ) );
                if( delta > 0 ) {
                    d.actor( is_npc )->i_add( item( item_id , calendar::turn, delta ) );
                } else if( delta < 0 ) {
                    // TODO: Clean this up so that it only removes as many items as needed.
                    d.actor( is_npc )->remove_items_with( [item_id]( const item & it ) {
                        return it.typeId() == item_id;
                        } );
                    d.actor( is_npc )->i_add( item( item_id, calendar::turn, input ) );
                }
                return std::max( d.actor( is_npc )->charges_of( item_id ), d.actor( is_npc )->get_amount( item_id ) );
            };
        } else if( checked_value == "exp" ) {
            jo.throw_error( "altering max mana this way is currently not supported. In " + jo.str() );
        }
    }
    jo.throw_error( "error setting interger destination in " + jo.str() );
    return []( const dialogue & d, int input ) {
        return;
    };
}

void talk_effect_fun_t::set_assign_mission( const JsonObject &jo, const std::string &member )
{
    std::string mission_name = jo.get_string( member );
    function = [mission_name]( const dialogue & ) {
        avatar &player_character = get_avatar();

        const mission_type_id &mission_type = mission_type_id( mission_name );
        std::vector<mission *> missions = player_character.get_active_missions();
        mission *new_mission = mission::reserve_new( mission_type, character_id() );
        new_mission->assign( player_character );
    };
}

void talk_effect_fun_t::set_mod_fatigue( const JsonObject &jo, const std::string &member,
        bool is_npc )
{
    int_or_var iov = get_variable_or_int( jo, member );
    function = [is_npc, iov]( const dialogue & d ) {
        d.actor( is_npc )->mod_fatigue( iov.evaluate( d.actor( is_npc ) ) );
    };
}

void talk_effect_fun_t::set_make_sound( const JsonObject &jo, const std::string &member,
                                        bool is_npc )
{
    std::string message = jo.get_string( member );

    int volume;
    mandatory( jo, false, "volume", volume );

    sounds::sound_t type = sounds::sound_t::background;
    std::string type_string = jo.get_string( "type", "background" );
    if( type_string == "background" ) {
        type = sounds::sound_t::background;
    } else if( type_string == "weather" ) {
        type = sounds::sound_t::weather;
    } else if( type_string == "music" ) {
        type = sounds::sound_t::music;
    } else if( type_string == "movement" ) {
        type = sounds::sound_t::movement;
    } else if( type_string == "speech" ) {
        type = sounds::sound_t::speech;
    } else if( type_string == "electronic_speech" ) {
        type = sounds::sound_t::electronic_speech;
    } else if( type_string == "activity" ) {
        type = sounds::sound_t::activity;
    } else if( type_string == "destructive_activity" ) {
        type = sounds::sound_t::destructive_activity;
    } else if( type_string == "alarm" ) {
        type = sounds::sound_t::alarm;
    } else if( type_string == "combat" ) {
        type = sounds::sound_t::combat;
    } else if( type_string == "alert" ) {
        type = sounds::sound_t::alert;
    } else if( type_string == "order" ) {
        type = sounds::sound_t::order;
    } else {
        jo.throw_error( "Invalid message type." );
    }

    function = [is_npc, message, volume, type]( const dialogue & d ) {

        sounds::sound( d.actor( is_npc )->pos(), volume, type, _( message ) );
    };
}

void talk_effect_fun_t::set_queue_effect_on_condition( const JsonObject &jo,
        const std::string &member )
{
    std::vector<effect_on_condition_id> eocs;
    for( JsonValue jv : jo.get_array( member ) ) {
        eocs.push_back( effect_on_conditions::load_inline_eoc( jv, "" ) );
    }
    time_duration time_in_future_min;
    time_duration time_in_future_max;
    optional( jo, false, "time_in_future_min", time_in_future_min, 0_seconds );
    optional( jo, false, "time_in_future_max", time_in_future_max, 0_seconds );
    if( time_in_future_max < time_in_future_min ) {
        jo.throw_error( "time_in_future_max cannot be smaller than time_in_future_min." );
    }
    function = [time_in_future_min, time_in_future_max, eocs]( const dialogue & d ) {
        if( time_in_future_max > 0_seconds ) {
            time_duration time_in_future = rng( time_in_future_min, time_in_future_max );
            for( const effect_on_condition_id &eoc : eocs ) {
                if( eoc->activate_only ) {
                    effect_on_conditions::queue_effect_on_condition( time_in_future, eoc );
                } else {
                    debugmsg( "Cannot queue a recurring effect_on_condition." );
                }
            }
        } else {
            Creature *creature_alpha = d.actor( false )->get_creature();
            item_location *item_alpha = d.actor( false )->get_item();
            Creature *creature_beta = d.actor( true )->get_creature();
            item_location *item_beta = d.actor( true )->get_item();
            dialogue newDialog(
                ( creature_alpha ) ? get_talker_for( creature_alpha ) : ( item_alpha ) ? get_talker_for(
                    item_alpha ) : nullptr,
                ( creature_beta ) ? get_talker_for( creature_beta ) : ( item_beta ) ? get_talker_for(
                    item_beta ) : nullptr
            );
            for( const effect_on_condition_id &eoc : eocs ) {
                eoc->activate( newDialog );
            }
        }
    };
}

void talk_effect_fun_t::set_weighted_list_eocs( const JsonObject &jo,
        const std::string &member )
{
    weighted_int_list<effect_on_condition_id> eocs;
    for( JsonArray pair : jo.get_array( member ) ) {
        effect_on_condition_id eoc;
        int weight = 1;
        for( JsonValue jv : pair ) {
            if( jv.test_int() ) {
                weight = jv.get_int();
            } else {
                eoc = effect_on_conditions::load_inline_eoc( jv, "" );
            }
        }
        eocs.add( eoc, weight );
    }
    function = [eocs]( const dialogue & ) {
        dialogue d( get_talker_for( get_avatar() ), nullptr );

        effect_on_condition_id eoc = *eocs.pick();
        eoc->activate( d );
    };
}

void talk_effect_fun_t::set_add_morale( const JsonObject &jo, const std::string &member,
                                        bool is_npc )
{
    std::string new_type = jo.get_string( member );
    int_or_var iov_bonus = get_variable_or_int( jo, "bonus" );
    int_or_var iov_max_bonus = get_variable_or_int( jo, "max_bonus" );
    time_duration duration;
    time_duration decay_start;
    optional( jo, "false", "duration", duration, 1_hours );
    optional( jo, "false", "decay_start", decay_start, 30_minutes );
    const bool capped = jo.get_bool( "capped", false );
    function = [is_npc, new_type, iov_bonus, iov_max_bonus, duration, decay_start,
            capped]( const dialogue & d ) {
        d.actor( is_npc )->add_morale( morale_type( new_type ), iov_bonus.evaluate( d.actor( is_npc ) ),
                                       iov_max_bonus.evaluate( d.actor( is_npc ) ), duration, decay_start,
                                       capped );
    };
}

void talk_effect_fun_t::set_lose_morale( const JsonObject &jo, const std::string &member,
        bool is_npc )
{
    std::string old_morale = jo.get_string( member );
    function = [is_npc, old_morale]( const dialogue & d ) {
        d.actor( is_npc )->remove_morale( morale_type( old_morale ) );
    };
}

void talk_effect_fun_t::set_mod_focus( const JsonObject &jo, const std::string &member,
                                       bool is_npc )
{
    int_or_var iov = get_variable_or_int( jo, member );
    function = [is_npc, iov]( const dialogue & d ) {
        d.actor( is_npc )->mod_focus( iov.evaluate( d.actor( is_npc ) ) );
    };
}

void talk_effect_fun_t::set_custom_light_level( const JsonObject &jo, const std::string &member )
{
    int_or_var iov = get_variable_or_int( jo, member, true );
    time_duration length_min;
    time_duration length_max;
    optional( jo, false, "length_min", length_min, 0_seconds );
    optional( jo, false, "length_max", length_max, 0_seconds );
    function = [length_min, length_max, iov]( const dialogue & d ) {
        get_timed_events().add( timed_event_type::CUSTOM_LIGHT_LEVEL, calendar::turn + rng( length_min,
                                length_max ) +
                                1_seconds/*We add a second here because this will get ticked on the turn its applied before it has an effect*/,
                                -1, iov.evaluate( d.actor( false ) ) );
    };
}

void talk_effect_fun_t::set_spawn_monster( const JsonObject &jo, const std::string &member,
        bool is_npc )
{
    bool group = jo.get_bool( "group", false );
    mtype_id new_monster;
    mongroup_id group_id;
    if( group ) {
        group_id = mongroup_id( jo.get_string( member ) );
    } else {
        new_monster = mtype_id( jo.get_string( member ) );
    }
    int_or_var iov_target_range = get_variable_or_int( jo, "target_range", false, 0 );
    int_or_var iov_hallucination_count = get_variable_or_int( jo, "hallucination_count", false, 0 );
    int_or_var iov_real_count = get_variable_or_int( jo, "real_count", false, 0 );
    int_or_var iov_min_radius = get_variable_or_int( jo, "min_radius", false, 1 );
    int_or_var iov_max_radius = get_variable_or_int( jo, "max_radius", false, 10 );

    const bool outdoor_only = jo.get_bool( "outdoor_only", false );
    cata::optional<time_duration> lifespan_min;
    cata::optional<time_duration> lifespan_max;
    optional( jo, false, "lifespan_min", lifespan_min );
    optional( jo, false, "lifespan_max", lifespan_max );
    if( lifespan_min.has_value() != lifespan_max.has_value() ) {
        jo.throw_error( "Cannot provide only lifespan_min or lifespan_max either both or neither must be present." );
    }
    function = [is_npc, new_monster, iov_target_range, iov_hallucination_count, iov_real_count,
                        iov_min_radius, iov_max_radius, outdoor_only, group_id, lifespan_min,
            lifespan_max]( const dialogue & d ) {
        monster target_monster;

        if( group_id.is_valid() ) {
            target_monster = monster( MonsterGroupManager::GetRandomMonsterFromGroup( group_id ) );
        } else if( new_monster.is_empty() ) {
            int target_range = iov_target_range.evaluate( d.actor( is_npc ) );
            //grab a random nearby hostile creature to create a hallucination or copy of
            Creature *copy = g->get_creature_if( [target_range]( const Creature & critter ) -> bool {
                bool not_self = get_player_character().pos() != critter.pos();
                bool in_range = std::round( rl_dist_exact( get_player_character().pos(), critter.pos() ) ) <= target_range;
                bool valid_target = get_player_character().attitude_to( critter ) == Creature::Attitude::HOSTILE;
                return not_self && in_range && valid_target;
            } );
            if( copy == nullptr ) {
                return;
            }
            target_monster = *copy->as_monster();
        } else {
            target_monster = monster( new_monster );
        }
        int min_radius = iov_min_radius.evaluate( d.actor( is_npc ) );
        int max_radius = iov_max_radius.evaluate( d.actor( is_npc ) );
        int real_count = iov_real_count.evaluate( d.actor( is_npc ) );
        int hallucination_count = iov_hallucination_count.evaluate( d.actor( is_npc ) );
        cata::optional<time_duration> lifespan;
        for( int i = 0; i < hallucination_count; i++ ) {
            tripoint spawn_point;
            if( g->find_nearby_spawn_point( d.actor( is_npc )->pos(), target_monster.type->id, min_radius,
                                            max_radius, spawn_point, outdoor_only ) ) {
                if( lifespan_min.has_value() ) {
                    lifespan = rng( lifespan_min.value(), lifespan_max.value() );
                }
                g->spawn_hallucination( spawn_point, target_monster.type->id, lifespan );
            }
        }
        for( int i = 0; i < real_count; i++ ) {
            tripoint spawn_point;
            if( g->find_nearby_spawn_point( d.actor( is_npc )->pos(), target_monster.type->id, min_radius,
                                            max_radius, spawn_point, outdoor_only ) ) {
                monster *spawned = g->place_critter_at( target_monster.type->id, spawn_point );
                if( lifespan_min.has_value() ) {
                    lifespan = rng( lifespan_min.value(), lifespan_max.value() );
                    spawned->set_summon_time( lifespan.value() );
                }
            }
        }
    };
}

void talk_effect_fun_t::set_mod_radiation( const JsonObject &jo, const std::string &member,
        bool is_npc )
{
    int_or_var iov = get_variable_or_int( jo, member, true );
    function = [is_npc, iov]( const dialogue & d ) {
        d.actor( is_npc )->mod_rad( iov.evaluate( d.actor( is_npc ) ) );
    };
}

void talk_effect_fun_t::set_field( const JsonObject &jo, const std::string &member, bool is_npc )
{
    field_type_str_id new_field = field_type_str_id( jo.get_string( member ) );
    int_or_var iov_intensity = get_variable_or_int( jo, "intensity", false, 1 );
    time_duration age = time_duration::from_turns( jo.get_int( "age", 1 ) );
    int_or_var iov_radius = get_variable_or_int( jo, "radius", false, 10000000 );

    const bool outdoor_only = jo.get_bool( "outdoor_only", false );
    const bool hit_player = jo.get_bool( "hit_player", true );
    function = [is_npc, new_field, iov_intensity, age, iov_radius, outdoor_only,
            hit_player]( const dialogue & d ) {
        int radius = iov_radius.evaluate( d.actor( is_npc ) );
        int intensity = iov_intensity.evaluate( d.actor( is_npc ) );
        for( const tripoint &dest : get_map().points_in_radius( d.actor( is_npc )->pos(), radius ) ) {
            if( !outdoor_only || get_map().is_outside( dest ) ) {
                get_map().add_field( dest, new_field, intensity, age, hit_player );
            }
        }
    };
}

void talk_effect_t::set_effect_consequence( const talk_effect_fun_t &fun,
        dialogue_consequence con )
{
    effects.push_back( fun );
    guaranteed_consequence = std::max( guaranteed_consequence, con );
}

void talk_effect_t::set_effect_consequence( const std::function<void( npc &p )> &ptr,
        dialogue_consequence con )
{
    talk_effect_fun_t npctalk_setter( ptr );
    set_effect_consequence( npctalk_setter, con );
}

void talk_effect_t::set_effect( const talk_effect_fun_t &fun )
{
    effects.push_back( fun );
    guaranteed_consequence = std::max( guaranteed_consequence, dialogue_consequence::none );
}

void talk_effect_t::set_effect( talkfunction_ptr ptr )
{
    talk_effect_fun_t npctalk_setter( ptr );
    dialogue_consequence response;
    if( ptr == &talk_function::hostile ) {
        response = dialogue_consequence::hostile;
    } else if( ptr == &talk_function::player_weapon_drop ||
               ptr == &talk_function::player_weapon_away ||
               ptr == &talk_function::start_mugging ) {
        response = dialogue_consequence::helpless;
    } else {
        response = dialogue_consequence::none;
    }
    set_effect_consequence( npctalk_setter, response );
}

talk_topic talk_effect_t::apply( dialogue &d ) const
{
    if( d.has_beta ) {
        // Need to get a reference to the mission before effects are applied, because effects can remove the mission
        mission *miss = d.actor( true )->selected_mission();
        for( const talk_effect_fun_t &effect : effects ) {
            effect( d );
        }
        d.actor( true )->add_opinion( opinion.trust, opinion.fear, opinion.value, opinion.anger,
                                      opinion.owed );
        if( miss && ( mission_opinion.trust || mission_opinion.fear ||
                      mission_opinion.value || mission_opinion.anger ) ) {
            int m_value = d.actor( true )->cash_to_favor( miss->get_value() );
            d.actor( true )->add_opinion( mission_opinion.trust ? m_value / mission_opinion.trust : 0,
                                          mission_opinion.fear ? m_value / mission_opinion.fear : 0,
                                          mission_opinion.value ? m_value / mission_opinion.value : 0,
                                          mission_opinion.anger ? m_value / mission_opinion.anger : 0,
                                          0 );
        }
        if( d.actor( true )->turned_hostile() ) {
            d.actor( true )->make_angry();
            return talk_topic( "TALK_DONE" );
        }
    } else {
        for( const talk_effect_fun_t &effect : effects ) {
            effect( d );
        }
    }
    // TODO: this is a hack, it should be in clear_mission or so, but those functions have
    // no access to the dialogue object.
    auto &ma = d.missions_assigned;
    ma.clear();
    if( d.has_beta ) {
        // Update the missions we can talk about (must only be current, non-complete ones)
        for( auto &mission : d.actor( true )->assigned_missions() ) {
            if( mission->get_assigned_player_id() == d.actor( false )->getID() ) {
                ma.push_back( mission );
            }
        }
    }

    return next_topic;
}

talk_effect_t::talk_effect_t( const JsonObject &jo, const std::string &member_name )
{
    load_effect( jo, member_name );
    if( jo.has_object( "topic" ) ) {
        next_topic = load_inline_topic( jo.get_object( "topic" ) );
    } else if( jo.has_string( "topic" ) ) {
        next_topic = talk_topic( jo.get_string( "topic" ) );
    }
}

void talk_effect_t::parse_sub_effect( const JsonObject &jo )
{
    talk_effect_fun_t subeffect_fun;
    const bool is_npc = true;
    if( jo.has_string( "companion_mission" ) ) {
        std::string role_id = jo.get_string( "companion_mission" );
        subeffect_fun.set_companion_mission( role_id );
    } else if( jo.has_string( "u_add_effect" ) ) {
        subeffect_fun.set_add_effect( jo, "u_add_effect" );
    } else if( jo.has_string( "npc_add_effect" ) ) {
        subeffect_fun.set_add_effect( jo, "npc_add_effect", is_npc );
    } else if( jo.has_string( "u_lose_effect" ) ) {
        subeffect_fun.set_remove_effect( jo, "u_lose_effect" );
    } else if( jo.has_string( "npc_lose_effect" ) ) {
        subeffect_fun.set_remove_effect( jo, "npc_lose_effect", is_npc );
    } else if( jo.has_string( "u_add_var" ) ) {
        subeffect_fun.set_add_var( jo, "u_add_var" );
    } else if( jo.has_string( "npc_add_var" ) ) {
        subeffect_fun.set_add_var( jo, "npc_add_var", is_npc );
    } else if( jo.has_string( "u_lose_var" ) ) {
        subeffect_fun.set_remove_var( jo, "u_lose_var" );
    } else if( jo.has_string( "npc_lose_var" ) ) {
        subeffect_fun.set_remove_var( jo, "npc_lose_var", is_npc );
    } else if( jo.has_string( "u_adjust_var" ) ) {
        subeffect_fun.set_adjust_var( jo, "u_adjust_var" );
    } else if( jo.has_string( "npc_adjust_var" ) ) {
        subeffect_fun.set_adjust_var( jo, "npc_adjust_var", is_npc );
    } else if( jo.has_string( "u_add_trait" ) ) {
        subeffect_fun.set_add_trait( jo, "u_add_trait" );
    } else if( jo.has_string( "npc_add_trait" ) ) {
        subeffect_fun.set_add_trait( jo, "npc_add_trait", is_npc );
    } else if( jo.has_string( "u_lose_trait" ) ) {
        subeffect_fun.set_remove_trait( jo, "u_lose_trait" );
    } else if( jo.has_string( "npc_lose_trait" ) ) {
        subeffect_fun.set_remove_trait( jo, "npc_lose_trait", is_npc );
    } else if( jo.has_int( "u_spend_cash" ) ) {
        int cash_change = jo.get_int( "u_spend_cash" );
        subeffect_fun.set_u_spend_cash( cash_change );
    } else if( jo.has_string( "u_sell_item" ) || jo.has_string( "u_buy_item" ) ||
               jo.has_string( "u_consume_item" ) || jo.has_string( "npc_consume_item" ) ||
               jo.has_string( "u_remove_item_with" ) || jo.has_string( "npc_remove_item_with" ) ) {
        int cost = 0;
        if( jo.has_int( "cost" ) ) {
            cost = jo.get_int( "cost" );
        }
        int count = 1;
        if( jo.has_int( "count" ) ) {
            count = jo.get_int( "count" );
        }
        std::string container_name;
        if( jo.has_string( "container" ) ) {
            container_name = jo.get_string( "container" );
        }
        if( jo.has_string( "u_sell_item" ) ) {
            itype_id item_name;
            jo.read( "u_sell_item", item_name, true );
            subeffect_fun.set_u_sell_item( item_name, cost, count );
        } else if( jo.has_string( "u_buy_item" ) ) {
            itype_id item_name;
            jo.read( "u_buy_item", item_name, true );
            subeffect_fun.set_u_buy_item( item_name, cost, count, container_name );
        } else if( jo.has_string( "u_consume_item" ) ) {
            subeffect_fun.set_consume_item( jo, "u_consume_item", count );
        } else if( jo.has_string( "npc_consume_item" ) ) {
            subeffect_fun.set_consume_item( jo, "npc_consume_item", count, is_npc );
        } else if( jo.has_string( "u_remove_item_with" ) ) {
            subeffect_fun.set_remove_item_with( jo, "u_remove_item_with" );
        } else if( jo.has_string( "npc_remove_item_with" ) ) {
            subeffect_fun.set_remove_item_with( jo, "npc_remove_item_with", is_npc );
        }
    } else if( jo.has_int( "u_bulk_trade_accept" ) || jo.has_int( "npc_bulk_trade_accept" ) ||
               jo.has_int( "u_bulk_donate" ) || jo.has_int( "npc_bulk_donate" ) ) {
        talk_effect_fun_t subeffect_fun;
        int quantity = -1;
        bool is_npc = false;
        bool is_trade = false;
        if( jo.has_int( "npc_bulk_trade_accept" ) ) {
            is_npc = true;
            is_trade = true;
            quantity = jo.get_int( "npc_bulk_trade_accept" );
        } else if( jo.has_int( "npc_bulk_donate" ) ) {
            is_npc = true;
            is_trade = false;
            quantity = jo.get_int( "npc_bulk_donate" );
        } else if( jo.has_int( "u_bulk_trade_accept" ) ) {
            is_npc = false;
            is_trade = true;
            quantity = jo.get_int( "u_bulk_trade_accept" );
        } else if( jo.has_int( "u_bulk_donate" ) ) {
            is_npc = false;
            is_trade = false;
            quantity = jo.get_int( "u_bulk_donate" );
        }
        subeffect_fun.set_bulk_trade_accept( is_trade, quantity, is_npc );
        set_effect( subeffect_fun );
        return;
    } else if( jo.has_string( "npc_change_class" ) ) {
        std::string class_name = jo.get_string( "npc_change_class" );
        subeffect_fun.set_npc_change_class( class_name );
    } else if( jo.has_string( "add_mission" ) ) {
        std::string mission_id = jo.get_string( "add_mission" );
        subeffect_fun.set_add_mission( mission_id );
    } else if( jo.has_string( "npc_change_faction" ) ) {
        std::string faction_name = jo.get_string( "npc_change_faction" );
        subeffect_fun.set_npc_change_faction( faction_name );
    } else if( jo.has_int( "u_faction_rep" ) ) {
        int faction_rep = jo.get_int( "u_faction_rep" );
        subeffect_fun.set_change_faction_rep( faction_rep );
    } else if( jo.has_array( "add_debt" ) ) {
        std::vector<trial_mod> debt_modifiers;
        for( JsonArray jmod : jo.get_array( "add_debt" ) ) {
            trial_mod this_modifier;
            this_modifier.first = jmod.next_string();
            this_modifier.second = jmod.next_int();
            debt_modifiers.push_back( this_modifier );
        }
        subeffect_fun.set_add_debt( debt_modifiers );
    } else if( jo.has_string( "toggle_npc_rule" ) ) {
        const std::string rule = jo.get_string( "toggle_npc_rule" );
        subeffect_fun.set_toggle_npc_rule( rule );
    } else if( jo.has_string( "set_npc_rule" ) ) {
        const std::string rule = jo.get_string( "set_npc_rule" );
        subeffect_fun.set_set_npc_rule( rule );
    } else if( jo.has_string( "clear_npc_rule" ) ) {
        const std::string rule = jo.get_string( "clear_npc_rule" );
        subeffect_fun.set_clear_npc_rule( rule );
    } else if( jo.has_string( "set_npc_engagement_rule" ) ) {
        const std::string setting = jo.get_string( "set_npc_engagement_rule" );
        subeffect_fun.set_npc_engagement_rule( setting );
    } else if( jo.has_string( "set_npc_aim_rule" ) ) {
        const std::string setting = jo.get_string( "set_npc_aim_rule" );
        subeffect_fun.set_npc_aim_rule( setting );
    } else if( jo.has_string( "set_npc_cbm_reserve_rule" ) ) {
        const std::string setting = jo.get_string( "set_npc_cbm_reserve_rule" );
        subeffect_fun.set_npc_cbm_reserve_rule( setting );
    } else if( jo.has_string( "set_npc_cbm_recharge_rule" ) ) {
        const std::string setting = jo.get_string( "set_npc_cbm_recharge_rule" );
        subeffect_fun.set_npc_cbm_recharge_rule( setting );
    } else if( jo.has_member( "mapgen_update" ) ) {
        subeffect_fun.set_mapgen_update( jo, "mapgen_update" );
    } else if( jo.has_string( "u_buy_monster" ) ) {
        const std::string &monster_type_id = jo.get_string( "u_buy_monster" );
        const int cost = jo.get_int( "cost", 0 );
        const int count = jo.get_int( "count", 1 );
        const bool pacified = jo.get_bool( "pacified", false );
        translation name;
        jo.read( "name", name );
        subeffect_fun.set_u_buy_monster( monster_type_id, cost, count, pacified, name );
    } else if( jo.has_string( "u_learn_recipe" ) ) {
        const std::string recipe_id = jo.get_string( "u_learn_recipe" );
        subeffect_fun.set_u_learn_recipe( recipe_id );
    } else if( jo.has_string( "npc_first_topic" ) ) {
        const std::string chat_topic = jo.get_string( "npc_first_topic" );
        subeffect_fun.set_npc_first_topic( chat_topic );
    } else if( jo.has_string( "sound_effect" ) ) {
        subeffect_fun.set_sound_effect( jo, "sound_effect" );
    } else if( jo.has_string( "u_message" ) ) {
        subeffect_fun.set_message( jo, "u_message" );
    } else if( jo.has_string( "npc_message" ) ) {
        subeffect_fun.set_message( jo, "npc_message", true );
    } else if( jo.has_int( "u_mod_pain" ) || jo.has_object( "u_mod_pain" ) ) {
        subeffect_fun.set_mod_pain( jo, "u_mod_pain", false );
    } else if( jo.has_int( "npc_mod_pain" ) || jo.has_object( "npc_mod_pain" ) ) {
        subeffect_fun.set_mod_pain( jo, "npc_mod_pain", false );
    } else if( jo.has_int( "u_add_wet" ) || jo.has_object( "u_add_wet" ) ) {
        subeffect_fun.set_add_wet( jo, "u_add_wet", false );
    } else if( jo.has_int( "npc_add_wet" ) || jo.has_object( "npc_add_wet" ) ) {
        subeffect_fun.set_add_wet( jo, "npc_add_wet", true );
    } else if( jo.has_member( "u_add_power" ) ) {
        subeffect_fun.set_add_power( jo, "u_add_power", false );
    } else if( jo.has_member( "npc_add_power" ) ) {
        subeffect_fun.set_add_power( jo, "npc_add_power", true );
    } else if( jo.has_member( "assign_mission" ) ) {
        subeffect_fun.set_assign_mission( jo, "assign_mission" );
    } else if( jo.has_int( "u_mod_fatigue" ) || jo.has_object( "u_mod_fatigue" ) ) {
        subeffect_fun.set_mod_fatigue( jo, "u_mod_fatigue", false );
    } else if( jo.has_int( "npc_mod_fatigue" ) || jo.has_object( "npc_mod_fatigue" ) ) {
        subeffect_fun.set_mod_fatigue( jo, "npc_mod_fatigue", true );
    } else if( jo.has_member( "u_make_sound" ) ) {
        subeffect_fun.set_make_sound( jo, "u_make_sound", false );
    } else if( jo.has_member( "npc_make_sound" ) ) {
        subeffect_fun.set_make_sound( jo, "npc_make_sound", true );
    } else if( jo.has_array( "set_queue_effect_on_condition" ) ) {
        subeffect_fun.set_queue_effect_on_condition( jo, "set_queue_effect_on_condition" );
    } else if( jo.has_array( "set_weighted_list_eocs" ) ) {
        subeffect_fun.set_weighted_list_eocs( jo, "set_weighted_list_eocs" );
    } else if( jo.has_member( "u_mod_healthy" ) ) {
        subeffect_fun.set_mod_healthy( jo, "u_mod_healthy", false );
    } else if( jo.has_member( "npc_mod_healthy" ) ) {
        subeffect_fun.set_mod_healthy( jo, "npc_mod_healthy", true );
    } else if( jo.has_int( "u_mod_focus" ) || jo.has_object( "u_mod_focus" ) ) {
        subeffect_fun.set_mod_focus( jo, "u_mod_focus", false );
    } else if( jo.has_int( "npc_mod_focus" ) || jo.has_object( "npc_mod_focus" ) ) {
        subeffect_fun.set_mod_focus( jo, "npc_mod_focus", true );
    } else if( jo.has_string( "u_add_morale" ) ) {
        subeffect_fun.set_add_morale( jo, "u_add_morale", false );
    } else if( jo.has_string( "npc_add_morale" ) ) {
        subeffect_fun.set_add_morale( jo, "npc_add_morale", true );
    } else if( jo.has_string( "u_lose_morale" ) ) {
        subeffect_fun.set_lose_morale( jo, "u_lose_morale", false );
    } else if( jo.has_string( "npc_lose_morale" ) ) {
        subeffect_fun.set_lose_morale( jo, "npc_lose_morale", true );
    } else if( jo.has_member( "u_cast_spell" ) ) {
        subeffect_fun.set_cast_spell( jo, "u_cast_spell", false );
    } else if( jo.has_member( "npc_cast_spell" ) ) {
<<<<<<< HEAD
        subeffect_fun.set_mod_healthy( jo, "npc_cast_spell", true );
    } else if( jo.has_array( "arithmetic" ) ) {
        subeffect_fun.set_arithmetic( jo, "arithmetic" );
=======
        subeffect_fun.set_cast_spell( jo, "npc_cast_spell", true );
    } else if( jo.has_string( "u_set_spawn_monster" ) ) {
        subeffect_fun.set_spawn_monster( jo, "u_set_spawn_monster", false );
    } else if( jo.has_string( "npc_set_spawn_monster" ) ) {
        subeffect_fun.set_spawn_monster( jo, "npc_set_spawn_monster", true );
    } else if( jo.has_int( "u_mod_radiation" ) || jo.has_object( "u_mod_radiation" ) ) {
        subeffect_fun.set_mod_radiation( jo, "u_mod_radiation", false );
    } else if( jo.has_int( "npc_mod_radiation" ) || jo.has_object( "npc_mod_radiation" ) ) {
        subeffect_fun.set_mod_radiation( jo, "npc_mod_radiation", true );
    } else if( jo.has_string( "u_set_field" ) ) {
        subeffect_fun.set_field( jo, "u_set_field", false );
    } else if( jo.has_string( "npc_set_field" ) ) {
        subeffect_fun.set_field( jo, "npc_set_field", true );
    } else if( jo.has_int( "custom_light_level" ) || jo.has_object( "custom_light_level" ) ) {
        subeffect_fun.set_custom_light_level( jo, "custom_light_level" );
>>>>>>> 31ef3bab
    } else {
        jo.throw_error( "invalid sub effect syntax: " + jo.str() );
    }
    set_effect( subeffect_fun );
}

void talk_effect_t::parse_string_effect( const std::string &effect_id, const JsonObject &jo )
{
    static const std::unordered_map<std::string, void( * )( npc & )> static_functions_map = {
        {
#define WRAP( function ) { #function, &talk_function::function }
            WRAP( assign_mission ),
            WRAP( mission_success ),
            WRAP( mission_failure ),
            WRAP( clear_mission ),
            WRAP( mission_reward ),
            WRAP( start_trade ),
            WRAP( sort_loot ),
            WRAP( find_mount ),
            WRAP( dismount ),
            WRAP( do_chop_plank ),
            WRAP( do_vehicle_deconstruct ),
            WRAP( do_vehicle_repair ),
            WRAP( do_chop_trees ),
            WRAP( do_fishing ),
            WRAP( do_construction ),
            WRAP( do_mining ),
            WRAP( do_read ),
            WRAP( do_butcher ),
            WRAP( do_farming ),
            WRAP( assign_guard ),
            WRAP( assign_camp ),
            WRAP( abandon_camp ),
            WRAP( stop_guard ),
            WRAP( start_camp ),
            WRAP( buy_cow ),
            WRAP( buy_chicken ),
            WRAP( buy_horse ),
            WRAP( recover_camp ),
            WRAP( remove_overseer ),
            WRAP( basecamp_mission ),
            WRAP( wake_up ),
            WRAP( reveal_stats ),
            WRAP( end_conversation ),
            WRAP( insult_combat ),
            WRAP( give_equipment ),
            WRAP( give_aid ),
            WRAP( give_all_aid ),
            WRAP( barber_beard ),
            WRAP( barber_hair ),
            WRAP( buy_haircut ),
            WRAP( buy_shave ),
            WRAP( morale_chat ),
            WRAP( morale_chat_activity ),
            WRAP( buy_10_logs ),
            WRAP( buy_100_logs ),
            WRAP( bionic_install ),
            WRAP( bionic_remove ),
            WRAP( follow ),
            WRAP( follow_only ),
            WRAP( deny_follow ),
            WRAP( deny_lead ),
            WRAP( deny_equipment ),
            WRAP( deny_train ),
            WRAP( deny_personal_info ),
            WRAP( hostile ),
            WRAP( flee ),
            WRAP( leave ),
            WRAP( stop_following ),
            WRAP( revert_activity ),
            WRAP( goto_location ),
            WRAP( stranger_neutral ),
            WRAP( start_mugging ),
            WRAP( player_leaving ),
            WRAP( drop_weapon ),
            WRAP( drop_stolen_item ),
            WRAP( remove_stolen_status ),
            WRAP( player_weapon_away ),
            WRAP( player_weapon_drop ),
            WRAP( lead_to_safety ),
            WRAP( start_training ),
            WRAP( copy_npc_rules ),
            WRAP( set_npc_pickup ),
            WRAP( npc_die ),
            WRAP( npc_thankful ),
            WRAP( clear_overrides ),
            WRAP( lightning ),
            WRAP( nothing )
#undef WRAP
        }
    };
    const auto iter = static_functions_map.find( effect_id );
    if( iter != static_functions_map.end() ) {
        set_effect( iter->second );
        return;
    }

    talk_effect_fun_t subeffect_fun;
    if( effect_id == "u_bulk_trade_accept" || effect_id == "npc_bulk_trade_accept" ||
        effect_id == "u_bulk_donate" || effect_id == "npc_bulk_donate" ) {
        bool is_npc = effect_id == "npc_bulk_trade_accept" || effect_id == "npc_bulk_donate";
        bool is_trade = effect_id == "u_bulk_trade_accept" || effect_id == "npc_bulk_trade_accept";
        subeffect_fun.set_bulk_trade_accept( is_trade, -1, is_npc );
        set_effect( subeffect_fun );
        return;
    }

    if( effect_id == "npc_gets_item" || effect_id == "npc_gets_item_to_use" ) {
        bool to_use = effect_id == "npc_gets_item_to_use";
        subeffect_fun.set_npc_gets_item( to_use );
        set_effect( subeffect_fun );
        return;
    }

    jo.throw_error( "unknown effect string", effect_id );
}

void talk_effect_t::load_effect( const JsonObject &jo, const std::string &member_name )
{
    if( jo.has_member( "opinion" ) ) {
        JsonIn *ji = jo.get_raw( "opinion" );
        // Same format as when saving a game (-:
        opinion.deserialize( *ji );
    }
    if( jo.has_member( "mission_opinion" ) ) {
        JsonIn *ji = jo.get_raw( "mission_opinion" );
        // Same format as when saving a game (-:
        mission_opinion.deserialize( *ji );
    }
    if( !jo.has_member( member_name ) ) {
        return;
    } else if( jo.has_string( member_name ) ) {
        const std::string type = jo.get_string( member_name );
        parse_string_effect( type, jo );
    } else if( jo.has_object( member_name ) ) {
        JsonObject sub_effect = jo.get_object( member_name );
        parse_sub_effect( sub_effect );
    } else if( jo.has_array( member_name ) ) {
        for( const JsonValue entry : jo.get_array( member_name ) ) {
            if( entry.test_string() ) {
                const std::string type = entry.get_string();
                parse_string_effect( type, jo );
            } else if( entry.test_object() ) {
                JsonObject sub_effect = entry.get_object();
                parse_sub_effect( sub_effect );
            } else {
                jo.throw_error( "invalid effect array syntax", member_name );
            }
        }
    } else {
        jo.throw_error( "invalid effect syntax", member_name );
    }
}

talk_response::talk_response()
{
    truefalse_condition = []( const dialogue & ) {
        return true;
    };
    mission_selected = nullptr;
    // Why aren't these null ids? Well, it turns out most responses give
    // empty ids, so things like the training code check for these empty ids
    // and when it's given a null id, it breaks
    // FIXME: Use null ids
    skill = skill_id();
    style = matype_id();
    proficiency = proficiency_id();
    dialogue_spell = spell_id();
}

talk_response::talk_response( const JsonObject &jo )
{
    if( jo.has_member( "truefalsetext" ) ) {
        JsonObject truefalse_jo = jo.get_object( "truefalsetext" );
        read_condition<dialogue>( truefalse_jo, "condition", truefalse_condition, true );
        truefalse_jo.read( "true", truetext );
        truefalse_jo.read( "false", falsetext );
    } else {
        jo.read( "text", truetext );
        truefalse_condition = []( const dialogue & ) {
            return true;
        };
    }
    if( jo.has_member( "trial" ) ) {
        JsonObject trial_obj = jo.get_object( "trial" );
        trial = talk_trial( trial_obj );
    }
    if( jo.has_member( "success" ) ) {
        JsonObject success_obj = jo.get_object( "success" );
        success = talk_effect_t( success_obj, "effect" );
    } else if( jo.has_string( "topic" ) ) {
        // This is for simple topic switching without a possible failure
        success.next_topic = talk_topic( jo.get_string( "topic" ) );
        success.load_effect( jo, "effect" );
    } else if( jo.has_object( "topic" ) ) {
        success.next_topic = load_inline_topic( jo.get_object( "topic" ) );
    }
    if( trial && !jo.has_member( "failure" ) ) {
        jo.throw_error( "the failure effect is mandatory if a talk_trial has been defined" );
    }
    if( jo.has_member( "failure" ) ) {
        JsonObject failure_obj = jo.get_object( "failure" );
        failure = talk_effect_t( failure_obj, "effect" );
    }

    // TODO: mission_selected
    // TODO: skill
    // TODO: style
}

json_talk_repeat_response::json_talk_repeat_response( const JsonObject &jo )
{
    if( jo.has_bool( "is_npc" ) ) {
        is_npc = true;
    }
    if( jo.has_bool( "include_containers" ) ) {
        include_containers = true;
    }
    if( jo.has_string( "for_item" ) ) {
        for_item.emplace_back( jo.get_string( "for_item" ) );
    } else if( jo.has_array( "for_item" ) ) {
        for( const std::string line : jo.get_array( "for_item" ) ) {
            for_item.emplace_back( line );
        }
    } else if( jo.has_string( "for_category" ) ) {
        for_category.emplace_back( jo.get_string( "for_category" ) );
    } else if( jo.has_array( "for_category" ) ) {
        for( const std::string line : jo.get_array( "for_category" ) ) {
            for_category.emplace_back( line );
        }
    } else {
        jo.throw_error( "Repeat response with no repeat information!" );
    }
    if( for_item.empty() && for_category.empty() ) {
        jo.throw_error( "Repeat response with empty repeat information!" );
    }
    if( jo.has_object( "response" ) ) {
        JsonObject response_obj = jo.get_object( "response" );
        response = json_talk_response( response_obj );
    } else {
        jo.throw_error( "Repeat response with no response!" );
    }
}

json_talk_response::json_talk_response( const JsonObject &jo )
    : actual_response( jo )
{
    load_condition( jo );
}

void json_talk_response::load_condition( const JsonObject &jo )
{
    has_condition_ = jo.has_member( "condition" );
    is_switch = jo.get_bool( "switch", false );
    is_default = jo.get_bool( "default", false );
    read_condition<dialogue>( jo, "condition", condition, true );
}

bool json_talk_response::test_condition( const dialogue &d ) const
{
    if( condition ) {
        return condition( d );
    }
    return true;
}

const talk_response &json_talk_response::get_actual_response() const
{
    return actual_response;
}

bool json_talk_response::gen_responses( dialogue &d, bool switch_done ) const
{
    if( !is_switch || !switch_done ) {
        if( test_condition( d ) ) {
            d.responses.emplace_back( actual_response );
            return is_switch && !is_default;
        }
    }
    return false;
}

// repeat responses always go in front
bool json_talk_response::gen_repeat_response( dialogue &d, const itype_id &item_id,
        bool switch_done ) const
{
    if( !is_switch || !switch_done ) {
        if( test_condition( d ) ) {
            talk_response result = actual_response;
            result.success.next_topic.item_type = item_id;
            result.failure.next_topic.item_type = item_id;
            d.responses.insert( d.responses.begin(), result );
            return is_switch && !is_default;
        }
    }
    return false;
}

static std::string translate_gendered_line(
    const std::string &line,
    const std::vector<std::string> &relevant_genders,
    const dialogue &d
)
{
    GenderMap gender_map;
    for( const std::string &subject : relevant_genders ) {
        if( subject == "npc" ) {
            gender_map[subject] = d.actor( true )->get_grammatical_genders();
        } else if( subject == "u" ) {
            gender_map[subject] = d.actor( false )->get_grammatical_genders();
        } else {
            debugmsg( "Unsupported subject '%s' for grammatical gender in dialogue", subject );
        }
    }
    return gettext_gendered( gender_map, line );
}

dynamic_line_t dynamic_line_t::from_member( const JsonObject &jo,
        const std::string &member_name )
{
    if( jo.has_array( member_name ) ) {
        return dynamic_line_t( jo.get_array( member_name ) );
    } else if( jo.has_object( member_name ) ) {
        return dynamic_line_t( jo.get_object( member_name ) );
    } else if( jo.has_string( member_name ) ) {
        translation line;
        jo.read( member_name, line );
        return dynamic_line_t( line );
    } else {
        return dynamic_line_t{};
    }
}

dynamic_line_t::dynamic_line_t( const translation &line )
{
    function = [line]( const dialogue & ) {
        return line.translated();
    };
}

dynamic_line_t::dynamic_line_t( const JsonObject &jo )
{
    if( jo.has_member( "and" ) ) {
        std::vector<dynamic_line_t> lines;
        for( const JsonValue entry : jo.get_array( "and" ) ) {
            if( entry.test_string() ) {
                translation line;
                entry.read( line );
                lines.emplace_back( line );
            } else if( entry.test_array() ) {
                lines.emplace_back( entry.get_array() );
            } else if( entry.test_object() ) {
                lines.emplace_back( entry.get_object() );
            } else {
                entry.throw_error( "invalid format: must be string, array or object" );
            }
        }
        function = [lines]( const dialogue & d ) {
            std::string all_lines;
            for( const dynamic_line_t &line : lines ) {
                all_lines += line( d );
            }
            return all_lines;
        };
    } else if( jo.get_bool( "give_hint", false ) ) {
        function = [&]( const dialogue & ) {
            return get_hint();
        };
    } else if( jo.get_bool( "use_reason", false ) ) {
        function = [&]( const dialogue & d ) {
            std::string tmp = d.reason;
            d.reason.clear();
            return tmp;
        };
    } else if( jo.get_bool( "list_faction_camp_sites", false ) ) {
        function = [&]( const dialogue & ) {
            const auto &sites = recipe_group::get_recipes_by_id( "all_faction_base_types", "ANY" );
            if( sites.empty() ) {
                return std::string( _( "I can't think of a single place I can build a camp." ) );
            }
            std::string tmp = "I can start a new camp as a ";
            tmp += enumerate_as_string( sites.begin(), sites.end(),
            []( const std::pair<recipe_id, translation> site ) {
                return site.second.translated();
            },
            enumeration_conjunction::or_ );
            return tmp;
        };
    } else if( jo.has_string( "gendered_line" ) ) {
        std::string line;
        mandatory( jo, false, "gendered_line", line, text_style_check_reader() );
        if( !jo.has_array( "relevant_genders" ) ) {
            jo.throw_error(
                R"(dynamic line with "gendered_line" must also have "relevant_genders")" );
        }
        std::vector<std::string> relevant_genders;
        for( const std::string gender : jo.get_array( "relevant_genders" ) ) {
            relevant_genders.push_back( gender );
            if( gender != "npc" && gender != "u" ) {
                jo.throw_error( "Unexpected subject in relevant_genders; expected 'npc' or 'u'" );
            }
        }
        function = [line, relevant_genders]( const dialogue & d ) {
            return translate_gendered_line( line, relevant_genders, d );
        };
    } else {
        conditional_t<dialogue> dcondition;
        const dynamic_line_t yes = from_member( jo, "yes" );
        const dynamic_line_t no = from_member( jo, "no" );
        for( const std::string &sub_member : dialogue_data::simple_string_conds ) {
            if( jo.has_bool( sub_member ) ) {
                // This also marks the member as visited.
                if( !jo.get_bool( sub_member ) ) {
                    jo.throw_error( "value must be true", sub_member );
                }
                dcondition = conditional_t<dialogue>( sub_member );
                function = [dcondition, yes, no]( const dialogue & d ) {
                    return ( dcondition( d ) ? yes : no )( d );
                };
                return;
            } else if( jo.has_member( sub_member ) ) {
                dcondition = conditional_t<dialogue>( sub_member );
                const dynamic_line_t yes_member = from_member( jo, sub_member );
                function = [dcondition, yes_member, no]( const dialogue & d ) {
                    return ( dcondition( d ) ? yes_member : no )( d );
                };
                return;
            }
        }
        for( const std::string &sub_member : dialogue_data::complex_conds ) {
            if( jo.has_member( sub_member ) ) {
                dcondition = conditional_t<dialogue>( jo );
                function = [dcondition, yes, no]( const dialogue & d ) {
                    return ( dcondition( d ) ? yes : no )( d );
                };
                return;
            }
        }
        jo.throw_error( "dynamic line not supported" );
    }
}

dynamic_line_t::dynamic_line_t( const JsonArray &ja )
{
    std::vector<dynamic_line_t> lines;
    for( const JsonValue entry : ja ) {
        if( entry.test_string() ) {
            translation line;
            entry.read( line );
            lines.emplace_back( line );
        } else if( entry.test_array() ) {
            lines.emplace_back( entry.get_array() );
        } else if( entry.test_object() ) {
            lines.emplace_back( entry.get_object() );
        } else {
            entry.throw_error( "invalid format: must be string, array or object" );
        }
    }
    function = [lines]( const dialogue & d ) {
        const dynamic_line_t &line = random_entry_ref( lines );
        return line( d );
    };
}

json_dynamic_line_effect::json_dynamic_line_effect( const JsonObject &jo,
        const std::string &id )
{
    std::function<bool( const dialogue & )> tmp_condition;
    read_condition<dialogue>( jo, "condition", tmp_condition, true );
    talk_effect_t tmp_effect = talk_effect_t( jo, "effect" );
    // if the topic has a sentinel, it means implicitly add a check for the sentinel value
    // and do not run the effects if it is set.  if it is not set, run the effects and
    // set the sentinel
    if( jo.has_string( "sentinel" ) ) {
        const std::string sentinel = jo.get_string( "sentinel" );
        const std::string varname = "npctalk_var_sentinel_" + id + "_" + sentinel;
        condition = [varname, tmp_condition]( const dialogue & d ) {
            return d.actor( false )->get_value( varname ) != "yes" && tmp_condition( d );
        };
        std::function<void( const dialogue &d )> function = [varname]( const dialogue & d ) {
            d.actor( false )->set_value( varname, "yes" );
        };
        tmp_effect.effects.emplace_back( function );
    } else {
        condition = tmp_condition;
    }
    effect = tmp_effect;
}

bool json_dynamic_line_effect::test_condition( const dialogue &d ) const
{
    return condition( d );
}

void json_dynamic_line_effect::apply( dialogue &d ) const
{
    effect.apply( d );
}

void json_talk_topic::load( const JsonObject &jo )
{
    if( jo.has_member( "dynamic_line" ) ) {
        dynamic_line = dynamic_line_t::from_member( jo, "dynamic_line" );
    }
    if( jo.has_member( "speaker_effect" ) ) {
        std::string id = "no_id";
        if( jo.has_string( "id" ) ) {
            id = jo.get_string( "id" );
        } else if( jo.has_array( "id" ) ) {
            id = jo.get_array( "id" ).next_string();
        }
        if( jo.has_object( "speaker_effect" ) ) {
            JsonObject speaker_effect = jo.get_object( "speaker_effect" );
            speaker_effects.emplace_back( speaker_effect, id );
        } else if( jo.has_array( "speaker_effect" ) ) {
            for( JsonObject speaker_effect : jo.get_array( "speaker_effect" ) ) {
                speaker_effects.emplace_back( speaker_effect, id );
            }
        }
    }
    for( JsonObject response : jo.get_array( "responses" ) ) {
        responses.emplace_back( response );
    }
    if( jo.has_object( "repeat_responses" ) ) {
        repeat_responses.emplace_back( jo.get_object( "repeat_responses" ) );
    } else if( jo.has_array( "repeat_responses" ) ) {
        for( JsonObject elem : jo.get_array( "repeat_responses" ) ) {
            repeat_responses.emplace_back( elem );
        }
    }
    if( responses.empty() ) {
        jo.throw_error( "no responses for talk topic defined", "responses" );
    }
    replace_built_in_responses = jo.get_bool( "replace_built_in_responses",
                                 replace_built_in_responses );
}

bool json_talk_topic::gen_responses( dialogue &d ) const
{
    d.responses.reserve( responses.size() ); // A wild guess, can actually be more or less

    bool switch_done = false;
    for( const json_talk_response &r : responses ) {
        switch_done |= r.gen_responses( d, switch_done );
    }
    for( const json_talk_repeat_response &repeat : repeat_responses ) {
        talker *actor =  d.actor( repeat.is_npc );
        std::function<bool( const item & )> filter = return_true<item>;
        for( const itype_id &item_id : repeat.for_item ) {
            if( actor->charges_of( item_id ) > 0 || actor->has_amount( item_id, 1 ) ) {
                switch_done |= repeat.response.gen_repeat_response( d, item_id, switch_done );
            }
        }
        for( const item_category_id &category_id : repeat.for_category ) {
            const bool include_containers = repeat.include_containers;
            const auto items_with = actor->items_with( [category_id,
            include_containers]( const item & it ) {
                if( include_containers ) {
                    return it.get_category_of_contents().get_id() == category_id;
                }
                return it.type && it.type->category_force == category_id;
            } );
            for( const auto &it : items_with ) {
                switch_done |= repeat.response.gen_repeat_response( d, it->typeId(), switch_done );
            }
        }
    }

    return replace_built_in_responses;
}

cata::flat_set<std::string> json_talk_topic::get_directly_reachable_topics(
    bool only_unconditional ) const
{
    std::vector<std::string> result;

    auto add_reachable_for_response = [&]( const json_talk_response & json_response ) {
        const talk_response &response = json_response.get_actual_response();
        if( !only_unconditional || !json_response.has_condition() ) {
            result.push_back( response.success.next_topic.id );
            result.push_back( response.failure.next_topic.id );
        }
    };

    for( const json_talk_response &r : responses ) {
        add_reachable_for_response( r );
    }
    for( const json_talk_repeat_response &r : repeat_responses ) {
        add_reachable_for_response( r.response );
    }

    return cata::flat_set<std::string>( result.begin(), result.end() );
}

std::string json_talk_topic::get_dynamic_line( const dialogue &d ) const
{
    return dynamic_line( d );
}

std::vector<json_dynamic_line_effect> json_talk_topic::get_speaker_effects() const
{
    return speaker_effects;
}

void json_talk_topic::check_consistency() const
{
    // TODO: check that all referenced topic actually exist. This is currently not possible
    // as they only exist as built in strings, not in the json_talk_topics map.
}

void unload_talk_topics()
{
    json_talk_topics.clear();
}

void load_talk_topic( const JsonObject &jo )
{
    if( jo.has_array( "id" ) ) {
        for( auto &id : jo.get_string_array( "id" ) ) {
            json_talk_topics[id].load( jo );
        }
    } else {
        const std::string id = jo.get_string( "id" );
        json_talk_topics[id].load( jo );
    }
}

std::string npc::pick_talk_topic( const player &/*u*/ )
{
    if( personality.aggression > 0 ) {
        if( op_of_u.fear * 2 < personality.bravery && personality.altruism < 0 ) {
            set_attitude( NPCATT_MUG );
            return "TALK_MUG";
        }

        if( personality.aggression + personality.bravery - op_of_u.fear > 0 ) {
            return "TALK_STRANGER_AGGRESSIVE";
        }
    }

    if( op_of_u.fear * 2 > personality.altruism + personality.bravery ) {
        return "TALK_STRANGER_SCARED";
    }

    if( op_of_u.fear * 2 > personality.bravery + op_of_u.trust ) {
        return "TALK_STRANGER_WARY";
    }

    if( op_of_u.trust - op_of_u.fear +
        ( personality.bravery + personality.altruism ) / 2 > 0 ) {
        return "TALK_STRANGER_FRIENDLY";
    }

    set_attitude( NPCATT_NULL );
    return "TALK_STRANGER_NEUTRAL";
}

bool npc::has_item_whitelist() const
{
    return is_player_ally() && !rules.pickup_whitelist->empty();
}

bool npc::item_name_whitelisted( const std::string &to_match )
{
    if( !has_item_whitelist() ) {
        return true;
    }

    auto &wlist = *rules.pickup_whitelist;
    const rule_state rule = wlist.check_item( to_match );
    if( rule == rule_state::WHITELISTED ) {
        return true;
    }

    if( rule == rule_state::BLACKLISTED ) {
        return false;
    }

    wlist.create_rule( to_match );
    return wlist.check_item( to_match ) == rule_state::WHITELISTED;
}

bool npc::item_whitelisted( const item &it )
{
    if( !has_item_whitelist() ) {
        return true;
    }

    const auto to_match = it.tname( 1, false );
    return item_name_whitelisted( to_match );
}

const json_talk_topic *get_talk_topic( const std::string &id )
{
    auto it = json_talk_topics.find( id );
    if( it == json_talk_topics.end() ) {
        return nullptr;
    }
    return &it->second;
}<|MERGE_RESOLUTION|>--- conflicted
+++ resolved
@@ -3191,12 +3191,9 @@
     } else if( jo.has_member( "u_cast_spell" ) ) {
         subeffect_fun.set_cast_spell( jo, "u_cast_spell", false );
     } else if( jo.has_member( "npc_cast_spell" ) ) {
-<<<<<<< HEAD
-        subeffect_fun.set_mod_healthy( jo, "npc_cast_spell", true );
+        subeffect_fun.set_cast_spell( jo, "npc_cast_spell", true );
     } else if( jo.has_array( "arithmetic" ) ) {
         subeffect_fun.set_arithmetic( jo, "arithmetic" );
-=======
-        subeffect_fun.set_cast_spell( jo, "npc_cast_spell", true );
     } else if( jo.has_string( "u_set_spawn_monster" ) ) {
         subeffect_fun.set_spawn_monster( jo, "u_set_spawn_monster", false );
     } else if( jo.has_string( "npc_set_spawn_monster" ) ) {
@@ -3211,7 +3208,6 @@
         subeffect_fun.set_field( jo, "npc_set_field", true );
     } else if( jo.has_int( "custom_light_level" ) || jo.has_object( "custom_light_level" ) ) {
         subeffect_fun.set_custom_light_level( jo, "custom_light_level" );
->>>>>>> 31ef3bab
     } else {
         jo.throw_error( "invalid sub effect syntax: " + jo.str() );
     }
