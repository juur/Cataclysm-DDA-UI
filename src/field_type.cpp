--- conflicted
+++ resolved
@@ -244,14 +244,11 @@
     optional( jo, was_loaded, "display_field", display_field, false );
     optional( jo, was_loaded, "wandering_field", wandering_field_id, "fd_null" );
 
-<<<<<<< HEAD
     bash_info.load( jo, "bash", map_bash_info::field );
-=======
     if( was_loaded && jo.has_member( "copy-from" ) && looks_like.empty() ) {
         looks_like = jo.get_string( "copy-from" );
     }
     jo.read( "looks_like", looks_like );
->>>>>>> 2073ce11
 }
 
 void field_type::finalize()
