#if defined(TILES)
#include "cata_tiles.h"

#include <algorithm>
#include <array>
#include <bitset>
#include <cmath>
#include <cstdint>
#include <iterator>
#include <set>
#include <stdexcept>
#include <tuple>
#include <unordered_set>

#include "action.h"
#include "avatar.h"
#include "cached_options.h"
#include "calendar.h"
#include "cata_assert.h"
#include "cata_utility.h"
#include "catacharset.h"
#include "character.h"
#include "character_id.h"
#include "clzones.h"
#include "color.h"
#include "creature_tracker.h"
#include "cursesdef.h"
#include "cursesport.h"
#include "debug.h"
#include "field.h"
#include "field_type.h"
#include "filesystem.h"
#include "game.h"
#include "game_constants.h"
#include "int_id.h"
#include "item.h"
#include "item_factory.h"
#include "itype.h"
#include "json.h"
#include "json_loader.h"
#include "map.h"
#include "map_extras.h"
#include "map_memory.h"
#include "mapdata.h"
#include "mod_tileset.h"
#include "monster.h"
#include "monstergenerator.h"
#include "mtype.h"
#include "npc.h"
#include "optional.h"
#include "output.h"
#include "overlay_ordering.h"
#include "path_info.h"
#include "pixel_minimap.h"
#include "rect_range.h"
#include "scent_map.h"
#include "sdl_utils.h"
#include "sdl_wrappers.h"
#include "sdltiles.h"
#include "sounds.h"
#include "string_formatter.h"
#include "string_id.h"
#include "submap.h"
#include "tileray.h"
#include "translations.h"
#include "trap.h"
#include "type_id.h"
#include "veh_type.h"
#include "vehicle.h"
#include "vpart_position.h"
#include "weather.h"
#include "weighted_list.h"

#define dbg(x) DebugLog((x),D_SDL) << __FILE__ << ":" << __LINE__ << ": "

static const efftype_id effect_ridden( "ridden" );

static const itype_id itype_corpse( "corpse" );
static const trait_id trait_INATTENTIVE( "INATTENTIVE" );

static const std::string ITEM_HIGHLIGHT( "highlight_item" );
static const std::string ZOMBIE_REVIVAL_INDICATOR( "zombie_revival_indicator" );

static const std::array<std::string, 8> multitile_keys = {{
        "center",
        "corner",
        "edge",
        "t_connection",
        "end_piece",
        "unconnected",
        "open",
        "broken"
    }
};

static const std::string empty_string;
static const std::array<std::string, 15> TILE_CATEGORY_IDS = {{
        "", // TILE_CATEGORY::NONE,
        "vehicle_part", // TILE_CATEGORY::VEHICLE_PART,
        "terrain", // TILE_CATEGORY::TERRAIN,
        "item", // TILE_CATEGORY::ITEM,
        "furniture", // TILE_CATEGORY::FURNITURE,
        "trap", // TILE_CATEGORY::TRAP,
        "field", // TILE_CATEGORY::FIELD,
        "lighting", // TILE_CATEGORY::LIGHTING,
        "monster", // TILE_CATEGORY::MONSTER,
        "bullet", // TILE_CATEGORY::BULLET,
        "hit_entity", // TILE_CATEGORY::HIT_ENTITY,
        "weather", // TILE_CATEGORY::WEATHER,
        "overmap_terrain", // TILE_CATEGORY::OVERMAP_TERRAIN
        "map_extra", // TILE_CATEGORY::MAP_EXTRA
        "overmap_note", // TILE_CATEGORY::OVERMAP_NOTE
    }
};

static_assert( TILE_CATEGORY_IDS.size() == static_cast<size_t>( TILE_CATEGORY::last ),
               "TILE_CATEGORY_IDS must match list of TILE_CATEGORY values" );

namespace
{

std::string get_ascii_tile_id( const uint32_t sym, const int FG, const int BG )
{
    return std::string( { 'A', 'S', 'C', 'I', 'I', '_', static_cast<char>( sym ),
                          static_cast<char>( FG ), static_cast<char>( BG )
                        } );
}

pixel_minimap_mode pixel_minimap_mode_from_string( const std::string &mode )
{
    if( mode == "solid" ) {
        return pixel_minimap_mode::solid;
    } else if( mode == "squares" ) {
        return pixel_minimap_mode::squares;
    } else if( mode == "dots" ) {
        return pixel_minimap_mode::dots;
    }

    debugmsg( "Unsupported pixel minimap mode \"" + mode + "\"." );
    return pixel_minimap_mode::solid;
}

} // namespace

static int msgtype_to_tilecolor( const game_message_type type, const bool bOldMsg )
{
    const int iBold = bOldMsg ? 0 : 8;

    switch( type ) {
        case m_good:
            return iBold + catacurses::green;
        case m_bad:
            return iBold + catacurses::red;
        case m_mixed:
        case m_headshot:
            return iBold + catacurses::magenta;
        case m_neutral:
            return iBold + catacurses::white;
        case m_warning:
        case m_critical:
            return iBold + catacurses::yellow;
        case m_info:
        case m_grazing:
            return iBold + catacurses::blue;
        default:
            break;
    }

    return -1;
}

formatted_text::formatted_text( const std::string &text, const int color,
                                const direction text_direction )
    : text( text ), color( color )
{
    switch( text_direction ) {
        case direction::NORTHWEST:
        case direction::WEST:
        case direction::SOUTHWEST:
            alignment = text_alignment::right;
            break;
        case direction::NORTH:
        case direction::CENTER:
        case direction::SOUTH:
            alignment = text_alignment::center;
            break;
        default:
            alignment = text_alignment::left;
            break;
    }
}

cata_tiles::cata_tiles( const SDL_Renderer_Ptr &renderer, const GeometryRenderer_Ptr &geometry,
                        tileset_cache &cache ) :
    renderer( renderer ),
    geometry( geometry ),
    cache( cache ),
    minimap( renderer, geometry )
{
    cata_assert( renderer );

    tile_height = 0;
    tile_width = 0;
    tile_ratiox = 0;
    tile_ratioy = 0;

    in_animation = false;
    do_draw_explosion = false;
    do_draw_custom_explosion = false;
    do_draw_bullet = false;
    do_draw_hit = false;
    do_draw_line = false;
    do_draw_cursor = false;
    do_draw_highlight = false;
    do_draw_weather = false;
    do_draw_sct = false;
    do_draw_zones = false;

    nv_goggles_activated = false;

    on_options_changed();
}

cata_tiles::~cata_tiles() = default;

void cata_tiles::on_options_changed()
{
    memory_map_mode = get_option <std::string>( "MEMORY_MAP_MODE" );

    pixel_minimap_settings settings;

    settings.mode =
        pixel_minimap_mode_from_string( get_option<std::string>( "PIXEL_MINIMAP_MODE" ) );
    settings.brightness = get_option<int>( "PIXEL_MINIMAP_BRIGHTNESS" );
    settings.beacon_size = get_option<int>( "PIXEL_MINIMAP_BEACON_SIZE" );
    settings.beacon_blink_interval = get_option<int>( "PIXEL_MINIMAP_BLINK" );
    settings.square_pixels = get_option<bool>( "PIXEL_MINIMAP_RATIO" );
    settings.scale_to_fit = get_option<bool>( "PIXEL_MINIMAP_SCALE_TO_FIT" );

    minimap->set_settings( settings );
}

void tileset::clear()
{
    tile_values.clear();
    shadow_tile_values.clear();
    night_tile_values.clear();
    overexposed_tile_values.clear();
    memory_tile_values.clear();
    duplicate_ids.clear();
    tile_ids.clear();
    for( std::unordered_map<std::string, season_tile_value> &m : tile_ids_by_season ) {
        m.clear();
    }
    item_layer_data.clear();
    field_layer_data.clear();
}

const tile_type *tileset::find_tile_type( const std::string &id ) const
{
    const auto iter = tile_ids.find( id );
    return iter != tile_ids.end() ? &iter->second : nullptr;
}

cata::optional<tile_lookup_res>
tileset::find_tile_type_by_season( const std::string &id, season_type season ) const
{
    cata_assert( season < season_type::NUM_SEASONS );
    const auto iter = tile_ids_by_season[season].find( id );

    if( iter == tile_ids_by_season[season].end() ) {
        return cata::nullopt;
    }
    const tileset::season_tile_value &res = iter->second;
    if( res.season_tile ) {
        return *res.season_tile;
    } else if( res.default_tile ) { // can skip this check, but just in case
        return tile_lookup_res( iter->first, *res.default_tile );
    }
    debugmsg( "empty record found in `tile_ids_by_season` for key: %s", id );
    return cata::nullopt;
}

tile_type &tileset::create_tile_type( const std::string &id, tile_type &&new_tile_type )
{
    // Must overwrite existing tile
    // TODO: c++17 - replace [] + find() with insert_or_assign()
    tile_ids[id] = std::move( new_tile_type );
    auto inserted = tile_ids.find( id );

    const std::string &inserted_id = inserted->first;
    tile_type &inserted_tile = inserted->second;

    // populate cache by season
    constexpr size_t suffix_len = 15;
    // NOLINTNEXTLINE(cata-use-mdarray,modernize-avoid-c-arrays)
    constexpr char season_suffix[NUM_SEASONS][suffix_len] = {
        "_season_spring", "_season_summer", "_season_autumn", "_season_winter"
    };
    bool has_season_suffix = false;
    for( int i = 0; i < NUM_SEASONS; i++ ) {
        if( string_ends_with( id, season_suffix[i] ) ) {
            has_season_suffix = true;
            // key is id without _season suffix
            season_tile_value &value = tile_ids_by_season[i][id.substr( 0,
                                       id.size() - strlen( season_suffix[i] ) )];
            // value stores reference to string id with _season suffix
            value.season_tile = tile_lookup_res( inserted_id, inserted_tile );
            break;
        }
    }
    // tile doesn't have _season suffix, add it as "default" into all four seasons
    if( !has_season_suffix ) {
        for( auto &by_season_map : tile_ids_by_season ) {
            by_season_map[id].default_tile = &inserted_tile;
        }
    }

    return inserted_tile;
}

void cata_tiles::load_tileset( const std::string &tileset_id, const bool precheck,
                               const bool force, const bool pump_events )
{
    if( tileset_ptr && tileset_ptr->get_tileset_id() == tileset_id && !force ) {
        return;
    }
    // TODO: move into clear or somewhere else.
    // reset the overlay ordering from the previous loaded tileset
    tileset_mutation_overlay_ordering.clear();

    tileset_ptr = cache.load_tileset( tileset_id, renderer, precheck, force, pump_events );

    set_draw_scale( 16 );
}

void cata_tiles::reinit()
{
    set_draw_scale( 16 );
    RenderClear( renderer );
}

static void get_tile_information( const cata_path &config_path, std::string &json_path,
                                  std::string &tileset_path, std::string &layering_path )
{
    const std::string default_json = PATH_INFO::defaulttilejson();
    const std::string default_tileset = PATH_INFO::defaulttilepng();
    const std::string default_layering = PATH_INFO::defaultlayeringjson();

    // Get JSON and TILESET vars from config
    const auto reader = [&]( std::istream & fin ) {
        while( !fin.eof() ) {
            std::string sOption;
            fin >> sOption;

            if( string_starts_with( sOption, "JSON" ) ) {
                fin >> json_path;
                dbg( D_INFO ) << "JSON path set to [" << json_path << "].";
            } else if( string_starts_with( sOption, "TILESET" ) ) {
                fin >> tileset_path;
                dbg( D_INFO ) << "TILESET path set to [" << tileset_path << "].";
            } else if( string_starts_with( sOption, "LAYERING" ) ) {
                fin >> layering_path;
                dbg( D_INFO ) << "LAYERING path set to [" << layering_path << "].";

            } else {
                getline( fin, sOption );
            }
        }
    };

    if( !read_from_file( config_path, reader ) ) {
        json_path = default_json;
        tileset_path = default_tileset;
        layering_path = default_layering;
    }

    if( json_path.empty() ) {
        json_path = default_json;
        dbg( D_INFO ) << "JSON set to default [" << json_path << "].";
    }
    if( tileset_path.empty() ) {
        tileset_path = default_tileset;
        dbg( D_INFO ) << "TILESET set to default [" << tileset_path << "].";
    }
    if( layering_path.empty() ) {
        layering_path = default_layering;
        dbg( D_INFO ) << "TILESET set to default [" << layering_path << "].";
    }
}

template<typename PixelConverter>
static SDL_Surface_Ptr apply_color_filter( const SDL_Surface_Ptr &original,
        PixelConverter pixel_converter )
{
    cata_assert( original );
    SDL_Surface_Ptr surf = create_surface_32( original->w, original->h );
    cata_assert( surf );
    throwErrorIf( SDL_BlitSurface( original.get(), nullptr, surf.get(), nullptr ) != 0,
                  "SDL_BlitSurface failed" );

    SDL_Color *pix = static_cast<SDL_Color *>( surf->pixels );

    for( int y = 0, ey = surf->h; y < ey; ++y ) {
        for( int x = 0, ex = surf->w; x < ex; ++x, ++pix ) {
            if( pix->a == 0x00 ) {
                // This check significantly improves the performance since
                // vast majority of pixels in the tilesets are completely transparent.
                continue;
            }
            *pix = pixel_converter( *pix );
        }
    }

    return surf;
}

static bool is_contained( const SDL_Rect &smaller, const SDL_Rect &larger )
{
    return smaller.x >= larger.x &&
           smaller.y >= larger.y &&
           smaller.x + smaller.w <= larger.x + larger.w &&
           smaller.y + smaller.h <= larger.y + larger.h;
}

void tileset_cache::loader::copy_surface_to_texture( const SDL_Surface_Ptr &surf,
        const point &offset, std::vector<texture> &target )
{
    cata_assert( surf );
    const rect_range<SDL_Rect> input_range( sprite_width, sprite_height,
                                            point( surf->w / sprite_width,
                                                    surf->h / sprite_height ) );

    const std::shared_ptr<SDL_Texture> texture_ptr = CreateTextureFromSurface( renderer, surf );
    cata_assert( texture_ptr );

    for( const SDL_Rect rect : input_range ) {
        cata_assert( offset.x % sprite_width == 0 );
        cata_assert( offset.y % sprite_height == 0 );
        const point pos( offset + point( rect.x, rect.y ) );
        cata_assert( pos.x % sprite_width == 0 );
        cata_assert( pos.y % sprite_height == 0 );
        const size_t index = this->offset + ( pos.x / sprite_width ) + ( pos.y / sprite_height ) *
                             ( tile_atlas_width / sprite_width );
        cata_assert( index < target.size() );
        cata_assert( target[index].dimension() == std::make_pair( 0, 0 ) );
        target[index] = texture( texture_ptr, rect );
    }
}

void tileset_cache::loader::create_textures_from_tile_atlas( const SDL_Surface_Ptr &tile_atlas,
        const point &offset )
{
    cata_assert( tile_atlas );

    /** perform color filter conversion here */
    using tiles_pixel_color_entry = std::tuple<std::vector<texture>*, std::string>;
    std::array<tiles_pixel_color_entry, 6> tile_values_data = {{
            { std::make_tuple( &ts.tile_values, "color_pixel_none" ) },
            { std::make_tuple( &ts.shadow_tile_values, "color_pixel_grayscale" ) },
            { std::make_tuple( &ts.night_tile_values, "color_pixel_nightvision" ) },
            { std::make_tuple( &ts.overexposed_tile_values, "color_pixel_overexposed" ) },
            { std::make_tuple( &ts.z_overlay_values, "color_pixel_zoverlay" ) },
            { std::make_tuple( &ts.memory_tile_values, tilecontext->memory_map_mode ) }
        }
    };
    for( tiles_pixel_color_entry &entry : tile_values_data ) {
        std::vector<texture> *tile_values = std::get<0>( entry );
        color_pixel_function_pointer color_pixel_function = get_color_pixel_function( std::get<1>
                ( entry ) );
        if( !color_pixel_function ) {
            // TODO: Move it inside apply_color_filter.
            copy_surface_to_texture( tile_atlas, offset, *tile_values );
        } else {
            copy_surface_to_texture( apply_color_filter( tile_atlas, color_pixel_function ), offset,
                                     *tile_values );
        }
    }
}

template<typename T>
static void extend_vector_by( std::vector<T> &vec, size_t additional_size )
{
    vec.resize( vec.size() + additional_size );
}

void tileset_cache::loader::load_tileset( const cata_path &img_path, const bool pump_events )
{
    cata_assert( sprite_width > 0 );
    cata_assert( sprite_height > 0 );
    const SDL_Surface_Ptr tile_atlas = load_image( img_path.get_unrelative_path().u8string().c_str() );
    cata_assert( tile_atlas );
    tile_atlas_width = tile_atlas->w;

    if( R >= 0 && R <= 255 && G >= 0 && G <= 255 && B >= 0 && B <= 255 ) {
        const Uint32 key = SDL_MapRGB( tile_atlas->format, 0, 0, 0 );
        throwErrorIf( SDL_SetColorKey( tile_atlas.get(), SDL_TRUE, key ) != 0,
                      "SDL_SetColorKey failed" );
        throwErrorIf( SDL_SetSurfaceRLE( tile_atlas.get(), 1 ), "SDL_SetSurfaceRLE failed" );
    }

    SDL_RendererInfo info;
    throwErrorIf( SDL_GetRendererInfo( renderer.get(), &info ) != 0, "SDL_GetRendererInfo failed" );
    // Software rendering stores textures as surfaces with run-length encoding, which makes
    // extracting a part in the middle of the texture slow. Therefore this "simulates" that the
    // renderer only supports one tile
    // per texture. Each tile will go on its own texture object.
    if( info.flags & SDL_RENDERER_SOFTWARE ) {
        info.max_texture_width = sprite_width;
        info.max_texture_height = sprite_height;
    }
    // for debugging only: force a very small maximal texture size, as to trigger
    // splitting the tile atlas.
#if 0
    // +1 to check correct rounding
    info.max_texture_width = sprite_width * 10 + 1;
    info.max_texture_height = sprite_height * 20 + 1;
#endif

    const int min_tile_xcount = 128;
    const int min_tile_ycount = min_tile_xcount * 2;

    if( info.max_texture_width == 0 ) {
        info.max_texture_width = sprite_width * min_tile_xcount;
        DebugLog( D_INFO, DC_ALL ) << "SDL_RendererInfo max_texture_width was set to 0. " <<
                                   " Changing it to " << info.max_texture_width;
    } else {
        throwErrorIf( info.max_texture_width < sprite_width,
                      "Maximal texture width is smaller than tile width" );
    }

    if( info.max_texture_height == 0 ) {
        info.max_texture_height = sprite_height * min_tile_ycount;
        DebugLog( D_INFO, DC_ALL ) << "SDL_RendererInfo max_texture_height was set to 0. " <<
                                   " Changing it to " << info.max_texture_height;
    } else {
        throwErrorIf( info.max_texture_height < sprite_height,
                      "Maximal texture height is smaller than tile height" );
    }

    // Number of tiles in each dimension that fits into a (maximal) SDL texture.
    // If the tile atlas contains more than that, we have to split it.
    const int max_tile_xcount = info.max_texture_width / sprite_width;
    const int max_tile_ycount = info.max_texture_height / sprite_height;
    // Range over the tile atlas, wherein each rectangle fits into the maximal
    // SDL texture size. In other words: a range over the parts into which the
    // tile atlas needs to be split.
    const rect_range<SDL_Rect> output_range(
        max_tile_xcount * sprite_width,
        max_tile_ycount * sprite_height,
        point( divide_round_up( tile_atlas->w, info.max_texture_width ),
               divide_round_up( tile_atlas->h, info.max_texture_height ) ) );

    const int expected_tilecount = ( tile_atlas->w / sprite_width ) *
                                   ( tile_atlas->h / sprite_height );
    extend_vector_by( ts.tile_values, expected_tilecount );
    extend_vector_by( ts.shadow_tile_values, expected_tilecount );
    extend_vector_by( ts.night_tile_values, expected_tilecount );
    extend_vector_by( ts.overexposed_tile_values, expected_tilecount );
    extend_vector_by( ts.z_overlay_values, expected_tilecount );
    extend_vector_by( ts.memory_tile_values, expected_tilecount );

    for( const SDL_Rect sub_rect : output_range ) {
        cata_assert( sub_rect.x % sprite_width == 0 );
        cata_assert( sub_rect.y % sprite_height == 0 );
        cata_assert( sub_rect.w % sprite_width == 0 );
        cata_assert( sub_rect.h % sprite_height == 0 );
        SDL_Surface_Ptr smaller_surf;

        if( is_contained( SDL_Rect{ 0, 0, tile_atlas->w, tile_atlas->h }, sub_rect ) ) {
            // can use tile_atlas directly, it is completely contained in the output rectangle
        } else {
            // Need a temporary surface that contains the parts of the tile atlas that fit
            // into sub_rect. But doesn't always need to be as large as sub_rect.
            const int w = std::min( tile_atlas->w - sub_rect.x, sub_rect.w );
            const int h = std::min( tile_atlas->h - sub_rect.y, sub_rect.h );
            smaller_surf = ::create_surface_32( w, h );
            cata_assert( smaller_surf );
            const SDL_Rect inp{ sub_rect.x, sub_rect.y, w, h };
            throwErrorIf( SDL_BlitSurface( tile_atlas.get(), &inp, smaller_surf.get(),
                                           nullptr ) != 0, "SDL_BlitSurface failed" );
        }
        const SDL_Surface_Ptr &surf_to_use = smaller_surf ? smaller_surf : tile_atlas;
        cata_assert( surf_to_use );

        create_textures_from_tile_atlas( surf_to_use, point( sub_rect.x, sub_rect.y ) );

        if( pump_events ) {
            inp_mngr.pump_events();
        }
    }

    size = expected_tilecount;
}

void cata_tiles::set_draw_scale( int scale )
{
    cata_assert( tileset_ptr );
    tile_width = tileset_ptr->get_tile_width() * tileset_ptr->get_tile_pixelscale() * scale / 16;
    tile_height = tileset_ptr->get_tile_height() * tileset_ptr->get_tile_pixelscale() * scale / 16;

    tile_ratiox = ( static_cast<float>( tile_width ) / static_cast<float>( fontwidth ) );
    tile_ratioy = ( static_cast<float>( tile_height ) / static_cast<float>( fontheight ) );
}

void tileset_cache::loader::load( const std::string &tileset_id, const bool precheck,
                                  const bool pump_events )
{
    std::string json_conf;
    std::string layering;
    std::string tileset_path;
    cata_path tileset_root;

    bool has_layering = true;

    const auto tset_iter = TILESETS.find( tileset_id );
    if( tset_iter != TILESETS.end() ) {
        tileset_root = tset_iter->second;
        dbg( D_INFO ) << '"' << tileset_id << '"' << " tileset: found config file path: " <<
                      tileset_root;
        get_tile_information( tileset_root / PATH_INFO::tileset_conf(),
                              json_conf, tileset_path, layering );
        dbg( D_INFO ) << "Current tileset is: " << tileset_id;
    } else {
        dbg( D_ERROR ) << "Tileset \"" << tileset_id << "\" from options is invalid";
        json_conf = PATH_INFO::defaulttilejson();
        tileset_path = PATH_INFO::defaulttilepng();
        layering = PATH_INFO::defaultlayeringjson();
    }

    cata_path json_path = tileset_root / fs::u8path( json_conf );
    cata_path img_path = tileset_root / fs::u8path( tileset_path );
    cata_path layering_path = tileset_root / fs::u8path( layering );

    dbg( D_INFO ) << "Attempting to Load LAYERING file " << layering_path;
    cata::ifstream layering_file( layering_path.get_unrelative_path(),
                                  std::ifstream::in | std::ifstream::binary );

    if( !layering_file.good() ) {
        has_layering = false;
        //throw std::runtime_error(std::string("Failed to open layering info json: ") + layering_path);
    }

    dbg( D_INFO ) << "Attempting to Load JSON file " << json_path;
    cata::optional<JsonValue> config_json = json_loader::from_path_opt( json_path );

    if( !config_json.has_value() ) {
        throw std::runtime_error( std::string( "Failed to open tile info json: " ) +
                                  json_path.generic_u8string() );
    }

    JsonObject config = ( *config_json ).get_object();
    config.allow_omitted_members();

    // "tile_info" section must exist.
    if( !config.has_member( "tile_info" ) ) {
        config.throw_error( "\"tile_info\" missing" );
    }

    for( const JsonObject curr_info : config.get_array( "tile_info" ) ) {
        ts.tile_height = curr_info.get_int( "height" );
        ts.tile_width = curr_info.get_int( "width" );
        ts.tile_isometric = curr_info.get_bool( "iso", false );
        ts.tile_pixelscale = curr_info.get_float( "pixelscale", 1.0f );
        ts.retract_dist_min = curr_info.get_float( "retract_dist_min", -1.0f );
        ts.retract_dist_max = curr_info.get_float( "retract_dist_max", 0.0f );
    }

    if( precheck ) {
        config.allow_omitted_members();
        return;
    }

    ts.clear();

    // Load tile information if available.
    offset = 0;
    load_internal( config, tileset_root, img_path, pump_events );

    // Load mod tilesets if available
    for( const mod_tileset &mts : all_mod_tilesets ) {
        // Set sprite_id offset to separate from other tilesets.
        sprite_id_offset = offset;
        tileset_root = mts.get_base_path();
        json_path = mts.get_full_path();

        if( !mts.is_compatible( tileset_id ) ) {
            dbg( D_ERROR ) << "Mod tileset in \"" << json_path << "\" is not compatible with \""
                           << tileset_id << "\".";
            continue;
        }
        dbg( D_INFO ) << "Attempting to Load JSON file " << json_path;
        cata::optional<JsonValue> mod_config_json_opt = json_loader::from_path_opt( json_path );

        if( !mod_config_json_opt.has_value() ) {
            throw std::runtime_error( std::string( "Failed to open tile info json: " ) +
                                      json_path.generic_u8string() );
        }

        JsonValue &mod_config_json = *mod_config_json_opt;

        const auto mark_visited = []( const JsonObject & jobj ) {
            // These fields have been visited in load_mod_tileset
            jobj.get_string_array( "compatibility" );
        };

        int num_in_file = 1;
        if( mod_config_json.test_array() ) {
            for( const JsonObject mod_config : mod_config_json.get_array() ) {
                if( mod_config.get_string( "type" ) == "mod_tileset" ) {
                    mark_visited( mod_config );
                    if( num_in_file == mts.num_in_file() ) {
                        // visit this if it exists, it's used elsewhere
                        if( mod_config.has_member( "compatibility" ) ) {
                            mod_config.get_member( "compatibility" );
                        }
                        load_internal( mod_config, tileset_root, img_path, pump_events );
                        break;
                    }
                    num_in_file++;
                }
            }
        } else {
            JsonObject mod_config = mod_config_json.get_object();
            mark_visited( mod_config );
            load_internal( mod_config, tileset_root, img_path, pump_events );
        }
    }

    // loop through all tile ids and eliminate empty/invalid things
    for( auto it = ts.tile_ids.begin(); it != ts.tile_ids.end(); ) {
        // second is the tile_type describing that id
        tile_type &td = it->second;
        process_variations_after_loading( td.fg );
        process_variations_after_loading( td.bg );
        // All tiles need at least foreground or background data, otherwise they are useless.
        if( td.bg.empty() && td.fg.empty() ) {
            dbg( D_ERROR ) << "tile " << it->first << " has no (valid) foreground nor background";
            ts.tile_ids.erase( it++ );
        } else {
            ++it;
        }
    }

    if( !ts.find_tile_type( "unknown" ) ) {
        dbg( D_ERROR ) << "The tileset you're using has no 'unknown' tile defined!";
    }
    ensure_default_item_highlight();

    ts.tileset_id = tileset_id;

    // set up layering data
    if( has_layering ) {
        JsonValue layering_json = json_loader::from_path( layering_path );
        JsonObject layer_config = layering_json.get_object();
        layer_config.allow_omitted_members();

        // "variants" section must exist.
        if( !layer_config.has_member( "variants" ) ) {
            layer_config.throw_error( "\"variants\" missing" );
        }

        load_layers( layer_config );
    }


}

void tileset_cache::loader::load_internal( const JsonObject &config,
        const cata_path &tileset_root,
        const cata_path &img_path, const bool pump_events )
{
    if( config.has_array( "tiles-new" ) ) {
        // new system, several entries
        // When loading multiple tileset images this defines where
        // the tiles from the most recently loaded image start from.
        for( const JsonObject tile_part_def : config.get_array( "tiles-new" ) ) {
            const cata_path tileset_image_path = tileset_root / tile_part_def.get_string( "file" );
            R = -1;
            G = -1;
            B = -1;
            if( tile_part_def.has_object( "transparency" ) ) {
                JsonObject tra = tile_part_def.get_object( "transparency" );
                R = tra.get_int( "R" );
                G = tra.get_int( "G" );
                B = tra.get_int( "B" );
            }
            sprite_width = tile_part_def.get_int( "sprite_width", ts.tile_width );
            sprite_height = tile_part_def.get_int( "sprite_height", ts.tile_height );
            // Now load the tile definitions for the loaded tileset image.
            sprite_offset.x = tile_part_def.get_int( "sprite_offset_x", 0 );
            sprite_offset.y = tile_part_def.get_int( "sprite_offset_y", 0 );
            sprite_offset_retracted.x = tile_part_def.get_int( "sprite_offset_x_retracted", sprite_offset.x );
            sprite_offset_retracted.y = tile_part_def.get_int( "sprite_offset_y_retracted", sprite_offset.y );
            sprite_pixelscale = tile_part_def.get_float( "pixelscale", 1.0 );
            // First load the tileset image to get the number of available tiles.
            dbg( D_INFO ) << "Attempting to Load Tileset file " << tileset_image_path;
            load_tileset( tileset_image_path, pump_events );
            load_tilejson_from_file( tile_part_def );
            if( tile_part_def.has_member( "ascii" ) ) {
                load_ascii( tile_part_def );
            }
            // Make sure the tile definitions of the next tileset image don't
            // override the current ones.
            offset += size;
            if( pump_events ) {
                inp_mngr.pump_events();
            }
        }
    } else {
        sprite_width = ts.tile_width;
        sprite_height = ts.tile_height;
        sprite_offset = point_zero;
        sprite_offset_retracted = point_zero;
        sprite_pixelscale = 1.0;
        R = -1;
        G = -1;
        B = -1;
        // old system, no tile file path entry, only one array of tiles
        dbg( D_INFO ) << "Attempting to Load Tileset file " << img_path;
        load_tileset( img_path, pump_events );
        load_tilejson_from_file( config );
        offset = size;
    }

    // allows a tileset to override the order of mutation images being applied to a character
    if( config.has_array( "overlay_ordering" ) ) {
        load_overlay_ordering_into_array( config, tileset_mutation_overlay_ordering );
    }

    // offset should be the total number of sprites loaded from every tileset image
    // eliminate any sprite references that are too high to exist
    // also eliminate negative sprite references
}

void tileset_cache::loader::load_layers( const JsonObject &config )
{
    for( const JsonObject item : config.get_array( "variants" ) ) {
        if( item.has_member( "context" ) && ( item.has_array( "item_variants" ) ||
                                              item.has_array( "field_variants" ) ) ) {
            std::string context;
            context = item.get_string( "context" );
            std::vector<layer_variant> item_variants;
            std::vector<layer_variant> field_variants;
            if( item.has_array( "item_variants" ) ) {
                for( const JsonObject vars : item.get_array( "item_variants" ) ) {
                    if( vars.has_member( "item" ) && vars.has_array( "sprite" ) && vars.has_member( "layer" ) ) {
                        layer_variant v;
                        v.id = vars.get_string( "item" );

                        v.layer = vars.get_int( "layer" );

                        int total_weight = 0;
                        for( const JsonObject sprites : vars.get_array( "sprite" ) ) {
                            std::string id = sprites.get_string( "id" );
                            int weight = sprites.get_int( "weight", 1 );
                            v.sprite.emplace( id, weight );

                            total_weight += weight;
                        }
                        v.total_weight = total_weight;
                        item_variants.push_back( v );
                    } else {
                        config.throw_error( "item_variants configured incorrectly" );
                    }
                }
                // sort them based on layering so we can draw them correctly
                std::sort( item_variants.begin(), item_variants.end(), []( const layer_variant & a,
                const layer_variant & b ) {
                    return a.layer < b.layer;
                } );
                ts.item_layer_data.emplace( context, item_variants );
            }
            if( item.has_array( "field_variants" ) ) {
                for( const JsonObject vars : item.get_array( "field_variants" ) ) {
                    if( vars.has_member( "field" ) && vars.has_array( "sprite" ) ) {
                        layer_variant v;
                        v.id = vars.get_string( "field" );

                        int total_weight = 0;
                        for( const JsonObject sprites : vars.get_array( "sprite" ) ) {
                            std::string id = sprites.get_string( "id" );
                            int weight = sprites.get_int( "weight", 1 );
                            v.sprite.emplace( id, weight );

                            total_weight += weight;
                        }
                        v.total_weight = total_weight;
                        field_variants.push_back( v );
                    } else {
                        config.throw_error( "field_variants configured incorrectly" );
                    }
                }
                ts.field_layer_data.emplace( context, field_variants );
            }
        } else {
            config.throw_error( "layering configured incorrectly" );
        }
    }

}

void tileset_cache::loader::process_variations_after_loading(
    weighted_int_list<std::vector<int>> &vs ) const
{
    // loop through all of the variations
    for( auto &v : vs ) {
        // in a given variation, erase any invalid sprite ids
        v.obj.erase(
            std::remove_if(
                v.obj.begin(),
                v.obj.end(),
        [&]( int id ) {
            return id >= offset || id < 0;
        } ),
        v.obj.end()
        );
    }
    // erase any variations with no valid sprite ids left
    vs.erase(
        std::remove_if(
            vs.begin(),
            vs.end(),
    [&]( const weighted_object<int, std::vector<int>> &o ) {
        return o.obj.empty();
    }
        ),
    vs.end()
    );
    // populate the bookkeeping table used for selecting sprite variations
    vs.precalc();
}

void tileset_cache::loader::add_ascii_subtile( tile_type &curr_tile, const std::string &t_id,
        int sprite_id, const std::string &s_id )
{
    const std::string m_id = t_id + "_" + s_id;
    tile_type curr_subtile;
    curr_subtile.fg.add( std::vector<int>( {sprite_id} ), 1 );
    curr_subtile.rotates = true;
    curr_tile.available_subtiles.push_back( s_id );
    ts.create_tile_type( m_id, std::move( curr_subtile ) );
}

void tileset_cache::loader::load_ascii( const JsonObject &config )
{
    if( !config.has_member( "ascii" ) ) {
        config.throw_error( "\"ascii\" section missing" );
    }
    for( const JsonObject entry : config.get_array( "ascii" ) ) {
        load_ascii_set( entry );
    }
}

void tileset_cache::loader::load_ascii_set( const JsonObject &entry )
{
    // tile for ASCII char 0 is at `in_image_offset`,
    // the other ASCII chars follow from there.
    const int in_image_offset = entry.get_int( "offset" );
    if( in_image_offset >= size ) {
        entry.throw_error_at( "offset", "invalid offset (out of range)" );
    }
    // color, of the ASCII char. Can be -1 to indicate all/default colors.
    int FG = -1;
    const std::string scolor = entry.get_string( "color", "DEFAULT" );
    if( scolor == "BLACK" ) {
        FG = catacurses::black;
    } else if( scolor == "RED" ) {
        FG = catacurses::red;
    } else if( scolor == "GREEN" ) {
        FG = catacurses::green;
    } else if( scolor == "YELLOW" ) {
        FG = catacurses::yellow;
    } else if( scolor == "BLUE" ) {
        FG = catacurses::blue;
    } else if( scolor == "MAGENTA" ) {
        FG = catacurses::magenta;
    } else if( scolor == "CYAN" ) {
        FG = catacurses::cyan;
    } else if( scolor == "WHITE" ) {
        FG = catacurses::white;
    } else if( scolor == "DEFAULT" ) {
        FG = -1;
    } else {
        entry.throw_error_at( "color", "invalid color for ASCII" );
    }
    // Add an offset for bold colors (ncurses has this bold attribute,
    // this mimics it). bold does not apply to default color.
    if( FG != -1 && entry.get_bool( "bold", false ) ) {
        FG += 8;
    }
    const int base_offset = offset + in_image_offset;
    // Finally load all 256 ASCII chars (actually extended ASCII)
    for( int ascii_char = 0; ascii_char < 256; ascii_char++ ) {
        const int index_in_image = ascii_char + in_image_offset;
        if( index_in_image < 0 || index_in_image >= size ) {
            // Out of range is ignored for now.
            continue;
        }
        const std::string id = get_ascii_tile_id( ascii_char, FG, -1 );
        tile_type curr_tile;
        curr_tile.offset = sprite_offset;
        curr_tile.offset_retracted = sprite_offset_retracted;
        curr_tile.pixelscale = sprite_pixelscale;
        auto &sprites = *curr_tile.fg.add( std::vector<int>( {index_in_image + offset} ), 1 );
        switch( ascii_char ) {
            // box bottom/top side (horizontal line)
            case LINE_OXOX_C:
                sprites[0] = 205 + base_offset;
                break;
            // box left/right side (vertical line)
            case LINE_XOXO_C:
                sprites[0] = 186 + base_offset;
                break;
            // box top left
            case LINE_OXXO_C:
                sprites[0] = 201 + base_offset;
                break;
            // box top right
            case LINE_OOXX_C:
                sprites[0] = 187 + base_offset;
                break;
            // box bottom right
            case LINE_XOOX_C:
                sprites[0] = 188 + base_offset;
                break;
            // box bottom left
            case LINE_XXOO_C:
                sprites[0] = 200 + base_offset;
                break;
            // box bottom north T (left, right, up)
            case LINE_XXOX_C:
                sprites[0] = 202 + base_offset;
                break;
            // box bottom east T (up, right, down)
            case LINE_XXXO_C:
                sprites[0] = 208 + base_offset;
                break;
            // box bottom south T (left, right, down)
            case LINE_OXXX_C:
                sprites[0] = 203 + base_offset;
                break;
            // box X (left down up right)
            case LINE_XXXX_C:
                sprites[0] = 206 + base_offset;
                break;
            // box bottom east T (left, down, up)
            case LINE_XOXX_C:
                sprites[0] = 184 + base_offset;
                break;
        }
        if( ascii_char == LINE_XOXO_C || ascii_char == LINE_OXOX_C ) {
            curr_tile.rotates = false;
            curr_tile.multitile = true;
            add_ascii_subtile( curr_tile, id, 206 + base_offset, "center" );
            add_ascii_subtile( curr_tile, id, 201 + base_offset, "corner" );
            add_ascii_subtile( curr_tile, id, 186 + base_offset, "edge" );
            add_ascii_subtile( curr_tile, id, 203 + base_offset, "t_connection" );
            add_ascii_subtile( curr_tile, id, 210 + base_offset, "end_piece" );
            add_ascii_subtile( curr_tile, id, 219 + base_offset, "unconnected" );
        }
        ts.create_tile_type( id, std::move( curr_tile ) );
    }
}

void tileset_cache::loader::load_tilejson_from_file( const JsonObject &config )
{
    if( !config.has_member( "tiles" ) ) {
        config.throw_error( "\"tiles\" section missing" );
    }

    for( const JsonObject entry : config.get_array( "tiles" ) ) {
        std::vector<std::string> ids;
        if( entry.has_string( "id" ) ) {
            ids.push_back( entry.get_string( "id" ) );
        } else if( entry.has_array( "id" ) ) {
            ids = entry.get_string_array( "id" );
        }
        for( const std::string &t_id : ids ) {
            tile_type &curr_tile = load_tile( entry, t_id );
            curr_tile.offset = sprite_offset;
            curr_tile.offset_retracted = sprite_offset_retracted;
            curr_tile.pixelscale = sprite_pixelscale;
            bool t_multi = entry.get_bool( "multitile", false );
            bool t_rota = entry.get_bool( "rotates", t_multi );
            int t_h3d = entry.get_int( "height_3d", 0 );
            if( t_multi ) {
                // fetch additional tiles
                for( const JsonObject subentry : entry.get_array( "additional_tiles" ) ) {
                    const std::string s_id = subentry.get_string( "id" );
                    const std::string m_id = str_cat( t_id, "_", s_id );
                    tile_type &curr_subtile = load_tile( subentry, m_id );
                    curr_subtile.offset = sprite_offset;
                    curr_subtile.offset_retracted = sprite_offset_retracted;
                    curr_subtile.pixelscale = sprite_pixelscale;
                    curr_subtile.rotates = true;
                    curr_subtile.height_3d = t_h3d;
                    curr_subtile.animated = subentry.get_bool( "animated", false );
                    curr_tile.available_subtiles.push_back( s_id );
                }
            } else if( entry.has_array( "additional_tiles" ) ) {
                try {
                    entry.throw_error( "Additional tiles defined, but 'multitile' is not true." );
                } catch( const JsonError &err ) {
                    debugmsg( "(json-error)\n%s", err.what() );
                }
            }
            // write the information of the base tile to curr_tile
            curr_tile.multitile = t_multi;
            curr_tile.rotates = t_rota;
            curr_tile.height_3d = t_h3d;
            curr_tile.animated = entry.get_bool( "animated", false );
        }
    }
    dbg( D_INFO ) << "Tile Width: " << ts.tile_width << " Tile Height: " << ts.tile_height <<
                  " Tile Definitions: " << ts.tile_ids.size();
}

/**
 * Load a tile definition and add it to the @ref tileset::tile_ids map.
 * All loaded tiles go into one vector (@ref tileset::tile_values), their index in it is their id.
 * The JSON data (loaded here) contains tile ids relative to the associated image.
 * They are translated into global ids by adding the @p offset, which is the number of
 * previously loaded tiles (excluding the tiles from the associated image).
 * @param id The id of the new tile definition (which is the key in @ref tileset::tile_ids).
 * Any existing definition of the same id is overridden.
 * @return A reference to the loaded tile inside the @ref tileset::tile_ids map.
 */
tile_type &tileset_cache::loader::load_tile( const JsonObject &entry, const std::string &id )
{
    if( ts.find_tile_type( id ) ) {
        ts.duplicate_ids.insert( id );
    }
    tile_type curr_subtile;

    load_tile_spritelists( entry, curr_subtile.fg, "fg" );
    load_tile_spritelists( entry, curr_subtile.bg, "bg" );

    return ts.create_tile_type( id, std::move( curr_subtile ) );
}

void tileset_cache::loader::load_tile_spritelists( const JsonObject &entry,
        weighted_int_list<std::vector<int>> &vs,
        const std::string &objname ) const
{
    // json array indicates rotations or variations
    if( entry.has_array( objname ) ) {
        JsonArray g_array = entry.get_array( objname );
        // int elements of array indicates rotations
        // create one variation, populate sprite_ids with list of ints
        if( g_array.test_int() ) {
            std::vector<int> v;
            for( const int entry : g_array ) {
                const int sprite_id = entry + sprite_id_offset;
                if( sprite_id >= 0 ) {
                    v.push_back( sprite_id );
                }
            }
            vs.add( v, 1 );
        }
        // object elements of array indicates variations
        // create one variation per object
        else if( g_array.test_object() ) {
            for( const JsonObject vo : g_array ) {
                std::vector<int> v;
                int weight = vo.get_int( "weight" );
                // negative weight is invalid
                if( weight < 0 ) {
                    vo.throw_error_at( objname, "Invalid weight for sprite variation (<0)" );
                }
                // int sprite means one sprite
                if( vo.has_int( "sprite" ) ) {
                    const int sprite_id = vo.get_int( "sprite" ) + sprite_id_offset;
                    if( sprite_id >= 0 ) {
                        v.push_back( sprite_id );
                    }
                }
                // array sprite means rotations
                else if( vo.has_array( "sprite" ) ) {
                    for( const int entry : vo.get_array( "sprite" ) ) {
                        const int sprite_id = entry + sprite_id_offset;
                        if( sprite_id >= 0 ) {
                            v.push_back( sprite_id );
                        }
                    }
                }
                if( v.size() != 1 &&
                    v.size() != 2 &&
                    v.size() != 4 ) {
                    vo.throw_error_at( objname, "Invalid number of sprites (not 1, 2, or 4)" );
                }
                vs.add( v, weight );
            }
        }
    }
    // json int indicates a single sprite id
    else if( entry.has_int( objname ) && entry.get_int( objname ) >= 0 ) {
        vs.add( std::vector<int>( {entry.get_int( objname ) + sprite_id_offset} ), 1 );
    }
}

struct tile_render_info {
    tripoint pos{};
    // accumulator for 3d tallness of sprites rendered here so far;
    int height_3d = 0;
    lit_level ll;
    std::array<bool, 5> invisible;
    tile_render_info( const tripoint &pos, const int height_3d, const lit_level ll,
                      const std::array<bool, 5> &inv )
        : pos( pos ), height_3d( height_3d ), ll( ll ), invisible( inv ) {
    }
};

static std::map<tripoint, int> display_npc_attack_potential()
{
    avatar &you = get_avatar();
    npc avatar_as_npc;
    std::ostringstream os;
    JsonOut jsout( os );
    jsout.write( you );
    JsonValue jsin = json_loader::from_string( os.str() );
    jsin.read( avatar_as_npc );
    avatar_as_npc.regen_ai_cache();
    avatar_as_npc.evaluate_best_weapon( nullptr );
    std::map<tripoint, int> effectiveness_map;
    std::vector<npc_attack_rating> effectiveness =
        avatar_as_npc.get_current_attack()->all_evaluations( avatar_as_npc, nullptr );
    for( const npc_attack_rating &effectiveness_at_point : effectiveness ) {
        if( !effectiveness_at_point.value() ) {
            continue;
        }
        effectiveness_map[effectiveness_at_point.target()] = *effectiveness_at_point.value();
    }
    return effectiveness_map;
}

void cata_tiles::draw( const point &dest, const tripoint &center, int width, int height,
                       std::multimap<point, formatted_text> &overlay_strings,
                       color_block_overlay_container &color_blocks )
{
    if( !g ) {
        return;
    }

#if defined(__ANDROID__)
    // Attempted bugfix for Google Play crash - prevent divide-by-zero if no tile
    // width/height specified
    if( tile_width == 0 || tile_height == 0 ) {
        return;
    }
#endif

    {
        //set clipping to prevent drawing over stuff we shouldn't
        SDL_Rect clipRect = {dest.x, dest.y, width, height};
        printErrorIf( SDL_RenderSetClipRect( renderer.get(), &clipRect ) != 0,
                      "SDL_RenderSetClipRect failed" );

        //fill render area with black to prevent artifacts where no new pixels are drawn
        geometry->rect( renderer, clipRect, SDL_Color() );
    }

    point s;
    get_window_tile_counts( width, height, s.x, s.y );

    init_light();
    map &here = get_map();
    const visibility_variables &cache = here.get_visibility_variables_cache();

    o = is_isometric() ? center.xy() : center.xy() - point( POSX, POSY );

    op = dest;
    // Rounding up to include incomplete tiles at the bottom/right edges
    screentile_width = divide_round_up( width, tile_width );
    screentile_height = divide_round_up( height, tile_height );

    const int min_col = 0;
    const int max_col = s.x;
    const int min_row = 0;
    const int max_row = s.y;

    avatar &you = get_avatar();
    //limit the render area to maximum view range (121x121 square centered on player)
    const point min_visible( you.posx() % SEEX, you.posy() % SEEY );
    const point max_visible( ( you.posx() % SEEX ) + ( MAPSIZE - 1 ) * SEEX,
                             ( you.posy() % SEEY ) + ( MAPSIZE - 1 ) * SEEY );

    // Map memory should be at least the size of the view range
    // so that new tiles can be memorized, and at least the size of the display
    // since at farthest zoom displayed area may be bigger than view range.
    const point min_mm_reg = point(
                                 std::min( o.x, min_visible.x ),
                                 std::min( o.y, min_visible.y )
                             );
    const point max_mm_reg = point(
                                 std::max( s.x + o.x, max_visible.x ),
                                 std::max( s.y + o.y, max_visible.y )
                             );
    you.prepare_map_memory_region(
        here.getabs( tripoint( min_mm_reg, center.z ) ),
        here.getabs( tripoint( max_mm_reg, center.z ) )
    );

    //set up a default tile for the edges outside the render area
    visibility_type offscreen_type = visibility_type::DARK;
    if( cache.u_is_boomered ) {
        offscreen_type = visibility_type::BOOMER_DARK;
    }

    //retrieve night vision goggle status once per draw
    auto vision_cache = you.get_vision_modes();
    nv_goggles_activated = vision_cache[NV_GOGGLES];

    // check that the creature for which we'll draw the visibility map is still alive at that point
    if( g->display_overlay_state( ACTION_DISPLAY_VISIBILITY ) &&
        g->displaying_visibility_creature ) {
        const Creature *creature = g->displaying_visibility_creature;
        const auto is_same_creature_predicate = [&creature]( const Creature & c ) {
            return creature == &c;
        };
        if( g->get_creature_if( is_same_creature_predicate ) == nullptr )  {
            g->displaying_visibility_creature = nullptr;
        }
    }
    const point half_tile( tile_width / 2, 0 );
    const point quarter_tile( tile_width / 4, tile_height / 4 );
    if( g->display_overlay_state( ACTION_DISPLAY_VEHICLE_AI ) ) {
        for( const wrapped_vehicle &elem : here.get_vehicles() ) {
            const vehicle &veh = *elem.v;
            const point veh_pos = veh.global_pos3().xy();
            for( const auto &overlay_data : veh.get_debug_overlay_data() ) {
                const point pt = veh_pos + std::get<0>( overlay_data );
                const int color = std::get<1>( overlay_data );
                const std::string &text = std::get<2>( overlay_data );
                overlay_strings.emplace( player_to_screen( pt ),
                                         formatted_text( text, color,
                                                 text_alignment::left ) );
            }
        }
    }
    const auto apply_visible = [&]( const tripoint & np, const level_cache & ch, map & here ) {
        return np.y < min_visible.y || np.y > max_visible.y ||
               np.x < min_visible.x || np.x > max_visible.x ||
               would_apply_vision_effects( here.get_visibility( ch.visibility_cache[np.x][np.y],
                                           cache ) );
    };
    std::map<tripoint, int> npc_attack_rating_map;
    int max_npc_effectiveness = 0;
    if( g->display_overlay_state( ACTION_DISPLAY_NPC_ATTACK_POTENTIAL ) ) {
        npc_attack_rating_map = display_npc_attack_potential();
        for( const std::pair<const tripoint, int> &pair : npc_attack_rating_map ) {
            max_npc_effectiveness = std::max( pair.second, max_npc_effectiveness );
        }
    }


    std::vector<tile_render_info> draw_points;
    int min_z = OVERMAP_HEIGHT;

    creature_tracker &creatures = get_creature_tracker();
    for( int row = min_row; row < max_row; row ++ ) {
        for( int col = min_col; col < max_col; col ++ ) {
            point temp;
            if( is_isometric() ) {
                // in isometric, rows and columns represent a checkerboard screen space,
                // and we place the appropriate tile in valid squares by getting position
                // relative to the screen center.
                if( modulo( row - s.y / 2, 2 ) != modulo( col - s.x / 2, 2 ) ) {
                    continue;
                }
                temp.x = divide_round_down( col - row - s.x / 2 + s.y / 2, 2 ) + o.x;
                temp.y = divide_round_down( row + col - s.y / 2 - s.x / 2, 2 ) + o.y;
            } else {
                temp.x = col + o.x;
                temp.y = row + o.y;
            }
            bool invis = ( temp.y < min_visible.y || temp.y > max_visible.y || temp.x < min_visible.x ||
                           temp.x > max_visible.x ) &&
                         ( has_memory_at( {temp, center.z} ) || has_draw_override( {temp, center.z} ) );


            // Add scent value to the overlay_strings list for every visible tile when
            // displaying scent
            if( g->display_overlay_state( ACTION_DISPLAY_SCENT ) && !invis ) {
                const int scent_value = get_scent().get( {temp, center.z} );
                if( scent_value > 0 ) {
                    overlay_strings.emplace( player_to_screen( temp ) + half_tile,
                                             formatted_text( std::to_string( scent_value ),
                                                     8 + catacurses::yellow, direction::NORTH ) );
                }
            }

            // Add scent type to the overlay_strings list for every visible tile when
            // displaying scent
            if( g->display_overlay_state( ACTION_DISPLAY_SCENT_TYPE ) && !invis ) {
                const scenttype_id scent_type = get_scent().get_type( {temp, center.z} );
                if( !scent_type.is_empty() ) {
                    overlay_strings.emplace( player_to_screen( temp ) + half_tile,
                                             formatted_text( scent_type.c_str(),
                                                     8 + catacurses::yellow, direction::NORTH ) );
                }
            }

            if( g->display_overlay_state( ACTION_DISPLAY_RADIATION ) ) {
                const auto rad_override = radiation_override.find( {temp, center.z} );
                const bool rad_overridden = rad_override != radiation_override.end();
                if( rad_overridden || !invis ) {
                    const int rad_value = rad_overridden ? rad_override->second :
                                          here.get_radiation( {temp, center.z} );
                    catacurses::base_color col;
                    if( rad_value > 0 ) {
                        col = catacurses::green;
                    } else {
                        col = catacurses::cyan;
                    }
                    overlay_strings.emplace( player_to_screen( temp ) + half_tile,
                                             formatted_text( std::to_string( rad_value ),
                                                     8 + col, direction::NORTH ) );
                }
            }

            if( g->display_overlay_state( ACTION_DISPLAY_NPC_ATTACK_POTENTIAL ) ) {
                if( npc_attack_rating_map.count( {temp, center.z} ) ) {
                    const int val = npc_attack_rating_map.at( {temp, center.z} );
                    short color;
                    if( val <= 0 ) {
                        color = catacurses::red;
                    } else if( val == max_npc_effectiveness ) {
                        color = catacurses::cyan;
                    } else {
                        color = catacurses::white;
                    }
                    overlay_strings.emplace( player_to_screen( temp ) + half_tile,
                                             formatted_text( std::to_string( val ), color,
                                                     direction::NORTH ) );
                }
            }

            // Add temperature value to the overlay_strings list for every visible tile when
            // displaying temperature
            if( g->display_overlay_state( ACTION_DISPLAY_TEMPERATURE ) && !invis ) {
                units::temperature temp_value = get_weather().get_temperature( {temp, center.z} );
                short color;
                const short bold = 8;
                if( temp_value > units::from_celsius( 40 ) ) {
                    color = catacurses::red;
                } else if( temp_value > units::from_celsius( 25 ) ) {
                    color = catacurses::yellow + bold;
                } else if( temp_value > units::from_celsius( 10 ) ) {
                    color = catacurses::green + bold;
                } else if( temp_value > units::from_celsius( 0 ) ) {
                    color = catacurses::white + bold;
                } else if( temp_value > units::from_celsius( -10 ) ) {
                    color = catacurses::cyan + bold;
                } else {
                    color = catacurses::blue + bold;
                }

                std::string temp_str;
                if( get_option<std::string>( "USE_CELSIUS" ) == "celsius" ) {
                    temp_str = std::to_string( units::to_celsius( temp_value ) );
                } else if( get_option<std::string>( "USE_CELSIUS" ) == "kelvin" ) {
                    temp_str = std::to_string( units::to_kelvin( temp_value ) );

                }
                overlay_strings.emplace( player_to_screen( temp ) + half_tile,
                                         formatted_text( temp_str, color,
                                                 direction::NORTH ) );
            }

            if( g->display_overlay_state( ACTION_DISPLAY_VISIBILITY ) &&
                g->displaying_visibility_creature && !invis ) {
                const bool visibility = g->displaying_visibility_creature->sees( {temp, center.z} );

                // color overlay.
                SDL_Color block_color = visibility ? windowsPalette[catacurses::green] :
                                        SDL_Color{ 192, 192, 192, 255 };
                block_color.a = 100;
                color_blocks.first = SDL_BLENDMODE_BLEND;
                color_blocks.second.emplace( player_to_screen( temp ), block_color );

                // overlay string
                std::string visibility_str = visibility ? "+" : "-";
                overlay_strings.emplace( player_to_screen( temp ) + quarter_tile,
                                         formatted_text( visibility_str, catacurses::black,
                                                 direction::NORTH ) );
            }

            static std::vector<SDL_Color> lighting_colors;
            // color hue in the range of [0..10], 0 being white,  10 being blue
            auto draw_debug_tile = [&]( const int color_hue, const std::string & text ) {
                if( lighting_colors.empty() ) {
                    SDL_Color white = { 255, 255, 255, 255 };
                    SDL_Color blue = { 0, 0, 255, 255 };
                    lighting_colors = color_linear_interpolate( white, blue, 9 );
                }
                point tile_pos = player_to_screen( temp );

                // color overlay
                SDL_Color color = lighting_colors[std::min( std::max( 0, color_hue ), 10 )];
                color.a = 100;
                color_blocks.first = SDL_BLENDMODE_BLEND;
                color_blocks.second.emplace( tile_pos, color );

                // string overlay
                overlay_strings.emplace(
                    tile_pos + quarter_tile,
                    formatted_text( text, catacurses::black, direction::NORTH ) );
            };

            if( g->display_overlay_state( ACTION_DISPLAY_LIGHTING ) ) {
                if( g->displaying_lighting_condition == 0 ) {
                    const float light = here.ambient_light_at( {temp, center.z} );
                    // note: lighting will be constrained in the [1.0, 11.0] range.
                    int intensity =
                        static_cast<int>( std::max( 1.0, LIGHT_AMBIENT_LIT - light + 1.0 ) ) - 1;
                    draw_debug_tile( intensity, string_format( "%.1f", light ) );
                }
            }

            if( g->display_overlay_state( ACTION_DISPLAY_TRANSPARENCY ) ) {
                const float tr = here.light_transparency( {temp, center.z} );
                int intensity =  tr <= LIGHT_TRANSPARENCY_SOLID ? 10 :  static_cast<int>
                                 ( ( tr - LIGHT_TRANSPARENCY_OPEN_AIR ) * 8 );
                draw_debug_tile( intensity, string_format( "%.2f", tr ) );
            }

            if( g->display_overlay_state( ACTION_DISPLAY_REACHABILITY_ZONES ) ) {
                tripoint tile_pos( temp, center.z );
                int value = here.reachability_cache_value( tile_pos,
                            g->debug_rz_display.r_cache_vertical, g->debug_rz_display.quadrant );
                // use color to denote reachability from you to the target tile according to the
                // cache
                bool reachable = here.has_potential_los( you.pos(), tile_pos );
                draw_debug_tile( reachable ? 0 : 6, std::to_string( value ) );
            }

            lit_level ll = lit_level::BLANK;
            for( int z = center.z; z > -OVERMAP_DEPTH; z-- ) {
                const level_cache &ch = here.access_cache( z );

                const tripoint pos( temp, z );
                const int &x = pos.x;
                const int &y = pos.y;

                bool in_vis_bounds = y >= min_visible.y && y <= max_visible.y && x >= min_visible.x &&
                                     x <= max_visible.x;

                bool in_map_bounds = here.inbounds( pos );

                if( ( fov_3d || z == center.z ) && in_map_bounds ) {
                    ll = ch.visibility_cache[x][y];
                }

                const auto low_override = draw_below_override.find( pos );
                const bool low_overridden = low_override != draw_below_override.end();
                if( low_overridden ? !low_override->second :
                    ( in_map_bounds && ( here.dont_draw_lower_floor( pos ) || has_memory_at( pos ) ) )
                    || ( !in_map_bounds && ( has_memory_at( pos ) || pos.z <= 0 ) ) ) {
                    // invisible to normal eyes
                    std::array<bool, 5> invisible;
                    invisible[0] = false;

                    if( !in_vis_bounds ) {
                        if( has_memory_at( pos ) ) {
                            ll = lit_level::MEMORIZED;
                            invisible[0] = true;
                        } else if( has_draw_override( pos ) ) {
                            ll = lit_level::DARK;
                            invisible[0] = true;
                        } else {
                            apply_vision_effects( pos, offscreen_type );
                            break;
                        }
                    }

                    int height_3d = 0;

                    for( int i = 0; i < 4; i++ ) {
                        const tripoint np = pos + neighborhood[i];
                        invisible[1 + i] = np.y < min_visible.y || np.y > max_visible.y ||
                                           np.x < min_visible.x || np.x > max_visible.x ||
                                           would_apply_vision_effects( here.get_visibility( ch.visibility_cache[np.x][np.y], cache ) );
                    }

                    if( !invisible[0] && apply_vision_effects( pos, here.get_visibility( ll, cache ) ) ) {
                        if( has_draw_override( pos ) || has_memory_at( pos ) ) {
                            invisible[0] = true;
                        }
                        for( int cz = pos.z; !invisible[0] && cz <= -center.z; cz++ ) {
                            const Creature *critter = get_creature_tracker().creature_at( {pos.xy(), cz}, true );
                            if( critter && ( you.sees_with_infrared( *critter ) ||
                                             you.sees_with_specials( *critter ) ) ) {
                                invisible[0] = true;
                            }
                        }
                        if( invisible[0] ) {
                            min_z = std::min( pos.z, min_z );
                            draw_points.emplace_back( pos, height_3d, ll, invisible );
                        }

                    } else {
                        min_z = std::min( pos.z, min_z );
                        draw_points.emplace_back( pos, height_3d, ll, invisible );
                    }
                    break;
                }
            }
        }
    }
    auto compare_z = [&]( tile_render_info a, tile_render_info b ) -> bool {
        return a.pos.z < b.pos.z;
    };

    std::stable_sort( draw_points.begin(), draw_points.end(), compare_z );

    const std::array<decltype( &cata_tiles::draw_furniture ), 4> base_drawing_layers = {{
            &cata_tiles::draw_terrain, &cata_tiles::draw_furniture, &cata_tiles::draw_graffiti, &cata_tiles::draw_trap
        }
    };

    for( decltype( &cata_tiles::draw_furniture ) f : base_drawing_layers ) {
        for( tile_render_info &p : draw_points ) {
            ( this->*f )( p.pos, p.ll, p.height_3d, p.invisible, center.z - p.pos.z );
        }
    }
    struct zlevel_layer {
        bool hide_unseen;
        decltype( &cata_tiles::draw_furniture ) function;
    };

    const std::array < zlevel_layer, 4 > zlevel_drawing_layers = {{
            {true, &cata_tiles::draw_field_or_item}, {false, &cata_tiles::draw_vpart_no_roof}, {false, &cata_tiles::draw_vpart_roof}, {true, &cata_tiles::draw_critter_at}
        }
    };

    for( int z = min_z; z <= center.z; z++ ) {
        for( const zlevel_layer &f : zlevel_drawing_layers ) {
            for( tile_render_info &p : draw_points ) {
                if( p.pos.z > z ) {
                    break;
                }
                const level_cache &ch = here.access_cache( z );
                if( static_cast<bool>( here.inbounds( p.pos && z != p.pos.z ) ) ) {
                    if( !f.hide_unseen || ch.visibility_cache[p.pos.x][p.pos.y] != lit_level::BLANK ) {
                        const std::array<bool, 5> invis = {false, false, false, false, false};
                        ( this->*( f.function ) )( {p.pos.xy(), z}, p.ll, p.height_3d, invis, center.z - z );
                    }
                } else {
                    ( this->*( f.function ) )( {p.pos.xy(), z}, p.ll, p.height_3d, p.invisible, center.z - z );
                }
            }
        }
    }

    const std::array<decltype( &cata_tiles::draw_furniture ), 2> final_drawing_layers = {{
            &cata_tiles::draw_zone_mark, &cata_tiles::draw_zombie_revival_indicators
        }
    };

    for( decltype( &cata_tiles::draw_furniture ) f : final_drawing_layers ) {
        for( tile_render_info &p : draw_points ) {
            ( this->*f )( {p.pos.xy(), center.z}, p.ll, p.height_3d, p.invisible, 0 );
        }
    }

    // display number of monsters to spawn in mapgen preview
    for( const tile_render_info &p : draw_points ) {
        const auto mon_override = monster_override.find( p.pos );
        if( mon_override != monster_override.end() ) {
            const int count = std::get<1>( mon_override->second );
            const bool more = std::get<2>( mon_override->second );
            if( count > 1 || more ) {
                std::string text = "x" + std::to_string( count );
                if( more ) {
                    text += "+";
                }
                overlay_strings.emplace( player_to_screen( p.pos.xy() ) + point( tile_width / 2, 0 ),
                                         formatted_text( text, catacurses::red, direction::NORTH ) );
            }
        }
    }
    if( !p.invisible[0] ) {
        here.check_and_set_seen_cache( p.pos );
    }
}
}

// tile overrides are already drawn in the previous code
void_radiation_override();
void_terrain_override();
void_furniture_override();
void_graffiti_override();
void_trap_override();
void_field_override();
void_item_override();
void_vpart_override();
void_draw_below_override();
void_monster_override();

//Memorize everything the character just saw even if it wasn't displayed.
for( int mem_y = min_visible.y; mem_y <= max_visible.y; mem_y++ )
{
    for( int mem_x = min_visible.x; mem_x <= max_visible.x; mem_x++ ) {
        half_open_rectangle<point> already_drawn(
            point( min_col, min_row ), point( max_col, max_row ) );
        if( is_isometric() ) {
            // calculate the screen position according to the drawing code above
            // (division rounded down):

            // mem_x = ( col - row - sx / 2 + sy / 2 ) / 2 + o.x;
            // mem_y = ( row + col - sy / 2 - sx / 2 ) / 2 + o.y;
            // ( col - sx / 2 ) % 2 = ( row - sy / 2 ) % 2
            // ||
            // \/
            const int col = mem_y + mem_x + s.x / 2 - o.y - o.x;
            const int row = mem_y - mem_x + s.y / 2 - o.y + o.x;
            if( already_drawn.contains( point( col, row ) ) ) {
                continue;
            }
        } else {
            // calculate the screen position according to the drawing code above:

            // mem_x = col + o.x
            // mem_y = row + o.y
            // ||
            // \/
            // col = mem_x - o.x
            // row = mem_y - o.y
            if( already_drawn.contains( point( mem_x, mem_y ) - o ) ) {
                continue;
            }
        }

        lit_level lighting = here.access_cache( center.z ).visibility_cache[mem_x][mem_y];

        int z = center.z;
        for( ;  z > -OVERMAP_DEPTH; z-- ) {
            const auto low_override = draw_below_override.find( {mem_x, mem_y, z} );
            const bool low_overridden = low_override != draw_below_override.end();
            if( low_overridden ? !low_override->second : ( here.dont_draw_lower_floor( {mem_x, mem_y, z} )
                    || ( fov_3d && lighting != lit_level::BLANK &&
                         here.access_cache( z - 1 ).visibility_cache[mem_x][mem_y] == lit_level::BLANK ) ) ) {
                if( fov_3d ) {
                    lighting = here.access_cache( z ).visibility_cache[mem_x][mem_y];
                }
                break;
            }
        }


        const level_cache &ch = here.access_cache( z );
        const tripoint p( mem_x, mem_y, z );

        if( apply_vision_effects( p, here.get_visibility( lighting, cache ) ) ) {
            continue;
        }
        int height_3d = 0;
        std::array<bool, 5> invisible;
        invisible[0] = false;
        for( int i = 0; i < 4; i++ ) {
            const tripoint np = p + neighborhood[i];
            invisible[1 + i] = apply_visible( np, ch, here );
        }
        //calling draw to memorize everything.
        //bypass cache check in case we learn something new about the terrain's connections
        draw_terrain( p, lighting, height_3d, invisible, 0 );
        if( here.check_seen_cache( p ) ) {
            draw_furniture( p, lighting, height_3d, invisible, 0 );
            draw_trap( p, lighting, height_3d, invisible, 0 );
            draw_vpart_no_roof( p, lighting, height_3d, invisible, 0 );
            draw_vpart_roof( p, lighting, height_3d, invisible, 0 );
            here.check_and_set_seen_cache( p );
        }
    }
}

in_animation = do_draw_explosion || do_draw_custom_explosion ||
               do_draw_bullet || do_draw_hit || do_draw_line ||
               do_draw_cursor || do_draw_highlight || do_draw_weather ||
               do_draw_sct || do_draw_zones;

draw_footsteps_frame( center );
if( in_animation )
{
    if( do_draw_explosion ) {
        draw_explosion_frame();
    }
    if( do_draw_custom_explosion ) {
        draw_custom_explosion_frame();
    }
    if( do_draw_bullet ) {
        draw_bullet_frame();
    }
    if( do_draw_hit ) {
        draw_hit_frame();
        void_hit();
    }
    if( do_draw_line ) {
        draw_line();
        void_line();
    }
    if( do_draw_weather ) {
        draw_weather_frame();
        void_weather();
    }
    if( do_draw_sct ) {
        draw_sct_frame( overlay_strings );
        void_sct();
    }
    if( do_draw_zones ) {
        draw_zones_frame();
        void_zones();
    }
    if( do_draw_cursor ) {
        draw_cursor();
        void_cursor();
    }
    if( do_draw_highlight ) {
        draw_highlight();
        void_highlight();
    }
} else if( you.view_offset != tripoint_zero && !you.in_vehicle )
{
    // check to see if player is located at ter
    draw_from_id_string( "cursor", TILE_CATEGORY::NONE, empty_string,
                         tripoint( g->ter_view_p.xy(), center.z ), 0, 0, lit_level::LIT,
                         false, 0 );
}
if( you.controlling_vehicle )
{
    cata::optional<tripoint> indicator_offset = g->get_veh_dir_indicator_location( true );
    if( indicator_offset ) {
        draw_from_id_string( "cursor", TILE_CATEGORY::NONE, empty_string,
                             indicator_offset->xy() +
                             tripoint( you.posx(), you.posy(), center.z ),
                             0, 0, lit_level::LIT, false, 0 );
    }
}

printErrorIf( SDL_RenderSetClipRect( renderer.get(), nullptr ) != 0,
              "SDL_RenderSetClipRect failed" );
}

void cata_tiles::draw_minimap( const point &dest, const tripoint &center, int width, int height )
{
    minimap->set_type( is_isometric() ? pixel_minimap_type::iso : pixel_minimap_type::ortho );
    minimap->draw( SDL_Rect{ dest.x, dest.y, width, height }, center );
}

void cata_tiles::get_window_tile_counts( const int width, const int height, int &columns,
        int &rows ) const
{
    if( is_isometric() ) {
        columns = std::ceil( static_cast<double>( width ) / tile_width ) * 2 + 4;
        rows = std::ceil( static_cast<double>( height ) / ( tile_width / 2.0 - 1 ) ) * 2 + 4;
    } else {
        columns = std::ceil( static_cast<double>( width ) / tile_width );
        rows = std::ceil( static_cast<double>( height ) / tile_height );
    }
}

bool cata_tiles::draw_from_id_string( const std::string &id, const tripoint &pos, int subtile,
                                      int rota,
                                      lit_level ll, bool apply_night_vision_goggles, 0 )
{
    int nullint = 0;
    return cata_tiles::draw_from_id_string( id, TILE_CATEGORY::NONE, empty_string, pos, subtile,
                                            rota, ll, apply_night_vision_goggles, nullint, 0, 0 );
}

bool cata_tiles::draw_from_id_string( const std::string &id, TILE_CATEGORY category,
                                      const std::string &subcategory, const tripoint &pos,
                                      int subtile, int rota, lit_level ll,
                                      bool apply_night_vision_goggles, int overlay_count )
{
    int nullint = 0;
    return cata_tiles::draw_from_id_string( id, category, subcategory, pos, subtile, rota,
                                            ll, apply_night_vision_goggles, nullint, 0, 0 );
}

bool cata_tiles::draw_from_id_string( const std::string &id, const tripoint &pos, int subtile,
                                      int rota,
                                      lit_level ll, bool apply_night_vision_goggles,
                                      int &height_3d, int overlay_count )
{
    return cata_tiles::draw_from_id_string( id, TILE_CATEGORY::NONE, empty_string, pos, subtile,
                                            rota, ll, apply_night_vision_goggles, height_3d, 0, 0 );
}

bool cata_tiles::draw_from_id_string( const std::string &id, TILE_CATEGORY category,
                                      const std::string &subcategory, const tripoint &pos,
                                      int subtile, int rota, lit_level ll,
                                      bool apply_night_vision_goggles, int &height_3d, int intensity, int overlay_count )
{
    return cata_tiles::draw_from_id_string( id, category, subcategory, pos, subtile, rota,
                                            ll, apply_night_vision_goggles, height_3d, intensity, "", 0 );
}

bool cata_tiles::draw_from_id_string( const std::string &id, TILE_CATEGORY category,
                                      const std::string &subcategory, const tripoint &pos,
                                      int subtile, int rota, lit_level ll,
                                      bool apply_night_vision_goggles, int &height_3d, int overlay_count )
{
    return cata_tiles::draw_from_id_string( id, category, subcategory, pos, subtile, rota,
                                            ll, apply_night_vision_goggles, height_3d, 0, "", 0 );
}

cata::optional<tile_lookup_res>
cata_tiles::find_tile_with_season( const std::string &id ) const
{
    const season_type season = season_of_year( calendar::turn );
    return tileset_ptr->find_tile_type_by_season( id, season );
}

template<typename T>
cata::optional<tile_lookup_res>
cata_tiles::find_tile_looks_like_by_string_id( const std::string &id, TILE_CATEGORY category,
        const int looks_like_jumps_limit ) const
{
    const string_id<T> s_id( id );
    if( !s_id.is_valid() ) {
        return cata::nullopt;
    }
    const T &obj = s_id.obj();
    return find_tile_looks_like( obj.looks_like, category, "", looks_like_jumps_limit - 1 );
}

cata::optional<tile_lookup_res>
cata_tiles::find_tile_looks_like( const std::string &id, TILE_CATEGORY category,
                                  const std::string &variant,
                                  const int looks_like_jumps_limit ) const
{
    if( id.empty() || looks_like_jumps_limit <= 0 ) {
        return cata::nullopt;
    }

    /*
    *  Note on memory management:
    *  This method must returns pointers to the objects (std::string *id  and tile_type * tile)
    *  that are valid when this method returns. Ideally they should have the lifetime
    *  that is equal or exceeds lifetime of `this` or `this::tileset_ptr`.
    *  For example, `id` argument may have shorter lifetime and thus should not be returned!
    *  The result of `find_tile_with_season` is OK to be returned, because it's guaranteed to
    *  return pointers to the keys and values that are stored inside the `tileset_ptr`.
    */
    // Try the variant first
    if( !variant.empty() ) {
        auto tile_variant_with_season = find_tile_with_season( id + "_var_" + variant );
        if( tile_variant_with_season ) {
            return tile_variant_with_season;
        } else {
            // Then try the non-variant
            auto tile_with_season = find_tile_with_season( id );
            if( tile_with_season ) {
                return tile_with_season;
            }
        }
    } else {
        auto tile_with_season = find_tile_with_season( id );
        if( tile_with_season ) {
            return tile_with_season;
        }
    }

    // Then do looks_like
    switch( category ) {
        case TILE_CATEGORY::FURNITURE:
            return find_tile_looks_like_by_string_id<furn_t>( id, category,
                    looks_like_jumps_limit );
        case TILE_CATEGORY::TERRAIN:
            return find_tile_looks_like_by_string_id<ter_t>( id, category, looks_like_jumps_limit );
        case TILE_CATEGORY::FIELD:
            return find_tile_looks_like_by_string_id<field_type>( id, category,
                    looks_like_jumps_limit );
        case TILE_CATEGORY::MONSTER:
            return find_tile_looks_like_by_string_id<mtype>( id, category, looks_like_jumps_limit );
        case TILE_CATEGORY::OVERMAP_TERRAIN: {
            cata::optional<tile_lookup_res> ret;
            const oter_type_str_id type_tmp( id );
            if( !type_tmp.is_valid() ) {
                return ret;
            }

            int jump_limit = looks_like_jumps_limit;
            for( const std::string &looks_like : type_tmp.obj().looks_like ) {

                ret = find_tile_looks_like( looks_like, category, "", jump_limit - 1 );
                if( ret.has_value() ) {
                    return ret;
                }

                jump_limit--;
                if( jump_limit <= 0 ) {
                    return ret;
                }
            }

            return ret;
        }

        case TILE_CATEGORY::VEHICLE_PART: {
            cata::optional<tile_lookup_res> ret;
            // vehicle parts start with vp_ for their tiles, but not their IDs
            const vpart_id new_vpid( id.substr( 3 ) );
            // check the base id for a vehicle with variant parts
            vpart_id base_vpid;
            std::string variant_id;
            std::tie( base_vpid, variant_id ) = get_vpart_id_variant( new_vpid );
            if( base_vpid.is_valid() ) {
                ret = find_tile_looks_like( "vp_" + base_vpid.str(), category, "",
                                            looks_like_jumps_limit - 1 );
            }
            if( !ret.has_value() ) {
                if( new_vpid.is_valid() ) {
                    const vpart_info &new_vpi = new_vpid.obj();
                    ret = find_tile_looks_like( "vp_" + new_vpi.looks_like, category, "",
                                                looks_like_jumps_limit - 1 );
                    if( !ret.has_value() ) {
                        ret = find_tile_looks_like( new_vpi.looks_like, category, "", looks_like_jumps_limit - 1 );
                    }
                }
            }
            return ret;
        }

        case TILE_CATEGORY::ITEM: {
            if( !item::type_is_defined( itype_id( id ) ) ) {
                if( string_starts_with( id, "corpse_" ) ) {
                    return find_tile_looks_like(
                               "corpse", category, "", looks_like_jumps_limit - 1
                           );
                }
                return cata::nullopt;
            }
            const itype *new_it = item::find_type( itype_id( id ) );
            return find_tile_looks_like( new_it->looks_like.str(), category, "",
                                         looks_like_jumps_limit - 1 );
        }

        default:
            return cata::nullopt;
    }
}

bool cata_tiles::find_overlay_looks_like( const bool male, const std::string &overlay,
        const std::string &variant, std::string &draw_id )
{
    bool exists = false;

    std::string looks_like;
    std::string over_type;

    if( string_starts_with( overlay, "worn_" ) ) {
        looks_like = overlay.substr( 5 );
        over_type = "worn_";
    } else if( string_starts_with( overlay, "wielded_" ) ) {
        looks_like = overlay.substr( 8 );
        over_type = "wielded_";
    } else {
        looks_like = overlay;
    }

    // Try to draw variants, then fall back to drawing the base
    // We can potentially do this twice for a variant of an active mutation
    for( int i = 0; i < 2; ++i ) {
        draw_id.clear();
        str_append( draw_id,
                    ( male ? "overlay_male_" : "overlay_female_" ), over_type, looks_like, "_var_",
                    variant );
        if( tileset_ptr->find_tile_type( draw_id ) ) {
            return true;
        }
        draw_id.clear();
        str_append( draw_id, "overlay_", over_type, looks_like, "_var_", variant );
        if( tileset_ptr->find_tile_type( draw_id ) ) {
            return true;
        }
        if( string_starts_with( looks_like, "mutation_active_" ) ) {
            looks_like = "mutation_" + looks_like.substr( 16 );
            continue;
        }
        break;
    }
    for( int cnt = 0; cnt < 10 && !looks_like.empty(); cnt++ ) {
        draw_id.clear();
        str_append( draw_id,
                    ( male ? "overlay_male_" : "overlay_female_" ), over_type, looks_like );
        if( tileset_ptr->find_tile_type( draw_id ) ) {
            exists = true;
            break;
        }
        draw_id.clear();
        str_append( draw_id, "overlay_", over_type, looks_like );
        if( tileset_ptr->find_tile_type( draw_id ) ) {
            exists = true;
            break;
        }
        if( string_starts_with( looks_like, "mutation_active_" ) ) {
            looks_like = "mutation_" + looks_like.substr( 16 );
            continue;
        }
        if( !item::type_is_defined( itype_id( looks_like ) ) ) {
            break;
        }
        const itype *new_it = item::find_type( itype_id( looks_like ) );
        looks_like = new_it->looks_like.str();
    }
    return exists;
}

bool cata_tiles::draw_from_id_string( const std::string &id, TILE_CATEGORY category,
                                      const std::string &subcategory, const tripoint &pos,
                                      int subtile, int rota, lit_level ll,
                                      bool apply_night_vision_goggles, int &height_3d,
                                      int intensity_level, const std::string &variant )
{
    bool nv_color_active = apply_night_vision_goggles && get_option<bool>( "NV_GREEN_TOGGLE" );
    // If the ID string does not produce a drawable tile
    // it will revert to the "unknown" tile.
    // The "unknown" tile is one that is highly visible so you kinda can't miss it :D

    // check to make sure that we are drawing within a valid area
    // [0->width|height / tile_width|height]

    half_open_rectangle<point> screen_bounds( o, o + point( screentile_width, screentile_height ) );
    if( !is_isometric() && !screen_bounds.contains( pos.xy() ) ) {
        return false;
    }

    const tile_type *tt = nullptr;
    cata::optional<tile_lookup_res> res;



    // check if there is an available intensity tile and if there is use that instead of the basic tile
    // this is only relevant for fields
    if( intensity_level > 0 ) {
        res = find_tile_looks_like( id + "_int" + std::to_string( intensity_level ), category, variant );
        if( res ) {
            tt = &res -> tile();
        }
    }
    // if a tile with intensity hasn't already been found then fall back to a base tile
    if( !res ) {
        res = find_tile_looks_like( id, category, variant );
        if( res ) {
            tt = &res -> tile();
        }
    }

    const std::string &found_id = res ? res->id() : id;

    if( !tt ) {
        uint32_t sym = UNKNOWN_UNICODE;
        nc_color col = c_white;
        if( category == TILE_CATEGORY::FURNITURE ) {
            const furn_str_id fid( found_id );
            if( fid.is_valid() ) {
                const furn_t &f = fid.obj();
                sym = f.symbol();
                col = f.color();
            }
        } else if( category == TILE_CATEGORY::TERRAIN ) {
            const ter_str_id tid( found_id );
            if( tid.is_valid() ) {
                const ter_t &t = tid.obj();
                sym = t.symbol();
                col = t.color();
            }
        } else if( category == TILE_CATEGORY::MONSTER ) {
            const mtype_id mid( found_id );
            if( mid.is_valid() ) {
                const mtype &mt = mid.obj();
                sym = UTF8_getch( mt.sym );
                col = mt.color;
            }
        } else if( category == TILE_CATEGORY::VEHICLE_PART ) {
            const std::pair<std::string,
                  std::string> &vpid_data = get_vpart_str_variant( found_id.substr( 3 ) );
            const vpart_id vpid( vpid_data.first );
            if( vpid.is_valid() ) {
                const vpart_info &v = vpid.obj();

                if( subtile == open_ ) {
                    sym = '\'';
                } else if( subtile == broken ) {
                    sym = v.sym_broken;
                } else {
                    sym = v.sym;
                    if( !vpid_data.second.empty() ) {
                        const auto &var_data = v.symbols.find( vpid_data.second );
                        if( var_data != v.symbols.end() ) {
                            sym = var_data->second;
                        }
                    }
                }
                subtile = -1;

                tileray face = tileray( units::from_degrees( rota ) );
                sym = special_symbol( face.dir_symbol( sym ) );
                rota = 0;

                col = v.color;
            }
        } else if( category == TILE_CATEGORY::FIELD ) {
            const field_type_id fid = field_type_id( found_id );
            sym = fid->get_intensity_level().symbol;
            col = fid->get_intensity_level().color;
        } else if( category == TILE_CATEGORY::TRAP ) {
            const trap_str_id tmp( found_id );
            if( tmp.is_valid() ) {
                const trap &t = tmp.obj();
                sym = t.sym;
                col = t.color;
            }
        } else if( category == TILE_CATEGORY::ITEM ) {
            item tmp;
            if( string_starts_with( found_id, "corpse_" ) ) {
                tmp = item( itype_corpse, calendar::turn_zero );
            } else {
                tmp = item( found_id, calendar::turn_zero );
            }
            if( !variant.empty() ) {
                tmp.set_itype_variant( variant );
            } else {
                tmp.clear_itype_variant();
            }
            sym = static_cast<uint8_t>( tmp.symbol().empty() ? ' ' : tmp.symbol().front() );
            col = tmp.color();
        } else if( category == TILE_CATEGORY::OVERMAP_TERRAIN ) {
            const oter_type_str_id tmp( id );
            if( tmp.is_valid() ) {
                if( !tmp->is_linear() ) {
                    sym = tmp->get_rotated( static_cast<om_direction::type>( rota ) )->get_uint32_symbol();
                } else {
                    sym = tmp->symbol;
                }
                col = tmp->color;
            }
        } else if( category == TILE_CATEGORY::OVERMAP_NOTE ) {
            sym = static_cast<uint8_t>( id[5] );
            col = color_from_string( id.substr( 7, id.length() - 1 ) );
        }
        // Special cases for walls
        switch( sym ) {
            case LINE_XOXO:
            case LINE_XOXO_UNICODE:
                sym = LINE_XOXO_C;
                break;
            case LINE_OXOX:
            case LINE_OXOX_UNICODE:
                sym = LINE_OXOX_C;
                break;
            case LINE_XXOO:
            case LINE_XXOO_UNICODE:
                sym = LINE_XXOO_C;
                break;
            case LINE_OXXO:
            case LINE_OXXO_UNICODE:
                sym = LINE_OXXO_C;
                break;
            case LINE_OOXX:
            case LINE_OOXX_UNICODE:
                sym = LINE_OOXX_C;
                break;
            case LINE_XOOX:
            case LINE_XOOX_UNICODE:
                sym = LINE_XOOX_C;
                break;
            case LINE_XXXO:
            case LINE_XXXO_UNICODE:
                sym = LINE_XXXO_C;
                break;
            case LINE_XXOX:
            case LINE_XXOX_UNICODE:
                sym = LINE_XXOX_C;
                break;
            case LINE_XOXX:
            case LINE_XOXX_UNICODE:
                sym = LINE_XOXX_C;
                break;
            case LINE_OXXX:
            case LINE_OXXX_UNICODE:
                sym = LINE_OXXX_C;
                break;
            case LINE_XXXX:
            case LINE_XXXX_UNICODE:
                sym = LINE_XXXX_C;
                break;
            default:
                // sym goes unchanged
                break;
        }

        if( sym != 0 && sym < 256 ) {
            // see cursesport.cpp, function wattron
            const int pairNumber = col.to_color_pair_index();
            const cata_cursesport::pairs &colorpair = cata_cursesport::colorpairs[pairNumber];
            // What about isBlink?
            const bool isBold = col.is_bold();
            const int FG = colorpair.FG + ( isBold ? 8 : 0 );
            std::string generic_id = get_ascii_tile_id( sym, FG, -1 );

            // do not rotate fallback tiles!
            if( sym != LINE_XOXO_C && sym != LINE_OXOX_C ) {
                rota = 0;
            }
            if( tileset_ptr->find_tile_type( generic_id ) ) {
                return draw_from_id_string( generic_id, pos, subtile, rota,
                                            ll, nv_color_active, overlay_count );
            }
            // Try again without color this time (using default color).
            generic_id = get_ascii_tile_id( sym, -1, -1 );
            if( tileset_ptr->find_tile_type( generic_id ) ) {
                return draw_from_id_string( generic_id, pos, subtile, rota,
                                            ll, nv_color_active, overlay_count );
            }
        }
    }

    // if id is not found, try to find a tile for the category+subcategory combination
    const std::string &category_id = TILE_CATEGORY_IDS[static_cast<size_t>( category )];
    if( !tt ) {
        if( !category_id.empty() && !subcategory.empty() ) {
            tt = tileset_ptr->find_tile_type( "unknown_" + category_id + "_" + subcategory );
        }
    }

    // if at this point we have no tile, try just the category
    if( !tt ) {
        if( !category_id.empty() ) {
            tt = tileset_ptr->find_tile_type( "unknown_" + category_id );
        }
    }

    // if we still have no tile, we're out of luck, fall back to unknown
    if( !tt ) {
        tt = tileset_ptr->find_tile_type( "unknown" );
    }

    //  this really shouldn't happen, but the tileset creator might have forgotten to define
    // an unknown tile
    if( !tt ) {
        return false;
    }

    const tile_type &display_tile = *tt;
    // check to see if the display_tile is multitile, and if so if it has the key related to
    // subtile
    if( subtile != -1 && display_tile.multitile ) {
        const auto &display_subtiles = display_tile.available_subtiles;
        const auto end = std::end( display_subtiles );
        if( std::find( begin( display_subtiles ), end, multitile_keys[subtile] ) != end ) {
            // append subtile name to tile and re-find display_tile
            return draw_from_id_string(
                       found_id + "_" + multitile_keys[subtile], category, subcategory, pos, -1, rota, ll,
                       nv_color_active, height_3d );
        }
    }

    // translate from player-relative to screen relative tile position
    const point screen_pos = player_to_screen( pos.xy() );

    int retract;
    if( tile_retracted == 0 ) {
        retract = 0;
    } else if( tile_retracted == 1 ) {
        retract = 100;
    } else {
        const float distance = o.distance( pos.xy() );
        const float d_min = tile_retract_dist_min > 0.0 ? tile_retract_dist_min :
                            tileset_ptr->get_retract_dist_min();
        const float d_max = tile_retract_dist_max > 0.0 ? tile_retract_dist_max :
                            tileset_ptr->get_retract_dist_max();

        const float d_range = d_max - d_min;
        const float d_slope = d_range <= 0.0f ? 100.0 : 1.0 / d_range;

        retract = static_cast<int>( 100.0 * ( 1.0 - clamp( ( distance - d_min ) * d_slope, 0.0f, 1.0f ) ) );
    }

    auto simple_point_hash = []( const auto & p ) {
        return p.x + p.y * 65536;
    };

    // seed the PRNG to get a reproducible random int
    // TODO: faster solution here
    unsigned int seed = 0;
    map &here = get_map();
    creature_tracker &creatures = get_creature_tracker();
    // TODO: determine ways other than category to differentiate more types of sprites
    switch( category ) {
        case TILE_CATEGORY::TERRAIN:
        case TILE_CATEGORY::FIELD:
        case TILE_CATEGORY::LIGHTING:
            // stationary map tiles, seed based on map coordinates
            seed = simple_point_hash( here.getabs( pos ) );
            break;
        case TILE_CATEGORY::VEHICLE_PART:
            // vehicle parts, seed based on coordinates within the vehicle
            // TODO: also use some vehicle id, for less predictability
        {
            // new scope for variable declarations
            const auto vp_override = vpart_override.find( pos );
            const bool vp_overridden = vp_override != vpart_override.end();
            if( vp_overridden ) {
                const vpart_id &vp_id = std::get<0>( vp_override->second );
                if( vp_id ) {
                    const point &mount = std::get<4>( vp_override->second );
                    seed = simple_point_hash( mount );
                }
            } else {
                const optional_vpart_position vp = here.veh_at( pos );
                if( vp ) {
                    seed = simple_point_hash( vp->mount() );
                }
            }

            // convert vehicle 360-degree direction (0=E,45=SE, etc) to 4-way tile
            // rotation (0=N,1=W,etc)
            tileray face = tileray( units::from_degrees( rota ) );
            rota = 3 - face.dir4();

        }
        break;
        case TILE_CATEGORY::FURNITURE: {
            // If the furniture is not movable, we'll allow seeding by the position
            // since we won't get the behavior that occurs where the tile constantly
            // changes when the player grabs the furniture and drags it, causing the
            // seed to change.
            const furn_str_id fid( found_id );
            if( fid.is_valid() ) {
                const furn_t &f = fid.obj();
                if( !f.is_movable() ) {
                    seed = simple_point_hash( here.getabs( pos ) );
                }
            }
        }
        break;
        case TILE_CATEGORY::OVERMAP_TERRAIN:
        case TILE_CATEGORY::MAP_EXTRA:
            seed = simple_point_hash( pos );
            break;
        case TILE_CATEGORY::NONE:
            // graffiti
            if( found_id == "graffiti" ) {
                seed = std::hash<std::string> {}( here.graffiti_at( pos ) );
            } else if( string_starts_with( found_id, "graffiti" ) ) {
                seed = simple_point_hash( here.getabs( pos ) );
            }
            break;
        case TILE_CATEGORY::ITEM:
        case TILE_CATEGORY::TRAP:
        case TILE_CATEGORY::BULLET:
        case TILE_CATEGORY::HIT_ENTITY:
        case TILE_CATEGORY::WEATHER:
            // TODO: come up with ways to make random sprites consistent for these types
            break;
        case TILE_CATEGORY::MONSTER:
            // FIXME: add persistent id to Creature type, instead of using monster pointer address
            if( monster_override.find( pos ) == monster_override.end() ) {
                seed = reinterpret_cast<uintptr_t>( creatures.creature_at<monster>( pos ) );
            }
            break;
        default:
            // player
            if( string_starts_with( found_id, "player_" ) ) {
                seed = std::hash<std::string> {}( get_player_character().name );
                break;
            }
            // NPC
            if( string_starts_with( found_id, "npc_" ) ) {
                if( npc *const guy = creatures.creature_at<npc>( pos ) ) {
                    seed = guy->getID().get_value();
                    break;
                }
            }
    }

    // make sure we aren't going to rotate the tile if it shouldn't be rotated
    if( !display_tile.rotates && !( category == TILE_CATEGORY::NONE )
        && !( category == TILE_CATEGORY::MONSTER ) ) {
        rota = 0;
    }

    unsigned int loc_rand = 0;
    // only bother mixing up a hash/random value if the tile has some sprites to randomly pick
    // between
    if( display_tile.fg.size() > 1 || display_tile.bg.size() > 1 ) {
        static const auto rot32 = []( const unsigned int x, const int k ) {
            return ( x << k ) | ( x >> ( 32 - k ) );
        };
        // use a fair mix function to turn the "random" seed into a random int
        // taken from public domain code at http://burtleburtle.net/bob/c/lookup3.c 2015/12/11
        unsigned int a = seed;
        unsigned int b = -seed;
        unsigned int c = seed * seed;
        c ^= b;
        c -= rot32( b, 14 );
        a ^= c;
        a -= rot32( c, 11 );
        b ^= a;
        b -= rot32( a, 25 );
        c ^= b;
        c -= rot32( b, 16 );
        a ^= c;
        a -= rot32( c, 4 );
        b ^= a;
        b -= rot32( a, 14 );
        c ^= b;
        c -= rot32( b, 24 );
        loc_rand = c;

        // idle tile animations:
        if( display_tile.animated ) {
            // idle animations run during the user's turn, and the animation speed
            // needs to be defined by the tileset to look good, so we use system clock:
            auto now = std::chrono::system_clock::now();
            auto now_ms = std::chrono::time_point_cast<std::chrono::milliseconds>( now );
            auto value = now_ms.time_since_epoch();
            // aiming roughly at the standard 60 frames per second:
            int animation_frame = value.count() / 17;
            // offset by log_rand so that everything does not blink at the same time:
            animation_frame += loc_rand;
            int frames_in_loop = display_tile.fg.get_weight();
            if( frames_in_loop == 1 ) {
                frames_in_loop = display_tile.bg.get_weight();
            }
            // loc_rand is actually the weighed index of the selected tile, and
            // for animations the "weight" is the number of frames to show the tile for:
            loc_rand = animation_frame % frames_in_loop;
        }
    }

    //draw it!
    draw_tile_at( display_tile, screen_pos, loc_rand, rota, ll,
                  nv_color_active, retract, height_3d, overlay_count );

    return true;
}

bool cata_tiles::draw_sprite_at(
    const tile_type &tile, const weighted_int_list<std::vector<int>> &svlist,
    const point &p, unsigned int loc_rand, bool rota_fg, int rota, lit_level ll,
    bool apply_night_vision_goggles, int retract, int &height_3d, int overlay_count )
{
    const std::vector<int> *picked = svlist.pick( loc_rand );
    if( !picked ) {
        return true;
    }
    const std::vector<int> &spritelist = *picked;
    if( spritelist.empty() ) {
        return true;
    }

    int ret = 0;
    // blit foreground based on rotation
    bool rotate_sprite = false;
    int sprite_num = 0;
    if( !rota_fg && spritelist.size() == 1 ) {
        // don't rotate, a background tile without manual rotations
        rotate_sprite = false;
        sprite_num = 0;
    } else if( spritelist.size() == 1 ) {
        // just one tile, apply SDL sprite rotation if not in isometric mode
        rotate_sprite = true;
        sprite_num = 0;
    } else {
        // multiple rotated tiles defined, don't apply sprite rotation after picking one
        rotate_sprite = false;
        // two tiles, tile 0 is N/S, tile 1 is E/W
        // four tiles, 0=N, 1=E, 2=S, 3=W
        // extending this to more than 4 rotated tiles will require changing rota to degrees
        sprite_num = rota % spritelist.size();
    }

    const int sprite_index = spritelist[sprite_num];
    const texture *sprite_tex = tileset_ptr->get_tile( sprite_index );

    //use night vision colors when in use
    //then use low light tile if available
    if( ll == lit_level::MEMORIZED ) {
        if( const texture *ptr = tileset_ptr->get_memory_tile( sprite_index ) ) {
            sprite_tex = ptr;
        }
    } else if( apply_night_vision_goggles ) {
        if( ll != lit_level::LOW ) {
            if( const texture *ptr = tileset_ptr->get_overexposed_tile( sprite_index ) ) {
                sprite_tex = ptr;
            }
        } else {
            if( const texture *ptr = tileset_ptr->get_night_tile( sprite_index ) ) {
                sprite_tex = ptr;
            }
        }

    } else if( overlay_count > 0 && static_z_effect ) {
        if( const auto ptr = tileset_ptr->get_z_overlay( spritelist[sprite_num] ) ) {
            sprite_tex = ptr;
        }
    } else if( ll == lit_level::LOW ) {
        if( const texture *ptr = tileset_ptr->get_shadow_tile( sprite_index ) ) {
            sprite_tex = ptr;
        }
    }

    const auto overlay = tileset_ptr->get_z_overlay( spritelist[sprite_num] );

    int width = 0;
    int height = 0;
    std::tie( width, height ) = sprite_tex->dimension();

    const point &offset = retract <= 0
                          ? tile.offset
                          : ( retract >= 100
                              ? tile.offset_retracted
                              : tile.offset
                              + ( ( tile.offset_retracted - tile.offset ) * retract ) / 100
                            );
    SDL_Rect destination;
    destination.x = p.x + offset.x * tile_width / tileset_ptr->get_tile_width();
    destination.y = p.y + ( offset.y - height_3d ) *
                    tile_width / tileset_ptr->get_tile_width();
    destination.w = width * tile_width * tile.pixelscale / tileset_ptr->get_tile_width();
    destination.h = height * tile_height * tile.pixelscale / tileset_ptr->get_tile_height();

    auto render = [&]( const int rotation, const SDL_RendererFlip flip ) {
        int ret = sprite_tex->render_copy_ex( renderer, &destination, rotation, nullptr, flip );
        if( !static_z_effect && overlay && overlay_count > 0 ) {
            overlay->set_alpha_mod( std::min( 192, ( 1 + overlay_count ) * 24 ) );
            overlay->render_copy_ex( renderer, &destination, rotation, nullptr, flip );
        }
        return ret;
    };

    if( rotate_sprite ) {
        if( rota == -1 ) {
            // flip horizontally
            ret = render( 0, SDL_FLIP_HORIZONTAL );
        } else {
            switch( rota % 4 ) {
                default:
                case 0:
                    // unrotated (and 180, with just two sprites)
                    ret = render( 0, SDL_FLIP_NONE );
                    break;
                case 1:
                    // 90 degrees (and 270, with just two sprites)
#if defined(_WIN32) && defined(CROSS_LINUX)
                    // For an unknown reason, additional offset is required in direct3d mode
                    // for cross-compilation from Linux to Windows
                    if( direct3d_mode ) {
                        destination.y -= 1;
                    }
#endif
                    if( !is_isometric() ) {
                        // never rotate isometric tiles
                        ret = render( -90, SDL_FLIP_NONE );
                    } else {
                        ret = render( 0, SDL_FLIP_NONE );
                    }
                    break;
                case 2:
                    // 180 degrees, implemented with flips instead of rotation
                    if( !is_isometric() ) {
                        // never flip isometric tiles vertically
                        ret = render( 0, static_cast<SDL_RendererFlip>( SDL_FLIP_HORIZONTAL | SDL_FLIP_VERTICAL ) );
                    } else {
                        ret = render( 0, SDL_FLIP_NONE );
                    }
                    break;
                case 3:
                    // 270 degrees
#if defined(_WIN32) && defined(CROSS_LINUX)
                    // For an unknown reason, additional offset is required in direct3d mode
                    // for cross-compilation from Linux to Windows
                    if( direct3d_mode ) {
                        destination.x -= 1;
                    }
#endif
                    if( !is_isometric() ) {
                        // never rotate isometric tiles
                        ret = render( 90, SDL_FLIP_NONE );
                    } else {
                        ret = render( 0, SDL_FLIP_NONE );
                    }
                    break;
            }
        }
    } else {
        // don't rotate, same as case 0 above
        ret = sprite_tex->render_copy_ex( renderer, &destination, 0, nullptr, SDL_FLIP_NONE );
    }

    printErrorIf( ret != 0, "SDL_RenderCopyEx() failed" );
    // this reference passes all the way back up the call chain back to
    // cata_tiles::draw() std::vector<tile_render_info> draw_points[].height_3d
    // where we are accumulating the height of every sprite stacked up in a tile
    height_3d += tile.height_3d;
    return true;
}

bool cata_tiles::draw_tile_at(
    const tile_type &tile, const point &p, unsigned int loc_rand, int rota,
    lit_level ll, bool apply_night_vision_goggles, int retract, int &height_3d, int overlay_count )
{
    int fake_int = height_3d;
    draw_sprite_at( tile, tile.bg, p, loc_rand, /*fg:*/ false, rota, ll,
                    apply_night_vision_goggles, retract, fake_int, overlay_count );
    draw_sprite_at( tile, tile.fg, p, loc_rand, /*fg:*/ true, rota, ll,
                    apply_night_vision_goggles, retract, height_3d, overlay_count );
    return true;
}

bool cata_tiles::would_apply_vision_effects( const visibility_type visibility ) const
{
    return visibility != visibility_type::CLEAR;
}

bool cata_tiles::apply_vision_effects( const tripoint &pos,
                                       const visibility_type visibility )
{
    if( !would_apply_vision_effects( visibility ) ) {
        return false;
    }
    std::string light_name;
    switch( visibility ) {
        case visibility_type::HIDDEN:
            light_name = "lighting_hidden";
            break;
        case visibility_type::LIT:
            light_name = "lighting_lowlight_light";
            break;
        case visibility_type::BOOMER:
            light_name = "lighting_boomered_light";
            break;
        case visibility_type::BOOMER_DARK:
            light_name = "lighting_boomered_dark";
            break;
        case visibility_type::DARK:
            light_name = "lighting_lowlight_dark";
            break;
        case visibility_type::CLEAR:
            // should never happen
            break;
    }

    // lighting is never rotated, though, could possibly add in random rotation?
    draw_from_id_string( light_name, TILE_CATEGORY::LIGHTING, empty_string, pos, 0, 0,
                         lit_level::LIT, false, 0 );

    return true;
}

bool cata_tiles::draw_block( const tripoint &p, SDL_Color color, int scale )
{
    SDL_Rect rect;
    rect.h = tile_width / scale;
    rect.w = tile_height / scale;

    point screen;
    if( is_isometric() ) {
        rect.h = ( rect.h * 2 ) / 3;
        rect.w = ( rect.w * 3 ) / 4;

        // translate from player-relative to screen relative tile position
        screen.x = ( ( p.x - o.x ) - ( o.y - p.y ) + screentile_width - 2 ) *
                   tile_width / 2 + op.x;
        // y uses tile_width because width is definitive for iso tiles
        // tile footprints are half as tall as wide, arbitrarily tall
        screen.y = ( ( p.y - o.y ) - ( p.x - o.x ) - 4 ) * tile_width / 4 +
                   screentile_height * tile_height / 2 + // TODO: more obvious centering math
                   op.y;
    } else {
        screen.x = ( p.x - o.x ) * tile_width + op.x;
        screen.y = ( p.y - o.y ) * tile_height + op.y;
    }
    rect.x = screen.x + ( tile_width - rect.w ) / 2;
    rect.y = screen.y + ( tile_height - rect.h ) / 2;
    if( is_isometric() ) {
        rect.y += tile_height / 8;
    }
    geometry->rect( renderer, rect, tercol );

    return true;
}

bool cata_tiles::draw_terrain( const tripoint &p, const lit_level ll, int &height_3d,
                               const std::array<bool, 5> &invisible, int z_drop )
{
    map &here = get_map();
    const auto override = terrain_override.find( p );
    const bool overridden = override != terrain_override.end();
    bool neighborhood_overridden = overridden;
    if( !neighborhood_overridden ) {
        for( const point &dir : neighborhood ) {
            if( terrain_override.find( p + dir ) != terrain_override.end() ) {
                neighborhood_overridden = true;
                break;
            }
        }
    }
    // first memorize the actual terrain
    const ter_id &t = here.ter( p );
    if( t && !invisible[0] ) {
        int subtile = 0;
        int rotation = 0;
        int connect_group = 0;
        int rotate_group = t.obj().rotate_to_group;

        if( t.obj().connects( connect_group ) ) {
            get_connect_values( p, subtile, rotation, connect_group, rotate_group, {} );
            // re-memorize previously seen terrain in case new connections have been seen
            here.set_memory_seen_cache_dirty( p );
        } else {
            get_terrain_orientation( p, rotation, subtile, {}, invisible, rotate_group );
            // do something to get other terrain orientation values
        }
        const std::string &tname = t.id().str();
        if( here.check_seen_cache( p ) && t != t_open_air ) {
            get_avatar().memorize_tile( here.getabs( p ), tname, subtile, rotation );
        }
        // draw the actual terrain if there's no override
        if( !neighborhood_overridden ) {
            //If it's open air just draw a flat color
            if( t == t_open_air ) {
                return draw_block( p, curses_color_to_SDL( c_cyan ), 4 );
            } else {
                return draw_from_id_string( tname, TILE_CATEGORY::TERRAIN, empty_string, p, subtile,
                                            rotation, ll, nv_goggles_activated, height_3d );
            }
        }
    }
    if( invisible[0] ? overridden : neighborhood_overridden ) {
        // and then draw the override terrain
        const ter_id &t2 = overridden ? override->second : t;
        if( t2 ) {
            // both the current and neighboring overrides may change the appearance
            // of the tile, so always re-calculate it.
            int subtile = 0;
            int rotation = 0;
            int connect_group = 0;
            int rotate_group = t2.obj().rotate_to_group;

            if( t2.obj().connects( connect_group ) ) {
                get_connect_values( p, subtile, rotation, connect_group, rotate_group, terrain_override );
            } else {
                get_terrain_orientation( p, rotation, subtile, terrain_override, invisible, rotate_group );
            }
            const std::string &tname = t2.id().str();
            // tile overrides are never memorized
            // tile overrides are always shown with full visibility
            const lit_level lit = overridden ? lit_level::LIT : ll;
            const bool nv = overridden ? false : nv_goggles_activated;
            return draw_from_id_string( tname, TILE_CATEGORY::TERRAIN, empty_string, p, subtile,
                                        rotation, lit, nv, height_3d, z_drop );
        }
    } else if( invisible[0] && has_terrain_memory_at( p ) ) {
        // try drawing memory if invisible and not overridden
        const memorized_terrain_tile &t = get_terrain_memory_at( p );
        return draw_from_id_string(
                   t.tile, TILE_CATEGORY::TERRAIN, empty_string, p, t.subtile, t.rotation,
                   lit_level::MEMORIZED, nv_goggles_activated, height_3d, z_drop );
    }
    return false;
}

bool cata_tiles::has_memory_at( const tripoint &p ) const
{
    avatar &you = get_avatar();
    if( you.should_show_map_memory() ) {
        const memorized_terrain_tile t = you.get_memorized_tile( get_map().getabs( p ) );
        return !t.tile.empty();
    }
    return false;
}

bool cata_tiles::has_terrain_memory_at( const tripoint &p ) const
{
    avatar &you = get_avatar();
    if( you.should_show_map_memory() ) {
        const memorized_terrain_tile t = you.get_memorized_tile( get_map().getabs( p ) );
        if( string_starts_with( t.tile, "t_" ) ) {
            return true;
        }
    }
    return false;
}

bool cata_tiles::has_furniture_memory_at( const tripoint &p ) const
{
    avatar &you = get_avatar();
    if( you.should_show_map_memory() ) {
        const memorized_terrain_tile t = you.get_memorized_tile( get_map().getabs( p ) );
        if( string_starts_with( t.tile, "f_" ) ) {
            return true;
        }
    }
    return false;
}

bool cata_tiles::has_trap_memory_at( const tripoint &p ) const
{
    avatar &you = get_avatar();
    if( you.should_show_map_memory() ) {
        const memorized_terrain_tile t = you.get_memorized_tile( get_map().getabs( p ) );
        if( string_starts_with( t.tile, "tr_" ) ) {
            return true;
        }
    }
    return false;
}

bool cata_tiles::has_vpart_memory_at( const tripoint &p ) const
{
    avatar &you = get_avatar();
    if( you.should_show_map_memory() ) {
        const memorized_terrain_tile t = you.get_memorized_tile( get_map().getabs( p ) );
        if( string_starts_with( t.tile, "vp_" ) ) {
            return true;
        }
    }
    return false;
}

memorized_terrain_tile cata_tiles::get_terrain_memory_at( const tripoint &p ) const
{
    avatar &you = get_avatar();
    if( you.should_show_map_memory() ) {
        memorized_terrain_tile t = you.get_memorized_tile( get_map().getabs( p ) );
        if( string_starts_with( t.tile, "t_" ) ) {
            return t;
        }
    }
    return {};
}

memorized_terrain_tile cata_tiles::get_furniture_memory_at( const tripoint &p ) const
{
    avatar &you = get_avatar();
    if( you.should_show_map_memory() ) {
        memorized_terrain_tile t = you.get_memorized_tile( get_map().getabs( p ) );
        if( string_starts_with( t.tile, "f_" ) ) {
            return t;
        }
    }
    return {};
}

memorized_terrain_tile cata_tiles::get_trap_memory_at( const tripoint &p ) const
{
    avatar &you = get_avatar();
    if( you.should_show_map_memory() ) {
        memorized_terrain_tile t = you.get_memorized_tile( get_map().getabs( p ) );
        if( string_starts_with( t.tile, "tr_" ) ) {
            return t;
        }
    }
    return {};
}

memorized_terrain_tile cata_tiles::get_vpart_memory_at( const tripoint &p ) const
{
    avatar &you = get_avatar();
    if( you.should_show_map_memory() ) {
        memorized_terrain_tile t = you.get_memorized_tile( get_map().getabs( p ) );
        if( string_starts_with( t.tile, "vp_" ) ) {
            return t;
        }
    }
    return {};
}

bool cata_tiles::draw_furniture( const tripoint &p, const lit_level ll, int &height_3d,
                                 const std::array<bool, 5> &invisible, int z_drop )
{
    avatar &you = get_avatar();
    const auto override = furniture_override.find( p );
    const bool overridden = override != furniture_override.end();
    bool neighborhood_overridden = overridden;
    if( !neighborhood_overridden ) {
        for( const point &dir : neighborhood ) {
            if( furniture_override.find( p + dir ) != furniture_override.end() ) {
                neighborhood_overridden = true;
                break;
            }
        }
    }
    map &here = get_map();
    // first memorize the actual furniture
    const furn_id &f = here.furn( p );
    if( f && !invisible[0] ) {
        const std::array<int, 4> neighborhood = {
            static_cast<int>( here.furn( p + point_south ) ),
            static_cast<int>( here.furn( p + point_east ) ),
            static_cast<int>( here.furn( p + point_west ) ),
            static_cast<int>( here.furn( p + point_north ) )
        };
        int subtile = 0;
        int rotation = 0;
        int connect_group = 0;
        int rotate_group = f.obj().rotate_to_group;

        if( f.obj().connects( connect_group ) ) {
            get_furn_connect_values( p, subtile, rotation, connect_group, rotate_group, {} );
        } else {
            get_tile_values_with_ter( p, f.to_i(), neighborhood, subtile, rotation, rotate_group );
        }
        const std::string &fname = f.id().str();
        if( !( you.get_grab_type() == object_type::FURNITURE
               && p == you.pos() + you.grab_point )
            && here.check_seen_cache( p ) ) {
            you.memorize_tile( here.getabs( p ), fname, subtile, rotation );
        }
        // draw the actual furniture if there's no override
        if( !neighborhood_overridden ) {
            return draw_from_id_string( fname, TILE_CATEGORY::FURNITURE, empty_string, p, subtile,
                                        rotation, ll, nv_goggles_activated, height_3d, z_drop );
        }
    }
    if( invisible[0] ? overridden : neighborhood_overridden ) {
        // and then draw the override furniture
        const furn_id &f2 = overridden ? override->second : f;
        if( f2 ) {
            // both the current and neighboring overrides may change the appearance
            // of the tile, so always re-calculate it.
            const auto furn = [&]( const tripoint & q, const bool invis ) -> furn_id {
                const auto it = furniture_override.find( q );
                return it != furniture_override.end() ? it->second :
                ( !overridden || !invis ) ? here.furn( q ) : f_null;
            };
            const std::array<int, 4> neighborhood = {
                static_cast<int>( furn( p + point_south, invisible[1] ) ),
                static_cast<int>( furn( p + point_east, invisible[2] ) ),
                static_cast<int>( furn( p + point_west, invisible[3] ) ),
                static_cast<int>( furn( p + point_north, invisible[4] ) )
            };
            int subtile = 0;
            int rotation = 0;
            int connect_group = 0;
            int rotate_group = f.obj().rotate_to_group;

            if( f.obj().connects( connect_group ) ) {
                get_furn_connect_values( p, subtile, rotation, connect_group, rotate_group, {} );
            } else {
                get_tile_values_with_ter( p, f.to_i(), neighborhood, subtile, rotation, rotate_group );
            }
            get_tile_values_with_ter( p, f2.to_i(), neighborhood, subtile, rotation, TERCONN_NONE );
            const std::string &fname = f2.id().str();
            // tile overrides are never memorized
            // tile overrides are always shown with full visibility
            const lit_level lit = overridden ? lit_level::LIT : ll;
            const bool nv = overridden ? false : nv_goggles_activated;
            return draw_from_id_string( fname, TILE_CATEGORY::FURNITURE, empty_string, p, subtile,
                                        rotation, lit, nv, height_3d );
        }
    } else if( invisible[0] && has_furniture_memory_at( p ) ) {
        // try drawing memory if invisible and not overridden
        const memorized_terrain_tile &t = get_furniture_memory_at( p );
        return draw_from_id_string(
                   t.tile, TILE_CATEGORY::FURNITURE, empty_string, p, t.subtile, t.rotation,
                   lit_level::MEMORIZED, nv_goggles_activated, height_3d );
    }
    return false;
}

bool cata_tiles::draw_trap( const tripoint &p, const lit_level ll, int &height_3d,
                            const std::array<bool, 5> &invisible, int z_drop )
{
    const auto override = trap_override.find( p );
    const bool overridden = override != trap_override.end();
    bool neighborhood_overridden = overridden;
    if( !neighborhood_overridden ) {
        for( const point &dir : neighborhood ) {
            if( trap_override.find( p + dir ) != trap_override.end() ) {
                neighborhood_overridden = true;
                break;
            }
        }
    }

    avatar &you = get_avatar();
    map &here = get_map();
    // first memorize the actual trap
    const trap &tr = here.tr_at( p );
    if( !tr.is_null() && !invisible[0] && tr.can_see( p, you ) ) {
        const std::array<int, 4> neighborhood = {
            static_cast<int>( here.tr_at( p + point_south ).loadid ),
            static_cast<int>( here.tr_at( p + point_east ).loadid ),
            static_cast<int>( here.tr_at( p + point_west ).loadid ),
            static_cast<int>( here.tr_at( p + point_north ).loadid )
        };
        int subtile = 0;
        int rotation = 0;
        get_tile_values( tr.loadid.to_i(), neighborhood, subtile, rotation, 0 );
        const std::string trname = tr.loadid.id().str();
        if( here.check_seen_cache( p ) && tr != tr_ledge ) {
            you.memorize_tile( here.getabs( p ), trname, subtile, rotation );
        }
        // draw the actual trap if there's no override
        if( !neighborhood_overridden ) {
            return draw_from_id_string( trname, TILE_CATEGORY::TRAP, empty_string, p, subtile,
                                        rotation, ll, nv_goggles_activated, height_3d, z_drop );
        }
    }
    if( overridden || ( !invisible[0] && neighborhood_overridden &&
                        tr.can_see( p, you ) ) ) {
        // and then draw the override trap
        const trap_id &tr2 = overridden ? override->second : tr.loadid;
        if( tr2 ) {
            // both the current and neighboring overrides may change the appearance
            // of the tile, so always re-calculate it.
            const auto tr_at = [&]( const tripoint & q, const bool invis ) -> trap_id {
                const auto it = trap_override.find( q );
                return it != trap_override.end() ? it->second :
                ( !overridden || !invis ) ? here.tr_at( q ).loadid : tr_null;
            };
            const std::array<int, 4> neighborhood = {
                static_cast<int>( tr_at( p + point_south, invisible[1] ) ),
                static_cast<int>( tr_at( p + point_east, invisible[2] ) ),
                static_cast<int>( tr_at( p + point_west, invisible[3] ) ),
                static_cast<int>( tr_at( p + point_north, invisible[4] ) )
            };
            int subtile = 0;
            int rotation = 0;
            get_tile_values( tr2.to_i(), neighborhood, subtile, rotation, 0 );
            const std::string &trname = tr2.id().str();
            // tile overrides are never memorized
            // tile overrides are always shown with full visibility
            const lit_level lit = overridden ? lit_level::LIT : ll;
            const bool nv = overridden ? false : nv_goggles_activated;
            return draw_from_id_string( trname, TILE_CATEGORY::TRAP, empty_string, p, subtile,
                                        rotation, lit, nv, height_3d, z_drop );
        }
    } else if( invisible[0] && has_trap_memory_at( p ) ) {
        // try drawing memory if invisible and not overridden
        const memorized_terrain_tile &t = get_trap_memory_at( p );
        return draw_from_id_string(
                   t.tile, TILE_CATEGORY::TRAP, empty_string, p, t.subtile, t.rotation,
                   lit_level::MEMORIZED, nv_goggles_activated, height_3d, z_drop );
    }
    return false;
}

bool cata_tiles::draw_graffiti( const tripoint &p, const lit_level ll, int &height_3d,
                                const std::array<bool, 5> &invisible, int z_drop )
{
    map &here = get_map();
    const auto override = graffiti_override.find( p );
    const bool overridden = override != graffiti_override.end();
    if( overridden ? !override->second : ( invisible[0] || !here.has_graffiti_at( p ) ) ) {
        return false;
    }
    const lit_level lit = overridden ? lit_level::LIT : ll;
<<<<<<< HEAD
    return draw_from_id_string( "graffiti", TILE_CATEGORY::NONE, empty_string, p, 0, 0, lit, false,
                                height_3d, z_drop );
=======
    const int rotation = here.passable( p ) ? 1 : 0;
    const std::string tile = "graffiti_" +
                             to_upper_case( string_replace( remove_punctuations( here.graffiti_at( p ).substr( 0, 32 ) ), " ",
                                            "_" ) );
    return draw_from_id_string( tileset_ptr->find_tile_type( tile ) ? tile : "graffiti",
                                TILE_CATEGORY::NONE, empty_string, p, 0, rotation, lit, false, height_3d );
>>>>>>> 3f63c448
}

bool cata_tiles::draw_field_or_item( const tripoint &p, const lit_level ll, int &height_3d,
                                     const std::array<bool, 5> &invisible, int z_drop )
{
    if( !fov_3d && z_drop > 0 ) {
        return false;
    }
    const auto fld_override = field_override.find( p );
    const bool fld_overridden = fld_override != field_override.end();
    map &here = get_map();
    const field_type_id &fld = fld_overridden ?
                               fld_override->second : here.field_at( p ).displayed_field_type();
    bool ret_draw_field = false;
    bool ret_draw_items = false;
    // go through each field and draw it
    if( !fld_overridden ) {
        const maptile &tile = here.maptile_at( p );

        for( const std::pair<const field_type_id, field_entry> &fd_pr : here.field_at( p ) ) {
            const field_type_id &fld = fd_pr.first;
            if( !invisible[0] && fld.obj().display_field ) {
                const lit_level lit = ll;
                const bool nv = nv_goggles_activated;

                auto has_field = [&]( field_type_id fld, const tripoint & q, const bool invis ) -> field_type_id {
                    // go through the fields and see if they are equal
                    field_type_id found = fd_null;
                    for( std::pair<const field_type_id, field_entry> &this_fld : here.field_at( q ) )
                    {
                        if( this_fld.first == fld ) {
                            found = fld;
                        }
                    }
                    const auto it = field_override.find( q );
                    return it != field_override.end() ? it->second :
                           ( !fld_overridden || !invis ) ?  found : fd_null;
                };
                // for rotation information
                const std::array<int, 4> neighborhood = { {
                        static_cast<int>( has_field( fld, p + point_south, invisible[1] ) ),
                        static_cast<int>( has_field( fld, p + point_east, invisible[2] ) ),
                        static_cast<int>( has_field( fld, p + point_west, invisible[3] ) ),
                        static_cast<int>( has_field( fld, p + point_north, invisible[4] ) )
                    }
                };


                int subtile = 0;
                int rotation = 0;
                get_tile_values( fld.to_i(), neighborhood, subtile, rotation, 0 );

                //get field intensity
                int intensity = fd_pr.second.get_field_intensity();
                int nullint = 0;

                bool has_drawn = false;

                // start by drawing the layering data if available
                // start for checking if layer data is available for the furniture
                auto itt = tileset_ptr->field_layer_data.find( tile.get_furn_t().id.str() );
                if( itt != tileset_ptr->field_layer_data.end() ) {

                    // the furniture has layer info
                    // go through all the layer variants
                    for( const layer_variant &layer_var : itt->second ) {
                        if( fld.id().str() == layer_var.id ) {

                            // get the sprite to draw
                            // roll should be based on the maptile seed to keep visuals consistent
                            int roll = 1;
                            std::string sprite_to_draw;
                            for( const auto &sprite_list : layer_var.sprite ) {
                                roll = roll - sprite_list.second;
                                if( roll < 0 ) {
                                    sprite_to_draw = sprite_list.first;
                                    break;
                                }
                            }

                            // if we have found info on the item go through and draw its stuff
                            ret_draw_field = draw_from_id_string( sprite_to_draw, TILE_CATEGORY::FIELD, empty_string, p,
                                                                  subtile, rotation, lit, nv, nullint, intensity, "", z_drop );
                            has_drawn = true;
                            break;
                        }
                    }
                } else {
                    // check if the terrain has data
                    auto itt = tileset_ptr->item_layer_data.find( tile.get_ter_t().id.str() );
                    if( itt != tileset_ptr->item_layer_data.end() ) {
                        // the furniture has layer info
                        // go through all the layer variants
                        for( const layer_variant &layer_var : itt->second ) {
                            if( fld.id().str() == layer_var.id ) {

                                // get the sprite to draw
                                // roll should be based on the maptile seed to keep visuals consistent
                                int roll = 1;
                                std::string sprite_to_draw;
                                for( const auto &sprite_list : layer_var.sprite ) {
                                    roll = roll - sprite_list.second;
                                    if( roll < 0 ) {
                                        sprite_to_draw = sprite_list.first;
                                        break;
                                    }
                                }

                                // if we have found info on the item go through and draw its stuff
                                ret_draw_field = draw_from_id_string( sprite_to_draw, TILE_CATEGORY::FIELD, empty_string, p,
                                                                      subtile, rotation, lit, nv, nullint, intensity, "", z_drop );
                                has_drawn = true;
                                break;
                            }
                        }
                    }
                }

                // draw the default sprite
                if( !has_drawn ) {
                    ret_draw_field = draw_from_id_string( fld.id().str(), TILE_CATEGORY::FIELD, empty_string,
                                                          p, subtile, rotation, lit, nv, nullint, intensity, z_drop );
                }

            }
        }
    } else {
        // draw the override
        const field_type_id &fld = fld_override->second;
        if( fld.obj().display_field ) {
            const lit_level lit = lit_level::LIT;
            const bool nv = false;

            auto field_at = [&]( const tripoint & q, const bool invis ) -> field_type_id {
                const auto it = field_override.find( q );
                return it != field_override.end() ? it->second :
                ( !fld_overridden || !invis ) ? here.field_at( q ).displayed_field_type() : fd_null;
            };
            // for rotation information
            const std::array<int, 4> neighborhood = {
                static_cast<int>( field_at( p + point_south, invisible[1] ) ),
                static_cast<int>( field_at( p + point_east, invisible[2] ) ),
                static_cast<int>( field_at( p + point_west, invisible[3] ) ),
                static_cast<int>( field_at( p + point_north, invisible[4] ) )
            };

            int subtile = 0;
            int rotation = 0;
            get_tile_values( fld.to_i(), neighborhood, subtile, rotation, 0 );

            //get field intensity
            int intensity = fld_overridden ? 0 : here.field_at( p ).displayed_intensity();
            int nullint = 0;
            ret_draw_field = draw_from_id_string( fld.id().str(), TILE_CATEGORY::FIELD, empty_string,
                                                  p, subtile, rotation, lit, nv, nullint, intensity, z_drop );
        }
    }

    if( fld.obj().display_items ) {
        const auto it_override = item_override.find( p );
        const bool it_overridden = it_override != item_override.end();

        itype_id it_id;
        mtype_id mon_id;
        std::string variant;
        bool hilite = false;
        bool drawtop = true;
        const itype *it_type;
        const maptile &tile = here.maptile_at( p );

        if( !invisible[0] ) {
            // start by drawing the layering data if available
            // start for checking if layer data is available for the furniture
            auto itt = tileset_ptr->item_layer_data.find( tile.get_furn_t().id.str() );
            if( itt != tileset_ptr->item_layer_data.end() ) {

                // the furniture has layer info
                // go through all the layer variants
                for( const layer_variant &layer_var : itt->second ) {
                    for( const item &i : tile.get_items() ) {
                        if( i.typeId().str() == layer_var.id ) {
                            // if an item matches draw it and break
                            const std::string layer_it_category = i.typeId()->get_item_type_string();
                            const lit_level layer_lit = ll;
                            const bool layer_nv = nv_goggles_activated;

                            // get the sprite to draw
                            // roll should be based on the maptile seed to keep visuals consistent
                            int roll = i.seed % layer_var.total_weight;
                            std::string sprite_to_draw;
                            for( const auto &sprite_list : layer_var.sprite ) {
                                roll = roll - sprite_list.second;
                                if( roll < 0 ) {
                                    sprite_to_draw = sprite_list.first;
                                    break;
                                }
                            }

                            // if we have found info on the item go through and draw its stuff
                            draw_from_id_string( sprite_to_draw, TILE_CATEGORY::ITEM, layer_it_category, p, 0,
                                                 0, layer_lit, layer_nv, height_3d, 0, "" );


                            // if the top item is already being layered don't draw it later
                            if( i.typeId() == tile.get_uppermost_item().typeId() ) {
                                drawtop = false;
                            }

                            break;
                        }
                    }

                }

            } else {
                // check if the terrain has data
                auto itt = tileset_ptr->item_layer_data.find( tile.get_ter_t().id.str() );
                if( itt != tileset_ptr->item_layer_data.end() ) {

                    // the furniture has layer info
                    // go through all the layer variants
                    for( const layer_variant &layer_var : itt->second ) {
                        for( const item &i : tile.get_items() ) {
                            if( i.typeId().str() == layer_var.id ) {
                                // if an item matches draw it and break
                                const std::string layer_it_category = i.typeId()->get_item_type_string();
                                const lit_level layer_lit = ll;
                                const bool layer_nv = nv_goggles_activated;

                                // get the sprite to draw
                                // roll should be based on the maptile seed to keep visuals consistent
                                int roll = i.seed % layer_var.total_weight;
                                std::string sprite_to_draw;
                                for( const auto &sprite_list : layer_var.sprite ) {
                                    roll = roll - sprite_list.second;
                                    if( roll < 0 ) {
                                        sprite_to_draw = sprite_list.first;
                                        break;
                                    }
                                }

                                // if we have found info on the item go through and draw its stuff
                                draw_from_id_string( sprite_to_draw, TILE_CATEGORY::ITEM, layer_it_category, p, 0,
                                                     0, layer_lit, layer_nv, height_3d, 0, "" );


                                // if the top item is already being layered don't draw it later
                                if( i.typeId() == tile.get_uppermost_item().typeId() ) {
                                    drawtop = false;
                                }

                                break;
                            }
                        }

                    }

                }
            }
        }


        if( drawtop || it_overridden ) {
            if( it_overridden ) {
                it_id = std::get<0>( it_override->second );
                mon_id = std::get<1>( it_override->second );
                hilite = std::get<2>( it_override->second );
                it_type = item::find_type( it_id );
            } else if( !invisible[0] && here.sees_some_items( p, get_player_character() ) ) {
                const item &itm = tile.get_uppermost_item();
                if( itm.has_itype_variant() ) {
                    variant = itm.itype_variant().id;
                }
                const mtype *const mon = itm.get_mtype();
                it_id = itm.typeId();
                mon_id = mon ? mon->id : mtype_id::NULL_ID();
                hilite = tile.get_item_count() > 1;
                it_type = itm.type;
            } else {
                it_type = nullptr;
            }
            if( it_type && !it_id.is_null() ) {

                const std::string disp_id = it_id == itype_corpse && mon_id ?
                                            "corpse_" + mon_id.str() : it_id.str();
                const std::string it_category = it_type->get_item_type_string();
                const lit_level lit = it_overridden ? lit_level::LIT : ll;
                const bool nv = it_overridden ? false : nv_goggles_activated;




                ret_draw_items = draw_from_id_string( disp_id, TILE_CATEGORY::ITEM, it_category, p, 0,
                                                      0, lit, nv, height_3d, 0, variant, z_drop );
                if( ret_draw_items && hilite ) {
                    draw_item_highlight( p );
                }
            }
        }
        // we may still need to draw the highlight
        else if( tile.get_item_count() > 1 && here.sees_some_items( p, get_player_character() ) ) {
            draw_item_highlight( p );
        }
    }
    return ret_draw_field && ret_draw_items;
}

bool cata_tiles::draw_vpart_no_roof( const tripoint &p, lit_level ll, int &height_3d,
                                     const std::array<bool, 5> &invisible, int z_drop )
{
    return draw_vpart( p, ll, height_3d, invisible, false );
}

bool cata_tiles::draw_vpart_roof( const tripoint &p, lit_level ll, int &height_3d,
                                  const std::array<bool, 5> &invisible, int z_drop )
{
    return draw_vpart( p, ll, height_3d, invisible, true );
}

bool cata_tiles::draw_vpart( const tripoint &p, lit_level ll, int &height_3d,
                             const std::array<bool, 5> &invisible, bool roof, int z_drop )
{
    ( void ) roof;
    const auto override = vpart_override.find( p );
    const bool overridden = override != vpart_override.end();
    map &here = get_map();
    // first memorize the actual vpart
    const optional_vpart_position vp = here.veh_at( p );
    if( vp && !invisible[0] ) {
        const vehicle &veh = vp->vehicle();
        int veh_part = vp->part_index();

        // Gets the visible part, should work fine once tileset vp_ids are updated to work
        // with the vehicle part json ids
        // get the vpart_id
        char part_mod = 0;
        const Creature *critter = get_creature_tracker().creature_at( p, true );
        const std::string &vp_id = veh.part_id_string( veh_part, part_mod, !( z_drop > 0 &&
                                   critter == nullptr ), z_drop > 0 && critter == nullptr );
        if( !vp_id.empty() ) {
            const int subtile = part_mod == 1 ? open_ : part_mod == 2 ? broken : 0;
            const int rotation = std::round( to_degrees( veh.face.dir() ) );
            const std::string vpname = "vp_" + vp_id;
            avatar &you = get_avatar();
            if( !veh.forward_velocity() && !veh.player_in_control( you )
                && !( you.get_grab_type() == object_type::VEHICLE
                      && veh.get_points().count( you.pos() + you.grab_point ) )
                && here.check_seen_cache( p ) ) {
                you.memorize_tile( here.getabs( p ), vpname, subtile, rotation );
            }
            if( !overridden ) {
                const cata::optional<vpart_reference> cargopart = vp.part_with_feature( "CARGO", true );
                const bool draw_highlight = cargopart &&
                                            !veh.get_items( cargopart->part_index() ).empty();

                int height_3d_temp = 0;
                const bool ret =
                    draw_from_id_string( vpname, TILE_CATEGORY::VEHICLE_PART, empty_string, p,
                                         subtile, rotation, ll, nv_goggles_activated, height_3d_temp, z_drop );
                if( !roof ) {
                    height_3d = height_3d_temp;
                }
                if( ret && draw_highlight ) {
                    draw_item_highlight( p );
                }
                return ret;
            }
        }
    }
    if( overridden ) {
        // and then draw the override vpart
        const vpart_id &vp2 = std::get<0>( override->second );
        if( vp2 ) {
            const char part_mod = std::get<1>( override->second );
            const int subtile = part_mod == 1 ? open_ : part_mod == 2 ? broken : 0;
            const units::angle rotation = std::get<2>( override->second );
            const int draw_highlight = std::get<3>( override->second );
            const std::string vpname = "vp_" + vp2.str();
            // tile overrides are never memorized
            // tile overrides are always shown with full visibility
            int height_3d_temp = 0;
            const bool ret = draw_from_id_string( vpname, TILE_CATEGORY::VEHICLE_PART, empty_string, p, subtile,
                                                  to_degrees( rotation ), lit_level::LIT, false, height_3d_temp, z_drop );
            if( !roof ) {
                height_3d = height_3d_temp;
            }
            if( ret && draw_highlight ) {
                draw_item_highlight( p );
            }
            return ret;
        }
    } else if( !roof && invisible[0] && has_vpart_memory_at( p ) ) {
        // try drawing memory if invisible and not overridden
        const memorized_terrain_tile &t = get_vpart_memory_at( p );
        int height_3d_temp = 0;
        return draw_from_id_string(
                   t.tile, TILE_CATEGORY::VEHICLE_PART, empty_string, p, t.subtile, t.rotation,
                   lit_level::MEMORIZED, nv_goggles_activated, height_3d_temp, z_drop );
    }
    return false;
}

bool cata_tiles::draw_critter_at( const tripoint &p, const lit_level, int &,
                                  const std::array<bool, 5> &invisible, int z_drop )
{
    if( !fov_3d && z_drop > 0 ) {
        return false;
    }
    bool result;
    bool is_player;
    bool sees_player;
    Creature::Attitude attitude;
    Character &you = get_player_character();
    const Creature *pcritter = get_creature_tracker().creature_at( p, true );
    const bool always_visible = pcritter && pcritter->has_flag( MF_ALWAYS_VISIBLE );
    const auto override = monster_override.find( p );
    if( override != monster_override.end() ) {
        const mtype_id id = std::get<0>( override->second );
        if( !id ) {
            return false;
        }
        is_player = false;
        sees_player = false;
        attitude = std::get<3>( override->second );
        const std::string &chosen_id = id.str();
        const std::string &ent_subcategory = id.obj().species.empty() ?
                                             empty_string : id.obj().species.begin()->str();
        result = draw_from_id_string( chosen_id, TILE_CATEGORY::MONSTER, ent_subcategory, p,
                                      corner, 0, lit_level::LIT, false, height_3d, z_drop );
    } else if( !invisible[0] || always_visible ) {
        if( pcritter == nullptr ) {
            return false;
        }
        const Creature &critter = *pcritter;

        if( !you.sees( critter ) ) {
            if( you.sees_with_infrared( critter ) ||
                you.sees_with_specials( critter ) ) {
                return draw_from_id_string( "infrared_creature", TILE_CATEGORY::NONE, empty_string,
                                            p, 0, 0, lit_level::LIT, false, height_3d );
            }
            return false;
        }
        result = false;
        sees_player = false;
        is_player = false;
        attitude = Creature::Attitude::ANY;
        const monster *m = dynamic_cast<const monster *>( &critter );
        if( m != nullptr ) {
            const TILE_CATEGORY ent_category = TILE_CATEGORY::MONSTER;
            std::string ent_subcategory = empty_string;
            if( !m->type->species.empty() ) {
                ent_subcategory = m->type->species.begin()->str();
            }
            const int subtile = corner;
            // depending on the toggle flip sprite left or right
            int rot_facing = -2;
            if( m->facing == FacingDirection::RIGHT ) {
                rot_facing = 0;
            } else if( m->facing == FacingDirection::LEFT ) {
                rot_facing = -1;
            }
            if( rot_facing >= -1 ) {
                const auto ent_name = m->type->id;
                std::string chosen_id = ent_name.str();
                if( m->has_effect( effect_ridden ) ) {
                    int pl_under_height = 6;
                    if( m->mounted_player ) {
                        draw_entity_with_overlays( *m->mounted_player, p, ll, pl_under_height );
                    }
                    const std::string prefix = "rid_";
                    std::string copy_id = chosen_id;
                    const std::string ridden_id = copy_id.insert( 0, prefix );
                    const tile_type *tt = tileset_ptr->find_tile_type( ridden_id );
                    if( tt ) {
                        chosen_id = ridden_id;
                    }
                }
                result = draw_from_id_string( chosen_id, ent_category, ent_subcategory, p,
                                              subtile, rot_facing, ll, false, height_3d, z_drop );
                sees_player = m->sees( you );
                attitude = m->attitude_to( you );
            }
        }
        const Character *pl = dynamic_cast<const Character *>( &critter );
        if( pl != nullptr ) {
            draw_entity_with_overlays( *pl, p, ll, height_3d );
            result = true;
            if( pl->is_avatar() ) {
                is_player = true;
            } else {
                sees_player = pl->sees( you );
                attitude = pl->attitude_to( you );
            }
        }
    } else {
        // invisible
        if( pcritter == nullptr ) {
            return false;
        }
        // scope_is_blocking is true if player is aiming and aim FOV limits obscure that position
        const bool scope_is_blocking = you.is_avatar() && you.as_avatar()->cant_see( p );
        const bool sees_with_infrared = !scope_is_blocking && you.sees_with_infrared( *pcritter );
        if( sees_with_infrared || you.sees_with_specials( *pcritter ) ) {
            // try drawing infrared creature if invisible and not overridden
            // return directly without drawing overlay
            return draw_from_id_string( "infrared_creature", TILE_CATEGORY::NONE, empty_string, p,
                                        0, 0, lit_level::LIT, false, height_3d, z_drop );
        } else {
            return false;
        }
    }

    if( result && !is_player ) {
        std::string draw_id = "overlay_" + Creature::attitude_raw_string( attitude );
        if( sees_player && !you.has_trait( trait_INATTENTIVE ) ) {
            draw_id += "_sees_player";
        }
        if( tileset_ptr->find_tile_type( draw_id ) ) {
            draw_from_id_string( draw_id, TILE_CATEGORY::NONE, empty_string, p, 0, 0,
                                 lit_level::LIT, false, height_3d, z_drop );
        }
    }
    return result;
}

bool cata_tiles::draw_zone_mark( const tripoint &p, lit_level ll, int &height_3d,
                                 const std::array<bool, 5> &invisible, int z_drop )
{
    if( invisible[0] ) {
        return false;
    }

    if( !g->is_zones_manager_open() ) {
        return false;
    }

    const zone_manager &mgr = zone_manager::get_manager();
    const tripoint_abs_ms abs = get_map().getglobal( p );
    const zone_data *zone = mgr.get_bottom_zone( abs );

    if( zone && zone->has_options() ) {
        const mark_option *option = dynamic_cast<const mark_option *>( &zone->get_options() );

        if( option && !option->get_mark().empty() ) {
            return draw_from_id_string( option->get_mark(), TILE_CATEGORY::NONE, empty_string, p,
                                        0, 0, ll, nv_goggles_activated, height_3d, z_drop );
        }
    }

    return false;
}

bool cata_tiles::draw_zombie_revival_indicators( const tripoint &pos, const lit_level /*ll*/,
        int &/*height_3d*/, const std::array<bool, 5> &invisible, int z_drop )
{
    map &here = get_map();
    if( tileset_ptr->find_tile_type( ZOMBIE_REVIVAL_INDICATOR ) && !invisible[0] &&
        item_override.find( pos ) == item_override.end() &&
        here.could_see_items( pos, get_player_character() ) ) {
        for( item &i : here.i_at( pos ) ) {
            if( i.can_revive() ) {
                return draw_from_id_string( ZOMBIE_REVIVAL_INDICATOR, TILE_CATEGORY::NONE,
                                            empty_string, pos, 0, 0, lit_level::LIT, false, z_drop );
            }
        }
    }
    return false;
}

void cata_tiles::draw_entity_with_overlays( const Character &ch, const tripoint &p, lit_level ll,
        int &height_3d )
{
    std::string ent_name;

    if( ch.is_npc() ) {
        ent_name = ch.male ? "npc_male" : "npc_female";
    } else {
        ent_name = ch.male ? "player_male" : "player_female";
    }
    // first draw the character itself(i guess this means a tileset that
    // takes this seriously needs a naked sprite)
    int prev_height_3d = height_3d;

    // depending on the toggle flip sprite left or right
    if( ch.facing == FacingDirection::RIGHT ) {
        draw_from_id_string( ent_name, TILE_CATEGORY::NONE, "", p, corner, 0, ll, false,
                             height_3d, 0 );
    } else if( ch.facing == FacingDirection::LEFT ) {
        draw_from_id_string( ent_name, TILE_CATEGORY::NONE, "", p, corner, -1, ll, false,
                             height_3d, 0 );
    }

    // next up, draw all the overlays
    std::vector<std::pair<std::string, std::string>> overlays = ch.get_overlay_ids();
    for( const std::pair<std::string, std::string> &overlay : overlays ) {
        std::string draw_id = overlay.first;
        if( find_overlay_looks_like( ch.male, overlay.first, overlay.second, draw_id ) ) {
            int overlay_height_3d = prev_height_3d;
            if( ch.facing == FacingDirection::RIGHT ) {
                draw_from_id_string( draw_id, TILE_CATEGORY::NONE, "", p, corner, /*rota:*/ 0, ll,
                                     false, overlay_height_3d );
            } else if( ch.facing == FacingDirection::LEFT ) {
                draw_from_id_string( draw_id, TILE_CATEGORY::NONE, "", p, corner, /*rota:*/ -1, ll,
                                     false, overlay_height_3d );
            }
            // the tallest height-having overlay is the one that counts
            height_3d = std::max( height_3d, overlay_height_3d );
        }
    }
}

bool cata_tiles::draw_item_highlight( const tripoint &pos )
{
    return draw_from_id_string( ITEM_HIGHLIGHT, TILE_CATEGORY::NONE, empty_string, pos, 0, 0,
                                lit_level::LIT, false, 0 );
}

std::shared_ptr<const tileset> tileset_cache::load_tileset( const std::string &tileset_id,
        const SDL_Renderer_Ptr &renderer, const bool precheck, const bool force, const bool pump_events )
{
    const auto get_or_create_tileset = [&]() {
        const auto it = tilesets_.find( tileset_id );
        if( it == tilesets_.end() || it->second.expired() ) {
            std::shared_ptr<tileset> new_ts = std::make_shared<tileset>();
            loader loader( *new_ts, renderer );
            loader.load( tileset_id, precheck, pump_events );
            tilesets_.emplace( tileset_id, new_ts );
            return new_ts;
        }
        return it->second.lock();
    };

    std::shared_ptr<tileset> ts = get_or_create_tileset();

    if( force || ( ts->get_tileset_id().empty() && !precheck ) ) {
        loader loader( *ts, renderer );
        loader.load( tileset_id, precheck, pump_events );
    }
    return ts;
}

void tileset_cache::loader::ensure_default_item_highlight()
{
    if( ts.find_tile_type( ITEM_HIGHLIGHT ) ) {
        return;
    }
    const Uint8 highlight_alpha = 127;

    int index = ts.tile_values.size();

    const SDL_Surface_Ptr surface = create_surface_32( ts.tile_width, ts.tile_height );
    cata_assert( surface );
    throwErrorIf( SDL_FillRect( surface.get(), nullptr, SDL_MapRGBA( surface->format, 0, 0, 127,
                                highlight_alpha ) ) != 0, "SDL_FillRect failed" );
    ts.tile_values.emplace_back( CreateTextureFromSurface( renderer, surface ),
                                 SDL_Rect{ 0, 0, ts.tile_width, ts.tile_height } );
    ts.tile_ids[ITEM_HIGHLIGHT].fg.add( std::vector<int>( {index} ), 1 );
}

/* Animation Functions */
/* -- Inits */
void cata_tiles::init_explosion( const tripoint &p, int radius )
{
    do_draw_explosion = true;
    exp_pos = p;
    exp_rad = radius;
}
void cata_tiles::init_custom_explosion_layer( const std::map<tripoint, explosion_tile> &layer )
{
    do_draw_custom_explosion = true;
    custom_explosion_layer = layer;
}
void cata_tiles::init_draw_bullet( const tripoint &p, std::string name )
{
    do_draw_bullet = true;
    bul_pos = p;
    bul_id = std::move( name );
}
void cata_tiles::init_draw_hit( const tripoint &p, std::string name )
{
    do_draw_hit = true;
    hit_pos = p;
    hit_entity_id = std::move( name );
}
void cata_tiles::init_draw_line( const tripoint &p, std::vector<tripoint> trajectory,
                                 std::string name, bool target_line )
{
    do_draw_line = true;
    is_target_line = target_line;
    line_pos = p;
    line_endpoint_id = std::move( name );
    line_trajectory = std::move( trajectory );
}
void cata_tiles::init_draw_cursor( const tripoint &p )
{
    do_draw_cursor = true;
    cursors.emplace_back( p );
}
void cata_tiles::init_draw_highlight( const tripoint &p )
{
    do_draw_highlight = true;
    highlights.emplace_back( p );
}
void cata_tiles::init_draw_weather( weather_printable weather, std::string name )
{
    do_draw_weather = true;
    weather_name = std::move( name );
    anim_weather = std::move( weather );
}
void cata_tiles::init_draw_sct()
{
    do_draw_sct = true;
}
void cata_tiles::init_draw_zones( const tripoint &_start, const tripoint &_end,
                                  const tripoint &_offset )
{
    do_draw_zones = true;
    zone_start = _start;
    zone_end = _end;
    zone_offset = _offset;
}
void cata_tiles::init_draw_radiation_override( const tripoint &p, const int rad )
{
    radiation_override.emplace( p, rad );
}
void cata_tiles::init_draw_terrain_override( const tripoint &p, const ter_id &id )
{
    terrain_override.emplace( p, id );
}
void cata_tiles::init_draw_furniture_override( const tripoint &p, const furn_id &id )
{
    furniture_override.emplace( p, id );
}
void cata_tiles::init_draw_graffiti_override( const tripoint &p, const bool has )
{
    graffiti_override.emplace( p, has );
}
void cata_tiles::init_draw_trap_override( const tripoint &p, const trap_id &id )
{
    trap_override.emplace( p, id );
}
void cata_tiles::init_draw_field_override( const tripoint &p, const field_type_id &id )
{
    field_override.emplace( p, id );
}
void cata_tiles::init_draw_item_override( const tripoint &p, const itype_id &id,
        const mtype_id &mid, const bool hilite )
{
    item_override.emplace( p, std::make_tuple( id, mid, hilite ) );
}
void cata_tiles::init_draw_vpart_override( const tripoint &p, const vpart_id &id,
        const int part_mod, const units::angle &veh_dir, const bool hilite, const point &mount )
{
    vpart_override.emplace( p, std::make_tuple( id, part_mod, veh_dir, hilite, mount ) );
}
void cata_tiles::init_draw_below_override( const tripoint &p, const bool draw )
{
    draw_below_override.emplace( p, draw );
}
void cata_tiles::init_draw_monster_override( const tripoint &p, const mtype_id &id, const int count,
        const bool more, const Creature::Attitude att )
{
    monster_override.emplace( p, std::make_tuple( id, count, more, att ) );
}

/* -- Void Animators */
void cata_tiles::void_explosion()
{
    do_draw_explosion = false;
    exp_pos = {-1, -1, -1};
    exp_rad = -1;
}
void cata_tiles::void_custom_explosion()
{
    do_draw_custom_explosion = false;
    custom_explosion_layer.clear();
}
void cata_tiles::void_bullet()
{
    do_draw_bullet = false;
    bul_pos = { -1, -1, -1 };
    bul_id.clear();
}
void cata_tiles::void_hit()
{
    do_draw_hit = false;
    hit_pos = { -1, -1, -1 };
    hit_entity_id.clear();
}
void cata_tiles::void_line()
{
    do_draw_line = false;
    is_target_line = false;
    line_pos = { -1, -1, -1 };
    line_endpoint_id.clear();
    line_trajectory.clear();
}
void cata_tiles::void_cursor()
{
    do_draw_cursor = false;
    cursors.clear();
}
void cata_tiles::void_highlight()
{
    do_draw_highlight = false;
    highlights.clear();
}
void cata_tiles::void_weather()
{
    do_draw_weather = false;
    weather_name.clear();
    anim_weather.vdrops.clear();
}
void cata_tiles::void_sct()
{
    do_draw_sct = false;
}
void cata_tiles::void_zones()
{
    do_draw_zones = false;
}
void cata_tiles::void_radiation_override()
{
    radiation_override.clear();
}
void cata_tiles::void_terrain_override()
{
    terrain_override.clear();
}
void cata_tiles::void_furniture_override()
{
    furniture_override.clear();
}
void cata_tiles::void_graffiti_override()
{
    graffiti_override.clear();
}
void cata_tiles::void_trap_override()
{
    trap_override.clear();
}
void cata_tiles::void_field_override()
{
    field_override.clear();
}
void cata_tiles::void_item_override()
{
    item_override.clear();
}
void cata_tiles::void_vpart_override()
{
    vpart_override.clear();
}
void cata_tiles::void_draw_below_override()
{
    draw_below_override.clear();
}
void cata_tiles::void_monster_override()
{
    monster_override.clear();
}

bool cata_tiles::has_draw_override( const tripoint &p ) const
{
    return radiation_override.find( p ) != radiation_override.end() ||
           terrain_override.find( p ) != terrain_override.end() ||
           furniture_override.find( p ) != furniture_override.end() ||
           graffiti_override.find( p ) != graffiti_override.end() ||
           trap_override.find( p ) != trap_override.end() ||
           field_override.find( p ) != field_override.end() ||
           item_override.find( p ) != item_override.end() ||
           vpart_override.find( p ) != vpart_override.end() ||
           draw_below_override.find( p ) != draw_below_override.end() ||
           monster_override.find( p ) != monster_override.end();
}

/* -- Animation Renders */
void cata_tiles::draw_explosion_frame()
{
    std::string exp_name = "explosion";
    int subtile = 0;
    int rotation = 0;

    for( int i = 1; i < exp_rad; ++i ) {
        subtile = corner;
        rotation = 0;

        draw_from_id_string( exp_name, exp_pos + point( -i, -i ),
                             subtile, rotation++, lit_level::LIT, nv_goggles_activated, 0 );
        draw_from_id_string( exp_name, exp_pos + point( -i, i ),
                             subtile, rotation++, lit_level::LIT, nv_goggles_activated, 0 );
        draw_from_id_string( exp_name, exp_pos + point( i, i ),
                             subtile, rotation++, lit_level::LIT, nv_goggles_activated, 0 );
        draw_from_id_string( exp_name, exp_pos + point( i, -i ),
                             subtile, rotation, lit_level::LIT, nv_goggles_activated, 0 );

        subtile = edge;
        for( int j = 1 - i; j < 0 + i; j++ ) {
            rotation = 0;
            draw_from_id_string( exp_name, exp_pos + point( j, -i ),
                                 subtile, rotation, lit_level::LIT, nv_goggles_activated, 0 );
            draw_from_id_string( exp_name, exp_pos + point( j, i ),
                                 subtile, rotation, lit_level::LIT, nv_goggles_activated, 0 );

            rotation = 1;
            draw_from_id_string( exp_name, exp_pos + point( -i, j ),
                                 subtile, rotation, lit_level::LIT, nv_goggles_activated, 0 );
            draw_from_id_string( exp_name, exp_pos + point( i, j ),
                                 subtile, rotation, lit_level::LIT, nv_goggles_activated, 0 );
        }
    }
}

void cata_tiles::draw_custom_explosion_frame()
{
    // TODO: Make the drawing code handle all the missing tiles: <^>v and *
    // TODO: Add more explosion tiles, like "strong explosion", so that it displays more info
    static const std::string exp_strong = "explosion";
    static const std::string exp_medium = "explosion_medium";
    static const std::string exp_weak = "explosion_weak";
    int subtile = 0;
    int rotation = 0;

    for( const auto &pr : custom_explosion_layer ) {
        const explosion_neighbors ngh = pr.second.neighborhood;
        const nc_color col = pr.second.color;

        switch( ngh ) {
            case N_NORTH:
            case N_SOUTH:
                subtile = edge;
                rotation = 1;
                break;
            case N_WEST:
            case N_EAST:
                subtile = edge;
                rotation = 0;
                break;
            case N_NORTH | N_SOUTH:
            case N_NORTH | N_SOUTH | N_WEST:
            case N_NORTH | N_SOUTH | N_EAST:
                subtile = edge;
                rotation = 1;
                break;
            case N_WEST | N_EAST:
            case N_WEST | N_EAST | N_NORTH:
            case N_WEST | N_EAST | N_SOUTH:
                subtile = edge;
                rotation = 0;
                break;
            case N_SOUTH | N_EAST:
                subtile = corner;
                rotation = 0;
                break;
            case N_NORTH | N_EAST:
                subtile = corner;
                rotation = 1;
                break;
            case N_NORTH | N_WEST:
                subtile = corner;
                rotation = 2;
                break;
            case N_SOUTH | N_WEST:
                subtile = corner;
                rotation = 3;
                break;
            case N_NO_NEIGHBORS:
            case N_WEST | N_EAST | N_NORTH | N_SOUTH:
                // Needs some special tile
                subtile = edge;
                break;
        }

        const tripoint &p = pr.first;
        std::string explosion_tile_id;
        if( pr.second.tile_name &&
            find_tile_looks_like( *pr.second.tile_name, TILE_CATEGORY::NONE, "" ) ) {
            explosion_tile_id = *pr.second.tile_name;
        } else if( col == c_red ) {
            explosion_tile_id = exp_strong;
        } else if( col == c_yellow ) {
            explosion_tile_id = exp_medium;
        } else {
            explosion_tile_id = exp_weak;
        }

        draw_from_id_string( explosion_tile_id, p, subtile, rotation, lit_level::LIT,
                             nv_goggles_activated, 0 );
    }
}
void cata_tiles::draw_bullet_frame()
{
    draw_from_id_string( bul_id, TILE_CATEGORY::BULLET, empty_string, bul_pos, 0, 0,
                         lit_level::LIT, false, 0 );
}
void cata_tiles::draw_hit_frame()
{
    std::string hit_overlay = "animation_hit";

    draw_from_id_string( hit_entity_id, TILE_CATEGORY::HIT_ENTITY, empty_string, hit_pos, 0, 0,
                         lit_level::LIT, false, 0 );
    draw_from_id_string( hit_overlay, hit_pos, 0, 0, lit_level::LIT, false, 0 );
}
void cata_tiles::draw_line()
{
    if( line_trajectory.empty() ) {
        return;
    }
    static std::string line_overlay = "animation_line";
    if( !is_target_line || get_player_view().sees( line_pos ) ) {
        for( auto it = line_trajectory.begin(); it != line_trajectory.end() - 1; ++it ) {
            draw_from_id_string( line_overlay, *it, 0, 0, lit_level::LIT, false, 0 );
        }
    }

    draw_from_id_string( line_endpoint_id, line_trajectory.back(), 0, 0, lit_level::LIT, false, 0 );
}
void cata_tiles::draw_cursor()
{
    for( const tripoint &p : cursors ) {
        draw_from_id_string( "cursor", p, 0, 0, lit_level::LIT, false, 0 );
    }
}
void cata_tiles::draw_highlight()
{
    for( const tripoint &p : highlights ) {
        draw_from_id_string( "highlight", p, 0, 0, lit_level::LIT, false, 0 );
    }
}
void cata_tiles::draw_weather_frame()
{

    for( auto &vdrop : anim_weather.vdrops ) {
        // TODO: Z-level awareness if weather ever happens on anything but z-level 0.
        tripoint p( vdrop.first, vdrop.second, 0 );
        if( !is_isometric() ) {
            // currently in ASCII screen coordinates
            p += o;
        }
        draw_from_id_string( weather_name, TILE_CATEGORY::WEATHER, empty_string, p, 0, 0,
                             lit_level::LIT, nv_goggles_activated, 0 );
    }
}

void cata_tiles::draw_sct_frame( std::multimap<point, formatted_text> &overlay_strings )
{
    const bool use_font = get_option<bool>( "ANIMATION_SCT_USE_FONT" );
    tripoint player_pos = get_player_character().pos();

    for( auto iter = SCT.vSCT.begin(); iter != SCT.vSCT.end(); ++iter ) {
        const point iD( iter->getPosX(), iter->getPosY() );
        const int full_text_length = utf8_width( iter->getText() );

        point iOffset;

        for( int j = 0; j < 2; ++j ) {
            std::string sText = iter->getText( ( j == 0 ) ? "first" : "second" );
            int FG = msgtype_to_tilecolor( iter->getMsgType( ( j == 0 ) ? "first" : "second" ),
                                           iter->getStep() >= SCT.iMaxSteps / 2 );

            if( use_font ) {
                const direction direction = iter->getDirection();
                // Compensate for string length offset added at SCT creation
                // (it will be readded using font size and proper encoding later).
                const int direction_offset = ( -displace_XY( direction ).x + 1 ) *
                                             full_text_length / 2;

                overlay_strings.emplace(
                    player_to_screen( iD + point( direction_offset, 0 ) ),
                    formatted_text( sText, FG, direction ) );
            } else {
                for( char &it : sText ) {
                    const std::string generic_id = get_ascii_tile_id( it, FG, -1 );

                    if( tileset_ptr->find_tile_type( generic_id ) ) {
                        draw_from_id_string( generic_id, TILE_CATEGORY::NONE, empty_string,
                                             iD + tripoint( iOffset, player_pos.z ),
                                             0, 0, lit_level::LIT, false, 0 );
                    }

                    if( is_isometric() ) {
                        iOffset.y++;
                    }
                    iOffset.x++;
                }
            }
        }
    }
}

void cata_tiles::draw_zones_frame()
{
    tripoint player_pos = get_player_character().pos();
    for( int iY = zone_start.y; iY <= zone_end.y; ++ iY ) {
        for( int iX = zone_start.x; iX <= zone_end.x; ++iX ) {
            draw_from_id_string( "highlight", TILE_CATEGORY::NONE, empty_string,
                                 zone_offset.xy() + tripoint( iX, iY, player_pos.z ),
                                 0, 0, lit_level::LIT, false, 0 );
        }
    }

}

void cata_tiles::draw_footsteps_frame( const tripoint &center )
{
    static const std::string id_footstep = "footstep";
    static const std::string id_footstep_above = "footstep_above";
    static const std::string id_footstep_below = "footstep_below";


    const tile_type *tl_above = tileset_ptr->find_tile_type( id_footstep_above );
    const tile_type *tl_below = tileset_ptr->find_tile_type( id_footstep_below );

    for( const tripoint &pos : sounds::get_footstep_markers() ) {
        if( pos.z > center.z && tl_above ) {
            draw_from_id_string( id_footstep_above, pos, 0, 0, lit_level::LIT, false, 0 );
        } else if( pos.z < center.z && tl_below ) {
            draw_from_id_string( id_footstep_below, pos, 0, 0, lit_level::LIT, false, 0 );
        } else {
            draw_from_id_string( id_footstep, pos, 0, 0, lit_level::LIT, false, 0 );
        }
    }
}
/* END OF ANIMATION FUNCTIONS */

void cata_tiles::tile_loading_report_dups()
{

    std::vector<std::string> dups_list;
    const std::unordered_set<std::string> &dups_set = tileset_ptr->get_duplicate_ids();
    std::copy( dups_set.begin(), dups_set.end(), std::back_inserter( dups_list ) );
    // NOLINTNEXTLINE(cata-use-localized-sorting)
    std::sort( dups_list.begin(), dups_list.end() );

    std::string res;
    for( const std::string &s : dups_list ) {
        res += s;
        res += " ";
    }
    DebugLog( D_INFO, DC_ALL ) << "Have duplicates: " << res;
}

void cata_tiles::init_light()
{
    g->reset_light_level();
}

void cata_tiles::get_terrain_orientation( const tripoint &p, int &rota, int &subtile,
        const std::map<tripoint, ter_id> &ter_override, const std::array<bool, 5> &invisible,
        const int rotate_group, int z_drop )
{
    map &here = get_map();
    const bool overridden = ter_override.find( p ) != ter_override.end();
    const auto ter = [&]( const tripoint & q, const bool invis ) -> ter_id {
        const auto override = ter_override.find( q );
        return override != ter_override.end() ? override->second :
        ( !overridden || !invis ) ? here.ter( q ) : t_null;
    };

    // get terrain at x,y
    const ter_id tid = ter( p, invisible[0] );
    if( tid == t_null ) {
        subtile = 0;
        rota = 0;
        return;
    }

    // get terrain neighborhood
    const std::array<ter_id, 4> neighborhood = {
        ter( p + point_south, invisible[1] ),
        ter( p + point_east, invisible[2] ),
        ter( p + point_west, invisible[3] ),
        ter( p + point_north, invisible[4] )
    };

    char val = 0;

    // populate connection information
    for( int i = 0; i < 4; ++i ) {
        if( neighborhood[i] == tid ) {
            val += 1 << i;
        }
    }

    uint8_t rotation_targets = get_map().get_known_rotates_to( p, rotate_group, {} );
    get_rotation_and_subtile( val, rotation_targets, rota, subtile );
}

void cata_tiles::get_rotation_and_subtile( const char val, const char rot_to, int &rotation,
        int &subtile )
{
    const bool no_rotation = rot_to == CHAR_MAX;
    switch( val ) {
        // no connections
        case 0:
            subtile = unconnected;
            if( no_rotation ) {
                rotation = 0;
                break;
            }
            rotation = get_rotation_unconnected( rot_to );
            break;
        // all connections
        case 15:
            subtile = center;
            rotation = 0;
            break;
        // end pieces
        // rotations:
        //
        // --> edge index
        // Nw, Ws, Sw, Es,
        // Ne, Wn, Se, En,  |
        // N+, W+, S+, E+,  V  get_rotation_... return index
        // N-, W-, S-, E-
        //
        // (Nw = north end piece, rotated to west)
        case 8:
            // vertical end piece S
            subtile = end_piece;
            if( no_rotation ) {
                rotation = 2;
                break;
            }
            rotation = 2 + 4 * get_rotation_edge_ns( rot_to );
            break;
        case 4:
            // horizontal end piece E
            subtile = end_piece;
            if( no_rotation ) {
                rotation = 3;
                break;
            }
            rotation = 3 + 4 * get_rotation_edge_ew( rot_to );
            break;
        case 2:
            // horizontal end piece W
            subtile = end_piece;
            if( no_rotation ) {
                rotation = 1;
                break;
            }
            rotation = 1 + 4 * get_rotation_edge_ew( rot_to );
            break;
        case 1:
            // vertical end piece N
            subtile = end_piece;
            if( no_rotation ) {
                rotation = 0;
                break;
            }
            rotation = 4 * get_rotation_edge_ns( rot_to );
            break;
        // edges
        // rotations:
        //
        // --> edge index
        // NSw, EWs,
        // NSe, EWn,  |
        // NS+, EW+,  V  get_rotation_... return index
        // NS-, EW-,
        //
        // (NSw = north-south edge, rotated to west)
        case 9:
            // vertical edge
            subtile = edge;
            if( no_rotation ) {
                rotation = 0;
                break;
            }
            rotation = 2 * get_rotation_edge_ns( rot_to );
            break;
        case 6:
            // horizontal edge
            subtile = edge;
            if( no_rotation ) {
                rotation = 1;
                break;
            }
            rotation = 1 + 2 * get_rotation_edge_ew( rot_to );
            break;
        // corners
        case 12:
            subtile = corner;
            rotation = 2;
            break;
        case 10:
            subtile = corner;
            rotation = 1;
            break;
        case 3:
            subtile = corner;
            rotation = 0;
            break;
        case 5:
            subtile = corner;
            rotation = 3;
            break;
        // all t_connections
        case 14:
            subtile = t_connection;
            rotation = 2;
            break;
        case 11:
            subtile = t_connection;
            rotation = 1;
            break;
        case 7:
            subtile = t_connection;
            rotation = 0;
            break;
        case 13:
            subtile = t_connection;
            rotation = 3;
            break;
    }
}

int cata_tiles::get_rotation_edge_ns( const char rot_to )
{
    if( ( rot_to & static_cast<int>( NEIGHBOUR::EAST ) ) == static_cast<int>( NEIGHBOUR::EAST ) ) {
        if( ( rot_to & static_cast<int>( NEIGHBOUR::WEST ) ) == static_cast<int>( NEIGHBOUR::WEST ) ) {
            // EW
            return 2;
        } else {
            // Ew
            return 1;
        }
    } else { // east -
        if( ( rot_to & static_cast<int>( NEIGHBOUR::WEST ) ) == static_cast<int>( NEIGHBOUR::WEST ) ) {
            // eW
            return 0;
        } else {
            // ew
            return 3;
        }
    }
}

int cata_tiles::get_rotation_edge_ew( const char rot_to )
{
    if( ( rot_to & static_cast<int>( NEIGHBOUR::NORTH ) ) == static_cast<int>( NEIGHBOUR::NORTH ) ) {
        if( ( rot_to & static_cast<int>( NEIGHBOUR::SOUTH ) ) == static_cast<int>( NEIGHBOUR::SOUTH ) ) {
            // NS
            return 2;
        } else {
            // Ns
            return 1;
        }
    } else { // north -
        if( ( rot_to & static_cast<int>( NEIGHBOUR::SOUTH ) ) == static_cast<int>( NEIGHBOUR::SOUTH ) ) {
            // nS
            return 0;
        } else {
            // ns
            return 3;
        }
    }
}

int cata_tiles::get_rotation_unconnected( const char rot_to )
{
    int rotation = 0;
    switch( rot_to ) {
        // Catch no and all first for performance; these are the last sprites!
        case 0: // NONE
            rotation = 15;
            break;
        case 15: // ALL
            rotation = 12;
            break;

        // Cases for single tile to rotate to -> easy
        case static_cast<int>( NEIGHBOUR::NORTH ):
            rotation = 2;
            break;
        case static_cast<int>( NEIGHBOUR::EAST ):
            rotation = 3;
            break;
        case static_cast<int>( NEIGHBOUR::SOUTH ):
            rotation = 0;
            break;
        case static_cast<int>( NEIGHBOUR::WEST ):
            rotation = 1;
            break;
        // Two tiles, resulting in diagonal
        case 10: // NE
            rotation = 6;
            break;
        case 3: // SE
            rotation = 7;
            break;
        case 5: // SW
            rotation = 4;
            break;
        case 12: // NW
            rotation = 5;
            break;
        // Cases for three tiles to rotate to -> easy
        // Arranged to fallback / modulo to fitting index 0-4
        case 14: // 3 but south --> modulo = north
            rotation = 10;
            break;
        case 11: // 3 but west --> modulo = east
            rotation = 11;
            break;
        case 7: // 3 but north --> modulo = south
            rotation = 8;
            break;
        case 13: // 3 but east --> modulo = west
            rotation = 9;
            break;
        // Two opposing tiles, (No tiles, all tiles; see first cases)
        case 9: // N-S
            rotation = 14;
            break;
        case 6: // E-W
            rotation = 13;
            break;
    }

    return rotation;
}

void cata_tiles::get_connect_values( const tripoint &p, int &subtile, int &rotation,
                                     const int connect_group, const int rotate_to_group,
                                     const std::map<tripoint, ter_id> &ter_override )
{
    uint8_t connections = get_map().get_known_connections( p, connect_group, ter_override );
    uint8_t rotation_targets = get_map().get_known_rotates_to( p, rotate_to_group, ter_override );
    get_rotation_and_subtile( connections, rotation_targets, rotation, subtile );
}

void cata_tiles::get_furn_connect_values( const tripoint &p, int &subtile, int &rotation,
        const int connect_group, const int rotate_to_group, const std::map<tripoint,
        furn_id> &furn_override )
{
    uint8_t connections = get_map().get_known_connections_f( p, connect_group, furn_override );
    uint8_t rotation_targets = get_map().get_known_rotates_to_f( p, rotate_to_group, {}, {} );
    get_rotation_and_subtile( connections, rotation_targets, rotation, subtile );
}

void cata_tiles::get_tile_values( const int t, const std::array<int, 4> &tn, int &subtile,
                                  int &rotation, const char rotation_targets )
{
    std::array<bool, 4> connects;
    char val = 0;
    for( int i = 0; i < 4; ++i ) {
        connects[i] = ( tn[i] == t );
        if( connects[i] ) {
            val += 1 << i;
        }
    }
    get_rotation_and_subtile( val, rotation_targets, rotation, subtile );
}

void cata_tiles::get_tile_values_with_ter(
    const tripoint &p, const int t, const std::array<int, 4> &tn, int &subtile, int &rotation,
    const int rotate_to_group )
{
    map &here = get_map();
    uint8_t rotation_targets = get_map().get_known_rotates_to_f( p, rotate_to_group, {} );
    //check if furniture should connect to itself
    if( here.has_flag( ter_furn_flag::TFLAG_NO_SELF_CONNECT, p ) ||
        here.has_flag( ter_furn_flag::TFLAG_ALIGN_WORKBENCH, p ) ) {
        //if we don't ever connect to ourself just return unconnected to be used further
        get_rotation_and_subtile( 0, rotation_targets, rotation, subtile );
    } else {
        //if we do connect to ourself (tables, counters etc.) calculate based on neighbours
        get_tile_values( t, tn, subtile, rotation, rotation_targets );
    }
    // calculate rotation for unconnected tiles based on surrounding walls
    // if not any rotates_to neighbours
    if( subtile == unconnected && ( rotation_targets == 0 || rotation_targets == CHAR_MAX ) ) {
        int val = 0;
        bool use_furniture = false;

        if( here.has_flag( ter_furn_flag::TFLAG_ALIGN_WORKBENCH, p ) ) {
            for( int i = 0; i < 4; ++i ) {
                // align to furniture that has the workbench quality
                const tripoint &pt = p + four_adjacent_offsets[i];
                if( here.has_furn( pt ) && here.furn( pt ).obj().workbench ) {
                    val += 1 << i;
                    use_furniture = true;
                }
            }
        }
        // if still unaligned, try aligning to walls
        if( val == 0 ) {
            for( int i = 0; i < 4; ++i ) {
                const tripoint &pt = p + four_adjacent_offsets[i];
                if( here.has_flag( ter_furn_flag::TFLAG_WALL, pt ) ||
                    here.has_flag( ter_furn_flag::TFLAG_WINDOW, pt ) ||
                    here.has_flag( ter_furn_flag::TFLAG_DOOR, pt ) ) {
                    val += 1 << i;
                }
            }
        }

        switch( val ) {
            case 4:    // south wall
            case 14:   // north opening T
                rotation = 2;
                break;
            case 2:    // east wall
            case 6:    // southeast corner
            case 5:    // E/W corridor
            case 7:    // east opening T
                rotation = 1;
                break;
            case 8:    // west wall
            case 12:   // southwest corner
            case 13:   // west opening T
                rotation = 3;
                break;
            case 0:    // no walls
            case 1:    // north wall
            case 3:    // northeast corner
            case 9:    // northwest corner
            case 10:   // N/S corridor
            case 11:   // south opening T
            case 15:   // surrounded
            default:   // just in case
                rotation = rotate_to_group == TERCONN_NONE ? 0 : 15;
                break;
        }

        //
        if( use_furniture ) {
            rotation = ( rotation + 2 ) % 4;
        }
    }
}

void cata_tiles::do_tile_loading_report()
{
    DebugLog( D_INFO, DC_ALL ) << "Loaded tileset: " << get_option<std::string>( "TILES" );

    if( !g->is_core_data_loaded() ) {
        // There's nothing to do anymore without the core data.
        return;
    }

    tile_loading_report_map( vpart_info::all(), TILE_CATEGORY::VEHICLE_PART, "vp_" );
    tile_loading_report_count<ter_t>( ter_t::count(), TILE_CATEGORY::TERRAIN );

    std::map<itype_id, const itype *> items;
    for( const itype *e : item_controller->all() ) {
        items.emplace( e->get_id(), e );
    }
    tile_loading_report_map( items, TILE_CATEGORY::ITEM );

    tile_loading_report_count<furn_t>( furn_t::count(), TILE_CATEGORY::FURNITURE );
    tile_loading_report_count<trap>( trap::count(), TILE_CATEGORY::TRAP );
    tile_loading_report_count<field_type>( field_type::count(), TILE_CATEGORY::FIELD );

    // TODO: LIGHTING

    tile_loading_report_seq_types( MonsterGenerator::generator().get_all_mtypes(),
                                   TILE_CATEGORY::MONSTER );

    // TODO: BULLET
    // TODO: HIT_ENTITY
    // TODO: WEATHER

    std::vector<oter_type_str_id> oter_types;
    for( const oter_t &oter : overmap_terrains::get_all() ) {
        oter_types.push_back( oter.get_type_id() );
    }
    std::sort( oter_types.begin(), oter_types.end() );
    oter_types.erase( std::unique( oter_types.begin(), oter_types.end() ), oter_types.end() );
    tile_loading_report_seq_ids( oter_types, TILE_CATEGORY::OVERMAP_TERRAIN );

    std::vector<map_extra_id> map_extra_ids = MapExtras::get_all_function_names();
    map_extra_ids.erase(
        std::remove_if( map_extra_ids.begin(), map_extra_ids.end(),
    []( const map_extra_id & id ) {
        return !id->autonote;
    } ), map_extra_ids.end() );
    tile_loading_report_seq_ids( map_extra_ids, TILE_CATEGORY::MAP_EXTRA );

    // TODO: OVERMAP_NOTE

    static_assert( static_cast<int>( TILE_CATEGORY::last ) == 15,
                   "If you add more tile categories then update this tile loading report and then "
                   "increment the value in this static_assert accordingly" );

    tile_loading_report_dups();

    // needed until DebugLog ostream::flush bugfix lands
    DebugLog( D_INFO, DC_ALL );
}

point cata_tiles::player_to_screen( const point &p ) const
{
    point screen;
    if( is_isometric() ) {
        screen.x = ( ( p.x - o.x ) - ( o.y - p.y ) + screentile_width - 2 ) * tile_width / 2 +
                   op.x;
        // y uses tile_width because width is definitive for iso tiles
        // tile footprints are half as tall as wide, arbitrarily tall
        screen.y = ( ( p.y - o.y ) - ( p.x - o.x ) - 4 ) * tile_width / 4 +
                   screentile_height * tile_height / 2 + // TODO: more obvious centering math
                   op.y;
    } else {
        screen.x = ( p.x - o.x ) * tile_width + op.x;
        screen.y = ( p.y - o.y ) * tile_height + op.y;
    }
    return {screen};
}

template<typename Iter, typename Func>
void cata_tiles::lr_generic( Iter begin, Iter end, Func id_func, TILE_CATEGORY category,
                             const std::string &prefix )
{
    std::string missing_list;
    std::string missing_with_looks_like_list;
    for( ; begin != end; ++begin ) {
        const std::string id_string = id_func( begin );

        if( !tileset_ptr->find_tile_type( prefix + id_string ) &&
            !find_tile_looks_like( id_string, category, "" ) ) {
            missing_list.append( id_string + " " );
        } else if( !tileset_ptr->find_tile_type( prefix + id_string ) ) {
            missing_with_looks_like_list.append( id_string + " " );
        }
    }
    const std::string &category_name = TILE_CATEGORY_IDS[static_cast<size_t>( category )];
    DebugLog( D_INFO, DC_ALL ) << "Missing " << category_name << ": " << missing_list;
    DebugLog( D_INFO, DC_ALL ) << "Missing " << category_name <<
                               " (but looks_like tile exists): " << missing_with_looks_like_list;
}

template <typename maptype>
void cata_tiles::tile_loading_report_map( const maptype &tiletypemap, TILE_CATEGORY category,
        const std::string &prefix )
{
    lr_generic( tiletypemap.begin(), tiletypemap.end(),
    []( const decltype( tiletypemap.begin() ) & v ) {
        // c_str works for std::string and for string_id!
        return v->first.c_str();
    }, category, prefix );
}

template <typename Sequence>
void cata_tiles::tile_loading_report_seq_types( const Sequence &tiletypes, TILE_CATEGORY category,
        const std::string &prefix )
{
    lr_generic( tiletypes.begin(), tiletypes.end(),
    []( const decltype( tiletypes.begin() ) & v ) {
        return v->id.c_str();
    }, category, prefix );
}

template <typename Sequence>
void cata_tiles::tile_loading_report_seq_ids( const Sequence &tiletypes, TILE_CATEGORY category,
        const std::string &prefix )
{
    lr_generic( tiletypes.begin(), tiletypes.end(),
    []( const decltype( tiletypes.begin() ) & v ) {
        // c_str works for std::string and for string_id!
        return v->c_str();
    }, category, prefix );
}

template <typename base_type>
void cata_tiles::tile_loading_report_count( const size_t count, TILE_CATEGORY category,
        const std::string &prefix )
{
    lr_generic( static_cast<size_t>( 0 ), count,
    []( const size_t i ) {
        return int_id<base_type>( i ).id().str();
    }, category, prefix );
}

std::vector<options_manager::id_and_option> cata_tiles::build_renderer_list()
{
    std::vector<options_manager::id_and_option> renderer_names;
    std::vector<options_manager::id_and_option> default_renderer_names = {
#   if defined(_WIN32)
        { "direct3d", to_translation( "direct3d" ) },
#   endif
        { "software", to_translation( "software" ) },
        { "opengl", to_translation( "opengl" ) },
        { "opengles2", to_translation( "opengles2" ) },
    };
    int numRenderDrivers = SDL_GetNumRenderDrivers();
    DebugLog( D_INFO, DC_ALL ) << "Number of render drivers on your system: " << numRenderDrivers;
    for( int ii = 0; ii < numRenderDrivers; ii++ ) {
        SDL_RendererInfo ri;
        SDL_GetRenderDriverInfo( ii, &ri );
        DebugLog( D_INFO, DC_ALL ) << "Render driver: " << ii << "/" << ri.name;
        // First default renderer name we will put first on the list. We can use it later as
        // default value.
        if( ri.name == default_renderer_names.front().first ) {
            renderer_names.emplace( renderer_names.begin(), default_renderer_names.front() );
        } else {
            renderer_names.emplace_back( ri.name, no_translation( ri.name ) );
        }

    }

    return renderer_names.empty() ? default_renderer_names : renderer_names;
}

std::vector<options_manager::id_and_option> cata_tiles::build_display_list()
{
    std::vector<options_manager::id_and_option> display_names;
    std::vector<options_manager::id_and_option> default_display_names = {
        { "0", to_translation( "Display 0" ) }
    };

    int numdisplays = SDL_GetNumVideoDisplays();
    display_names.reserve( numdisplays );
    for( int i = 0 ; i < numdisplays ; i++ ) {
        display_names.emplace_back( std::to_string( i ),
                                    no_translation( SDL_GetDisplayName( i ) ) );
    }

    return display_names.empty() ? default_display_names : display_names;
}

#endif // SDL_TILES<|MERGE_RESOLUTION|>--- conflicted
+++ resolved
@@ -1679,11 +1679,10 @@
                                          formatted_text( text, catacurses::red, direction::NORTH ) );
             }
         }
-    }
-    if( !p.invisible[0] ) {
-        here.check_and_set_seen_cache( p.pos );
-    }
-}
+        if( !p.invisible[0] ) {
+            here.check_and_set_seen_cache( p.pos );
+        }
+    }
 }
 
 // tile overrides are already drawn in the previous code
@@ -3153,17 +3152,12 @@
         return false;
     }
     const lit_level lit = overridden ? lit_level::LIT : ll;
-<<<<<<< HEAD
-    return draw_from_id_string( "graffiti", TILE_CATEGORY::NONE, empty_string, p, 0, 0, lit, false,
-                                height_3d, z_drop );
-=======
     const int rotation = here.passable( p ) ? 1 : 0;
     const std::string tile = "graffiti_" +
                              to_upper_case( string_replace( remove_punctuations( here.graffiti_at( p ).substr( 0, 32 ) ), " ",
                                             "_" ) );
     return draw_from_id_string( tileset_ptr->find_tile_type( tile ) ? tile : "graffiti",
-                                TILE_CATEGORY::NONE, empty_string, p, 0, rotation, lit, false, height_3d );
->>>>>>> 3f63c448
+                                TILE_CATEGORY::NONE, empty_string, p, 0, rotation, lit, false, height_3d, z_drop );
 }
 
 bool cata_tiles::draw_field_or_item( const tripoint &p, const lit_level ll, int &height_3d,
