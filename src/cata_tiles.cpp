--- conflicted
+++ resolved
@@ -1447,11 +1447,6 @@
 
     creature_tracker &creatures = get_creature_tracker();
     std::map<int, std::vector<tile_render_info>> draw_points;
-<<<<<<< HEAD
-    // Limit draw depth to vertical vision setting
-    const int max_draw_depth = fov_3d_z_range;
-=======
->>>>>>> 9cba5c34
     for( int row = min_row; row < max_row; row ++ ) {
         draw_points[row].reserve( std::max( 0, max_col - min_col ) );
         for( int col = min_col; col < max_col; col ++ ) {
@@ -1773,23 +1768,17 @@
                                     // If no vpart drawn, revert height_3d changes
                                     p.com.height_3d = temp_height_3d;
                                 }
+                            } else if( f == &cata_tiles::draw_critter_at ) {
+                                // Draw
+                                if( !( this->*f )( draw_loc, var->ll, p.com.height_3d, var->invisible, false ) && do_draw_shadow &&
+                                    cur_zlevel == p.draw_min_z ) {
+                                    // Draw shadow of flying critters on bottom-most tile if no other critter drawn
+                                    draw_critter_above( draw_loc, p.ll, p.height_3d, p.invisible );
+                                }
                             } else {
                                 // Draw
                                 ( this->*f )( draw_loc, var->ll, p.com.height_3d, var->invisible, false );
                             }
-<<<<<<< HEAD
-                        } else if( f == &cata_tiles::draw_critter_at ) {
-                            // Draw
-                            if( !( this->*f )( draw_loc, p.ll, p.height_3d, p.invisible ) && do_draw_shadow &&
-                                cur_zlevel == p.draw_min_z ) {
-                                // Draw shadow of flying critters on bottom-most tile if no other critter drawn
-                                draw_critter_above( draw_loc, p.ll, p.height_3d, p.invisible );
-                            }
-                        } else {
-                            // Draw
-                            ( this->*f )( draw_loc, p.ll, p.height_3d, p.invisible );
-=======
->>>>>>> 9cba5c34
                         }
                     }
                 }
