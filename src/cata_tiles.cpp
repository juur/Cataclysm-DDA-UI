#if defined(TILES)
#include "cata_tiles.h"

#include <algorithm>
#include <array>
#include <bitset>
#include <cmath>
#include <cstdint>
#include <fstream>
#include <iterator>
#include <set>
#include <stdexcept>
#include <tuple>
#include <unordered_set>

#include "action.h"
#include "avatar.h"
#include "cached_options.h"
#include "calendar.h"
#include "cata_assert.h"
#include "cata_utility.h"
#include "catacharset.h"
#include "character.h"
#include "character_id.h"
#include "clzones.h"
#include "color.h"
#include "cursesdef.h"
#include "cursesport.h"
#include "debug.h"
#include "field.h"
#include "field_type.h"
#include "game.h"
#include "game_constants.h"
#include "int_id.h"
#include "item.h"
#include "item_factory.h"
#include "itype.h"
#include "json.h"
#include "map.h"
#include "map_memory.h"
#include "mapdata.h"
#include "mod_tileset.h"
#include "monster.h"
#include "monstergenerator.h"
#include "mtype.h"
#include "npc.h"
#include "optional.h"
#include "output.h"
#include "overlay_ordering.h"
#include "path_info.h"
#include "pixel_minimap.h"
#include "player.h"
#include "rect_range.h"
#include "scent_map.h"
#include "sdl_utils.h"
#include "sdl_wrappers.h"
#include "sdltiles.h"
#include "sounds.h"
#include "string_formatter.h"
#include "string_id.h"
#include "submap.h"
#include "tileray.h"
#include "translations.h"
#include "trap.h"
#include "type_id.h"
#include "veh_type.h"
#include "vehicle.h"
#include "vpart_position.h"
#include "weather.h"
#include "weighted_list.h"

#define dbg(x) DebugLog((x),D_SDL) << __FILE__ << ":" << __LINE__ << ": "

static const efftype_id effect_ridden( "ridden" );

static const itype_id itype_corpse( "corpse" );

static const std::string ITEM_HIGHLIGHT( "highlight_item" );
static const std::string ZOMBIE_REVIVAL_INDICATOR( "zombie_revival_indicator" );

static const std::array<std::string, 8> multitile_keys = {{
        "center",
        "corner",
        "edge",
        "t_connection",
        "end_piece",
        "unconnected",
        "open",
        "broken"
    }
};

static const std::string empty_string;
static const std::array<std::string, 13> TILE_CATEGORY_IDS = {{
        "", // C_NONE,
        "vehicle_part", // C_VEHICLE_PART,
        "terrain", // C_TERRAIN,
        "item", // C_ITEM,
        "furniture", // C_FURNITURE,
        "trap", // C_TRAP,
        "field", // C_FIELD,
        "lighting", // C_LIGHTING,
        "monster", // C_MONSTER,
        "bullet", // C_BULLET,
        "hit_entity", // C_HIT_ENTITY,
        "weather", // C_WEATHER,
        "overmap_terrain"
    }
};

namespace
{

std::string get_ascii_tile_id( const uint32_t sym, const int FG, const int BG )
{
    return std::string( { 'A', 'S', 'C', 'I', 'I', '_', static_cast<char>( sym ),
                          static_cast<char>( FG ), static_cast<char>( BG )
                        } );
}

pixel_minimap_mode pixel_minimap_mode_from_string( const std::string &mode )
{
    if( mode == "solid" ) {
        return pixel_minimap_mode::solid;
    } else if( mode == "squares" ) {
        return pixel_minimap_mode::squares;
    } else if( mode == "dots" ) {
        return pixel_minimap_mode::dots;
    }

    debugmsg( "Unsupported pixel minimap mode \"" + mode + "\"." );
    return pixel_minimap_mode::solid;
}

} // namespace

static int msgtype_to_tilecolor( const game_message_type type, const bool bOldMsg )
{
    const int iBold = bOldMsg ? 0 : 8;

    switch( type ) {
        case m_good:
            return iBold + catacurses::green;
        case m_bad:
            return iBold + catacurses::red;
        case m_mixed:
        case m_headshot:
            return iBold + catacurses::magenta;
        case m_neutral:
            return iBold + catacurses::white;
        case m_warning:
        case m_critical:
            return iBold + catacurses::yellow;
        case m_info:
        case m_grazing:
            return iBold + catacurses::blue;
        default:
            break;
    }

    return -1;
}

formatted_text::formatted_text( const std::string &text, const int color,
                                const direction text_direction )
    : text( text ), color( color )
{
    switch( text_direction ) {
        case direction::NORTHWEST:
        case direction::WEST:
        case direction::SOUTHWEST:
            alignment = text_alignment::right;
            break;
        case direction::NORTH:
        case direction::CENTER:
        case direction::SOUTH:
            alignment = text_alignment::center;
            break;
        default:
            alignment = text_alignment::left;
            break;
    }
}

cata_tiles::cata_tiles( const SDL_Renderer_Ptr &renderer, const GeometryRenderer_Ptr &geometry ) :
    renderer( renderer ),
    geometry( geometry ),
    minimap( renderer, geometry )
{
    cata_assert( renderer );

    tile_height = 0;
    tile_width = 0;
    tile_ratiox = 0;
    tile_ratioy = 0;

    in_animation = false;
    do_draw_explosion = false;
    do_draw_custom_explosion = false;
    do_draw_bullet = false;
    do_draw_hit = false;
    do_draw_line = false;
    do_draw_cursor = false;
    do_draw_highlight = false;
    do_draw_weather = false;
    do_draw_sct = false;
    do_draw_zones = false;

    nv_goggles_activated = false;

    on_options_changed();
}

cata_tiles::~cata_tiles() = default;

void cata_tiles::on_options_changed()
{
    memory_map_mode = get_option <std::string>( "MEMORY_MAP_MODE" );

    pixel_minimap_settings settings;

    settings.mode = pixel_minimap_mode_from_string( get_option<std::string>( "PIXEL_MINIMAP_MODE" ) );
    settings.brightness = get_option<int>( "PIXEL_MINIMAP_BRIGHTNESS" );
    settings.beacon_size = get_option<int>( "PIXEL_MINIMAP_BEACON_SIZE" );
    settings.beacon_blink_interval = get_option<int>( "PIXEL_MINIMAP_BLINK" );
    settings.square_pixels = get_option<bool>( "PIXEL_MINIMAP_RATIO" );
    settings.scale_to_fit = get_option<bool>( "PIXEL_MINIMAP_SCALE_TO_FIT" );

    minimap->set_settings( settings );
}

const tile_type *tileset::find_tile_type( const std::string &id ) const
{
    const auto iter = tile_ids.find( id );
    return iter != tile_ids.end() ? &iter->second : nullptr;
}

cata::optional<tile_lookup_res>
tileset::find_tile_type_by_season( const std::string &id, season_type season ) const
{
    cata_assert( season < season_type::NUM_SEASONS );
    const auto iter = tile_ids_by_season[season].find( id );

    if( iter == tile_ids_by_season[season].end() ) {
        return cata::nullopt;
    }
    auto &res = iter->second;
    if( res.season_tile ) {
        return *res.season_tile;
    } else if( res.default_tile ) { // can skip this check, but just in case
        return tile_lookup_res( iter->first, *res.default_tile );
    }
    debugmsg( "empty record found in `tile_ids_by_season` for key: %s", id );
    return cata::nullopt;
}

tile_type &tileset::create_tile_type( const std::string &id, tile_type &&new_tile_type )
{
    auto inserted = tile_ids.insert( std::make_pair( id, new_tile_type ) ).first;
    const std::string &inserted_id = inserted->first;
    tile_type &inserted_tile = inserted->second;

    // populate cache by season
    constexpr size_t suffix_len = 15;
    constexpr char season_suffix[NUM_SEASONS][suffix_len] = {
        "_season_spring", "_season_summer", "_season_autumn", "_season_winter"
    };
    bool has_season_suffix = false;
    for( int i = 0; i < NUM_SEASONS; i++ ) {
        if( string_ends_with( id, season_suffix[i] ) ) {
            has_season_suffix = true;
            // key is id without _season suffix
            season_tile_value &value = tile_ids_by_season[i][id.substr( 0,
                                       id.size() - strlen( season_suffix[i] ) )];
            // value stores reference to string id with _season suffix
            value.season_tile = tile_lookup_res( inserted_id, inserted_tile );
            break;
        }
    }
    // tile doesn't have _season suffix, add it as "default" into all four seasons
    if( !has_season_suffix ) {
        for( auto &by_season_map : tile_ids_by_season ) {
            by_season_map[id].default_tile = &inserted_tile;
        }
    }

    return inserted_tile;
}

void cata_tiles::load_tileset( const std::string &tileset_id, const bool precheck,
                               const bool force )
{
    if( tileset_ptr && tileset_ptr->get_tileset_id() == tileset_id && !force ) {
        return;
    }
    // TODO: move into clear or somewhere else.
    // reset the overlay ordering from the previous loaded tileset
    tileset_mutation_overlay_ordering.clear();

    // Load the tileset into a separate instance and only set this->tileset_ptr
    // when the loading has succeeded.
    std::unique_ptr<tileset> new_tileset_ptr = std::make_unique<tileset>();
    tileset_loader loader( *new_tileset_ptr, renderer );
    loader.load( tileset_id, precheck );
    tileset_ptr = std::move( new_tileset_ptr );

    set_draw_scale( 16 );

    minimap->set_type( tile_iso ? pixel_minimap_type::iso : pixel_minimap_type::ortho );
}

void cata_tiles::reinit()
{
    set_draw_scale( 16 );
    RenderClear( renderer );
}

static void get_tile_information( const std::string &config_path, std::string &json_path,
                                  std::string &tileset_path )
{
    const std::string default_json = PATH_INFO::defaulttilejson();
    const std::string default_tileset = PATH_INFO::defaulttilepng();

    // Get JSON and TILESET vars from config
    const auto reader = [&]( std::istream & fin ) {
        while( !fin.eof() ) {
            std::string sOption;
            fin >> sOption;

            if( sOption.empty() ) {
                getline( fin, sOption );
            } else if( sOption[0] == '#' ) {
                // Skip comment
                getline( fin, sOption );
            } else if( sOption.find( "JSON" ) != std::string::npos ) {
                fin >> json_path;
                dbg( D_INFO ) << "JSON path set to [" << json_path << "].";
            } else if( sOption.find( "TILESET" ) != std::string::npos ) {
                fin >> tileset_path;
                dbg( D_INFO ) << "TILESET path set to [" << tileset_path << "].";
            } else {
                getline( fin, sOption );
            }
        }
    };

    if( !read_from_file( config_path, reader ) ) {
        json_path = default_json;
        tileset_path = default_tileset;
    }

    if( json_path.empty() ) {
        json_path = default_json;
        dbg( D_INFO ) << "JSON set to default [" << json_path << "].";
    }
    if( tileset_path.empty() ) {
        tileset_path = default_tileset;
        dbg( D_INFO ) << "TILESET set to default [" << tileset_path << "].";
    }
}

template<typename PixelConverter>
static SDL_Surface_Ptr apply_color_filter( const SDL_Surface_Ptr &original,
        PixelConverter pixel_converter )
{
    cata_assert( original );
    SDL_Surface_Ptr surf = create_surface_32( original->w, original->h );
    cata_assert( surf );
    throwErrorIf( SDL_BlitSurface( original.get(), nullptr, surf.get(), nullptr ) != 0,
                  "SDL_BlitSurface failed" );

    SDL_Color *pix = static_cast<SDL_Color *>( surf->pixels );

    for( int y = 0, ey = surf->h; y < ey; ++y ) {
        for( int x = 0, ex = surf->w; x < ex; ++x, ++pix ) {
            if( pix->a == 0x00 ) {
                // This check significantly improves the performance since
                // vast majority of pixels in the tilesets are completely transparent.
                continue;
            }
            *pix = pixel_converter( *pix );
        }
    }

    return surf;
}

static bool is_contained( const SDL_Rect &smaller, const SDL_Rect &larger )
{
    return smaller.x >= larger.x &&
           smaller.y >= larger.y &&
           smaller.x + smaller.w <= larger.x + larger.w &&
           smaller.y + smaller.h <= larger.y + larger.h;
}

void tileset_loader::copy_surface_to_texture( const SDL_Surface_Ptr &surf, const point &offset,
        std::vector<texture> &target )
{
    cata_assert( surf );
    const rect_range<SDL_Rect> input_range( sprite_width, sprite_height,
                                            point( surf->w / sprite_width,
                                                    surf->h / sprite_height ) );

    const std::shared_ptr<SDL_Texture> texture_ptr = CreateTextureFromSurface( renderer, surf );
    cata_assert( texture_ptr );

    for( const SDL_Rect rect : input_range ) {
        cata_assert( offset.x % sprite_width == 0 );
        cata_assert( offset.y % sprite_height == 0 );
        const point pos( offset + point( rect.x, rect.y ) );
        cata_assert( pos.x % sprite_width == 0 );
        cata_assert( pos.y % sprite_height == 0 );
        const size_t index = this->offset + ( pos.x / sprite_width ) + ( pos.y / sprite_height ) *
                             ( tile_atlas_width / sprite_width );
        cata_assert( index < target.size() );
        cata_assert( target[index].dimension() == std::make_pair( 0, 0 ) );
        target[index] = texture( texture_ptr, rect );
    }
}

void tileset_loader::create_textures_from_tile_atlas( const SDL_Surface_Ptr &tile_atlas,
        const point &offset )
{
    cata_assert( tile_atlas );

    /** perform color filter conversion here */
    using tiles_pixel_color_entry = std::tuple<std::vector<texture>*, std::string>;
    std::array<tiles_pixel_color_entry, 5> tile_values_data = {{
            { std::make_tuple( &ts.tile_values, "color_pixel_none" ) },
            { std::make_tuple( &ts.shadow_tile_values, "color_pixel_grayscale" ) },
            { std::make_tuple( &ts.night_tile_values, "color_pixel_nightvision" ) },
            { std::make_tuple( &ts.overexposed_tile_values, "color_pixel_overexposed" ) },
            { std::make_tuple( &ts.memory_tile_values, tilecontext->memory_map_mode ) }
        }
    };
    for( tiles_pixel_color_entry &entry : tile_values_data ) {
        std::vector<texture> *tile_values = std::get<0>( entry );
        color_pixel_function_pointer color_pixel_function = get_color_pixel_function( std::get<1>
                ( entry ) );
        if( !color_pixel_function ) {
            // TODO: Move it inside apply_color_filter.
            copy_surface_to_texture( tile_atlas, offset, *tile_values );
        } else {
            copy_surface_to_texture( apply_color_filter( tile_atlas, color_pixel_function ), offset,
                                     *tile_values );
        }
    }
}

template<typename T>
static void extend_vector_by( std::vector<T> &vec, const size_t additional_size )
{
    vec.resize( vec.size() + additional_size );
}

void tileset_loader::load_tileset( const std::string &img_path )
{
    const SDL_Surface_Ptr tile_atlas = load_image( img_path.c_str() );
    cata_assert( tile_atlas );
    tile_atlas_width = tile_atlas->w;

    if( R >= 0 && R <= 255 && G >= 0 && G <= 255 && B >= 0 && B <= 255 ) {
        const Uint32 key = SDL_MapRGB( tile_atlas->format, 0, 0, 0 );
        throwErrorIf( SDL_SetColorKey( tile_atlas.get(), SDL_TRUE, key ) != 0,
                      "SDL_SetColorKey failed" );
        throwErrorIf( SDL_SetSurfaceRLE( tile_atlas.get(), 1 ), "SDL_SetSurfaceRLE failed" );
    }

    SDL_RendererInfo info;
    throwErrorIf( SDL_GetRendererInfo( renderer.get(), &info ) != 0, "SDL_GetRendererInfo failed" );
    // Software rendering stores textures as surfaces with run-length encoding, which makes
    // extracting a part in the middle of the texture slow. Therefore this "simulates" that the
    // renderer only supports one tile
    // per texture. Each tile will go on its own texture object.
    if( info.flags & SDL_RENDERER_SOFTWARE ) {
        info.max_texture_width = sprite_width;
        info.max_texture_height = sprite_height;
    }
    // for debugging only: force a very small maximal texture size, as to trigger
    // splitting the tile atlas.
#if 0
    // +1 to check correct rounding
    info.max_texture_width = sprite_width * 10 + 1;
    info.max_texture_height = sprite_height * 20 + 1;
#endif

    const int min_tile_xcount = 128;
    const int min_tile_ycount = min_tile_xcount * 2;

    if( info.max_texture_width == 0 ) {
        info.max_texture_width = sprite_width * min_tile_xcount;
        DebugLog( D_INFO, DC_ALL ) << "SDL_RendererInfo max_texture_width was set to 0. " <<
                                   " Changing it to " << info.max_texture_width;
    } else {
        throwErrorIf( info.max_texture_width < sprite_width,
                      "Maximal texture width is smaller than tile width" );
    }

    if( info.max_texture_height == 0 ) {
        info.max_texture_height = sprite_height * min_tile_ycount;
        DebugLog( D_INFO, DC_ALL ) << "SDL_RendererInfo max_texture_height was set to 0. " <<
                                   " Changing it to " << info.max_texture_height;
    } else {
        throwErrorIf( info.max_texture_height < sprite_height,
                      "Maximal texture height is smaller than tile height" );
    }

    // Number of tiles in each dimension that fits into a (maximal) SDL texture.
    // If the tile atlas contains more than that, we have to split it.
    const int max_tile_xcount = info.max_texture_width / sprite_width;
    const int max_tile_ycount = info.max_texture_height / sprite_height;
    // Range over the tile atlas, wherein each rectangle fits into the maximal
    // SDL texture size. In other words: a range over the parts into which the
    // tile atlas needs to be split.
    const rect_range<SDL_Rect> output_range(
        max_tile_xcount * sprite_width,
        max_tile_ycount * sprite_height,
        point( divide_round_up( tile_atlas->w, info.max_texture_width ),
               divide_round_up( tile_atlas->h, info.max_texture_height ) ) );

    const int expected_tilecount = ( tile_atlas->w / sprite_width ) *
                                   ( tile_atlas->h / sprite_height );
    extend_vector_by( ts.tile_values, expected_tilecount );
    extend_vector_by( ts.shadow_tile_values, expected_tilecount );
    extend_vector_by( ts.night_tile_values, expected_tilecount );
    extend_vector_by( ts.overexposed_tile_values, expected_tilecount );
    extend_vector_by( ts.memory_tile_values, expected_tilecount );

    for( const SDL_Rect sub_rect : output_range ) {
        cata_assert( sub_rect.x % sprite_width == 0 );
        cata_assert( sub_rect.y % sprite_height == 0 );
        cata_assert( sub_rect.w % sprite_width == 0 );
        cata_assert( sub_rect.h % sprite_height == 0 );
        SDL_Surface_Ptr smaller_surf;

        if( is_contained( SDL_Rect{ 0, 0, tile_atlas->w, tile_atlas->h }, sub_rect ) ) {
            // can use tile_atlas directly, it is completely contained in the output rectangle
        } else {
            // Need a temporary surface that contains the parts of the tile atlas that fit
            // into sub_rect. But doesn't always need to be as large as sub_rect.
            const int w = std::min( tile_atlas->w - sub_rect.x, sub_rect.w );
            const int h = std::min( tile_atlas->h - sub_rect.y, sub_rect.h );
            smaller_surf = ::create_surface_32( w, h );
            cata_assert( smaller_surf );
            const SDL_Rect inp{ sub_rect.x, sub_rect.y, w, h };
            throwErrorIf( SDL_BlitSurface( tile_atlas.get(), &inp, smaller_surf.get(),
                                           nullptr ) != 0, "SDL_BlitSurface failed" );
        }
        const SDL_Surface_Ptr &surf_to_use = smaller_surf ? smaller_surf : tile_atlas;
        cata_assert( surf_to_use );

        create_textures_from_tile_atlas( surf_to_use, point( sub_rect.x, sub_rect.y ) );
    }

    size = expected_tilecount;
}

void cata_tiles::set_draw_scale( int scale )
{
    cata_assert( tileset_ptr );
    tile_width = tileset_ptr->get_tile_width() * tileset_ptr->get_tile_pixelscale() * scale / 16;
    tile_height = tileset_ptr->get_tile_height() * tileset_ptr->get_tile_pixelscale() * scale / 16;

    tile_ratiox = ( static_cast<float>( tile_width ) / static_cast<float>( fontwidth ) );
    tile_ratioy = ( static_cast<float>( tile_height ) / static_cast<float>( fontheight ) );
}

void tileset_loader::load( const std::string &tileset_id, const bool precheck )
{
    std::string json_conf;
    std::string tileset_path;
    std::string tileset_root;

    const auto tset_iter = TILESETS.find( tileset_id );
    if( tset_iter != TILESETS.end() ) {
        tileset_root = tset_iter->second;
        dbg( D_INFO ) << '"' << tileset_id << '"' << " tileset: found config file path: " <<
                      tileset_root;
        get_tile_information( tileset_root + '/' + PATH_INFO::tileset_conf(),
                              json_conf, tileset_path );
        dbg( D_INFO ) << "Current tileset is: " << tileset_id;
    } else {
        dbg( D_ERROR ) << "Tileset \"" << tileset_id << "\" from options is invalid";
        json_conf = PATH_INFO::defaulttilejson();
        tileset_path = PATH_INFO::defaulttilepng();
    }

    std::string json_path = tileset_root + '/' + json_conf;
    std::string img_path = tileset_root + '/' + tileset_path;

    dbg( D_INFO ) << "Attempting to Load JSON file " << json_path;
    std::ifstream config_file( json_path.c_str(), std::ifstream::in | std::ifstream::binary );

    if( !config_file.good() ) {
        throw std::runtime_error( std::string( "Failed to open tile info json: " ) + json_path );
    }

    JsonIn config_json( config_file );
    JsonObject config = config_json.get_object();
    config.allow_omitted_members();

    // "tile_info" section must exist.
    if( !config.has_member( "tile_info" ) ) {
        config.throw_error( "\"tile_info\" missing" );
    }

    for( const JsonObject curr_info : config.get_array( "tile_info" ) ) {
        ts.tile_height = curr_info.get_int( "height" );
        ts.tile_width = curr_info.get_int( "width" );
        tile_iso = curr_info.get_bool( "iso", false );
        ts.tile_pixelscale = curr_info.get_float( "pixelscale", 1.0f );
    }

    if( precheck ) {
        config.allow_omitted_members();
        return;
    }

    // Load tile information if available.
    offset = 0;
    load_internal( config, tileset_root, img_path );

    // Load mod tilesets if available
    for( const mod_tileset &mts : all_mod_tilesets ) {
        // Set sprite_id offset to separate from other tilesets.
        sprite_id_offset = offset;
        tileset_root = mts.get_base_path();
        json_path = mts.get_full_path();

        if( !mts.is_compatible( tileset_id ) ) {
            dbg( D_ERROR ) << "Mod tileset in \"" << json_path << "\" is not compatible.";
            continue;
        }
        dbg( D_INFO ) << "Attempting to Load JSON file " << json_path;
        std::ifstream mod_config_file( json_path.c_str(), std::ifstream::in |
                                       std::ifstream::binary );

        if( !mod_config_file.good() ) {
            throw std::runtime_error( std::string( "Failed to open tile info json: " ) +
                                      json_path );
        }

        JsonIn mod_config_json( mod_config_file );

        const auto mark_visited = []( const JsonObject & jobj ) {
            // These fields have been visited in load_mod_tileset
            jobj.get_string_array( "compatibility" );
        };

        int num_in_file = 1;
        if( mod_config_json.test_array() ) {
            for( const JsonObject mod_config : mod_config_json.get_array() ) {
                if( mod_config.get_string( "type" ) == "mod_tileset" ) {
                    mark_visited( mod_config );
                    if( num_in_file == mts.num_in_file() ) {
                        // visit this if it exists, it's used elsewhere
                        if( mod_config.has_member( "compatibility" ) ) {
                            mod_config.get_member( "compatibility" );
                        }
                        load_internal( mod_config, tileset_root, img_path );
                        break;
                    }
                    num_in_file++;
                }
            }
        } else {
            JsonObject mod_config = mod_config_json.get_object();
            mark_visited( mod_config );
            load_internal( mod_config, tileset_root, img_path );
        }
    }

    // loop through all tile ids and eliminate empty/invalid things
    for( auto it = ts.tile_ids.begin(); it != ts.tile_ids.end(); ) {
        // second is the tile_type describing that id
        auto &td = it->second;
        process_variations_after_loading( td.fg );
        process_variations_after_loading( td.bg );
        // All tiles need at least foreground or background data, otherwise they are useless.
        if( td.bg.empty() && td.fg.empty() ) {
            dbg( D_ERROR ) << "tile " << it->first << " has no (valid) foreground nor background";
            ts.tile_ids.erase( it++ );
        } else {
            ++it;
        }
    }

    if( !ts.find_tile_type( "unknown" ) ) {
        dbg( D_ERROR ) << "The tileset you're using has no 'unknown' tile defined!";
    }
    ensure_default_item_highlight();

    ts.tileset_id = tileset_id;
}

void tileset_loader::load_internal( const JsonObject &config, const std::string &tileset_root,
                                    const std::string &img_path )
{
    if( config.has_array( "tiles-new" ) ) {
        // new system, several entries
        // When loading multiple tileset images this defines where
        // the tiles from the most recently loaded image start from.
        for( const JsonObject tile_part_def : config.get_array( "tiles-new" ) ) {
            const std::string tileset_image_path = tileset_root + '/' +
                                                   tile_part_def.get_string( "file" );
            R = -1;
            G = -1;
            B = -1;
            if( tile_part_def.has_object( "transparency" ) ) {
                JsonObject tra = tile_part_def.get_object( "transparency" );
                R = tra.get_int( "R" );
                G = tra.get_int( "G" );
                B = tra.get_int( "B" );
            }
            sprite_width = tile_part_def.get_int( "sprite_width", ts.tile_width );
            sprite_height = tile_part_def.get_int( "sprite_height", ts.tile_height );
            // Now load the tile definitions for the loaded tileset image.
            sprite_offset.x = tile_part_def.get_int( "sprite_offset_x", 0 );
            sprite_offset.y = tile_part_def.get_int( "sprite_offset_y", 0 );
            // First load the tileset image to get the number of available tiles.
            dbg( D_INFO ) << "Attempting to Load Tileset file " << tileset_image_path;
            load_tileset( tileset_image_path );
            load_tilejson_from_file( tile_part_def );
            if( tile_part_def.has_member( "ascii" ) ) {
                load_ascii( tile_part_def );
            }
            // Make sure the tile definitions of the next tileset image don't
            // override the current ones.
            offset += size;
        }
    } else {
        sprite_width = ts.tile_width;
        sprite_height = ts.tile_height;
        sprite_offset = point_zero;
        R = -1;
        G = -1;
        B = -1;
        // old system, no tile file path entry, only one array of tiles
        dbg( D_INFO ) << "Attempting to Load Tileset file " << img_path;
        load_tileset( img_path );
        load_tilejson_from_file( config );
        offset = size;
    }

    // allows a tileset to override the order of mutation images being applied to a character
    if( config.has_array( "overlay_ordering" ) ) {
        load_overlay_ordering_into_array( config, tileset_mutation_overlay_ordering );
    }

    // offset should be the total number of sprites loaded from every tileset image
    // eliminate any sprite references that are too high to exist
    // also eliminate negative sprite references
}

void tileset_loader::process_variations_after_loading( weighted_int_list<std::vector<int>> &vs )
{
    // loop through all of the variations
    for( auto &v : vs ) {
        // in a given variation, erase any invalid sprite ids
        v.obj.erase(
            std::remove_if(
                v.obj.begin(),
                v.obj.end(),
        [&]( int id ) {
            return id >= offset || id < 0;
        } ),
        v.obj.end()
        );
    }
    // erase any variations with no valid sprite ids left
    vs.erase(
        std::remove_if(
            vs.begin(),
            vs.end(),
    [&]( const weighted_object<int, std::vector<int>> &o ) {
        return o.obj.empty();
    }
        ),
    vs.end()
    );
    // populate the bookkeeping table used for selecting sprite variations
    vs.precalc();
}

void tileset_loader::add_ascii_subtile( tile_type &curr_tile, const std::string &t_id,
                                        int sprite_id, const std::string &s_id )
{
    const std::string m_id = t_id + "_" + s_id;
    tile_type curr_subtile;
    curr_subtile.fg.add( std::vector<int>( {sprite_id} ), 1 );
    curr_subtile.rotates = true;
    curr_tile.available_subtiles.push_back( s_id );
    ts.create_tile_type( m_id, std::move( curr_subtile ) );
}

void tileset_loader::load_ascii( const JsonObject &config )
{
    if( !config.has_member( "ascii" ) ) {
        config.throw_error( "\"ascii\" section missing" );
    }
    for( const JsonObject entry : config.get_array( "ascii" ) ) {
        load_ascii_set( entry );
    }
}

void tileset_loader::load_ascii_set( const JsonObject &entry )
{
    // tile for ASCII char 0 is at `in_image_offset`,
    // the other ASCII chars follow from there.
    const int in_image_offset = entry.get_int( "offset" );
    if( in_image_offset >= size ) {
        entry.throw_error( "invalid offset (out of range)", "offset" );
    }
    // color, of the ASCII char. Can be -1 to indicate all/default colors.
    int FG = -1;
    const std::string scolor = entry.get_string( "color", "DEFAULT" );
    if( scolor == "BLACK" ) {
        FG = catacurses::black;
    } else if( scolor == "RED" ) {
        FG = catacurses::red;
    } else if( scolor == "GREEN" ) {
        FG = catacurses::green;
    } else if( scolor == "YELLOW" ) {
        FG = catacurses::yellow;
    } else if( scolor == "BLUE" ) {
        FG = catacurses::blue;
    } else if( scolor == "MAGENTA" ) {
        FG = catacurses::magenta;
    } else if( scolor == "CYAN" ) {
        FG = catacurses::cyan;
    } else if( scolor == "WHITE" ) {
        FG = catacurses::white;
    } else if( scolor == "DEFAULT" ) {
        FG = -1;
    } else {
        entry.throw_error( "invalid color for ASCII", "color" );
    }
    // Add an offset for bold colors (ncurses has this bold attribute,
    // this mimics it). bold does not apply to default color.
    if( FG != -1 && entry.get_bool( "bold", false ) ) {
        FG += 8;
    }
    const int base_offset = offset + in_image_offset;
    // Finally load all 256 ASCII chars (actually extended ASCII)
    for( int ascii_char = 0; ascii_char < 256; ascii_char++ ) {
        const int index_in_image = ascii_char + in_image_offset;
        if( index_in_image < 0 || index_in_image >= size ) {
            // Out of range is ignored for now.
            continue;
        }
        const std::string id = get_ascii_tile_id( ascii_char, FG, -1 );
        tile_type curr_tile;
        curr_tile.offset = sprite_offset;
        auto &sprites = *( curr_tile.fg.add( std::vector<int>( {index_in_image + offset} ), 1 ) );
        switch( ascii_char ) {
            // box bottom/top side (horizontal line)
            case LINE_OXOX_C:
                sprites[0] = 205 + base_offset;
                break;
            // box left/right side (vertical line)
            case LINE_XOXO_C:
                sprites[0] = 186 + base_offset;
                break;
            // box top left
            case LINE_OXXO_C:
                sprites[0] = 201 + base_offset;
                break;
            // box top right
            case LINE_OOXX_C:
                sprites[0] = 187 + base_offset;
                break;
            // box bottom right
            case LINE_XOOX_C:
                sprites[0] = 188 + base_offset;
                break;
            // box bottom left
            case LINE_XXOO_C:
                sprites[0] = 200 + base_offset;
                break;
            // box bottom north T (left, right, up)
            case LINE_XXOX_C:
                sprites[0] = 202 + base_offset;
                break;
            // box bottom east T (up, right, down)
            case LINE_XXXO_C:
                sprites[0] = 208 + base_offset;
                break;
            // box bottom south T (left, right, down)
            case LINE_OXXX_C:
                sprites[0] = 203 + base_offset;
                break;
            // box X (left down up right)
            case LINE_XXXX_C:
                sprites[0] = 206 + base_offset;
                break;
            // box bottom east T (left, down, up)
            case LINE_XOXX_C:
                sprites[0] = 184 + base_offset;
                break;
        }
        if( ascii_char == LINE_XOXO_C || ascii_char == LINE_OXOX_C ) {
            curr_tile.rotates = false;
            curr_tile.multitile = true;
            add_ascii_subtile( curr_tile, id, 206 + base_offset, "center" );
            add_ascii_subtile( curr_tile, id, 201 + base_offset, "corner" );
            add_ascii_subtile( curr_tile, id, 186 + base_offset, "edge" );
            add_ascii_subtile( curr_tile, id, 203 + base_offset, "t_connection" );
            add_ascii_subtile( curr_tile, id, 210 + base_offset, "end_piece" );
            add_ascii_subtile( curr_tile, id, 219 + base_offset, "unconnected" );
        }
        ts.create_tile_type( id, std::move( curr_tile ) );
    }
}

void tileset_loader::load_tilejson_from_file( const JsonObject &config )
{
    if( !config.has_member( "tiles" ) ) {
        config.throw_error( "\"tiles\" section missing" );
    }

    for( const JsonObject entry : config.get_array( "tiles" ) ) {
        std::vector<std::string> ids;
        if( entry.has_string( "id" ) ) {
            ids.push_back( entry.get_string( "id" ) );
        } else if( entry.has_array( "id" ) ) {
            ids = entry.get_string_array( "id" );
        }
        for( const std::string &t_id : ids ) {
            tile_type &curr_tile = load_tile( entry, t_id );
            curr_tile.offset = sprite_offset;
            bool t_multi = entry.get_bool( "multitile", false );
            bool t_rota = entry.get_bool( "rotates", t_multi );
            int t_h3d = entry.get_int( "height_3d", 0 );
            if( t_multi ) {
                // fetch additional tiles
                for( const JsonObject subentry : entry.get_array( "additional_tiles" ) ) {
                    const std::string s_id = subentry.get_string( "id" );
                    const std::string m_id = str_cat( t_id, "_", s_id );
                    tile_type &curr_subtile = load_tile( subentry, m_id );
                    curr_subtile.offset = sprite_offset;
                    curr_subtile.rotates = true;
                    curr_subtile.height_3d = t_h3d;
                    curr_tile.available_subtiles.push_back( s_id );
                }
            } else if( entry.has_array( "additional_tiles" ) ) {
                try {
                    entry.throw_error( "Additional tiles defined, but 'multitile' is not true." );
                } catch( const JsonError &err ) {
                    debugmsg( "(json-error)\n%s", err.what() );
                }
            }
            // write the information of the base tile to curr_tile
            curr_tile.multitile = t_multi;
            curr_tile.rotates = t_rota;
            curr_tile.height_3d = t_h3d;
            curr_tile.animated = entry.get_bool( "animated", false );
        }
    }
    dbg( D_INFO ) << "Tile Width: " << ts.tile_width << " Tile Height: " << ts.tile_height <<
                  " Tile Definitions: " << ts.tile_ids.size();
}

/**
 * Load a tile definition and add it to the @ref tileset::tile_ids map.
 * All loaded tiles go into one vector (@ref tileset::tile_values), their index in it is their id.
 * The JSON data (loaded here) contains tile ids relative to the associated image.
 * They are translated into global ids by adding the @p offset, which is the number of
 * previously loaded tiles (excluding the tiles from the associated image).
 * @param id The id of the new tile definition (which is the key in @ref tileset::tile_ids).
 * Any existing definition of the same id is overridden.
 * @return A reference to the loaded tile inside the @ref tileset::tile_ids map.
 */
tile_type &tileset_loader::load_tile( const JsonObject &entry, const std::string &id )
{
    tile_type curr_subtile;

    load_tile_spritelists( entry, curr_subtile.fg, "fg" );
    load_tile_spritelists( entry, curr_subtile.bg, "bg" );

    return ts.create_tile_type( id, std::move( curr_subtile ) );
}

void tileset_loader::load_tile_spritelists( const JsonObject &entry,
        weighted_int_list<std::vector<int>> &vs,
        const std::string &objname )
{
    // json array indicates rotations or variations
    if( entry.has_array( objname ) ) {
        JsonArray g_array = entry.get_array( objname );
        // int elements of array indicates rotations
        // create one variation, populate sprite_ids with list of ints
        if( g_array.test_int() ) {
            std::vector<int> v;
            for( const int entry : g_array ) {
                const int sprite_id = entry + sprite_id_offset;
                if( sprite_id >= 0 ) {
                    v.push_back( sprite_id );
                }
            }
            vs.add( v, 1 );
        }
        // object elements of array indicates variations
        // create one variation per object
        else if( g_array.test_object() ) {
            for( const JsonObject vo : g_array ) {
                std::vector<int> v;
                int weight = vo.get_int( "weight" );
                // negative weight is invalid
                if( weight < 0 ) {
                    vo.throw_error( "Invalid weight for sprite variation (<0)", objname );
                }
                // int sprite means one sprite
                if( vo.has_int( "sprite" ) ) {
                    const int sprite_id = vo.get_int( "sprite" ) + sprite_id_offset;
                    if( sprite_id >= 0 ) {
                        v.push_back( sprite_id );
                    }
                }
                // array sprite means rotations
                else if( vo.has_array( "sprite" ) ) {
                    for( const int entry : vo.get_array( "sprite" ) ) {
                        const int sprite_id = entry + sprite_id_offset;
                        if( sprite_id >= 0 && sprite_id < size ) {
                            v.push_back( sprite_id );
                        } else {
                            v.push_back( sprite_id + offset );
                        }
                    }
                }
                if( v.size() != 1 &&
                    v.size() != 2 &&
                    v.size() != 4 ) {
                    vo.throw_error( "Invalid number of sprites (not 1, 2, or 4)", objname );
                }
                vs.add( v, weight );
            }
        }
    }
    // json int indicates a single sprite id
    else if( entry.has_int( objname ) && entry.get_int( objname ) >= 0 ) {
        vs.add( std::vector<int>( {entry.get_int( objname ) + sprite_id_offset} ), 1 );
    }
}

struct tile_render_info {
    const tripoint pos{};
    // accumulator for 3d tallness of sprites rendered here so far;
    int height_3d = 0;
    lit_level ll;
    bool invisible[5];
    tile_render_info( const tripoint &pos, const int height_3d, const lit_level ll,
                      const bool( &invisible )[5] )
        : pos( pos ), height_3d( height_3d ), ll( ll ) {
        std::copy_n( invisible, 5, this->invisible );
    }
};

static std::map<tripoint, int> display_npc_attack_potential()
{
    avatar &you = get_avatar();
    npc avatar_as_npc;
    std::ostringstream os;
    JsonOut jsout( os );
    jsout.write( you );
    std::istringstream is( os.str() );
    JsonIn jsin( is );
    jsin.read( avatar_as_npc );
    avatar_as_npc.regen_ai_cache();
    avatar_as_npc.evaluate_best_weapon( nullptr );
    std::map<tripoint, int> effectiveness_map;
    std::vector<npc_attack_rating> effectiveness =
        avatar_as_npc.get_current_attack()->all_evaluations( avatar_as_npc, nullptr );
    for( const npc_attack_rating &effectiveness_at_point : effectiveness ) {
        if( !effectiveness_at_point.value() ) {
            continue;
        }
        effectiveness_map[effectiveness_at_point.target()] = *effectiveness_at_point.value();
    }
    return effectiveness_map;
}

void cata_tiles::draw( const point &dest, const tripoint &center, int width, int height,
                       std::multimap<point, formatted_text> &overlay_strings,
                       color_block_overlay_container &color_blocks )
{
    if( !g ) {
        return;
    }

#if defined(__ANDROID__)
    // Attempted bugfix for Google Play crash - prevent divide-by-zero if no tile
    // width/height specified
    if( tile_width == 0 || tile_height == 0 ) {
        return;
    }
#endif

    {
        //set clipping to prevent drawing over stuff we shouldn't
        SDL_Rect clipRect = {dest.x, dest.y, width, height};
        printErrorIf( SDL_RenderSetClipRect( renderer.get(), &clipRect ) != 0,
                      "SDL_RenderSetClipRect failed" );

        //fill render area with black to prevent artifacts where no new pixels are drawn
        geometry->rect( renderer, clipRect, SDL_Color() );
    }

    point s;
    get_window_tile_counts( width, height, s.x, s.y );

    init_light();
    map &here = get_map();
    const visibility_variables &cache = here.get_visibility_variables_cache();

    const bool iso_mode = tile_iso;

    o = iso_mode ? center.xy() : center.xy() - point( POSX, POSY );

    op = dest;
    // Rounding up to include incomplete tiles at the bottom/right edges
    screentile_width = divide_round_up( width, tile_width );
    screentile_height = divide_round_up( height, tile_height );

    const int min_col = 0;
    const int max_col = s.x;
    const int min_row = 0;
    const int max_row = s.y;

    avatar &you = get_avatar();
    //limit the render area to maximum view range (121x121 square centered on player)
    const point min_visible( you.posx() % SEEX, you.posy() % SEEY );
    const point max_visible( ( you.posx() % SEEX ) + ( MAPSIZE - 1 ) * SEEX,
                             ( you.posy() % SEEY ) + ( MAPSIZE - 1 ) * SEEY );

    const level_cache &ch = here.access_cache( center.z );

    // Map memory should be at least the size of the view range
    // so that new tiles can be memorized, and at least the size of the display
    // since at farthest zoom displayed area may be bigger than view range.
    const point min_mm_reg = point(
                                 std::min( o.x, min_visible.x ),
                                 std::min( o.y, min_visible.y )
                             );
    const point max_mm_reg = point(
                                 std::max( s.x + o.x, max_visible.x ),
                                 std::max( s.y + o.y, max_visible.y )
                             );
    you.prepare_map_memory_region(
        here.getabs( tripoint( min_mm_reg, center.z ) ),
        here.getabs( tripoint( max_mm_reg, center.z ) )
    );

    //set up a default tile for the edges outside the render area
    visibility_type offscreen_type = visibility_type::DARK;
    if( cache.u_is_boomered ) {
        offscreen_type = visibility_type::BOOMER_DARK;
    }

    //retrieve night vision goggle status once per draw
    auto vision_cache = you.get_vision_modes();
    nv_goggles_activated = vision_cache[NV_GOGGLES];

    // check that the creature for which we'll draw the visibility map is still alive at that point
    if( g->display_overlay_state( ACTION_DISPLAY_VISIBILITY ) &&
        g->displaying_visibility_creature ) {
        const Creature *creature = g->displaying_visibility_creature;
        const auto is_same_creature_predicate = [&creature]( const Creature & c ) {
            return creature == &c;
        };
        if( g->get_creature_if( is_same_creature_predicate ) == nullptr )  {
            g->displaying_visibility_creature = nullptr;
        }
    }
    std::unordered_set<point> collision_checkpoints;
    std::unordered_set<point> target_points;
    for( const wrapped_vehicle &elem : here.get_vehicles() ) {
        if( elem.v->get_autodrive_target() != tripoint_zero ) {
            target_points.insert( here.getlocal( elem.v->get_autodrive_target().xy() ) );
        }
        if( elem.v->collision_check_points.empty() ) {
            continue;
        } else {
            for( const point &pt_elem : elem.v->collision_check_points ) {
                collision_checkpoints.insert( here.getlocal( pt_elem ) );
            }
        }
    }
    const point half_tile( tile_width / 2, 0 );
    const point quarter_tile( tile_width / 4, tile_height / 4 );
    if( g->display_overlay_state( ACTION_DISPLAY_VEHICLE_AI ) ) {
        for( const point &pt_elem : collision_checkpoints ) {
            overlay_strings.emplace( player_to_screen( pt_elem ) + half_tile,
                                     formatted_text( "CHECK", catacurses::yellow,
                                             direction::NORTH ) );
        }
        for( const point &pt_elem : target_points ) {
            overlay_strings.emplace( player_to_screen( pt_elem ) + half_tile,
                                     formatted_text( "TARGET", catacurses::red,
                                             direction::NORTH ) );
        }
    }
    const auto apply_visible = [&]( const tripoint & np, const level_cache & ch, map & here ) {
        return np.y < min_visible.y || np.y > max_visible.y ||
               np.x < min_visible.x || np.x > max_visible.x ||
               would_apply_vision_effects( here.get_visibility( ch.visibility_cache[np.x][np.y],
                                           cache ) );
    };
    std::map<tripoint, int> npc_attack_rating_map;
    int max_npc_effectiveness = 0;
    if( g->display_overlay_state( ACTION_DISPLAY_NPC_ATTACK_POTENTIAL ) ) {
        npc_attack_rating_map = display_npc_attack_potential();
        for( const std::pair<const tripoint, int> &pair : npc_attack_rating_map ) {
            max_npc_effectiveness = std::max( pair.second, max_npc_effectiveness );
        }
    }
    for( int row = min_row; row < max_row; row ++ ) {
        std::vector<tile_render_info> draw_points;
        draw_points.reserve( max_col );
        for( int col = min_col; col < max_col; col ++ ) {
            point temp;
            if( iso_mode ) {
                // in isometric, rows and columns represent a checkerboard screen space,
                // and we place the appropriate tile in valid squares by getting position
                // relative to the screen center.
                if( modulo( row - s.y / 2, 2 ) != modulo( col - s.x / 2, 2 ) ) {
                    continue;
                }
                temp.x = divide_round_down( col - row - s.x / 2 + s.y / 2, 2 ) + o.x;
                temp.y = divide_round_down( row + col - s.y / 2 - s.x / 2, 2 ) + o.y;
            } else {
                temp.x = col + o.x;
                temp.y = row + o.y;
            }
            const tripoint pos( temp, center.z );
            const int &x = pos.x;
            const int &y = pos.y;

            lit_level ll;
            // invisible to normal eyes
            bool invisible[5];
            invisible[0] = false;

            if( y < min_visible.y || y > max_visible.y || x < min_visible.x || x > max_visible.x ) {
                if( has_memory_at( pos ) ) {
                    ll = lit_level::MEMORIZED;
                    invisible[0] = true;
                } else if( has_draw_override( pos ) ) {
                    ll = lit_level::DARK;
                    invisible[0] = true;
                } else {
                    apply_vision_effects( pos, offscreen_type );
                    continue;
                }
            } else {
                ll = ch.visibility_cache[x][y];
            }

            // Add scent value to the overlay_strings list for every visible tile when
            // displaying scent
            if( g->display_overlay_state( ACTION_DISPLAY_SCENT ) && !invisible[0] ) {
                const int scent_value = get_scent().get( pos );
                if( scent_value > 0 ) {
                    overlay_strings.emplace( player_to_screen( point( x, y ) ) + half_tile,
                                             formatted_text( std::to_string( scent_value ),
                                                     8 + catacurses::yellow, direction::NORTH ) );
                }
            }

            // Add scent type to the overlay_strings list for every visible tile when
            // displaying scent
            if( g->display_overlay_state( ACTION_DISPLAY_SCENT_TYPE ) && !invisible[0] ) {
                const scenttype_id scent_type = get_scent().get_type( pos );
                if( !scent_type.is_empty() ) {
                    overlay_strings.emplace( player_to_screen( point( x, y ) ) + half_tile,
                                             formatted_text( scent_type.c_str(),
                                                     8 + catacurses::yellow, direction::NORTH ) );
                }
            }

            if( g->display_overlay_state( ACTION_DISPLAY_RADIATION ) ) {
                const auto rad_override = radiation_override.find( pos );
                const bool rad_overridden = rad_override != radiation_override.end();
                if( rad_overridden || !invisible[0] ) {
                    const int rad_value = rad_overridden ? rad_override->second :
                                          here.get_radiation( pos );
                    catacurses::base_color col;
                    if( rad_value > 0 ) {
                        col = catacurses::green;
                    } else {
                        col = catacurses::cyan;
                    }
                    overlay_strings.emplace( player_to_screen( point( x, y ) ) + half_tile,
                                             formatted_text( std::to_string( rad_value ),
                                                     8 + col, direction::NORTH ) );
                }
            }

            if( g->display_overlay_state( ACTION_DISPLAY_NPC_ATTACK_POTENTIAL ) ) {
                if( npc_attack_rating_map.count( pos ) ) {
                    const int val = npc_attack_rating_map.at( pos );
                    short color;
                    if( val <= 0 ) {
                        color = catacurses::red;
                    } else if( val == max_npc_effectiveness ) {
                        color = catacurses::cyan;
                    } else {
                        color = catacurses::white;
                    }
                    overlay_strings.emplace( player_to_screen( point( x, y ) ) + half_tile,
                                             formatted_text( std::to_string( val ), color,
                                                     direction::NORTH ) );
                }
            }

            // Add temperature value to the overlay_strings list for every visible tile when
            // displaying temperature
            if( g->display_overlay_state( ACTION_DISPLAY_TEMPERATURE ) && !invisible[0] ) {
                int temp_value = get_weather().get_temperature( pos );
                int ctemp = temp_to_celsius( temp_value );
                short color;
                const short bold = 8;
                if( ctemp > 40 ) {
                    color = catacurses::red;
                } else if( ctemp > 25 ) {
                    color = catacurses::yellow + bold;
                } else if( ctemp > 10 ) {
                    color = catacurses::green + bold;
                } else if( ctemp > 0 ) {
                    color = catacurses::white + bold;
                } else if( ctemp > -10 ) {
                    color = catacurses::cyan + bold;
                } else {
                    color = catacurses::blue + bold;
                }
                if( get_option<std::string>( "USE_CELSIUS" ) == "celsius" ) {
                    temp_value = temp_to_celsius( temp_value );
                } else if( get_option<std::string>( "USE_CELSIUS" ) == "kelvin" ) {
                    temp_value = temp_to_kelvin( temp_value );

                }
                overlay_strings.emplace( player_to_screen( point( x, y ) ) + half_tile,
                                         formatted_text( std::to_string( temp_value ), color,
                                                 direction::NORTH ) );
            }

            if( g->display_overlay_state( ACTION_DISPLAY_VISIBILITY ) &&
                g->displaying_visibility_creature && !invisible[0] ) {
                const bool visibility = g->displaying_visibility_creature->sees( pos );

                // color overlay.
                SDL_Color block_color = visibility ? windowsPalette[catacurses::green] :
                                        SDL_Color{ 192, 192, 192, 255 };
                block_color.a = 100;
                color_blocks.first = SDL_BLENDMODE_BLEND;
                color_blocks.second.emplace( player_to_screen( point( x, y ) ), block_color );

                // overlay string
                std::string visibility_str = visibility ? "+" : "-";
                overlay_strings.emplace( player_to_screen( point( x, y ) ) + quarter_tile,
                                         formatted_text( visibility_str, catacurses::black,
                                                 direction::NORTH ) );
            }

            static std::vector<SDL_Color> lighting_colors;
            // color hue in the range of [0..10], 0 being white,  10 being blue
            auto draw_debug_tile = [&]( const int color_hue, const std::string & text ) {
                if( lighting_colors.empty() ) {
                    SDL_Color white = { 255, 255, 255, 255 };
                    SDL_Color blue = { 0, 0, 255, 255 };
                    lighting_colors = color_linear_interpolate( white, blue, 9 );
                }
                point tile_pos = player_to_screen( point( x, y ) );

                // color overlay
                SDL_Color color = lighting_colors[std::min( std::max( 0, color_hue ), 10 )];
                color.a = 100;
                color_blocks.first = SDL_BLENDMODE_BLEND;
                color_blocks.second.emplace( tile_pos, color );

                // string overlay
                overlay_strings.emplace( tile_pos + quarter_tile, formatted_text( text, catacurses::black,
                                         direction::NORTH ) );
            };

            if( g->display_overlay_state( ACTION_DISPLAY_LIGHTING ) ) {
                if( g->displaying_lighting_condition == 0 ) {
                    const float light = here.ambient_light_at( {x, y, center.z} );
                    // note: lighting will be constrained in the [1.0, 11.0] range.
                    int intensity = static_cast<int>( std::max( 1.0, LIGHT_AMBIENT_LIT - light + 1.0 ) ) - 1;
                    draw_debug_tile( intensity, string_format( "%.1f", light ) );
                }
            }

            if( g->display_overlay_state( ACTION_DISPLAY_TRANSPARENCY ) ) {
                const float tr = here.light_transparency( {x, y, center.z} );
                int intensity =  tr <= LIGHT_TRANSPARENCY_SOLID ? 10 :  static_cast<int>
                                 ( ( tr - LIGHT_TRANSPARENCY_OPEN_AIR ) * 8 );
                draw_debug_tile( intensity, string_format( "%.2f", tr ) );
            }

            if( g->display_overlay_state( ACTION_DISPLAY_REACHABILITY_ZONES ) ) {
                tripoint tile_pos( x, y, center.z );
                int value = here.reachability_cache_value( tile_pos,
                            g->debug_rz_display.r_cache_vertical, g->debug_rz_display.quadrant );
                // use color to denote reachability from you to the target tile according to the cache
                bool reachable = here.has_potential_los( you.pos(), tile_pos );
                draw_debug_tile( reachable ? 0 : 6, std::to_string( value ) );
            }

            if( !invisible[0] && apply_vision_effects( pos, here.get_visibility( ll, cache ) ) ) {
                const Creature *critter = g->critter_at( pos, true );
                if( has_draw_override( pos ) || has_memory_at( pos ) ||
                    ( critter && ( you.sees_with_infrared( *critter ) ||
                                   you.sees_with_specials( *critter ) ) ) ) {

                    invisible[0] = true;
                } else {
                    continue;
                }
            }
            for( int i = 0; i < 4; i++ ) {
                const tripoint np = pos + neighborhood[i];
                invisible[1 + i] = apply_visible( np, ch, here );
            }

            int height_3d = 0;

            // light level is now used for choosing between grayscale filter and normal lit tiles.
            draw_terrain( pos, ll, height_3d, invisible );

            draw_points.emplace_back( pos, height_3d, ll, invisible );
        }
        const std::array<decltype( &cata_tiles::draw_furniture ), 11> drawing_layers = {{
                &cata_tiles::draw_furniture, &cata_tiles::draw_graffiti, &cata_tiles::draw_trap,
                &cata_tiles::draw_field_or_item, &cata_tiles::draw_vpart_below,
                &cata_tiles::draw_critter_at_below, &cata_tiles::draw_terrain_below,
                &cata_tiles::draw_vpart, &cata_tiles::draw_critter_at,
                &cata_tiles::draw_zone_mark, &cata_tiles::draw_zombie_revival_indicators
            }
        };
        // for each of the drawing layers in order, back to front ...
        for( auto f : drawing_layers ) {
            // ... draw all the points we drew terrain for, in the same order
            for( auto &p : draw_points ) {
                ( this->*f )( p.pos, p.ll, p.height_3d, p.invisible );
            }
        }
        // display number of monsters to spawn in mapgen preview
        for( const auto &p : draw_points ) {
            const auto mon_override = monster_override.find( p.pos );
            if( mon_override != monster_override.end() ) {
                const int count = std::get<1>( mon_override->second );
                const bool more = std::get<2>( mon_override->second );
                if( count > 1 || more ) {
                    std::string text = "x" + std::to_string( count );
                    if( more ) {
                        text += "+";
                    }
                    overlay_strings.emplace( player_to_screen( p.pos.xy() ) + half_tile,
                                             formatted_text( text, catacurses::red,
                                                     direction::NORTH ) );
                }
            }
            if( !p.invisible[0] ) {
                here.check_and_set_seen_cache( p.pos );
            }
        }
    }
    // tile overrides are already drawn in the previous code
    void_radiation_override();
    void_terrain_override();
    void_furniture_override();
    void_graffiti_override();
    void_trap_override();
    void_field_override();
    void_item_override();
    void_vpart_override();
    void_draw_below_override();
    void_monster_override();

    //Memorize everything the character just saw even if it wasn't displayed.
    for( int mem_y = min_visible.y; mem_y <= max_visible.y; mem_y++ ) {
        for( int mem_x = min_visible.x; mem_x <= max_visible.x; mem_x++ ) {
            half_open_rectangle<point> already_drawn(
                point( min_col, min_row ), point( max_col, max_row ) );
            if( iso_mode ) {
                // calculate the screen position according to the drawing code above
                // (division rounded down):

                // mem_x = ( col - row - sx / 2 + sy / 2 ) / 2 + o.x;
                // mem_y = ( row + col - sy / 2 - sx / 2 ) / 2 + o.y;
                // ( col - sx / 2 ) % 2 = ( row - sy / 2 ) % 2
                // ||
                // \/
                const int col = mem_y + mem_x + s.x / 2 - o.y - o.x;
                const int row = mem_y - mem_x + s.y / 2 - o.y + o.x;
                if( already_drawn.contains( point( col, row ) ) ) {
                    continue;
                }
            } else {
                // calculate the screen position according to the drawing code above:

                // mem_x = col + o.x
                // mem_y = row + o.y
                // ||
                // \/
                // col = mem_x - o.x
                // row = mem_y - o.y
                if( already_drawn.contains( point( mem_x, mem_y ) - o ) ) {
                    continue;
                }
            }
            const tripoint p( mem_x, mem_y, center.z );
            lit_level lighting = ch.visibility_cache[p.x][p.y];
            if( apply_vision_effects( p, here.get_visibility( lighting, cache ) ) ) {
                continue;
            }
            int height_3d = 0;
            bool invisible[5];
            invisible[0] = false;
            for( int i = 0; i < 4; i++ ) {
                const tripoint np = p + neighborhood[i];
                invisible[1 + i] = apply_visible( np, ch, here );
            }
            //calling draw to memorize everything.
            //bypass cache check in case we learn something new about the terrain's connections
            draw_terrain( p, lighting, height_3d, invisible );
            if( here.check_seen_cache( p ) ) {
                draw_furniture( p, lighting, height_3d, invisible );
                draw_trap( p, lighting, height_3d, invisible );
                draw_vpart( p, lighting, height_3d, invisible );
                here.check_and_set_seen_cache( p );
            }
        }
    }

    in_animation = do_draw_explosion || do_draw_custom_explosion ||
                   do_draw_bullet || do_draw_hit || do_draw_line ||
                   do_draw_cursor || do_draw_highlight || do_draw_weather ||
                   do_draw_sct || do_draw_zones;

    draw_footsteps_frame( center );
    if( in_animation ) {
        if( do_draw_explosion ) {
            draw_explosion_frame();
        }
        if( do_draw_custom_explosion ) {
            draw_custom_explosion_frame();
        }
        if( do_draw_bullet ) {
            draw_bullet_frame();
        }
        if( do_draw_hit ) {
            draw_hit_frame();
            void_hit();
        }
        if( do_draw_line ) {
            draw_line();
            void_line();
        }
        if( do_draw_weather ) {
            draw_weather_frame();
            void_weather();
        }
        if( do_draw_sct ) {
            draw_sct_frame( overlay_strings );
            void_sct();
        }
        if( do_draw_zones ) {
            draw_zones_frame();
            void_zones();
        }
        if( do_draw_cursor ) {
            draw_cursor();
            void_cursor();
        }
        if( do_draw_highlight ) {
            draw_highlight();
            void_highlight();
        }
    } else if( you.view_offset != tripoint_zero && !you.in_vehicle ) {
        // check to see if player is located at ter
        draw_from_id_string( "cursor", C_NONE, empty_string,
                             tripoint( g->ter_view_p.xy(), center.z ), 0, 0, lit_level::LIT,
                             false );
    }
    if( you.controlling_vehicle ) {
        cata::optional<tripoint> indicator_offset = g->get_veh_dir_indicator_location( true );
        if( indicator_offset ) {
            draw_from_id_string( "cursor", C_NONE, empty_string,
                                 indicator_offset->xy() +
                                 tripoint( you.posx(), you.posy(), center.z ),
                                 0, 0, lit_level::LIT, false );
        }
    }

    printErrorIf( SDL_RenderSetClipRect( renderer.get(), nullptr ) != 0,
                  "SDL_RenderSetClipRect failed" );
}

void cata_tiles::draw_minimap( const point &dest, const tripoint &center, int width, int height )
{
    minimap->draw( SDL_Rect{ dest.x, dest.y, width, height }, center );
}

void cata_tiles::get_window_tile_counts( const int width, const int height, int &columns,
        int &rows ) const
{
    if( tile_iso ) {
        columns = std::ceil( static_cast<double>( width ) / tile_width ) * 2 + 4;
        rows = std::ceil( static_cast<double>( height ) / ( tile_width / 2.0 - 1 ) ) * 2 + 4;
    } else {
        columns = std::ceil( static_cast<double>( width ) / tile_width );
        rows = std::ceil( static_cast<double>( height ) / tile_height );
    }
}

bool cata_tiles::draw_from_id_string( const std::string &id, const tripoint &pos, int subtile,
                                      int rota,
                                      lit_level ll, bool apply_night_vision_goggles )
{
    int nullint = 0;
    return cata_tiles::draw_from_id_string( id, C_NONE, empty_string, pos, subtile,
                                            rota, ll, apply_night_vision_goggles, nullint, 0 );
}

bool cata_tiles::draw_from_id_string( const std::string &id, TILE_CATEGORY category,
                                      const std::string &subcategory, const tripoint &pos,
                                      int subtile, int rota, lit_level ll,
                                      bool apply_night_vision_goggles )
{
    int nullint = 0;
    return cata_tiles::draw_from_id_string( id, category, subcategory, pos, subtile, rota,
                                            ll, apply_night_vision_goggles, nullint, 0 );
}

bool cata_tiles::draw_from_id_string( const std::string &id, const tripoint &pos, int subtile,
                                      int rota,
                                      lit_level ll, bool apply_night_vision_goggles,
                                      int &height_3d )
{
    return cata_tiles::draw_from_id_string( id, C_NONE, empty_string, pos, subtile,
                                            rota, ll, apply_night_vision_goggles, height_3d, 0 );
}

bool cata_tiles::draw_from_id_string( const std::string &id, TILE_CATEGORY category,
                                      const std::string &subcategory, const tripoint &pos,
                                      int subtile, int rota, lit_level ll,
                                      bool apply_night_vision_goggles, int &height_3d )
{
    return cata_tiles::draw_from_id_string( id, category, subcategory, pos, subtile, rota,
                                            ll, apply_night_vision_goggles, height_3d, 0 );
}


cata::optional<tile_lookup_res>
cata_tiles::find_tile_with_season( const std::string &id ) const
{
    const season_type season = season_of_year( calendar::turn );
    return tileset_ptr->find_tile_type_by_season( id, season );
}

template<typename T>
cata::optional<tile_lookup_res>
cata_tiles::find_tile_looks_like_by_string_id( const std::string &id, TILE_CATEGORY category,
        const int looks_like_jumps_limit ) const
{
    const string_id<T> s_id( id );
    if( !s_id.is_valid() ) {
        return cata::nullopt;
    }
    const T &obj = s_id.obj();
    return find_tile_looks_like( obj.looks_like, category, looks_like_jumps_limit - 1 );
}

cata::optional<tile_lookup_res>
cata_tiles::find_tile_looks_like( const std::string &id, TILE_CATEGORY category,
                                  const int looks_like_jumps_limit ) const
{
    if( id.empty() || looks_like_jumps_limit <= 0 ) {
        return cata::nullopt;
    }

    // Note on memory management:
    // This method must returns pointers to the objects (std::string *id  and tile_type * tile)
    // that are valid when this metod returns. Ideally they should have the lifetime
    // that is equal or exceeds lifetime of `this` or `this::tileset_ptr`.
    // For example, `id` argument may have shorter lifetime and thus should not be returned!
    // The result of `find_tile_with_season` is OK to be returned, because it's guaranteed to
    // return pointers to the keys and values that are stored inside the `tileset_ptr`.
    const auto tile_with_season = find_tile_with_season( id );
    if( tile_with_season ) {
        return tile_with_season;
    }

    switch( category ) {
        case C_FURNITURE:
            return find_tile_looks_like_by_string_id<furn_t>( id, category, looks_like_jumps_limit );
        case C_TERRAIN:
            return find_tile_looks_like_by_string_id<ter_t>( id, category, looks_like_jumps_limit );
        case C_FIELD:
            return find_tile_looks_like_by_string_id<field_type>( id, category, looks_like_jumps_limit );
        case C_MONSTER:
            return find_tile_looks_like_by_string_id<mtype>( id, category, looks_like_jumps_limit );
        case C_OVERMAP_TERRAIN: {
            cata::optional<tile_lookup_res> ret;
            const oter_type_str_id type_tmp( id );
            if( !type_tmp.is_valid() ) {
                return ret;
            }

            int jump_limit = looks_like_jumps_limit;
            for( const std::string &looks_like : type_tmp.obj().looks_like ) {

                ret = find_tile_looks_like( looks_like, category, jump_limit - 1 );
                if( ret.has_value() ) {
                    return ret;
                }

                jump_limit--;
                if( jump_limit <= 0 ) {
                    return ret;
                }
            }

            return ret;
        }

        case C_VEHICLE_PART: {
            cata::optional<tile_lookup_res> ret;
            // vehicle parts start with vp_ for their tiles, but not their IDs
            const vpart_id new_vpid( id.substr( 3 ) );
            // check the base id for a vehicle with variant parts
            vpart_id base_vpid;
            std::string variant_id;
            std::tie( base_vpid, variant_id ) = get_vpart_id_variant( new_vpid );
            if( base_vpid.is_valid() ) {
                ret = find_tile_looks_like( "vp_" + base_vpid.str(), category, looks_like_jumps_limit - 1 );
            }
            if( !ret.has_value() ) {
                if( new_vpid.is_valid() ) {
                    const vpart_info &new_vpi = new_vpid.obj();
                    ret = find_tile_looks_like( "vp_" + new_vpi.looks_like, category, looks_like_jumps_limit - 1 );
                }
            }
            return ret;
        }

        case C_ITEM: {
            if( !item::type_is_defined( itype_id( id ) ) ) {
                if( string_starts_with( id, "corpse_" ) ) {
                    return find_tile_looks_like(
                               "corpse", category, looks_like_jumps_limit - 1
                           );
                }
                return cata::nullopt;
            }
            const itype *new_it = item::find_type( itype_id( id ) );
            return find_tile_looks_like( new_it->looks_like.str(), category, looks_like_jumps_limit - 1 );
        }

        default:
            return cata::nullopt;
    }
}

bool cata_tiles::find_overlay_looks_like( const bool male, const std::string &overlay,
        std::string &draw_id )
{
    bool exists = false;

    std::string looks_like;
    std::string over_type;

    if( string_starts_with( overlay, "worn_" ) ) {
        looks_like = overlay.substr( 5 );
        over_type = "worn_";
    } else if( string_starts_with( overlay, "wielded_" ) ) {
        looks_like = overlay.substr( 8 );
        over_type = "wielded_";
    } else {
        looks_like = overlay;
    }

    for( int cnt = 0; cnt < 10 && !looks_like.empty(); cnt++ ) {
        draw_id.clear();
        str_append( draw_id,
                    ( male ? "overlay_male_" : "overlay_female_" ), over_type, looks_like );
        if( tileset_ptr->find_tile_type( draw_id ) ) {
            exists = true;
            break;
        }
        draw_id.clear();
        str_append( draw_id, "overlay_", over_type, looks_like );
        if( tileset_ptr->find_tile_type( draw_id ) ) {
            exists = true;
            break;
        }
        if( string_starts_with( looks_like, "mutation_active_" ) ) {
            looks_like = "mutation_" + looks_like.substr( 16 );
            continue;
        }
        if( !item::type_is_defined( itype_id( looks_like ) ) ) {
            break;
        }
        const itype *new_it = item::find_type( itype_id( looks_like ) );
        looks_like = new_it->looks_like.str();
    }
    return exists;
}

bool cata_tiles::draw_from_id_string( const std::string &id, TILE_CATEGORY category,
                                      const std::string &subcategory, const tripoint &pos,
                                      int subtile, int rota, lit_level ll,
                                      bool apply_night_vision_goggles, int &height_3d, int intensity_level )
{
    // If the ID string does not produce a drawable tile
    // it will revert to the "unknown" tile.
    // The "unknown" tile is one that is highly visible so you kinda can't miss it :D

    // check to make sure that we are drawing within a valid area
    // [0->width|height / tile_width|height]

    half_open_rectangle<point> screen_bounds( o, o + point( screentile_width, screentile_height ) );
    if( !tile_iso &&
        !screen_bounds.contains( pos.xy() ) ) {
        return false;
    }

    const tile_type *tt = nullptr;
    cata::optional<tile_lookup_res> res;

    // check if there is an available intensity tile and if there is use that instead of the basic tile
    // this is only relevant for fields
    if( intensity_level > 0 ) {
        res = find_tile_looks_like( id + "_int" + std::to_string( intensity_level ), category );
        if( res ) {
            tt = &( res -> tile() );
        }
    }

    if( !tt ) {
        res = find_tile_looks_like( id, category );
        if( res ) {
            tt = &( res -> tile() );
        }
    }
    const std::string &found_id = res ? ( res->id() ) : id;

    if( !tt ) {
        uint32_t sym = UNKNOWN_UNICODE;
        nc_color col = c_white;
        if( category == C_FURNITURE ) {
            const furn_str_id fid( found_id );
            if( fid.is_valid() ) {
                const furn_t &f = fid.obj();
                sym = f.symbol();
                col = f.color();
            }
        } else if( category == C_TERRAIN ) {
            const ter_str_id tid( found_id );
            if( tid.is_valid() ) {
                const ter_t &t = tid.obj();
                sym = t.symbol();
                col = t.color();
            }
        } else if( category == C_MONSTER ) {
            const mtype_id mid( found_id );
            if( mid.is_valid() ) {
                const mtype &mt = mid.obj();
                sym = UTF8_getch( mt.sym );
                col = mt.color;
            }
        } else if( category == C_VEHICLE_PART ) {
            const std::pair<std::string,
                  std::string> &vpid_data = get_vpart_str_variant( found_id.substr( 3 ) );
            const vpart_id vpid( vpid_data.first );
            if( vpid.is_valid() ) {
                const vpart_info &v = vpid.obj();

                if( subtile == open_ ) {
                    sym = '\'';
                } else if( subtile == broken ) {
                    sym = v.sym_broken;
                } else {
                    sym = v.sym;
                    if( !vpid_data.second.empty() ) {
                        const auto &var_data = v.symbols.find( vpid_data.second );
                        if( var_data != v.symbols.end() ) {
                            sym = var_data->second;
                        }
                    }
                }
                subtile = -1;

                tileray face = tileray( units::from_degrees( rota ) );
                sym = special_symbol( face.dir_symbol( sym ) );
                rota = 0;

                col = v.color;
            }
        } else if( category == C_FIELD ) {
            const field_type_id fid = field_type_id( found_id );
<<<<<<< HEAD
            sym = fid.obj().get_codepoint( intensity_level );
            col = fid.obj().get_color( intensity_level );
=======
            sym = fid->get_intensity_level().symbol;
            // TODO: field intensity?
            col = fid->get_intensity_level().color;
>>>>>>> 11f6247d
        } else if( category == C_TRAP ) {
            const trap_str_id tmp( found_id );
            if( tmp.is_valid() ) {
                const trap &t = tmp.obj();
                sym = t.sym;
                col = t.color;
            }
        } else if( category == C_ITEM ) {
            item tmp;
            if( string_starts_with( found_id, "corpse_" ) ) {
                tmp = item( itype_corpse, calendar::turn_zero );
            } else {
                tmp = item( found_id, calendar::turn_zero );
            }
            sym = tmp.symbol().empty() ? ' ' : tmp.symbol().front();
            col = tmp.color();
        } else if( category == C_OVERMAP_TERRAIN ) {
            const oter_str_id tmp( id );
            const oter_type_str_id type_tmp( id );
            if( tmp.is_valid() ) {
                sym = tmp->get_uint32_symbol();
                col = tmp->get_color();
            } else if( type_tmp.is_valid() ) {
                sym = type_tmp->symbol;
                col = type_tmp->color;
            }
        } else if( category == C_OVERMAP_NOTE ) {
            sym = id[5];
            col = color_from_string( id.substr( 7, id.length() - 1 ) );
        }
        // Special cases for walls
        switch( sym ) {
            case LINE_XOXO:
            case LINE_XOXO_UNICODE:
                sym = LINE_XOXO_C;
                break;
            case LINE_OXOX:
            case LINE_OXOX_UNICODE:
                sym = LINE_OXOX_C;
                break;
            case LINE_XXOO:
            case LINE_XXOO_UNICODE:
                sym = LINE_XXOO_C;
                break;
            case LINE_OXXO:
            case LINE_OXXO_UNICODE:
                sym = LINE_OXXO_C;
                break;
            case LINE_OOXX:
            case LINE_OOXX_UNICODE:
                sym = LINE_OOXX_C;
                break;
            case LINE_XOOX:
            case LINE_XOOX_UNICODE:
                sym = LINE_XOOX_C;
                break;
            case LINE_XXXO:
            case LINE_XXXO_UNICODE:
                sym = LINE_XXXO_C;
                break;
            case LINE_XXOX:
            case LINE_XXOX_UNICODE:
                sym = LINE_XXOX_C;
                break;
            case LINE_XOXX:
            case LINE_XOXX_UNICODE:
                sym = LINE_XOXX_C;
                break;
            case LINE_OXXX:
            case LINE_OXXX_UNICODE:
                sym = LINE_OXXX_C;
                break;
            case LINE_XXXX:
            case LINE_XXXX_UNICODE:
                sym = LINE_XXXX_C;
                break;
            default:
                // sym goes unchanged
                break;
        }

        if( sym != 0 && sym < 256 ) {
            // see cursesport.cpp, function wattron
            const int pairNumber = col.to_color_pair_index();
            const cata_cursesport::pairs &colorpair = cata_cursesport::colorpairs[pairNumber];
            // What about isBlink?
            const bool isBold = col.is_bold();
            const int FG = colorpair.FG + ( isBold ? 8 : 0 );
            std::string generic_id = get_ascii_tile_id( sym, FG, -1 );

            // do not rotate fallback tiles!
            if( sym != LINE_XOXO_C && sym != LINE_OXOX_C ) {
                rota = 0;
            }
            if( tileset_ptr->find_tile_type( generic_id ) ) {
                return draw_from_id_string( generic_id, pos, subtile, rota,
                                            ll, apply_night_vision_goggles );
            }
            // Try again without color this time (using default color).
            generic_id = get_ascii_tile_id( sym, -1, -1 );
            if( tileset_ptr->find_tile_type( generic_id ) ) {
                return draw_from_id_string( generic_id, pos, subtile, rota,
                                            ll, apply_night_vision_goggles );
            }
        }
    }

    // if id is not found, try to find a tile for the category+subcategory combination
    if( !tt ) {
        const std::string &category_id = TILE_CATEGORY_IDS[category];
        if( !category_id.empty() && !subcategory.empty() ) {
            tt = tileset_ptr->find_tile_type( "unknown_" + category_id + "_" + subcategory );
        }
    }

    // if at this point we have no tile, try just the category
    if( !tt ) {
        const std::string &category_id = TILE_CATEGORY_IDS[category];
        if( !category_id.empty() ) {
            tt = tileset_ptr->find_tile_type( "unknown_" + category_id );
        }
    }

    // if we still have no tile, we're out of luck, fall back to unknown
    if( !tt ) {
        tt = tileset_ptr->find_tile_type( "unknown" );
    }

    //  this really shouldn't happen, but the tileset creator might have forgotten to define
    // an unknown tile
    if( !tt ) {
        return false;
    }

    const tile_type &display_tile = *tt;
    // check to see if the display_tile is multitile, and if so if it has the key related to
    // subtile
    if( subtile != -1 && display_tile.multitile ) {
        const auto &display_subtiles = display_tile.available_subtiles;
        const auto end = std::end( display_subtiles );
        if( std::find( begin( display_subtiles ), end, multitile_keys[subtile] ) != end ) {
            // append subtile name to tile and re-find display_tile
            return draw_from_id_string( found_id + "_" + multitile_keys[subtile],
                                        category, subcategory, pos, -1, rota, ll, apply_night_vision_goggles,
                                        height_3d );
        }
    }

    // translate from player-relative to screen relative tile position
    const point screen_pos = player_to_screen( pos.xy() );

    // seed the PRNG to get a reproducible random int
    // TODO: faster solution here
    unsigned int seed = 0;
    map &here = get_map();
    // TODO: determine ways other than category to differentiate more types of sprites
    switch( category ) {
        case C_TERRAIN:
        case C_FIELD:
        case C_LIGHTING:
            // stationary map tiles, seed based on map coordinates
            seed = here.getabs( pos ).x + here.getabs( pos ).y * 65536;
            break;
        case C_VEHICLE_PART:
            // vehicle parts, seed based on coordinates within the vehicle
            // TODO: also use some vehicle id, for less predictability
        {
            // new scope for variable declarations
            const auto vp_override = vpart_override.find( pos );
            const bool vp_overridden = vp_override != vpart_override.end();
            if( vp_overridden ) {
                const vpart_id &vp_id = std::get<0>( vp_override->second );
                if( vp_id ) {
                    const point &mount = std::get<4>( vp_override->second );
                    seed = mount.x + mount.y * 65536;
                }
            } else {
                const optional_vpart_position vp = here.veh_at( pos );
                if( vp ) {
                    seed = vp->mount().x + vp->mount().y * 65536;
                }
            }

            // convert vehicle 360-degree direction (0=E,45=SE, etc) to 4-way tile
            // rotation (0=N,1=W,etc)
            tileray face = tileray( units::from_degrees( rota ) );
            rota = 3 - face.dir4();

        }
        break;
        case C_FURNITURE: {
            // If the furniture is not movable, we'll allow seeding by the position
            // since we won't get the behavior that occurs where the tile constantly
            // changes when the player grabs the furniture and drags it, causing the
            // seed to change.
            const furn_str_id fid( found_id );
            if( fid.is_valid() ) {
                const furn_t &f = fid.obj();
                if( !f.is_movable() ) {
                    seed = here.getabs( pos ).x + here.getabs( pos ).y * 65536;
                }
            }
        }
        break;
        case C_ITEM:
        case C_TRAP:
        case C_NONE:
        case C_BULLET:
        case C_HIT_ENTITY:
        case C_WEATHER:
        case C_OVERMAP_TERRAIN:
            // TODO: come up with ways to make random sprites consistent for these types
            break;
        case C_MONSTER:
            // FIXME: add persistent id to Creature type, instead of using monster pointer address
            if( monster_override.find( pos ) == monster_override.end() ) {
                seed = reinterpret_cast<uintptr_t>( g->critter_at<monster>( pos ) );
            }
            break;
        default:
            // player
            if( string_starts_with( found_id, "player_" ) ) {
                seed = get_player_character().name[0];
                break;
            }
            // NPC
            if( string_starts_with( found_id, "npc_" ) ) {
                if( npc *const guy = g->critter_at<npc>( pos ) ) {
                    seed = guy->getID().get_value();
                    break;
                }
            }
    }

    // make sure we aren't going to rotate the tile if it shouldn't be rotated
    if( !display_tile.rotates && !( category == C_NONE ) && !( category == C_MONSTER ) ) {
        rota = 0;
    }

    unsigned int loc_rand = 0;
    // only bother mixing up a hash/random value if the tile has some sprites to randomly pick
    // between
    if( display_tile.fg.size() > 1 || display_tile.bg.size() > 1 ) {
        static const auto rot32 = []( const unsigned int x, const int k ) {
            return ( x << k ) | ( x >> ( 32 - k ) );
        };
        // use a fair mix function to turn the "random" seed into a random int
        // taken from public domain code at http://burtleburtle.net/bob/c/lookup3.c 2015/12/11
        unsigned int a = seed;
        unsigned int b = -seed;
        unsigned int c = seed * seed;
        c ^= b;
        c -= rot32( b, 14 );
        a ^= c;
        a -= rot32( c, 11 );
        b ^= a;
        b -= rot32( a, 25 );
        c ^= b;
        c -= rot32( b, 16 );
        a ^= c;
        a -= rot32( c, 4 );
        b ^= a;
        b -= rot32( a, 14 );
        c ^= b;
        c -= rot32( b, 24 );
        loc_rand = c;

        // idle tile animations:
        if( display_tile.animated ) {
            // idle animations run during the user's turn, and the animation speed
            // needs to be defined by the tileset to look good, so we use system clock:
            auto now = std::chrono::system_clock::now();
            auto now_ms = std::chrono::time_point_cast<std::chrono::milliseconds>( now );
            auto value = now_ms.time_since_epoch();
            // aiming roughly at the standard 60 frames per second:
            int animation_frame = value.count() / 17;
            // offset by log_rand so that everything does not blink at the same time:
            animation_frame += loc_rand;
            int frames_in_loop = display_tile.fg.get_weight();
            // loc_rand is actually the weighed index of the selected tile, and
            // for animations the "weight" is the number of frames to show the tile for:
            loc_rand = animation_frame % frames_in_loop;
        }
    }

    //draw it!
    draw_tile_at( display_tile, screen_pos, loc_rand, rota, ll,
                  apply_night_vision_goggles, height_3d );

    return true;
}

bool cata_tiles::draw_sprite_at(
    const tile_type &tile, const weighted_int_list<std::vector<int>> &svlist,
    const point &p, unsigned int loc_rand, bool rota_fg, int rota, lit_level ll,
    bool apply_night_vision_goggles )
{
    int nullint = 0;
    return cata_tiles::draw_sprite_at( tile, svlist, p, loc_rand, rota_fg, rota, ll,
                                       apply_night_vision_goggles, nullint );
}

bool cata_tiles::draw_sprite_at(
    const tile_type &tile, const weighted_int_list<std::vector<int>> &svlist,
    const point &p, unsigned int loc_rand, bool rota_fg, int rota, lit_level ll,
    bool apply_night_vision_goggles, int &height_3d )
{
    const std::vector<int> *picked = svlist.pick( loc_rand );
    if( !picked ) {
        return true;
    }
    const std::vector<int> &spritelist = *picked;
    if( spritelist.empty() ) {
        return true;
    }

    int ret = 0;
    // blit foreground based on rotation
    bool rotate_sprite = false;
    int sprite_num = 0;
    if( !rota_fg && spritelist.size() == 1 ) {
        // don't rotate, a background tile without manual rotations
        rotate_sprite = false;
        sprite_num = 0;
    } else if( spritelist.size() == 1 ) {
        // just one tile, apply SDL sprite rotation if not in isometric mode
        rotate_sprite = true;
        sprite_num = 0;
    } else {
        // multiple rotated tiles defined, don't apply sprite rotation after picking one
        rotate_sprite = false;
        // two tiles, tile 0 is N/S, tile 1 is E/W
        // four tiles, 0=N, 1=E, 2=S, 3=W
        // extending this to more than 4 rotated tiles will require changing rota to degrees
        sprite_num = rota % spritelist.size();
    }

    const int sprite_index = spritelist[sprite_num];
    const texture *sprite_tex = tileset_ptr->get_tile( sprite_index );

    //use night vision colors when in use
    //then use low light tile if available
    if( ll == lit_level::MEMORIZED ) {
        if( const texture *ptr = tileset_ptr->get_memory_tile( sprite_index ) ) {
            sprite_tex = ptr;
        }
    } else if( apply_night_vision_goggles ) {
        if( ll != lit_level::LOW ) {
            if( const texture *ptr = tileset_ptr->get_overexposed_tile( sprite_index ) ) {
                sprite_tex = ptr;
            }
        } else {
            if( const texture *ptr = tileset_ptr->get_night_tile( sprite_index ) ) {
                sprite_tex = ptr;
            }
        }
    } else if( ll == lit_level::LOW ) {
        if( const texture *ptr = tileset_ptr->get_shadow_tile( sprite_index ) ) {
            sprite_tex = ptr;
        }
    }

    int width = 0;
    int height = 0;
    std::tie( width, height ) = sprite_tex->dimension();

    SDL_Rect destination;
    destination.x = p.x + tile.offset.x * tile_width / tileset_ptr->get_tile_width();
    destination.y = p.y + ( tile.offset.y - height_3d ) *
                    tile_width / tileset_ptr->get_tile_width();
    destination.w = width * tile_width / tileset_ptr->get_tile_width();
    destination.h = height * tile_height / tileset_ptr->get_tile_height();

    if( rotate_sprite ) {
        switch( rota ) {
            default:
            case 0:
                // unrotated (and 180, with just two sprites)
                ret = sprite_tex->render_copy_ex( renderer, &destination, 0, nullptr,
                                                  SDL_FLIP_NONE );
                break;
            case 1:
                // 90 degrees (and 270, with just two sprites)
#if defined(_WIN32) && defined(CROSS_LINUX)
                // For an unknown reason, additional offset is required in direct3d mode
                // for cross-compilation from Linux to Windows
                if( direct3d_mode ) {
                    destination.y -= 1;
                }
#endif
                if( !tile_iso ) {
                    // never rotate isometric tiles
                    ret = sprite_tex->render_copy_ex( renderer, &destination, -90, nullptr,
                                                      SDL_FLIP_NONE );
                } else {
                    ret = sprite_tex->render_copy_ex( renderer, &destination, 0, nullptr,
                                                      SDL_FLIP_NONE );
                }
                break;
            case 2:
                // 180 degrees, implemented with flips instead of rotation
                if( !tile_iso ) {
                    // never flip isometric tiles vertically
                    ret = sprite_tex->render_copy_ex( renderer, &destination, 0, nullptr,
                                                      static_cast<SDL_RendererFlip>( SDL_FLIP_HORIZONTAL | SDL_FLIP_VERTICAL ) );
                } else {
                    ret = sprite_tex->render_copy_ex( renderer, &destination, 0, nullptr,
                                                      SDL_FLIP_NONE );
                }
                break;
            case 3:
                // 270 degrees
#if defined(_WIN32) && defined(CROSS_LINUX)
                // For an unknown reason, additional offset is required in direct3d mode
                // for cross-compilation from Linux to Windows
                if( direct3d_mode ) {
                    destination.x -= 1;
                }
#endif
                if( !tile_iso ) {
                    // never rotate isometric tiles
                    ret = sprite_tex->render_copy_ex( renderer, &destination, 90, nullptr,
                                                      SDL_FLIP_NONE );
                } else {
                    ret = sprite_tex->render_copy_ex( renderer, &destination, 0, nullptr,
                                                      SDL_FLIP_NONE );
                }
                break;
            case 4:
                // flip horizontally
                ret = sprite_tex->render_copy_ex( renderer, &destination, 0, nullptr,
                                                  static_cast<SDL_RendererFlip>( SDL_FLIP_HORIZONTAL ) );
        }
    } else {
        // don't rotate, same as case 0 above
        ret = sprite_tex->render_copy_ex( renderer, &destination, 0, nullptr, SDL_FLIP_NONE );
    }

    printErrorIf( ret != 0, "SDL_RenderCopyEx() failed" );
    // this reference passes all the way back up the call chain back to
    // cata_tiles::draw() std::vector<tile_render_info> draw_points[].height_3d
    // where we are accumulating the height of every sprite stacked up in a tile
    height_3d += tile.height_3d;
    return true;
}

bool cata_tiles::draw_tile_at(
    const tile_type &tile, const point &p, unsigned int loc_rand, int rota,
    lit_level ll, bool apply_night_vision_goggles, int &height_3d )
{
    draw_sprite_at( tile, tile.bg, p, loc_rand, /*fg:*/ false, rota, ll,
                    apply_night_vision_goggles );
    draw_sprite_at( tile, tile.fg, p, loc_rand, /*fg:*/ true, rota, ll,
                    apply_night_vision_goggles, height_3d );
    return true;
}

bool cata_tiles::would_apply_vision_effects( const visibility_type visibility ) const
{
    return visibility != visibility_type::CLEAR;
}

bool cata_tiles::apply_vision_effects( const tripoint &pos,
                                       const visibility_type visibility )
{
    if( !would_apply_vision_effects( visibility ) ) {
        return false;
    }
    std::string light_name;
    switch( visibility ) {
        case visibility_type::HIDDEN:
            light_name = "lighting_hidden";
            break;
        case visibility_type::LIT:
            light_name = "lighting_lowlight_light";
            break;
        case visibility_type::BOOMER:
            light_name = "lighting_boomered_light";
            break;
        case visibility_type::BOOMER_DARK:
            light_name = "lighting_boomered_dark";
            break;
        case visibility_type::DARK:
            light_name = "lighting_lowlight_dark";
            break;
        case visibility_type::CLEAR:
            // should never happen
            break;
    }

    // lighting is never rotated, though, could possibly add in random rotation?
    draw_from_id_string( light_name, C_LIGHTING, empty_string, pos, 0, 0, lit_level::LIT, false );

    return true;
}

bool cata_tiles::draw_terrain_below( const tripoint &p, const lit_level, int &,
                                     const bool ( &invisible )[5] )
{
    map &here = get_map();
    const auto low_override = draw_below_override.find( p );
    const bool low_overridden = low_override != draw_below_override.end();
    if( low_overridden ? !low_override->second :
        ( invisible[0] || here.dont_draw_lower_floor( p ) ) ) {
        return false;
    }

    tripoint pbelow = tripoint( p.xy(), p.z - 1 );
    SDL_Color tercol = curses_color_to_SDL( c_dark_gray );

    const ter_t &curr_ter = here.ter( pbelow ).obj();
    const furn_t &curr_furn = here.furn( pbelow ).obj();
    int part_below;
    int sizefactor = 2;
    const vehicle *veh;
    //        const vehicle *veh;
    if( curr_furn.has_flag( TFLAG_SEEN_FROM_ABOVE ) ) {
        tercol = curses_color_to_SDL( curr_furn.color() );
    } else if( curr_furn.movecost < 0 ) {
        tercol = curses_color_to_SDL( curr_furn.color() );
    } else if( ( veh = here.veh_at_internal( pbelow, part_below ) ) != nullptr ) {
        const int roof = veh->roof_at_part( part_below );
        const auto vpobst = vpart_position( const_cast<vehicle &>( *veh ),
                                            part_below ).obstacle_at_part();
        tercol = curses_color_to_SDL( ( roof >= 0 ||
                                        vpobst ) ? c_light_gray : c_magenta );
        sizefactor = ( roof >= 0 || vpobst ) ? 4 : 2;
    } else if( curr_ter.has_flag( TFLAG_SEEN_FROM_ABOVE ) || curr_ter.movecost == 0 ) {
        tercol = curses_color_to_SDL( curr_ter.color() );
    } else if( !curr_ter.has_flag( TFLAG_NO_FLOOR ) ) {
        sizefactor = 4;
        tercol = curses_color_to_SDL( curr_ter.color() );
    } else {
        tercol = curses_color_to_SDL( curr_ter.color() );
    }

    SDL_Rect belowRect;
    belowRect.h = tile_width / sizefactor;
    belowRect.w = tile_height / sizefactor;
    if( tile_iso ) {
        belowRect.h = ( belowRect.h * 2 ) / 3;
        belowRect.w = ( belowRect.w * 3 ) / 4;
    }
    // translate from player-relative to screen relative tile position
    point screen;
    if( tile_iso ) {
        screen.x = ( ( pbelow.x - o.x ) - ( o.y - pbelow.y ) + screentile_width - 2 ) *
                   tile_width / 2 + op.x;
        // y uses tile_width because width is definitive for iso tiles
        // tile footprints are half as tall as wide, arbitrarily tall
        screen.y = ( ( pbelow.y - o.y ) - ( pbelow.x - o.x ) - 4 ) * tile_width / 4 +
                   screentile_height * tile_height / 2 + // TODO: more obvious centering math
                   op.y;
    } else {
        screen.x = ( pbelow.x - o.x ) * tile_width + op.x;
        screen.y = ( pbelow.y - o.y ) * tile_height + op.y;
    }
    belowRect.x = screen.x + ( tile_width - belowRect.w ) / 2;
    belowRect.y = screen.y + ( tile_height - belowRect.h ) / 2;
    if( tile_iso ) {
        belowRect.y += tile_height / 8;
    }
    geometry->rect( renderer, belowRect, tercol );

    return true;
}

bool cata_tiles::draw_terrain( const tripoint &p, const lit_level ll, int &height_3d,
                               const bool ( &invisible )[5] )
{
    map &here = get_map();
    const auto override = terrain_override.find( p );
    const bool overridden = override != terrain_override.end();
    bool neighborhood_overridden = overridden;
    if( !neighborhood_overridden ) {
        for( const point &dir : neighborhood ) {
            if( terrain_override.find( p + dir ) != terrain_override.end() ) {
                neighborhood_overridden = true;
                break;
            }
        }
    }
    // first memorize the actual terrain
    const ter_id &t = here.ter( p );
    if( t && !invisible[0] ) {
        int subtile = 0;
        int rotation = 0;
        int connect_group = 0;
        if( t.obj().connects( connect_group ) ) {
            get_connect_values( p, subtile, rotation, connect_group, {} );
            // re-memorize previously seen terrain in case new connections have been seen
            here.set_memory_seen_cache_dirty( p );
        } else {
            get_terrain_orientation( p, rotation, subtile, {}, invisible );
            // do something to get other terrain orientation values
        }
        const std::string &tname = t.id().str();
        if( here.check_seen_cache( p ) ) {
            get_avatar().memorize_tile( here.getabs( p ), tname, subtile, rotation );
        }
        // draw the actual terrain if there's no override
        if( !neighborhood_overridden ) {
            return draw_from_id_string( tname, C_TERRAIN, empty_string, p, subtile, rotation, ll,
                                        nv_goggles_activated, height_3d );
        }
    }
    if( invisible[0] ? overridden : neighborhood_overridden ) {
        // and then draw the override terrain
        const ter_id &t2 = overridden ? override->second : t;
        if( t2 ) {
            // both the current and neighboring overrides may change the appearance
            // of the tile, so always re-calculate it.
            int subtile = 0;
            int rotation = 0;
            int connect_group = 0;
            if( t2.obj().connects( connect_group ) ) {
                get_connect_values( p, subtile, rotation, connect_group, terrain_override );
            } else {
                get_terrain_orientation( p, rotation, subtile, terrain_override, invisible );
            }
            const std::string &tname = t2.id().str();
            // tile overrides are never memorized
            // tile overrides are always shown with full visibility
            const lit_level lit = overridden ? lit_level::LIT : ll;
            const bool nv = overridden ? false : nv_goggles_activated;
            return draw_from_id_string( tname, C_TERRAIN, empty_string, p, subtile, rotation,
                                        lit, nv, height_3d );
        }
    } else if( invisible[0] && has_terrain_memory_at( p ) ) {
        // try drawing memory if invisible and not overridden
        const auto &t = get_terrain_memory_at( p );
        return draw_from_id_string( t.tile, C_TERRAIN, empty_string, p, t.subtile, t.rotation,
                                    lit_level::MEMORIZED, nv_goggles_activated, height_3d );
    }
    return false;
}

bool cata_tiles::has_memory_at( const tripoint &p ) const
{
    avatar &you = get_avatar();
    if( you.should_show_map_memory() ) {
        const memorized_terrain_tile t = you.get_memorized_tile( get_map().getabs( p ) );
        return !t.tile.empty();
    }
    return false;
}

bool cata_tiles::has_terrain_memory_at( const tripoint &p ) const
{
    avatar &you = get_avatar();
    if( you.should_show_map_memory() ) {
        const memorized_terrain_tile t = you.get_memorized_tile( get_map().getabs( p ) );
        if( string_starts_with( t.tile, "t_" ) ) {
            return true;
        }
    }
    return false;
}

bool cata_tiles::has_furniture_memory_at( const tripoint &p ) const
{
    avatar &you = get_avatar();
    if( you.should_show_map_memory() ) {
        const memorized_terrain_tile t = you.get_memorized_tile( get_map().getabs( p ) );
        if( string_starts_with( t.tile, "f_" ) ) {
            return true;
        }
    }
    return false;
}

bool cata_tiles::has_trap_memory_at( const tripoint &p ) const
{
    avatar &you = get_avatar();
    if( you.should_show_map_memory() ) {
        const memorized_terrain_tile t = you.get_memorized_tile( get_map().getabs( p ) );
        if( string_starts_with( t.tile, "tr_" ) ) {
            return true;
        }
    }
    return false;
}

bool cata_tiles::has_vpart_memory_at( const tripoint &p ) const
{
    avatar &you = get_avatar();
    if( you.should_show_map_memory() ) {
        const memorized_terrain_tile t = you.get_memorized_tile( get_map().getabs( p ) );
        if( string_starts_with( t.tile, "vp_" ) ) {
            return true;
        }
    }
    return false;
}

memorized_terrain_tile cata_tiles::get_terrain_memory_at( const tripoint &p ) const
{
    avatar &you = get_avatar();
    if( you.should_show_map_memory() ) {
        const memorized_terrain_tile t = you.get_memorized_tile( get_map().getabs( p ) );
        if( string_starts_with( t.tile, "t_" ) ) {
            return t;
        }
    }
    return {};
}

memorized_terrain_tile cata_tiles::get_furniture_memory_at( const tripoint &p ) const
{
    avatar &you = get_avatar();
    if( you.should_show_map_memory() ) {
        const memorized_terrain_tile t = you.get_memorized_tile( get_map().getabs( p ) );
        if( string_starts_with( t.tile, "f_" ) ) {
            return t;
        }
    }
    return {};
}

memorized_terrain_tile cata_tiles::get_trap_memory_at( const tripoint &p ) const
{
    avatar &you = get_avatar();
    if( you.should_show_map_memory() ) {
        const memorized_terrain_tile t = you.get_memorized_tile( get_map().getabs( p ) );
        if( string_starts_with( t.tile, "tr_" ) ) {
            return t;
        }
    }
    return {};
}

memorized_terrain_tile cata_tiles::get_vpart_memory_at( const tripoint &p ) const
{
    avatar &you = get_avatar();
    if( you.should_show_map_memory() ) {
        const memorized_terrain_tile t = you.get_memorized_tile( get_map().getabs( p ) );
        if( string_starts_with( t.tile, "vp_" ) ) {
            return t;
        }
    }
    return {};
}

bool cata_tiles::draw_furniture( const tripoint &p, const lit_level ll, int &height_3d,
                                 const bool ( &invisible )[5] )
{
    avatar &you = get_avatar();
    const auto override = furniture_override.find( p );
    const bool overridden = override != furniture_override.end();
    bool neighborhood_overridden = overridden;
    if( !neighborhood_overridden ) {
        for( const point &dir : neighborhood ) {
            if( furniture_override.find( p + dir ) != furniture_override.end() ) {
                neighborhood_overridden = true;
                break;
            }
        }
    }
    map &here = get_map();
    // first memorize the actual furniture
    const furn_id &f = here.furn( p );
    if( f && !invisible[0] ) {
        const int neighborhood[4] = {
            static_cast<int>( here.furn( p + point_south ) ),
            static_cast<int>( here.furn( p + point_east ) ),
            static_cast<int>( here.furn( p + point_west ) ),
            static_cast<int>( here.furn( p + point_north ) )
        };
        int subtile = 0;
        int rotation = 0;
        int connect_group = 0;
        if( f.obj().connects( connect_group ) ) {
            get_furn_connect_values( p, subtile, rotation, connect_group, {} );
        } else {
            get_tile_values_with_ter( p, f.to_i(), neighborhood, subtile, rotation );
        }
        const std::string &fname = f.id().str();
        if( !( you.get_grab_type() == object_type::FURNITURE
               && p == you.pos() + you.grab_point )
            && here.check_seen_cache( p ) ) {
            you.memorize_tile( here.getabs( p ), fname, subtile, rotation );
        }
        // draw the actual furniture if there's no override
        if( !neighborhood_overridden ) {
            return draw_from_id_string( fname, C_FURNITURE, empty_string, p, subtile, rotation, ll,
                                        nv_goggles_activated, height_3d );
        }
    }
    if( invisible[0] ? overridden : neighborhood_overridden ) {
        // and then draw the override furniture
        const furn_id &f2 = overridden ? override->second : f;
        if( f2 ) {
            // both the current and neighboring overrides may change the appearance
            // of the tile, so always re-calculate it.
            const auto furn = [&]( const tripoint & q, const bool invis ) -> furn_id {
                const auto it = furniture_override.find( q );
                return it != furniture_override.end() ? it->second :
                ( !overridden || !invis ) ? here.furn( q ) : f_null;
            };
            const int neighborhood[4] = {
                static_cast<int>( furn( p + point_south, invisible[1] ) ),
                static_cast<int>( furn( p + point_east, invisible[2] ) ),
                static_cast<int>( furn( p + point_west, invisible[3] ) ),
                static_cast<int>( furn( p + point_north, invisible[4] ) )
            };
            int subtile = 0;
            int rotation = 0;
            int connect_group = 0;
            if( f.obj().connects( connect_group ) ) {
                get_furn_connect_values( p, subtile, rotation, connect_group, {} );
            } else {
                get_tile_values_with_ter( p, f.to_i(), neighborhood, subtile, rotation );
            }
            get_tile_values_with_ter( p, f2.to_i(), neighborhood, subtile, rotation );
            const std::string &fname = f2.id().str();
            // tile overrides are never memorized
            // tile overrides are always shown with full visibility
            const lit_level lit = overridden ? lit_level::LIT : ll;
            const bool nv = overridden ? false : nv_goggles_activated;
            return draw_from_id_string( fname, C_FURNITURE, empty_string, p, subtile, rotation,
                                        lit, nv, height_3d );
        }
    } else if( invisible[0] && has_furniture_memory_at( p ) ) {
        // try drawing memory if invisible and not overridden
        const auto &t = get_furniture_memory_at( p );
        return draw_from_id_string( t.tile, C_FURNITURE, empty_string, p, t.subtile, t.rotation,
                                    lit_level::MEMORIZED, nv_goggles_activated, height_3d );
    }
    return false;
}

bool cata_tiles::draw_trap( const tripoint &p, const lit_level ll, int &height_3d,
                            const bool ( &invisible )[5] )
{
    const auto override = trap_override.find( p );
    const bool overridden = override != trap_override.end();
    bool neighborhood_overridden = overridden;
    if( !neighborhood_overridden ) {
        for( const point &dir : neighborhood ) {
            if( trap_override.find( p + dir ) != trap_override.end() ) {
                neighborhood_overridden = true;
                break;
            }
        }
    }

    avatar &you = get_avatar();
    map &here = get_map();
    // first memorize the actual trap
    const trap &tr = here.tr_at( p );
    if( !tr.is_null() && !invisible[0] && tr.can_see( p, you ) ) {
        const int neighborhood[4] = {
            static_cast<int>( here.tr_at( p + point_south ).loadid ),
            static_cast<int>( here.tr_at( p + point_east ).loadid ),
            static_cast<int>( here.tr_at( p + point_west ).loadid ),
            static_cast<int>( here.tr_at( p + point_north ).loadid )
        };
        int subtile = 0;
        int rotation = 0;
        get_tile_values( tr.loadid.to_i(), neighborhood, subtile, rotation );
        const std::string trname = tr.loadid.id().str();
        if( here.check_seen_cache( p ) ) {
            you.memorize_tile( here.getabs( p ), trname, subtile, rotation );
        }
        // draw the actual trap if there's no override
        if( !neighborhood_overridden ) {
            return draw_from_id_string( trname, C_TRAP, empty_string, p, subtile, rotation, ll,
                                        nv_goggles_activated, height_3d );
        }
    }
    if( overridden || ( !invisible[0] && neighborhood_overridden &&
                        tr.can_see( p, you ) ) ) {
        // and then draw the override trap
        const trap_id &tr2 = overridden ? override->second : tr.loadid;
        if( tr2 ) {
            // both the current and neighboring overrides may change the appearance
            // of the tile, so always re-calculate it.
            const auto tr_at = [&]( const tripoint & q, const bool invis ) -> trap_id {
                const auto it = trap_override.find( q );
                return it != trap_override.end() ? it->second :
                ( !overridden || !invis ) ? here.tr_at( q ).loadid : tr_null;
            };
            const int neighborhood[4] = {
                static_cast<int>( tr_at( p + point_south, invisible[1] ) ),
                static_cast<int>( tr_at( p + point_east, invisible[2] ) ),
                static_cast<int>( tr_at( p + point_west, invisible[3] ) ),
                static_cast<int>( tr_at( p + point_north, invisible[4] ) )
            };
            int subtile = 0;
            int rotation = 0;
            get_tile_values( tr2.to_i(), neighborhood, subtile, rotation );
            const std::string &trname = tr2.id().str();
            // tile overrides are never memorized
            // tile overrides are always shown with full visibility
            const lit_level lit = overridden ? lit_level::LIT : ll;
            const bool nv = overridden ? false : nv_goggles_activated;
            return draw_from_id_string( trname, C_TRAP, empty_string, p, subtile, rotation,
                                        lit, nv, height_3d );
        }
    } else if( invisible[0] && has_trap_memory_at( p ) ) {
        // try drawing memory if invisible and not overridden
        const auto &t = get_trap_memory_at( p );
        return draw_from_id_string( t.tile, C_TRAP, empty_string, p, t.subtile, t.rotation,
                                    lit_level::MEMORIZED, nv_goggles_activated, height_3d );
    }
    return false;
}

bool cata_tiles::draw_graffiti( const tripoint &p, const lit_level ll, int &height_3d,
                                const bool ( &invisible )[5] )
{
    const auto override = graffiti_override.find( p );
    const bool overridden = override != graffiti_override.end();
    if( overridden ? !override->second : ( invisible[0] || !get_map().has_graffiti_at( p ) ) ) {
        return false;
    }
    const lit_level lit = overridden ? lit_level::LIT : ll;
    return draw_from_id_string( "graffiti", C_NONE, empty_string, p, 0, 0, lit, false, height_3d );
}

bool cata_tiles::draw_field_or_item( const tripoint &p, const lit_level ll, int &height_3d,
                                     const bool ( &invisible )[5] )
{
    const auto fld_override = field_override.find( p );
    const bool fld_overridden = fld_override != field_override.end();
    map &here = get_map();
    const field_type_id &fld = fld_overridden ?
                               fld_override->second : here.field_at( p ).displayed_field_type();
    bool ret_draw_field = false;
    bool ret_draw_items = false;
    if( ( fld_overridden || !invisible[0] ) && fld.obj().display_field ) {
        const lit_level lit = fld_overridden ? lit_level::LIT : ll;
        const bool nv = fld_overridden ? false : nv_goggles_activated;

        auto field_at = [&]( const tripoint & q, const bool invis ) -> field_type_id {
            const auto it = field_override.find( q );
            return it != field_override.end() ? it->second :
            ( !fld_overridden || !invis ) ? here.field_at( q ).displayed_field_type() : fd_null;
        };
        // for rotation information
        const int neighborhood[4] = {
            static_cast<int>( field_at( p + point_south, invisible[1] ) ),
            static_cast<int>( field_at( p + point_east, invisible[2] ) ),
            static_cast<int>( field_at( p + point_west, invisible[3] ) ),
            static_cast<int>( field_at( p + point_north, invisible[4] ) )
        };

        int subtile = 0;
        int rotation = 0;
        get_tile_values( fld.to_i(), neighborhood, subtile, rotation );

        //get field intensity
        //-1 is needed since it seems intensity in the field is counted from 1 instead of 0
        int intensity = fld_overridden ? 0 : here.field_at( p ).displayed_intensity() - 1;

        int nullint = 0;
        ret_draw_field = draw_from_id_string( fld.id().str(), C_FIELD, empty_string, p, subtile,
                                              rotation, lit, nv, nullint, intensity );
    }
    if( fld.obj().display_items ) {
        const auto it_override = item_override.find( p );
        const bool it_overridden = it_override != item_override.end();

        itype_id it_id;
        mtype_id mon_id;
        bool hilite = false;
        const itype *it_type;
        if( it_overridden ) {
            it_id = std::get<0>( it_override->second );
            mon_id = std::get<1>( it_override->second );
            hilite = std::get<2>( it_override->second );
            it_type = item::find_type( it_id );
        } else if( !invisible[0] && here.sees_some_items( p, get_player_character() ) ) {
            const maptile &tile = here.maptile_at( p );
            const item &itm = tile.get_uppermost_item();
            const mtype *const mon = itm.get_mtype();
            it_id = itm.typeId();
            mon_id = mon ? mon->id : mtype_id::NULL_ID();
            hilite = tile.get_item_count() > 1;
            it_type = itm.type;
        } else {
            it_type = nullptr;
        }
        if( it_type && !it_id.is_null() ) {
            const std::string disp_id = it_id == itype_corpse && mon_id ?
                                        "corpse_" + mon_id.str() : it_id.str();
            const std::string it_category = it_type->get_item_type_string();
            const lit_level lit = it_overridden ? lit_level::LIT : ll;
            const bool nv = it_overridden ? false : nv_goggles_activated;

            ret_draw_items = draw_from_id_string( disp_id, C_ITEM, it_category, p, 0, 0, lit,
                                                  nv, height_3d );
            if( ret_draw_items && hilite ) {
                draw_item_highlight( p );
            }
        }
    }
    return ret_draw_field && ret_draw_items;
}

bool cata_tiles::draw_vpart_below( const tripoint &p, const lit_level /*ll*/, int &/*height_3d*/,
                                   const bool ( &invisible )[5] )
{
    const auto low_override = draw_below_override.find( p );
    const bool low_overridden = low_override != draw_below_override.end();
    if( low_overridden ? !low_override->second : ( invisible[0] ||
            get_map().dont_draw_lower_floor( p ) ) ) {
        return false;
    }
    tripoint pbelow( p.xy(), p.z - 1 );
    int height_3d_below = 0;
    bool below_invisible[5];
    std::fill_n( below_invisible, 5, false );
    return draw_vpart( pbelow, lit_level::LOW, height_3d_below, below_invisible );
}

bool cata_tiles::draw_vpart( const tripoint &p, lit_level ll, int &height_3d,
                             const bool ( &invisible )[5] )
{
    const auto override = vpart_override.find( p );
    const bool overridden = override != vpart_override.end();
    map &here = get_map();
    // first memorize the actual vpart
    const optional_vpart_position vp = here.veh_at( p );
    if( vp && !invisible[0] ) {
        const vehicle &veh = vp->vehicle();
        const int veh_part = vp->part_index();
        // Gets the visible part, should work fine once tileset vp_ids are updated to work
        // with the vehicle part json ids
        // get the vpart_id
        char part_mod = 0;
        const std::string &vp_id = veh.part_id_string( veh_part, part_mod );
        const int subtile = part_mod == 1 ? open_ : part_mod == 2 ? broken : 0;
        const int rotation = std::round( to_degrees( veh.face.dir() ) );
        const std::string vpname = "vp_" + vp_id;
        avatar &you = get_avatar();
        if( !veh.forward_velocity() && !veh.player_in_control( you )
            && !( you.get_grab_type() == object_type::VEHICLE
                  && veh.get_points().count( you.pos() + you.grab_point ) )
            && here.check_seen_cache( p ) ) {
            you.memorize_tile( here.getabs( p ), vpname, subtile, rotation );
        }
        if( !overridden ) {
            const cata::optional<vpart_reference> cargopart = vp.part_with_feature( "CARGO", true );
            const bool draw_highlight = cargopart &&
                                        !veh.get_items( cargopart->part_index() ).empty();
            const bool ret = draw_from_id_string( vpname, C_VEHICLE_PART, empty_string, p,
                                                  subtile, rotation, ll, nv_goggles_activated,
                                                  height_3d );
            if( ret && draw_highlight ) {
                draw_item_highlight( p );
            }
            return ret;
        }
    }
    if( overridden ) {
        // and then draw the override vpart
        const vpart_id &vp2 = std::get<0>( override->second );
        if( vp2 ) {
            const char part_mod = std::get<1>( override->second );
            const int subtile = part_mod == 1 ? open_ : part_mod == 2 ? broken : 0;
            const units::angle rotation = std::get<2>( override->second );
            const int draw_highlight = std::get<3>( override->second );
            const std::string vpname = "vp_" + vp2.str();
            // tile overrides are never memorized
            // tile overrides are always shown with full visibility
            const bool ret = draw_from_id_string( vpname, C_VEHICLE_PART, empty_string, p,
                                                  subtile, to_degrees( rotation ), lit_level::LIT,
                                                  false, height_3d );
            if( ret && draw_highlight ) {
                draw_item_highlight( p );
            }
            return ret;
        }
    } else if( invisible[0] && has_vpart_memory_at( p ) ) {
        // try drawing memory if invisible and not overridden
        const auto &t = get_vpart_memory_at( p );
        return draw_from_id_string( t.tile, C_VEHICLE_PART, empty_string, p, t.subtile, t.rotation,
                                    lit_level::MEMORIZED, nv_goggles_activated, height_3d );
    }
    return false;
}

bool cata_tiles::draw_critter_at_below( const tripoint &p, const lit_level, int &,
                                        const bool ( &invisible )[5] )
{
    // Check if we even need to draw below. If not, bail.
    const auto low_override = draw_below_override.find( p );
    const bool low_overridden = low_override != draw_below_override.end();
    if( low_overridden ? !low_override->second : ( invisible[0] ||
            get_map().dont_draw_lower_floor( p ) ) ) {
        return false;
    }

    tripoint pbelow( p.xy(), p.z - 1 );

    // Get the critter at the location below. If there isn't one,
    // we can bail.
    const Creature *critter = g->critter_at( pbelow, true );
    if( critter == nullptr ) {
        return false;
    }

    Character &you = get_player_character();
    // Check if the player can actually see the critter. We don't care if
    // it's via infrared or not, just whether or not they're seen. If not,
    // we can bail.
    if( !you.sees( *critter ) &&
        !( you.sees_with_infrared( *critter ) || you.sees_with_specials( *critter ) ) ) {
        return false;
    }

    const point screen_point = player_to_screen( pbelow.xy() );

    SDL_Color tercol = curses_color_to_SDL( c_red );
    const int sizefactor = 2;

    SDL_Rect belowRect;
    belowRect.h = tile_width / sizefactor;
    belowRect.w = tile_height / sizefactor;

    if( tile_iso ) {
        belowRect.h = ( belowRect.h * 2 ) / 3;
        belowRect.w = ( belowRect.w * 3 ) / 4;
    }

    belowRect.x = screen_point.x + ( tile_width - belowRect.w ) / 2;
    belowRect.y = screen_point.y + ( tile_height - belowRect.h ) / 2;

    if( tile_iso ) {
        belowRect.y += tile_height / 8;
    }

    geometry->rect( renderer, belowRect, tercol );

    return true;
}

bool cata_tiles::draw_critter_at( const tripoint &p, lit_level ll, int &height_3d,
                                  const bool ( &invisible )[5] )
{
    bool result;
    bool is_player;
    bool sees_player;
    Creature::Attitude attitude;
    Character &you = get_player_character();
    const auto override = monster_override.find( p );
    if( override != monster_override.end() ) {
        const mtype_id id = std::get<0>( override->second );
        if( !id ) {
            return false;
        }
        is_player = false;
        sees_player = false;
        attitude = std::get<3>( override->second );
        const std::string &chosen_id = id.str();
        const std::string &ent_subcategory = id.obj().species.empty() ?
                                             empty_string : id.obj().species.begin()->str();
        result = draw_from_id_string( chosen_id, C_MONSTER, ent_subcategory, p, corner, 0,
                                      lit_level::LIT, false, height_3d );
    } else if( !invisible[0] ) {
        const Creature *pcritter = g->critter_at( p, true );
        if( pcritter == nullptr ) {
            return false;
        }
        const Creature &critter = *pcritter;

        if( !you.sees( critter ) ) {
            if( you.sees_with_infrared( critter ) ||
                you.sees_with_specials( critter ) ) {
                return draw_from_id_string( "infrared_creature", C_NONE, empty_string, p, 0, 0,
                                            lit_level::LIT, false, height_3d );
            }
            return false;
        }
        result = false;
        sees_player = false;
        is_player = false;
        attitude = Creature::Attitude::ANY;
        const monster *m = dynamic_cast<const monster *>( &critter );
        if( m != nullptr ) {
            const TILE_CATEGORY ent_category = C_MONSTER;
            std::string ent_subcategory = empty_string;
            if( !m->type->species.empty() ) {
                ent_subcategory = m->type->species.begin()->str();
            }
            const int subtile = corner;
            // depending on the toggle flip sprite left or right
            int rot_facing = -1;
            if( m->facing == FacingDirection::RIGHT ) {
                rot_facing = 0;
            } else if( m->facing == FacingDirection::LEFT ) {
                rot_facing = 4;
            }
            if( rot_facing >= 0 ) {
                const auto ent_name = m->type->id;
                std::string chosen_id = ent_name.str();
                if( m->has_effect( effect_ridden ) ) {
                    int pl_under_height = 6;
                    if( m->mounted_player ) {
                        draw_entity_with_overlays( *m->mounted_player, p, ll, pl_under_height );
                    }
                    const std::string prefix = "rid_";
                    std::string copy_id = chosen_id;
                    const std::string ridden_id = copy_id.insert( 0, prefix );
                    const tile_type *tt = tileset_ptr->find_tile_type( ridden_id );
                    if( tt ) {
                        chosen_id = ridden_id;
                    }
                }
                result = draw_from_id_string( chosen_id, ent_category, ent_subcategory, p,
                                              subtile, rot_facing, ll, false, height_3d );
                sees_player = m->sees( you );
                attitude = m->attitude_to( you );
            }
        }
        const player *pl = dynamic_cast<const player *>( &critter );
        if( pl != nullptr ) {
            draw_entity_with_overlays( *pl, p, ll, height_3d );
            result = true;
            if( pl->is_player() ) {
                is_player = true;
            } else {
                sees_player = pl->sees( you );
                attitude = pl->attitude_to( you );
            }
        }
    } else {
        // invisible
        const Creature *critter = g->critter_at( p, true );
        if( critter && ( you.sees_with_infrared( *critter ) ||
                         you.sees_with_specials( *critter ) ) ) {
            // try drawing infrared creature if invisible and not overridden
            // return directly without drawing overlay
            return draw_from_id_string( "infrared_creature", C_NONE, empty_string, p, 0, 0,
                                        lit_level::LIT, false, height_3d );
        } else {
            return false;
        }
    }

    if( result && !is_player ) {
        std::string draw_id = "overlay_" + Creature::attitude_raw_string( attitude );
        if( sees_player ) {
            draw_id += "_sees_player";
        }
        if( tileset_ptr->find_tile_type( draw_id ) ) {
            draw_from_id_string( draw_id, C_NONE, empty_string, p, 0, 0, lit_level::LIT,
                                 false, height_3d );
        }
    }
    return result;
}

bool cata_tiles::draw_zone_mark( const tripoint &p, lit_level ll, int &height_3d,
                                 const bool ( &invisible )[5] )
{
    if( invisible[0] ) {
        return false;
    }

    if( !g->is_zones_manager_open() ) {
        return false;
    }

    const zone_manager &mgr = zone_manager::get_manager();
    const tripoint &abs = get_map().getabs( p );
    const zone_data *zone = mgr.get_bottom_zone( abs );

    if( zone && zone->has_options() ) {
        const mark_option *option = dynamic_cast<const mark_option *>( &zone->get_options() );

        if( option && !option->get_mark().empty() ) {
            return draw_from_id_string( option->get_mark(), C_NONE, empty_string, p, 0, 0, ll,
                                        nv_goggles_activated, height_3d );
        }
    }

    return false;
}

bool cata_tiles::draw_zombie_revival_indicators( const tripoint &pos, const lit_level /*ll*/,
        int &/*height_3d*/, const bool ( &invisible )[5] )
{
    map &here = get_map();
    if( tileset_ptr->find_tile_type( ZOMBIE_REVIVAL_INDICATOR ) && !invisible[0] &&
        item_override.find( pos ) == item_override.end() &&
        here.could_see_items( pos, get_player_character() ) ) {
        for( item &i : here.i_at( pos ) ) {
            if( i.can_revive() ) {
                return draw_from_id_string( ZOMBIE_REVIVAL_INDICATOR, C_NONE, empty_string,
                                            pos, 0, 0, lit_level::LIT, false );
            }
        }
    }
    return false;
}

void cata_tiles::draw_entity_with_overlays( const Character &ch, const tripoint &p, lit_level ll,
        int &height_3d )
{
    std::string ent_name;

    if( ch.is_npc() ) {
        ent_name = ch.male ? "npc_male" : "npc_female";
    } else {
        ent_name = ch.male ? "player_male" : "player_female";
    }
    // first draw the character itself(i guess this means a tileset that
    // takes this seriously needs a naked sprite)
    int prev_height_3d = height_3d;

    // depending on the toggle flip sprite left or right
    if( ch.facing == FacingDirection::RIGHT ) {
        draw_from_id_string( ent_name, C_NONE, "", p, corner, 0, ll, false, height_3d );
    } else if( ch.facing == FacingDirection::LEFT ) {
        draw_from_id_string( ent_name, C_NONE, "", p, corner, 4, ll, false, height_3d );
    }

    // next up, draw all the overlays
    std::vector<std::string> overlays = ch.get_overlay_ids();
    for( const std::string &overlay : overlays ) {
        std::string draw_id = overlay;
        if( find_overlay_looks_like( ch.male, overlay, draw_id ) ) {
            int overlay_height_3d = prev_height_3d;
            if( ch.facing == FacingDirection::RIGHT ) {
                draw_from_id_string( draw_id, C_NONE, "", p, corner, /*rota:*/ 0, ll, false,
                                     overlay_height_3d );
            } else if( ch.facing == FacingDirection::LEFT ) {
                draw_from_id_string( draw_id, C_NONE, "", p, corner, /*rota:*/ 4, ll, false,
                                     overlay_height_3d );
            }
            // the tallest height-having overlay is the one that counts
            height_3d = std::max( height_3d, overlay_height_3d );
        }
    }
}

bool cata_tiles::draw_item_highlight( const tripoint &pos )
{
    return draw_from_id_string( ITEM_HIGHLIGHT, C_NONE, empty_string, pos, 0, 0,
                                lit_level::LIT, false );
}

void tileset_loader::ensure_default_item_highlight()
{
    if( ts.find_tile_type( ITEM_HIGHLIGHT ) ) {
        return;
    }
    const Uint8 highlight_alpha = 127;

    int index = ts.tile_values.size();

    const SDL_Surface_Ptr surface = create_surface_32( ts.tile_width, ts.tile_height );
    cata_assert( surface );
    throwErrorIf( SDL_FillRect( surface.get(), nullptr, SDL_MapRGBA( surface->format, 0, 0, 127,
                                highlight_alpha ) ) != 0, "SDL_FillRect failed" );
    ts.tile_values.emplace_back( CreateTextureFromSurface( renderer, surface ),
                                 SDL_Rect{ 0, 0, ts.tile_width, ts.tile_height } );
    ts.tile_ids[ITEM_HIGHLIGHT].fg.add( std::vector<int>( {index} ), 1 );
}

/* Animation Functions */
/* -- Inits */
void cata_tiles::init_explosion( const tripoint &p, int radius )
{
    do_draw_explosion = true;
    exp_pos = p;
    exp_rad = radius;
}
void cata_tiles::init_custom_explosion_layer( const std::map<tripoint, explosion_tile> &layer )
{
    do_draw_custom_explosion = true;
    custom_explosion_layer = layer;
}
void cata_tiles::init_draw_bullet( const tripoint &p, std::string name )
{
    do_draw_bullet = true;
    bul_pos = p;
    bul_id = std::move( name );
}
void cata_tiles::init_draw_hit( const tripoint &p, std::string name )
{
    do_draw_hit = true;
    hit_pos = p;
    hit_entity_id = std::move( name );
}
void cata_tiles::init_draw_line( const tripoint &p, std::vector<tripoint> trajectory,
                                 std::string name, bool target_line )
{
    do_draw_line = true;
    is_target_line = target_line;
    line_pos = p;
    line_endpoint_id = std::move( name );
    line_trajectory = std::move( trajectory );
}
void cata_tiles::init_draw_cursor( const tripoint &p )
{
    do_draw_cursor = true;
    cursors.emplace_back( p );
}
void cata_tiles::init_draw_highlight( const tripoint &p )
{
    do_draw_highlight = true;
    highlights.emplace_back( p );
}
void cata_tiles::init_draw_weather( weather_printable weather, std::string name )
{
    do_draw_weather = true;
    weather_name = std::move( name );
    anim_weather = std::move( weather );
}
void cata_tiles::init_draw_sct()
{
    do_draw_sct = true;
}
void cata_tiles::init_draw_zones( const tripoint &_start, const tripoint &_end,
                                  const tripoint &_offset )
{
    do_draw_zones = true;
    zone_start = _start;
    zone_end = _end;
    zone_offset = _offset;
}
void cata_tiles::init_draw_radiation_override( const tripoint &p, const int rad )
{
    radiation_override.emplace( p, rad );
}
void cata_tiles::init_draw_terrain_override( const tripoint &p, const ter_id &id )
{
    terrain_override.emplace( p, id );
}
void cata_tiles::init_draw_furniture_override( const tripoint &p, const furn_id &id )
{
    furniture_override.emplace( p, id );
}
void cata_tiles::init_draw_graffiti_override( const tripoint &p, const bool has )
{
    graffiti_override.emplace( p, has );
}
void cata_tiles::init_draw_trap_override( const tripoint &p, const trap_id &id )
{
    trap_override.emplace( p, id );
}
void cata_tiles::init_draw_field_override( const tripoint &p, const field_type_id &id )
{
    field_override.emplace( p, id );
}
void cata_tiles::init_draw_item_override( const tripoint &p, const itype_id &id,
        const mtype_id &mid, const bool hilite )
{
    item_override.emplace( p, std::make_tuple( id, mid, hilite ) );
}
void cata_tiles::init_draw_vpart_override( const tripoint &p, const vpart_id &id,
        const int part_mod, const units::angle &veh_dir, const bool hilite, const point &mount )
{
    vpart_override.emplace( p, std::make_tuple( id, part_mod, veh_dir, hilite, mount ) );
}
void cata_tiles::init_draw_below_override( const tripoint &p, const bool draw )
{
    draw_below_override.emplace( p, draw );
}
void cata_tiles::init_draw_monster_override( const tripoint &p, const mtype_id &id, const int count,
        const bool more, const Creature::Attitude att )
{
    monster_override.emplace( p, std::make_tuple( id, count, more, att ) );
}

/* -- Void Animators */
void cata_tiles::void_explosion()
{
    do_draw_explosion = false;
    exp_pos = {-1, -1, -1};
    exp_rad = -1;
}
void cata_tiles::void_custom_explosion()
{
    do_draw_custom_explosion = false;
    custom_explosion_layer.clear();
}
void cata_tiles::void_bullet()
{
    do_draw_bullet = false;
    bul_pos = { -1, -1, -1 };
    bul_id.clear();
}
void cata_tiles::void_hit()
{
    do_draw_hit = false;
    hit_pos = { -1, -1, -1 };
    hit_entity_id.clear();
}
void cata_tiles::void_line()
{
    do_draw_line = false;
    is_target_line = false;
    line_pos = { -1, -1, -1 };
    line_endpoint_id.clear();
    line_trajectory.clear();
}
void cata_tiles::void_cursor()
{
    do_draw_cursor = false;
    cursors.clear();
}
void cata_tiles::void_highlight()
{
    do_draw_highlight = false;
    highlights.clear();
}
void cata_tiles::void_weather()
{
    do_draw_weather = false;
    weather_name.clear();
    anim_weather.vdrops.clear();
}
void cata_tiles::void_sct()
{
    do_draw_sct = false;
}
void cata_tiles::void_zones()
{
    do_draw_zones = false;
}
void cata_tiles::void_radiation_override()
{
    radiation_override.clear();
}
void cata_tiles::void_terrain_override()
{
    terrain_override.clear();
}
void cata_tiles::void_furniture_override()
{
    furniture_override.clear();
}
void cata_tiles::void_graffiti_override()
{
    graffiti_override.clear();
}
void cata_tiles::void_trap_override()
{
    trap_override.clear();
}
void cata_tiles::void_field_override()
{
    field_override.clear();
}
void cata_tiles::void_item_override()
{
    item_override.clear();
}
void cata_tiles::void_vpart_override()
{
    vpart_override.clear();
}
void cata_tiles::void_draw_below_override()
{
    draw_below_override.clear();
}
void cata_tiles::void_monster_override()
{
    monster_override.clear();
}

bool cata_tiles::has_draw_override( const tripoint &p ) const
{
    return radiation_override.find( p ) != radiation_override.end() ||
           terrain_override.find( p ) != terrain_override.end() ||
           furniture_override.find( p ) != furniture_override.end() ||
           graffiti_override.find( p ) != graffiti_override.end() ||
           trap_override.find( p ) != trap_override.end() ||
           field_override.find( p ) != field_override.end() ||
           item_override.find( p ) != item_override.end() ||
           vpart_override.find( p ) != vpart_override.end() ||
           draw_below_override.find( p ) != draw_below_override.end() ||
           monster_override.find( p ) != monster_override.end();
}

/* -- Animation Renders */
void cata_tiles::draw_explosion_frame()
{
    std::string exp_name = "explosion";
    int subtile = 0;
    int rotation = 0;

    for( int i = 1; i < exp_rad; ++i ) {
        subtile = corner;
        rotation = 0;

        draw_from_id_string( exp_name, exp_pos + point( -i, -i ),
                             subtile, rotation++, lit_level::LIT, nv_goggles_activated );
        draw_from_id_string( exp_name, exp_pos + point( -i, i ),
                             subtile, rotation++, lit_level::LIT, nv_goggles_activated );
        draw_from_id_string( exp_name, exp_pos + point( i, i ),
                             subtile, rotation++, lit_level::LIT, nv_goggles_activated );
        draw_from_id_string( exp_name, exp_pos + point( i, -i ),
                             subtile, rotation, lit_level::LIT, nv_goggles_activated );

        subtile = edge;
        for( int j = 1 - i; j < 0 + i; j++ ) {
            rotation = 0;
            draw_from_id_string( exp_name, exp_pos + point( j, -i ),
                                 subtile, rotation, lit_level::LIT, nv_goggles_activated );
            draw_from_id_string( exp_name, exp_pos + point( j, i ),
                                 subtile, rotation, lit_level::LIT, nv_goggles_activated );

            rotation = 1;
            draw_from_id_string( exp_name, exp_pos + point( -i, j ),
                                 subtile, rotation, lit_level::LIT, nv_goggles_activated );
            draw_from_id_string( exp_name, exp_pos + point( i, j ),
                                 subtile, rotation, lit_level::LIT, nv_goggles_activated );
        }
    }
}

void cata_tiles::draw_custom_explosion_frame()
{
    // TODO: Make the drawing code handle all the missing tiles: <^>v and *
    // TODO: Add more explosion tiles, like "strong explosion", so that it displays more info
    static const std::string exp_strong = "explosion";
    static const std::string exp_medium = "explosion_medium";
    static const std::string exp_weak = "explosion_weak";
    int subtile = 0;
    int rotation = 0;

    for( const auto &pr : custom_explosion_layer ) {
        const explosion_neighbors ngh = pr.second.neighborhood;
        const nc_color col = pr.second.color;

        switch( ngh ) {
            case N_NORTH:
            case N_SOUTH:
                subtile = edge;
                rotation = 1;
                break;
            case N_WEST:
            case N_EAST:
                subtile = edge;
                rotation = 0;
                break;
            case N_NORTH | N_SOUTH:
            case N_NORTH | N_SOUTH | N_WEST:
            case N_NORTH | N_SOUTH | N_EAST:
                subtile = edge;
                rotation = 1;
                break;
            case N_WEST | N_EAST:
            case N_WEST | N_EAST | N_NORTH:
            case N_WEST | N_EAST | N_SOUTH:
                subtile = edge;
                rotation = 0;
                break;
            case N_SOUTH | N_EAST:
                subtile = corner;
                rotation = 0;
                break;
            case N_NORTH | N_EAST:
                subtile = corner;
                rotation = 1;
                break;
            case N_NORTH | N_WEST:
                subtile = corner;
                rotation = 2;
                break;
            case N_SOUTH | N_WEST:
                subtile = corner;
                rotation = 3;
                break;
            case N_NO_NEIGHBORS:
                subtile = edge;
                break;
            case N_WEST | N_EAST | N_NORTH | N_SOUTH:
                // Needs some special tile
                subtile = edge;
                break;
        }

        const tripoint &p = pr.first;
        std::string explosion_tile_id;
        if( pr.second.tile_name && find_tile_looks_like( *pr.second.tile_name, TILE_CATEGORY::C_NONE ) ) {
            explosion_tile_id = *pr.second.tile_name;
        } else if( col == c_red ) {
            explosion_tile_id = exp_strong;
        } else if( col == c_yellow ) {
            explosion_tile_id = exp_medium;
        } else {
            explosion_tile_id = exp_weak;
        }

        draw_from_id_string( explosion_tile_id, p, subtile, rotation, lit_level::LIT,
                             nv_goggles_activated );
    }
}
void cata_tiles::draw_bullet_frame()
{
    draw_from_id_string( bul_id, C_BULLET, empty_string, bul_pos, 0, 0, lit_level::LIT, false );
}
void cata_tiles::draw_hit_frame()
{
    std::string hit_overlay = "animation_hit";

    draw_from_id_string( hit_entity_id, C_HIT_ENTITY, empty_string, hit_pos, 0, 0,
                         lit_level::LIT, false );
    draw_from_id_string( hit_overlay, hit_pos, 0, 0, lit_level::LIT, false );
}
void cata_tiles::draw_line()
{
    if( line_trajectory.empty() ) {
        return;
    }
    static std::string line_overlay = "animation_line";
    if( !is_target_line || get_player_view().sees( line_pos ) ) {
        for( auto it = line_trajectory.begin(); it != line_trajectory.end() - 1; ++it ) {
            draw_from_id_string( line_overlay, *it, 0, 0, lit_level::LIT, false );
        }
    }

    draw_from_id_string( line_endpoint_id, line_trajectory.back(), 0, 0, lit_level::LIT, false );
}
void cata_tiles::draw_cursor()
{
    for( const tripoint &p : cursors ) {
        draw_from_id_string( "cursor", p, 0, 0, lit_level::LIT, false );
    }
}
void cata_tiles::draw_highlight()
{
    for( const tripoint &p : highlights ) {
        draw_from_id_string( "highlight", p, 0, 0, lit_level::LIT, false );
    }
}
void cata_tiles::draw_weather_frame()
{

    for( auto &vdrop : anim_weather.vdrops ) {
        // TODO: Z-level awareness if weather ever happens on anything but z-level 0.
        tripoint p( vdrop.first, vdrop.second, 0 );
        if( !tile_iso ) {
            // currently in ASCII screen coordinates
            p += o;
        }
        draw_from_id_string( weather_name, C_WEATHER, empty_string, p, 0, 0,
                             lit_level::LIT, nv_goggles_activated );
    }
}

void cata_tiles::draw_sct_frame( std::multimap<point, formatted_text> &overlay_strings )
{
    const bool use_font = get_option<bool>( "ANIMATION_SCT_USE_FONT" );
    tripoint player_pos = get_player_location().pos();

    for( auto iter = SCT.vSCT.begin(); iter != SCT.vSCT.end(); ++iter ) {
        const point iD( iter->getPosX(), iter->getPosY() );
        const int full_text_length = utf8_width( iter->getText() );

        point iOffset;

        for( int j = 0; j < 2; ++j ) {
            std::string sText = iter->getText( ( j == 0 ) ? "first" : "second" );
            int FG = msgtype_to_tilecolor( iter->getMsgType( ( j == 0 ) ? "first" : "second" ),
                                           iter->getStep() >= SCT.iMaxSteps / 2 );

            if( use_font ) {
                const direction direction = iter->getDirection();
                // Compensate for string length offset added at SCT creation
                // (it will be readded using font size and proper encoding later).
                const int direction_offset = ( -direction_XY( direction ).x + 1 ) *
                                             full_text_length / 2;

                overlay_strings.emplace(
                    player_to_screen( iD + point( direction_offset, 0 ) ),
                    formatted_text( sText, FG, direction ) );
            } else {
                for( auto &it : sText ) {
                    const std::string generic_id = get_ascii_tile_id( it, FG, -1 );

                    if( tileset_ptr->find_tile_type( generic_id ) ) {
                        draw_from_id_string( generic_id, C_NONE, empty_string,
                                             iD + tripoint( iOffset, player_pos.z ),
                                             0, 0, lit_level::LIT, false );
                    }

                    if( tile_iso ) {
                        iOffset.y++;
                    }
                    iOffset.x++;
                }
            }
        }
    }
}

void cata_tiles::draw_zones_frame()
{
    tripoint player_pos = get_player_location().pos();
    for( int iY = zone_start.y; iY <= zone_end.y; ++ iY ) {
        for( int iX = zone_start.x; iX <= zone_end.x; ++iX ) {
            draw_from_id_string( "highlight", C_NONE, empty_string,
                                 zone_offset.xy() + tripoint( iX, iY, player_pos.z ),
                                 0, 0, lit_level::LIT, false );
        }
    }

}

void cata_tiles::draw_footsteps_frame( const tripoint &center )
{
    static const std::string id_footstep = "footstep";
    static const std::string id_footstep_above = "footstep_above";
    static const std::string id_footstep_below = "footstep_below";


    const tile_type *tl_above = tileset_ptr->find_tile_type( id_footstep_above );
    const tile_type *tl_below = tileset_ptr->find_tile_type( id_footstep_below );

    for( const tripoint &pos : sounds::get_footstep_markers() ) {
        if( pos.z > center.z && tl_above ) {
            draw_from_id_string( id_footstep_above, pos, 0, 0, lit_level::LIT, false );
        } else if( pos.z < center.z && tl_below ) {
            draw_from_id_string( id_footstep_below, pos, 0, 0, lit_level::LIT, false );
        } else {
            draw_from_id_string( id_footstep, pos, 0, 0, lit_level::LIT, false );
        }
    }
}
/* END OF ANIMATION FUNCTIONS */

void cata_tiles::init_light()
{
    g->reset_light_level();
}

void cata_tiles::get_terrain_orientation( const tripoint &p, int &rota, int &subtile,
        const std::map<tripoint, ter_id> &ter_override, const bool ( &invisible )[5] )
{
    map &here = get_map();
    const bool overridden = ter_override.find( p ) != ter_override.end();
    const auto ter = [&]( const tripoint & q, const bool invis ) -> ter_id {
        const auto override = ter_override.find( q );
        return override != ter_override.end() ? override->second :
        ( !overridden || !invis ) ? here.ter( q ) : t_null;
    };

    // get terrain at x,y
    const ter_id tid = ter( p, invisible[0] );
    if( tid == t_null ) {
        subtile = 0;
        rota = 0;
        return;
    }

    // get terrain neighborhood
    const ter_id neighborhood[4] = {
        ter( p + point_south, invisible[1] ),
        ter( p + point_east, invisible[2] ),
        ter( p + point_west, invisible[3] ),
        ter( p + point_north, invisible[4] )
    };

    char val = 0;

    // populate connection information
    for( int i = 0; i < 4; ++i ) {
        if( neighborhood[i] == tid ) {
            val += 1 << i;
        }
    }

    get_rotation_and_subtile( val, rota, subtile );
}

void cata_tiles::get_rotation_and_subtile( const char val, int &rotation, int &subtile )
{
    switch( val ) {
        // no connections
        case 0:
            subtile = unconnected;
            rotation = 0;
            break;
        // all connections
        case 15:
            subtile = center;
            rotation = 0;
            break;
        // end pieces
        case 8:
            subtile = end_piece;
            rotation = 2;
            break;
        case 4:
            subtile = end_piece;
            rotation = 3;
            break;
        case 2:
            subtile = end_piece;
            rotation = 1;
            break;
        case 1:
            subtile = end_piece;
            rotation = 0;
            break;
        // edges
        case 9:
            subtile = edge;
            rotation = 0;
            break;
        case 6:
            subtile = edge;
            rotation = 1;
            break;
        // corners
        case 12:
            subtile = corner;
            rotation = 2;
            break;
        case 10:
            subtile = corner;
            rotation = 1;
            break;
        case 3:
            subtile = corner;
            rotation = 0;
            break;
        case 5:
            subtile = corner;
            rotation = 3;
            break;
        // all t_connections
        case 14:
            subtile = t_connection;
            rotation = 2;
            break;
        case 11:
            subtile = t_connection;
            rotation = 1;
            break;
        case 7:
            subtile = t_connection;
            rotation = 0;
            break;
        case 13:
            subtile = t_connection;
            rotation = 3;
            break;
    }
}

void cata_tiles::get_connect_values( const tripoint &p, int &subtile, int &rotation,
                                     const int connect_group,
                                     const std::map<tripoint, ter_id> &ter_override )
{
    uint8_t connections = get_map().get_known_connections( p, connect_group, ter_override );
    get_rotation_and_subtile( connections, rotation, subtile );
}

void cata_tiles::get_furn_connect_values( const tripoint &p, int &subtile, int &rotation,
        const int connect_group, const std::map<tripoint,
        furn_id> &furn_override )
{
    uint8_t connections = get_map().get_known_connections_f( p, connect_group, furn_override );
    get_rotation_and_subtile( connections, rotation, subtile );
}

void cata_tiles::get_tile_values( const int t, const int *tn, int &subtile, int &rotation )
{
    bool connects[4];
    char val = 0;
    for( int i = 0; i < 4; ++i ) {
        connects[i] = ( tn[i] == t );
        if( connects[i] ) {
            val += 1 << i;
        }
    }
    get_rotation_and_subtile( val, rotation, subtile );
}

void cata_tiles::get_tile_values_with_ter( const tripoint &p, const int t, const int *tn,
        int &subtile, int &rotation )
{
    map &here = get_map();
    //check if furniture should connect to itself
    if( here.has_flag( "NO_SELF_CONNECT", p ) || here.has_flag( "ALIGN_WORKBENCH", p ) ) {
        //if we don't ever connect to ourself just return unconnected to be used further
        get_rotation_and_subtile( 0, rotation, subtile );
    } else {
        //if we do connect to ourself (tables, counters etc.) calculate based on neighbours
        get_tile_values( t, tn, subtile, rotation );
    }
    // calculate rotation for unconnected tiles based on surrounding walls
    if( subtile == unconnected ) {
        int val = 0;
        bool use_furniture = false;

        if( here.has_flag( "ALIGN_WORKBENCH", p ) ) {
            for( int i = 0; i < 4; ++i ) {
                // align to furniture that has the workbench quality
                const tripoint &pt = p + four_adjacent_offsets[i];
                if( here.has_furn( pt ) && here.furn( pt ).obj().workbench ) {
                    val += 1 << i;
                    use_furniture = true;
                }
            }
        }
        // if still unaligned, try aligning to walls
        if( val == 0 ) {
            for( int i = 0; i < 4; ++i ) {
                const tripoint &pt = p + four_adjacent_offsets[i];
                if( here.has_flag( "WALL", pt ) || here.has_flag( "WINDOW", pt ) ||
                    here.has_flag( "DOOR", pt ) ) {
                    val += 1 << i;
                }
            }
        }

        switch( val ) {
            case 4:    // south wall
            case 14:   // north opening T
                rotation = 2;
                break;
            case 2:    // east wall
            case 6:    // southeast corner
            case 5:    // E/W corridor
            case 7:    // east opening T
                rotation = 1;
                break;
            case 8:    // west wall
            case 12:   // southwest corner
            case 13:   // west opening T
                rotation = 3;
                break;
            case 0:    // no walls
            case 1:    // north wall
            case 3:    // northeast corner
            case 9:    // northwest corner
            case 10:   // N/S corridor
            case 11:   // south opening T
            case 15:   // surrounded
            default:   // just in case
                rotation = 0;
                break;
        }

        //
        if( use_furniture ) {
            rotation = ( rotation + 2 ) % 4;
        }
    }
}

void cata_tiles::do_tile_loading_report()
{
    DebugLog( D_INFO, DC_ALL ) << "Loaded tileset: " << get_option<std::string>( "TILES" );

    if( !g->is_core_data_loaded() ) {
        // There's nothing to do anymore without the core data.
        return;
    }

    tile_loading_report<ter_t>( ter_t::count(), C_TERRAIN, "" );
    tile_loading_report<furn_t>( furn_t::count(), C_FURNITURE, "" );

    std::map<itype_id, const itype *> items;
    for( const itype *e : item_controller->all() ) {
        items.emplace( e->get_id(), e );
    }
    tile_loading_report( items, C_ITEM, "" );

    auto mtypes = MonsterGenerator::generator().get_all_mtypes();
    lr_generic( mtypes.begin(), mtypes.end(), []( const std::vector<mtype>::iterator & m ) {
        return ( *m ).id.str();
    }, C_MONSTER, "" );
    tile_loading_report( vpart_info::all(), C_VEHICLE_PART, "vp_" );
    tile_loading_report<trap>( trap::count(), C_TRAP, "" );
    tile_loading_report<field_type>( field_type::count(), C_FIELD, "" );

    // needed until DebugLog ostream::flush bugfix lands
    DebugLog( D_INFO, DC_ALL );
}

point cata_tiles::player_to_screen( const point &p ) const
{
    point screen;
    if( tile_iso ) {
        screen.x = ( ( p.x - o.x ) - ( o.y - p.y ) + screentile_width - 2 ) * tile_width / 2 +
                   op.x;
        // y uses tile_width because width is definitive for iso tiles
        // tile footprints are half as tall as wide, arbitrarily tall
        screen.y = ( ( p.y - o.y ) - ( p.x - o.x ) - 4 ) * tile_width / 4 +
                   screentile_height * tile_height / 2 + // TODO: more obvious centering math
                   op.y;
    } else {
        screen.x = ( p.x - o.x ) * tile_width + op.x;
        screen.y = ( p.y - o.y ) * tile_height + op.y;
    }
    return {screen};
}

template<typename Iter, typename Func>
void cata_tiles::lr_generic( Iter begin, Iter end, Func id_func, TILE_CATEGORY category,
                             const std::string &prefix )
{
    std::string missing_list;
    std::string missing_with_looks_like_list;
    for( ; begin != end; ++begin ) {
        const std::string id_string = id_func( begin );

        if( !tileset_ptr->find_tile_type( prefix + id_string ) &&
            !find_tile_looks_like( id_string, category ) ) {
            missing_list.append( id_string + " " );
        } else if( !tileset_ptr->find_tile_type( prefix + id_string ) ) {
            missing_with_looks_like_list.append( id_string + " " );
        }
    }
    DebugLog( D_INFO, DC_ALL ) << "Missing " << TILE_CATEGORY_IDS[category] << ": " << missing_list;
    DebugLog( D_INFO, DC_ALL ) << "Missing " << TILE_CATEGORY_IDS[category] <<
                               " (but looks_like tile exists): " << missing_with_looks_like_list;
}

template <typename maptype>
void cata_tiles::tile_loading_report( const maptype &tiletypemap, TILE_CATEGORY category,
                                      const std::string &prefix )
{
    lr_generic( tiletypemap.begin(), tiletypemap.end(),
    []( const decltype( tiletypemap.begin() ) & v ) {
        // c_str works for std::string and for string_id!
        return v->first.c_str();
    }, category, prefix );
}

template <typename base_type>
void cata_tiles::tile_loading_report( const size_t count, TILE_CATEGORY category,
                                      const std::string &prefix )
{
    lr_generic( static_cast<size_t>( 0 ), count,
    []( const size_t i ) {
        return int_id<base_type>( i ).id().str();
    }, category, prefix );
}

template <typename arraytype>
void cata_tiles::tile_loading_report( const arraytype &array, int array_length,
                                      TILE_CATEGORY category, const std::string &prefix )
{
    const auto begin = &( array[0] );
    lr_generic( begin, begin + array_length,
    []( decltype( begin ) const v ) {
        return v->id;
    }, category, prefix );
}

std::vector<options_manager::id_and_option> cata_tiles::build_renderer_list()
{
    std::vector<options_manager::id_and_option> renderer_names;
    std::vector<options_manager::id_and_option> default_renderer_names = {
#   if defined(_WIN32)
        { "direct3d", to_translation( "direct3d" ) },
#   endif
        { "software", to_translation( "software" ) },
        { "opengl", to_translation( "opengl" ) },
        { "opengles2", to_translation( "opengles2" ) },
    };
    int numRenderDrivers = SDL_GetNumRenderDrivers();
    DebugLog( D_INFO, DC_ALL ) << "Number of render drivers on your system: " << numRenderDrivers;
    for( int ii = 0; ii < numRenderDrivers; ii++ ) {
        SDL_RendererInfo ri;
        SDL_GetRenderDriverInfo( ii, &ri );
        DebugLog( D_INFO, DC_ALL ) << "Render driver: " << ii << "/" << ri.name;
        // First default renderer name we will put first on the list. We can use it later as
        // default value.
        if( ri.name == default_renderer_names.front().first ) {
            renderer_names.emplace( renderer_names.begin(), default_renderer_names.front() );
        } else {
            renderer_names.emplace_back( ri.name, no_translation( ri.name ) );
        }

    }

    return renderer_names.empty() ? default_renderer_names : renderer_names;
}

std::vector<options_manager::id_and_option> cata_tiles::build_display_list()
{
    std::vector<options_manager::id_and_option> display_names;
    std::vector<options_manager::id_and_option> default_display_names = {
        { "0", to_translation( "Display 0" ) }
    };

    int numdisplays = SDL_GetNumVideoDisplays();
    display_names.reserve( numdisplays );
    for( int i = 0 ; i < numdisplays ; i++ ) {
        display_names.emplace_back( std::to_string( i ), no_translation( SDL_GetDisplayName( i ) ) );
    }

    return display_names.empty() ? default_display_names : display_names;
}

#endif // SDL_TILES<|MERGE_RESOLUTION|>--- conflicted
+++ resolved
@@ -1901,14 +1901,8 @@
             }
         } else if( category == C_FIELD ) {
             const field_type_id fid = field_type_id( found_id );
-<<<<<<< HEAD
-            sym = fid.obj().get_codepoint( intensity_level );
-            col = fid.obj().get_color( intensity_level );
-=======
             sym = fid->get_intensity_level().symbol;
-            // TODO: field intensity?
             col = fid->get_intensity_level().color;
->>>>>>> 11f6247d
         } else if( category == C_TRAP ) {
             const trap_str_id tmp( found_id );
             if( tmp.is_valid() ) {
