#if defined(TILES)
#include "cata_tiles.h"

#include <algorithm>
#include <array>
#include <bitset>
#include <cmath>
#include <cstdint>
#include <fstream>
#include <iterator>
#include <set>
#include <stdexcept>
#include <tuple>
#include <unordered_set>

#include "action.h"
#include "avatar.h"
#include "cached_options.h"
#include "calendar.h"
#include "cata_assert.h"
#include "cata_utility.h"
#include "catacharset.h"
#include "character.h"
#include "character_id.h"
#include "clzones.h"
#include "color.h"
#include "cursesdef.h"
#include "cursesport.h"
#include "debug.h"
#include "field.h"
#include "field_type.h"
#include "game.h"
#include "game_constants.h"
#include "int_id.h"
#include "item.h"
#include "item_factory.h"
#include "itype.h"
#include "json.h"
#include "map.h"
#include "map_memory.h"
#include "mapdata.h"
#include "mod_tileset.h"
#include "monster.h"
#include "monstergenerator.h"
#include "mtype.h"
#include "npc.h"
#include "optional.h"
#include "output.h"
#include "overlay_ordering.h"
#include "path_info.h"
#include "pixel_minimap.h"
#include "rect_range.h"
#include "scent_map.h"
#include "sdl_utils.h"
#include "sdl_wrappers.h"
#include "sdltiles.h"
#include "sounds.h"
#include "string_formatter.h"
#include "string_id.h"
#include "submap.h"
#include "tileray.h"
#include "translations.h"
#include "trap.h"
#include "type_id.h"
#include "veh_type.h"
#include "vehicle.h"
#include "vpart_position.h"
#include "weather.h"
#include "weighted_list.h"

#define dbg(x) DebugLog((x),D_SDL) << __FILE__ << ":" << __LINE__ << ": "

static const efftype_id effect_ridden( "ridden" );

static const itype_id itype_corpse( "corpse" );

static const std::string ITEM_HIGHLIGHT( "highlight_item" );
static const std::string ZOMBIE_REVIVAL_INDICATOR( "zombie_revival_indicator" );

static const std::array<std::string, 8> multitile_keys = {{
        "center",
        "corner",
        "edge",
        "t_connection",
        "end_piece",
        "unconnected",
        "open",
        "broken"
    }
};

static const std::string empty_string;
static const std::array<std::string, 13> TILE_CATEGORY_IDS = {{
        "", // C_NONE,
        "vehicle_part", // C_VEHICLE_PART,
        "terrain", // C_TERRAIN,
        "item", // C_ITEM,
        "furniture", // C_FURNITURE,
        "trap", // C_TRAP,
        "field", // C_FIELD,
        "lighting", // C_LIGHTING,
        "monster", // C_MONSTER,
        "bullet", // C_BULLET,
        "hit_entity", // C_HIT_ENTITY,
        "weather", // C_WEATHER,
        "overmap_terrain"
    }
};

namespace
{

std::string get_ascii_tile_id( const uint32_t sym, const int FG, const int BG )
{
    return std::string( { 'A', 'S', 'C', 'I', 'I', '_', static_cast<char>( sym ),
                          static_cast<char>( FG ), static_cast<char>( BG )
                        } );
}

pixel_minimap_mode pixel_minimap_mode_from_string( const std::string &mode )
{
    if( mode == "solid" ) {
        return pixel_minimap_mode::solid;
    } else if( mode == "squares" ) {
        return pixel_minimap_mode::squares;
    } else if( mode == "dots" ) {
        return pixel_minimap_mode::dots;
    }

    debugmsg( "Unsupported pixel minimap mode \"" + mode + "\"." );
    return pixel_minimap_mode::solid;
}

} // namespace

static int msgtype_to_tilecolor( const game_message_type type, const bool bOldMsg )
{
    const int iBold = bOldMsg ? 0 : 8;

    switch( type ) {
        case m_good:
            return iBold + catacurses::green;
        case m_bad:
            return iBold + catacurses::red;
        case m_mixed:
        case m_headshot:
            return iBold + catacurses::magenta;
        case m_neutral:
            return iBold + catacurses::white;
        case m_warning:
        case m_critical:
            return iBold + catacurses::yellow;
        case m_info:
        case m_grazing:
            return iBold + catacurses::blue;
        default:
            break;
    }

    return -1;
}

formatted_text::formatted_text( const std::string &text, const int color,
                                const direction text_direction )
    : text( text ), color( color )
{
    switch( text_direction ) {
        case direction::NORTHWEST:
        case direction::WEST:
        case direction::SOUTHWEST:
            alignment = text_alignment::right;
            break;
        case direction::NORTH:
        case direction::CENTER:
        case direction::SOUTH:
            alignment = text_alignment::center;
            break;
        default:
            alignment = text_alignment::left;
            break;
    }
}

cata_tiles::cata_tiles( const SDL_Renderer_Ptr &renderer, const GeometryRenderer_Ptr &geometry ) :
    renderer( renderer ),
    geometry( geometry ),
    minimap( renderer, geometry )
{
    cata_assert( renderer );

    tile_height = 0;
    tile_width = 0;
    tile_ratiox = 0;
    tile_ratioy = 0;

    in_animation = false;
    do_draw_explosion = false;
    do_draw_custom_explosion = false;
    do_draw_bullet = false;
    do_draw_hit = false;
    do_draw_line = false;
    do_draw_cursor = false;
    do_draw_highlight = false;
    do_draw_weather = false;
    do_draw_sct = false;
    do_draw_zones = false;

    nv_goggles_activated = false;

    on_options_changed();
}

cata_tiles::~cata_tiles() = default;

void cata_tiles::on_options_changed()
{
    memory_map_mode = get_option <std::string>( "MEMORY_MAP_MODE" );

    pixel_minimap_settings settings;

    settings.mode = pixel_minimap_mode_from_string( get_option<std::string>( "PIXEL_MINIMAP_MODE" ) );
    settings.brightness = get_option<int>( "PIXEL_MINIMAP_BRIGHTNESS" );
    settings.beacon_size = get_option<int>( "PIXEL_MINIMAP_BEACON_SIZE" );
    settings.beacon_blink_interval = get_option<int>( "PIXEL_MINIMAP_BLINK" );
    settings.square_pixels = get_option<bool>( "PIXEL_MINIMAP_RATIO" );
    settings.scale_to_fit = get_option<bool>( "PIXEL_MINIMAP_SCALE_TO_FIT" );

    minimap->set_settings( settings );
}

const tile_type *tileset::find_tile_type( const std::string &id ) const
{
    const auto iter = tile_ids.find( id );
    return iter != tile_ids.end() ? &iter->second : nullptr;
}

cata::optional<tile_lookup_res>
tileset::find_tile_type_by_season( const std::string &id, season_type season ) const
{
    cata_assert( season < season_type::NUM_SEASONS );
    const auto iter = tile_ids_by_season[season].find( id );

    if( iter == tile_ids_by_season[season].end() ) {
        return cata::nullopt;
    }
    auto &res = iter->second;
    if( res.season_tile ) {
        return *res.season_tile;
    } else if( res.default_tile ) { // can skip this check, but just in case
        return tile_lookup_res( iter->first, *res.default_tile );
    }
    debugmsg( "empty record found in `tile_ids_by_season` for key: %s", id );
    return cata::nullopt;
}

tile_type &tileset::create_tile_type( const std::string &id, tile_type &&new_tile_type )
{
    auto inserted = tile_ids.insert( std::make_pair( id, new_tile_type ) ).first;
    const std::string &inserted_id = inserted->first;
    tile_type &inserted_tile = inserted->second;

    // populate cache by season
    constexpr size_t suffix_len = 15;
    constexpr char season_suffix[NUM_SEASONS][suffix_len] = {
        "_season_spring", "_season_summer", "_season_autumn", "_season_winter"
    };
    bool has_season_suffix = false;
    for( int i = 0; i < NUM_SEASONS; i++ ) {
        if( string_ends_with( id, season_suffix[i] ) ) {
            has_season_suffix = true;
            // key is id without _season suffix
            season_tile_value &value = tile_ids_by_season[i][id.substr( 0,
                                       id.size() - strlen( season_suffix[i] ) )];
            // value stores reference to string id with _season suffix
            value.season_tile = tile_lookup_res( inserted_id, inserted_tile );
            break;
        }
    }
    // tile doesn't have _season suffix, add it as "default" into all four seasons
    if( !has_season_suffix ) {
        for( auto &by_season_map : tile_ids_by_season ) {
            by_season_map[id].default_tile = &inserted_tile;
        }
    }

    return inserted_tile;
}

void cata_tiles::load_tileset( const std::string &tileset_id, const bool precheck,
                               const bool force, const bool pump_events )
{
    if( tileset_ptr && tileset_ptr->get_tileset_id() == tileset_id && !force ) {
        return;
    }
    // TODO: move into clear or somewhere else.
    // reset the overlay ordering from the previous loaded tileset
    tileset_mutation_overlay_ordering.clear();

    // Load the tileset into a separate instance and only set this->tileset_ptr
    // when the loading has succeeded.
    std::unique_ptr<tileset> new_tileset_ptr = std::make_unique<tileset>();
    tileset_loader loader( *new_tileset_ptr, renderer );
    loader.load( tileset_id, precheck, /*pump_events=*/pump_events );
    tileset_ptr = std::move( new_tileset_ptr );

    set_draw_scale( 16 );

    minimap->set_type( tile_iso ? pixel_minimap_type::iso : pixel_minimap_type::ortho );
}

void cata_tiles::reinit()
{
    set_draw_scale( 16 );
    RenderClear( renderer );
}

static void get_tile_information( const std::string &config_path, std::string &json_path,
                                  std::string &tileset_path )
{
    const std::string default_json = PATH_INFO::defaulttilejson();
    const std::string default_tileset = PATH_INFO::defaulttilepng();

    // Get JSON and TILESET vars from config
    const auto reader = [&]( std::istream & fin ) {
        while( !fin.eof() ) {
            std::string sOption;
            fin >> sOption;

            if( string_starts_with( sOption, "JSON" ) ) {
                fin >> json_path;
                dbg( D_INFO ) << "JSON path set to [" << json_path << "].";
            } else if( string_starts_with( sOption, "TILESET" ) ) {
                fin >> tileset_path;
                dbg( D_INFO ) << "TILESET path set to [" << tileset_path << "].";
            } else {
                getline( fin, sOption );
            }
        }
    };

    if( !read_from_file( config_path, reader ) ) {
        json_path = default_json;
        tileset_path = default_tileset;
    }

    if( json_path.empty() ) {
        json_path = default_json;
        dbg( D_INFO ) << "JSON set to default [" << json_path << "].";
    }
    if( tileset_path.empty() ) {
        tileset_path = default_tileset;
        dbg( D_INFO ) << "TILESET set to default [" << tileset_path << "].";
    }
}

template<typename PixelConverter>
static SDL_Surface_Ptr apply_color_filter( const SDL_Surface_Ptr &original,
        PixelConverter pixel_converter )
{
    cata_assert( original );
    SDL_Surface_Ptr surf = create_surface_32( original->w, original->h );
    cata_assert( surf );
    throwErrorIf( SDL_BlitSurface( original.get(), nullptr, surf.get(), nullptr ) != 0,
                  "SDL_BlitSurface failed" );

    SDL_Color *pix = static_cast<SDL_Color *>( surf->pixels );

    for( int y = 0, ey = surf->h; y < ey; ++y ) {
        for( int x = 0, ex = surf->w; x < ex; ++x, ++pix ) {
            if( pix->a == 0x00 ) {
                // This check significantly improves the performance since
                // vast majority of pixels in the tilesets are completely transparent.
                continue;
            }
            *pix = pixel_converter( *pix );
        }
    }

    return surf;
}

static bool is_contained( const SDL_Rect &smaller, const SDL_Rect &larger )
{
    return smaller.x >= larger.x &&
           smaller.y >= larger.y &&
           smaller.x + smaller.w <= larger.x + larger.w &&
           smaller.y + smaller.h <= larger.y + larger.h;
}

void tileset_loader::copy_surface_to_texture( const SDL_Surface_Ptr &surf, const point &offset,
        std::vector<texture> &target )
{
    cata_assert( surf );
    const rect_range<SDL_Rect> input_range( sprite_width, sprite_height,
                                            point( surf->w / sprite_width,
                                                    surf->h / sprite_height ) );

    const std::shared_ptr<SDL_Texture> texture_ptr = CreateTextureFromSurface( renderer, surf );
    cata_assert( texture_ptr );

    for( const SDL_Rect rect : input_range ) {
        cata_assert( offset.x % sprite_width == 0 );
        cata_assert( offset.y % sprite_height == 0 );
        const point pos( offset + point( rect.x, rect.y ) );
        cata_assert( pos.x % sprite_width == 0 );
        cata_assert( pos.y % sprite_height == 0 );
        const size_t index = this->offset + ( pos.x / sprite_width ) + ( pos.y / sprite_height ) *
                             ( tile_atlas_width / sprite_width );
        cata_assert( index < target.size() );
        cata_assert( target[index].dimension() == std::make_pair( 0, 0 ) );
        target[index] = texture( texture_ptr, rect );
    }
}

void tileset_loader::create_textures_from_tile_atlas( const SDL_Surface_Ptr &tile_atlas,
        const point &offset )
{
    cata_assert( tile_atlas );

    /** perform color filter conversion here */
    using tiles_pixel_color_entry = std::tuple<std::vector<texture>*, std::string>;
    std::array<tiles_pixel_color_entry, 5> tile_values_data = {{
            { std::make_tuple( &ts.tile_values, "color_pixel_none" ) },
            { std::make_tuple( &ts.shadow_tile_values, "color_pixel_grayscale" ) },
            { std::make_tuple( &ts.night_tile_values, "color_pixel_nightvision" ) },
            { std::make_tuple( &ts.overexposed_tile_values, "color_pixel_overexposed" ) },
            { std::make_tuple( &ts.memory_tile_values, tilecontext->memory_map_mode ) }
        }
    };
    for( tiles_pixel_color_entry &entry : tile_values_data ) {
        std::vector<texture> *tile_values = std::get<0>( entry );
        color_pixel_function_pointer color_pixel_function = get_color_pixel_function( std::get<1>
                ( entry ) );
        if( !color_pixel_function ) {
            // TODO: Move it inside apply_color_filter.
            copy_surface_to_texture( tile_atlas, offset, *tile_values );
        } else {
            copy_surface_to_texture( apply_color_filter( tile_atlas, color_pixel_function ), offset,
                                     *tile_values );
        }
    }
}

template<typename T>
static void extend_vector_by( std::vector<T> &vec, const size_t additional_size )
{
    vec.resize( vec.size() + additional_size );
}

void tileset_loader::load_tileset( const std::string &img_path, const bool pump_events )
{
    const SDL_Surface_Ptr tile_atlas = load_image( img_path.c_str() );
    cata_assert( tile_atlas );
    tile_atlas_width = tile_atlas->w;

    if( R >= 0 && R <= 255 && G >= 0 && G <= 255 && B >= 0 && B <= 255 ) {
        const Uint32 key = SDL_MapRGB( tile_atlas->format, 0, 0, 0 );
        throwErrorIf( SDL_SetColorKey( tile_atlas.get(), SDL_TRUE, key ) != 0,
                      "SDL_SetColorKey failed" );
        throwErrorIf( SDL_SetSurfaceRLE( tile_atlas.get(), 1 ), "SDL_SetSurfaceRLE failed" );
    }

    SDL_RendererInfo info;
    throwErrorIf( SDL_GetRendererInfo( renderer.get(), &info ) != 0, "SDL_GetRendererInfo failed" );
    // Software rendering stores textures as surfaces with run-length encoding, which makes
    // extracting a part in the middle of the texture slow. Therefore this "simulates" that the
    // renderer only supports one tile
    // per texture. Each tile will go on its own texture object.
    if( info.flags & SDL_RENDERER_SOFTWARE ) {
        info.max_texture_width = sprite_width;
        info.max_texture_height = sprite_height;
    }
    // for debugging only: force a very small maximal texture size, as to trigger
    // splitting the tile atlas.
#if 0
    // +1 to check correct rounding
    info.max_texture_width = sprite_width * 10 + 1;
    info.max_texture_height = sprite_height * 20 + 1;
#endif

    const int min_tile_xcount = 128;
    const int min_tile_ycount = min_tile_xcount * 2;

    if( info.max_texture_width == 0 ) {
        info.max_texture_width = sprite_width * min_tile_xcount;
        DebugLog( D_INFO, DC_ALL ) << "SDL_RendererInfo max_texture_width was set to 0. " <<
                                   " Changing it to " << info.max_texture_width;
    } else {
        throwErrorIf( info.max_texture_width < sprite_width,
                      "Maximal texture width is smaller than tile width" );
    }

    if( info.max_texture_height == 0 ) {
        info.max_texture_height = sprite_height * min_tile_ycount;
        DebugLog( D_INFO, DC_ALL ) << "SDL_RendererInfo max_texture_height was set to 0. " <<
                                   " Changing it to " << info.max_texture_height;
    } else {
        throwErrorIf( info.max_texture_height < sprite_height,
                      "Maximal texture height is smaller than tile height" );
    }

    // Number of tiles in each dimension that fits into a (maximal) SDL texture.
    // If the tile atlas contains more than that, we have to split it.
    const int max_tile_xcount = info.max_texture_width / sprite_width;
    const int max_tile_ycount = info.max_texture_height / sprite_height;
    // Range over the tile atlas, wherein each rectangle fits into the maximal
    // SDL texture size. In other words: a range over the parts into which the
    // tile atlas needs to be split.
    const rect_range<SDL_Rect> output_range(
        max_tile_xcount * sprite_width,
        max_tile_ycount * sprite_height,
        point( divide_round_up( tile_atlas->w, info.max_texture_width ),
               divide_round_up( tile_atlas->h, info.max_texture_height ) ) );

    const int expected_tilecount = ( tile_atlas->w / sprite_width ) *
                                   ( tile_atlas->h / sprite_height );
    extend_vector_by( ts.tile_values, expected_tilecount );
    extend_vector_by( ts.shadow_tile_values, expected_tilecount );
    extend_vector_by( ts.night_tile_values, expected_tilecount );
    extend_vector_by( ts.overexposed_tile_values, expected_tilecount );
    extend_vector_by( ts.memory_tile_values, expected_tilecount );

    for( const SDL_Rect sub_rect : output_range ) {
        cata_assert( sub_rect.x % sprite_width == 0 );
        cata_assert( sub_rect.y % sprite_height == 0 );
        cata_assert( sub_rect.w % sprite_width == 0 );
        cata_assert( sub_rect.h % sprite_height == 0 );
        SDL_Surface_Ptr smaller_surf;

        if( is_contained( SDL_Rect{ 0, 0, tile_atlas->w, tile_atlas->h }, sub_rect ) ) {
            // can use tile_atlas directly, it is completely contained in the output rectangle
        } else {
            // Need a temporary surface that contains the parts of the tile atlas that fit
            // into sub_rect. But doesn't always need to be as large as sub_rect.
            const int w = std::min( tile_atlas->w - sub_rect.x, sub_rect.w );
            const int h = std::min( tile_atlas->h - sub_rect.y, sub_rect.h );
            smaller_surf = ::create_surface_32( w, h );
            cata_assert( smaller_surf );
            const SDL_Rect inp{ sub_rect.x, sub_rect.y, w, h };
            throwErrorIf( SDL_BlitSurface( tile_atlas.get(), &inp, smaller_surf.get(),
                                           nullptr ) != 0, "SDL_BlitSurface failed" );
        }
        const SDL_Surface_Ptr &surf_to_use = smaller_surf ? smaller_surf : tile_atlas;
        cata_assert( surf_to_use );

        create_textures_from_tile_atlas( surf_to_use, point( sub_rect.x, sub_rect.y ) );

        if( pump_events ) {
            inp_mngr.pump_events();
        }
    }

    size = expected_tilecount;
}

void cata_tiles::set_draw_scale( int scale )
{
    cata_assert( tileset_ptr );
    tile_width = tileset_ptr->get_tile_width() * tileset_ptr->get_tile_pixelscale() * scale / 16;
    tile_height = tileset_ptr->get_tile_height() * tileset_ptr->get_tile_pixelscale() * scale / 16;

    tile_ratiox = ( static_cast<float>( tile_width ) / static_cast<float>( fontwidth ) );
    tile_ratioy = ( static_cast<float>( tile_height ) / static_cast<float>( fontheight ) );
}

void tileset_loader::load( const std::string &tileset_id, const bool precheck,
                           const bool pump_events )
{
    std::string json_conf;
    std::string tileset_path;
    std::string tileset_root;

    const auto tset_iter = TILESETS.find( tileset_id );
    if( tset_iter != TILESETS.end() ) {
        tileset_root = tset_iter->second;
        dbg( D_INFO ) << '"' << tileset_id << '"' << " tileset: found config file path: " <<
                      tileset_root;
        get_tile_information( tileset_root + '/' + PATH_INFO::tileset_conf(),
                              json_conf, tileset_path );
        dbg( D_INFO ) << "Current tileset is: " << tileset_id;
    } else {
        dbg( D_ERROR ) << "Tileset \"" << tileset_id << "\" from options is invalid";
        json_conf = PATH_INFO::defaulttilejson();
        tileset_path = PATH_INFO::defaulttilepng();
    }

    std::string json_path = tileset_root + '/' + json_conf;
    std::string img_path = tileset_root + '/' + tileset_path;

    dbg( D_INFO ) << "Attempting to Load JSON file " << json_path;
    std::ifstream config_file( json_path.c_str(), std::ifstream::in | std::ifstream::binary );

    if( !config_file.good() ) {
        throw std::runtime_error( std::string( "Failed to open tile info json: " ) + json_path );
    }

    JsonIn config_json( config_file );
    JsonObject config = config_json.get_object();
    config.allow_omitted_members();

    // "tile_info" section must exist.
    if( !config.has_member( "tile_info" ) ) {
        config.throw_error( "\"tile_info\" missing" );
    }

    for( const JsonObject curr_info : config.get_array( "tile_info" ) ) {
        ts.tile_height = curr_info.get_int( "height" );
        ts.tile_width = curr_info.get_int( "width" );
        tile_iso = curr_info.get_bool( "iso", false );
        ts.tile_pixelscale = curr_info.get_float( "pixelscale", 1.0f );
    }

    if( precheck ) {
        config.allow_omitted_members();
        return;
    }

    // Load tile information if available.
    offset = 0;
    load_internal( config, tileset_root, img_path, pump_events );

    // Load mod tilesets if available
    for( const mod_tileset &mts : all_mod_tilesets ) {
        // Set sprite_id offset to separate from other tilesets.
        sprite_id_offset = offset;
        tileset_root = mts.get_base_path();
        json_path = mts.get_full_path();

        if( !mts.is_compatible( tileset_id ) ) {
            dbg( D_ERROR ) << "Mod tileset in \"" << json_path << "\" is not compatible.";
            continue;
        }
        dbg( D_INFO ) << "Attempting to Load JSON file " << json_path;
        std::ifstream mod_config_file( json_path.c_str(), std::ifstream::in |
                                       std::ifstream::binary );

        if( !mod_config_file.good() ) {
            throw std::runtime_error( std::string( "Failed to open tile info json: " ) +
                                      json_path );
        }

        JsonIn mod_config_json( mod_config_file );

        const auto mark_visited = []( const JsonObject & jobj ) {
            // These fields have been visited in load_mod_tileset
            jobj.get_string_array( "compatibility" );
        };

        int num_in_file = 1;
        if( mod_config_json.test_array() ) {
            for( const JsonObject mod_config : mod_config_json.get_array() ) {
                if( mod_config.get_string( "type" ) == "mod_tileset" ) {
                    mark_visited( mod_config );
                    if( num_in_file == mts.num_in_file() ) {
                        // visit this if it exists, it's used elsewhere
                        if( mod_config.has_member( "compatibility" ) ) {
                            mod_config.get_member( "compatibility" );
                        }
                        load_internal( mod_config, tileset_root, img_path, pump_events );
                        break;
                    }
                    num_in_file++;
                }
            }
        } else {
            JsonObject mod_config = mod_config_json.get_object();
            mark_visited( mod_config );
            load_internal( mod_config, tileset_root, img_path, pump_events );
        }
    }

    // loop through all tile ids and eliminate empty/invalid things
    for( auto it = ts.tile_ids.begin(); it != ts.tile_ids.end(); ) {
        // second is the tile_type describing that id
        auto &td = it->second;
        process_variations_after_loading( td.fg );
        process_variations_after_loading( td.bg );
        // All tiles need at least foreground or background data, otherwise they are useless.
        if( td.bg.empty() && td.fg.empty() ) {
            dbg( D_ERROR ) << "tile " << it->first << " has no (valid) foreground nor background";
            ts.tile_ids.erase( it++ );
        } else {
            ++it;
        }
    }

    if( !ts.find_tile_type( "unknown" ) ) {
        dbg( D_ERROR ) << "The tileset you're using has no 'unknown' tile defined!";
    }
    ensure_default_item_highlight();

    ts.tileset_id = tileset_id;
}

void tileset_loader::load_internal( const JsonObject &config, const std::string &tileset_root,
                                    const std::string &img_path, const bool pump_events )
{
    if( config.has_array( "tiles-new" ) ) {
        // new system, several entries
        // When loading multiple tileset images this defines where
        // the tiles from the most recently loaded image start from.
        for( const JsonObject tile_part_def : config.get_array( "tiles-new" ) ) {
            const std::string tileset_image_path = tileset_root + '/' +
                                                   tile_part_def.get_string( "file" );
            R = -1;
            G = -1;
            B = -1;
            if( tile_part_def.has_object( "transparency" ) ) {
                JsonObject tra = tile_part_def.get_object( "transparency" );
                R = tra.get_int( "R" );
                G = tra.get_int( "G" );
                B = tra.get_int( "B" );
            }
            sprite_width = tile_part_def.get_int( "sprite_width", ts.tile_width );
            sprite_height = tile_part_def.get_int( "sprite_height", ts.tile_height );
            // Now load the tile definitions for the loaded tileset image.
            sprite_offset.x = tile_part_def.get_int( "sprite_offset_x", 0 );
            sprite_offset.y = tile_part_def.get_int( "sprite_offset_y", 0 );
            // First load the tileset image to get the number of available tiles.
            dbg( D_INFO ) << "Attempting to Load Tileset file " << tileset_image_path;
            load_tileset( tileset_image_path, pump_events );
            load_tilejson_from_file( tile_part_def );
            if( tile_part_def.has_member( "ascii" ) ) {
                load_ascii( tile_part_def );
            }
            // Make sure the tile definitions of the next tileset image don't
            // override the current ones.
            offset += size;
            if( pump_events ) {
                inp_mngr.pump_events();
            }
        }
    } else {
        sprite_width = ts.tile_width;
        sprite_height = ts.tile_height;
        sprite_offset = point_zero;
        R = -1;
        G = -1;
        B = -1;
        // old system, no tile file path entry, only one array of tiles
        dbg( D_INFO ) << "Attempting to Load Tileset file " << img_path;
        load_tileset( img_path, pump_events );
        load_tilejson_from_file( config );
        offset = size;
    }

    // allows a tileset to override the order of mutation images being applied to a character
    if( config.has_array( "overlay_ordering" ) ) {
        load_overlay_ordering_into_array( config, tileset_mutation_overlay_ordering );
    }

    // offset should be the total number of sprites loaded from every tileset image
    // eliminate any sprite references that are too high to exist
    // also eliminate negative sprite references
}

void tileset_loader::process_variations_after_loading( weighted_int_list<std::vector<int>> &vs )
{
    // loop through all of the variations
    for( auto &v : vs ) {
        // in a given variation, erase any invalid sprite ids
        v.obj.erase(
            std::remove_if(
                v.obj.begin(),
                v.obj.end(),
        [&]( int id ) {
            return id >= offset || id < 0;
        } ),
        v.obj.end()
        );
    }
    // erase any variations with no valid sprite ids left
    vs.erase(
        std::remove_if(
            vs.begin(),
            vs.end(),
    [&]( const weighted_object<int, std::vector<int>> &o ) {
        return o.obj.empty();
    }
        ),
    vs.end()
    );
    // populate the bookkeeping table used for selecting sprite variations
    vs.precalc();
}

void tileset_loader::add_ascii_subtile( tile_type &curr_tile, const std::string &t_id,
                                        int sprite_id, const std::string &s_id )
{
    const std::string m_id = t_id + "_" + s_id;
    tile_type curr_subtile;
    curr_subtile.fg.add( std::vector<int>( {sprite_id} ), 1 );
    curr_subtile.rotates = true;
    curr_tile.available_subtiles.push_back( s_id );
    ts.create_tile_type( m_id, std::move( curr_subtile ) );
}

void tileset_loader::load_ascii( const JsonObject &config )
{
    if( !config.has_member( "ascii" ) ) {
        config.throw_error( "\"ascii\" section missing" );
    }
    for( const JsonObject entry : config.get_array( "ascii" ) ) {
        load_ascii_set( entry );
    }
}

void tileset_loader::load_ascii_set( const JsonObject &entry )
{
    // tile for ASCII char 0 is at `in_image_offset`,
    // the other ASCII chars follow from there.
    const int in_image_offset = entry.get_int( "offset" );
    if( in_image_offset >= size ) {
        entry.throw_error( "invalid offset (out of range)", "offset" );
    }
    // color, of the ASCII char. Can be -1 to indicate all/default colors.
    int FG = -1;
    const std::string scolor = entry.get_string( "color", "DEFAULT" );
    if( scolor == "BLACK" ) {
        FG = catacurses::black;
    } else if( scolor == "RED" ) {
        FG = catacurses::red;
    } else if( scolor == "GREEN" ) {
        FG = catacurses::green;
    } else if( scolor == "YELLOW" ) {
        FG = catacurses::yellow;
    } else if( scolor == "BLUE" ) {
        FG = catacurses::blue;
    } else if( scolor == "MAGENTA" ) {
        FG = catacurses::magenta;
    } else if( scolor == "CYAN" ) {
        FG = catacurses::cyan;
    } else if( scolor == "WHITE" ) {
        FG = catacurses::white;
    } else if( scolor == "DEFAULT" ) {
        FG = -1;
    } else {
        entry.throw_error( "invalid color for ASCII", "color" );
    }
    // Add an offset for bold colors (ncurses has this bold attribute,
    // this mimics it). bold does not apply to default color.
    if( FG != -1 && entry.get_bool( "bold", false ) ) {
        FG += 8;
    }
    const int base_offset = offset + in_image_offset;
    // Finally load all 256 ASCII chars (actually extended ASCII)
    for( int ascii_char = 0; ascii_char < 256; ascii_char++ ) {
        const int index_in_image = ascii_char + in_image_offset;
        if( index_in_image < 0 || index_in_image >= size ) {
            // Out of range is ignored for now.
            continue;
        }
        const std::string id = get_ascii_tile_id( ascii_char, FG, -1 );
        tile_type curr_tile;
        curr_tile.offset = sprite_offset;
        auto &sprites = *( curr_tile.fg.add( std::vector<int>( {index_in_image + offset} ), 1 ) );
        switch( ascii_char ) {
            // box bottom/top side (horizontal line)
            case LINE_OXOX_C:
                sprites[0] = 205 + base_offset;
                break;
            // box left/right side (vertical line)
            case LINE_XOXO_C:
                sprites[0] = 186 + base_offset;
                break;
            // box top left
            case LINE_OXXO_C:
                sprites[0] = 201 + base_offset;
                break;
            // box top right
            case LINE_OOXX_C:
                sprites[0] = 187 + base_offset;
                break;
            // box bottom right
            case LINE_XOOX_C:
                sprites[0] = 188 + base_offset;
                break;
            // box bottom left
            case LINE_XXOO_C:
                sprites[0] = 200 + base_offset;
                break;
            // box bottom north T (left, right, up)
            case LINE_XXOX_C:
                sprites[0] = 202 + base_offset;
                break;
            // box bottom east T (up, right, down)
            case LINE_XXXO_C:
                sprites[0] = 208 + base_offset;
                break;
            // box bottom south T (left, right, down)
            case LINE_OXXX_C:
                sprites[0] = 203 + base_offset;
                break;
            // box X (left down up right)
            case LINE_XXXX_C:
                sprites[0] = 206 + base_offset;
                break;
            // box bottom east T (left, down, up)
            case LINE_XOXX_C:
                sprites[0] = 184 + base_offset;
                break;
        }
        if( ascii_char == LINE_XOXO_C || ascii_char == LINE_OXOX_C ) {
            curr_tile.rotates = false;
            curr_tile.multitile = true;
            add_ascii_subtile( curr_tile, id, 206 + base_offset, "center" );
            add_ascii_subtile( curr_tile, id, 201 + base_offset, "corner" );
            add_ascii_subtile( curr_tile, id, 186 + base_offset, "edge" );
            add_ascii_subtile( curr_tile, id, 203 + base_offset, "t_connection" );
            add_ascii_subtile( curr_tile, id, 210 + base_offset, "end_piece" );
            add_ascii_subtile( curr_tile, id, 219 + base_offset, "unconnected" );
        }
        ts.create_tile_type( id, std::move( curr_tile ) );
    }
}

void tileset_loader::load_tilejson_from_file( const JsonObject &config )
{
    if( !config.has_member( "tiles" ) ) {
        config.throw_error( "\"tiles\" section missing" );
    }

    for( const JsonObject entry : config.get_array( "tiles" ) ) {
        std::vector<std::string> ids;
        if( entry.has_string( "id" ) ) {
            ids.push_back( entry.get_string( "id" ) );
        } else if( entry.has_array( "id" ) ) {
            ids = entry.get_string_array( "id" );
        }
        for( const std::string &t_id : ids ) {
            tile_type &curr_tile = load_tile( entry, t_id );
            curr_tile.offset = sprite_offset;
            bool t_multi = entry.get_bool( "multitile", false );
            bool t_rota = entry.get_bool( "rotates", t_multi );
            int t_h3d = entry.get_int( "height_3d", 0 );
            if( t_multi ) {
                // fetch additional tiles
                for( const JsonObject subentry : entry.get_array( "additional_tiles" ) ) {
                    const std::string s_id = subentry.get_string( "id" );
                    const std::string m_id = str_cat( t_id, "_", s_id );
                    tile_type &curr_subtile = load_tile( subentry, m_id );
                    curr_subtile.offset = sprite_offset;
                    curr_subtile.rotates = true;
                    curr_subtile.height_3d = t_h3d;
                    curr_tile.available_subtiles.push_back( s_id );
                }
            } else if( entry.has_array( "additional_tiles" ) ) {
                try {
                    entry.throw_error( "Additional tiles defined, but 'multitile' is not true." );
                } catch( const JsonError &err ) {
                    debugmsg( "(json-error)\n%s", err.what() );
                }
            }
            // write the information of the base tile to curr_tile
            curr_tile.multitile = t_multi;
            curr_tile.rotates = t_rota;
            curr_tile.height_3d = t_h3d;
            curr_tile.animated = entry.get_bool( "animated", false );
        }
    }
    dbg( D_INFO ) << "Tile Width: " << ts.tile_width << " Tile Height: " << ts.tile_height <<
                  " Tile Definitions: " << ts.tile_ids.size();
}

/**
 * Load a tile definition and add it to the @ref tileset::tile_ids map.
 * All loaded tiles go into one vector (@ref tileset::tile_values), their index in it is their id.
 * The JSON data (loaded here) contains tile ids relative to the associated image.
 * They are translated into global ids by adding the @p offset, which is the number of
 * previously loaded tiles (excluding the tiles from the associated image).
 * @param id The id of the new tile definition (which is the key in @ref tileset::tile_ids).
 * Any existing definition of the same id is overridden.
 * @return A reference to the loaded tile inside the @ref tileset::tile_ids map.
 */
tile_type &tileset_loader::load_tile( const JsonObject &entry, const std::string &id )
{
    tile_type curr_subtile;

    load_tile_spritelists( entry, curr_subtile.fg, "fg" );
    load_tile_spritelists( entry, curr_subtile.bg, "bg" );

    return ts.create_tile_type( id, std::move( curr_subtile ) );
}

void tileset_loader::load_tile_spritelists( const JsonObject &entry,
        weighted_int_list<std::vector<int>> &vs,
        const std::string &objname )
{
    // json array indicates rotations or variations
    if( entry.has_array( objname ) ) {
        JsonArray g_array = entry.get_array( objname );
        // int elements of array indicates rotations
        // create one variation, populate sprite_ids with list of ints
        if( g_array.test_int() ) {
            std::vector<int> v;
            for( const int entry : g_array ) {
                const int sprite_id = entry + sprite_id_offset;
                if( sprite_id >= 0 ) {
                    v.push_back( sprite_id );
                }
            }
            vs.add( v, 1 );
        }
        // object elements of array indicates variations
        // create one variation per object
        else if( g_array.test_object() ) {
            for( const JsonObject vo : g_array ) {
                std::vector<int> v;
                int weight = vo.get_int( "weight" );
                // negative weight is invalid
                if( weight < 0 ) {
                    vo.throw_error( "Invalid weight for sprite variation (<0)", objname );
                }
                // int sprite means one sprite
                if( vo.has_int( "sprite" ) ) {
                    const int sprite_id = vo.get_int( "sprite" ) + sprite_id_offset;
                    if( sprite_id >= 0 ) {
                        v.push_back( sprite_id );
                    }
                }
                // array sprite means rotations
                else if( vo.has_array( "sprite" ) ) {
                    for( const int entry : vo.get_array( "sprite" ) ) {
                        const int sprite_id = entry + sprite_id_offset;
                        if( sprite_id >= 0 ) {
                            v.push_back( sprite_id );
                        }
                    }
                }
                if( v.size() != 1 &&
                    v.size() != 2 &&
                    v.size() != 4 ) {
                    vo.throw_error( "Invalid number of sprites (not 1, 2, or 4)", objname );
                }
                vs.add( v, weight );
            }
        }
    }
    // json int indicates a single sprite id
    else if( entry.has_int( objname ) && entry.get_int( objname ) >= 0 ) {
        vs.add( std::vector<int>( {entry.get_int( objname ) + sprite_id_offset} ), 1 );
    }
}

struct tile_render_info {
    const tripoint pos{};
    // accumulator for 3d tallness of sprites rendered here so far;
    int height_3d = 0;
    lit_level ll;
    bool invisible[5];
    tile_render_info( const tripoint &pos, const int height_3d, const lit_level ll,
                      const bool( &invisible )[5] )
        : pos( pos ), height_3d( height_3d ), ll( ll ) {
        std::copy_n( invisible, 5, this->invisible );
    }
};

static std::map<tripoint, int> display_npc_attack_potential()
{
    avatar &you = get_avatar();
    npc avatar_as_npc;
    std::ostringstream os;
    JsonOut jsout( os );
    jsout.write( you );
    std::istringstream is( os.str() );
    JsonIn jsin( is );
    jsin.read( avatar_as_npc );
    avatar_as_npc.regen_ai_cache();
    avatar_as_npc.evaluate_best_weapon( nullptr );
    std::map<tripoint, int> effectiveness_map;
    std::vector<npc_attack_rating> effectiveness =
        avatar_as_npc.get_current_attack()->all_evaluations( avatar_as_npc, nullptr );
    for( const npc_attack_rating &effectiveness_at_point : effectiveness ) {
        if( !effectiveness_at_point.value() ) {
            continue;
        }
        effectiveness_map[effectiveness_at_point.target()] = *effectiveness_at_point.value();
    }
    return effectiveness_map;
}

void cata_tiles::draw( const point &dest, const tripoint &center, int width, int height,
                       std::multimap<point, formatted_text> &overlay_strings,
                       color_block_overlay_container &color_blocks )
{
    if( !g ) {
        return;
    }

#if defined(__ANDROID__)
    // Attempted bugfix for Google Play crash - prevent divide-by-zero if no tile
    // width/height specified
    if( tile_width == 0 || tile_height == 0 ) {
        return;
    }
#endif

    {
        //set clipping to prevent drawing over stuff we shouldn't
        SDL_Rect clipRect = {dest.x, dest.y, width, height};
        printErrorIf( SDL_RenderSetClipRect( renderer.get(), &clipRect ) != 0,
                      "SDL_RenderSetClipRect failed" );

        //fill render area with black to prevent artifacts where no new pixels are drawn
        geometry->rect( renderer, clipRect, SDL_Color() );
    }

    point s;
    get_window_tile_counts( width, height, s.x, s.y );

    init_light();
    map &here = get_map();
    const visibility_variables &cache = here.get_visibility_variables_cache();

    const bool iso_mode = tile_iso;

    o = iso_mode ? center.xy() : center.xy() - point( POSX, POSY );

    op = dest;
    // Rounding up to include incomplete tiles at the bottom/right edges
    screentile_width = divide_round_up( width, tile_width );
    screentile_height = divide_round_up( height, tile_height );

    const int min_col = 0;
    const int max_col = s.x;
    const int min_row = 0;
    const int max_row = s.y;

    avatar &you = get_avatar();
    //limit the render area to maximum view range (121x121 square centered on player)
    const point min_visible( you.posx() % SEEX, you.posy() % SEEY );
    const point max_visible( ( you.posx() % SEEX ) + ( MAPSIZE - 1 ) * SEEX,
                             ( you.posy() % SEEY ) + ( MAPSIZE - 1 ) * SEEY );

    const level_cache &ch = here.access_cache( center.z );

    // Map memory should be at least the size of the view range
    // so that new tiles can be memorized, and at least the size of the display
    // since at farthest zoom displayed area may be bigger than view range.
    const point min_mm_reg = point(
                                 std::min( o.x, min_visible.x ),
                                 std::min( o.y, min_visible.y )
                             );
    const point max_mm_reg = point(
                                 std::max( s.x + o.x, max_visible.x ),
                                 std::max( s.y + o.y, max_visible.y )
                             );
    you.prepare_map_memory_region(
        here.getabs( tripoint( min_mm_reg, center.z ) ),
        here.getabs( tripoint( max_mm_reg, center.z ) )
    );

    //set up a default tile for the edges outside the render area
    visibility_type offscreen_type = visibility_type::DARK;
    if( cache.u_is_boomered ) {
        offscreen_type = visibility_type::BOOMER_DARK;
    }

    //retrieve night vision goggle status once per draw
    auto vision_cache = you.get_vision_modes();
    nv_goggles_activated = vision_cache[NV_GOGGLES];

    // check that the creature for which we'll draw the visibility map is still alive at that point
    if( g->display_overlay_state( ACTION_DISPLAY_VISIBILITY ) &&
        g->displaying_visibility_creature ) {
        const Creature *creature = g->displaying_visibility_creature;
        const auto is_same_creature_predicate = [&creature]( const Creature & c ) {
            return creature == &c;
        };
        if( g->get_creature_if( is_same_creature_predicate ) == nullptr )  {
            g->displaying_visibility_creature = nullptr;
        }
    }
    const point half_tile( tile_width / 2, 0 );
    const point quarter_tile( tile_width / 4, tile_height / 4 );
    if( g->display_overlay_state( ACTION_DISPLAY_VEHICLE_AI ) ) {
        for( const wrapped_vehicle &elem : here.get_vehicles() ) {
            const vehicle &veh = *elem.v;
            const point veh_pos = veh.global_pos3().xy();
            for( const auto &overlay_data : veh.get_debug_overlay_data() ) {
                const point pt = veh_pos + std::get<0>( overlay_data );
                const int color = std::get<1>( overlay_data );
                const std::string &text = std::get<2>( overlay_data );
                overlay_strings.emplace( player_to_screen( pt ),
                                         formatted_text( text, color,
                                                 text_alignment::left ) );
            }
        }
    }
    const auto apply_visible = [&]( const tripoint & np, const level_cache & ch, map & here ) {
        return np.y < min_visible.y || np.y > max_visible.y ||
               np.x < min_visible.x || np.x > max_visible.x ||
               would_apply_vision_effects( here.get_visibility( ch.visibility_cache[np.x][np.y],
                                           cache ) );
    };
    std::map<tripoint, int> npc_attack_rating_map;
    int max_npc_effectiveness = 0;
    if( g->display_overlay_state( ACTION_DISPLAY_NPC_ATTACK_POTENTIAL ) ) {
        npc_attack_rating_map = display_npc_attack_potential();
        for( const std::pair<const tripoint, int> &pair : npc_attack_rating_map ) {
            max_npc_effectiveness = std::max( pair.second, max_npc_effectiveness );
        }
    }
    for( int row = min_row; row < max_row; row ++ ) {
        std::vector<tile_render_info> draw_points;
        draw_points.reserve( max_col );
        for( int col = min_col; col < max_col; col ++ ) {
            point temp;
            if( iso_mode ) {
                // in isometric, rows and columns represent a checkerboard screen space,
                // and we place the appropriate tile in valid squares by getting position
                // relative to the screen center.
                if( modulo( row - s.y / 2, 2 ) != modulo( col - s.x / 2, 2 ) ) {
                    continue;
                }
                temp.x = divide_round_down( col - row - s.x / 2 + s.y / 2, 2 ) + o.x;
                temp.y = divide_round_down( row + col - s.y / 2 - s.x / 2, 2 ) + o.y;
            } else {
                temp.x = col + o.x;
                temp.y = row + o.y;
            }
            const tripoint pos( temp, center.z );
            const int &x = pos.x;
            const int &y = pos.y;

            lit_level ll;
            // invisible to normal eyes
            bool invisible[5];
            invisible[0] = false;

            if( y < min_visible.y || y > max_visible.y || x < min_visible.x || x > max_visible.x ) {
                if( has_memory_at( pos ) ) {
                    ll = lit_level::MEMORIZED;
                    invisible[0] = true;
                } else if( has_draw_override( pos ) ) {
                    ll = lit_level::DARK;
                    invisible[0] = true;
                } else {
                    apply_vision_effects( pos, offscreen_type );
                    continue;
                }
            } else {
                ll = ch.visibility_cache[x][y];
            }

            // Add scent value to the overlay_strings list for every visible tile when
            // displaying scent
            if( g->display_overlay_state( ACTION_DISPLAY_SCENT ) && !invisible[0] ) {
                const int scent_value = get_scent().get( pos );
                if( scent_value > 0 ) {
                    overlay_strings.emplace( player_to_screen( point( x, y ) ) + half_tile,
                                             formatted_text( std::to_string( scent_value ),
                                                     8 + catacurses::yellow, direction::NORTH ) );
                }
            }

            // Add scent type to the overlay_strings list for every visible tile when
            // displaying scent
            if( g->display_overlay_state( ACTION_DISPLAY_SCENT_TYPE ) && !invisible[0] ) {
                const scenttype_id scent_type = get_scent().get_type( pos );
                if( !scent_type.is_empty() ) {
                    overlay_strings.emplace( player_to_screen( point( x, y ) ) + half_tile,
                                             formatted_text( scent_type.c_str(),
                                                     8 + catacurses::yellow, direction::NORTH ) );
                }
            }

            if( g->display_overlay_state( ACTION_DISPLAY_RADIATION ) ) {
                const auto rad_override = radiation_override.find( pos );
                const bool rad_overridden = rad_override != radiation_override.end();
                if( rad_overridden || !invisible[0] ) {
                    const int rad_value = rad_overridden ? rad_override->second :
                                          here.get_radiation( pos );
                    catacurses::base_color col;
                    if( rad_value > 0 ) {
                        col = catacurses::green;
                    } else {
                        col = catacurses::cyan;
                    }
                    overlay_strings.emplace( player_to_screen( point( x, y ) ) + half_tile,
                                             formatted_text( std::to_string( rad_value ),
                                                     8 + col, direction::NORTH ) );
                }
            }

            if( g->display_overlay_state( ACTION_DISPLAY_NPC_ATTACK_POTENTIAL ) ) {
                if( npc_attack_rating_map.count( pos ) ) {
                    const int val = npc_attack_rating_map.at( pos );
                    short color;
                    if( val <= 0 ) {
                        color = catacurses::red;
                    } else if( val == max_npc_effectiveness ) {
                        color = catacurses::cyan;
                    } else {
                        color = catacurses::white;
                    }
                    overlay_strings.emplace( player_to_screen( point( x, y ) ) + half_tile,
                                             formatted_text( std::to_string( val ), color,
                                                     direction::NORTH ) );
                }
            }

            // Add temperature value to the overlay_strings list for every visible tile when
            // displaying temperature
            if( g->display_overlay_state( ACTION_DISPLAY_TEMPERATURE ) && !invisible[0] ) {
                int temp_value = get_weather().get_temperature( pos );
                int ctemp = temp_to_celsius( temp_value );
                short color;
                const short bold = 8;
                if( ctemp > 40 ) {
                    color = catacurses::red;
                } else if( ctemp > 25 ) {
                    color = catacurses::yellow + bold;
                } else if( ctemp > 10 ) {
                    color = catacurses::green + bold;
                } else if( ctemp > 0 ) {
                    color = catacurses::white + bold;
                } else if( ctemp > -10 ) {
                    color = catacurses::cyan + bold;
                } else {
                    color = catacurses::blue + bold;
                }
                if( get_option<std::string>( "USE_CELSIUS" ) == "celsius" ) {
                    temp_value = temp_to_celsius( temp_value );
                } else if( get_option<std::string>( "USE_CELSIUS" ) == "kelvin" ) {
                    temp_value = temp_to_kelvin( temp_value );

                }
                overlay_strings.emplace( player_to_screen( point( x, y ) ) + half_tile,
                                         formatted_text( std::to_string( temp_value ), color,
                                                 direction::NORTH ) );
            }

            if( g->display_overlay_state( ACTION_DISPLAY_VISIBILITY ) &&
                g->displaying_visibility_creature && !invisible[0] ) {
                const bool visibility = g->displaying_visibility_creature->sees( pos );

                // color overlay.
                SDL_Color block_color = visibility ? windowsPalette[catacurses::green] :
                                        SDL_Color{ 192, 192, 192, 255 };
                block_color.a = 100;
                color_blocks.first = SDL_BLENDMODE_BLEND;
                color_blocks.second.emplace( player_to_screen( point( x, y ) ), block_color );

                // overlay string
                std::string visibility_str = visibility ? "+" : "-";
                overlay_strings.emplace( player_to_screen( point( x, y ) ) + quarter_tile,
                                         formatted_text( visibility_str, catacurses::black,
                                                 direction::NORTH ) );
            }

            static std::vector<SDL_Color> lighting_colors;
            // color hue in the range of [0..10], 0 being white,  10 being blue
            auto draw_debug_tile = [&]( const int color_hue, const std::string & text ) {
                if( lighting_colors.empty() ) {
                    SDL_Color white = { 255, 255, 255, 255 };
                    SDL_Color blue = { 0, 0, 255, 255 };
                    lighting_colors = color_linear_interpolate( white, blue, 9 );
                }
                point tile_pos = player_to_screen( point( x, y ) );

                // color overlay
                SDL_Color color = lighting_colors[std::min( std::max( 0, color_hue ), 10 )];
                color.a = 100;
                color_blocks.first = SDL_BLENDMODE_BLEND;
                color_blocks.second.emplace( tile_pos, color );

                // string overlay
                overlay_strings.emplace( tile_pos + quarter_tile, formatted_text( text, catacurses::black,
                                         direction::NORTH ) );
            };

            if( g->display_overlay_state( ACTION_DISPLAY_LIGHTING ) ) {
                if( g->displaying_lighting_condition == 0 ) {
                    const float light = here.ambient_light_at( {x, y, center.z} );
                    // note: lighting will be constrained in the [1.0, 11.0] range.
                    int intensity = static_cast<int>( std::max( 1.0, LIGHT_AMBIENT_LIT - light + 1.0 ) ) - 1;
                    draw_debug_tile( intensity, string_format( "%.1f", light ) );
                }
            }

            if( g->display_overlay_state( ACTION_DISPLAY_TRANSPARENCY ) ) {
                const float tr = here.light_transparency( {x, y, center.z} );
                int intensity =  tr <= LIGHT_TRANSPARENCY_SOLID ? 10 :  static_cast<int>
                                 ( ( tr - LIGHT_TRANSPARENCY_OPEN_AIR ) * 8 );
                draw_debug_tile( intensity, string_format( "%.2f", tr ) );
            }

            if( g->display_overlay_state( ACTION_DISPLAY_REACHABILITY_ZONES ) ) {
                tripoint tile_pos( x, y, center.z );
                int value = here.reachability_cache_value( tile_pos,
                            g->debug_rz_display.r_cache_vertical, g->debug_rz_display.quadrant );
                // use color to denote reachability from you to the target tile according to the cache
                bool reachable = here.has_potential_los( you.pos(), tile_pos );
                draw_debug_tile( reachable ? 0 : 6, std::to_string( value ) );
            }

            if( !invisible[0] && apply_vision_effects( pos, here.get_visibility( ll, cache ) ) ) {
                const Creature *critter = g->critter_at( pos, true );
                if( has_draw_override( pos ) || has_memory_at( pos ) ||
                    ( critter && ( you.sees_with_infrared( *critter ) ||
                                   you.sees_with_specials( *critter ) ) ) ) {

                    invisible[0] = true;
                } else {
                    continue;
                }
            }
            for( int i = 0; i < 4; i++ ) {
                const tripoint np = pos + neighborhood[i];
                invisible[1 + i] = apply_visible( np, ch, here );
            }

            int height_3d = 0;

            // light level is now used for choosing between grayscale filter and normal lit tiles.
            draw_terrain( pos, ll, height_3d, invisible );

            draw_points.emplace_back( pos, height_3d, ll, invisible );
        }
        const std::array<decltype( &cata_tiles::draw_furniture ), 11> drawing_layers = {{
                &cata_tiles::draw_furniture, &cata_tiles::draw_graffiti, &cata_tiles::draw_trap,
                &cata_tiles::draw_field_or_item, &cata_tiles::draw_vpart_below,
                &cata_tiles::draw_critter_at_below, &cata_tiles::draw_terrain_below,
                &cata_tiles::draw_vpart, &cata_tiles::draw_critter_at,
                &cata_tiles::draw_zone_mark, &cata_tiles::draw_zombie_revival_indicators
            }
        };
        // for each of the drawing layers in order, back to front ...
        for( auto f : drawing_layers ) {
            // ... draw all the points we drew terrain for, in the same order
            for( auto &p : draw_points ) {
                ( this->*f )( p.pos, p.ll, p.height_3d, p.invisible );
            }
        }
        // display number of monsters to spawn in mapgen preview
        for( const auto &p : draw_points ) {
            const auto mon_override = monster_override.find( p.pos );
            if( mon_override != monster_override.end() ) {
                const int count = std::get<1>( mon_override->second );
                const bool more = std::get<2>( mon_override->second );
                if( count > 1 || more ) {
                    std::string text = "x" + std::to_string( count );
                    if( more ) {
                        text += "+";
                    }
                    overlay_strings.emplace( player_to_screen( p.pos.xy() ) + half_tile,
                                             formatted_text( text, catacurses::red,
                                                     direction::NORTH ) );
                }
            }
            if( !p.invisible[0] ) {
                here.check_and_set_seen_cache( p.pos );
            }
        }
    }
    // tile overrides are already drawn in the previous code
    void_radiation_override();
    void_terrain_override();
    void_furniture_override();
    void_graffiti_override();
    void_trap_override();
    void_field_override();
    void_item_override();
    void_vpart_override();
    void_draw_below_override();
    void_monster_override();

    //Memorize everything the character just saw even if it wasn't displayed.
    for( int mem_y = min_visible.y; mem_y <= max_visible.y; mem_y++ ) {
        for( int mem_x = min_visible.x; mem_x <= max_visible.x; mem_x++ ) {
            half_open_rectangle<point> already_drawn(
                point( min_col, min_row ), point( max_col, max_row ) );
            if( iso_mode ) {
                // calculate the screen position according to the drawing code above
                // (division rounded down):

                // mem_x = ( col - row - sx / 2 + sy / 2 ) / 2 + o.x;
                // mem_y = ( row + col - sy / 2 - sx / 2 ) / 2 + o.y;
                // ( col - sx / 2 ) % 2 = ( row - sy / 2 ) % 2
                // ||
                // \/
                const int col = mem_y + mem_x + s.x / 2 - o.y - o.x;
                const int row = mem_y - mem_x + s.y / 2 - o.y + o.x;
                if( already_drawn.contains( point( col, row ) ) ) {
                    continue;
                }
            } else {
                // calculate the screen position according to the drawing code above:

                // mem_x = col + o.x
                // mem_y = row + o.y
                // ||
                // \/
                // col = mem_x - o.x
                // row = mem_y - o.y
                if( already_drawn.contains( point( mem_x, mem_y ) - o ) ) {
                    continue;
                }
            }
            const tripoint p( mem_x, mem_y, center.z );
            lit_level lighting = ch.visibility_cache[p.x][p.y];
            if( apply_vision_effects( p, here.get_visibility( lighting, cache ) ) ) {
                continue;
            }
            int height_3d = 0;
            bool invisible[5];
            invisible[0] = false;
            for( int i = 0; i < 4; i++ ) {
                const tripoint np = p + neighborhood[i];
                invisible[1 + i] = apply_visible( np, ch, here );
            }
            //calling draw to memorize everything.
            //bypass cache check in case we learn something new about the terrain's connections
            draw_terrain( p, lighting, height_3d, invisible );
            if( here.check_seen_cache( p ) ) {
                draw_furniture( p, lighting, height_3d, invisible );
                draw_trap( p, lighting, height_3d, invisible );
                draw_vpart( p, lighting, height_3d, invisible );
                here.check_and_set_seen_cache( p );
            }
        }
    }

    in_animation = do_draw_explosion || do_draw_custom_explosion ||
                   do_draw_bullet || do_draw_hit || do_draw_line ||
                   do_draw_cursor || do_draw_highlight || do_draw_weather ||
                   do_draw_sct || do_draw_zones;

    draw_footsteps_frame( center );
    if( in_animation ) {
        if( do_draw_explosion ) {
            draw_explosion_frame();
        }
        if( do_draw_custom_explosion ) {
            draw_custom_explosion_frame();
        }
        if( do_draw_bullet ) {
            draw_bullet_frame();
        }
        if( do_draw_hit ) {
            draw_hit_frame();
            void_hit();
        }
        if( do_draw_line ) {
            draw_line();
            void_line();
        }
        if( do_draw_weather ) {
            draw_weather_frame();
            void_weather();
        }
        if( do_draw_sct ) {
            draw_sct_frame( overlay_strings );
            void_sct();
        }
        if( do_draw_zones ) {
            draw_zones_frame();
            void_zones();
        }
        if( do_draw_cursor ) {
            draw_cursor();
            void_cursor();
        }
        if( do_draw_highlight ) {
            draw_highlight();
            void_highlight();
        }
    } else if( you.view_offset != tripoint_zero && !you.in_vehicle ) {
        // check to see if player is located at ter
        draw_from_id_string( "cursor", C_NONE, empty_string,
                             tripoint( g->ter_view_p.xy(), center.z ), 0, 0, lit_level::LIT,
                             false );
    }
    if( you.controlling_vehicle ) {
        cata::optional<tripoint> indicator_offset = g->get_veh_dir_indicator_location( true );
        if( indicator_offset ) {
            draw_from_id_string( "cursor", C_NONE, empty_string,
                                 indicator_offset->xy() +
                                 tripoint( you.posx(), you.posy(), center.z ),
                                 0, 0, lit_level::LIT, false );
        }
    }

    printErrorIf( SDL_RenderSetClipRect( renderer.get(), nullptr ) != 0,
                  "SDL_RenderSetClipRect failed" );
}

void cata_tiles::draw_minimap( const point &dest, const tripoint &center, int width, int height )
{
    minimap->draw( SDL_Rect{ dest.x, dest.y, width, height }, center );
}

void cata_tiles::get_window_tile_counts( const int width, const int height, int &columns,
        int &rows ) const
{
    if( tile_iso ) {
        columns = std::ceil( static_cast<double>( width ) / tile_width ) * 2 + 4;
        rows = std::ceil( static_cast<double>( height ) / ( tile_width / 2.0 - 1 ) ) * 2 + 4;
    } else {
        columns = std::ceil( static_cast<double>( width ) / tile_width );
        rows = std::ceil( static_cast<double>( height ) / tile_height );
    }
}

bool cata_tiles::draw_from_id_string( const std::string &id, const tripoint &pos, int subtile,
                                      int rota,
                                      lit_level ll, bool apply_night_vision_goggles )
{
    int nullint = 0;
    return cata_tiles::draw_from_id_string( id, C_NONE, empty_string, pos, subtile,
                                            rota, ll, apply_night_vision_goggles, nullint, 0 );
}

bool cata_tiles::draw_from_id_string( const std::string &id, TILE_CATEGORY category,
                                      const std::string &subcategory, const tripoint &pos,
                                      int subtile, int rota, lit_level ll,
                                      bool apply_night_vision_goggles )
{
    int nullint = 0;
    return cata_tiles::draw_from_id_string( id, category, subcategory, pos, subtile, rota,
                                            ll, apply_night_vision_goggles, nullint, 0 );
}

bool cata_tiles::draw_from_id_string( const std::string &id, const tripoint &pos, int subtile,
                                      int rota,
                                      lit_level ll, bool apply_night_vision_goggles,
                                      int &height_3d )
{
    return cata_tiles::draw_from_id_string( id, C_NONE, empty_string, pos, subtile,
                                            rota, ll, apply_night_vision_goggles, height_3d, 0 );
}

bool cata_tiles::draw_from_id_string( const std::string &id, TILE_CATEGORY category,
                                      const std::string &subcategory, const tripoint &pos,
                                      int subtile, int rota, lit_level ll,
                                      bool apply_night_vision_goggles, int &height_3d )
{
<<<<<<< HEAD
    return cata_tiles::draw_from_id_string( id, category, subcategory, pos, subtile, rota,
                                            ll, apply_night_vision_goggles, height_3d, 0 );
}


=======
    return cata_tiles::draw_from_id_string( id, category, subcategory, pos, subtile, rota, ll,
                                            apply_night_vision_goggles, height_3d, "" );
}

>>>>>>> 8ecef8e9
cata::optional<tile_lookup_res>
cata_tiles::find_tile_with_season( const std::string &id ) const
{
    const season_type season = season_of_year( calendar::turn );
    return tileset_ptr->find_tile_type_by_season( id, season );
}

template<typename T>
cata::optional<tile_lookup_res>
cata_tiles::find_tile_looks_like_by_string_id( const std::string &id, TILE_CATEGORY category,
        const int looks_like_jumps_limit ) const
{
    const string_id<T> s_id( id );
    if( !s_id.is_valid() ) {
        return cata::nullopt;
    }
    const T &obj = s_id.obj();
    return find_tile_looks_like( obj.looks_like, category, "", looks_like_jumps_limit - 1 );
}

cata::optional<tile_lookup_res>
cata_tiles::find_tile_looks_like( const std::string &id, TILE_CATEGORY category,
                                  const std::string &variant,
                                  const int looks_like_jumps_limit ) const
{
    if( id.empty() || looks_like_jumps_limit <= 0 ) {
        return cata::nullopt;
    }

    /*
    *  Note on memory management:
    *  This method must returns pointers to the objects (std::string *id  and tile_type * tile)
    *  that are valid when this metod returns. Ideally they should have the lifetime
    *  that is equal or exceeds lifetime of `this` or `this::tileset_ptr`.
    *  For example, `id` argument may have shorter lifetime and thus should not be returned!
    *  The result of `find_tile_with_season` is OK to be returned, because it's guaranteed to
    *  return pointers to the keys and values that are stored inside the `tileset_ptr`.
    */
    // Try the variant first
    if( !variant.empty() ) {
        const auto tile_variant_with_season = find_tile_with_season( id + "_var_" + variant );
        if( tile_variant_with_season ) {
            return tile_variant_with_season;
        } else {
            // Then try the non-variant
            const auto tile_with_season = find_tile_with_season( id );
            if( tile_with_season ) {
                return tile_with_season;
            }
        }
    } else {
        const auto tile_with_season = find_tile_with_season( id );
        if( tile_with_season ) {
            return tile_with_season;
        }
    }

    // Then do looks_like
    switch( category ) {
        case C_FURNITURE:
            return find_tile_looks_like_by_string_id<furn_t>( id, category, looks_like_jumps_limit );
        case C_TERRAIN:
            return find_tile_looks_like_by_string_id<ter_t>( id, category, looks_like_jumps_limit );
        case C_FIELD:
            return find_tile_looks_like_by_string_id<field_type>( id, category, looks_like_jumps_limit );
        case C_MONSTER:
            return find_tile_looks_like_by_string_id<mtype>( id, category, looks_like_jumps_limit );
        case C_OVERMAP_TERRAIN: {
            cata::optional<tile_lookup_res> ret;
            const oter_type_str_id type_tmp( id );
            if( !type_tmp.is_valid() ) {
                return ret;
            }

            int jump_limit = looks_like_jumps_limit;
            for( const std::string &looks_like : type_tmp.obj().looks_like ) {

                ret = find_tile_looks_like( looks_like, category, "", jump_limit - 1 );
                if( ret.has_value() ) {
                    return ret;
                }

                jump_limit--;
                if( jump_limit <= 0 ) {
                    return ret;
                }
            }

            return ret;
        }

        case C_VEHICLE_PART: {
            cata::optional<tile_lookup_res> ret;
            // vehicle parts start with vp_ for their tiles, but not their IDs
            const vpart_id new_vpid( id.substr( 3 ) );
            // check the base id for a vehicle with variant parts
            vpart_id base_vpid;
            std::string variant_id;
            std::tie( base_vpid, variant_id ) = get_vpart_id_variant( new_vpid );
            if( base_vpid.is_valid() ) {
                ret = find_tile_looks_like( "vp_" + base_vpid.str(), category, "", looks_like_jumps_limit - 1 );
            }
            if( !ret.has_value() ) {
                if( new_vpid.is_valid() ) {
                    const vpart_info &new_vpi = new_vpid.obj();
                    ret = find_tile_looks_like( "vp_" + new_vpi.looks_like, category, "", looks_like_jumps_limit - 1 );
                }
            }
            return ret;
        }

        case C_ITEM: {
            if( !item::type_is_defined( itype_id( id ) ) ) {
                if( string_starts_with( id, "corpse_" ) ) {
                    return find_tile_looks_like(
                               "corpse", category, "", looks_like_jumps_limit - 1
                           );
                }
                return cata::nullopt;
            }
            const itype *new_it = item::find_type( itype_id( id ) );
            return find_tile_looks_like( new_it->looks_like.str(), category, "", looks_like_jumps_limit - 1 );
        }

        default:
            return cata::nullopt;
    }
}

bool cata_tiles::find_overlay_looks_like( const bool male, const std::string &overlay,
        const std::string &variant, std::string &draw_id )
{
    bool exists = false;

    std::string looks_like;
    std::string over_type;

    if( string_starts_with( overlay, "worn_" ) ) {
        looks_like = overlay.substr( 5 );
        over_type = "worn_";
    } else if( string_starts_with( overlay, "wielded_" ) ) {
        looks_like = overlay.substr( 8 );
        over_type = "wielded_";
    } else {
        looks_like = overlay;
    }

    draw_id.clear();
    str_append( draw_id,
                ( male ? "overlay_male_" : "overlay_female_" ), over_type, looks_like, "_var_", variant );
    if( tileset_ptr->find_tile_type( draw_id ) ) {
        return true;
    }
    for( int cnt = 0; cnt < 10 && !looks_like.empty(); cnt++ ) {
        draw_id.clear();
        str_append( draw_id,
                    ( male ? "overlay_male_" : "overlay_female_" ), over_type, looks_like );
        if( tileset_ptr->find_tile_type( draw_id ) ) {
            exists = true;
            break;
        }
        draw_id.clear();
        str_append( draw_id, "overlay_", over_type, looks_like );
        if( tileset_ptr->find_tile_type( draw_id ) ) {
            exists = true;
            break;
        }
        if( string_starts_with( looks_like, "mutation_active_" ) ) {
            looks_like = "mutation_" + looks_like.substr( 16 );
            continue;
        }
        if( !item::type_is_defined( itype_id( looks_like ) ) ) {
            break;
        }
        const itype *new_it = item::find_type( itype_id( looks_like ) );
        looks_like = new_it->looks_like.str();
    }
    return exists;
}

bool cata_tiles::draw_from_id_string( const std::string &id, TILE_CATEGORY category,
                                      const std::string &subcategory, const tripoint &pos,
                                      int subtile, int rota, lit_level ll,
<<<<<<< HEAD
                                      bool apply_night_vision_goggles, int &height_3d, int intensity_level )
=======
                                      bool apply_night_vision_goggles, int &height_3d, const std::string &variant )
>>>>>>> 8ecef8e9
{
    // If the ID string does not produce a drawable tile
    // it will revert to the "unknown" tile.
    // The "unknown" tile is one that is highly visible so you kinda can't miss it :D

    // check to make sure that we are drawing within a valid area
    // [0->width|height / tile_width|height]

    half_open_rectangle<point> screen_bounds( o, o + point( screentile_width, screentile_height ) );
    if( !tile_iso &&
        !screen_bounds.contains( pos.xy() ) ) {
        return false;
    }

<<<<<<< HEAD
=======
    cata::optional<tile_lookup_res> res = find_tile_looks_like( id, category, variant );
>>>>>>> 8ecef8e9
    const tile_type *tt = nullptr;
    cata::optional<tile_lookup_res> res;

    // check if there is an available intensity tile and if there is use that instead of the basic tile
    // this is only relevant for fields
    if( intensity_level > 0 ) {
        res = find_tile_looks_like( id + "_int" + std::to_string( intensity_level ), category );
        if( res ) {
            tt = &( res -> tile() );
        }
    }

    if( !tt ) {
        res = find_tile_looks_like( id, category );
        if( res ) {
            tt = &( res -> tile() );
        }
    }
    const std::string &found_id = res ? ( res->id() ) : id;

    if( !tt ) {
        uint32_t sym = UNKNOWN_UNICODE;
        nc_color col = c_white;
        if( category == C_FURNITURE ) {
            const furn_str_id fid( found_id );
            if( fid.is_valid() ) {
                const furn_t &f = fid.obj();
                sym = f.symbol();
                col = f.color();
            }
        } else if( category == C_TERRAIN ) {
            const ter_str_id tid( found_id );
            if( tid.is_valid() ) {
                const ter_t &t = tid.obj();
                sym = t.symbol();
                col = t.color();
            }
        } else if( category == C_MONSTER ) {
            const mtype_id mid( found_id );
            if( mid.is_valid() ) {
                const mtype &mt = mid.obj();
                sym = UTF8_getch( mt.sym );
                col = mt.color;
            }
        } else if( category == C_VEHICLE_PART ) {
            const std::pair<std::string,
                  std::string> &vpid_data = get_vpart_str_variant( found_id.substr( 3 ) );
            const vpart_id vpid( vpid_data.first );
            if( vpid.is_valid() ) {
                const vpart_info &v = vpid.obj();

                if( subtile == open_ ) {
                    sym = '\'';
                } else if( subtile == broken ) {
                    sym = v.sym_broken;
                } else {
                    sym = v.sym;
                    if( !vpid_data.second.empty() ) {
                        const auto &var_data = v.symbols.find( vpid_data.second );
                        if( var_data != v.symbols.end() ) {
                            sym = var_data->second;
                        }
                    }
                }
                subtile = -1;

                tileray face = tileray( units::from_degrees( rota ) );
                sym = special_symbol( face.dir_symbol( sym ) );
                rota = 0;

                col = v.color;
            }
        } else if( category == C_FIELD ) {
            const field_type_id fid = field_type_id( found_id );
            sym = fid->get_intensity_level().symbol;
            col = fid->get_intensity_level().color;
        } else if( category == C_TRAP ) {
            const trap_str_id tmp( found_id );
            if( tmp.is_valid() ) {
                const trap &t = tmp.obj();
                sym = t.sym;
                col = t.color;
            }
        } else if( category == C_ITEM ) {
            item tmp;
            if( string_starts_with( found_id, "corpse_" ) ) {
                tmp = item( itype_corpse, calendar::turn_zero );
            } else {
                tmp = item( found_id, calendar::turn_zero );
            }
            sym = tmp.symbol().empty() ? ' ' : tmp.symbol().front();
            col = tmp.color();
        } else if( category == C_OVERMAP_TERRAIN ) {
            const oter_type_str_id tmp( id );
            if( tmp.is_valid() ) {
                sym = tmp->symbol;
                col = tmp->color;
            }
        } else if( category == C_OVERMAP_NOTE ) {
            sym = id[5];
            col = color_from_string( id.substr( 7, id.length() - 1 ) );
        }
        // Special cases for walls
        switch( sym ) {
            case LINE_XOXO:
            case LINE_XOXO_UNICODE:
                sym = LINE_XOXO_C;
                break;
            case LINE_OXOX:
            case LINE_OXOX_UNICODE:
                sym = LINE_OXOX_C;
                break;
            case LINE_XXOO:
            case LINE_XXOO_UNICODE:
                sym = LINE_XXOO_C;
                break;
            case LINE_OXXO:
            case LINE_OXXO_UNICODE:
                sym = LINE_OXXO_C;
                break;
            case LINE_OOXX:
            case LINE_OOXX_UNICODE:
                sym = LINE_OOXX_C;
                break;
            case LINE_XOOX:
            case LINE_XOOX_UNICODE:
                sym = LINE_XOOX_C;
                break;
            case LINE_XXXO:
            case LINE_XXXO_UNICODE:
                sym = LINE_XXXO_C;
                break;
            case LINE_XXOX:
            case LINE_XXOX_UNICODE:
                sym = LINE_XXOX_C;
                break;
            case LINE_XOXX:
            case LINE_XOXX_UNICODE:
                sym = LINE_XOXX_C;
                break;
            case LINE_OXXX:
            case LINE_OXXX_UNICODE:
                sym = LINE_OXXX_C;
                break;
            case LINE_XXXX:
            case LINE_XXXX_UNICODE:
                sym = LINE_XXXX_C;
                break;
            default:
                // sym goes unchanged
                break;
        }

        if( sym != 0 && sym < 256 ) {
            // see cursesport.cpp, function wattron
            const int pairNumber = col.to_color_pair_index();
            const cata_cursesport::pairs &colorpair = cata_cursesport::colorpairs[pairNumber];
            // What about isBlink?
            const bool isBold = col.is_bold();
            const int FG = colorpair.FG + ( isBold ? 8 : 0 );
            std::string generic_id = get_ascii_tile_id( sym, FG, -1 );

            // do not rotate fallback tiles!
            if( sym != LINE_XOXO_C && sym != LINE_OXOX_C ) {
                rota = 0;
            }
            if( tileset_ptr->find_tile_type( generic_id ) ) {
                return draw_from_id_string( generic_id, pos, subtile, rota,
                                            ll, apply_night_vision_goggles );
            }
            // Try again without color this time (using default color).
            generic_id = get_ascii_tile_id( sym, -1, -1 );
            if( tileset_ptr->find_tile_type( generic_id ) ) {
                return draw_from_id_string( generic_id, pos, subtile, rota,
                                            ll, apply_night_vision_goggles );
            }
        }
    }

    // if id is not found, try to find a tile for the category+subcategory combination
    if( !tt ) {
        const std::string &category_id = TILE_CATEGORY_IDS[category];
        if( !category_id.empty() && !subcategory.empty() ) {
            tt = tileset_ptr->find_tile_type( "unknown_" + category_id + "_" + subcategory );
        }
    }

    // if at this point we have no tile, try just the category
    if( !tt ) {
        const std::string &category_id = TILE_CATEGORY_IDS[category];
        if( !category_id.empty() ) {
            tt = tileset_ptr->find_tile_type( "unknown_" + category_id );
        }
    }

    // if we still have no tile, we're out of luck, fall back to unknown
    if( !tt ) {
        tt = tileset_ptr->find_tile_type( "unknown" );
    }

    //  this really shouldn't happen, but the tileset creator might have forgotten to define
    // an unknown tile
    if( !tt ) {
        return false;
    }

    const tile_type &display_tile = *tt;
    // check to see if the display_tile is multitile, and if so if it has the key related to
    // subtile
    if( subtile != -1 && display_tile.multitile ) {
        const auto &display_subtiles = display_tile.available_subtiles;
        const auto end = std::end( display_subtiles );
        if( std::find( begin( display_subtiles ), end, multitile_keys[subtile] ) != end ) {
            // append subtile name to tile and re-find display_tile
            return draw_from_id_string( found_id + "_" + multitile_keys[subtile],
                                        category, subcategory, pos, -1, rota, ll, apply_night_vision_goggles,
                                        height_3d );
        }
    }

    // translate from player-relative to screen relative tile position
    const point screen_pos = player_to_screen( pos.xy() );

    auto simple_point_hash = []( const auto & p ) {
        return p.x + p.y * 65536;
    };

    // seed the PRNG to get a reproducible random int
    // TODO: faster solution here
    unsigned int seed = 0;
    map &here = get_map();
    // TODO: determine ways other than category to differentiate more types of sprites
    switch( category ) {
        case C_TERRAIN:
        case C_FIELD:
        case C_LIGHTING:
            // stationary map tiles, seed based on map coordinates
            seed = simple_point_hash( here.getabs( pos ) );
            break;
        case C_VEHICLE_PART:
            // vehicle parts, seed based on coordinates within the vehicle
            // TODO: also use some vehicle id, for less predictability
        {
            // new scope for variable declarations
            const auto vp_override = vpart_override.find( pos );
            const bool vp_overridden = vp_override != vpart_override.end();
            if( vp_overridden ) {
                const vpart_id &vp_id = std::get<0>( vp_override->second );
                if( vp_id ) {
                    const point &mount = std::get<4>( vp_override->second );
                    seed = simple_point_hash( mount );
                }
            } else {
                const optional_vpart_position vp = here.veh_at( pos );
                if( vp ) {
                    seed = simple_point_hash( vp->mount() );
                }
            }

            // convert vehicle 360-degree direction (0=E,45=SE, etc) to 4-way tile
            // rotation (0=N,1=W,etc)
            tileray face = tileray( units::from_degrees( rota ) );
            rota = 3 - face.dir4();

        }
        break;
        case C_FURNITURE: {
            // If the furniture is not movable, we'll allow seeding by the position
            // since we won't get the behavior that occurs where the tile constantly
            // changes when the player grabs the furniture and drags it, causing the
            // seed to change.
            const furn_str_id fid( found_id );
            if( fid.is_valid() ) {
                const furn_t &f = fid.obj();
                if( !f.is_movable() ) {
                    seed = simple_point_hash( here.getabs( pos ) );
                }
            }
        }
        break;
        case C_OVERMAP_TERRAIN:
            seed = simple_point_hash( pos );
        case C_ITEM:
        case C_TRAP:
        case C_NONE:
        case C_BULLET:
        case C_HIT_ENTITY:
        case C_WEATHER:
            // TODO: come up with ways to make random sprites consistent for these types
            break;
        case C_MONSTER:
            // FIXME: add persistent id to Creature type, instead of using monster pointer address
            if( monster_override.find( pos ) == monster_override.end() ) {
                seed = reinterpret_cast<uintptr_t>( g->critter_at<monster>( pos ) );
            }
            break;
        default:
            // player
            if( string_starts_with( found_id, "player_" ) ) {
                seed = get_player_character().name[0];
                break;
            }
            // NPC
            if( string_starts_with( found_id, "npc_" ) ) {
                if( npc *const guy = g->critter_at<npc>( pos ) ) {
                    seed = guy->getID().get_value();
                    break;
                }
            }
    }

    // make sure we aren't going to rotate the tile if it shouldn't be rotated
    if( !display_tile.rotates && !( category == C_NONE ) && !( category == C_MONSTER ) ) {
        rota = 0;
    }

    unsigned int loc_rand = 0;
    // only bother mixing up a hash/random value if the tile has some sprites to randomly pick
    // between
    if( display_tile.fg.size() > 1 || display_tile.bg.size() > 1 ) {
        static const auto rot32 = []( const unsigned int x, const int k ) {
            return ( x << k ) | ( x >> ( 32 - k ) );
        };
        // use a fair mix function to turn the "random" seed into a random int
        // taken from public domain code at http://burtleburtle.net/bob/c/lookup3.c 2015/12/11
        unsigned int a = seed;
        unsigned int b = -seed;
        unsigned int c = seed * seed;
        c ^= b;
        c -= rot32( b, 14 );
        a ^= c;
        a -= rot32( c, 11 );
        b ^= a;
        b -= rot32( a, 25 );
        c ^= b;
        c -= rot32( b, 16 );
        a ^= c;
        a -= rot32( c, 4 );
        b ^= a;
        b -= rot32( a, 14 );
        c ^= b;
        c -= rot32( b, 24 );
        loc_rand = c;

        // idle tile animations:
        if( display_tile.animated ) {
            // idle animations run during the user's turn, and the animation speed
            // needs to be defined by the tileset to look good, so we use system clock:
            auto now = std::chrono::system_clock::now();
            auto now_ms = std::chrono::time_point_cast<std::chrono::milliseconds>( now );
            auto value = now_ms.time_since_epoch();
            // aiming roughly at the standard 60 frames per second:
            int animation_frame = value.count() / 17;
            // offset by log_rand so that everything does not blink at the same time:
            animation_frame += loc_rand;
            int frames_in_loop = display_tile.fg.get_weight();
            // loc_rand is actually the weighed index of the selected tile, and
            // for animations the "weight" is the number of frames to show the tile for:
            loc_rand = animation_frame % frames_in_loop;
        }
    }

    //draw it!
    draw_tile_at( display_tile, screen_pos, loc_rand, rota, ll,
                  apply_night_vision_goggles, height_3d );

    return true;
}

bool cata_tiles::draw_sprite_at(
    const tile_type &tile, const weighted_int_list<std::vector<int>> &svlist,
    const point &p, unsigned int loc_rand, bool rota_fg, int rota, lit_level ll,
    bool apply_night_vision_goggles )
{
    int nullint = 0;
    return cata_tiles::draw_sprite_at( tile, svlist, p, loc_rand, rota_fg, rota, ll,
                                       apply_night_vision_goggles, nullint );
}

bool cata_tiles::draw_sprite_at(
    const tile_type &tile, const weighted_int_list<std::vector<int>> &svlist,
    const point &p, unsigned int loc_rand, bool rota_fg, int rota, lit_level ll,
    bool apply_night_vision_goggles, int &height_3d )
{
    const std::vector<int> *picked = svlist.pick( loc_rand );
    if( !picked ) {
        return true;
    }
    const std::vector<int> &spritelist = *picked;
    if( spritelist.empty() ) {
        return true;
    }

    int ret = 0;
    // blit foreground based on rotation
    bool rotate_sprite = false;
    int sprite_num = 0;
    if( !rota_fg && spritelist.size() == 1 ) {
        // don't rotate, a background tile without manual rotations
        rotate_sprite = false;
        sprite_num = 0;
    } else if( spritelist.size() == 1 ) {
        // just one tile, apply SDL sprite rotation if not in isometric mode
        rotate_sprite = true;
        sprite_num = 0;
    } else {
        // multiple rotated tiles defined, don't apply sprite rotation after picking one
        rotate_sprite = false;
        // two tiles, tile 0 is N/S, tile 1 is E/W
        // four tiles, 0=N, 1=E, 2=S, 3=W
        // extending this to more than 4 rotated tiles will require changing rota to degrees
        sprite_num = rota % spritelist.size();
    }

    const int sprite_index = spritelist[sprite_num];
    const texture *sprite_tex = tileset_ptr->get_tile( sprite_index );

    //use night vision colors when in use
    //then use low light tile if available
    if( ll == lit_level::MEMORIZED ) {
        if( const texture *ptr = tileset_ptr->get_memory_tile( sprite_index ) ) {
            sprite_tex = ptr;
        }
    } else if( apply_night_vision_goggles ) {
        if( ll != lit_level::LOW ) {
            if( const texture *ptr = tileset_ptr->get_overexposed_tile( sprite_index ) ) {
                sprite_tex = ptr;
            }
        } else {
            if( const texture *ptr = tileset_ptr->get_night_tile( sprite_index ) ) {
                sprite_tex = ptr;
            }
        }
    } else if( ll == lit_level::LOW ) {
        if( const texture *ptr = tileset_ptr->get_shadow_tile( sprite_index ) ) {
            sprite_tex = ptr;
        }
    }

    int width = 0;
    int height = 0;
    std::tie( width, height ) = sprite_tex->dimension();

    SDL_Rect destination;
    destination.x = p.x + tile.offset.x * tile_width / tileset_ptr->get_tile_width();
    destination.y = p.y + ( tile.offset.y - height_3d ) *
                    tile_width / tileset_ptr->get_tile_width();
    destination.w = width * tile_width / tileset_ptr->get_tile_width();
    destination.h = height * tile_height / tileset_ptr->get_tile_height();

    if( rotate_sprite ) {
        switch( rota ) {
            default:
            case 0:
                // unrotated (and 180, with just two sprites)
                ret = sprite_tex->render_copy_ex( renderer, &destination, 0, nullptr,
                                                  SDL_FLIP_NONE );
                break;
            case 1:
                // 90 degrees (and 270, with just two sprites)
#if defined(_WIN32) && defined(CROSS_LINUX)
                // For an unknown reason, additional offset is required in direct3d mode
                // for cross-compilation from Linux to Windows
                if( direct3d_mode ) {
                    destination.y -= 1;
                }
#endif
                if( !tile_iso ) {
                    // never rotate isometric tiles
                    ret = sprite_tex->render_copy_ex( renderer, &destination, -90, nullptr,
                                                      SDL_FLIP_NONE );
                } else {
                    ret = sprite_tex->render_copy_ex( renderer, &destination, 0, nullptr,
                                                      SDL_FLIP_NONE );
                }
                break;
            case 2:
                // 180 degrees, implemented with flips instead of rotation
                if( !tile_iso ) {
                    // never flip isometric tiles vertically
                    ret = sprite_tex->render_copy_ex( renderer, &destination, 0, nullptr,
                                                      static_cast<SDL_RendererFlip>( SDL_FLIP_HORIZONTAL | SDL_FLIP_VERTICAL ) );
                } else {
                    ret = sprite_tex->render_copy_ex( renderer, &destination, 0, nullptr,
                                                      SDL_FLIP_NONE );
                }
                break;
            case 3:
                // 270 degrees
#if defined(_WIN32) && defined(CROSS_LINUX)
                // For an unknown reason, additional offset is required in direct3d mode
                // for cross-compilation from Linux to Windows
                if( direct3d_mode ) {
                    destination.x -= 1;
                }
#endif
                if( !tile_iso ) {
                    // never rotate isometric tiles
                    ret = sprite_tex->render_copy_ex( renderer, &destination, 90, nullptr,
                                                      SDL_FLIP_NONE );
                } else {
                    ret = sprite_tex->render_copy_ex( renderer, &destination, 0, nullptr,
                                                      SDL_FLIP_NONE );
                }
                break;
            case 4:
                // flip horizontally
                ret = sprite_tex->render_copy_ex( renderer, &destination, 0, nullptr,
                                                  static_cast<SDL_RendererFlip>( SDL_FLIP_HORIZONTAL ) );
        }
    } else {
        // don't rotate, same as case 0 above
        ret = sprite_tex->render_copy_ex( renderer, &destination, 0, nullptr, SDL_FLIP_NONE );
    }

    printErrorIf( ret != 0, "SDL_RenderCopyEx() failed" );
    // this reference passes all the way back up the call chain back to
    // cata_tiles::draw() std::vector<tile_render_info> draw_points[].height_3d
    // where we are accumulating the height of every sprite stacked up in a tile
    height_3d += tile.height_3d;
    return true;
}

bool cata_tiles::draw_tile_at(
    const tile_type &tile, const point &p, unsigned int loc_rand, int rota,
    lit_level ll, bool apply_night_vision_goggles, int &height_3d )
{
    draw_sprite_at( tile, tile.bg, p, loc_rand, /*fg:*/ false, rota, ll,
                    apply_night_vision_goggles );
    draw_sprite_at( tile, tile.fg, p, loc_rand, /*fg:*/ true, rota, ll,
                    apply_night_vision_goggles, height_3d );
    return true;
}

bool cata_tiles::would_apply_vision_effects( const visibility_type visibility ) const
{
    return visibility != visibility_type::CLEAR;
}

bool cata_tiles::apply_vision_effects( const tripoint &pos,
                                       const visibility_type visibility )
{
    if( !would_apply_vision_effects( visibility ) ) {
        return false;
    }
    std::string light_name;
    switch( visibility ) {
        case visibility_type::HIDDEN:
            light_name = "lighting_hidden";
            break;
        case visibility_type::LIT:
            light_name = "lighting_lowlight_light";
            break;
        case visibility_type::BOOMER:
            light_name = "lighting_boomered_light";
            break;
        case visibility_type::BOOMER_DARK:
            light_name = "lighting_boomered_dark";
            break;
        case visibility_type::DARK:
            light_name = "lighting_lowlight_dark";
            break;
        case visibility_type::CLEAR:
            // should never happen
            break;
    }

    // lighting is never rotated, though, could possibly add in random rotation?
    draw_from_id_string( light_name, C_LIGHTING, empty_string, pos, 0, 0, lit_level::LIT, false );

    return true;
}

bool cata_tiles::draw_terrain_below( const tripoint &p, const lit_level, int &,
                                     const bool ( &invisible )[5] )
{
    map &here = get_map();
    const auto low_override = draw_below_override.find( p );
    const bool low_overridden = low_override != draw_below_override.end();
    if( low_overridden ? !low_override->second :
        ( invisible[0] || here.dont_draw_lower_floor( p ) ) ) {
        return false;
    }

    tripoint pbelow = tripoint( p.xy(), p.z - 1 );
    SDL_Color tercol = curses_color_to_SDL( c_dark_gray );

    const ter_t &curr_ter = here.ter( pbelow ).obj();
    const furn_t &curr_furn = here.furn( pbelow ).obj();
    int part_below;
    int sizefactor = 2;
    if( curr_furn.has_flag( TFLAG_SEEN_FROM_ABOVE ) || curr_furn.movecost < 0 ) {
        tercol = curses_color_to_SDL( curr_furn.color() );
    } else if( const vehicle *veh = here.veh_at_internal( pbelow, part_below ) ) {
        const int roof = veh->roof_at_part( part_below );
        const auto vpobst = vpart_position( const_cast<vehicle &>( *veh ),
                                            part_below ).obstacle_at_part();
        tercol = curses_color_to_SDL( ( roof >= 0 ||
                                        vpobst ) ? c_light_gray : c_magenta );
        sizefactor = ( roof >= 0 || vpobst ) ? 4 : 2;
    } else if( curr_ter.has_flag( TFLAG_SEEN_FROM_ABOVE ) || curr_ter.has_flag( TFLAG_NO_FLOOR ) ||
               curr_ter.movecost == 0 ) {
        tercol = curses_color_to_SDL( curr_ter.color() );
    } else {
        sizefactor = 4;
        tercol = curses_color_to_SDL( curr_ter.color() );
    }

    SDL_Rect belowRect;
    belowRect.h = tile_width / sizefactor;
    belowRect.w = tile_height / sizefactor;
    if( tile_iso ) {
        belowRect.h = ( belowRect.h * 2 ) / 3;
        belowRect.w = ( belowRect.w * 3 ) / 4;
    }
    // translate from player-relative to screen relative tile position
    point screen;
    if( tile_iso ) {
        screen.x = ( ( pbelow.x - o.x ) - ( o.y - pbelow.y ) + screentile_width - 2 ) *
                   tile_width / 2 + op.x;
        // y uses tile_width because width is definitive for iso tiles
        // tile footprints are half as tall as wide, arbitrarily tall
        screen.y = ( ( pbelow.y - o.y ) - ( pbelow.x - o.x ) - 4 ) * tile_width / 4 +
                   screentile_height * tile_height / 2 + // TODO: more obvious centering math
                   op.y;
    } else {
        screen.x = ( pbelow.x - o.x ) * tile_width + op.x;
        screen.y = ( pbelow.y - o.y ) * tile_height + op.y;
    }
    belowRect.x = screen.x + ( tile_width - belowRect.w ) / 2;
    belowRect.y = screen.y + ( tile_height - belowRect.h ) / 2;
    if( tile_iso ) {
        belowRect.y += tile_height / 8;
    }
    geometry->rect( renderer, belowRect, tercol );

    return true;
}

bool cata_tiles::draw_terrain( const tripoint &p, const lit_level ll, int &height_3d,
                               const bool ( &invisible )[5] )
{
    map &here = get_map();
    const auto override = terrain_override.find( p );
    const bool overridden = override != terrain_override.end();
    bool neighborhood_overridden = overridden;
    if( !neighborhood_overridden ) {
        for( const point &dir : neighborhood ) {
            if( terrain_override.find( p + dir ) != terrain_override.end() ) {
                neighborhood_overridden = true;
                break;
            }
        }
    }
    // first memorize the actual terrain
    const ter_id &t = here.ter( p );
    if( t && !invisible[0] ) {
        int subtile = 0;
        int rotation = 0;
        int connect_group = 0;
        if( t.obj().connects( connect_group ) ) {
            get_connect_values( p, subtile, rotation, connect_group, {} );
            // re-memorize previously seen terrain in case new connections have been seen
            here.set_memory_seen_cache_dirty( p );
        } else {
            get_terrain_orientation( p, rotation, subtile, {}, invisible );
            // do something to get other terrain orientation values
        }
        const std::string &tname = t.id().str();
        if( here.check_seen_cache( p ) ) {
            get_avatar().memorize_tile( here.getabs( p ), tname, subtile, rotation );
        }
        // draw the actual terrain if there's no override
        if( !neighborhood_overridden ) {
            return draw_from_id_string( tname, C_TERRAIN, empty_string, p, subtile, rotation, ll,
                                        nv_goggles_activated, height_3d );
        }
    }
    if( invisible[0] ? overridden : neighborhood_overridden ) {
        // and then draw the override terrain
        const ter_id &t2 = overridden ? override->second : t;
        if( t2 ) {
            // both the current and neighboring overrides may change the appearance
            // of the tile, so always re-calculate it.
            int subtile = 0;
            int rotation = 0;
            int connect_group = 0;
            if( t2.obj().connects( connect_group ) ) {
                get_connect_values( p, subtile, rotation, connect_group, terrain_override );
            } else {
                get_terrain_orientation( p, rotation, subtile, terrain_override, invisible );
            }
            const std::string &tname = t2.id().str();
            // tile overrides are never memorized
            // tile overrides are always shown with full visibility
            const lit_level lit = overridden ? lit_level::LIT : ll;
            const bool nv = overridden ? false : nv_goggles_activated;
            return draw_from_id_string( tname, C_TERRAIN, empty_string, p, subtile, rotation,
                                        lit, nv, height_3d );
        }
    } else if( invisible[0] && has_terrain_memory_at( p ) ) {
        // try drawing memory if invisible and not overridden
        const auto &t = get_terrain_memory_at( p );
        return draw_from_id_string( t.tile, C_TERRAIN, empty_string, p, t.subtile, t.rotation,
                                    lit_level::MEMORIZED, nv_goggles_activated, height_3d );
    }
    return false;
}

bool cata_tiles::has_memory_at( const tripoint &p ) const
{
    avatar &you = get_avatar();
    if( you.should_show_map_memory() ) {
        const memorized_terrain_tile t = you.get_memorized_tile( get_map().getabs( p ) );
        return !t.tile.empty();
    }
    return false;
}

bool cata_tiles::has_terrain_memory_at( const tripoint &p ) const
{
    avatar &you = get_avatar();
    if( you.should_show_map_memory() ) {
        const memorized_terrain_tile t = you.get_memorized_tile( get_map().getabs( p ) );
        if( string_starts_with( t.tile, "t_" ) ) {
            return true;
        }
    }
    return false;
}

bool cata_tiles::has_furniture_memory_at( const tripoint &p ) const
{
    avatar &you = get_avatar();
    if( you.should_show_map_memory() ) {
        const memorized_terrain_tile t = you.get_memorized_tile( get_map().getabs( p ) );
        if( string_starts_with( t.tile, "f_" ) ) {
            return true;
        }
    }
    return false;
}

bool cata_tiles::has_trap_memory_at( const tripoint &p ) const
{
    avatar &you = get_avatar();
    if( you.should_show_map_memory() ) {
        const memorized_terrain_tile t = you.get_memorized_tile( get_map().getabs( p ) );
        if( string_starts_with( t.tile, "tr_" ) ) {
            return true;
        }
    }
    return false;
}

bool cata_tiles::has_vpart_memory_at( const tripoint &p ) const
{
    avatar &you = get_avatar();
    if( you.should_show_map_memory() ) {
        const memorized_terrain_tile t = you.get_memorized_tile( get_map().getabs( p ) );
        if( string_starts_with( t.tile, "vp_" ) ) {
            return true;
        }
    }
    return false;
}

memorized_terrain_tile cata_tiles::get_terrain_memory_at( const tripoint &p ) const
{
    avatar &you = get_avatar();
    if( you.should_show_map_memory() ) {
        const memorized_terrain_tile t = you.get_memorized_tile( get_map().getabs( p ) );
        if( string_starts_with( t.tile, "t_" ) ) {
            return t;
        }
    }
    return {};
}

memorized_terrain_tile cata_tiles::get_furniture_memory_at( const tripoint &p ) const
{
    avatar &you = get_avatar();
    if( you.should_show_map_memory() ) {
        const memorized_terrain_tile t = you.get_memorized_tile( get_map().getabs( p ) );
        if( string_starts_with( t.tile, "f_" ) ) {
            return t;
        }
    }
    return {};
}

memorized_terrain_tile cata_tiles::get_trap_memory_at( const tripoint &p ) const
{
    avatar &you = get_avatar();
    if( you.should_show_map_memory() ) {
        const memorized_terrain_tile t = you.get_memorized_tile( get_map().getabs( p ) );
        if( string_starts_with( t.tile, "tr_" ) ) {
            return t;
        }
    }
    return {};
}

memorized_terrain_tile cata_tiles::get_vpart_memory_at( const tripoint &p ) const
{
    avatar &you = get_avatar();
    if( you.should_show_map_memory() ) {
        const memorized_terrain_tile t = you.get_memorized_tile( get_map().getabs( p ) );
        if( string_starts_with( t.tile, "vp_" ) ) {
            return t;
        }
    }
    return {};
}

bool cata_tiles::draw_furniture( const tripoint &p, const lit_level ll, int &height_3d,
                                 const bool ( &invisible )[5] )
{
    avatar &you = get_avatar();
    const auto override = furniture_override.find( p );
    const bool overridden = override != furniture_override.end();
    bool neighborhood_overridden = overridden;
    if( !neighborhood_overridden ) {
        for( const point &dir : neighborhood ) {
            if( furniture_override.find( p + dir ) != furniture_override.end() ) {
                neighborhood_overridden = true;
                break;
            }
        }
    }
    map &here = get_map();
    // first memorize the actual furniture
    const furn_id &f = here.furn( p );
    if( f && !invisible[0] ) {
        const int neighborhood[4] = {
            static_cast<int>( here.furn( p + point_south ) ),
            static_cast<int>( here.furn( p + point_east ) ),
            static_cast<int>( here.furn( p + point_west ) ),
            static_cast<int>( here.furn( p + point_north ) )
        };
        int subtile = 0;
        int rotation = 0;
        int connect_group = 0;
        if( f.obj().connects( connect_group ) ) {
            get_furn_connect_values( p, subtile, rotation, connect_group, {} );
        } else {
            get_tile_values_with_ter( p, f.to_i(), neighborhood, subtile, rotation );
        }
        const std::string &fname = f.id().str();
        if( !( you.get_grab_type() == object_type::FURNITURE
               && p == you.pos() + you.grab_point )
            && here.check_seen_cache( p ) ) {
            you.memorize_tile( here.getabs( p ), fname, subtile, rotation );
        }
        // draw the actual furniture if there's no override
        if( !neighborhood_overridden ) {
            return draw_from_id_string( fname, C_FURNITURE, empty_string, p, subtile, rotation, ll,
                                        nv_goggles_activated, height_3d );
        }
    }
    if( invisible[0] ? overridden : neighborhood_overridden ) {
        // and then draw the override furniture
        const furn_id &f2 = overridden ? override->second : f;
        if( f2 ) {
            // both the current and neighboring overrides may change the appearance
            // of the tile, so always re-calculate it.
            const auto furn = [&]( const tripoint & q, const bool invis ) -> furn_id {
                const auto it = furniture_override.find( q );
                return it != furniture_override.end() ? it->second :
                ( !overridden || !invis ) ? here.furn( q ) : f_null;
            };
            const int neighborhood[4] = {
                static_cast<int>( furn( p + point_south, invisible[1] ) ),
                static_cast<int>( furn( p + point_east, invisible[2] ) ),
                static_cast<int>( furn( p + point_west, invisible[3] ) ),
                static_cast<int>( furn( p + point_north, invisible[4] ) )
            };
            int subtile = 0;
            int rotation = 0;
            int connect_group = 0;
            if( f.obj().connects( connect_group ) ) {
                get_furn_connect_values( p, subtile, rotation, connect_group, {} );
            } else {
                get_tile_values_with_ter( p, f.to_i(), neighborhood, subtile, rotation );
            }
            get_tile_values_with_ter( p, f2.to_i(), neighborhood, subtile, rotation );
            const std::string &fname = f2.id().str();
            // tile overrides are never memorized
            // tile overrides are always shown with full visibility
            const lit_level lit = overridden ? lit_level::LIT : ll;
            const bool nv = overridden ? false : nv_goggles_activated;
            return draw_from_id_string( fname, C_FURNITURE, empty_string, p, subtile, rotation,
                                        lit, nv, height_3d );
        }
    } else if( invisible[0] && has_furniture_memory_at( p ) ) {
        // try drawing memory if invisible and not overridden
        const auto &t = get_furniture_memory_at( p );
        return draw_from_id_string( t.tile, C_FURNITURE, empty_string, p, t.subtile, t.rotation,
                                    lit_level::MEMORIZED, nv_goggles_activated, height_3d );
    }
    return false;
}

bool cata_tiles::draw_trap( const tripoint &p, const lit_level ll, int &height_3d,
                            const bool ( &invisible )[5] )
{
    const auto override = trap_override.find( p );
    const bool overridden = override != trap_override.end();
    bool neighborhood_overridden = overridden;
    if( !neighborhood_overridden ) {
        for( const point &dir : neighborhood ) {
            if( trap_override.find( p + dir ) != trap_override.end() ) {
                neighborhood_overridden = true;
                break;
            }
        }
    }

    avatar &you = get_avatar();
    map &here = get_map();
    // first memorize the actual trap
    const trap &tr = here.tr_at( p );
    if( !tr.is_null() && !invisible[0] && tr.can_see( p, you ) ) {
        const int neighborhood[4] = {
            static_cast<int>( here.tr_at( p + point_south ).loadid ),
            static_cast<int>( here.tr_at( p + point_east ).loadid ),
            static_cast<int>( here.tr_at( p + point_west ).loadid ),
            static_cast<int>( here.tr_at( p + point_north ).loadid )
        };
        int subtile = 0;
        int rotation = 0;
        get_tile_values( tr.loadid.to_i(), neighborhood, subtile, rotation );
        const std::string trname = tr.loadid.id().str();
        if( here.check_seen_cache( p ) ) {
            you.memorize_tile( here.getabs( p ), trname, subtile, rotation );
        }
        // draw the actual trap if there's no override
        if( !neighborhood_overridden ) {
            return draw_from_id_string( trname, C_TRAP, empty_string, p, subtile, rotation, ll,
                                        nv_goggles_activated, height_3d );
        }
    }
    if( overridden || ( !invisible[0] && neighborhood_overridden &&
                        tr.can_see( p, you ) ) ) {
        // and then draw the override trap
        const trap_id &tr2 = overridden ? override->second : tr.loadid;
        if( tr2 ) {
            // both the current and neighboring overrides may change the appearance
            // of the tile, so always re-calculate it.
            const auto tr_at = [&]( const tripoint & q, const bool invis ) -> trap_id {
                const auto it = trap_override.find( q );
                return it != trap_override.end() ? it->second :
                ( !overridden || !invis ) ? here.tr_at( q ).loadid : tr_null;
            };
            const int neighborhood[4] = {
                static_cast<int>( tr_at( p + point_south, invisible[1] ) ),
                static_cast<int>( tr_at( p + point_east, invisible[2] ) ),
                static_cast<int>( tr_at( p + point_west, invisible[3] ) ),
                static_cast<int>( tr_at( p + point_north, invisible[4] ) )
            };
            int subtile = 0;
            int rotation = 0;
            get_tile_values( tr2.to_i(), neighborhood, subtile, rotation );
            const std::string &trname = tr2.id().str();
            // tile overrides are never memorized
            // tile overrides are always shown with full visibility
            const lit_level lit = overridden ? lit_level::LIT : ll;
            const bool nv = overridden ? false : nv_goggles_activated;
            return draw_from_id_string( trname, C_TRAP, empty_string, p, subtile, rotation,
                                        lit, nv, height_3d );
        }
    } else if( invisible[0] && has_trap_memory_at( p ) ) {
        // try drawing memory if invisible and not overridden
        const auto &t = get_trap_memory_at( p );
        return draw_from_id_string( t.tile, C_TRAP, empty_string, p, t.subtile, t.rotation,
                                    lit_level::MEMORIZED, nv_goggles_activated, height_3d );
    }
    return false;
}

bool cata_tiles::draw_graffiti( const tripoint &p, const lit_level ll, int &height_3d,
                                const bool ( &invisible )[5] )
{
    const auto override = graffiti_override.find( p );
    const bool overridden = override != graffiti_override.end();
    if( overridden ? !override->second : ( invisible[0] || !get_map().has_graffiti_at( p ) ) ) {
        return false;
    }
    const lit_level lit = overridden ? lit_level::LIT : ll;
    return draw_from_id_string( "graffiti", C_NONE, empty_string, p, 0, 0, lit, false, height_3d );
}

bool cata_tiles::draw_field_or_item( const tripoint &p, const lit_level ll, int &height_3d,
                                     const bool ( &invisible )[5] )
{
    const auto fld_override = field_override.find( p );
    const bool fld_overridden = fld_override != field_override.end();
    map &here = get_map();
    const field_type_id &fld = fld_overridden ?
                               fld_override->second : here.field_at( p ).displayed_field_type();
    bool ret_draw_field = false;
    bool ret_draw_items = false;
    if( ( fld_overridden || !invisible[0] ) && fld.obj().display_field ) {
        const lit_level lit = fld_overridden ? lit_level::LIT : ll;
        const bool nv = fld_overridden ? false : nv_goggles_activated;

        auto field_at = [&]( const tripoint & q, const bool invis ) -> field_type_id {
            const auto it = field_override.find( q );
            return it != field_override.end() ? it->second :
            ( !fld_overridden || !invis ) ? here.field_at( q ).displayed_field_type() : fd_null;
        };
        // for rotation information
        const int neighborhood[4] = {
            static_cast<int>( field_at( p + point_south, invisible[1] ) ),
            static_cast<int>( field_at( p + point_east, invisible[2] ) ),
            static_cast<int>( field_at( p + point_west, invisible[3] ) ),
            static_cast<int>( field_at( p + point_north, invisible[4] ) )
        };

        int subtile = 0;
        int rotation = 0;
        get_tile_values( fld.to_i(), neighborhood, subtile, rotation );

        //get field intensity
        //-1 is needed since it seems intensity in the field is counted from 1 instead of 0
        int intensity = fld_overridden ? 0 : here.field_at( p ).displayed_intensity() - 1;

        int nullint = 0;
        ret_draw_field = draw_from_id_string( fld.id().str(), C_FIELD, empty_string, p, subtile,
                                              rotation, lit, nv, nullint, intensity );
    }
    if( fld.obj().display_items ) {
        const auto it_override = item_override.find( p );
        const bool it_overridden = it_override != item_override.end();

        itype_id it_id;
        mtype_id mon_id;
        std::string variant;
        bool hilite = false;
        const itype *it_type;
        if( it_overridden ) {
            it_id = std::get<0>( it_override->second );
            mon_id = std::get<1>( it_override->second );
            hilite = std::get<2>( it_override->second );
            it_type = item::find_type( it_id );
        } else if( !invisible[0] && here.sees_some_items( p, get_player_character() ) ) {
            const maptile &tile = here.maptile_at( p );
            const item &itm = tile.get_uppermost_item();
            if( itm.has_gun_variant() ) {
                variant = itm.gun_variant().id;
            }
            const mtype *const mon = itm.get_mtype();
            it_id = itm.typeId();
            mon_id = mon ? mon->id : mtype_id::NULL_ID();
            hilite = tile.get_item_count() > 1;
            it_type = itm.type;
        } else {
            it_type = nullptr;
        }
        if( it_type && !it_id.is_null() ) {
            const std::string disp_id = it_id == itype_corpse && mon_id ?
                                        "corpse_" + mon_id.str() : it_id.str();
            const std::string it_category = it_type->get_item_type_string();
            const lit_level lit = it_overridden ? lit_level::LIT : ll;
            const bool nv = it_overridden ? false : nv_goggles_activated;

            ret_draw_items = draw_from_id_string( disp_id, C_ITEM, it_category, p, 0, 0, lit,
                                                  nv, height_3d, variant );
            if( ret_draw_items && hilite ) {
                draw_item_highlight( p );
            }
        }
    }
    return ret_draw_field && ret_draw_items;
}

bool cata_tiles::draw_vpart_below( const tripoint &p, const lit_level /*ll*/, int &/*height_3d*/,
                                   const bool ( &invisible )[5] )
{
    const auto low_override = draw_below_override.find( p );
    const bool low_overridden = low_override != draw_below_override.end();
    if( low_overridden ? !low_override->second : ( invisible[0] ||
            get_map().dont_draw_lower_floor( p ) ) ) {
        return false;
    }
    tripoint pbelow( p.xy(), p.z - 1 );
    int height_3d_below = 0;
    bool below_invisible[5];
    std::fill_n( below_invisible, 5, false );
    return draw_vpart( pbelow, lit_level::LOW, height_3d_below, below_invisible );
}

bool cata_tiles::draw_vpart( const tripoint &p, lit_level ll, int &height_3d,
                             const bool ( &invisible )[5] )
{
    const auto override = vpart_override.find( p );
    const bool overridden = override != vpart_override.end();
    map &here = get_map();
    // first memorize the actual vpart
    const optional_vpart_position vp = here.veh_at( p );
    if( vp && !invisible[0] ) {
        const vehicle &veh = vp->vehicle();
        const int veh_part = vp->part_index();
        // Gets the visible part, should work fine once tileset vp_ids are updated to work
        // with the vehicle part json ids
        // get the vpart_id
        char part_mod = 0;
        const std::string &vp_id = veh.part_id_string( veh_part, part_mod );
        const int subtile = part_mod == 1 ? open_ : part_mod == 2 ? broken : 0;
        const int rotation = std::round( to_degrees( veh.face.dir() ) );
        const std::string vpname = "vp_" + vp_id;
        avatar &you = get_avatar();
        if( !veh.forward_velocity() && !veh.player_in_control( you )
            && !( you.get_grab_type() == object_type::VEHICLE
                  && veh.get_points().count( you.pos() + you.grab_point ) )
            && here.check_seen_cache( p ) ) {
            you.memorize_tile( here.getabs( p ), vpname, subtile, rotation );
        }
        if( !overridden ) {
            const cata::optional<vpart_reference> cargopart = vp.part_with_feature( "CARGO", true );
            const bool draw_highlight = cargopart &&
                                        !veh.get_items( cargopart->part_index() ).empty();
            const bool ret = draw_from_id_string( vpname, C_VEHICLE_PART, empty_string, p,
                                                  subtile, rotation, ll, nv_goggles_activated,
                                                  height_3d );
            if( ret && draw_highlight ) {
                draw_item_highlight( p );
            }
            return ret;
        }
    }
    if( overridden ) {
        // and then draw the override vpart
        const vpart_id &vp2 = std::get<0>( override->second );
        if( vp2 ) {
            const char part_mod = std::get<1>( override->second );
            const int subtile = part_mod == 1 ? open_ : part_mod == 2 ? broken : 0;
            const units::angle rotation = std::get<2>( override->second );
            const int draw_highlight = std::get<3>( override->second );
            const std::string vpname = "vp_" + vp2.str();
            // tile overrides are never memorized
            // tile overrides are always shown with full visibility
            const bool ret = draw_from_id_string( vpname, C_VEHICLE_PART, empty_string, p,
                                                  subtile, to_degrees( rotation ), lit_level::LIT,
                                                  false, height_3d );
            if( ret && draw_highlight ) {
                draw_item_highlight( p );
            }
            return ret;
        }
    } else if( invisible[0] && has_vpart_memory_at( p ) ) {
        // try drawing memory if invisible and not overridden
        const auto &t = get_vpart_memory_at( p );
        return draw_from_id_string( t.tile, C_VEHICLE_PART, empty_string, p, t.subtile, t.rotation,
                                    lit_level::MEMORIZED, nv_goggles_activated, height_3d );
    }
    return false;
}

bool cata_tiles::draw_critter_at_below( const tripoint &p, const lit_level, int &,
                                        const bool ( &invisible )[5] )
{
    // Check if we even need to draw below. If not, bail.
    const auto low_override = draw_below_override.find( p );
    const bool low_overridden = low_override != draw_below_override.end();
    if( low_overridden ? !low_override->second : ( invisible[0] ||
            get_map().dont_draw_lower_floor( p ) ) ) {
        return false;
    }

    tripoint pbelow( p.xy(), p.z - 1 );

    // Get the critter at the location below. If there isn't one,
    // we can bail.
    const Creature *critter = g->critter_at( pbelow, true );
    if( critter == nullptr ) {
        return false;
    }

    Character &you = get_player_character();
    // Check if the player can actually see the critter. We don't care if
    // it's via infrared or not, just whether or not they're seen. If not,
    // we can bail.
    if( !you.sees( *critter ) &&
        !( you.sees_with_infrared( *critter ) || you.sees_with_specials( *critter ) ) ) {
        return false;
    }

    const point screen_point = player_to_screen( pbelow.xy() );

    SDL_Color tercol = curses_color_to_SDL( c_red );
    const int sizefactor = 2;

    SDL_Rect belowRect;
    belowRect.h = tile_width / sizefactor;
    belowRect.w = tile_height / sizefactor;

    if( tile_iso ) {
        belowRect.h = ( belowRect.h * 2 ) / 3;
        belowRect.w = ( belowRect.w * 3 ) / 4;
    }

    belowRect.x = screen_point.x + ( tile_width - belowRect.w ) / 2;
    belowRect.y = screen_point.y + ( tile_height - belowRect.h ) / 2;

    if( tile_iso ) {
        belowRect.y += tile_height / 8;
    }

    geometry->rect( renderer, belowRect, tercol );

    return true;
}

bool cata_tiles::draw_critter_at( const tripoint &p, lit_level ll, int &height_3d,
                                  const bool ( &invisible )[5] )
{
    bool result;
    bool is_player;
    bool sees_player;
    Creature::Attitude attitude;
    Character &you = get_player_character();
    const auto override = monster_override.find( p );
    if( override != monster_override.end() ) {
        const mtype_id id = std::get<0>( override->second );
        if( !id ) {
            return false;
        }
        is_player = false;
        sees_player = false;
        attitude = std::get<3>( override->second );
        const std::string &chosen_id = id.str();
        const std::string &ent_subcategory = id.obj().species.empty() ?
                                             empty_string : id.obj().species.begin()->str();
        result = draw_from_id_string( chosen_id, C_MONSTER, ent_subcategory, p, corner, 0,
                                      lit_level::LIT, false, height_3d );
    } else if( !invisible[0] ) {
        const Creature *pcritter = g->critter_at( p, true );
        if( pcritter == nullptr ) {
            return false;
        }
        const Creature &critter = *pcritter;

        if( !you.sees( critter ) ) {
            if( you.sees_with_infrared( critter ) ||
                you.sees_with_specials( critter ) ) {
                return draw_from_id_string( "infrared_creature", C_NONE, empty_string, p, 0, 0,
                                            lit_level::LIT, false, height_3d );
            }
            return false;
        }
        result = false;
        sees_player = false;
        is_player = false;
        attitude = Creature::Attitude::ANY;
        const monster *m = dynamic_cast<const monster *>( &critter );
        if( m != nullptr ) {
            const TILE_CATEGORY ent_category = C_MONSTER;
            std::string ent_subcategory = empty_string;
            if( !m->type->species.empty() ) {
                ent_subcategory = m->type->species.begin()->str();
            }
            const int subtile = corner;
            // depending on the toggle flip sprite left or right
            int rot_facing = -1;
            if( m->facing == FacingDirection::RIGHT ) {
                rot_facing = 0;
            } else if( m->facing == FacingDirection::LEFT ) {
                rot_facing = 4;
            }
            if( rot_facing >= 0 ) {
                const auto ent_name = m->type->id;
                std::string chosen_id = ent_name.str();
                if( m->has_effect( effect_ridden ) ) {
                    int pl_under_height = 6;
                    if( m->mounted_player ) {
                        draw_entity_with_overlays( *m->mounted_player, p, ll, pl_under_height );
                    }
                    const std::string prefix = "rid_";
                    std::string copy_id = chosen_id;
                    const std::string ridden_id = copy_id.insert( 0, prefix );
                    const tile_type *tt = tileset_ptr->find_tile_type( ridden_id );
                    if( tt ) {
                        chosen_id = ridden_id;
                    }
                }
                result = draw_from_id_string( chosen_id, ent_category, ent_subcategory, p,
                                              subtile, rot_facing, ll, false, height_3d );
                sees_player = m->sees( you );
                attitude = m->attitude_to( you );
            }
        }
        const Character *pl = dynamic_cast<const Character *>( &critter );
        if( pl != nullptr ) {
            draw_entity_with_overlays( *pl, p, ll, height_3d );
            result = true;
            if( pl->is_avatar() ) {
                is_player = true;
            } else {
                sees_player = pl->sees( you );
                attitude = pl->attitude_to( you );
            }
        }
    } else {
        // invisible
        const Creature *critter = g->critter_at( p, true );
        if( critter && ( you.sees_with_infrared( *critter ) ||
                         you.sees_with_specials( *critter ) ) ) {
            // try drawing infrared creature if invisible and not overridden
            // return directly without drawing overlay
            return draw_from_id_string( "infrared_creature", C_NONE, empty_string, p, 0, 0,
                                        lit_level::LIT, false, height_3d );
        } else {
            return false;
        }
    }

    if( result && !is_player ) {
        std::string draw_id = "overlay_" + Creature::attitude_raw_string( attitude );
        if( sees_player ) {
            draw_id += "_sees_player";
        }
        if( tileset_ptr->find_tile_type( draw_id ) ) {
            draw_from_id_string( draw_id, C_NONE, empty_string, p, 0, 0, lit_level::LIT,
                                 false, height_3d );
        }
    }
    return result;
}

bool cata_tiles::draw_zone_mark( const tripoint &p, lit_level ll, int &height_3d,
                                 const bool ( &invisible )[5] )
{
    if( invisible[0] ) {
        return false;
    }

    if( !g->is_zones_manager_open() ) {
        return false;
    }

    const zone_manager &mgr = zone_manager::get_manager();
    const tripoint &abs = get_map().getabs( p );
    const zone_data *zone = mgr.get_bottom_zone( abs );

    if( zone && zone->has_options() ) {
        const mark_option *option = dynamic_cast<const mark_option *>( &zone->get_options() );

        if( option && !option->get_mark().empty() ) {
            return draw_from_id_string( option->get_mark(), C_NONE, empty_string, p, 0, 0, ll,
                                        nv_goggles_activated, height_3d );
        }
    }

    return false;
}

bool cata_tiles::draw_zombie_revival_indicators( const tripoint &pos, const lit_level /*ll*/,
        int &/*height_3d*/, const bool ( &invisible )[5] )
{
    map &here = get_map();
    if( tileset_ptr->find_tile_type( ZOMBIE_REVIVAL_INDICATOR ) && !invisible[0] &&
        item_override.find( pos ) == item_override.end() &&
        here.could_see_items( pos, get_player_character() ) ) {
        for( item &i : here.i_at( pos ) ) {
            if( i.can_revive() ) {
                return draw_from_id_string( ZOMBIE_REVIVAL_INDICATOR, C_NONE, empty_string,
                                            pos, 0, 0, lit_level::LIT, false );
            }
        }
    }
    return false;
}

void cata_tiles::draw_entity_with_overlays( const Character &ch, const tripoint &p, lit_level ll,
        int &height_3d )
{
    std::string ent_name;

    if( ch.is_npc() ) {
        ent_name = ch.male ? "npc_male" : "npc_female";
    } else {
        ent_name = ch.male ? "player_male" : "player_female";
    }
    // first draw the character itself(i guess this means a tileset that
    // takes this seriously needs a naked sprite)
    int prev_height_3d = height_3d;

    // depending on the toggle flip sprite left or right
    if( ch.facing == FacingDirection::RIGHT ) {
        draw_from_id_string( ent_name, C_NONE, "", p, corner, 0, ll, false, height_3d );
    } else if( ch.facing == FacingDirection::LEFT ) {
        draw_from_id_string( ent_name, C_NONE, "", p, corner, 4, ll, false, height_3d );
    }

    // next up, draw all the overlays
    std::vector<std::pair<std::string, std::string>> overlays = ch.get_overlay_ids();
    for( const std::pair<std::string, std::string> &overlay : overlays ) {
        std::string draw_id = overlay.first;
        if( find_overlay_looks_like( ch.male, overlay.first, overlay.second, draw_id ) ) {
            int overlay_height_3d = prev_height_3d;
            if( ch.facing == FacingDirection::RIGHT ) {
                draw_from_id_string( draw_id, C_NONE, "", p, corner, /*rota:*/ 0, ll, false,
                                     overlay_height_3d );
            } else if( ch.facing == FacingDirection::LEFT ) {
                draw_from_id_string( draw_id, C_NONE, "", p, corner, /*rota:*/ 4, ll, false,
                                     overlay_height_3d );
            }
            // the tallest height-having overlay is the one that counts
            height_3d = std::max( height_3d, overlay_height_3d );
        }
    }
}

bool cata_tiles::draw_item_highlight( const tripoint &pos )
{
    return draw_from_id_string( ITEM_HIGHLIGHT, C_NONE, empty_string, pos, 0, 0,
                                lit_level::LIT, false );
}

void tileset_loader::ensure_default_item_highlight()
{
    if( ts.find_tile_type( ITEM_HIGHLIGHT ) ) {
        return;
    }
    const Uint8 highlight_alpha = 127;

    int index = ts.tile_values.size();

    const SDL_Surface_Ptr surface = create_surface_32( ts.tile_width, ts.tile_height );
    cata_assert( surface );
    throwErrorIf( SDL_FillRect( surface.get(), nullptr, SDL_MapRGBA( surface->format, 0, 0, 127,
                                highlight_alpha ) ) != 0, "SDL_FillRect failed" );
    ts.tile_values.emplace_back( CreateTextureFromSurface( renderer, surface ),
                                 SDL_Rect{ 0, 0, ts.tile_width, ts.tile_height } );
    ts.tile_ids[ITEM_HIGHLIGHT].fg.add( std::vector<int>( {index} ), 1 );
}

/* Animation Functions */
/* -- Inits */
void cata_tiles::init_explosion( const tripoint &p, int radius )
{
    do_draw_explosion = true;
    exp_pos = p;
    exp_rad = radius;
}
void cata_tiles::init_custom_explosion_layer( const std::map<tripoint, explosion_tile> &layer )
{
    do_draw_custom_explosion = true;
    custom_explosion_layer = layer;
}
void cata_tiles::init_draw_bullet( const tripoint &p, std::string name )
{
    do_draw_bullet = true;
    bul_pos = p;
    bul_id = std::move( name );
}
void cata_tiles::init_draw_hit( const tripoint &p, std::string name )
{
    do_draw_hit = true;
    hit_pos = p;
    hit_entity_id = std::move( name );
}
void cata_tiles::init_draw_line( const tripoint &p, std::vector<tripoint> trajectory,
                                 std::string name, bool target_line )
{
    do_draw_line = true;
    is_target_line = target_line;
    line_pos = p;
    line_endpoint_id = std::move( name );
    line_trajectory = std::move( trajectory );
}
void cata_tiles::init_draw_cursor( const tripoint &p )
{
    do_draw_cursor = true;
    cursors.emplace_back( p );
}
void cata_tiles::init_draw_highlight( const tripoint &p )
{
    do_draw_highlight = true;
    highlights.emplace_back( p );
}
void cata_tiles::init_draw_weather( weather_printable weather, std::string name )
{
    do_draw_weather = true;
    weather_name = std::move( name );
    anim_weather = std::move( weather );
}
void cata_tiles::init_draw_sct()
{
    do_draw_sct = true;
}
void cata_tiles::init_draw_zones( const tripoint &_start, const tripoint &_end,
                                  const tripoint &_offset )
{
    do_draw_zones = true;
    zone_start = _start;
    zone_end = _end;
    zone_offset = _offset;
}
void cata_tiles::init_draw_radiation_override( const tripoint &p, const int rad )
{
    radiation_override.emplace( p, rad );
}
void cata_tiles::init_draw_terrain_override( const tripoint &p, const ter_id &id )
{
    terrain_override.emplace( p, id );
}
void cata_tiles::init_draw_furniture_override( const tripoint &p, const furn_id &id )
{
    furniture_override.emplace( p, id );
}
void cata_tiles::init_draw_graffiti_override( const tripoint &p, const bool has )
{
    graffiti_override.emplace( p, has );
}
void cata_tiles::init_draw_trap_override( const tripoint &p, const trap_id &id )
{
    trap_override.emplace( p, id );
}
void cata_tiles::init_draw_field_override( const tripoint &p, const field_type_id &id )
{
    field_override.emplace( p, id );
}
void cata_tiles::init_draw_item_override( const tripoint &p, const itype_id &id,
        const mtype_id &mid, const bool hilite )
{
    item_override.emplace( p, std::make_tuple( id, mid, hilite ) );
}
void cata_tiles::init_draw_vpart_override( const tripoint &p, const vpart_id &id,
        const int part_mod, const units::angle &veh_dir, const bool hilite, const point &mount )
{
    vpart_override.emplace( p, std::make_tuple( id, part_mod, veh_dir, hilite, mount ) );
}
void cata_tiles::init_draw_below_override( const tripoint &p, const bool draw )
{
    draw_below_override.emplace( p, draw );
}
void cata_tiles::init_draw_monster_override( const tripoint &p, const mtype_id &id, const int count,
        const bool more, const Creature::Attitude att )
{
    monster_override.emplace( p, std::make_tuple( id, count, more, att ) );
}

/* -- Void Animators */
void cata_tiles::void_explosion()
{
    do_draw_explosion = false;
    exp_pos = {-1, -1, -1};
    exp_rad = -1;
}
void cata_tiles::void_custom_explosion()
{
    do_draw_custom_explosion = false;
    custom_explosion_layer.clear();
}
void cata_tiles::void_bullet()
{
    do_draw_bullet = false;
    bul_pos = { -1, -1, -1 };
    bul_id.clear();
}
void cata_tiles::void_hit()
{
    do_draw_hit = false;
    hit_pos = { -1, -1, -1 };
    hit_entity_id.clear();
}
void cata_tiles::void_line()
{
    do_draw_line = false;
    is_target_line = false;
    line_pos = { -1, -1, -1 };
    line_endpoint_id.clear();
    line_trajectory.clear();
}
void cata_tiles::void_cursor()
{
    do_draw_cursor = false;
    cursors.clear();
}
void cata_tiles::void_highlight()
{
    do_draw_highlight = false;
    highlights.clear();
}
void cata_tiles::void_weather()
{
    do_draw_weather = false;
    weather_name.clear();
    anim_weather.vdrops.clear();
}
void cata_tiles::void_sct()
{
    do_draw_sct = false;
}
void cata_tiles::void_zones()
{
    do_draw_zones = false;
}
void cata_tiles::void_radiation_override()
{
    radiation_override.clear();
}
void cata_tiles::void_terrain_override()
{
    terrain_override.clear();
}
void cata_tiles::void_furniture_override()
{
    furniture_override.clear();
}
void cata_tiles::void_graffiti_override()
{
    graffiti_override.clear();
}
void cata_tiles::void_trap_override()
{
    trap_override.clear();
}
void cata_tiles::void_field_override()
{
    field_override.clear();
}
void cata_tiles::void_item_override()
{
    item_override.clear();
}
void cata_tiles::void_vpart_override()
{
    vpart_override.clear();
}
void cata_tiles::void_draw_below_override()
{
    draw_below_override.clear();
}
void cata_tiles::void_monster_override()
{
    monster_override.clear();
}

bool cata_tiles::has_draw_override( const tripoint &p ) const
{
    return radiation_override.find( p ) != radiation_override.end() ||
           terrain_override.find( p ) != terrain_override.end() ||
           furniture_override.find( p ) != furniture_override.end() ||
           graffiti_override.find( p ) != graffiti_override.end() ||
           trap_override.find( p ) != trap_override.end() ||
           field_override.find( p ) != field_override.end() ||
           item_override.find( p ) != item_override.end() ||
           vpart_override.find( p ) != vpart_override.end() ||
           draw_below_override.find( p ) != draw_below_override.end() ||
           monster_override.find( p ) != monster_override.end();
}

/* -- Animation Renders */
void cata_tiles::draw_explosion_frame()
{
    std::string exp_name = "explosion";
    int subtile = 0;
    int rotation = 0;

    for( int i = 1; i < exp_rad; ++i ) {
        subtile = corner;
        rotation = 0;

        draw_from_id_string( exp_name, exp_pos + point( -i, -i ),
                             subtile, rotation++, lit_level::LIT, nv_goggles_activated );
        draw_from_id_string( exp_name, exp_pos + point( -i, i ),
                             subtile, rotation++, lit_level::LIT, nv_goggles_activated );
        draw_from_id_string( exp_name, exp_pos + point( i, i ),
                             subtile, rotation++, lit_level::LIT, nv_goggles_activated );
        draw_from_id_string( exp_name, exp_pos + point( i, -i ),
                             subtile, rotation, lit_level::LIT, nv_goggles_activated );

        subtile = edge;
        for( int j = 1 - i; j < 0 + i; j++ ) {
            rotation = 0;
            draw_from_id_string( exp_name, exp_pos + point( j, -i ),
                                 subtile, rotation, lit_level::LIT, nv_goggles_activated );
            draw_from_id_string( exp_name, exp_pos + point( j, i ),
                                 subtile, rotation, lit_level::LIT, nv_goggles_activated );

            rotation = 1;
            draw_from_id_string( exp_name, exp_pos + point( -i, j ),
                                 subtile, rotation, lit_level::LIT, nv_goggles_activated );
            draw_from_id_string( exp_name, exp_pos + point( i, j ),
                                 subtile, rotation, lit_level::LIT, nv_goggles_activated );
        }
    }
}

void cata_tiles::draw_custom_explosion_frame()
{
    // TODO: Make the drawing code handle all the missing tiles: <^>v and *
    // TODO: Add more explosion tiles, like "strong explosion", so that it displays more info
    static const std::string exp_strong = "explosion";
    static const std::string exp_medium = "explosion_medium";
    static const std::string exp_weak = "explosion_weak";
    int subtile = 0;
    int rotation = 0;

    for( const auto &pr : custom_explosion_layer ) {
        const explosion_neighbors ngh = pr.second.neighborhood;
        const nc_color col = pr.second.color;

        switch( ngh ) {
            case N_NORTH:
            case N_SOUTH:
                subtile = edge;
                rotation = 1;
                break;
            case N_WEST:
            case N_EAST:
                subtile = edge;
                rotation = 0;
                break;
            case N_NORTH | N_SOUTH:
            case N_NORTH | N_SOUTH | N_WEST:
            case N_NORTH | N_SOUTH | N_EAST:
                subtile = edge;
                rotation = 1;
                break;
            case N_WEST | N_EAST:
            case N_WEST | N_EAST | N_NORTH:
            case N_WEST | N_EAST | N_SOUTH:
                subtile = edge;
                rotation = 0;
                break;
            case N_SOUTH | N_EAST:
                subtile = corner;
                rotation = 0;
                break;
            case N_NORTH | N_EAST:
                subtile = corner;
                rotation = 1;
                break;
            case N_NORTH | N_WEST:
                subtile = corner;
                rotation = 2;
                break;
            case N_SOUTH | N_WEST:
                subtile = corner;
                rotation = 3;
                break;
            case N_NO_NEIGHBORS:
            case N_WEST | N_EAST | N_NORTH | N_SOUTH:
                // Needs some special tile
                subtile = edge;
                break;
        }

        const tripoint &p = pr.first;
        std::string explosion_tile_id;
        if( pr.second.tile_name &&
            find_tile_looks_like( *pr.second.tile_name, TILE_CATEGORY::C_NONE, "" ) ) {
            explosion_tile_id = *pr.second.tile_name;
        } else if( col == c_red ) {
            explosion_tile_id = exp_strong;
        } else if( col == c_yellow ) {
            explosion_tile_id = exp_medium;
        } else {
            explosion_tile_id = exp_weak;
        }

        draw_from_id_string( explosion_tile_id, p, subtile, rotation, lit_level::LIT,
                             nv_goggles_activated );
    }
}
void cata_tiles::draw_bullet_frame()
{
    draw_from_id_string( bul_id, C_BULLET, empty_string, bul_pos, 0, 0, lit_level::LIT, false );
}
void cata_tiles::draw_hit_frame()
{
    std::string hit_overlay = "animation_hit";

    draw_from_id_string( hit_entity_id, C_HIT_ENTITY, empty_string, hit_pos, 0, 0,
                         lit_level::LIT, false );
    draw_from_id_string( hit_overlay, hit_pos, 0, 0, lit_level::LIT, false );
}
void cata_tiles::draw_line()
{
    if( line_trajectory.empty() ) {
        return;
    }
    static std::string line_overlay = "animation_line";
    if( !is_target_line || get_player_view().sees( line_pos ) ) {
        for( auto it = line_trajectory.begin(); it != line_trajectory.end() - 1; ++it ) {
            draw_from_id_string( line_overlay, *it, 0, 0, lit_level::LIT, false );
        }
    }

    draw_from_id_string( line_endpoint_id, line_trajectory.back(), 0, 0, lit_level::LIT, false );
}
void cata_tiles::draw_cursor()
{
    for( const tripoint &p : cursors ) {
        draw_from_id_string( "cursor", p, 0, 0, lit_level::LIT, false );
    }
}
void cata_tiles::draw_highlight()
{
    for( const tripoint &p : highlights ) {
        draw_from_id_string( "highlight", p, 0, 0, lit_level::LIT, false );
    }
}
void cata_tiles::draw_weather_frame()
{

    for( auto &vdrop : anim_weather.vdrops ) {
        // TODO: Z-level awareness if weather ever happens on anything but z-level 0.
        tripoint p( vdrop.first, vdrop.second, 0 );
        if( !tile_iso ) {
            // currently in ASCII screen coordinates
            p += o;
        }
        draw_from_id_string( weather_name, C_WEATHER, empty_string, p, 0, 0,
                             lit_level::LIT, nv_goggles_activated );
    }
}

void cata_tiles::draw_sct_frame( std::multimap<point, formatted_text> &overlay_strings )
{
    const bool use_font = get_option<bool>( "ANIMATION_SCT_USE_FONT" );
    tripoint player_pos = get_player_location().pos();

    for( auto iter = SCT.vSCT.begin(); iter != SCT.vSCT.end(); ++iter ) {
        const point iD( iter->getPosX(), iter->getPosY() );
        const int full_text_length = utf8_width( iter->getText() );

        point iOffset;

        for( int j = 0; j < 2; ++j ) {
            std::string sText = iter->getText( ( j == 0 ) ? "first" : "second" );
            int FG = msgtype_to_tilecolor( iter->getMsgType( ( j == 0 ) ? "first" : "second" ),
                                           iter->getStep() >= SCT.iMaxSteps / 2 );

            if( use_font ) {
                const direction direction = iter->getDirection();
                // Compensate for string length offset added at SCT creation
                // (it will be readded using font size and proper encoding later).
                const int direction_offset = ( -direction_XY( direction ).x + 1 ) *
                                             full_text_length / 2;

                overlay_strings.emplace(
                    player_to_screen( iD + point( direction_offset, 0 ) ),
                    formatted_text( sText, FG, direction ) );
            } else {
                for( auto &it : sText ) {
                    const std::string generic_id = get_ascii_tile_id( it, FG, -1 );

                    if( tileset_ptr->find_tile_type( generic_id ) ) {
                        draw_from_id_string( generic_id, C_NONE, empty_string,
                                             iD + tripoint( iOffset, player_pos.z ),
                                             0, 0, lit_level::LIT, false );
                    }

                    if( tile_iso ) {
                        iOffset.y++;
                    }
                    iOffset.x++;
                }
            }
        }
    }
}

void cata_tiles::draw_zones_frame()
{
    tripoint player_pos = get_player_location().pos();
    for( int iY = zone_start.y; iY <= zone_end.y; ++ iY ) {
        for( int iX = zone_start.x; iX <= zone_end.x; ++iX ) {
            draw_from_id_string( "highlight", C_NONE, empty_string,
                                 zone_offset.xy() + tripoint( iX, iY, player_pos.z ),
                                 0, 0, lit_level::LIT, false );
        }
    }

}

void cata_tiles::draw_footsteps_frame( const tripoint &center )
{
    static const std::string id_footstep = "footstep";
    static const std::string id_footstep_above = "footstep_above";
    static const std::string id_footstep_below = "footstep_below";


    const tile_type *tl_above = tileset_ptr->find_tile_type( id_footstep_above );
    const tile_type *tl_below = tileset_ptr->find_tile_type( id_footstep_below );

    for( const tripoint &pos : sounds::get_footstep_markers() ) {
        if( pos.z > center.z && tl_above ) {
            draw_from_id_string( id_footstep_above, pos, 0, 0, lit_level::LIT, false );
        } else if( pos.z < center.z && tl_below ) {
            draw_from_id_string( id_footstep_below, pos, 0, 0, lit_level::LIT, false );
        } else {
            draw_from_id_string( id_footstep, pos, 0, 0, lit_level::LIT, false );
        }
    }
}
/* END OF ANIMATION FUNCTIONS */

void cata_tiles::init_light()
{
    g->reset_light_level();
}

void cata_tiles::get_terrain_orientation( const tripoint &p, int &rota, int &subtile,
        const std::map<tripoint, ter_id> &ter_override, const bool ( &invisible )[5] )
{
    map &here = get_map();
    const bool overridden = ter_override.find( p ) != ter_override.end();
    const auto ter = [&]( const tripoint & q, const bool invis ) -> ter_id {
        const auto override = ter_override.find( q );
        return override != ter_override.end() ? override->second :
        ( !overridden || !invis ) ? here.ter( q ) : t_null;
    };

    // get terrain at x,y
    const ter_id tid = ter( p, invisible[0] );
    if( tid == t_null ) {
        subtile = 0;
        rota = 0;
        return;
    }

    // get terrain neighborhood
    const ter_id neighborhood[4] = {
        ter( p + point_south, invisible[1] ),
        ter( p + point_east, invisible[2] ),
        ter( p + point_west, invisible[3] ),
        ter( p + point_north, invisible[4] )
    };

    char val = 0;

    // populate connection information
    for( int i = 0; i < 4; ++i ) {
        if( neighborhood[i] == tid ) {
            val += 1 << i;
        }
    }

    get_rotation_and_subtile( val, rota, subtile );
}

void cata_tiles::get_rotation_and_subtile( const char val, int &rotation, int &subtile )
{
    switch( val ) {
        // no connections
        case 0:
            subtile = unconnected;
            rotation = 0;
            break;
        // all connections
        case 15:
            subtile = center;
            rotation = 0;
            break;
        // end pieces
        case 8:
            subtile = end_piece;
            rotation = 2;
            break;
        case 4:
            subtile = end_piece;
            rotation = 3;
            break;
        case 2:
            subtile = end_piece;
            rotation = 1;
            break;
        case 1:
            subtile = end_piece;
            rotation = 0;
            break;
        // edges
        case 9:
            subtile = edge;
            rotation = 0;
            break;
        case 6:
            subtile = edge;
            rotation = 1;
            break;
        // corners
        case 12:
            subtile = corner;
            rotation = 2;
            break;
        case 10:
            subtile = corner;
            rotation = 1;
            break;
        case 3:
            subtile = corner;
            rotation = 0;
            break;
        case 5:
            subtile = corner;
            rotation = 3;
            break;
        // all t_connections
        case 14:
            subtile = t_connection;
            rotation = 2;
            break;
        case 11:
            subtile = t_connection;
            rotation = 1;
            break;
        case 7:
            subtile = t_connection;
            rotation = 0;
            break;
        case 13:
            subtile = t_connection;
            rotation = 3;
            break;
    }
}

void cata_tiles::get_connect_values( const tripoint &p, int &subtile, int &rotation,
                                     const int connect_group,
                                     const std::map<tripoint, ter_id> &ter_override )
{
    uint8_t connections = get_map().get_known_connections( p, connect_group, ter_override );
    get_rotation_and_subtile( connections, rotation, subtile );
}

void cata_tiles::get_furn_connect_values( const tripoint &p, int &subtile, int &rotation,
        const int connect_group, const std::map<tripoint,
        furn_id> &furn_override )
{
    uint8_t connections = get_map().get_known_connections_f( p, connect_group, furn_override );
    get_rotation_and_subtile( connections, rotation, subtile );
}

void cata_tiles::get_tile_values( const int t, const int *tn, int &subtile, int &rotation )
{
    bool connects[4];
    char val = 0;
    for( int i = 0; i < 4; ++i ) {
        connects[i] = ( tn[i] == t );
        if( connects[i] ) {
            val += 1 << i;
        }
    }
    get_rotation_and_subtile( val, rotation, subtile );
}

void cata_tiles::get_tile_values_with_ter( const tripoint &p, const int t, const int *tn,
        int &subtile, int &rotation )
{
    map &here = get_map();
    //check if furniture should connect to itself
    if( here.has_flag( "NO_SELF_CONNECT", p ) || here.has_flag( "ALIGN_WORKBENCH", p ) ) {
        //if we don't ever connect to ourself just return unconnected to be used further
        get_rotation_and_subtile( 0, rotation, subtile );
    } else {
        //if we do connect to ourself (tables, counters etc.) calculate based on neighbours
        get_tile_values( t, tn, subtile, rotation );
    }
    // calculate rotation for unconnected tiles based on surrounding walls
    if( subtile == unconnected ) {
        int val = 0;
        bool use_furniture = false;

        if( here.has_flag( "ALIGN_WORKBENCH", p ) ) {
            for( int i = 0; i < 4; ++i ) {
                // align to furniture that has the workbench quality
                const tripoint &pt = p + four_adjacent_offsets[i];
                if( here.has_furn( pt ) && here.furn( pt ).obj().workbench ) {
                    val += 1 << i;
                    use_furniture = true;
                }
            }
        }
        // if still unaligned, try aligning to walls
        if( val == 0 ) {
            for( int i = 0; i < 4; ++i ) {
                const tripoint &pt = p + four_adjacent_offsets[i];
                if( here.has_flag( "WALL", pt ) || here.has_flag( "WINDOW", pt ) ||
                    here.has_flag( "DOOR", pt ) ) {
                    val += 1 << i;
                }
            }
        }

        switch( val ) {
            case 4:    // south wall
            case 14:   // north opening T
                rotation = 2;
                break;
            case 2:    // east wall
            case 6:    // southeast corner
            case 5:    // E/W corridor
            case 7:    // east opening T
                rotation = 1;
                break;
            case 8:    // west wall
            case 12:   // southwest corner
            case 13:   // west opening T
                rotation = 3;
                break;
            case 0:    // no walls
            case 1:    // north wall
            case 3:    // northeast corner
            case 9:    // northwest corner
            case 10:   // N/S corridor
            case 11:   // south opening T
            case 15:   // surrounded
            default:   // just in case
                rotation = 0;
                break;
        }

        //
        if( use_furniture ) {
            rotation = ( rotation + 2 ) % 4;
        }
    }
}

void cata_tiles::do_tile_loading_report()
{
    DebugLog( D_INFO, DC_ALL ) << "Loaded tileset: " << get_option<std::string>( "TILES" );

    if( !g->is_core_data_loaded() ) {
        // There's nothing to do anymore without the core data.
        return;
    }

    tile_loading_report<ter_t>( ter_t::count(), C_TERRAIN, "" );
    tile_loading_report<furn_t>( furn_t::count(), C_FURNITURE, "" );

    std::map<itype_id, const itype *> items;
    for( const itype *e : item_controller->all() ) {
        items.emplace( e->get_id(), e );
    }
    tile_loading_report( items, C_ITEM, "" );

    auto mtypes = MonsterGenerator::generator().get_all_mtypes();
    lr_generic( mtypes.begin(), mtypes.end(), []( const std::vector<mtype>::iterator & m ) {
        return ( *m ).id.str();
    }, C_MONSTER, "" );
    tile_loading_report( vpart_info::all(), C_VEHICLE_PART, "vp_" );
    tile_loading_report<trap>( trap::count(), C_TRAP, "" );
    tile_loading_report<field_type>( field_type::count(), C_FIELD, "" );

    // needed until DebugLog ostream::flush bugfix lands
    DebugLog( D_INFO, DC_ALL );
}

point cata_tiles::player_to_screen( const point &p ) const
{
    point screen;
    if( tile_iso ) {
        screen.x = ( ( p.x - o.x ) - ( o.y - p.y ) + screentile_width - 2 ) * tile_width / 2 +
                   op.x;
        // y uses tile_width because width is definitive for iso tiles
        // tile footprints are half as tall as wide, arbitrarily tall
        screen.y = ( ( p.y - o.y ) - ( p.x - o.x ) - 4 ) * tile_width / 4 +
                   screentile_height * tile_height / 2 + // TODO: more obvious centering math
                   op.y;
    } else {
        screen.x = ( p.x - o.x ) * tile_width + op.x;
        screen.y = ( p.y - o.y ) * tile_height + op.y;
    }
    return {screen};
}

template<typename Iter, typename Func>
void cata_tiles::lr_generic( Iter begin, Iter end, Func id_func, TILE_CATEGORY category,
                             const std::string &prefix )
{
    std::string missing_list;
    std::string missing_with_looks_like_list;
    for( ; begin != end; ++begin ) {
        const std::string id_string = id_func( begin );

        if( !tileset_ptr->find_tile_type( prefix + id_string ) &&
            !find_tile_looks_like( id_string, category, "" ) ) {
            missing_list.append( id_string + " " );
        } else if( !tileset_ptr->find_tile_type( prefix + id_string ) ) {
            missing_with_looks_like_list.append( id_string + " " );
        }
    }
    DebugLog( D_INFO, DC_ALL ) << "Missing " << TILE_CATEGORY_IDS[category] << ": " << missing_list;
    DebugLog( D_INFO, DC_ALL ) << "Missing " << TILE_CATEGORY_IDS[category] <<
                               " (but looks_like tile exists): " << missing_with_looks_like_list;
}

template <typename maptype>
void cata_tiles::tile_loading_report( const maptype &tiletypemap, TILE_CATEGORY category,
                                      const std::string &prefix )
{
    lr_generic( tiletypemap.begin(), tiletypemap.end(),
    []( const decltype( tiletypemap.begin() ) & v ) {
        // c_str works for std::string and for string_id!
        return v->first.c_str();
    }, category, prefix );
}

template <typename base_type>
void cata_tiles::tile_loading_report( const size_t count, TILE_CATEGORY category,
                                      const std::string &prefix )
{
    lr_generic( static_cast<size_t>( 0 ), count,
    []( const size_t i ) {
        return int_id<base_type>( i ).id().str();
    }, category, prefix );
}

template <typename arraytype>
void cata_tiles::tile_loading_report( const arraytype &array, int array_length,
                                      TILE_CATEGORY category, const std::string &prefix )
{
    const auto begin = &( array[0] );
    lr_generic( begin, begin + array_length,
    []( decltype( begin ) const v ) {
        return v->id;
    }, category, prefix );
}

std::vector<options_manager::id_and_option> cata_tiles::build_renderer_list()
{
    std::vector<options_manager::id_and_option> renderer_names;
    std::vector<options_manager::id_and_option> default_renderer_names = {
#   if defined(_WIN32)
        { "direct3d", to_translation( "direct3d" ) },
#   endif
        { "software", to_translation( "software" ) },
        { "opengl", to_translation( "opengl" ) },
        { "opengles2", to_translation( "opengles2" ) },
    };
    int numRenderDrivers = SDL_GetNumRenderDrivers();
    DebugLog( D_INFO, DC_ALL ) << "Number of render drivers on your system: " << numRenderDrivers;
    for( int ii = 0; ii < numRenderDrivers; ii++ ) {
        SDL_RendererInfo ri;
        SDL_GetRenderDriverInfo( ii, &ri );
        DebugLog( D_INFO, DC_ALL ) << "Render driver: " << ii << "/" << ri.name;
        // First default renderer name we will put first on the list. We can use it later as
        // default value.
        if( ri.name == default_renderer_names.front().first ) {
            renderer_names.emplace( renderer_names.begin(), default_renderer_names.front() );
        } else {
            renderer_names.emplace_back( ri.name, no_translation( ri.name ) );
        }

    }

    return renderer_names.empty() ? default_renderer_names : renderer_names;
}

std::vector<options_manager::id_and_option> cata_tiles::build_display_list()
{
    std::vector<options_manager::id_and_option> display_names;
    std::vector<options_manager::id_and_option> default_display_names = {
        { "0", to_translation( "Display 0" ) }
    };

    int numdisplays = SDL_GetNumVideoDisplays();
    display_names.reserve( numdisplays );
    for( int i = 0 ; i < numdisplays ; i++ ) {
        display_names.emplace_back( std::to_string( i ), no_translation( SDL_GetDisplayName( i ) ) );
    }

    return display_names.empty() ? default_display_names : display_names;
}

#endif // SDL_TILES<|MERGE_RESOLUTION|>--- conflicted
+++ resolved
@@ -1636,18 +1636,10 @@
                                       int subtile, int rota, lit_level ll,
                                       bool apply_night_vision_goggles, int &height_3d )
 {
-<<<<<<< HEAD
     return cata_tiles::draw_from_id_string( id, category, subcategory, pos, subtile, rota,
-                                            ll, apply_night_vision_goggles, height_3d, 0 );
-}
-
-
-=======
-    return cata_tiles::draw_from_id_string( id, category, subcategory, pos, subtile, rota, ll,
-                                            apply_night_vision_goggles, height_3d, "" );
-}
-
->>>>>>> 8ecef8e9
+                                            ll, apply_night_vision_goggles, height_3d, 0, "" );
+}
+
 cata::optional<tile_lookup_res>
 cata_tiles::find_tile_with_season( const std::string &id ) const
 {
@@ -1831,11 +1823,8 @@
 bool cata_tiles::draw_from_id_string( const std::string &id, TILE_CATEGORY category,
                                       const std::string &subcategory, const tripoint &pos,
                                       int subtile, int rota, lit_level ll,
-<<<<<<< HEAD
-                                      bool apply_night_vision_goggles, int &height_3d, int intensity_level )
-=======
-                                      bool apply_night_vision_goggles, int &height_3d, const std::string &variant )
->>>>>>> 8ecef8e9
+
+                                      bool apply_night_vision_goggles, int &height_3d, int intensity_level, const std::string &variant )
 {
     // If the ID string does not produce a drawable tile
     // it will revert to the "unknown" tile.
@@ -1850,10 +1839,8 @@
         return false;
     }
 
-<<<<<<< HEAD
-=======
+
     cata::optional<tile_lookup_res> res = find_tile_looks_like( id, category, variant );
->>>>>>> 8ecef8e9
     const tile_type *tt = nullptr;
     cata::optional<tile_lookup_res> res;
 
