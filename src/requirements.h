#pragma once
#ifndef CATA_SRC_REQUIREMENTS_H
#define CATA_SRC_REQUIREMENTS_H

#include <functional>
#include <iosfwd>
#include <list>
#include <map>
#include <numeric>
#include <string>
#include <tuple>
<<<<<<< HEAD
#include <unordered_map>
=======
#include <type_traits>
>>>>>>> 599c1eab
#include <utility>
#include <vector>

#include "crafting.h"
#include "translations.h"
#include "type_id.h"

class Character;
class JsonArray;
class JsonIn;
class JsonObject;
class JsonOut;
class JsonValue;
class item;
class nc_color;
class read_only_visitable;
template <typename E> struct enum_traits;

enum class available_status : int {
    a_true = +1, // yes, it's available
    a_false = -1, // no, it's not available
    a_insufficient = 0, // nearly, but not enough for tool+component
};

enum class component_type : int {
    ITEM,
    TOOL,
    QUALITY,
};

struct quality {
    bool was_loaded = false;
    quality_id id;
    translation name;

    std::vector<std::pair<int, std::string>> usages;

    void load( const JsonObject &jo, const std::string &src );

    static void reset();
    static void load_static( const JsonObject &jo, const std::string &src );
};

struct component {
    itype_id type = itype_id::NULL_ID();
    int count = 0;
    // -1 means the player doesn't have the item, 1 means they do,
    // 0 means they have item but not enough for both tool and component
    mutable available_status available = available_status::a_false;
    bool recoverable = true;
    // If true, it's not actually a component but a requirement (list of components)
    bool requirement = false;

    // needs explicit specification due to the mutable member. update this when you add new
    // members!
    bool operator==( const component &rhs ) const {
        return std::forward_as_tuple( type, requirement, count, recoverable )
               == std::forward_as_tuple( rhs.type, rhs.requirement, rhs.count, rhs.recoverable );
    }
    bool operator!=( const component &rhs ) const {
        return !operator==( rhs );
    }
    // lexicographic comparison
    bool operator<( const component &rhs ) const {
        //TODO change to use localized sorting
        return std::forward_as_tuple( type.str(), requirement, count, recoverable )
               < std::forward_as_tuple( rhs.type.str(), rhs.requirement, rhs.count, rhs.recoverable );
    }

    component() = default;
    component( const itype_id &TYPE, int COUNT ) : type( TYPE ), count( COUNT ) { }
    component( const itype_id &TYPE, int COUNT, bool RECOVERABLE ) :
        type( TYPE ), count( COUNT ), recoverable( RECOVERABLE ) { }
    void check_consistency( const std::string &display_name ) const;
};

struct tool_comp : public component {
    tool_comp() = default;
    tool_comp( const itype_id &TYPE, int COUNT ) : component( TYPE, COUNT ) { }

    void load( const JsonValue &value );
    void dump( JsonOut &jsout ) const;
    bool has( const read_only_visitable &crafting_inv,
              const std::function<bool( const item & )> &filter,
              int batch = 1, craft_flags = craft_flags::none,
              const std::function<void( int )> &visitor = std::function<void( int )>() ) const;
    std::string to_string( int batch = 1, int avail = 0 ) const;
    nc_color get_color( bool has_one, const read_only_visitable &crafting_inv,
                        const std::function<bool( const item & )> &filter, int batch = 1 ) const;
    bool by_charges() const;
    component_type get_component_type() const {
        return component_type::TOOL;
    }
};

struct item_comp : public component {
    item_comp() = default;
    item_comp( const itype_id &TYPE, int COUNT ) : component( TYPE, COUNT ) { }

    void load( const JsonValue &value );
    void dump( JsonOut &jsout ) const;
    bool has( const read_only_visitable &crafting_inv,
              const std::function<bool( const item & )> &filter,
              int batch = 1, craft_flags = craft_flags::none,
              const std::function<void( int )> &visitor = std::function<void( int )>() ) const;
    std::string to_string( int batch = 1, int avail = 0 ) const;
    nc_color get_color( bool has_one, const read_only_visitable &crafting_inv,
                        const std::function<bool( const item & )> &filter, int batch = 1 ) const;
    component_type get_component_type() const {
        return component_type::ITEM;
    }
};

struct quality_requirement {
    quality_id type = quality_id( "UNKNOWN" );
    int count = 1;
    int level = 1;
    mutable available_status available = available_status::a_false;
    bool requirement = false; // Currently unused, but here for consistency and templates

    // needs explicit specification due to the mutable member. update this when you add new
    // members!
    bool operator==( const quality_requirement &rhs ) const {
        return std::forward_as_tuple( type, requirement, count, level )
               == std::forward_as_tuple( rhs.type, rhs.requirement, rhs.count, rhs.level );
    }
    bool operator!=( const quality_requirement &rhs ) const {
        return !operator==( rhs );
    }
    // lexicographic comparison
    bool operator<( const quality_requirement &rhs ) const {
        return std::forward_as_tuple( type, requirement, count, level )
               < std::forward_as_tuple( rhs.type, rhs.requirement, rhs.count, rhs.level );
    }

    quality_requirement() = default;
    quality_requirement( const quality_id &TYPE, int COUNT, int LEVEL ) : type( TYPE ), count( COUNT ),
        level( LEVEL ) { }

    void load( const JsonValue &value );
    void dump( JsonOut &jsout ) const;
    bool has( const read_only_visitable &crafting_inv,
              const std::function<bool( const item & )> &filter,
              int = 0, craft_flags = craft_flags::none,
              const std::function<void( int )> &visitor = std::function<void( int )>() ) const;
    std::string to_string( int batch = 1, int avail = 0 ) const;
    std::string to_colored_string() const;
    void check_consistency( const std::string &display_name ) const;
    nc_color get_color( bool has_one, const read_only_visitable &crafting_inv,
                        const std::function<bool( const item & )> &filter, int = 0 ) const;
    component_type get_component_type() const {
        return component_type::QUALITY;
    }
};

enum class requirement_display_flags : int {
    none = 0,
    no_unavailable = 1,
};

template<>
struct enum_traits<requirement_display_flags> {
    static constexpr bool is_flag_enum = true;
};

/**
 * The *_vector members represent list of alternatives requirements:
 * alter_tool_comp_vector = { * { { a, b }, { c, d } }
 * That means: the player needs (requirement a or b) and (requirement c or d).
 *
 * Some functions in this struct use template arguments so they can be
 * applied to all three *_vector members. For example:
 * check_consistency iterates over all entries in the supplied vector and calls
 * check_consistency on each entry.
 * If called as <code>check_consistency(tools)</code> this will actually call
 * tool_comp::check_consistency. If called as
 * <code>check_consistency(qualities)</code> it will call
 * quality_requirement:check_consistency.
 *
 * Requirements (item_comp, tool_comp, quality_requirement) must have those
 * functions:
 * Load from an entry of a json array:
 *   void load(const JsonValue &value);
 * Check whether the player has fulfills the requirement with this crafting
 * inventory (or by mutation):
 *   bool has(const inventory &crafting_inv) const;
 * A textual representation of the requirement:
 *   std::string to_string() const;
 * Consistency check:
 *   void check_consistency(const std::string &display_name) const;
 * Color to be used for displaying the requirement. has_one is true of the
 * player fulfills an alternative requirement:
 *   nc_color get_color(bool has_one, const inventory &crafting_inv) const;
*/
struct requirement_data {
        // temporarily break encapsulation pending migration of legacy parts
        // @see vpart_info::check
        // TODO: remove once all parts specify installation requirements directly
        friend class vpart_info;

        using alter_tool_comp_vector = std::vector<std::vector<tool_comp> >;
        using alter_quali_req_vector = std::vector<std::vector<quality_requirement> >;
        using alter_item_comp_vector = std::vector<std::vector<item_comp> >;

    private:
        alter_tool_comp_vector tools;
        alter_quali_req_vector qualities;
        alter_item_comp_vector components;

    public:

        requirement_data() = default;
        requirement_data( const alter_tool_comp_vector &tools, const alter_quali_req_vector &qualities,
                          const alter_item_comp_vector &components ) : tools( tools ), qualities( qualities ),
            components( components ) {}

        template <
            typename Container,
            typename = std::enable_if_t <
                std::is_same <
                    typename Container::value_type, std::pair<requirement_id, int >>::value ||
                std::is_same <
                    typename Container::value_type, std::pair<const requirement_id, int >>::value
                >
            >
        explicit requirement_data( const Container &cont ) :
            requirement_data(
                std::accumulate(
                    cont.begin(), cont.end(), requirement_data() ) )
        {}

        const requirement_id &id() const {
            return id_;
        }

        /** null requirements are always empty (were never initialized) */
        bool is_null() const {
            return id_.is_null();
        }

        /** empty requirements are not necessary null */
        bool is_empty() const {
            return tools.empty() && components.empty() && qualities.empty();
        }

        bool is_blacklisted() const {
            return blacklisted;
        }

        /** Scales tool and component requirements leaving qualities unaffected */
        requirement_data operator*( unsigned scalar ) const;

        /** Combines two sets of requirements */
        requirement_data operator+( const requirement_data &rhs ) const;
        /** Incorporate data from an id and integer.
         * This is helpful when building requirement_data objects from maps
         * loaded from JSON */
        requirement_data operator+( const std::pair<const requirement_id, int> &rhs ) const;
        requirement_data operator+( const std::pair<requirement_id, int> &rhs ) const;

        /**
         * Load @ref tools, @ref qualities and @ref components from
         * the json object. Assumes them to be in sub-objects.
         * @param jsobj Object to load data from
         * @param id provide (or override) unique id for this instance
         */
        static void load_requirement( const JsonObject &jsobj,
                                      const requirement_id &id = requirement_id::NULL_ID() );

        /**
         * Store requirement data for future lookup
         * @param req Data to save
         * @param id provide (or override) unique id for this instance
         */
        static void save_requirement( const requirement_data &req,
                                      const requirement_id &id = requirement_id::NULL_ID() );
        static std::vector<requirement_data> get_all();
        /**
         * Serialize custom created requirement objects for fetch activities
         */
        void serialize( JsonOut &json ) const;
        void deserialize( JsonIn &jsin );
        /** Get all currently loaded requirements */
        static const std::map<requirement_id, requirement_data> &all();

        /** Finalizes requirements, must be called AFTER finalizing items, but before recipes! */
        static void finalize();

        /** Check consistency of all loaded requirements */
        static void check_consistency();

        /** Clear all loaded requirements (invalidating any pointers) */
        static void reset();

        /**
         * Returns a list of components/tools/qualities that are required,
         * nicely formatted for popup window or similar.
         */
        std::string list_all() const;

        /**
         * Returns a list of components/tools/qualities that are not available,
         * nicely formatted for popup window or similar.
         */
        std::string list_missing() const;

        /**
         * Remove tools or components of given type leaving qualities unchanged
         * @note if the last available component of a grouping is removed the recipe
         * will be marked as @ref blacklisted
         */
        void blacklist_item( const itype_id &id );

        /**
         * Replace tools or components using a provided replacement map.
         */
        void replace_items( const std::unordered_map<itype_id, itype_id> &replacements );

        const alter_tool_comp_vector &get_tools() const;
        const alter_quali_req_vector &get_qualities() const;
        const alter_item_comp_vector &get_components() const;
        alter_item_comp_vector &get_components();

        /**
         * Returns true if the requirements are fufilled by the filtered inventory
         * @param filter should be recipe::get_component_filter() if used with a recipe
         * or is_crafting_component otherwise.
         */
        bool can_make_with_inventory( const read_only_visitable &crafting_inv,
                                      const std::function<bool( const item & )> &filter, int batch = 1,
                                      craft_flags = craft_flags::none ) const;

        /** @param filter see @ref can_make_with_inventory */
        std::vector<std::string> get_folded_components_list( int width, nc_color col,
                const read_only_visitable &crafting_inv, const std::function<bool( const item & )> &filter,
                int batch = 1, const std::string &hilite = "",
                requirement_display_flags = requirement_display_flags::none ) const;

        std::vector<std::string> get_folded_tools_list( int width, nc_color col,
                const read_only_visitable &crafting_inv, int batch = 1 ) const;

        /**
         * Gets a variant of this recipe with crafting-only tools replaced by their
         * disassembly equivalents.
         */
        requirement_data disassembly_requirements() const;

        /**
         * Returns the item requirements to continue an in progress craft with the passed components.
         * Returned requirement_data is for *all* batches at once.
         */
        static requirement_data continue_requirements( const std::vector<item_comp> &required_comps,
                const std::list<item> &remaining_comps );

        /**
         * Merge similar quality/tool/component lists.
         * This simplifies the requirement but may make the requirement stricter.
         */
        void consolidate();

        /**
         * Compares if two requirement_data are the same, but does not compare the requirement ids.
         * The order inside requirement vectors does not matter.
         */
        bool has_same_requirements_as( const requirement_data &that ) const;

        /**
         * Dump to json in inline requirements format
         */
        void dump( JsonOut &jsout ) const;

    private:
        requirement_id id_ = requirement_id::NULL_ID();

        bool blacklisted = false;

        bool check_enough_materials( const read_only_visitable &crafting_inv,
                                     const std::function<bool( const item & )> &filter, int batch = 1 ) const;
        bool check_enough_materials( const item_comp &comp, const read_only_visitable &crafting_inv,
                                     const std::function<bool( const item & )> &filter, int batch = 1 ) const;

        template<typename T>
        static void check_consistency( const std::vector< std::vector<T> > &vec,
                                       const std::string &display_name );
        template<typename T>
        static void finalize( std::vector< std::vector<T> > &vec );
        template<typename T>
        static std::string print_all_objs( const std::string &header,
                                           const std::vector< std::vector<T> > &objs );
        template<typename T>
        static std::string print_missing_objs( const std::string &header,
                                               const std::vector< std::vector<T> > &objs );
        template<typename T>
        static bool has_comps(
            const read_only_visitable &crafting_inv, const std::vector< std::vector<T> > &vec,
            const std::function<bool( const item & )> &filter, int batch = 1,
            craft_flags = craft_flags::none );

        template<typename T>
        std::vector<std::string> get_folded_list( int width, const read_only_visitable &crafting_inv,
                const std::function<bool( const item & )> &filter,
                const std::vector< std::vector<T> > &objs, int batch = 1,
                const std::string &hilite = "",
                requirement_display_flags = requirement_display_flags::none ) const;

        template<typename T>
        static bool any_marked_available( const std::vector<T> &comps );
        template<typename T>
        static void load_obj_list( const JsonArray &jsarr, std::vector< std::vector<T> > &objs );
        template<typename T, typename ID>
        static const T *find_by_type( const std::vector< std::vector<T> > &vec, const ID &type );
};

// Sometimes the requirement_data is problematic, because it has overlapping
// requirements.  For example, a survivor telescope requires
// 1 high-quality lens
// 1 high-quality lens OR 1 small high-quality lens
// If there is just one high-quality lens in the available inventory then it's
// hard to correctly detect that these requirements are impossible to satisfy.
// In general, determining craftability is equivalent to boolean
// satisfiability, and thus NP-hard.
//
// In practice, we don't expect recipes to have too much overlap, so this issue
// should be tractable.
//
// However, to avoid keeping additional state during the process of searching
// for components, we don't make the component search more complex, instead we
// make the requirements more complex.  We replace each requirement_data with a
// deduped_requirement_data, which contains a selection of alternative
// requirement_data objects, each of which contains no overlapping
// requirements.
//
// For the majority of recipes, there are no overlaps, and this will be
// essentially equivalent to just a requirement_data.  However, for the few
// problematic recipes this allows us to calculate crafting requirements more
// accurately.
class deduped_requirement_data
{
    public:
        using alter_item_comp_vector = requirement_data::alter_item_comp_vector;

        deduped_requirement_data() = default;
        deduped_requirement_data( const requirement_data &, const recipe_id &context );

        std::vector<requirement_data> const &alternatives() const {
            return alternatives_;
        }

        std::vector<const requirement_data *> feasible_alternatives(
            const read_only_visitable &crafting_inv, const std::function<bool( const item & )> &filter,
            int batch = 1, craft_flags = craft_flags::none ) const;

        const requirement_data *select_alternative(
            Character &, const std::function<bool( const item & )> &filter, int batch = 1,
            craft_flags = craft_flags::none ) const;

        const requirement_data *select_alternative(
            Character &, const read_only_visitable &, const std::function<bool( const item & )> &filter,
            int batch = 1, craft_flags = craft_flags::none ) const;

        bool can_make_with_inventory(
            const read_only_visitable &crafting_inv, const std::function<bool( const item & )> &filter,
            int batch = 1, craft_flags = craft_flags::none ) const;

        bool is_too_complex() const {
            return is_too_complex_;
        }
    private:
        bool is_too_complex_ = false;
        std::vector<requirement_data> alternatives_;
};

#endif // CATA_SRC_REQUIREMENTS_H<|MERGE_RESOLUTION|>--- conflicted
+++ resolved
@@ -9,11 +9,8 @@
 #include <numeric>
 #include <string>
 #include <tuple>
-<<<<<<< HEAD
+#include <type_traits>
 #include <unordered_map>
-=======
-#include <type_traits>
->>>>>>> 599c1eab
 #include <utility>
 #include <vector>
 
