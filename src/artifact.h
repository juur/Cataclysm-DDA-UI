#ifndef _ARTIFACT_H_
#define _ARTIFACT_H_

#include "itype.h"
#include "json.h"

#include <string>
#include <vector>

enum art_effect_passive {
    AEP_NULL = 0,
    // Good
    AEP_STR_UP, // Strength + 4
    AEP_DEX_UP, // Dexterity + 4
    AEP_PER_UP, // Perception + 4
    AEP_INT_UP, // Intelligence + 4
    AEP_ALL_UP, // All stats + 2
    AEP_SPEED_UP, // +20 speed
    AEP_IODINE, // Reduces radiation
    AEP_SNAKES, // Summons friendly snakes when you're hit
    AEP_INVISIBLE, // Makes you invisible
    AEP_CLAIRVOYANCE, // See through walls
    AEP_SUPER_CLAIRVOYANCE, // See through walls to a great distance
    AEP_STEALTH, // Your steps are quieted
    AEP_EXTINGUISH, // May extinguish nearby flames
    AEP_GLOW, // Four-tile light source
    AEP_PSYSHIELD, // Protection from stare attacks
    AEP_RESIST_ELECTRICITY, // Protection from electricity
    AEP_CARRY_MORE, // Increases carrying capacity by 200
    AEP_SAP_LIFE, // Killing non-zombie monsters may heal you
    // Splits good from bad
    AEP_SPLIT,
    // Bad
    AEP_HUNGER, // Increases hunger
    AEP_THIRST, // Increases thirst
    AEP_SMOKE, // Emits smoke occasionally
    AEP_EVIL, // Addiction to the power
    AEP_SCHIZO, // Mimicks schizophrenia
    AEP_RADIOACTIVE, // Increases your radiation
    AEP_MUTAGENIC, // Mutates you slowly
    AEP_ATTENTION, // Draws netherworld attention slowly
    AEP_STR_DOWN, // Strength - 3
    AEP_DEX_DOWN, // Dex - 3
    AEP_PER_DOWN, // Per - 3
    AEP_INT_DOWN, // Int - 3
    AEP_ALL_DOWN, // All stats - 2
    AEP_SPEED_DOWN, // -20 speed
    AEP_FORCE_TELEPORT, // Occasionally force a teleport
    AEP_MOVEMENT_NOISE, // Makes noise when you move
    AEP_BAD_WEATHER, // More likely to experience bad weather
    AEP_SICK, // Decreases health over time

    NUM_AEPS
};

enum art_effect_active {
    AEA_NULL = 0,

    AEA_STORM, // Emits shock fields
    AEA_FIREBALL, // Targeted
    AEA_ADRENALINE, // Adrenaline rush
    AEA_MAP, // Maps the area around you
    AEA_BLOOD, // Shoots blood all over
    AEA_FATIGUE, // Creates interdimensional fatigue
    AEA_ACIDBALL, // Targeted acid
    AEA_PULSE, // Destroys adjacent terrain
    AEA_HEAL, // Heals minor damage
    AEA_CONFUSED, // Confuses all monsters in view
    AEA_ENTRANCE, // Chance to make nearby monsters friendly
    AEA_BUGS, // Chance to summon friendly insects
    AEA_TELEPORT, // Teleports you
    AEA_LIGHT, // Temporary light source
    AEA_GROWTH, // Grow plants, a la triffid queen
    AEA_HURTALL, // Hurts all monsters!

    AEA_SPLIT, // Split between good and bad

    AEA_RADIATION, // Spew radioactive gas
    AEA_PAIN, // Increases player pain
    AEA_MUTATE, // Chance of mutation
    AEA_PARALYZE, // You lose several turns
    AEA_FIRESTORM, // Spreads minor fire all around you
    AEA_ATTENTION, // Attention from sub-prime denizens
    AEA_TELEGLOW, // Teleglow disease
    AEA_NOISE, // Loud noise
    AEA_SCREAM, // Noise & morale penalty
    AEA_DIM, // Darkens the sky slowly
    AEA_FLASH, // Flashbang
    AEA_VOMIT, // User vomits
    AEA_SHADOWS, // Summon shadow creatures

    NUM_AEAS
};

enum art_charge {
    ARTC_NULL,  // Never recharges!
    ARTC_TIME,  // Very slowly recharges with time
    ARTC_SOLAR, // Recharges in sunlight
    ARTC_PAIN,  // Creates pain to recharge
    ARTC_HP,    // Drains HP to recharge
    NUM_ARTCS
};

enum artifact_natural_property {
    ARTPROP_NULL,
    ARTPROP_WRIGGLING, //
    ARTPROP_GLOWING, //
    ARTPROP_HUMMING, //
    ARTPROP_MOVING, //
    ARTPROP_WHISPERING, //
    ARTPROP_BREATHING, //
    ARTPROP_DEAD, //
    ARTPROP_ITCHY, //
    ARTPROP_GLITTERING, //
    ARTPROP_ELECTRIC, //
    ARTPROP_SLIMY, //
    ARTPROP_ENGRAVED, //
    ARTPROP_CRACKLING, //
    ARTPROP_WARM, //
    ARTPROP_RATTLING, //
    ARTPROP_SCALED,
    ARTPROP_FRACTAL,
    ARTPROP_MAX
};

/* CLASSES */

class it_artifact_tool : public it_tool, public JsonSerializer, public JsonDeserializer
{
    public:
        art_charge charge_type;
        std::vector<art_effect_passive> effects_wielded;
        std::vector<art_effect_active>  effects_activated;
        std::vector<art_effect_passive> effects_carried;

<<<<<<< HEAD
        bool is_artifact()
        {
=======
        bool is_artifact() const {
>>>>>>> def81bb8
            return true;
        }

        using JsonSerializer::serialize;
        void serialize(JsonOut &json) const;
        using JsonDeserializer::deserialize;
        void deserialize(JsonObject &jo);
        void deserialize(JsonIn &jsin)
        {
            JsonObject jo = jsin.get_object();
            deserialize(jo);
        }

        it_artifact_tool();

        it_artifact_tool(JsonObject &jo) : it_tool()
        {
            use_methods.push_back( &iuse::artifact );
            deserialize(jo);
        };
        void create_name(const std::string &type);
        void create_name(const std::string &property_name, const std::string &shape_name);
};

class it_artifact_armor : public it_armor, public JsonSerializer, public JsonDeserializer
{
    public:
        std::vector<art_effect_passive> effects_worn;

<<<<<<< HEAD
        bool is_artifact()
        {
=======
        bool is_artifact() const {
>>>>>>> def81bb8
            return true;
        }

        using JsonSerializer::serialize;
        void serialize(JsonOut &json) const;
        using JsonDeserializer::deserialize;
        void deserialize(JsonObject &jo);
        void deserialize(JsonIn &jsin)
        {
            JsonObject jo = jsin.get_object();
            deserialize(jo);
        }

        it_artifact_armor();

        it_artifact_armor(JsonObject &jo) : it_armor()
        {
            deserialize(jo);
        };
        void create_name(const std::string &type);
};


/* FUNCTIONS */

void init_artifacts();
std::string new_artifact();
std::string new_natural_artifact( artifact_natural_property prop );
std::string architects_cube();

// note: needs to be called by main() before MAPBUFFER.load
void load_artifacts(const std::string &filename);
void load_artifacts_from_ifstream(std::ifstream &f);

#endif<|MERGE_RESOLUTION|>--- conflicted
+++ resolved
@@ -133,12 +133,8 @@
         std::vector<art_effect_active>  effects_activated;
         std::vector<art_effect_passive> effects_carried;
 
-<<<<<<< HEAD
-        bool is_artifact()
-        {
-=======
-        bool is_artifact() const {
->>>>>>> def81bb8
+        bool is_artifact() const
+        {
             return true;
         }
 
@@ -168,12 +164,8 @@
     public:
         std::vector<art_effect_passive> effects_worn;
 
-<<<<<<< HEAD
-        bool is_artifact()
-        {
-=======
-        bool is_artifact() const {
->>>>>>> def81bb8
+        bool is_artifact() const
+        {
             return true;
         }
 
