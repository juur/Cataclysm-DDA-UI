--- conflicted
+++ resolved
@@ -10,11 +10,7 @@
 #include "type_id.h"
 #include "visitable.h"
 
-<<<<<<< HEAD
-=======
-class item;
 class map;
->>>>>>> 01fb0753
 class vehicle;
 
 class vehicle_cursor : public visitable
