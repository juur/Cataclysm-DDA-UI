#include "worldfactory.h"

#include <algorithm>
#include <array>
#include <cstdio>
#include <cstdlib>
#include <fstream>
#include <iterator>
#include <memory>
#include <set>
#include <type_traits>
#include <unordered_map>
#include <utility>

#include "cata_utility.h"
#include "catacharset.h"
#include "char_validity_check.h"
#include "color.h"
#include "cursesdef.h"
#include "debug.h"
#include "enums.h"
#include "filesystem.h"
#include "game.h"
#include "input.h"
#include "json.h"
#include "mod_manager.h"
#include "name.h"
#include "output.h"
#include "path_info.h"
#include "point.h"
#include "string_formatter.h"
#include "string_input_popup.h"
#include "translations.h"
#include "try_parse_integer.h"
#include "ui_manager.h"

using namespace std::placeholders;

// single instance of world generator
std::unique_ptr<worldfactory> world_generator;

save_t::save_t( const std::string &name )
    : name( name )
{
}

std::string save_t::player_name() const
{
    return name;
}

std::string save_t::base_path() const
{
    return base64_encode( name );
}

save_t save_t::from_player_name( const std::string &name )
{
    return save_t( name );
}

save_t save_t::from_base_path( const std::string &base_path )
{
    return save_t( base64_decode( base_path ) );
}

static std::string get_next_valid_worldname()
{
    std::string worldname = Name::get( nameFlags::IsWorldName );

    return worldname;
}

WORLD::WORLD()
{
    world_name = get_next_valid_worldname();
    WORLD_OPTIONS = get_options().get_world_defaults();

    world_saves.clear();
    active_mod_order = world_generator->get_mod_manager().get_default_mods();
}

WORLD::WORLD( const std::string &name )
{
    world_name = name;
    WORLD_OPTIONS = get_options().get_world_defaults();

    world_saves.clear();
    active_mod_order = world_generator->get_mod_manager().get_default_mods();
}

void WORLD::COPY_WORLD( const WORLD *world_to_copy )
{
    world_name = world_to_copy->world_name + "_copy";
    WORLD_OPTIONS = world_to_copy->WORLD_OPTIONS;
    active_mod_order = world_to_copy->active_mod_order;
}

std::string WORLD::folder_path() const
{
    return PATH_INFO::savedir() + utf8_to_native( world_name );
}

bool WORLD::save_exists( const save_t &name ) const
{
    return std::find( world_saves.begin(), world_saves.end(), name ) != world_saves.end();
}

void WORLD::add_save( const save_t &name )
{
    if( !save_exists( name ) ) {
        world_saves.push_back( name );
    }
}

worldfactory::worldfactory()
    : active_world( nullptr )
    , mman_ui( *mman )
{
    // prepare tab display order
    tabs.emplace_back( std::bind( &worldfactory::show_worldgen_tab_modselection, this, _1, _2, _3 ) );
    tabs.emplace_back( std::bind( &worldfactory::show_worldgen_tab_options, this, _1, _2, _3 ) );
    tabs.emplace_back( std::bind( &worldfactory::show_worldgen_tab_confirm, this, _1, _2, _3 ) );
}

worldfactory::~worldfactory() = default;

WORLDPTR worldfactory::add_world( std::unique_ptr<WORLD> retworld )
{
    if( !retworld->save() ) {
        return nullptr;
    }
    return ( all_worlds[ retworld->world_name ] = std::move( retworld ) ).get();
}

WORLDPTR worldfactory::make_new_world( const std::vector<mod_id> &mods )
{
    std::unique_ptr<WORLD> retworld = std::make_unique<WORLD>();
    retworld->active_mod_order = mods;
    return add_world( std::move( retworld ) );
}

WORLDPTR worldfactory::make_new_world( const std::string &name, const std::vector<mod_id> &mods )
{
    std::unique_ptr<WORLD> retworld = std::make_unique<WORLD>( name );
    retworld->active_mod_order = mods;
    return add_world( std::move( retworld ) );
}

WORLDPTR worldfactory::make_new_world( bool show_prompt, const std::string &world_to_copy )
{
    // World to return after generating
    std::unique_ptr<WORLD> retworld = std::make_unique<WORLD>();

    if( !world_to_copy.empty() ) {
        retworld->COPY_WORLD( world_generator->get_world( world_to_copy ) );
    }

    if( show_prompt ) {
        // set up window
        catacurses::window wf_win;
        ui_adaptor ui;

        const auto init_windows = [&]( ui_adaptor & ui ) {
            const int iMinScreenWidth = std::max( FULL_SCREEN_WIDTH, TERMX / 2 );
            const int iOffsetX = TERMX > FULL_SCREEN_WIDTH ? ( TERMX - iMinScreenWidth ) / 2 : 0;
            wf_win = catacurses::newwin( TERMY, iMinScreenWidth, point( iOffsetX, 0 ) );
            ui.position_from_window( wf_win );
        };
        init_windows( ui );
        ui.on_screen_resize( init_windows );

        int curtab = 0;

        ui.on_redraw( [&]( const ui_adaptor & ) {
            draw_worldgen_tabs( wf_win, static_cast<size_t>( curtab ) );
            wnoutrefresh( wf_win );
        } );

        const size_t numtabs = tabs.size();
        while( static_cast<size_t>( curtab ) < numtabs ) {
            ui_manager::redraw();
            curtab += tabs[curtab]( wf_win, retworld.get(), []() -> bool {
                return query_yn( _( "Do you want to abort World Generation?" ) );
            } );
        }
        if( curtab < 0 ) {
            return nullptr;
        }
    }

    return add_world( std::move( retworld ) );
}

WORLDPTR worldfactory::make_new_world( special_game_type special_type )
{
    std::string worldname;
    switch( special_type ) {
        case special_game_type::TUTORIAL:
            worldname = "TUTORIAL";
            break;
        case special_game_type::DEFENSE:
            worldname = "DEFENSE";
            break;
        default:
            return nullptr;
    }

    // Look through all worlds and see if a world named worldname already exists. If so, then just return it instead of
    // making a new world.
    if( has_world( worldname ) ) {
        return all_worlds[worldname].get();
    }

    std::unique_ptr<WORLD> special_world = std::make_unique<WORLD>();
    special_world->world_name = worldname;

    special_world->WORLD_OPTIONS["WORLD_END"].setValue( "delete" );

    if( !special_world->save() ) {
        return nullptr;
    }

    return ( all_worlds[worldname] = std::move( special_world ) ).get();
}

void worldfactory::set_active_world( WORLDPTR world )
{
    world_generator->active_world = world;
    if( world ) {
        get_options().set_world_options( &world->WORLD_OPTIONS );
    } else {
        get_options().set_world_options( nullptr );
    }
}

bool WORLD::save( const bool is_conversion ) const
{
    if( !assure_dir_exist( folder_path() ) ) {
        DebugLog( D_ERROR, DC_ALL ) << "Unable to create or open world[" << world_name <<
                                    "] directory for saving";
        return false;
    }

    if( !is_conversion ) {
        const auto savefile = folder_path() + "/" + PATH_INFO::worldoptions();
        const bool saved = write_to_file( savefile, [&]( std::ostream & fout ) {
            JsonOut jout( fout );

            jout.start_array();

            for( const auto &elem : WORLD_OPTIONS ) {
                // Skip hidden option because it is set by mod and should not be saved
                if( !elem.second.getDefaultText().empty() ) {
                    jout.start_object();

                    jout.member( "info", elem.second.getTooltip() );
                    jout.member( "default", elem.second.getDefaultText( false ) );
                    jout.member( "name", elem.first );
                    jout.member( "value", elem.second.getValue( true ) );

                    jout.end_object();
                }
            }

            jout.end_array();
        }, _( "world data" ) );
        if( !saved ) {
            return false;
        }
    }

    world_generator->get_mod_manager().save_mods_list( const_cast<WORLDPTR>( this ) );
    return true;
}

void worldfactory::init()
{
    load_last_world_info();

    all_worlds.clear();

    // The validity of a world is determined by the existance of any
    // option files or the master save file.
    static const auto is_save_dir = []( const std::string & maybe_save_dir ) {
        return file_exist( maybe_save_dir + "/" + PATH_INFO::worldoptions() ) ||
               file_exist( maybe_save_dir + "/" + SAVE_MASTER );
    };

    const auto add_existing_world = [&]( const std::string & world_dir ) {
        // get the save files
        auto world_sav_files = get_files_from_path( SAVE_EXTENSION, world_dir, false );
        // split the save file names between the directory and the extension
        for( auto &world_sav_file : world_sav_files ) {
            size_t save_index = world_sav_file.find( SAVE_EXTENSION );
            world_sav_file = world_sav_file.substr( world_dir.size() + 1,
                                                    save_index - ( world_dir.size() + 1 ) );
        }

        // the directory name is the name of the world
        std::string worldname;
        size_t name_index = world_dir.find_last_of( "/\\" );
        worldname = native_to_utf8( world_dir.substr( name_index + 1 ) );

        // create and store the world
        all_worlds[worldname] = std::make_unique<WORLD>();
        // give the world a name
        all_worlds[worldname]->world_name = worldname;
        // add sav files
        for( auto &world_sav_file : world_sav_files ) {
            all_worlds[worldname]->world_saves.push_back( save_t::from_base_path( world_sav_file ) );
        }
        mman->load_mods_list( all_worlds[worldname].get() );

        // load options into the world
        if( !all_worlds[worldname]->load_options() ) {
            all_worlds[worldname]->WORLD_OPTIONS = get_options().get_world_defaults();
            all_worlds[worldname]->WORLD_OPTIONS["WORLD_END"].setValue( "delete" );
            all_worlds[worldname]->save();
        }
    };

    // This returns files as well, but they are going to be discarded later as
    // we look for files *within* these dirs. If it's a file, there won't be
    // be any of those inside it and is_save_dir will return false.
    for( const std::string &dir : get_files_from_path( "", PATH_INFO::savedir(), false ) ) {
        if( !is_save_dir( dir ) ) {
            continue;
        }
        add_existing_world( dir );
    }

    // In old versions, there was only one world, stored directly in the "save" directory.
    // If that directory contains the expected files, it's an old save and must be converted.
    if( is_save_dir( "save" ) ) {
        // @TODO import directly into the new world instead of having this dummy "save" world.
        add_existing_world( "save" );

        const WORLD &old_world = *all_worlds["save"];

        std::unique_ptr<WORLD> newworld = std::make_unique<WORLD>();
        newworld->world_name = get_next_valid_worldname();

        // save world as conversion world
        if( newworld->save( true ) ) {
            const std::string origin_path = old_world.folder_path();
            // move files from origin_path into new world path
            for( auto &origin_file : get_files_from_path( ".", origin_path, false ) ) {
                std::string filename = origin_file.substr( origin_file.find_last_of( "/\\" ) );

                rename( origin_file.c_str(), ( newworld->folder_path() + filename ).c_str() );
            }
            newworld->world_saves = old_world.world_saves;
            newworld->WORLD_OPTIONS = old_world.WORLD_OPTIONS;

            all_worlds.erase( "save" );

            all_worlds[newworld->world_name] = std::move( newworld );
        } else {
            debugmsg( "worldfactory::convert_to_world -- World Conversion Failed!" );
        }
    }
}

bool worldfactory::has_world( const std::string &name ) const
{
    return all_worlds.count( name ) > 0;
}

std::vector<std::string> worldfactory::all_worldnames() const
{
    std::vector<std::string> result;
    for( const auto &elem : all_worlds ) {
        result.push_back( elem.first );
    }
    return result;
}

WORLDPTR worldfactory::pick_world( bool show_prompt )
{
    std::vector<std::string> world_names = all_worldnames();

    // Filter out special worlds (TUTORIAL | DEFENSE) from world_names.
    for( std::vector<std::string>::iterator it = world_names.begin(); it != world_names.end(); ) {
        if( *it == "TUTORIAL" || *it == "DEFENSE" ) {
            it = world_names.erase( it );
        } else {
            ++it;
        }
    }
    // If there is only one world to pick from, autoreturn it.
    if( world_names.size() == 1 ) {
        return get_world( world_names[0] );
    }
    // If there are no worlds to pick from, immediately try to make one.
    else if( world_names.empty() ) {
        return make_new_world( show_prompt );
    }
    // If we're skipping prompts, return the world with 0 save if there is one
    else if( !show_prompt ) {
        for( const std::string &name : world_names ) {
            if( get_world( name )->world_saves.empty() ) {
                return get_world( name );
            }
        }
        // if there isn't any, adhere to old logic: return the alphabetically first one
        return get_world( world_names[0] );
    }

    const int iTooltipHeight = 3;
    int iContentHeight = 0;
    int iMinScreenWidth = 0;
    size_t num_pages = 1;

    std::map<int, bool> mapLines;
    mapLines[3] = true;

    std::map<int, std::vector<std::string> > world_pages;
    size_t sel = 0;
    size_t selpage = 0;

    catacurses::window w_worlds_border;
    catacurses::window w_worlds_tooltip;
    catacurses::window w_worlds_header;
    catacurses::window w_worlds;

    ui_adaptor ui;

    const auto init_windows = [&]( ui_adaptor & ui ) {
        iContentHeight = TERMY - 3 - iTooltipHeight;
        iMinScreenWidth = std::max( FULL_SCREEN_WIDTH, TERMX / 2 );
        const int iOffsetX = TERMX > FULL_SCREEN_WIDTH ? ( TERMX - iMinScreenWidth ) / 2 : 0;
        num_pages = world_names.size() / iContentHeight + 1; // at least 1 page

        world_pages.clear();
        size_t worldnum = 0;
        for( size_t i = 0; i < num_pages; ++i ) {
            for( int j = 0; j < iContentHeight && worldnum < world_names.size(); ++j ) {
                world_pages[i].push_back( world_names[ worldnum++ ] );
            }
        }

        w_worlds_border  = catacurses::newwin( TERMY, iMinScreenWidth,
                                               point( iOffsetX, 0 ) );
        w_worlds_tooltip = catacurses::newwin( iTooltipHeight, iMinScreenWidth - 2,
                                               point( 1 + iOffsetX, 1 ) );
        w_worlds_header  = catacurses::newwin( 1, iMinScreenWidth - 2,
                                               point( 1 + iOffsetX, 1 + iTooltipHeight ) );
        w_worlds         = catacurses::newwin( iContentHeight, iMinScreenWidth - 2,
                                               point( 1 + iOffsetX, iTooltipHeight + 2 ) );

        ui.position_from_window( w_worlds_border );
    };
    init_windows( ui );
    ui.on_screen_resize( init_windows );

    ui.on_redraw( [&]( const ui_adaptor & ) {
        draw_border( w_worlds_border, BORDER_COLOR, _( " WORLD SELECTION " ) );
        mvwputch( w_worlds_border, point( 0, 4 ), BORDER_COLOR, LINE_XXXO ); // |-
        mvwputch( w_worlds_border, point( iMinScreenWidth - 1, 4 ), BORDER_COLOR, LINE_XOXX ); // -|

        for( auto &mapLine : mapLines ) {
            if( mapLine.second ) {
                mvwputch( w_worlds_border, point( mapLine.first + 1, TERMY - 1 ), BORDER_COLOR,
                          LINE_XXOX ); // _|_
            }
        }

        wnoutrefresh( w_worlds_border );

        for( int i = 0; i < getmaxx( w_worlds_border ); i++ ) {
            if( mapLines[i] ) {
                mvwputch( w_worlds_header, point( i, 0 ), BORDER_COLOR, LINE_OXXX );
            } else {
                mvwputch( w_worlds_header, point( i, 0 ), BORDER_COLOR, LINE_OXOX ); // Draw header line
            }
        }

        wnoutrefresh( w_worlds_header );

        //Clear the lines
        for( int i = 0; i < iContentHeight; i++ ) {
            for( int j = 0; j < getmaxx( w_worlds ); j++ ) {
                if( mapLines[j] ) {
                    mvwputch( w_worlds, point( j, i ), BORDER_COLOR, LINE_XOXO );
                } else {
                    mvwputch( w_worlds, point( j, i ), c_black, ' ' );
                }

                if( i < iTooltipHeight ) {
                    mvwputch( w_worlds_tooltip, point( j, i ), c_black, ' ' );
                }
            }
        }

        //Draw World Names
        for( size_t i = 0; i < world_pages[selpage].size(); ++i ) {
            mvwprintz( w_worlds, point( 0, static_cast<int>( i ) ), c_white, "%d", i + 1 );
            wmove( w_worlds, point( 4, static_cast<int>( i ) ) );

            std::string world_name = ( world_pages[selpage] )[i];
            size_t saves_num = get_world( world_name )->world_saves.size();

            if( i == sel ) {
                wprintz( w_worlds, c_yellow, ">> " );
            } else {
                wprintz( w_worlds, c_yellow, "   " );
            }

            wprintz( w_worlds, c_white, "%s (%lu)", world_name, saves_num );
        }

        //Draw Tabs
        wmove( w_worlds_header, point( 7, 0 ) );

        for( size_t i = 0; i < num_pages; ++i ) {
            //skip empty pages
            if( !world_pages[i].empty() ) {
                nc_color tabcolor = ( selpage == i ) ? hilite( c_white ) : c_white;
                wprintz( w_worlds_header, c_white, "[" );
                wprintz( w_worlds_header, tabcolor, _( "Page %lu" ), i + 1 );
                wprintz( w_worlds_header, c_white, "]" );
                wputch( w_worlds_header, BORDER_COLOR, LINE_OXOX );
            }
        }

        wnoutrefresh( w_worlds_header );

        fold_and_print( w_worlds_tooltip, point_zero, 78, c_white, _( "Pick a world to enter game" ) );
        wnoutrefresh( w_worlds_tooltip );

        wnoutrefresh( w_worlds );
    } );

    input_context ctxt( "PICK_WORLD_DIALOG" );
    ctxt.register_updown();
    ctxt.register_action( "PAGE_UP", to_translation( "Fast scroll up" ) );
    ctxt.register_action( "PAGE_DOWN", to_translation( "Fast scroll down" ) );
    ctxt.register_action( "HELP_KEYBINDINGS" );
    ctxt.register_action( "QUIT" );
    ctxt.register_action( "NEXT_TAB" );
    ctxt.register_action( "PREV_TAB" );
    ctxt.register_action( "CONFIRM" );

    while( true ) {
        ui_manager::redraw();

        const std::string action = ctxt.handle_input();
        const size_t recmax = world_pages[selpage].size();
        const size_t scroll_rate = recmax > 20 ? 10 : 3;

        if( action == "QUIT" ) {
            break;
        } else if( !world_pages[selpage].empty() && action == "DOWN" ) {
            sel++;
            if( sel >= recmax ) {
                sel = 0;
            }
        } else if( !world_pages[selpage].empty() && action == "UP" ) {
            if( sel == 0 ) {
                sel = recmax - 1;
            } else {
                sel--;
            }
        } else if( action == "PAGE_DOWN" ) {
            if( sel == recmax - 1 ) {
                sel = 0;
            } else if( sel + scroll_rate >= recmax ) {
                sel = recmax - 1;
            } else {
                sel += +scroll_rate;
            }
        } else if( action == "PAGE_UP" ) {
            if( sel == 0 ) {
                sel = recmax - 1;
            } else if( sel <= scroll_rate ) {
                sel = 0;
            } else {
                sel += -scroll_rate;
            }
        } else if( action == "NEXT_TAB" ) {
            sel = 0;

            do {
                //skip empty pages
                selpage++;
                if( selpage >= world_pages.size() ) {
                    selpage = 0;
                }
            } while( world_pages[selpage].empty() );
        } else if( action == "PREV_TAB" ) {
            sel = 0;
            do {
                //skip empty pages
                if( selpage != 0 ) {
                    selpage--;
                } else {
                    selpage = world_pages.size() - 1;
                }
            } while( world_pages[selpage].empty() );
        } else if( action == "CONFIRM" ) {
            return get_world( world_pages[selpage][sel] );
        }
    }

    return nullptr;
}

void worldfactory::remove_world( const std::string &worldname )
{
    auto it = all_worlds.find( worldname );
    if( it != all_worlds.end() ) {
        WORLDPTR wptr = it->second.get();
        if( active_world == wptr ) {
            get_options().set_world_options( nullptr );
            active_world = nullptr;
        }
        all_worlds.erase( it );
    }
}

void worldfactory::load_last_world_info()
{
    std::ifstream file( PATH_INFO::lastworld(), std::ifstream::in | std::ifstream::binary );
    if( !file.good() ) {
        return;
    }

    JsonIn jsin( file );
    JsonObject data = jsin.get_object();
    last_world_name = data.get_string( "world_name" );
    last_character_name = data.get_string( "character_name" );
}

void worldfactory::save_last_world_info()
{
    write_to_file( PATH_INFO::lastworld(), [&]( std::ostream & file ) {
        JsonOut jsout( file, true );
        jsout.start_object();
        jsout.member( "world_name", last_world_name );
        jsout.member( "character_name", last_character_name );
        jsout.end_object();
    }, _( "last world info" ) );
}

std::string worldfactory::pick_random_name()
{
    // TODO: add some random worldname parameters to name generator
    return get_next_valid_worldname();
}

int worldfactory::show_worldgen_tab_options( const catacurses::window &, WORLDPTR world,
        const std::function<bool()> &on_quit )
{
    get_options().set_world_options( &world->WORLD_OPTIONS );
    const std::string action = get_options().show( false, true, on_quit );
    get_options().set_world_options( nullptr );
    if( action == "PREV_TAB" ) {
        return -1;

    } else if( action == "NEXT_TAB" ) {
        return 1;

    } else if( action == "QUIT" ) {
        return -999;
    }

    return 0;
}

void worldfactory::draw_mod_list( const catacurses::window &w, int &start, size_t cursor,
                                  const std::vector<mod_id> &mods, bool is_active_list,
                                  const std::string &text_if_empty, const catacurses::window &w_shift )
{
    werase( w );
    werase( w_shift );

    const int iMaxRows = getmaxy( w );
    size_t iModNum = mods.size();
    size_t iActive = cursor;
    bool first_line_is_category = false;

    if( mods.empty() ) {
        center_print( w, 0, c_red, text_if_empty );
    } else {
        int iCatSortNum = 0;
        std::string sLastCategoryName;
        std::map<int, std::string> mSortCategory;
        mSortCategory[0] = sLastCategoryName;

        for( size_t i = 0; i < mods.size(); ++i ) {
            std::string category_name = _( "MISSING MODS" );
            if( mods[i].is_valid() ) {
                category_name = mods[i]->obsolete ? _( "OBSOLETE MODS" ) : mods[i]->category.second.translated();
            }
            if( sLastCategoryName != category_name ) {
                sLastCategoryName = category_name;
                mSortCategory[ i + iCatSortNum++ ] = sLastCategoryName;
                iModNum++;
                if( i == 0 ) {
                    first_line_is_category = true;
                }
            }
        }

        const int wwidth = getmaxx( w ) - 1 - 3; // border (1) + ">> " (3)

        unsigned int iNum = 0;
        int index = 0;
        bool bKeepIter = false;
        int iCatBeforeCursor = 0;

        for( size_t i = 0; i <= iActive; i++ ) {
            if( !mSortCategory[i].empty() ) {
                iActive++;
                iCatBeforeCursor++;
            }
        }

        calcStartPos( start, iActive, iMaxRows, iModNum );

        for( int i = 0; i < start; i++ ) {
            if( !mSortCategory[i].empty() ) {
                iNum++;
            }
        }

        int larger = ( iMaxRows > static_cast<int>( iModNum ) ) ? static_cast<int>( iModNum ) : iMaxRows;
        for( auto iter = mods.begin(); iter != mods.end(); ++index ) {
            if( iNum >= static_cast<size_t>( start ) && iNum < static_cast<size_t>( start + larger ) ) {
                if( !mSortCategory[iNum].empty() ) {
                    bKeepIter = true;
                    trim_and_print( w, point( 1, iNum - start ), wwidth, c_magenta, mSortCategory[iNum] );

                } else {
                    if( iNum == iActive ) {
                        //mvwprintw( w, iNum - start + iCatSortOffset, 1, "   " );
                        if( is_active_list ) {
                            mvwprintz( w, point( 1, iNum - start ), c_yellow, ">> " );
                        } else {
                            mvwprintz( w, point( 1, iNum - start ), c_blue, ">> " );
                        }
                    }

                    const mod_id &mod_entry_id = *iter;
                    std::string mod_entry_name;
                    nc_color mod_entry_color = c_white;
                    if( mod_entry_id.is_valid() ) {
                        const MOD_INFORMATION &mod = *mod_entry_id;
                        mod_entry_name = mod.name();
                        if( mod.obsolete ) {
                            mod_entry_color = c_dark_gray;
                        }
                    } else {
                        mod_entry_color = c_light_red;
                        mod_entry_name = _( "N/A" );

                    }
                    mod_entry_name += string_format( _( " [%s]" ), mod_entry_id.str() );
                    trim_and_print( w, point( 4, iNum - start ), wwidth, mod_entry_color, mod_entry_name );

                    if( w_shift ) {
                        // get shift information for the active item
                        std::string shift_display;
                        const size_t iPos = std::distance( mods.begin(), iter );

                        if( mman_ui->can_shift_up( iPos, mods ) ) {
                            shift_display += "<color_blue>+</color> ";
                        } else {
                            shift_display += "<color_dark_gray>+</color> ";
                        }

                        if( mman_ui->can_shift_down( iPos, mods ) ) {
                            shift_display += "<color_blue>-</color>";
                        } else {
                            shift_display += "<color_dark_gray>-</color>";
                        }

                        trim_and_print( w_shift, point( 1, 2 + iNum - start ), 3, c_white, shift_display );
                    }
                }
            }

            if( bKeepIter ) {
                bKeepIter = false;
            } else {
                ++iter;
            }

            iNum++;
        }
    }

    // Ensure that the scrollbar starts at zero position
    if( first_line_is_category && iActive == 1 ) {
        draw_scrollbar( w, 0, iMaxRows, static_cast<int>( iModNum ), point_zero );
    } else {
        draw_scrollbar( w, static_cast<int>( iActive ), iMaxRows, static_cast<int>( iModNum ), point_zero );
    }

    wnoutrefresh( w );
    wnoutrefresh( w_shift );
}

void worldfactory::show_active_world_mods( const std::vector<mod_id> &world_mods )
{
    ui_adaptor ui;
    catacurses::window w_border;
    catacurses::window w_mods;

    const auto init_windows = [&]( ui_adaptor & ui ) {
        const int iMinScreenWidth = std::max( FULL_SCREEN_WIDTH, TERMX / 2 );
        const int iOffsetX = TERMX > FULL_SCREEN_WIDTH ? ( TERMX - iMinScreenWidth ) / 2 : 0;

        w_border = catacurses::newwin( TERMY - 11, iMinScreenWidth / 2 - 3,
                                       point( iOffsetX, 4 ) );
        w_mods   = catacurses::newwin( TERMY - 13, iMinScreenWidth / 2 - 4,
                                       point( iOffsetX, 5 ) );

        ui.position_from_window( w_border );
    };
    init_windows( ui );
    ui.on_screen_resize( init_windows );

    int start = 0;
    int cursor = 0;
    const size_t num_mods = world_mods.size();

    input_context ctxt( "DEFAULT" );
    ctxt.register_updown();
    ctxt.register_action( "PAGE_UP", to_translation( "Fast scroll up" ) );
    ctxt.register_action( "PAGE_DOWN", to_translation( "Fast scroll down" ) );
    ctxt.register_action( "QUIT" );
    ctxt.register_action( "CONFIRM" );
    ctxt.register_action( "HELP_KEYBINDINGS" );

    ui.on_redraw( [&]( const ui_adaptor & ) {
        draw_border( w_border, BORDER_COLOR, _( " ACTIVE WORLD MODS " ) );
        wnoutrefresh( w_border );

        draw_mod_list( w_mods, start, static_cast<size_t>( cursor ), world_mods,
                       true, _( "--NO ACTIVE MODS--" ), catacurses::window() );
        wnoutrefresh( w_mods );
    } );

    while( true ) {
        ui_manager::redraw();

        const std::string action = ctxt.handle_input();
        const int recmax = static_cast<int>( num_mods );
        const int scroll_rate = recmax > 20 ? 10 : 3;

        if( action == "UP" ) {
            cursor--;
            // If it went under 0, loop back to the end of the list.
            if( cursor < 0 ) {
                cursor = recmax - 1;
            }
        } else if( action == "DOWN" ) {
            cursor++;
            // If it went over the end of the list, loop back to the start of the list.
            if( cursor > recmax - 1 ) {
                cursor = 0;
            }
        } else if( action == "PAGE_DOWN" ) {
            if( cursor == recmax - 1 ) {
                cursor = 0;
            } else if( cursor + scroll_rate >= recmax ) {
                cursor = recmax - 1;
            } else {
                cursor += +scroll_rate;
            }
        } else if( action == "PAGE_UP" ) {
            if( cursor == 0 ) {
                cursor = recmax - 1;
            } else if( cursor <= scroll_rate ) {
                cursor = 0;
            } else {
                cursor += -scroll_rate;
            }
        } else if( action == "QUIT" || action == "CONFIRM" ) {
            break;
        }
    }
}

int worldfactory::show_worldgen_tab_modselection( const catacurses::window &win, WORLDPTR world,
        const std::function<bool()> &on_quit )
{
    // Use active_mod_order of the world,
    // saves us from writing 'world->active_mod_order' all the time.
    std::vector<mod_id> &active_mod_order = world->active_mod_order;
    {
        std::vector<mod_id> tmp_mod_order;
        // clear active_mod_order and re-add all the mods, his ensures
        // that changes (like changing dependencies) get updated
        tmp_mod_order.swap( active_mod_order );
        for( auto &elem : tmp_mod_order ) {
            mman_ui->try_add( elem, active_mod_order );
        }
    }

    input_context ctxt( "MODMANAGER_DIALOG" );
    ctxt.register_updown();
    ctxt.register_action( "PAGE_UP", to_translation( "Fast scroll up" ) );
    ctxt.register_action( "PAGE_DOWN", to_translation( "Fast scroll down" ) );
    ctxt.register_action( "LEFT", to_translation( "Switch to other list" ) );
    ctxt.register_action( "RIGHT", to_translation( "Switch to other list" ) );
    ctxt.register_action( "HELP_KEYBINDINGS" );
    ctxt.register_action( "QUIT" );
    ctxt.register_action( "NEXT_CATEGORY_TAB" );
    ctxt.register_action( "PREV_CATEGORY_TAB" );
    ctxt.register_action( "NEXT_TAB" );
    ctxt.register_action( "PREV_TAB" );
    ctxt.register_action( "CONFIRM", to_translation( "Activate / deactivate mod" ) );
    ctxt.register_action( "ADD_MOD" );
    ctxt.register_action( "REMOVE_MOD" );
    ctxt.register_action( "SAVE_DEFAULT_MODS" );
    ctxt.register_action( "VIEW_MOD_DESCRIPTION" );
    ctxt.register_action( "FILTER" );

    point filter_pos;
    int filter_view_len = 0;
    std::string current_filter = "init me!";
    std::unique_ptr<string_input_popup> fpopup;

    catacurses::window w_header1;
    catacurses::window w_header2;
    catacurses::window w_shift;
    catacurses::window w_list;
    catacurses::window w_active;
    catacurses::window w_description;
    std::vector<catacurses::window> header_windows;

    ui_adaptor ui;

    const auto init_windows = [&]( ui_adaptor & ui ) {
        const int iMinScreenWidth = std::max( FULL_SCREEN_WIDTH, TERMX / 2 );
        const int iOffsetX = TERMX > FULL_SCREEN_WIDTH ? ( TERMX - iMinScreenWidth ) / 2 : 0;

        w_header1     = catacurses::newwin( 1, iMinScreenWidth / 2 - 5,
                                            point( 1 + iOffsetX, 3 ) );
        w_header2     = catacurses::newwin( 1, iMinScreenWidth / 2 - 4,
                                            point( iMinScreenWidth / 2 + 3 + iOffsetX, 3 ) );
        w_shift       = catacurses::newwin( TERMY - 14, 5,
                                            point( iMinScreenWidth / 2 - 3 + iOffsetX, 3 ) );
        w_list        = catacurses::newwin( TERMY - 16, iMinScreenWidth / 2 - 4,
                                            point( iOffsetX, 5 ) );
        w_active      = catacurses::newwin( TERMY - 16, iMinScreenWidth / 2 - 4,
                                            point( iMinScreenWidth / 2 + 2 + iOffsetX, 5 ) );
        w_description = catacurses::newwin( 5, iMinScreenWidth - 4,
                                            point( 1 + iOffsetX, TERMY - 6 ) );

        header_windows.clear();
        header_windows.push_back( w_header1 );
        header_windows.push_back( w_header2 );

        // Specify where the popup's string would be printed
        filter_pos = point( 2, TERMY - 11 );
        filter_view_len = iMinScreenWidth / 2 - 11;
        if( fpopup ) {
            point inner_pos = filter_pos + point( 2, 0 );
            fpopup->window( win, inner_pos, inner_pos.x + filter_view_len );
        }

        ui.position_from_window( win );
    };
    init_windows( ui );
    ui.on_screen_resize( init_windows );

    std::vector<std::string> headers;
    headers.emplace_back( _( "Mod List" ) );
    headers.emplace_back( _( "Mod Load Order" ) );

    size_t active_header = 0;
    int startsel[2] = {0, 0};
    size_t cursel[2] = {0, 0};
    size_t iCurrentTab = 0;
    std::vector<mod_id> current_tab_mods;

    struct mod_tab {
        std::string id;
        std::vector<mod_id> mods;
        std::vector<mod_id> mods_unfiltered;
    };
    std::vector<mod_tab> all_tabs;

    for( const std::pair<std::string, translation> &tab : get_mod_list_tabs() ) {
        all_tabs.push_back( {
            tab.first,
            std::vector<mod_id>(),
            std::vector<mod_id>()
        } );
    }

    const std::map<std::string, std::string> &cat_tab_map = get_mod_list_cat_tab();
    for( const mod_id &mod : mman->get_usable_mods() ) {
        int cat_idx = mod->category.first;
        const std::string &cat_id = get_mod_list_categories()[cat_idx].first;

        std::string dest_tab = "tab_default";
        const auto iter = cat_tab_map.find( cat_id );
        if( iter != cat_tab_map.end() ) {
            dest_tab = iter->second;
        }

        for( mod_tab &tab : all_tabs ) {
            if( tab.id == dest_tab ) {
                tab.mods_unfiltered.push_back( mod );
                break;
            }
        }
    }

    // Helper function for determining the currently selected mod
    const auto get_selected_mod = [&]() -> const MOD_INFORMATION* {
        const std::vector<mod_id> &current_tab_mods = all_tabs[iCurrentTab].mods;
        if( current_tab_mods.empty() )
        {
            return nullptr;
        } else if( active_header == 0 )
        {
            return &current_tab_mods[cursel[0]].obj();
        } else if( !active_mod_order.empty() )
        {
            return &active_mod_order[cursel[1]].obj();
        }
        return nullptr;
    };

    // Helper function for applying filter to mod tabs
    const auto apply_filter = [&]( const std::string & filter_str ) {
        if( filter_str == current_filter ) {
            return;
        }
        const MOD_INFORMATION *selected_mod = nullptr;
        if( active_header == 0 ) {
            selected_mod = get_selected_mod();
        }
        for( mod_tab &tab : all_tabs ) {
            if( filter_str.empty() ) {
                tab.mods = tab.mods_unfiltered;
            } else {
                tab.mods.clear();
                for( const mod_id &mod : tab.mods_unfiltered ) {
                    std::string name = ( *mod ).name();
                    if( lcmatch( name, filter_str ) ) {
                        tab.mods.push_back( mod );
                    }
                }
            }
        }
        startsel[0] = 0;
        cursel[0] = 0;
        // Try to restore cursor position
        const std::vector<mod_id> &curr_tab = all_tabs[iCurrentTab].mods;
        for( size_t i = 0; i < curr_tab.size(); i++ ) {
            if( &*curr_tab[i] == selected_mod ) {
                cursel[0] = i;
                break;
            }
        }
        current_filter = filter_str;
    };
    apply_filter( "" );

    ui.on_redraw( [&]( const ui_adaptor & ) {
        draw_worldgen_tabs( win, 0 );
        draw_modselection_borders( win, ctxt );

        // Redraw headers
        for( size_t i = 0; i < headers.size(); ++i ) {
            werase( header_windows[i] );
            const int header_x = ( getmaxx( header_windows[i] ) - utf8_width( headers[i] ) ) / 2;
            mvwprintz( header_windows[i], point( header_x, 0 ), c_cyan, headers[i] );

            if( active_header == i ) {
                mvwputch( header_windows[i], point( header_x - 3, 0 ), c_red, '<' );
                mvwputch( header_windows[i], point( header_x + utf8_width( headers[i] ) + 2, 0 ),
                          c_red, '>' );
            }
            wnoutrefresh( header_windows[i] );
        }

        // Redraw description
        werase( w_description );

        if( const MOD_INFORMATION *selmod = get_selected_mod() ) {
            // NOLINTNEXTLINE(cata-use-named-point-constants)
            int num_lines = fold_and_print( w_description, point( 1, 0 ),
                                            getmaxx( w_description ) - 1,
                                            c_white, mman_ui->get_information( selmod ) );
            int window_height = catacurses::getmaxy( w_description );
            int window_width = catacurses::getmaxx( w_description );
            if( num_lines > window_height ) {
                // The description didn't fit in the window, so provide a
                // hint for how to see the whole thing
                std::string message = string_format( _( "…%s = View full description " ),
                                                     ctxt.get_desc( "VIEW_MOD_DESCRIPTION" ) );
                nc_color color = c_green;
                print_colored_text( w_description, point( window_width - utf8_width( message ), window_height - 1 ),
                                    color, color, message );
            }
        }

        // Draw tab names
        wmove( win, point( 2, 4 ) );
        for( size_t i = 0; i < get_mod_list_tabs().size(); i++ ) {
            wprintz( win, c_white, "[" );
            wprintz( win, ( iCurrentTab == i ) ? hilite( c_light_green ) : c_light_green,
                     "%s", get_mod_list_tabs()[i].second );
            wprintz( win, c_white, "]" );
            wputch( win, BORDER_COLOR, LINE_OXOX );
        }

        // Draw filter
        if( fpopup ) {
            mvwprintz( win, filter_pos, c_cyan, "< " );
            mvwprintz( win, filter_pos + point( filter_view_len + 2, 0 ), c_cyan, " >" );
            // This call makes popup draw its string at position specified on popup initialization
            fpopup->query_string( /*loop=*/false, /*draw_only=*/true );
        } else {
            mvwprintz( win, filter_pos, c_light_gray, "< " );
            const char *help = current_filter.empty() ? _( "[%s] Filter" ) : _( "[%s] Filter: " );
            wprintz( win, c_light_gray, help, ctxt.get_desc( "FILTER" ) );
            wprintz( win, c_white, current_filter );
            wprintz( win, c_light_gray, " >" );
        }

        wnoutrefresh( w_description );
        wnoutrefresh( win );

        // Draw selected tab
        const mod_tab &current_tab = all_tabs[iCurrentTab];
        const char *msg = current_tab.mods_unfiltered.empty() ?
                          _( "--NO AVAILABLE MODS--" ) : _( "--NO RESULTS FOUND--" );
        draw_mod_list( w_list, startsel[0], cursel[0], current_tab.mods, active_header == 0,
                       msg, catacurses::window() );

        // Draw active mods
        draw_mod_list( w_active, startsel[1], cursel[1], active_mod_order, active_header == 1,
                       _( "--NO ACTIVE MODS--" ), w_shift );
    } );

    const auto set_filter = [&]() {
        fpopup = std::make_unique<string_input_popup>();
        fpopup->max_length( 256 );
        // current_filter is modified by apply_filter(), we have to copy the value
        // NOLINTNEXTLINE(performance-unnecessary-copy-initialization)
        const std::string old_filter = current_filter;
        fpopup->text( current_filter );

        // On next redraw, call resize callback which will configure how popup is rendered
        ui.mark_resize();

        for( ;; ) {
            ui_manager::redraw();
            fpopup->query_string( /*loop=*/false );

            if( fpopup->canceled() ) {
                apply_filter( old_filter );
                break;
            } else if( fpopup->confirmed() ) {
                break;
            } else {
                apply_filter( fpopup->text() );
            }
        }

        fpopup.reset();
    };

    int tab_output = 0;
    while( tab_output == 0 ) {
        ui_manager::redraw();

        const int next_header = ( active_header == 1 ) ? 0 : 1;
        const int prev_header = ( active_header == 0 ) ? 1 : 0;

        size_t selection = ( active_header == 0 ) ? cursel[0] : cursel[1];
        size_t last_selection = selection;
        size_t next_selection = selection + 1;
        size_t prev_selection = selection - 1;
        if( active_header == 0 ) {
            size_t num_mods = all_tabs[iCurrentTab].mods.size();
            next_selection = ( next_selection >= num_mods ) ? 0 : next_selection;
            prev_selection = ( prev_selection > num_mods ) ? num_mods - 1 : prev_selection;
        } else {
            next_selection = ( next_selection >= active_mod_order.size() ) ? 0 : next_selection;
            prev_selection = ( prev_selection > active_mod_order.size() ) ? active_mod_order.size() - 1 :
                             prev_selection;
        }

        const std::string action = ctxt.handle_input();
        size_t recmax = active_header == 0 ? static_cast<int>( all_tabs[iCurrentTab].mods.size() ) :
                        static_cast<int>( active_mod_order.size() );
        size_t scroll_rate = recmax > 20 ? 10 : 3;

        if( action == "DOWN" ) {
            selection = next_selection;
        } else if( action == "UP" ) {
            selection = prev_selection;
        } else if( action == "PAGE_DOWN" ) {
            if( selection == recmax - 1 ) {
                selection = 0;
            } else if( selection + scroll_rate >= recmax ) {
                selection = recmax - 1;
            } else {
                selection += +scroll_rate;
            }
        } else if( action == "PAGE_UP" ) {
            if( selection == 0 ) {
                selection = recmax - 1;
            } else if( selection <= scroll_rate ) {
                selection = 0;
            } else {
                selection += -scroll_rate;
            }
        } else if( action == "RIGHT" ) {
            active_header = next_header;
        } else if( action == "LEFT" ) {
            active_header = prev_header;
        } else if( action == "CONFIRM" ) {
            const std::vector<mod_id> &current_tab_mods = all_tabs[iCurrentTab].mods;
            if( active_header == 0 && !current_tab_mods.empty() ) {
                // try-add
                mman_ui->try_add( current_tab_mods[cursel[0]], active_mod_order );
            } else if( active_header == 1 && !active_mod_order.empty() ) {
                // try-rem
                mman_ui->try_rem( cursel[1], active_mod_order );
                if( active_mod_order.empty() ) {
                    // switch back to other list, we can't change
                    // anything in the empty active mods list.
                    active_header = 0;
                }
            }
        } else if( action == "ADD_MOD" ) {
            if( active_header == 1 && active_mod_order.size() > 1 ) {
                mman_ui->try_shift( '+', cursel[1], active_mod_order );
            }
        } else if( action == "REMOVE_MOD" ) {
            if( active_header == 1 && active_mod_order.size() > 1 ) {
                mman_ui->try_shift( '-', cursel[1], active_mod_order );
            }
        } else if( action == "NEXT_CATEGORY_TAB" ) {
            if( active_header == 0 ) {
                if( ++iCurrentTab >= get_mod_list_tabs().size() ) {
                    iCurrentTab = 0;
                }

                startsel[0] = 0;
                cursel[0] = 0;
            }

        } else if( action == "PREV_CATEGORY_TAB" ) {
            if( active_header == 0 ) {
                if( --iCurrentTab > get_mod_list_tabs().size() ) {
                    iCurrentTab = get_mod_list_tabs().size() - 1;
                }

                startsel[0] = 0;
                cursel[0] = 0;
            }
        } else if( action == "NEXT_TAB" ) {
            tab_output = 1;
        } else if( action == "PREV_TAB" ) {
            tab_output = -1;
        } else if( action == "SAVE_DEFAULT_MODS" ) {
            if( mman->set_default_mods( active_mod_order ) ) {
                popup( _( "Saved list of active mods as default" ) );
                draw_modselection_borders( win, ctxt );
            }
        } else if( action == "VIEW_MOD_DESCRIPTION" ) {
            if( const MOD_INFORMATION *selmod = get_selected_mod() ) {
                popup( "%s", mman_ui->get_information( selmod ) );
            }
        } else if( action == "QUIT" && ( !on_quit || on_quit() ) ) {
            tab_output = -999;
        } else if( action == "FILTER" ) {
            set_filter();
        }
        // RESOLVE INPUTS
        if( last_selection != selection ) {
            if( active_header == 0 ) {
                cursel[0] = selection;
            } else {
                cursel[1] = selection;
            }
        }
        if( active_mod_order.empty() ) {
            cursel[1] = 0;
        }

        if( active_header == 1 ) {
            if( active_mod_order.empty() ) {
                cursel[1] = 0;
            } else {
                // If it goes below 0, it'll loop back to max (or at least, greater than AMO size*10.
                if( cursel[1] > active_mod_order.size() * 10 ) {
                    cursel[1] = 0;
                }
                // If it goes above AMO.size(), cap to size.
                else if( cursel[1] >= active_mod_order.size() ) {
                    cursel[1] = active_mod_order.size() - 1;
                }
            }
        }
        // end RESOLVE INPUTS
    }
    return tab_output;
}

int worldfactory::show_worldgen_tab_confirm( const catacurses::window &win, WORLDPTR world,
        const std::function<bool()> &on_quit )
{
    catacurses::window w_confirmation;

    ui_adaptor ui;

    const auto init_windows = [&]( ui_adaptor & ui ) {
        const int iTooltipHeight = 1;
        const int iContentHeight = TERMY - 3 - iTooltipHeight;
        const int iMinScreenWidth = std::max( FULL_SCREEN_WIDTH, TERMX / 2 );
        const int iOffsetX = TERMX > FULL_SCREEN_WIDTH ? ( TERMX - iMinScreenWidth ) / 2 : 0;

        w_confirmation = catacurses::newwin( iContentHeight, iMinScreenWidth - 2,
                                             point( 1 + iOffsetX, iTooltipHeight + 2 ) );

        ui.position_from_window( win );
    };
    init_windows( ui );
    ui.on_screen_resize( init_windows );

    int namebar_y = 1;
    int namebar_x = 3 + utf8_width( _( "World Name:" ) );

    bool noname = false;
    input_context ctxt( "WORLDGEN_CONFIRM_DIALOG", keyboard_mode::keychar );
    ctxt.register_action( "HELP_KEYBINDINGS" );
    ctxt.register_action( "QUIT" );
    ctxt.register_action( "ANY_INPUT" );
    ctxt.register_action( "NEXT_TAB" );
    ctxt.register_action( "PREV_TAB" );
    ctxt.register_action( "PICK_RANDOM_WORLDNAME" );

    std::string worldname = world->world_name;

    ui.on_redraw( [&]( const ui_adaptor & ) {
        draw_worldgen_tabs( win, 2 );

        mvwprintz( w_confirmation, point( 2, namebar_y ), c_white, _( "World Name:" ) );
        fold_and_print( w_confirmation, point( 2, 3 ), getmaxx( w_confirmation ) - 2, c_light_gray,
                        _( "Press [<color_yellow>%s</color>] to pick a random name for your world." ),
                        ctxt.get_desc( "PICK_RANDOM_WORLDNAME" ) );
        fold_and_print( w_confirmation, point( 2, TERMY / 2 - 2 ), getmaxx( w_confirmation ) - 2,
                        c_light_gray,
                        _( "Press [<color_yellow>%s</color>] when you are satisfied with the world as it is and are ready "
                           "to continue, or [<color_yellow>%s</color>] to go back and review your world." ),
                        ctxt.get_desc( "NEXT_TAB" ), ctxt.get_desc( "PREV_TAB" ) );
        if( noname ) {
            mvwprintz( w_confirmation, point( namebar_x, namebar_y ), h_light_gray,
                       _( "________NO NAME ENTERED!________" ) );
        } else {
            mvwprintz( w_confirmation, point( namebar_x, namebar_y ), c_light_gray, worldname );
            wprintz( w_confirmation, h_light_gray, "_" );
            for( int underscores = 31 - utf8_width( worldname );
                 underscores > 0; --underscores ) {
                wprintz( w_confirmation, c_light_gray, "_" );
            }
        }

        wnoutrefresh( win );
        wnoutrefresh( w_confirmation );
    } );

    do {
        ui_manager::redraw();

        const std::string action = ctxt.handle_input();
        if( action == "NEXT_TAB" ) {
            if( worldname.empty() ) {
                noname = true;
                ui_manager::redraw();
                if( !query_yn( _( "Are you SURE you're finished?  World name will be randomly generated." ) ) ) {
                    noname = false;
                    continue;
                } else {
                    noname = false;
                    world->world_name = pick_random_name();
                    if( !valid_worldname( world->world_name ) ) {
                        continue;
                    }
                    return 1;
                }
            } else if( query_yn( _( "Are you SURE you're finished?" ) ) ) {
                if( valid_worldname( worldname ) ) {
                    world->world_name = worldname;
                    return 1;
                } else {
                    continue;
                }
            } else {
                continue;
            }
        } else if( action == "PREV_TAB" ) {
            world->world_name = worldname;
            return -1;
        } else if( action == "PICK_RANDOM_WORLDNAME" ) {
            world->world_name = worldname = pick_random_name();
        } else if( action == "QUIT" && ( !on_quit || on_quit() ) ) {
            world->world_name = worldname;
            return -999;
        } else if( action == "ANY_INPUT" ) {
            const input_event ev = ctxt.get_raw_input();
            const int ch = ev.get_first_input();
            utf8_wrapper wrap( worldname );
            utf8_wrapper newtext( ev.text );
            if( ch == KEY_BACKSPACE ) {
                if( !wrap.empty() ) {
                    wrap.erase( wrap.length() - 1, 1 );
                    worldname = wrap.str();
                }
            } else if( ch == KEY_F( 2 ) ) {
                std::string tmp = get_input_string_from_file();
                int tmplen = utf8_width( tmp );
                if( tmplen > 0 && tmplen + utf8_width( worldname ) < 30 ) {
                    worldname.append( tmp );
                }
            } else if( !newtext.empty() && is_char_allowed( newtext.at( 0 ) ) ) {
                // No empty string, no slash, no backslash, no control sequence
                wrap.append( newtext );
                worldname = wrap.str();
            }
        }
    } while( true );

    return 0;
}

void worldfactory::draw_modselection_borders( const catacurses::window &win,
        const input_context &ctxtp )
{

    const int iMinScreenWidth = std::max( FULL_SCREEN_WIDTH, TERMX / 2 );

    // make appropriate lines: X & Y coordinate of starting point, length, horizontal/vertical type
    std::array<int, 5> xs = {{1, 1, iMinScreenWidth / 2 + 2, iMinScreenWidth / 2 - 4, iMinScreenWidth / 2 + 2}};
    std::array<int, 5> ys = {{TERMY - 11, 4, 4, 3, 3}};
    std::array<int, 5> ls = {{iMinScreenWidth - 2, iMinScreenWidth / 2 - 4, iMinScreenWidth / 2 - 2, TERMY - 11, 1}};
    std::array<bool, 5> hv = {{true, true, true, false, false}}; // horizontal line = true, vertical line = false

    for( int i = 0; i < 5; ++i ) {
        point p( xs[i], ys[i] );
        int l = ls[i];
        if( hv[i] ) {
            for( int j = 0; j < l; ++j ) {
                mvwputch( win, p + point( j, 0 ), BORDER_COLOR, LINE_OXOX ); // -
            }
        } else {
            for( int j = 0; j < l; ++j ) {
                mvwputch( win, p + point( 0, j ), BORDER_COLOR, LINE_XOXO ); // |
            }
        }
    }

    // Add in connective characters
    mvwputch( win, point( 0, 4 ), BORDER_COLOR, LINE_XXXO ); // |-
    mvwputch( win, point( 0, TERMY - 11 ), BORDER_COLOR, LINE_XXXO ); // |-
    mvwputch( win, point( iMinScreenWidth / 2 + 2, 4 ), BORDER_COLOR, LINE_XXXO ); // |-

    mvwputch( win, point( iMinScreenWidth - 1, 4 ), BORDER_COLOR, LINE_XOXX ); // -|
    mvwputch( win, point( iMinScreenWidth - 1, TERMY - 11 ), BORDER_COLOR, LINE_XOXX ); // -|
    mvwputch( win, point( iMinScreenWidth / 2 - 4, 4 ), BORDER_COLOR, LINE_XOXX ); // -|

    mvwputch( win, point( iMinScreenWidth / 2 - 4, 2 ), BORDER_COLOR, LINE_OXXX ); // -.-
    mvwputch( win, point( iMinScreenWidth / 2 + 2, 2 ), BORDER_COLOR, LINE_OXXX ); // -.-

    mvwputch( win, point( iMinScreenWidth / 2 - 4, TERMY - 11 ), BORDER_COLOR,
              LINE_XXOX ); // _|_
    mvwputch( win, point( iMinScreenWidth / 2 + 2, TERMY - 11 ), BORDER_COLOR,
              LINE_XXOX ); // _|_

    // Add tips & hints
    fold_and_print( win, point( 2, TERMY - 10 ), getmaxx( win ) - 4, c_light_gray,
                    _( "[<color_yellow>%s</color>] = save <color_cyan>Mod Load Order</color> as default <color_red>|</color> "
                       "[<color_yellow>%s</color>/<color_yellow>%s</color>] = switch Main-Tab <color_red>|</color> "
                       "[<color_yellow>%s</color>/<color_yellow>%s</color>] = switch "
                       "<color_cyan>Mod List</color> and <color_cyan>Mod Load Order</color> <color_red>|</color> "
                       "[<color_yellow>%s</color>/<color_yellow>%s</color>] = switch <color_cyan>Mod List</color> Tab <color_red>|</color> "
                       "[<color_yellow>%s</color>] = keybindings" ),
                    ctxtp.get_desc( "SAVE_DEFAULT_MODS" ),
                    ctxtp.get_desc( "PREV_TAB" ),
                    ctxtp.get_desc( "NEXT_TAB" ),
                    ctxtp.get_desc( "LEFT" ),
                    ctxtp.get_desc( "RIGHT" ),
                    ctxtp.get_desc( "PREV_CATEGORY_TAB" ),
                    ctxtp.get_desc( "NEXT_CATEGORY_TAB" ),
                    ctxtp.get_desc( "HELP_KEYBINDINGS" )
                  );
    wnoutrefresh( win );
}

void worldfactory::draw_worldgen_tabs( const catacurses::window &w, size_t current )
{
    werase( w );

    static const std::vector<std::string> tab_strings = { {
            translate_marker( "World Mods" ),
            translate_marker( "World Options" ),
            translate_marker( "Finalize World" )
        }
    };

    std::vector<std::string> tab_strings_translated( tab_strings );
    std::for_each( tab_strings_translated.begin(),
                   tab_strings_translated.end(), []( std::string & str )->void { str = _( str ); } );

    draw_tabs( w, tab_strings_translated, current );
    draw_border_below_tabs( w );
}

bool worldfactory::valid_worldname( const std::string &name, bool automated )
{
    std::string msg;

    if( name == "save" || name == "TUTORIAL" || name == "DEFENSE" ) {
        msg = string_format( _( "%s is a reserved name!" ), name );
    } else if( !has_world( name ) ) {
        return true;
    } else {
        msg = string_format( _( "A world named %s already exists!" ), name );
    }
    if( !automated ) {
        popup( msg, PF_GET_KEY );
    }
    return false;
}

void WORLD::load_options( JsonIn &jsin )
{
    auto &opts = get_options();

    jsin.start_array();
    while( !jsin.end_array() ) {
        JsonObject jo = jsin.get_object();
        jo.allow_omitted_members();
        const std::string name = opts.migrateOptionName( jo.get_string( "name" ) );
        const std::string value = opts.migrateOptionValue( jo.get_string( "name" ),
                                  jo.get_string( "value" ) );

<<<<<<< HEAD
        if( name == "CORE_VERSION" ) {
            ret_val<int> value_parsed = try_parse_integer<int>( value, false );
            if( value_parsed.success() ) {
                version = std::max( value_parsed.value(), 0 );
            } else {
                version = 0;
                debugmsg( "Error parsing CORE_VERSION: %s", value_parsed.str() );
            }
            continue;
        }

=======
>>>>>>> b52911e8
        if( opts.has_option( name ) && opts.get_option( name ).getPage() == "world_default" ) {
            WORLD_OPTIONS[ name ].setValue( value );
        }
    }
    // for legacy saves, try to simulate old city_size based density
    if( WORLD_OPTIONS.count( "CITY_SPACING" ) == 0 ) {
        WORLD_OPTIONS["CITY_SPACING"].setValue( 5 - get_option<int>( "CITY_SIZE" ) / 3 );
    }
}

bool WORLD::load_options()
{
    WORLD_OPTIONS = get_options().get_world_defaults();

    using namespace std::placeholders;
    const std::string path = folder_path() + "/" + PATH_INFO::worldoptions();
    return read_from_file_optional_json( path, [this]( JsonIn & jsin ) {
        this->load_options( jsin );
    } );
}

void load_world_option( const JsonObject &jo )
{
    JsonArray arr = jo.get_array( "options" );
    if( arr.empty() ) {
        jo.throw_error( "no options specified", "options" );
    }
    for( const std::string line : arr ) {
        get_options().get_option( line ).setValue( "true" );
    }
}

//load external option from json
void load_external_option( const JsonObject &jo )
{
    auto name = jo.get_string( "name" );
    auto stype = jo.get_string( "stype" );
    options_manager &opts = get_options();
    if( !opts.has_option( name ) ) {
        translation sinfo;
        jo.get_member( "info" ).read( sinfo );
        opts.add_external( name, "external_options", stype, sinfo, sinfo );
    }
    options_manager::cOpt &opt = opts.get_option( name );
    if( stype == "float" ) {
        opt.setValue( static_cast<float>( jo.get_float( "value" ) ) );
    } else if( stype == "int" ) {
        opt.setValue( jo.get_int( "value" ) );
    } else if( stype == "bool" ) {
        if( jo.get_bool( "value" ) ) {
            opt.setValue( "true" );
        } else {
            opt.setValue( "false" );
        }
    } else if( stype == "string" || stype == "string_input" ) {
        opt.setValue( jo.get_string( "value" ) );
    } else {
        jo.throw_error( "Unknown or unsupported stype for external option", "stype" );
    }
    // Just visit this member if it exists
    if( jo.has_member( "info" ) ) {
        jo.get_string( "info" );
    }
}

mod_manager &worldfactory::get_mod_manager()
{
    return *mman;
}

WORLDPTR worldfactory::get_world( const std::string &name )
{
    const auto iter = all_worlds.find( name );
    if( iter == all_worlds.end() ) {
        debugmsg( "Requested non-existing world %s, prepare for crash", name );
        return nullptr;
    }
    return iter->second.get();
}

// Helper predicate to exclude files from deletion when resetting a world directory.
static bool isForbidden( const std::string &candidate )
{
    return candidate.find( PATH_INFO::worldoptions() ) != std::string::npos ||
           candidate.find( "mods.json" ) != std::string::npos;
}

void worldfactory::delete_world( const std::string &worldname, const bool delete_folder )
{
    std::string worldpath = get_world( worldname )->folder_path();
    std::set<std::string> directory_paths;

    auto file_paths = get_files_from_path( "", worldpath, true, true );
    if( !delete_folder ) {
        std::vector<std::string>::iterator forbidden = find_if( file_paths.begin(), file_paths.end(),
                isForbidden );
        while( forbidden != file_paths.end() ) {
            file_paths.erase( forbidden );
            forbidden = find_if( file_paths.begin(), file_paths.end(), isForbidden );
        }
    }
    for( auto &file_path : file_paths ) {
        // strip to path and remove worldpath from it
        std::string part = file_path.substr( worldpath.size(),
                                             file_path.find_last_of( "/\\" ) - worldpath.size() );
        size_t last_separator = part.find_last_of( "/\\" );
        while( last_separator != std::string::npos && part.size() > 1 ) {
            directory_paths.insert( part );
            part = part.substr( 0, last_separator );
            last_separator = part.find_last_of( "/\\" );
        }
    }

    for( auto &file : file_paths ) {
        remove_file( file );
    }
    // Trying to remove a non-empty parent directory before a child
    // directory will fail.  Removing directories in reverse order
    // will prevent this situation from arising.
    for( auto it = directory_paths.rbegin(); it != directory_paths.rend(); ++it ) {
        remove_directory( worldpath + *it );
    }
    if( delete_folder ) {
        remove_directory( worldpath );
        remove_world( worldname );
    } else {
        get_world( worldname )->world_saves.clear();
    }
}<|MERGE_RESOLUTION|>--- conflicted
+++ resolved
@@ -1548,20 +1548,6 @@
         const std::string value = opts.migrateOptionValue( jo.get_string( "name" ),
                                   jo.get_string( "value" ) );
 
-<<<<<<< HEAD
-        if( name == "CORE_VERSION" ) {
-            ret_val<int> value_parsed = try_parse_integer<int>( value, false );
-            if( value_parsed.success() ) {
-                version = std::max( value_parsed.value(), 0 );
-            } else {
-                version = 0;
-                debugmsg( "Error parsing CORE_VERSION: %s", value_parsed.str() );
-            }
-            continue;
-        }
-
-=======
->>>>>>> b52911e8
         if( opts.has_option( name ) && opts.get_option( name ).getPage() == "world_default" ) {
             WORLD_OPTIONS[ name ].setValue( value );
         }
