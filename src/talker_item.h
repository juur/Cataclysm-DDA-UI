#pragma once
#ifndef CATA_SRC_TALKER_ITEM_H
#define CATA_SRC_TALKER_ITEM_H

#include <functional>
#include <iosfwd>
#include <list>
#include <vector>

#include "coordinates.h"
#include "npc.h"
#include "talker.h"
#include "type_id.h"

class item;

struct tripoint;

/*
 * Talker wrapper class for item.
 */
class talker_item_const: public talker_cloner<talker_item_const>
{
    public:
        explicit talker_item_const( const item_location *new_me ): me_it_const( new_me ) {
        }
        ~talker_item_const() override = default;

        // identity and location
        std::string disp_name() const override;
        std::string get_name() const override;
        int posx() const override;
        int posy() const override;
        int posz() const override;
        tripoint pos() const override;
        tripoint_abs_ms global_pos() const override;
        tripoint_abs_omt global_omt_location() const override;

        std::string get_value( const std::string &var_name ) const override;

        bool has_flag( const flag_id &f ) const override;

        std::vector<std::string> get_topics( bool radio_contact ) override;
        bool will_talk_to_u( const Character &you, bool force ) override;

        int get_cur_hp( const bodypart_id & ) const override;
        int get_hp_max( const bodypart_id & ) const override;

<<<<<<< HEAD
=======
        int coverage_at( bodypart_id & ) const override;
        int encumbrance_at( bodypart_id & ) const override;
>>>>>>> c496e930
        int get_volume() const override;
        int get_weight() const override;
    protected:
        talker_item_const() = default;
        const item_location *me_it_const;
};

class talker_item: public talker_cloner<talker_item, talker_item_const>
{
    public:
        explicit talker_item( item_location *new_me );
        ~talker_item() override = default;

        // underlying element accessor functions
        item_location *get_item() override {
            return me_it;
        }
        item_location *get_item() const override {
            return me_it;
        }

        void set_value( const std::string &var_name, const std::string &value ) override;
        void remove_value( const std::string & ) override;

        void set_all_parts_hp_cur( int ) const override;
        void die() override;

    protected:
        talker_item() = default;
        item_location *me_it;
};
#endif // CATA_SRC_TALKER_ITEM_H<|MERGE_RESOLUTION|>--- conflicted
+++ resolved
@@ -46,11 +46,8 @@
         int get_cur_hp( const bodypart_id & ) const override;
         int get_hp_max( const bodypart_id & ) const override;
 
-<<<<<<< HEAD
-=======
         int coverage_at( bodypart_id & ) const override;
         int encumbrance_at( bodypart_id & ) const override;
->>>>>>> c496e930
         int get_volume() const override;
         int get_weight() const override;
     protected:
