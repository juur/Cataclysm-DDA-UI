#pragma once
#ifndef OPTIONS_H
#define OPTIONS_H

#include <map>
#include <string>
#include <unordered_map>
#include <utility>
#include <vector>

#include "translations.h"
#include "json.h"

enum COPT_VALUE_TYPE
{
    CVT_UNKNOWN = 0,
    CVT_BOOL = 1,
    CVT_STRING = 2,
    CVT_FLOAT = 3,
    CVT_INT = 4,
    CVT_VOID = 5
};

enum copt_hide_t
{
    /** Don't hide this option */
            COPT_NO_HIDE,
    /** Hide this option in SDL build */
            COPT_SDL_HIDE,
    /** Show this option in SDL builds only */
            COPT_CURSES_HIDE,
    /** Hide this option in non-Windows Curses builds */
            COPT_POSIX_CURSES_HIDE,
    /** Hide this option in builds without sound support */
            COPT_NO_SOUND_HIDE,
    /** Hide this option always, it should not be changed by user directly through UI. **/
            COPT_ALWAYS_HIDE
<<<<<<< HEAD
=======
        };

        class cOpt
        {
                friend class options_manager;
            public:
                cOpt();

                void setSortPos( const std::string &sPageIn );

                //helper functions
                int getSortPos() const;

                /**
                 * Option should be hidden in current build.
                 * @return true if option should be hidden, false if not.
                 */
                bool is_hidden() const;

                std::string getName() const;
                std::string getPage() const;
                /// The translated displayed option name.
                std::string getMenuText() const;
                /// The translated displayed option tool tip.
                std::string getTooltip() const;
                std::string getType() const;

                std::string getValue( bool classis_locale = false ) const;
                /// The translated currently selected option value.
                std::string getValueName() const;
                std::string getDefaultText( const bool bTranslated = true ) const;

                int getItemPos( const std::string &sSearch ) const;
                std::vector<id_and_option> getItems() const;

                int getIntPos( const int iSearch ) const;
                cata::optional< std::tuple<int, std::string> > findInt( const int iSearch ) const;

                int getMaxLength() const;

                //set to next item
                void setNext();
                //set to previous item
                void setPrev();
                //set value
                void setValue( std::string sSetIn );
                void setValue( float fSetIn );
                void setValue( int iSetIn );

                template<typename T>
                T value_as() const;

                bool operator==( const cOpt &rhs ) const;
                bool operator!=( const cOpt &rhs ) const {
                    return !operator==( rhs );
                }

                static std::vector<std::string> getPrerequisiteSupportedTypes() {
                    return { "bool", "string", "string_select", "string_input" };
                }

                void setPrerequisites( const std::string &sOption, const std::vector<std::string> &sAllowedValues );
                void setPrerequisite( const std::string &sOption, const std::string &sAllowedValue = "true" ) {
                    setPrerequisites( sOption, { sAllowedValue } );
                }
                std::string getPrerequisite() const;
                bool hasPrerequisite() const;
                bool checkPrerequisite() const;

                enum COPT_VALUE_TYPE {
                    CVT_UNKNOWN = 0,
                    CVT_BOOL = 1,
                    CVT_STRING = 2,
                    CVT_FLOAT = 3,
                    CVT_INT = 4,
                    CVT_VOID = 5
                };

            private:
                std::string sName;
                std::string sPage;
                // The *untranslated* displayed option name ( short string ).
                std::string sMenuText;
                // The *untranslated* displayed option tool tip ( longer string ).
                std::string sTooltip;
                std::string sType;
                bool verbose;

                std::string format;

                std::string sPrerequisite;
                std::vector<std::string> sPrerequisiteAllowedValues;

                copt_hide_t hide;
                int iSortPos;

                COPT_VALUE_TYPE eType;

                //sType == "string"
                std::string sSet;
                // first is internal value, second is untranslated text
                std::vector<id_and_option> vItems;
                std::string sDefault;

                int iMaxLength;

                //sType == "bool"
                bool bSet;
                bool bDefault;

                //sType == "int"
                int iSet;
                int iMin;
                int iMax;
                int iDefault;
                std::vector< std::tuple<int, std::string> > mIntValues;

                //sType == "float"
                float fSet;
                float fMin;
                float fMax;
                float fDefault;
                float fStep;
        };

        using options_container = std::unordered_map<std::string, cOpt>;

        void init();
        void add_options_general();
        void add_options_interface();
        void add_options_graphics();
        void add_options_debug();
        void add_options_world_default();
        void add_options_android();
        void load();
        bool save();
        std::string show( const bool ingame = false, const bool world_options_only = false );

        void add_value( const std::string &myoption, const std::string &myval,
                        const translation &myvaltxt );

        void serialize( JsonOut &json ) const;
        void deserialize( JsonIn &jsin );

        std::string migrateOptionName( const std::string &name ) const;
        std::string migrateOptionValue( const std::string &name, const std::string &val ) const;

        /**
         * Returns a copy of the options in the "world default" page. The options have their
         * current value, which acts as the default for new worlds.
         */
        options_container get_world_defaults() const;
        std::vector<std::string> getWorldOptPageItems() const;

        options_container *world_options;

        /** Check if an option exists? */
        bool has_option( const std::string &name ) const;

        cOpt &get_option( const std::string &name );

        //add hidden external option with value
        void add_external( const std::string &sNameIn, const std::string &sPageIn, const std::string &sType,
                           const std::string &sMenuTextIn, const std::string &sTooltipIn );

        //add string select option
        void add( const std::string &sNameIn, const std::string &sPageIn,
                  const std::string &sMenuTextIn, const std::string &sTooltipIn,
                  // first is option value, second is display name of that value
                  const std::vector<id_and_option> &sItemsIn, std::string sDefaultIn,
                  copt_hide_t opt_hide = COPT_NO_HIDE );

        //add string input option
        void add( const std::string &sNameIn, const std::string &sPageIn,
                  const std::string &sMenuTextIn, const std::string &sTooltipIn,
                  const std::string &sDefaultIn, const int iMaxLengthIn,
                  copt_hide_t opt_hide = COPT_NO_HIDE );

        //add bool option
        void add( const std::string &sNameIn, const std::string &sPageIn,
                  const std::string &sMenuTextIn, const std::string &sTooltipIn,
                  const bool bDefaultIn, copt_hide_t opt_hide = COPT_NO_HIDE );

        //add int option
        void add( const std::string &sNameIn, const std::string &sPageIn,
                  const std::string &sMenuTextIn, const std::string &sTooltipIn,
                  const int iMinIn, int iMaxIn, int iDefaultIn,
                  copt_hide_t opt_hide = COPT_NO_HIDE,
                  const std::string &format = "%i" );

        //add int map option
        void add( const std::string &sNameIn, const std::string &sPageIn,
                  const std::string &sMenuTextIn, const std::string &sTooltipIn,
                  const std::vector< std::tuple<int, std::string> > &mIntValuesIn,
                  int iInitialIn, int iDefaultIn, copt_hide_t opt_hide = COPT_NO_HIDE,
                  const bool verbose = false );

        //add float option
        void add( const std::string &sNameIn, const std::string &sPageIn,
                  const std::string &sMenuTextIn, const std::string &sTooltipIn,
                  const float fMinIn, float fMaxIn,
                  float fDefaultIn, float fStepIn,
                  copt_hide_t opt_hide = COPT_NO_HIDE,
                  const std::string &format = "%.2f" );

    private:
        options_container options;
        // first is page id, second is untranslated page name
        std::vector<std::pair<std::string, std::string>> vPages;
        std::map<int, std::vector<std::string>> mPageItems;
        int iWorldOptPage;
>>>>>>> ad1332f1
};

class id_and_option : public std::pair <std::string, translation>
{
public:
    id_and_option( const std::string &first, const std::string &second )
            : std::pair <std::string, translation>( first, second )
    {
    }

    id_and_option( const std::string &first, const translation &second )
            : std::pair <std::string, translation>( first, second )
    {
    }
};

class OptionsContainer
{
    friend class options_manager;

public:
    OptionsContainer( );

    void setSortPos( const std::string &sPageIn );

    //helper functions
    int getSortPos( ) const;

    /**
     * Option should be hidden in current build.
     * @return true if option should be hidden, false if not.
     */
    bool is_hidden( ) const;

    std::string getName( ) const;

    std::string getPage( ) const;

    /// The translated displayed option name.
    std::string getMenuText( ) const;

    /// The translated displayed option tool tip.
    std::string getTooltip( ) const;

    std::string getType( ) const;

    std::string getValue( bool classis_locale = false ) const;

    /// The translated currently selected option value.
    std::string getValueName( ) const;

    std::string getDefaultText( const bool bTranslated = true ) const;

    int getItemPos( const std::string &sSearch ) const;

    std::vector <id_and_option> getItems( ) const;

    int getMaxLength( ) const;

    //set to next item
    void setNext( );

    //set to previous item
    void setPrev( );

    //set value
    void setValue( std::string sSetIn );

    void setValue( float fSetIn );

    void setValue( int iSetIn );

    template <typename T>
    T value_as( ) const;

    bool operator==( const OptionsContainer &rhs ) const;

    bool operator!=( const OptionsContainer &rhs ) const
    {
        return !operator==( rhs );
    }

    static std::vector <std::string> getPrerequisiteSupportedTypes( )
    {
        return { "bool", "string", "string_select", "string_input" };
    };

    void setPrerequisites( const std::string &sOption, const std::vector <std::string> &sAllowedValues );

    void setPrerequisite( const std::string &sOption, const std::string &sAllowedValue = "true" )
    {
        setPrerequisites( sOption, { sAllowedValue } );
    }

    std::string getPrerequisite( ) const;

    bool hasPrerequisite( ) const;

    bool checkPrerequisite( ) const;

    std::string sName;
    std::string sPage;
    // The *untranslated* displayed option name ( short string ).
    std::string sMenuText;
    // The *untranslated* displayed option tool tip ( longer string ).
    std::string sTooltip;
    std::string sType;

    std::string format;

    std::string sPrerequisite;
    std::vector <std::string> sPrerequisiteAllowedValues;

    copt_hide_t hide;
    int iSortPos;

    COPT_VALUE_TYPE eType;

    //sType == "string"
    std::string sSet;
    // first is internal value, second is untranslated text
    std::vector <id_and_option> vItems;
    std::string sDefault;

    int iMaxLength;

    //sType == "bool"
    bool bSet;
    bool bDefault;

    //sType == "int"
    int iSet;
    int iMin;
    int iMax;
    int iDefault;
    std::map <int, std::string> mIntValues;

    //sType == "float"
    float fSet;
    float fMin;
    float fMax;
    float fDefault;
    float fStep;
};

class OptionsManager
{

private:

    static OptionsManager *instance;

    std::unordered_map <std::string, OptionsContainer> options;
    // first is page id, second is untranslated page name
    std::vector <std::pair <std::string, std::string>> vPages;
    std::map <int, std::vector <std::string>> mPageItems;
    int iWorldOptPage;

    static std::vector <id_and_option> build_tilesets_list( );

    static std::vector <id_and_option> build_soundpacks_list( );

    static std::vector <id_and_option> load_soundpack_from(
            const std::string &path );

    void enable_json( const std::string &var );

    void add_retry( const std::string &var, const std::string &val );

    std::map <std::string, std::string> post_json_verify;

    std::map <std::string, std::pair <std::string, std::map <std::string, std::string> > > mMigrateOption;

    OptionsManager( );

public:

    std::unordered_map <std::string, OptionsContainer> *world_options;

    static OptionsManager *getInstance( );

    void init( );

    void add_options_general( );

    void add_options_interface( );

    void add_options_graphics( );

    void add_options_debug( );

    void add_options_world_default( );

    void add_options_android( );

    void load( );

    bool save( );

    std::string show( bool ingame = false, bool world_options_only = false );

    void add_value( const std::string &myoption, const std::string &myval,
                    const translation &myvaltxt );

    void serialize( JsonOut &json ) const;

    void deserialize( JsonIn &jsin );

    std::string migrateOptionName( const std::string &name ) const;

    std::string migrateOptionValue( const std::string &name, const std::string &val ) const;

    /**
     * Returns a copy of the options in the "world default" page. The options have their
     * current value, which acts as the default for new worlds.
     */
    std::unordered_map <std::string, OptionsContainer> get_world_defaults( ) const;

    std::vector <std::string> getWorldOptPageItems( ) const;

    /** Check if an option exists? */
    bool has_option( const std::string &name ) const;

    OptionsContainer &get_option( const std::string &name );

    //add hidden external option with value
    void add_external( const std::string &sNameIn, const std::string &sPageIn,
            const std::string &sType, const std::string &sMenuTextIn,
            const std::string &sTooltipIn );

    //add string select option
    void add( const std::string &sNameIn, const std::string &sPageIn,
              const std::string &sMenuTextIn, const std::string &sTooltipIn,
            // first is option value, second is display name of that value
              const std::vector <id_and_option> &sItemsIn, std::string sDefaultIn,
              copt_hide_t opt_hide = COPT_NO_HIDE );

    //add string input option
    void add( const std::string &sNameIn, const std::string &sPageIn,
              const std::string &sMenuTextIn, const std::string &sTooltipIn,
              const std::string &sDefaultIn, int iMaxLengthIn,
              copt_hide_t opt_hide = COPT_NO_HIDE );

    //add bool option
    void add( const std::string &sNameIn, const std::string &sPageIn,
              const std::string &sMenuTextIn, const std::string &sTooltipIn,
              bool bDefaultIn, copt_hide_t opt_hide = COPT_NO_HIDE );

    //add int option
    void add( const std::string &sNameIn, const std::string &sPageIn,
              const std::string &sMenuTextIn, const std::string &sTooltipIn,
              int iMinIn, int iMaxIn, int iDefaultIn,
              copt_hide_t opt_hide = COPT_NO_HIDE,
              const std::string &format = "%i" );

    //add int map option
    void add( const std::string &sNameIn, const std::string &sPageIn,
              const std::string &sMenuTextIn, const std::string &sTooltipIn,
              const std::map <int, std::string> &mIntValuesIn, int iInitialIn,
              int iDefaultIn, copt_hide_t opt_hide = COPT_NO_HIDE );

    //add float option
    void add( const std::string &sNameIn, const std::string &sPageIn,
              const std::string &sMenuTextIn, const std::string &sTooltipIn,
              float fMinIn, float fMaxIn, float fDefaultIn, float fStepIn,
              copt_hide_t opt_hide = COPT_NO_HIDE,
              const std::string &format = "%.2f" );

};

/** A mapping(string:string) that stores all tileset values.
 * Firsts string is tileset NAME from config.
 * Second string is directory that contain tileset.
 */
extern std::map <std::string, std::string> TILESETS;
/** A mapping(string:string) that stores all soundpack values.
 * Firsts string is soundpack NAME from config.
 * Second string is directory that contains soundpack.
 */
extern std::map <std::string, std::string> SOUNDPACKS;

template <typename T>
inline T get_option( const std::string &name )
{
    return OptionsManager::getInstance()->get_option( name ).value_as <T>( );
}

#endif<|MERGE_RESOLUTION|>--- conflicted
+++ resolved
@@ -35,220 +35,6 @@
             COPT_NO_SOUND_HIDE,
     /** Hide this option always, it should not be changed by user directly through UI. **/
             COPT_ALWAYS_HIDE
-<<<<<<< HEAD
-=======
-        };
-
-        class cOpt
-        {
-                friend class options_manager;
-            public:
-                cOpt();
-
-                void setSortPos( const std::string &sPageIn );
-
-                //helper functions
-                int getSortPos() const;
-
-                /**
-                 * Option should be hidden in current build.
-                 * @return true if option should be hidden, false if not.
-                 */
-                bool is_hidden() const;
-
-                std::string getName() const;
-                std::string getPage() const;
-                /// The translated displayed option name.
-                std::string getMenuText() const;
-                /// The translated displayed option tool tip.
-                std::string getTooltip() const;
-                std::string getType() const;
-
-                std::string getValue( bool classis_locale = false ) const;
-                /// The translated currently selected option value.
-                std::string getValueName() const;
-                std::string getDefaultText( const bool bTranslated = true ) const;
-
-                int getItemPos( const std::string &sSearch ) const;
-                std::vector<id_and_option> getItems() const;
-
-                int getIntPos( const int iSearch ) const;
-                cata::optional< std::tuple<int, std::string> > findInt( const int iSearch ) const;
-
-                int getMaxLength() const;
-
-                //set to next item
-                void setNext();
-                //set to previous item
-                void setPrev();
-                //set value
-                void setValue( std::string sSetIn );
-                void setValue( float fSetIn );
-                void setValue( int iSetIn );
-
-                template<typename T>
-                T value_as() const;
-
-                bool operator==( const cOpt &rhs ) const;
-                bool operator!=( const cOpt &rhs ) const {
-                    return !operator==( rhs );
-                }
-
-                static std::vector<std::string> getPrerequisiteSupportedTypes() {
-                    return { "bool", "string", "string_select", "string_input" };
-                }
-
-                void setPrerequisites( const std::string &sOption, const std::vector<std::string> &sAllowedValues );
-                void setPrerequisite( const std::string &sOption, const std::string &sAllowedValue = "true" ) {
-                    setPrerequisites( sOption, { sAllowedValue } );
-                }
-                std::string getPrerequisite() const;
-                bool hasPrerequisite() const;
-                bool checkPrerequisite() const;
-
-                enum COPT_VALUE_TYPE {
-                    CVT_UNKNOWN = 0,
-                    CVT_BOOL = 1,
-                    CVT_STRING = 2,
-                    CVT_FLOAT = 3,
-                    CVT_INT = 4,
-                    CVT_VOID = 5
-                };
-
-            private:
-                std::string sName;
-                std::string sPage;
-                // The *untranslated* displayed option name ( short string ).
-                std::string sMenuText;
-                // The *untranslated* displayed option tool tip ( longer string ).
-                std::string sTooltip;
-                std::string sType;
-                bool verbose;
-
-                std::string format;
-
-                std::string sPrerequisite;
-                std::vector<std::string> sPrerequisiteAllowedValues;
-
-                copt_hide_t hide;
-                int iSortPos;
-
-                COPT_VALUE_TYPE eType;
-
-                //sType == "string"
-                std::string sSet;
-                // first is internal value, second is untranslated text
-                std::vector<id_and_option> vItems;
-                std::string sDefault;
-
-                int iMaxLength;
-
-                //sType == "bool"
-                bool bSet;
-                bool bDefault;
-
-                //sType == "int"
-                int iSet;
-                int iMin;
-                int iMax;
-                int iDefault;
-                std::vector< std::tuple<int, std::string> > mIntValues;
-
-                //sType == "float"
-                float fSet;
-                float fMin;
-                float fMax;
-                float fDefault;
-                float fStep;
-        };
-
-        using options_container = std::unordered_map<std::string, cOpt>;
-
-        void init();
-        void add_options_general();
-        void add_options_interface();
-        void add_options_graphics();
-        void add_options_debug();
-        void add_options_world_default();
-        void add_options_android();
-        void load();
-        bool save();
-        std::string show( const bool ingame = false, const bool world_options_only = false );
-
-        void add_value( const std::string &myoption, const std::string &myval,
-                        const translation &myvaltxt );
-
-        void serialize( JsonOut &json ) const;
-        void deserialize( JsonIn &jsin );
-
-        std::string migrateOptionName( const std::string &name ) const;
-        std::string migrateOptionValue( const std::string &name, const std::string &val ) const;
-
-        /**
-         * Returns a copy of the options in the "world default" page. The options have their
-         * current value, which acts as the default for new worlds.
-         */
-        options_container get_world_defaults() const;
-        std::vector<std::string> getWorldOptPageItems() const;
-
-        options_container *world_options;
-
-        /** Check if an option exists? */
-        bool has_option( const std::string &name ) const;
-
-        cOpt &get_option( const std::string &name );
-
-        //add hidden external option with value
-        void add_external( const std::string &sNameIn, const std::string &sPageIn, const std::string &sType,
-                           const std::string &sMenuTextIn, const std::string &sTooltipIn );
-
-        //add string select option
-        void add( const std::string &sNameIn, const std::string &sPageIn,
-                  const std::string &sMenuTextIn, const std::string &sTooltipIn,
-                  // first is option value, second is display name of that value
-                  const std::vector<id_and_option> &sItemsIn, std::string sDefaultIn,
-                  copt_hide_t opt_hide = COPT_NO_HIDE );
-
-        //add string input option
-        void add( const std::string &sNameIn, const std::string &sPageIn,
-                  const std::string &sMenuTextIn, const std::string &sTooltipIn,
-                  const std::string &sDefaultIn, const int iMaxLengthIn,
-                  copt_hide_t opt_hide = COPT_NO_HIDE );
-
-        //add bool option
-        void add( const std::string &sNameIn, const std::string &sPageIn,
-                  const std::string &sMenuTextIn, const std::string &sTooltipIn,
-                  const bool bDefaultIn, copt_hide_t opt_hide = COPT_NO_HIDE );
-
-        //add int option
-        void add( const std::string &sNameIn, const std::string &sPageIn,
-                  const std::string &sMenuTextIn, const std::string &sTooltipIn,
-                  const int iMinIn, int iMaxIn, int iDefaultIn,
-                  copt_hide_t opt_hide = COPT_NO_HIDE,
-                  const std::string &format = "%i" );
-
-        //add int map option
-        void add( const std::string &sNameIn, const std::string &sPageIn,
-                  const std::string &sMenuTextIn, const std::string &sTooltipIn,
-                  const std::vector< std::tuple<int, std::string> > &mIntValuesIn,
-                  int iInitialIn, int iDefaultIn, copt_hide_t opt_hide = COPT_NO_HIDE,
-                  const bool verbose = false );
-
-        //add float option
-        void add( const std::string &sNameIn, const std::string &sPageIn,
-                  const std::string &sMenuTextIn, const std::string &sTooltipIn,
-                  const float fMinIn, float fMaxIn,
-                  float fDefaultIn, float fStepIn,
-                  copt_hide_t opt_hide = COPT_NO_HIDE,
-                  const std::string &format = "%.2f" );
-
-    private:
-        options_container options;
-        // first is page id, second is untranslated page name
-        std::vector<std::pair<std::string, std::string>> vPages;
-        std::map<int, std::vector<std::string>> mPageItems;
-        int iWorldOptPage;
->>>>>>> ad1332f1
 };
 
 class id_and_option : public std::pair <std::string, translation>
@@ -305,6 +91,9 @@
     int getItemPos( const std::string &sSearch ) const;
 
     std::vector <id_and_option> getItems( ) const;
+
+    int getIntPos( const int iSearch ) const;
+    cata::optional< std::tuple<int, std::string> > findInt( const int iSearch ) const;
 
     int getMaxLength( ) const;
 
@@ -357,6 +146,8 @@
     std::string sTooltip;
     std::string sType;
 
+    bool verbose;
+
     std::string format;
 
     std::string sPrerequisite;
@@ -384,7 +175,7 @@
     int iMin;
     int iMax;
     int iDefault;
-    std::map <int, std::string> mIntValues;
+    std::vector< std::tuple<int, std::string> > mIntValues;
 
     //sType == "float"
     float fSet;
@@ -509,6 +300,12 @@
               const std::string &sMenuTextIn, const std::string &sTooltipIn,
               const std::map <int, std::string> &mIntValuesIn, int iInitialIn,
               int iDefaultIn, copt_hide_t opt_hide = COPT_NO_HIDE );
+        //add int map option
+        void add( const std::string &sNameIn, const std::string &sPageIn,
+                  const std::string &sMenuTextIn, const std::string &sTooltipIn,
+                  const std::vector< std::tuple<int, std::string> > &mIntValuesIn,
+                  int iInitialIn, int iDefaultIn, copt_hide_t opt_hide = COPT_NO_HIDE,
+                  const bool verbose = false );
 
     //add float option
     void add( const std::string &sNameIn, const std::string &sPageIn,
