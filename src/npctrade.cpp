--- conflicted
+++ resolved
@@ -25,11 +25,7 @@
 #include "item_category.h" // IWYU pragma: keep
 #include "map_selector.h"
 #include "npc.h"
-<<<<<<< HEAD
-#include "optional.h"
 #include "options.h"
-=======
->>>>>>> 5554d15c
 #include "output.h"
 #include "player.h"
 #include "point.h"
