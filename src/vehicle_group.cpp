--- conflicted
+++ resolved
@@ -98,13 +98,8 @@
     if( const auto chosen = random_entry_opt( locations ) ) {
         return &chosen->get();
     }
-<<<<<<< HEAD
-
-    return &( locations[rng( size_t(0), locations.size() - 1 )] );
-=======
     debugmsg( "vehicleplacement has no locations" );
     return nullptr;
->>>>>>> a088cbc4
 }
 
 VehicleFunction_json::VehicleFunction_json( JsonObject &jo )
