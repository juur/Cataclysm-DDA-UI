#pragma once
#ifndef CATA_SRC_ASSIGN_H
#define CATA_SRC_ASSIGN_H

#include <algorithm>
#include <map>
#include <set>
#include <sstream>
#include <string>
#include <vector>

#include "calendar.h"
#include "color.h"
#include "damage.h"
#include "debug.h"
#include "flat_set.h"
#include "json.h"
#include "units.h"

namespace cata
{
template<typename T>
class optional;
} // namespace cata
namespace detail
{
template<typename ...T>
class is_optional_helper : public std::false_type
{
};
template<typename T>
class is_optional_helper<std::optional<T>> : public std::true_type
{
};
} // namespace detail
template<typename T>
class is_optional : public detail::is_optional_helper<typename std::decay<T>::type>
{
};

void report_strict_violation( const JsonObject &jo, const std::string &message,
                              const std::string &name );

template <typename T, typename std::enable_if<std::is_arithmetic<T>::value, int>::type = 0>
bool assign( const JsonObject &jo, const std::string &name, T &val, bool strict = false,
             T lo = std::numeric_limits<T>::lowest(), T hi = std::numeric_limits<T>::max() )
{
    T out;
    double scalar;

    // Object via which to report errors which differs for proportional/relative values
    const JsonObject *err = &jo;
    JsonObject relative = jo.get_object( "relative" );
    relative.allow_omitted_members();
    JsonObject proportional = jo.get_object( "proportional" );
    proportional.allow_omitted_members();

    // Do not require strict parsing for relative and proportional values as rules
    // such as +10% are well-formed independent of whether they affect base value
    if( relative.read( name, out ) ) {
        err = &relative;
        strict = false;
        out += val;

    } else if( proportional.read( name, scalar ) ) {
        err = &proportional;
        if( scalar <= 0 || scalar == 1 ) {
            err->throw_error_at( name, "multiplier must be a positive number other than 1" );
        }
        strict = false;
        out = val * scalar;

    } else if( !jo.read( name, out ) ) {
        return false;
    }

    if( out < lo || out > hi ) {
        err->throw_error_at( name, "value outside supported range" );
    }

    if( strict && out == val ) {
        report_strict_violation( *err,
                                 "cannot assign explicit value the same as default or inherited value",
                                 name );
    }

    val = out;

    return true;
}

// Overload assign specifically for bool to avoid warnings,
// and also to avoid potentially nonsensical interactions between relative and proportional.
bool assign( const JsonObject &jo, const std::string &name, bool &val, bool strict = false );

template <typename T, typename std::enable_if<std::is_arithmetic<T>::value, int>::type = 0>
bool assign( const JsonObject &jo, const std::string &name, std::pair<T, T> &val,
             bool strict = false, T lo = std::numeric_limits<T>::lowest(), T hi = std::numeric_limits<T>::max() )
{
    std::pair<T, T> out;

    if( jo.has_array( name ) ) {
        JsonArray arr = jo.get_array( name );
        arr.read( 0, out.first );
        arr.read( 1, out.second );

    } else if( jo.read( name, out.first ) ) {
        out.second = out.first;

    } else {
        return false;
    }

    if( out.first > out.second ) {
        std::swap( out.first, out.second );
    }

    if( out.first < lo || out.second > hi ) {
        jo.throw_error_at( name, "value outside supported range" );
    }

    if( strict && out == val ) {
        report_strict_violation( jo, "cannot assign explicit value the same as default or inherited value",
                                 name );
    }

    val = out;

    return true;
}

// Note: is_optional excludes any types based on cata::optional, which is
// handled below in a separate function.
template < typename T, typename std::enable_if < std::is_class<T>::value &&!is_optional<T>::value,
           int >::type = 0 >
bool assign( const JsonObject &jo, const std::string &name, T &val, bool strict = false )
{
    T out;
    if( !jo.read( name, out ) ) {
        return false;
    }

    if( strict && out == val ) {
        report_strict_violation( jo, "cannot assign explicit value the same as default or inherited value",
                                 name );
    }

    val = out;

    return true;
}

namespace details
{

template <typename T, typename Set>
bool assign_set( const JsonObject &jo, const std::string &name, Set &val )
{
    JsonObject add = jo.get_object( "extend" );
    add.allow_omitted_members();
    JsonObject del = jo.get_object( "delete" );
    del.allow_omitted_members();

    if( jo.has_string( name ) || jo.has_array( name ) ) {
        val = jo.get_tags<T, Set>( name );

        if( add.has_member( name ) || del.has_member( name ) ) {
            // ill-formed to (re)define a value and then extend/delete within same definition
            jo.throw_error_at( name, "multiple assignment of value" );
        }
        return true;
    }

    bool res = false;

    if( add.has_string( name ) || add.has_array( name ) ) {
        auto tags = add.get_tags<T>( name );
        val.insert( tags.begin(), tags.end() );
        res = true;
    }

    if( del.has_string( name ) || del.has_array( name ) ) {
        for( const auto &e : del.get_tags<T>( name ) ) {
            val.erase( e );
        }
        res = true;
    }

    return res;
}
} // namespace details

template <typename T>
typename std::enable_if<std::is_constructible<T, std::string>::value, bool>::type assign(
    const JsonObject &jo, const std::string &name, std::set<T> &val, bool = false )
{
    return details::assign_set<T, std::set<T>>( jo, name, val );
}

template <typename T>
typename std::enable_if<std::is_constructible<T, std::string>::value, bool>::type assign(
    const JsonObject &jo, const std::string &name, cata::flat_set<T> &val, bool = false )
{
    return details::assign_set<T, cata::flat_set<T>>( jo, name, val );
}

bool assign( const JsonObject &jo, const std::string &name, units::volume &val,
             bool strict = false,
             units::volume lo = units::volume_min,
             units::volume hi = units::volume_max );

bool assign( const JsonObject &jo, const std::string &name, units::mass &val,
             bool strict = false,
             units::mass lo = units::mass_min,
             units::mass hi = units::mass_max );

bool assign( const JsonObject &jo, const std::string &name, units::length &val,
             bool strict = false,
             units::length lo = units::length_min,
             units::length hi = units::length_max );

bool assign( const JsonObject &jo, const std::string &name, units::money &val,
             bool strict = false,
             units::money lo = units::money_min,
             units::money hi = units::money_max );

bool assign( const JsonObject &jo, const std::string &name, units::energy &val,
             bool strict = false,
             units::energy lo = units::energy_min,
             units::energy hi = units::energy_max );

bool assign( const JsonObject &jo, const std::string &name, units::power &val,
             bool strict = false,
             units::power lo = units::power_min,
             units::power hi = units::power_max );

bool assign( const JsonObject &jo, const std::string &name, nc_color &val );

class time_duration;

template<typename T>
inline typename
std::enable_if<std::is_same<typename std::decay<T>::type, time_duration>::value, bool>::type
read_with_factor( const JsonObject &jo, const std::string &name, T &val, const T &factor )
{
    int tmp;
    if( jo.read( name, tmp, false ) ) {
        // JSON contained a raw number -> apply factor
        val = tmp * factor;
        return true;
    } else if( jo.has_string( name ) ) {
        // JSON contained a time duration string -> no factor
        val = read_from_json_string<time_duration>( jo.get_member( name ), time_duration::units );
        return true;
    }
    return false;
}

// This is a function template not a real function as that allows it to be defined
// even when time_duration is *not* defined yet. When called with anything else but
// time_duration as `val`, SFINAE (the enable_if) will disable this function and it
// will be ignored. If it is called with time_duration, it is available and the
// *caller* is responsible for including the "calendar.h" header.
template<typename T>
inline typename
std::enable_if<std::is_same<typename std::decay<T>::type, time_duration>::value, bool>::type assign(
    const JsonObject &jo, const std::string &name, T &val, bool strict, const T &factor )
{
    T out{};
    double scalar;

    // Object via which to report errors which differs for proportional/relative values
    JsonObject err = jo;
    err.allow_omitted_members();
    JsonObject relative = jo.get_object( "relative" );
    relative.allow_omitted_members();
    JsonObject proportional = jo.get_object( "proportional" );
    proportional.allow_omitted_members();

    // Do not require strict parsing for relative and proportional values as rules
    // such as +10% are well-formed independent of whether they affect base value
    if( read_with_factor( relative, name, out, factor ) ) {
        err = relative;
        strict = false;
        out = out + val;

    } else if( proportional.read( name, scalar ) ) {
        err = proportional;
        if( scalar <= 0 || scalar == 1 ) {
            err.throw_error_at( name, "multiplier must be a positive number other than 1" );
        }
        strict = false;
        out = val * scalar;

    } else if( !read_with_factor( jo, name, out, factor ) ) {
        return false;
    }

    if( strict && out == val ) {
        report_strict_violation( err, "cannot assign explicit value the same as default or inherited value",
                                 name );
    }

    val = out;

    return true;
}

template<typename T>
<<<<<<< HEAD
inline bool assign( const JsonObject &jo, const std::string &name, cata::optional<T> &val,
                    bool strict = false )
=======
inline bool assign( const JsonObject &jo, const std::string &name, std::optional<T> &val,
                    const bool strict = false )
>>>>>>> 9d3d4066
{
    if( !jo.has_member( name ) ) {
        return false;
    }
    if( jo.has_null( name ) ) {
        val.reset();
        return true;
    }
    if( !val ) {
        val.emplace();
    }
    return assign( jo, name, *val, strict );
}

constexpr float float_max = std::numeric_limits<float>::max();

bool assign(
    const JsonObject &jo, const std::string &name, damage_instance &val, bool strict = false,
    const damage_instance &lo = damage_instance( damage_type::NONE, 0.0f, 0.0f, 0.0f, 0.0f ),
    const damage_instance &hi = damage_instance(
                                    damage_type::NONE, float_max, float_max, float_max, float_max ) );

#endif // CATA_SRC_ASSIGN_H<|MERGE_RESOLUTION|>--- conflicted
+++ resolved
@@ -307,13 +307,8 @@
 }
 
 template<typename T>
-<<<<<<< HEAD
-inline bool assign( const JsonObject &jo, const std::string &name, cata::optional<T> &val,
-                    bool strict = false )
-=======
 inline bool assign( const JsonObject &jo, const std::string &name, std::optional<T> &val,
                     const bool strict = false )
->>>>>>> 9d3d4066
 {
     if( !jo.has_member( name ) ) {
         return false;
