--- conflicted
+++ resolved
@@ -94,128 +94,11 @@
         explicit conditional_t( std::string_view type );
         explicit conditional_t( const JsonObject &jo );
 
-<<<<<<< HEAD
-        void set_has_any_trait( const JsonObject &jo, const std::string &member, bool is_npc = false );
-        void set_has_trait( const JsonObject &jo, const std::string &member, bool is_npc = false );
-        void set_has_visible_trait( const JsonObject &jo, const std::string &member, bool is_npc = false );
-        void set_has_martial_art( const JsonObject &jo, const std::string &member, bool is_npc = false );
-        void set_has_flag( const JsonObject &jo, const std::string &member, bool is_npc = false );
-        void set_has_species( const JsonObject &jo, const std::string &member, bool is_npc = false );
-        void set_bodytype( const JsonObject &jo, const std::string &member, bool is_npc = false );
-        void set_has_var( const JsonObject &jo, const std::string &member, bool is_npc = false );
-        void set_expects_vars( const JsonObject &jo, const std::string &member );
-        void set_compare_var( const JsonObject &jo, const std::string &member, bool is_npc = false );
-        void set_compare_time_since_var( const JsonObject &jo, const std::string &member,
-                                         bool is_npc = false );
-        void set_has_activity( bool is_npc = false );
-        void set_is_riding( bool is_npc = false );
-        void set_npc_has_class( const JsonObject &jo, const std::string &member, bool is_npc );
-        void set_u_has_mission( const JsonObject &jo, const std::string &member );
-        void set_u_has_achievement( const JsonObject &jo, const std::string &member );
-        void set_u_monsters_in_direction( const JsonObject &jo, const std::string &member );
-        void set_u_safe_mode_trigger( const JsonObject &jo, const std::string &member );
-        void set_has_strength( const JsonObject &jo, const std::string &member, bool is_npc = false );
-        void set_has_dexterity( const JsonObject &jo, const std::string &member, bool is_npc = false );
-        void set_has_intelligence( const JsonObject &jo, const std::string &member, bool is_npc = false );
-        void set_has_perception( const JsonObject &jo, const std::string &member, bool is_npc = false );
-        void set_has_hp( const JsonObject &jo, const std::string &member, bool is_npc = false );
-        void set_has_part_temp( const JsonObject &jo, const std::string &member, bool is_npc = false );
-        void set_is_deaf( bool is_npc = false );
-        void set_is_on_terrain( const JsonObject &jo, const std::string &member, bool is_npc = false );
-        void set_is_on_terrain_with_flag( const JsonObject &jo, const std::string &member,
-                                          bool is_npc = false );
-        void set_is_in_field( const JsonObject &jo, const std::string &member, bool is_npc = false );
-        void set_one_in_chance( const JsonObject &jo, const std::string &member );
-        void set_query( const JsonObject &jo, const std::string &member, bool is_npc = false );
-        void set_x_in_y_chance( const JsonObject &jo, std::string_view member );
-        void set_has_worn_with_flag( const JsonObject &jo, const std::string &member, bool is_npc = false );
-        void set_has_wielded_with_flag( const JsonObject &jo, const std::string &member,
-                                        bool is_npc = false );
-        void set_has_wielded_with_weapon_category( const JsonObject &jo, const std::string &member,
-                bool is_npc = false );
-        void set_is_wearing( const JsonObject &jo, const std::string &member, bool is_npc = false );
-        void set_has_item( const JsonObject &jo, const std::string &member, bool is_npc = false );
-        void set_has_items( const JsonObject &jo, std::string_view member, bool is_npc = false );
-        void set_has_item_with_flag( const JsonObject &jo, const std::string &member, bool is_npc = false );
-        void set_has_item_category( const JsonObject &jo, const std::string &member, bool is_npc = false );
-        void set_has_bionics( const JsonObject &jo, const std::string &member, bool is_npc = false );
-        void set_has_effect( const JsonObject &jo, const std::string &member, bool is_npc = false );
-        void set_need( const JsonObject &jo, const std::string &member, bool is_npc = false );
-        void set_at_om_location( const JsonObject &jo, const std::string &member, bool is_npc = false );
-        void set_near_om_location( const JsonObject &jo, const std::string &member, bool is_npc = false );
-        void set_has_move_mode( const JsonObject &jo, const std::string &member, bool is_npc = false );
-        void set_npc_role_nearby( const JsonObject &jo, const std::string &member );
-        void set_npc_allies( const JsonObject &jo, const std::string &member );
-        void set_npc_allies_global( const JsonObject &jo, const std::string &member );
-        void set_u_has_cash( const JsonObject &jo, const std::string &member );
-        void set_u_are_owed( const JsonObject &jo, const std::string &member );
-        void set_npc_aim_rule( const JsonObject &jo, const std::string &member, bool is_npc );
-        void set_npc_engagement_rule( const JsonObject &jo, const std::string &member, bool is_npc );
-        void set_npc_cbm_reserve_rule( const JsonObject &jo, const std::string &member, bool is_npc );
-        void set_npc_cbm_recharge_rule( const JsonObject &jo, const std::string &member, bool is_npc );
-        void set_npc_rule( const JsonObject &jo, const std::string &member, bool is_npc );
-        void set_npc_override( const JsonObject &jo, const std::string &member, bool is_npc );
-        void set_days_since( const JsonObject &jo, const std::string &member );
-        void set_is_season( const JsonObject &jo, const std::string &member );
-        void set_is_weather( const JsonObject &jo, const std::string &member );
-        void set_mod_is_loaded( const JsonObject &jo, const std::string &member );
-        void set_mission_goal( const JsonObject &jo, const std::string &member, bool is_npc );
-        void set_has_faction_trust( const JsonObject &jo, const std::string &member );
-        void set_no_assigned_mission();
-        void set_has_assigned_mission();
-        void set_has_many_assigned_missions();
-        void set_no_available_mission( bool is_npc );
-        void set_has_available_mission( bool is_npc );
-        void set_has_many_available_missions( bool is_npc );
-        void set_mission_complete( bool is_npc );
-        void set_mission_incomplete( bool is_npc );
-        void set_mission_failed( bool is_npc );
-        void set_npc_available( bool is_npc );
-        void set_npc_following( bool is_npc );
-        void set_npc_friend( bool is_npc );
-        void set_npc_hostile( bool is_npc );
-        void set_npc_train_skills( bool is_npc );
-        void set_npc_train_styles( bool is_npc );
-        void set_npc_train_spells( bool is_npc );
-        void set_at_safe_space( bool is_npc );
-        void set_can_stow_weapon( bool is_npc = false );
-        void set_can_drop_weapon( bool is_npc = false );
-        void set_has_weapon( bool is_npc = false );
-        void set_is_driving( bool is_npc = false );
-        void set_is_day();
-        void set_has_stolen_item( bool is_npc = false );
-        void set_is_outside( bool is_npc = false );
-        void set_is_underwater( bool is_npc = false );
-        void set_is_by_radio();
-        void set_u_has_camp();
-        void set_has_pickup_list( bool is_npc );
-        void set_has_reason();
-        void set_is_alive( bool is_npc = false );
-        void set_is_gender( bool is_male, bool is_npc = false );
-        void set_has_skill( const JsonObject &jo, std::string_view member, bool is_npc = false );
-        void set_roll_contested( const JsonObject &jo, std::string_view member );
-        void set_u_know_recipe( const JsonObject &jo, const std::string &member );
-        void set_mission_has_generic_rewards();
-        void set_can_see( bool is_npc = false );
-        void set_get_option( const JsonObject &jo, const std::string &member );
-        void set_compare_string( const JsonObject &jo, const std::string &member );
-        void set_get_condition( const JsonObject &jo, const std::string &member );
-        void set_compare_num( const JsonObject &jo, std::string_view member );
-        void set_math( const JsonObject &jo, std::string_view member );
-        static std::function<std::string( const dialogue & )> get_get_string( const JsonObject &jo );
-        static std::function<translation( const dialogue & )> get_get_translation( const JsonObject &jo );
-        template<class J>
-        static std::function<double( dialogue & )> get_get_dbl( J const &jo );
-        static std::function<double( dialogue & )> get_get_dbl( const std::string &value,
-                const JsonObject &jo );
-        template <class J>
-=======
         static std::function<std::string( const_dialogue const & )> get_get_string( const JsonObject &jo );
         static std::function<translation( const_dialogue const & )> get_get_translation(
             const JsonObject &jo );
         static std::function<double( const_dialogue const & )> get_get_dbl( std::string_view checked_value,
                 char scope );
->>>>>>> dca38e58
         std::function<void( dialogue &, double )>
         static get_set_dbl( std::string_view checked_value, char scope );
         bool operator()( const_dialogue const &d ) const {
