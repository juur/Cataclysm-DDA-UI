#pragma once
#ifndef CATA_SRC_CONDITION_H
#define CATA_SRC_CONDITION_H

#include <functional>
#include <iosfwd>
#include <string>
#include <unordered_set>

#include "dialogue.h"
#include "dialogue_helpers.h"
#include "math_parser_shim.h"
#include "mission.h"

class JsonObject;
namespace dialogue_data
{
const std::unordered_set<std::string> &simple_string_conds();
const std::unordered_set<std::string> &complex_conds();
} // namespace dialogue_data

enum class jarg {
    member = 1,
    object = 1 << 1,
    string = 1 << 2,
    array = 1 << 3
};

template<>
struct enum_traits<jarg> {
    static constexpr bool is_flag_enum = true;
};

str_or_var get_str_or_var( const JsonValue &jv, std::string_view member, bool required = true,
                           std::string_view default_val = "" );
translation_or_var get_translation_or_var( const JsonValue &jv, std::string_view member,
        bool required = true, const translation &default_val = {} );
dbl_or_var get_dbl_or_var( const JsonObject &jo, std::string_view member, bool required = true,
                           double default_val = 0.0 );
dbl_or_var_part get_dbl_or_var_part( const JsonValue &jv, std::string_view member,
                                     bool required = true,
                                     double default_val = 0.0 );
duration_or_var get_duration_or_var( const JsonObject &jo, const std::string &member,
                                     bool required = true,
                                     time_duration default_val = 0_seconds );
duration_or_var_part get_duration_or_var_part( const JsonValue &jv, const std::string &member,
        bool required = true,
        time_duration default_val = 0_seconds );
tripoint_abs_ms get_tripoint_from_var( std::optional<var_info> var, dialogue const &d );
var_info read_var_info( const JsonObject &jo );
void write_var_value( var_type type, const std::string &name, talker *talk, dialogue *d,
                      const std::string &value );
void write_var_value( var_type type, const std::string &name, talker *talk, dialogue *d,
                      double value );
std::string get_talk_varname( const JsonObject &jo, std::string_view member,
                              bool check_value, dbl_or_var &default_val );
std::string get_talk_var_basename( const JsonObject &jo, std::string_view member,
                                   bool check_value );
// the truly awful declaration for the conditional_t loading helper_function
void read_condition( const JsonObject &jo, const std::string &member_name,
                     std::function<bool( dialogue & )> &condition, bool default_val );

void finalize_conditions();

/**
 * A condition for a response spoken by the player.
 * This struct only adds the constructors which will load the data from json
 * into a lambda, stored in the std::function object.
 * Invoking the function operator with a dialog reference (so the function can access the NPC)
 * returns whether the response is allowed.
 */
struct conditional_t {
    public:
        using func = std::function<bool( dialogue & )>;

        conditional_t() = default;
        explicit conditional_t( std::string_view type );
        explicit conditional_t( const JsonObject &jo );

<<<<<<< HEAD
        void set_has_any_trait( const JsonObject &jo, std::string_view member, bool is_npc = false );
        void set_has_trait( const JsonObject &jo, std::string_view member, bool is_npc = false );
        void set_has_visible_trait( const JsonObject &jo, std::string_view member, bool is_npc = false );
        void set_has_martial_art( const JsonObject &jo, std::string_view member, bool is_npc = false );
        void set_has_flag( const JsonObject &jo, std::string_view member, bool is_npc = false );
        void set_has_species( const JsonObject &jo, std::string_view member, bool is_npc = false );
        void set_has_proficiency( const JsonObject &jo, std::string_view member, bool is_npc = false );
        void set_bodytype( const JsonObject &jo, std::string_view member, bool is_npc = false );
        void set_has_var( const JsonObject &jo, std::string_view member, bool is_npc = false );
        void set_expects_vars( const JsonObject &jo, std::string_view member );
        void set_compare_var( const JsonObject &jo, std::string_view member, bool is_npc = false );
        void set_compare_time_since_var( const JsonObject &jo, std::string_view member,
                                         bool is_npc = false );
        void set_has_activity( bool is_npc = false );
        void set_has_activity( const JsonObject &, std::string_view, bool is_npc = false ) {
            set_has_activity( is_npc );
        }
        void set_is_riding( bool is_npc = false );
        void set_is_riding( const JsonObject &, std::string_view, bool is_npc = false ) {
            set_is_riding( is_npc );
        }
        void set_npc_has_class( const JsonObject &jo, std::string_view member, bool is_npc );
        void set_u_has_mission( const JsonObject &jo, std::string_view member );
        void set_u_monsters_in_direction( const JsonObject &jo, std::string_view member );
        void set_u_safe_mode_trigger( const JsonObject &jo, std::string_view member );
        void set_u_profession( const JsonObject &jo, std::string_view member );
        void set_has_strength( const JsonObject &jo, std::string_view member, bool is_npc = false );
        void set_has_dexterity( const JsonObject &jo, std::string_view member, bool is_npc = false );
        void set_has_intelligence( const JsonObject &jo, std::string_view member, bool is_npc = false );
        void set_has_perception( const JsonObject &jo, std::string_view member, bool is_npc = false );
        void set_has_hp( const JsonObject &jo, std::string_view member, bool is_npc = false );
        void set_has_part_temp( const JsonObject &jo, std::string_view member, bool is_npc = false );
        void set_is_deaf( bool is_npc = false );
        void set_is_on_terrain( const JsonObject &jo, std::string_view member, bool is_npc = false );
        void set_is_on_terrain_with_flag( const JsonObject &jo, std::string_view member,
                                          bool is_npc = false );
        void set_is_in_field( const JsonObject &jo, std::string_view member, bool is_npc = false );
        void set_one_in_chance( const JsonObject &jo, std::string_view member );
        void set_query( const JsonObject &jo, std::string_view member, bool is_npc = false );
        void set_query_tile( const JsonObject &jo, std::string_view member, bool is_npc = false );
        void set_x_in_y_chance( const JsonObject &jo, std::string_view member );
        void set_has_worn_with_flag( const JsonObject &jo, std::string_view member, bool is_npc = false );
        void set_has_wielded_with_flag( const JsonObject &jo, std::string_view member,
                                        bool is_npc = false );
        void set_has_wielded_with_weapon_category( const JsonObject &jo, std::string_view member,
                bool is_npc = false );
        void set_is_wearing( const JsonObject &jo, std::string_view member, bool is_npc = false );
        void set_has_item( const JsonObject &jo, std::string_view member, bool is_npc = false );
        void set_has_items( const JsonObject &jo, std::string_view member, bool is_npc = false );
        void set_has_item_with_flag( const JsonObject &jo, std::string_view member, bool is_npc = false );
        void set_has_item_category( const JsonObject &jo, std::string_view member, bool is_npc = false );
        void set_has_bionics( const JsonObject &jo, std::string_view member, bool is_npc = false );
        void set_has_any_effect( const JsonObject &jo, std::string_view member, bool is_npc = false );
        void set_has_effect( const JsonObject &jo, std::string_view member, bool is_npc = false );
        void set_need( const JsonObject &jo, std::string_view member, bool is_npc = false );
        void set_at_om_location( const JsonObject &jo, std::string_view member, bool is_npc = false );
        void set_near_om_location( const JsonObject &jo, std::string_view member, bool is_npc = false );
        void set_has_move_mode( const JsonObject &jo, std::string_view member, bool is_npc = false );
        void set_can_see_location( const JsonObject &jo, std::string_view member, bool is_npc = false );
        void set_using_martial_art( const JsonObject &jo, std::string_view member, bool is_npc = false );
        void set_npc_role_nearby( const JsonObject &jo, std::string_view member );
        void set_npc_allies( const JsonObject &jo, std::string_view member );
        void set_npc_allies_global( const JsonObject &jo, std::string_view member );
        void set_u_has_cash( const JsonObject &jo, std::string_view member );
        void set_u_are_owed( const JsonObject &jo, std::string_view member );
        void set_npc_aim_rule( const JsonObject &jo, std::string_view member, bool is_npc );
        void set_npc_engagement_rule( const JsonObject &jo, std::string_view member, bool is_npc );
        void set_npc_cbm_reserve_rule( const JsonObject &jo, std::string_view member, bool is_npc );
        void set_npc_cbm_recharge_rule( const JsonObject &jo, std::string_view member, bool is_npc );
        void set_npc_rule( const JsonObject &jo, std::string_view member, bool is_npc );
        void set_npc_override( const JsonObject &jo, std::string_view member, bool is_npc );
        void set_days_since( const JsonObject &jo, std::string_view member );
        void set_is_season( const JsonObject &jo, std::string_view member );
        void set_is_weather( const JsonObject &jo, std::string_view member );
        void set_map_ter_furn_with_flag( const JsonObject &jo, std::string_view member );
        void set_map_in_city( const JsonObject &jo, std::string_view member );
        void set_mod_is_loaded( const JsonObject &jo, std::string_view member );
        void set_mission_goal( const JsonObject &jo, std::string_view member, bool is_npc );
        void set_has_faction_trust( const JsonObject &jo, std::string_view member );
        void set_can_see_friends( const JsonObject &jo, std::string_view member, bool is_npc = false );
        void set_no_assigned_mission();
        void set_has_assigned_mission();
        void set_has_many_assigned_missions();
        void set_no_available_mission( bool is_npc );
        void set_has_available_mission( bool is_npc );
        void set_has_many_available_missions( bool is_npc );
        void set_mission_complete( bool is_npc );
        void set_mission_incomplete( bool is_npc );
        void set_mission_failed( bool is_npc );
        void set_npc_service( const JsonObject &, std::string_view, bool is_npc );
        void set_npc_available( bool is_npc );
        void set_npc_following( bool is_npc );
        void set_npc_friend( bool is_npc );
        void set_npc_hostile( bool is_npc );
        void set_npc_train_skills( bool is_npc );
        void set_npc_train_styles( bool is_npc );
        void set_npc_train_spells( bool is_npc );
        void set_at_safe_space( bool is_npc );
        void set_can_stow_weapon( bool is_npc = false );
        void set_can_drop_weapon( bool is_npc = false );
        void set_has_weapon( bool is_npc = false );
        void set_is_driving( bool is_npc = false );
        void set_is_day();
        void set_has_stolen_item( bool is_npc = false );
        void set_is_outside( bool is_npc = false );
        void set_is_underwater( bool is_npc = false );
        void set_is_by_radio();
        void set_u_has_camp();
        void set_has_pickup_list( bool is_npc );
        void set_has_reason();
        void set_is_alive( bool is_npc = false );
        void set_is_avatar( bool is_npc = false );
        void set_is_npc( bool is_npc = false );
        void set_is_character( bool is_npc = false );
        void set_is_monster( bool is_npc = false );
        void set_is_item( bool is_npc = false );
        void set_is_furniture( bool is_npc = false );
        void set_is_gender( bool is_male, bool is_npc = false );
        void set_is_male( bool is_npc = false ) {
            set_is_gender( true, is_npc );
        }
        void set_is_female( bool is_npc = false ) {
            set_is_gender( false, is_npc );
        }
        void set_has_skill( const JsonObject &jo, std::string_view member, bool is_npc = false );
        void set_roll_contested( const JsonObject &jo, std::string_view member );
        void set_u_know_recipe( const JsonObject &jo, std::string_view member );
        void set_mission_has_generic_rewards();
        void set_can_see( bool is_npc = false );
        void set_player_see( bool is_npc = false );
        void set_get_option( const JsonObject &jo, std::string_view member );
        void set_compare_string( const JsonObject &jo, std::string_view member );
        void set_get_condition( const JsonObject &jo, std::string_view member );
        void set_compare_num( const JsonObject &jo, std::string_view member );
        void set_math( const JsonObject &jo, std::string_view member );
=======
>>>>>>> 685a518f
        static std::function<std::string( const dialogue & )> get_get_string( const JsonObject &jo );
        static std::function<translation( const dialogue & )> get_get_translation( const JsonObject &jo );
        template<class J>
        static std::function<double( dialogue & )> get_get_dbl( J const &jo );
        static std::function<double( dialogue & )> get_get_dbl( const std::string &value,
                const JsonObject &jo );
        template <class J>
        std::function<void( dialogue &, double )>
        static get_set_dbl( const J &jo, const std::optional<dbl_or_var_part> &min,
                            const std::optional<dbl_or_var_part> &max, bool temp_var );
        bool operator()( dialogue &d ) const {
            if( !condition ) {
                return false;
            }
            return condition( d );
        }

    private:
        func condition;
};

extern template std::function<double( dialogue & )>
conditional_t::get_get_dbl<>( kwargs_shim const & );

extern template std::function<void( dialogue &, double )>
conditional_t::get_set_dbl<>( const kwargs_shim &,
                              const std::optional<dbl_or_var_part> &,
                              const std::optional<dbl_or_var_part> &, bool );

#endif // CATA_SRC_CONDITION_H<|MERGE_RESOLUTION|>--- conflicted
+++ resolved
@@ -77,7 +77,6 @@
         explicit conditional_t( std::string_view type );
         explicit conditional_t( const JsonObject &jo );
 
-<<<<<<< HEAD
         void set_has_any_trait( const JsonObject &jo, std::string_view member, bool is_npc = false );
         void set_has_trait( const JsonObject &jo, std::string_view member, bool is_npc = false );
         void set_has_visible_trait( const JsonObject &jo, std::string_view member, bool is_npc = false );
@@ -213,8 +212,7 @@
         void set_get_condition( const JsonObject &jo, std::string_view member );
         void set_compare_num( const JsonObject &jo, std::string_view member );
         void set_math( const JsonObject &jo, std::string_view member );
-=======
->>>>>>> 685a518f
+  
         static std::function<std::string( const dialogue & )> get_get_string( const JsonObject &jo );
         static std::function<translation( const dialogue & )> get_get_translation( const JsonObject &jo );
         template<class J>
