#include "item.h"

#include <cctype>
#include <cstdlib>
#include <algorithm>
#include <array>
#include <cassert>
#include <iomanip>
#include <iterator>
#include <set>
#include <sstream>
#include <bitset>
#include <cmath>
#include <limits>
#include <locale>

#include "advanced_inv.h"
#include "ammo.h"
#include "avatar.h"
#include "bionics.h"
#include "bodypart.h"
#include "cata_utility.h"
#include "coordinate_conversions.h"
#include "craft_command.h"
#include "damage.h"
#include "debug.h"
#include "dispersion.h"
#include "effect.h" // for weed_msg
#include "enums.h"
#include "explosion.h"
#include "fault.h"
#include "field.h"
#include "fire.h"
#include "flag.h"
#include "game.h"
#include "game_constants.h"
#include "gun_mode.h"
#include "handle_liquid.h"
#include "iexamine.h"
#include "item_category.h"
#include "item_factory.h"
#include "iteminfo_query.h"
#include "itype.h"
#include "iuse_actor.h"
#include "map.h"
#include "martialarts.h"
#include "material.h"
#include "messages.h"
#include "mtype.h"
#include "npc.h"
#include "options.h"
#include "output.h"
#include "overmapbuffer.h"
#include "overmap.h"
#include "player.h"
#include "projectile.h"
#include "ranged.h"
#include "recipe_dictionary.h"
#include "requirements.h"
#include "ret_val.h"
#include "skill.h"
#include "string_formatter.h"
#include "text_snippets.h"
#include "translations.h"
#include "units.h"
#include "value_ptr.h"
#include "vehicle.h"
#include "vitamin.h"
#include "vpart_position.h"
#include "weather.h"
#include "catacharset.h"
#include "character.h"
#include "color.h"
#include "int_id.h"
#include "inventory.h"
#include "item_group.h"
#include "iuse.h"
#include "line.h"
#include "optional.h"
#include "pimpl.h"
#include "recipe.h"
#include "rng.h"
#include "weather_gen.h"
#include "clzones.h"
#include "faction.h"
#include "magic.h"
#include "clothing_mod.h"

static const std::string GUN_MODE_VAR_NAME( "item::mode" );
static const std::string CLOTHING_MOD_VAR_PREFIX( "clothing_mod_" );

static const ammotype ammo_battery( "battery" );
static const ammotype ammo_plutonium( "plutonium" );

static const efftype_id effect_cig( "cig" );
static const efftype_id effect_shakes( "shakes" );
static const efftype_id effect_sleep( "sleep" );
static const efftype_id effect_weed_high( "weed_high" );

static const fault_id fault_gun_blackpowder( "fault_gun_blackpowder" );

static const skill_id skill_cooking( "cooking" );
static const skill_id skill_melee( "melee" );
static const skill_id skill_survival( "survival" );
static const skill_id skill_unarmed( "unarmed" );
static const skill_id skill_weapon( "weapon" );

static const quality_id qual_JACK( "JACK" );
static const quality_id qual_LIFT( "LIFT" );
static const species_id ROBOT( "ROBOT" );

static const std::string trait_flag_CANNIBAL( "CANNIBAL" );

static const bionic_id bio_digestion( "bio_digestion" );

static const trait_id trait_CARNIVORE( "CARNIVORE" );
static const trait_id trait_HUGE( "HUGE" );
static const trait_id trait_HUGE_OK( "HUGE_OK" );
static const trait_id trait_JITTERY( "JITTERY" );
static const trait_id trait_LIGHTWEIGHT( "LIGHTWEIGHT" );
static const trait_id trait_SAPROVORE( "SAPROVORE" );
static const trait_id trait_SMALL_OK( "SMALL_OK" );
static const trait_id trait_SMALL2( "SMALL2" );
static const trait_id trait_SQUEAMISH( "SQUEAMISH" );
static const trait_id trait_TOLERANCE( "TOLERANCE" );
static const trait_id trait_WOOLALLERGY( "WOOLALLERGY" );

static const std::string flag_ALWAYS_TWOHAND( "ALWAYS_TWOHAND" );
static const std::string flag_AURA( "AURA" );
static const std::string flag_BELTED( "BELTED" );
static const std::string flag_BIPOD( "BIPOD" );
static const std::string flag_BYPRODUCT( "BYPRODUCT" );
static const std::string flag_CABLE_SPOOL( "CABLE_SPOOL" );
static const std::string flag_CANNIBALISM( "CANNIBALISM" );
static const std::string flag_CASING( "CASING" );
static const std::string flag_CHARGEDIM( "CHARGEDIM" );
static const std::string flag_COLD( "COLD" );
static const std::string flag_COLLAPSIBLE_STOCK( "COLLAPSIBLE_STOCK" );
static const std::string flag_CONDUCTIVE( "CONDUCTIVE" );
static const std::string flag_CONSUMABLE( "CONSUMABLE" );
static const std::string flag_CORPSE( "CORPSE" );
static const std::string flag_DANGEROUS( "DANGEROUS" );
static const std::string flag_DEEP_WATER( "DEEP_WATER" );
static const std::string flag_DIAMOND( "DIAMOND" );
static const std::string flag_DISABLE_SIGHTS( "DISABLE_SIGHTS" );
static const std::string flag_ETHEREAL_ITEM( "ETHEREAL_ITEM" );
static const std::string flag_FAKE_MILL( "FAKE_MILL" );
static const std::string flag_FAKE_SMOKE( "FAKE_SMOKE" );
static const std::string flag_FIELD_DRESS( "FIELD_DRESS" );
static const std::string flag_FIELD_DRESS_FAILED( "FIELD_DRESS_FAILED" );
static const std::string flag_FILTHY( "FILTHY" );
static const std::string flag_FIRE_100( "FIRE_100" );
static const std::string flag_FIRE_20( "FIRE_20" );
static const std::string flag_FIRE_50( "FIRE_50" );
static const std::string flag_FIRE_TWOHAND( "FIRE_TWOHAND" );
static const std::string flag_FIT( "FIT" );
static const std::string flag_FLAMMABLE( "FLAMMABLE" );
static const std::string flag_FLAMMABLE_ASH( "FLAMMABLE_ASH" );
static const std::string flag_FREEZERBURN( "FREEZERBURN" );
static const std::string flag_FROZEN( "FROZEN" );
static const std::string flag_GIBBED( "GIBBED" );
static const std::string flag_HELMET_COMPAT( "HELMET_COMPAT" );
static const std::string flag_HIDDEN_HALLU( "HIDDEN_HALLU" );
static const std::string flag_HIDDEN_POISON( "HIDDEN_POISON" );
static const std::string flag_HOT( "HOT" );
static const std::string flag_IRREMOVABLE( "IRREMOVABLE" );
static const std::string flag_IS_ARMOR( "IS_ARMOR" );
static const std::string flag_IS_PET_ARMOR( "IS_PET_ARMOR" );
static const std::string flag_IS_UPS( "IS_UPS" );
static const std::string flag_LEAK_ALWAYS( "LEAK_ALWAYS" );
static const std::string flag_LEAK_DAM( "LEAK_DAM" );
static const std::string flag_LIQUID( "LIQUID" );
static const std::string flag_LIQUIDCONT( "LIQUIDCONT" );
static const std::string flag_LITCIG( "LITCIG" );
static const std::string flag_MAG_BELT( "MAG_BELT" );
static const std::string flag_MAG_DESTROY( "MAG_DESTROY" );
static const std::string flag_MAG_EJECT( "MAG_EJECT" );
static const std::string flag_MELTS( "MELTS" );
static const std::string flag_MUSHY( "MUSHY" );
static const std::string flag_NANOFAB_TEMPLATE( "NANOFAB_TEMPLATE" );
static const std::string flag_NEEDS_UNFOLD( "NEEDS_UNFOLD" );
static const std::string flag_NEVER_JAMS( "NEVER_JAMS" );
static const std::string flag_NONCONDUCTIVE( "NONCONDUCTIVE" );
static const std::string flag_NO_DISPLAY( "NO_DISPLAY" );
static const std::string flag_NO_DROP( "NO_DROP" );
static const std::string flag_NO_PACKED( "NO_PACKED" );
static const std::string flag_NO_PARASITES( "NO_PARASITES" );
static const std::string flag_NO_RELOAD( "NO_RELOAD" );
static const std::string flag_NO_REPAIR( "NO_REPAIR" );
static const std::string flag_NO_SALVAGE( "NO_SALVAGE" );
static const std::string flag_NO_STERILE( "NO_STERILE" );
static const std::string flag_NO_UNLOAD( "NO_UNLOAD" );
static const std::string flag_OUTER( "OUTER" );
static const std::string flag_OVERSIZE( "OVERSIZE" );
static const std::string flag_PERSONAL( "PERSONAL" );
static const std::string flag_PROCESSING( "PROCESSING" );
static const std::string flag_PROCESSING_RESULT( "PROCESSING_RESULT" );
static const std::string flag_PULPED( "PULPED" );
static const std::string flag_PUMP_ACTION( "PUMP_ACTION" );
static const std::string flag_PUMP_RAIL_COMPATIBLE( "PUMP_RAIL_COMPATIBLE" );
static const std::string flag_QUARTERED( "QUARTERED" );
static const std::string flag_RADIOACTIVE( "RADIOACTIVE" );
static const std::string flag_RADIOSIGNAL_1( "RADIOSIGNAL_1" );
static const std::string flag_RADIOSIGNAL_2( "RADIOSIGNAL_2" );
static const std::string flag_RADIOSIGNAL_3( "RADIOSIGNAL_3" );
static const std::string flag_RADIO_ACTIVATION( "RADIO_ACTIVATION" );
static const std::string flag_RADIO_INVOKE_PROC( "RADIO_INVOKE_PROC" );
static const std::string flag_RADIO_MOD( "RADIO_MOD" );
static const std::string flag_RAIN_PROTECT( "RAIN_PROTECT" );
static const std::string flag_REACH3( "REACH3" );
static const std::string flag_REACH_ATTACK( "REACH_ATTACK" );
static const std::string flag_RECHARGE( "RECHARGE" );
static const std::string flag_REDUCED_BASHING( "REDUCED_BASHING" );
static const std::string flag_REDUCED_WEIGHT( "REDUCED_WEIGHT" );
static const std::string flag_RELOAD_AND_SHOOT( "RELOAD_AND_SHOOT" );
static const std::string flag_RELOAD_EJECT( "RELOAD_EJECT" );
static const std::string flag_RELOAD_ONE( "RELOAD_ONE" );
static const std::string flag_REVIVE_SPECIAL( "REVIVE_SPECIAL" );
static const std::string flag_SILENT( "SILENT" );
static const std::string flag_SKINNED( "SKINNED" );
static const std::string flag_SKINTIGHT( "SKINTIGHT" );
static const std::string flag_SLOW_WIELD( "SLOW_WIELD" );
static const std::string flag_SPEEDLOADER( "SPEEDLOADER" );
static const std::string flag_SPLINT( "SPLINT" );
static const std::string flag_STR_DRAW( "STR_DRAW" );
static const std::string flag_TOBACCO( "TOBACCO" );
static const std::string flag_UNARMED_WEAPON( "UNARMED_WEAPON" );
static const std::string flag_UNDERSIZE( "UNDERSIZE" );
static const std::string flag_USES_BIONIC_POWER( "USES_BIONIC_POWER" );
static const std::string flag_USE_UPS( "USE_UPS" );
static const std::string flag_VARSIZE( "VARSIZE" );
static const std::string flag_VEHICLE( "VEHICLE" );
static const std::string flag_WAIST( "WAIST" );
static const std::string flag_WATERPROOF_GUN( "WATERPROOF_GUN" );
static const std::string flag_WATER_EXTINGUISH( "WATER_EXTINGUISH" );
static const std::string flag_WET( "WET" );
static const std::string flag_WIND_EXTINGUISH( "WIND_EXTINGUISH" );

class npc_class;

using npc_class_id = string_id<npc_class>;

std::string rad_badge_color( const int rad )
{
    using pair_t = std::pair<const int, const translation>;

    static const std::array<pair_t, 6> values = {{
            pair_t {  0, to_translation( "color", "green" ) },
            pair_t { 30, to_translation( "color", "blue" )  },
            pair_t { 60, to_translation( "color", "yellow" )},
            pair_t {120, to_translation( "color", "orange" )},
            pair_t {240, to_translation( "color", "red" )   },
            pair_t {500, to_translation( "color", "black" ) },
        }
    };

    for( const auto &i : values ) {
        if( rad <= i.first ) {
            return i.second.translated();
        }
    }

    return values.back().second.translated();
}

light_emission nolight = {0, 0, 0};

// Returns the default item type, used for the null item (default constructed),
// the returned pointer is always valid, it's never cleared by the @ref Item_factory.
static const itype *nullitem()
{
    static itype nullitem_m;
    return &nullitem_m;
}

item &null_item_reference()
{
    static item result{};
    // reset it, in case a previous caller has changed it
    result = item();
    return result;
}

namespace item_internal
{
bool goes_bad_temp_cache = false;
const item *goes_bad_temp_cache_for = nullptr;
inline bool goes_bad_cache_fetch()
{
    return goes_bad_temp_cache;
}
inline void goes_bad_cache_set( const item *i )
{
    goes_bad_temp_cache = i->goes_bad();
    goes_bad_temp_cache_for = i;
}
inline void goes_bad_cache_unset()
{
    goes_bad_temp_cache = false;
    goes_bad_temp_cache_for = nullptr;
}
inline bool goes_bad_cache_is_for( const item *i )
{
    return goes_bad_temp_cache_for == i;
}

struct scoped_goes_bad_cache {
    scoped_goes_bad_cache( item *i ) {
        goes_bad_cache_set( i );
    }
    ~scoped_goes_bad_cache() {
        goes_bad_cache_unset();
    }
};
} // namespace item_internal

const int item::INFINITE_CHARGES = INT_MAX;

item::item() : bday( calendar::start_of_cataclysm )
{
    type = nullitem();
    charges = 0;
}

item::item( const itype *type, time_point turn, int qty ) : type( type ), bday( turn )
{
    corpse = has_flag( flag_CORPSE ) ? &mtype_id::NULL_ID().obj() : nullptr;
    item_counter = type->countdown_interval;

    if( qty >= 0 ) {
        charges = qty;
    } else {
        if( type->tool && type->tool->rand_charges.size() > 1 ) {
            const int charge_roll = rng( 1, type->tool->rand_charges.size() - 1 );
            charges = rng( type->tool->rand_charges[charge_roll - 1], type->tool->rand_charges[charge_roll] );
        } else {
            charges = type->charges_default();
        }
    }

    if( has_flag( flag_NANOFAB_TEMPLATE ) ) {
        itype_id nanofab_recipe = item_group::item_from( "nanofab_recipes" ).typeId();
        set_var( "NANOFAB_ITEM_ID", nanofab_recipe );
    }

    if( type->gun ) {
        for( const std::string &mod : type->gun->built_in_mods ) {
            emplace_back( mod, turn, qty ).item_tags.insert( "IRREMOVABLE" );
        }
        for( const std::string &mod : type->gun->default_mods ) {
            emplace_back( mod, turn, qty );
        }

    } else if( type->magazine ) {
        if( type->magazine->count > 0 ) {
            emplace_back( type->magazine->default_ammo, calendar::turn, type->magazine->count );
        }

    } else if( has_temperature() || goes_bad() ) {
        active = true;
        last_temp_check = bday;
        last_rot_check = bday;

    } else if( type->tool ) {
        if( ammo_remaining() && !ammo_types().empty() ) {
            ammo_set( ammo_default(), ammo_remaining() );
        }
    }

    if( ( type->gun || type->tool ) && !magazine_integral() ) {
        set_var( "magazine_converted", 1 );
    }

    if( !type->snippet_category.empty() ) {
        snip_id = SNIPPET.random_id_from_category( type->snippet_category );
    }

    if( current_phase == PNULL ) {
        current_phase = type->phase;
    }
    // item always has any relic properties from itype.
    if( type->relic_data ) {
        relic_data = type->relic_data;
    }
}

item::item( const itype_id &id, time_point turn, int qty )
    : item( find_type( id ), turn, qty ) {}

item::item( const itype *type, time_point turn, default_charges_tag )
    : item( type, turn, type->charges_default() ) {}

item::item( const itype_id &id, time_point turn, default_charges_tag tag )
    : item( find_type( id ), turn, tag ) {}

item::item( const itype *type, time_point turn, solitary_tag )
    : item( type, turn, type->count_by_charges() ? 1 : -1 ) {}

item::item( const itype_id &id, time_point turn, solitary_tag tag )
    : item( find_type( id ), turn, tag ) {}

safe_reference<item> item::get_safe_reference()
{
    return anchor.reference_to( this );
}

static const item *get_most_rotten_component( const item &craft )
{
    const item *most_rotten = nullptr;
    for( const item &it : craft.components ) {
        if( it.goes_bad() ) {
            if( !most_rotten || it.get_relative_rot() > most_rotten->get_relative_rot() ) {
                most_rotten = &it;
            }
        }
    }
    return most_rotten;
}

item::item( const recipe *rec, int qty, std::list<item> items, std::vector<item_comp> selections )
    : item( "craft", calendar::turn, qty )
{
    craft_data_ = cata::make_value<craft_data>();
    craft_data_->making = rec;
    components = items;
    craft_data_->comps_used = selections;

    if( is_food() ) {
        active = true;
        last_temp_check = bday;
        last_rot_check = bday;
        if( goes_bad() ) {
            const item *most_rotten = get_most_rotten_component( *this );
            if( most_rotten ) {
                set_relative_rot( most_rotten->get_relative_rot() );
            }
        }
    }

    for( item &component : components ) {
        for( const std::string &f : component.item_tags ) {
            if( json_flag::get( f ).craft_inherit() ) {
                set_flag( f );
            }
        }
        for( const std::string &f : component.type->item_tags ) {
            if( json_flag::get( f ).craft_inherit() ) {
                set_flag( f );
            }
        }
    }
}

item::item( const item & ) = default;
item::item( item && ) = default;
item::~item() = default;
item &item::operator=( const item & ) = default;
item &item::operator=( item && ) = default;

item item::make_corpse( const mtype_id &mt, time_point turn, const std::string &name,
                        const int upgrade_time )
{
    if( !mt.is_valid() ) {
        debugmsg( "tried to make a corpse with an invalid mtype id" );
    }

    std::string corpse_type = mt == mtype_id::NULL_ID() ? "corpse_generic_human" : "corpse";

    item result( corpse_type, turn );
    result.corpse = &mt.obj();

    if( result.corpse->has_flag( MF_REVIVES ) ) {
        if( one_in( 20 ) ) {
            result.item_tags.insert( "REVIVE_SPECIAL" );
        }
        result.set_var( "upgrade_time", std::to_string( upgrade_time ) );
    }

    // This is unconditional because the const itemructor above sets result.name to
    // "human corpse".
    result.corpse_name = name;

    return result;
}

item &item::convert( const itype_id &new_type )
{
    type = find_type( new_type );
    return *this;
}

item &item::deactivate( const Character *ch, bool alert )
{
    if( !active ) {
        return *this; // no-op
    }

    if( is_tool() && type->tool->revert_to ) {
        if( ch && alert && !type->tool->revert_msg.empty() ) {
            ch->add_msg_if_player( m_info, _( type->tool->revert_msg ), tname() );
        }
        convert( *type->tool->revert_to );
        active = false;

    }
    return *this;
}

item &item::activate()
{
    if( active ) {
        return *this; // no-op
    }

    if( type->countdown_interval > 0 ) {
        item_counter = type->countdown_interval;
    }

    active = true;

    return *this;
}

units::energy item::set_energy( const units::energy &qty )
{
    if( !is_battery() ) {
        debugmsg( "Tried to set energy of non-battery item" );
        return 0_J;
    }

    units::energy val = energy_remaining() + qty;
    if( val < 0_J ) {
        return val;
    } else if( val > type->battery->max_capacity ) {
        energy = type->battery->max_capacity;
    } else {
        energy = val;
    }
    return 0_J;
}

item &item::ammo_set( const itype_id &ammo, int qty )
{
    if( qty < 0 ) {
        // completely fill an integral or existing magazine
        if( magazine_integral() || magazine_current() ) {
            qty = ammo_capacity();

            // else try to add a magazine using default ammo count property if set
        } else if( magazine_default() != "null" ) {
            item mag( magazine_default() );
            if( mag.type->magazine->count > 0 ) {
                qty = mag.type->magazine->count;
            } else {
                qty = item( magazine_default() ).ammo_capacity();
            }
        }
    }

    if( qty <= 0 ) {
        ammo_unset();
        return *this;
    }

    // handle reloadable tools and guns with no specific ammo type as special case
    if( ( ammo == "null" && ammo_types().empty() ) || is_money() ) {
        if( ( is_tool() || is_gun() ) && magazine_integral() ) {
            curammo = nullptr;
            charges = std::min( qty, ammo_capacity() );
        }
        return *this;
    }

    // check ammo is valid for the item
    const itype *atype = item_controller->find_template( ammo );
    if( !atype->ammo || !ammo_types().count( atype->ammo->type ) ) {
        debugmsg( "Tried to set invalid ammo of %s for %s", atype->nname( qty ), tname() );
        return *this;
    }

    if( is_magazine() ) {
        ammo_unset();
        emplace_back( ammo, calendar::turn, std::min( qty, ammo_capacity() ) );
        if( has_flag( flag_NO_UNLOAD ) ) {
            contents.back().item_tags.insert( "NO_DROP" );
            contents.back().item_tags.insert( "IRREMOVABLE" );
        }

    } else if( magazine_integral() ) {
        curammo = atype;
        charges = std::min( qty, ammo_capacity() );

    } else {
        if( !magazine_current() ) {
            const itype *mag = find_type( magazine_default() );
            if( !mag->magazine ) {
                debugmsg( "Tried to set ammo of %s without suitable magazine for %s",
                          atype->nname( qty ), tname() );
                return *this;
            }

            // if default magazine too small fetch instead closest available match
            if( mag->magazine->capacity < qty ) {
                // as above call to magazine_default successful can infer minimum one option exists
                auto iter = type->magazines.find( atype->ammo->type );
                if( iter == type->magazines.end() ) {
                    debugmsg( "%s doesn't have a magazine for %s",
                              tname(), ammo );
                    return *this;
                }
                std::vector<itype_id> opts( iter->second.begin(), iter->second.end() );
                std::sort( opts.begin(), opts.end(), []( const itype_id & lhs, const itype_id & rhs ) {
                    return find_type( lhs )->magazine->capacity < find_type( rhs )->magazine->capacity;
                } );
                mag = find_type( opts.back() );
                for( const std::string &e : opts ) {
                    if( find_type( e )->magazine->capacity >= qty ) {
                        mag = find_type( e );
                        break;
                    }
                }
            }
            emplace_back( mag );
        }
        magazine_current()->ammo_set( ammo, qty );
    }

    return *this;
}

item &item::ammo_unset()
{
    if( !is_tool() && !is_gun() && !is_magazine() ) {
        // do nothing
    } else if( is_magazine() ) {
        contents.clear();
    } else if( magazine_integral() ) {
        curammo = nullptr;
        charges = 0;
    } else if( magazine_current() ) {
        magazine_current()->ammo_unset();
    }

    return *this;
}

int item::damage() const
{
    return damage_;
}

int item::damage_level( int max ) const
{
    if( damage_ == 0 || max <= 0 ) {
        return 0;
    } else if( max_damage() <= 1 ) {
        return damage_ > 0 ? max : damage_;
    } else if( damage_ < 0 ) {
        return -( ( max - 1 ) * ( -damage_ - 1 ) / ( max_damage() - 1 ) + 1 );
    } else {
        return ( max - 1 ) * ( damage_ - 1 ) / ( max_damage() - 1 ) + 1;
    }
}

item &item::set_damage( int qty )
{
    damage_ = std::max( std::min( qty, max_damage() ), min_damage() );
    return *this;
}

item item::split( int qty )
{
    if( !count_by_charges() || qty <= 0 || qty >= charges ) {
        return item();
    }
    item res = *this;
    res.charges = qty;
    charges -= qty;
    return res;
}

bool item::is_null() const
{
    static const std::string s_null( "null" ); // used a lot, no need to repeat
    // Actually, type should never by null at all.
    return ( type == nullptr || type == nullitem() || typeId() == s_null );
}

bool item::is_unarmed_weapon() const
{
    return has_flag( flag_UNARMED_WEAPON ) || is_null();
}

bool item::is_frozen_liquid() const
{
    return made_of( SOLID ) && made_of_from_type( LIQUID );
}

bool item::covers( const body_part bp ) const
{
    return get_covered_body_parts().test( bp );
}

body_part_set item::get_covered_body_parts() const
{
    return get_covered_body_parts( get_side() );
}

body_part_set item::get_covered_body_parts( const side s ) const
{
    body_part_set res;

    if( is_gun() ) {
        // Currently only used for guns with the should strap mod, other guns might
        // go on another bodypart.
        res.set( bp_torso );
    }

    const islot_armor *armor = find_armor_data();
    if( armor == nullptr ) {
        return res;
    }

    res |= armor->covers;

    if( !armor->sided ) {
        return res; // Just ignore the side.
    }

    switch( s ) {
        case side::BOTH:
        case side::num_sides:
            break;

        case side::LEFT:
            res.reset( bp_arm_r );
            res.reset( bp_hand_r );
            res.reset( bp_leg_r );
            res.reset( bp_foot_r );
            break;

        case side::RIGHT:
            res.reset( bp_arm_l );
            res.reset( bp_hand_l );
            res.reset( bp_leg_l );
            res.reset( bp_foot_l );
            break;
    }

    return res;
}

bool item::is_sided() const
{
    const islot_armor *t = find_armor_data();
    return t ? t->sided : false;
}

side item::get_side() const
{
    // MSVC complains if directly cast double to enum
    return static_cast<side>( static_cast<int>( get_var( "lateral",
                              static_cast<int>( side::BOTH ) ) ) );
}

bool item::set_side( side s )
{
    if( !is_sided() ) {
        return false;
    }

    if( s == side::BOTH ) {
        erase_var( "lateral" );
    } else {
        set_var( "lateral", static_cast<int>( s ) );
    }

    return true;
}

bool item::swap_side()
{
    return set_side( opposite_side( get_side() ) );
}

bool item::is_worn_only_with( const item &it ) const
{
    return is_power_armor() && it.is_power_armor() && it.covers( bp_torso );
}

item item::in_its_container() const
{
    return in_container( type->default_container.value_or( "null" ) );
}

item item::in_container( const itype_id &cont ) const
{
    if( cont != "null" ) {
        item ret( cont, birthday() );
        ret.contents.push_back( *this );
        if( made_of( LIQUID ) && ret.is_container() ) {
            // Note: we can't use any of the normal container functions as they check the
            // container being suitable (seals, watertight etc.)
            ret.contents.back().charges = charges_per_volume( ret.get_container_capacity() );
        }

        ret.invlet = invlet;
        return ret;
    } else {
        return *this;
    }
}

int item::charges_per_volume( const units::volume &vol ) const
{
    if( count_by_charges() ) {
        if( type->volume == 0_ml ) {
            debugmsg( "Item '%s' with zero volume", tname() );
            return INFINITE_CHARGES;
        }
        // Type cast to prevent integer overflow with large volume containers like the cargo
        // dimension
        return vol * static_cast<int64_t>( type->stack_size ) / type->volume;
    } else {
        units::volume my_volume = volume();
        if( my_volume == 0_ml ) {
            debugmsg( "Item '%s' with zero volume", tname() );
            return INFINITE_CHARGES;
        }
        return vol / my_volume;
    }
}

bool item::display_stacked_with( const item &rhs, bool check_components ) const
{
    return !count_by_charges() && stacks_with( rhs, check_components );
}

bool item::stacks_with( const item &rhs, bool check_components ) const
{
    if( type != rhs.type ) {
        return false;
    }
    if( charges != 0 && rhs.charges != 0 && is_money() ) {
        // Dealing with nonempty cash cards
        return true;
    }
    // This function is also used to test whether items counted by charges should be merged, for that
    // check the, the charges must be ignored. In all other cases (tools/guns), the charges are important.
    if( !count_by_charges() && charges != rhs.charges ) {
        return false;
    }
    if( is_favorite != rhs.is_favorite ) {
        return false;
    }
    if( damage_ != rhs.damage_ ) {
        return false;
    }
    if( burnt != rhs.burnt ) {
        return false;
    }
    if( active != rhs.active ) {
        return false;
    }
    if( item_tags != rhs.item_tags ) {
        return false;
    }
    if( faults != rhs.faults ) {
        return false;
    }
    if( techniques != rhs.techniques ) {
        return false;
    }
    if( item_vars != rhs.item_vars ) {
        return false;
    }
    if( goes_bad() && rhs.goes_bad() ) {
        // Stack items that fall into the same "bucket" of freshness.
        // Distant buckets are larger than near ones.
        std::pair<int, clipped_unit> my_clipped_time_to_rot =
            clipped_time( get_shelf_life() - rot );
        std::pair<int, clipped_unit> other_clipped_time_to_rot =
            clipped_time( rhs.get_shelf_life() - rhs.rot );
        if( my_clipped_time_to_rot != other_clipped_time_to_rot ) {
            return false;
        }
        if( rotten() != rhs.rotten() ) {
            // just to be safe that rotten and unrotten food is *never* stacked.
            return false;
        }
    }
    if( ( corpse == nullptr && rhs.corpse != nullptr ) ||
        ( corpse != nullptr && rhs.corpse == nullptr ) ) {
        return false;
    }
    if( corpse != nullptr && rhs.corpse != nullptr && corpse->id != rhs.corpse->id ) {
        return false;
    }
    if( craft_data_ || rhs.craft_data_ ) {
        // In-progress crafts are always distinct items. Easier to handle for the player,
        // and there shouldn't be that many items of this type around anyway.
        return false;
    }
    if( check_components || is_comestible() || is_craft() ) {
        //Only check if at least one item isn't using the default recipe or is comestible
        if( !components.empty() || !rhs.components.empty() ) {
            if( get_uncraft_components() != rhs.get_uncraft_components() ) {
                return false;
            }
        }
    }
    if( contents.size() != rhs.contents.size() ) {
        return false;
    }
    return std::equal( contents.begin(), contents.end(), rhs.contents.begin(), []( const item & a,
    const item & b ) {
        return a.charges == b.charges && a.stacks_with( b );
    } );
}

bool item::merge_charges( const item &rhs )
{
    if( !count_by_charges() || !stacks_with( rhs ) ) {
        return false;
    }
    // Prevent overflow when either item has "near infinite" charges.
    if( charges >= INFINITE_CHARGES / 2 || rhs.charges >= INFINITE_CHARGES / 2 ) {
        charges = INFINITE_CHARGES;
        return true;
    }
    // We'll just hope that the item counter represents the same thing for both items
    if( item_counter > 0 || rhs.item_counter > 0 ) {
        item_counter = ( static_cast<double>( item_counter ) * charges + static_cast<double>
                         ( rhs.item_counter ) * rhs.charges ) / ( charges + rhs.charges );
    }
    charges += rhs.charges;
    return true;
}

void item::put_in( const item &payload )
{
    contents.push_back( payload );
}

void item::set_var( const std::string &name, const int value )
{
    std::ostringstream tmpstream;
    tmpstream.imbue( std::locale::classic() );
    tmpstream << value;
    item_vars[name] = tmpstream.str();
}

void item::set_var( const std::string &name, const long long value )
{
    std::ostringstream tmpstream;
    tmpstream.imbue( std::locale::classic() );
    tmpstream << value;
    item_vars[name] = tmpstream.str();
}

// NOLINTNEXTLINE(cata-no-long)
void item::set_var( const std::string &name, const long value )
{
    std::ostringstream tmpstream;
    tmpstream.imbue( std::locale::classic() );
    tmpstream << value;
    item_vars[name] = tmpstream.str();
}

void item::set_var( const std::string &name, const double value )
{
    item_vars[name] = string_format( "%f", value );
}

double item::get_var( const std::string &name, const double default_value ) const
{
    const auto it = item_vars.find( name );
    if( it == item_vars.end() ) {
        return default_value;
    }
    return atof( it->second.c_str() );
}

void item::set_var( const std::string &name, const tripoint &value )
{
    item_vars[name] = string_format( "%d,%d,%d", value.x, value.y, value.z );
}

tripoint item::get_var( const std::string &name, const tripoint &default_value ) const
{
    const auto it = item_vars.find( name );
    if( it == item_vars.end() ) {
        return default_value;
    }
    std::vector<std::string> values = string_split( it->second, ',' );
    return tripoint( atoi( values[0].c_str() ),
                     atoi( values[1].c_str() ),
                     atoi( values[2].c_str() ) );
}

void item::set_var( const std::string &name, const std::string &value )
{
    item_vars[name] = value;
}

std::string item::get_var( const std::string &name, const std::string &default_value ) const
{
    const auto it = item_vars.find( name );
    if( it == item_vars.end() ) {
        return default_value;
    }
    return it->second;
}

std::string item::get_var( const std::string &name ) const
{
    return get_var( name, "" );
}

bool item::has_var( const std::string &name ) const
{
    return item_vars.count( name ) > 0;
}

void item::erase_var( const std::string &name )
{
    item_vars.erase( name );
}

void item::clear_vars()
{
    item_vars.clear();
}

// TODO: Get rid of, handle multiple types gracefully
static int get_ranged_pierce( const common_ranged_data &ranged )
{
    if( ranged.damage.empty() ) {
        if( ranged.legacy_pierce ) {
            return ranged.legacy_pierce;
        } else {
            return 0;
        }
    }
    return ranged.damage.damage_units.front().res_pen;
}

std::string item::info( bool showtext ) const
{
    std::vector<iteminfo> dummy;
    return info( showtext, dummy );
}

std::string item::info( bool showtext, std::vector<iteminfo> &iteminfo ) const
{
    return info( showtext, iteminfo, 1 );
}

std::string item::info( bool showtext, std::vector<iteminfo> &iteminfo, int batch ) const
{
    return info( iteminfo, showtext ? &iteminfo_query::all : &iteminfo_query::notext, batch );
}

// Generates a long-form description of the freshness of the given rottable food item.
// NB: Doesn't check for non-rottable!
static std::string get_freshness_description( const item &food_item )
{
    // So, skilled characters looking at food that is neither super-fresh nor about to rot
    // can guess its age as one of {quite fresh,midlife,past midlife,old soon}, and also
    // guess about how long until it spoils.
    const double rot_progress = food_item.get_relative_rot();
    const time_duration shelf_life = food_item.get_shelf_life();
    time_duration time_left = shelf_life - ( shelf_life * rot_progress );

    // Correct for an estimate that exceeds shelf life -- this happens especially with
    // fresh items.
    if( time_left > shelf_life ) {
        time_left = shelf_life;
    }

    if( food_item.is_fresh() ) {
        // Fresh food is assumed to be obviously so regardless of skill.
        if( g->u.can_estimate_rot() ) {
            return string_format( _( "* This food looks as <good>fresh</good> as it can be.  "
                                     "It still has <info>%s</info> until it spoils." ),
                                  to_string_approx( time_left ) );
        } else {
            return _( "* This food looks as <good>fresh</good> as it can be." );
        }
    } else if( food_item.is_going_bad() ) {
        // Old food likewise is assumed to be fairly obvious.
        if( g->u.can_estimate_rot() ) {
            return string_format( _( "* This food looks <bad>old</bad>.  "
                                     "It's just <info>%s</info> from becoming inedible." ),
                                  to_string_approx( time_left ) );
        } else {
            return _( "* This food looks <bad>old</bad>.  "
                      "It's on the brink of becoming inedible." );
        }
    }

    if( !g->u.can_estimate_rot() ) {
        // Unskilled characters only get a hint that more information exists...
        return _( "* This food looks <info>fine</info>.  If you were more skilled in "
                  "cooking or survival, you might be able to make a better estimation." );
    }

    // Otherwise, a skilled character can determine the below options:
    if( rot_progress < 0.3 ) {
        //~ here, %s is an approximate time span, e.g., "over 2 weeks" or "about 1 season"
        return string_format( _( "* This food looks <good>quite fresh</good>.  "
                                 "It has <info>%s</info> until it spoils." ),
                              to_string_approx( time_left ) );
    } else if( rot_progress < 0.5 ) {
        //~ here, %s is an approximate time span, e.g., "over 2 weeks" or "about 1 season"
        return string_format( _( "* This food looks like it is reaching its <neutral>midlife</neutral>.  "
                                 "There's <info>%s</info> before it spoils." ),
                              to_string_approx( time_left ) );
    } else if( rot_progress < 0.7 ) {
        //~ here, %s is an approximate time span, e.g., "over 2 weeks" or "about 1 season"
        return string_format( _( "* This food looks like it has <neutral>passed its midlife</neutral>.  "
                                 "Edible, but will go bad in <info>%s</info>." ),
                              to_string_approx( time_left ) );
    } else {
        //~ here, %s is an approximate time span, e.g., "over 2 weeks" or "about 1 season"
        return string_format( _( "* This food looks like it <bad>will be old soon</bad>.  "
                                 "It has <info>%s</info>, so if you plan to use it, it's now or never." ),
                              to_string_approx( time_left ) );
    }
}

item::sizing item::get_sizing( const Character &p, bool wearable ) const
{
    if( wearable ) {
        const bool small = p.has_trait( trait_SMALL2 ) ||
                           p.has_trait( trait_SMALL_OK );

        const bool big = p.has_trait( trait_HUGE ) ||
                         p.has_trait( trait_HUGE_OK );

        // due to the iterative nature of these features, something can fit and be undersized/oversized
        // but that is fine because we have separate logic to adjust encumberance per each. One day we
        // may want to have fit be a flag that only applies if a piece of clothing is sized for you as there
        // is a bit of cognitive dissonance when something 'fits' and is 'oversized' and the same time
        const bool undersize = has_flag( flag_UNDERSIZE );
        const bool oversize = has_flag( flag_OVERSIZE );

        if( undersize ) {
            if( small ) {
                return sizing::small_sized_small_char;
            } else if( big ) {
                return sizing::small_sized_big_char;
            } else {
                return sizing::small_sized_human_char;
            }
        } else if( oversize ) {
            if( big ) {
                return sizing::big_sized_big_char;
            } else if( small ) {
                return sizing::big_sized_small_char;
            } else {
                return sizing::big_sized_human_char;
            }
        } else {
            if( big ) {
                return sizing::human_sized_big_char;
            } else if( small ) {
                return sizing::human_sized_small_char;
            } else {
                return sizing::human_sized_human_char;
            }
        }
    }
    return sizing::not_wearable;

}

static int get_base_env_resist( const item &it )
{
    const islot_armor *t = it.find_armor_data();
    if( t == nullptr ) {
        return 0;
    }

    return t->env_resist * it.get_relative_health();

}

bool item::is_owned_by( const Character &c, bool available_to_take ) const
{
    // owner.is_null() implies faction_id( "no_faction" ) which shouldn't happen, or no owner at all.
    // either way, certain situations this means the thing is available to take.
    // in other scenarios we actually really want to check for id == id, even for no_faction
    if( get_owner().is_null() ) {
        return available_to_take;
    }
    if( !c.get_faction() ) {
        debugmsg( "Character %s has no faction", c.disp_name() );
        return false;
    }
    return c.get_faction()->id == get_owner();
}

bool item::is_old_owner( const Character &c, bool available_to_take ) const
{
    if( get_old_owner().is_null() ) {
        return available_to_take;
    }
    if( !c.get_faction() ) {
        debugmsg( "Character %s has no faction.", c.disp_name() );
        return false;
    }
    return c.get_faction()->id == get_old_owner();
}

std::string item::get_owner_name() const
{
    if( !g->faction_manager_ptr->get( get_owner() ) ) {
        debugmsg( "item::get_owner_name() item %s has no valid nor null faction id ", tname() );
        return "no owner";
    }
    return g->faction_manager_ptr->get( get_owner() )->name;
}

void item::set_owner( const Character &c )
{
    if( !c.get_faction() ) {
        debugmsg( "item::set_owner() Character %s has no valid faction", c.disp_name() );
        return;
    }
    owner = c.get_faction()->id;
}

faction_id item::get_owner() const
{
    validate_ownership();
    return owner;
}

faction_id item::get_old_owner() const
{
    validate_ownership();
    return old_owner;
}

void item::validate_ownership() const
{
    if( !old_owner.is_null() && !g->faction_manager_ptr->get( old_owner, false ) ) {
        remove_old_owner();
    }
    if( !owner.is_null() && !g->faction_manager_ptr->get( owner, false ) ) {
        remove_owner();
    }
}

static void insert_separation_line( std::vector<iteminfo> &info )
{
    if( info.empty() || info.back().sName != "--" ) {
        info.push_back( iteminfo( "DESCRIPTION", "--" ) );
    }
}

void item::basic_info( std::vector<iteminfo> &info, const iteminfo_query *parts, int batch,
                       bool debug /* debug */ ) const
{
    const std::string space = "  ";
    if( parts->test( iteminfo_parts::BASE_MATERIAL ) ) {
        const std::vector<const material_type *> mat_types = made_of_types();
        if( !mat_types.empty() ) {
            const std::string material_list = enumerate_as_string( mat_types.begin(), mat_types.end(),
            []( const material_type * material ) {
                return string_format( "<stat>%s</stat>", material->name() );
            }, enumeration_conjunction::none );
            info.push_back( iteminfo( "BASE", string_format( _( "Material: %s" ), material_list ) ) );
        }
    }
    if( parts->test( iteminfo_parts::BASE_VOLUME ) ) {
        int converted_volume_scale = 0;
        const double converted_volume = round_up( convert_volume( volume().value(),
                                        &converted_volume_scale ) * batch, 3 );
        iteminfo::flags f = iteminfo::lower_is_better | iteminfo::no_newline;
        if( converted_volume_scale != 0 ) {
            f |= iteminfo::is_three_decimal;
        }
        info.push_back( iteminfo( "BASE", _( "Volume: " ),
                                  string_format( "<num> %s", volume_units_abbr() ),
                                  f, converted_volume ) );
    }
    if( parts->test( iteminfo_parts::BASE_WEIGHT ) ) {
        info.push_back( iteminfo( "BASE", space + _( "Weight: " ),
                                  string_format( "<num> %s", weight_units() ),
                                  iteminfo::lower_is_better | iteminfo::is_decimal,
                                  convert_weight( weight() ) * batch ) );
    }
    if( !owner.is_null() ) {
        info.push_back( iteminfo( "BASE", string_format( _( "Owner: %s" ),
                                  _( get_owner_name() ) ) ) );
    }
    if( parts->test( iteminfo_parts::BASE_CATEGORY ) ) {
        info.push_back( iteminfo( "BASE", _( "Category: " ),
                                  "<header>" + get_category().name() + "</header>" ) );
    }

    if( parts->test( iteminfo_parts::DESCRIPTION ) ) {
        insert_separation_line( info );
        const std::map<std::string, std::string>::const_iterator idescription =
            item_vars.find( "description" );
        const cata::optional<translation> snippet = SNIPPET.get_snippet_by_id( snip_id );
        if( snippet.has_value() ) {
            // Just use the dynamic description
            info.push_back( iteminfo( "DESCRIPTION", snippet.value().translated() ) );
        } else if( idescription != item_vars.end() ) {
            info.push_back( iteminfo( "DESCRIPTION", idescription->second ) );
        } else {
            if( has_flag( "MAGIC_FOCUS" ) ) {
                info.push_back( iteminfo( "DESCRIPTION",
                                          _( "This item is a <info>magical focus</info>.  "
                                             "You can cast spells with it in your hand." ) ) );
            }
            if( is_craft() ) {
                const std::string desc = _( "This is an in progress %s.  "
                                            "It is %d percent complete." );
                const int percent_progress = item_counter / 100000;
                info.push_back( iteminfo( "DESCRIPTION", string_format( desc,
                                          craft_data_->making->result_name(),
                                          percent_progress ) ) );
            } else {
                info.push_back( iteminfo( "DESCRIPTION", type->description.translated() ) );
            }
        }
        insert_separation_line( info );
    }
<<<<<<< HEAD
=======
    const std::string space = "  ";
    if( parts->test( iteminfo_parts::BASE_CATEGORY ) ) {
        info.push_back( iteminfo( "BASE", _( "Category: " ),
                                  "<header>" + get_category().name() + "</header>",
                                  iteminfo::no_newline ) );
    }
    const int price_preapoc = price( false ) * batch;
    const int price_postapoc = price( true ) * batch;
    if( parts->test( iteminfo_parts::BASE_PRICE ) ) {
        info.push_back( iteminfo( "BASE", space + _( "Price: " ), _( "$<num>" ),
                                  iteminfo::is_decimal | iteminfo::lower_is_better,
                                  static_cast<double>( price_preapoc ) / 100 ) );
    }
    if( price_preapoc != price_postapoc && parts->test( iteminfo_parts::BASE_BARTER ) ) {
        info.push_back( iteminfo( "BASE", _( "Barter value: " ), _( "$<num>" ),
                                  iteminfo::is_decimal | iteminfo::lower_is_better,
                                  static_cast<double>( price_postapoc ) / 100 ) );
    }

    int converted_volume_scale = 0;
    const double converted_volume = round_up( convert_volume( volume().value(),
                                    &converted_volume_scale ) * batch, 3 );
    if( parts->test( iteminfo_parts::BASE_VOLUME ) ) {
        iteminfo::flags f = iteminfo::lower_is_better | iteminfo::no_newline;
        if( converted_volume_scale != 0 ) {
            f |= iteminfo::is_three_decimal;
        }
        info.push_back( iteminfo( "BASE", _( "<bold>Volume</bold>: " ),
                                  string_format( "<num> %s", volume_units_abbr() ),
                                  f, converted_volume ) );
    }
    if( parts->test( iteminfo_parts::BASE_WEIGHT ) ) {
        info.push_back( iteminfo( "BASE", space + _( "Weight: " ),
                                  string_format( "<num> %s", weight_units() ),
                                  iteminfo::lower_is_better | iteminfo::is_decimal,
                                  convert_weight( weight() ) * batch ) );
    }

    if( !type->rigid && parts->test( iteminfo_parts::BASE_RIGIDITY ) ) {
        info.emplace_back( "BASE", _( "<bold>Rigid</bold>: " ),
                           _( "No (contents increase volume)" ) );
    }

    int dmg_bash = damage_melee( DT_BASH );
    int dmg_cut  = damage_melee( DT_CUT );
    int dmg_stab = damage_melee( DT_STAB );
    if( parts->test( iteminfo_parts::BASE_DAMAGE ) ) {
        std::string sep;
        if( dmg_bash ) {
            info.emplace_back( "BASE", _( "Bash: " ), "", iteminfo::no_newline, dmg_bash );
            sep = space;
        }
        if( dmg_cut ) {
            info.emplace_back( "BASE", sep + _( "Cut: " ), "", iteminfo::no_newline, dmg_cut );
            sep = space;
        }
        if( dmg_stab ) {
            info.emplace_back( "BASE", sep + _( "Pierce: " ), "", iteminfo::no_newline, dmg_stab );
        }
    }

    if( dmg_bash || dmg_cut || dmg_stab ) {
        if( parts->test( iteminfo_parts::BASE_TOHIT ) ) {
            info.push_back( iteminfo( "BASE", space + _( "To-hit bonus: " ), "",
                                      iteminfo::show_plus, type->m_to_hit ) );
        }

        if( parts->test( iteminfo_parts::BASE_MOVES ) ) {
            info.push_back( iteminfo( "BASE", _( "Moves per attack: " ), "",
                                      iteminfo::lower_is_better, attack_time() ) );
            double dps = ( dmg_bash + dmg_cut + dmg_stab ) * to_moves<int>( 1_seconds ) /
                         static_cast<double>( attack_time() );
            static const matec_id rapid_strike( "RAPID" );
            if( has_technique( rapid_strike ) ) {
                dps *= 100.0 / 66;
            }
            info.push_back( iteminfo( "BASE", _( "Damage per second: " ), "",
                                      iteminfo::is_decimal, dps ) );
        }
    }
>>>>>>> 47bbcf57

    insert_separation_line( info );

    if( parts->test( iteminfo_parts::BASE_REQUIREMENTS ) ) {
        // Display any minimal stat or skill requirements for the item
        std::vector<std::string> req;
        if( get_min_str() > 0 ) {
            req.push_back( string_format( "%s %d", _( "strength" ), get_min_str() ) );
        }
        if( type->min_dex > 0 ) {
            req.push_back( string_format( "%s %d", _( "dexterity" ), type->min_dex ) );
        }
        if( type->min_int > 0 ) {
            req.push_back( string_format( "%s %d", _( "intelligence" ), type->min_int ) );
        }
        if( type->min_per > 0 ) {
            req.push_back( string_format( "%s %d", _( "perception" ), type->min_per ) );
        }
        for( const std::pair<const skill_id, int> &sk : type->min_skills ) {
            req.push_back( string_format( "%s %d", skill_id( sk.first )->name(), sk.second ) );
        }
        if( !req.empty() ) {
            info.emplace_back( "BASE", _( "<bold>Minimum requirements</bold>:" ) );
            info.emplace_back( "BASE", enumerate_as_string( req ) );
            insert_separation_line( info );
        }
    }

    if( has_var( "contained_name" ) && parts->test( iteminfo_parts::BASE_CONTENTS ) ) {
        info.push_back( iteminfo( "BASE", string_format( _( "Contains: %s" ),
                                  get_var( "contained_name" ) ) ) );
    }
    if( count_by_charges() && !is_food() && !is_medication() &&
        parts->test( iteminfo_parts::BASE_AMOUNT ) ) {
        info.push_back( iteminfo( "BASE", _( "Amount: " ), "<num>", iteminfo::no_flags,
                                  charges * batch ) );
    }
    if( debug && parts->test( iteminfo_parts::BASE_DEBUG ) ) {
        if( g != nullptr ) {
            info.push_back( iteminfo( "BASE", _( "age (hours): " ), "", iteminfo::lower_is_better,
                                      to_hours<int>( age() ) ) );
            info.push_back( iteminfo( "BASE", _( "charges: " ), "", iteminfo::lower_is_better,
                                      charges ) );
            info.push_back( iteminfo( "BASE", _( "damage: " ), "", iteminfo::lower_is_better,
                                      damage_ ) );
            info.push_back( iteminfo( "BASE", _( "active: " ), "", iteminfo::lower_is_better,
                                      active ) );
            info.push_back( iteminfo( "BASE", _( "burn: " ), "", iteminfo::lower_is_better,
                                      burnt ) );
            const std::string tags_listed = enumerate_as_string( item_tags, enumeration_conjunction::none );
            info.push_back( iteminfo( "BASE", string_format( _( "tags: %s" ), tags_listed ) ) );
            for( auto const &imap : item_vars ) {
                info.push_back( iteminfo( "BASE",
                                          string_format( _( "item var: %s, %s" ), imap.first,
                                                  imap.second ) ) );
            }

            const item *food = get_food();
            if( food && food->goes_bad() ) {
                info.push_back( iteminfo( "BASE", _( "age (turns): " ),
                                          "", iteminfo::lower_is_better,
                                          to_turns<int>( food->age() ) ) );
                info.push_back( iteminfo( "BASE", _( "rot (turns): " ),
                                          "", iteminfo::lower_is_better,
                                          to_turns<int>( food->rot ) ) );
                info.push_back( iteminfo( "BASE", space + _( "max rot (turns): " ),
                                          "", iteminfo::lower_is_better,
                                          to_turns<int>( food->get_shelf_life() ) ) );
                info.push_back( iteminfo( "BASE", _( "last rot: " ),
                                          "", iteminfo::lower_is_better,
                                          to_turn<int>( food->last_rot_check ) ) );
                info.push_back( iteminfo( "BASE", _( "last temp: " ),
                                          "", iteminfo::lower_is_better,
                                          to_turn<int>( food->last_temp_check ) ) );
            }
            if( food && food->has_temperature() ) {
                info.push_back( iteminfo( "BASE", _( "Temp: " ), "", iteminfo::lower_is_better,
                                          food->temperature ) );
                info.push_back( iteminfo( "BASE", _( "Spec ener: " ), "",
                                          iteminfo::lower_is_better,
                                          food->specific_energy ) );
                info.push_back( iteminfo( "BASE", _( "Spec heat lq: " ), "",
                                          iteminfo::lower_is_better,
                                          1000 * food->get_specific_heat_liquid() ) );
                info.push_back( iteminfo( "BASE", _( "Spec heat sld: " ), "",
                                          iteminfo::lower_is_better,
                                          1000 * food->get_specific_heat_solid() ) );
                info.push_back( iteminfo( "BASE", _( "latent heat: " ), "",
                                          iteminfo::lower_is_better,
                                          food->get_latent_heat() ) );
                info.push_back( iteminfo( "BASE", _( "Freeze point: " ), "",
                                          iteminfo::lower_is_better,
                                          food->get_freeze_point() ) );
            }
        }
    }
}

void item::med_info( const item *med_item, std::vector<iteminfo> &info, const iteminfo_query *parts,
                     int batch, bool ) const
{
    const cata::value_ptr<islot_comestible> &med_com = med_item->get_comestible();
    if( med_com->quench != 0 && parts->test( iteminfo_parts::MED_QUENCH ) ) {
        info.push_back( iteminfo( "MED", _( "Quench: " ), med_com->quench ) );
    }

    if( med_item->get_comestible_fun() != 0 && parts->test( iteminfo_parts::MED_JOY ) ) {
        info.push_back( iteminfo( "MED", _( "Enjoyability: " ),
                                  g->u.fun_for( *med_item ).first ) );
    }

    if( med_com->stim != 0 && parts->test( iteminfo_parts::MED_STIMULATION ) ) {
        std::string name = string_format( "%s <stat>%s</stat>", _( "Stimulation:" ),
                                          med_com->stim > 0 ? _( "Upper" ) : _( "Downer" ) );
        info.push_back( iteminfo( "MED", name ) );
    }

    if( parts->test( iteminfo_parts::MED_PORTIONS ) ) {
        info.push_back( iteminfo( "MED", _( "Portions: " ),
                                  abs( static_cast<int>( med_item->charges ) * batch ) ) );
    }

    if( med_com->addict && parts->test( iteminfo_parts::DESCRIPTION_MED_ADDICTING ) ) {
        info.emplace_back( "DESCRIPTION", _( "* Consuming this item is <bad>addicting</bad>." ) );
    }
}

void item::food_info( const item *food_item, std::vector<iteminfo> &info,
                      const iteminfo_query *parts, int batch, bool debug ) const
{
    nutrients min_nutr;
    nutrients max_nutr;

    std::string recipe_exemplar = get_var( "recipe_exemplar", "" );
    if( recipe_exemplar.empty() ) {
        min_nutr = max_nutr = g->u.compute_effective_nutrients( *food_item );
    } else {
        std::tie( min_nutr, max_nutr ) =
            g->u.compute_nutrient_range( *food_item, recipe_id( recipe_exemplar ) );
    }

    bool show_nutr = parts->test( iteminfo_parts::FOOD_NUTRITION ) ||
                     parts->test( iteminfo_parts::FOOD_VITAMINS );
    if( min_nutr != max_nutr && show_nutr ) {
        info.emplace_back(
            "FOOD", _( "Nutrition will <color_cyan>vary with chosen ingredients</color>." ) );
        if( recipe_dict.is_item_on_loop( food_item->typeId() ) ) {
            info.emplace_back(
                "FOOD", _( "Nutrition range cannot be calculated accurately due to "
                           "<color_red>recipe loops</color>." ) );
        }
    }

    const std::string space = "  ";
    if( max_nutr.kcal != 0 || food_item->get_comestible()->quench != 0 ) {
        if( parts->test( iteminfo_parts::FOOD_NUTRITION ) ) {
            info.push_back( iteminfo( "FOOD", _( "<bold>Calories (kcal)</bold>: " ),
                                      "", iteminfo::no_newline, min_nutr.kcal ) );
            if( max_nutr.kcal != min_nutr.kcal ) {
                info.push_back( iteminfo( "FOOD", _( "-" ),
                                          "", iteminfo::no_newline, max_nutr.kcal ) );
            }
        }
        if( parts->test( iteminfo_parts::FOOD_QUENCH ) ) {
            info.push_back( iteminfo( "FOOD", space + _( "Quench: " ),
                                      food_item->get_comestible()->quench ) );
        }
    }

    const std::pair<int, int> fun_for_food_item = g->u.fun_for( *food_item );
    if( fun_for_food_item.first != 0 && parts->test( iteminfo_parts::FOOD_JOY ) ) {
        info.push_back( iteminfo( "FOOD", _( "Enjoyability: " ), fun_for_food_item.first ) );
    }

    if( parts->test( iteminfo_parts::FOOD_PORTIONS ) ) {
        info.push_back( iteminfo( "FOOD", _( "Portions: " ),
                                  abs( static_cast<int>( food_item->charges ) * batch ) ) );
    }
    if( food_item->corpse != nullptr && parts->test( iteminfo_parts::FOOD_SMELL ) &&
        ( debug || ( g != nullptr && ( g->u.has_trait( trait_CARNIVORE ) ||
                                       g->u.has_artifact_with( AEP_SUPER_CLAIRVOYANCE ) ) ) ) ) {
        info.push_back( iteminfo( "FOOD", _( "Smells like: " ) + food_item->corpse->nname() ) );
    }

    auto format_vitamin = [&]( const std::pair<vitamin_id, int> &v, bool display_vitamins ) {
        const bool is_vitamin = v.first->type() == vitamin_type::VITAMIN;
        // only display vitamins that we actually require
        if( g->u.vitamin_rate( v.first ) == 0_turns || v.second == 0 ||
            display_vitamins != is_vitamin || v.first->has_flag( flag_NO_DISPLAY ) ) {
            return std::string();
        }
        const double multiplier = g->u.vitamin_rate( v.first ) / 1_days * 100;
        const int min_value = min_nutr.get_vitamin( v.first );
        const int max_value = v.second;
        const int min_rda = lround( min_value * multiplier );
        const int max_rda = lround( max_value * multiplier );
        const std::string format = min_rda == max_rda ? "%s (%i%%)" : "%s (%i-%i%%)";
        return string_format( format, v.first->name(), min_value, max_value );
    };

    const std::string required_vits = enumerate_as_string(
                                          max_nutr.vitamins.begin(),
                                          max_nutr.vitamins.end(),
    [&]( const std::pair<vitamin_id, int> &v ) {
        return format_vitamin( v, true );
    } );

    const std::string effect_vits = enumerate_as_string(
                                        max_nutr.vitamins.begin(),
                                        max_nutr.vitamins.end(),
    [&]( const std::pair<vitamin_id, int> &v ) {
        return format_vitamin( v, false );
    } );

    if( !required_vits.empty() && parts->test( iteminfo_parts::FOOD_VITAMINS ) ) {
        info.emplace_back( "FOOD", _( "Vitamins (RDA): " ), required_vits );
    }

    if( !effect_vits.empty() && parts->test( iteminfo_parts::FOOD_VIT_EFFECTS ) ) {
        info.emplace_back( "FOOD", _( "Other contents: " ), effect_vits );
    }

    insert_separation_line( info );

    if( g->u.allergy_type( *food_item ) != morale_type( "morale_null" ) ) {
        info.emplace_back( "DESCRIPTION",
                           _( "* This food will cause an <bad>allergic reaction</bad>." ) );
    }

    if( food_item->has_flag( flag_CANNIBALISM ) &&
        parts->test( iteminfo_parts::FOOD_CANNIBALISM ) ) {
        if( !g->u.has_trait_flag( trait_flag_CANNIBAL ) ) {
            info.emplace_back( "DESCRIPTION",
                               _( "* This food contains <bad>human flesh</bad>." ) );
        } else {
            info.emplace_back( "DESCRIPTION",
                               _( "* This food contains <good>human flesh</good>." ) );
        }
    }

    if( food_item->is_tainted() && parts->test( iteminfo_parts::FOOD_CANNIBALISM ) ) {
        info.emplace_back( "DESCRIPTION",
                           _( "* This food is <bad>tainted</bad> and will poison you." ) );
    }

    ///\EFFECT_SURVIVAL >=3 allows detection of poisonous food
    if( food_item->has_flag( flag_HIDDEN_POISON ) && g->u.get_skill_level( skill_survival ) >= 3 &&
        parts->test( iteminfo_parts::FOOD_POISON ) ) {
        info.emplace_back( "DESCRIPTION",
                           _( "* On closer inspection, this appears to be "
                              "<bad>poisonous</bad>." ) );
    }

    ///\EFFECT_SURVIVAL >=5 allows detection of hallucinogenic food
    if( food_item->has_flag( flag_HIDDEN_HALLU ) && g->u.get_skill_level( skill_survival ) >= 5 &&
        parts->test( iteminfo_parts::FOOD_HALLUCINOGENIC ) ) {
        info.emplace_back( "DESCRIPTION",
                           _( "* On closer inspection, this appears to be "
                              "<neutral>hallucinogenic</neutral>." ) );
    }

    if( food_item->goes_bad() && parts->test( iteminfo_parts::FOOD_ROT ) ) {
        const std::string rot_time = to_string_clipped( food_item->get_shelf_life() );
        info.emplace_back( "DESCRIPTION",
                           string_format( _( "* This food is <neutral>perishable</neutral>, "
                                             "and at room temperature has an estimated nominal "
                                             "shelf life of <info>%s</info>." ), rot_time ) );

        if( !food_item->rotten() ) {
            info.emplace_back( "DESCRIPTION", get_freshness_description( *food_item ) );
        }

        if( food_item->has_flag( flag_FREEZERBURN ) && !food_item->rotten() &&
            !food_item->has_flag( flag_MUSHY ) ) {
            info.emplace_back( "DESCRIPTION",
                               _( "* Quality of this food suffers when it's frozen, and it "
                                  "<neutral>will become mushy after thawing out</neutral>." ) );
        }
        if( food_item->has_flag( flag_MUSHY ) && !food_item->rotten() ) {
            info.emplace_back( "DESCRIPTION",
                               _( "* It was frozen once and after thawing became <bad>mushy and "
                                  "tasteless</bad>.  It will rot quickly if thawed again." ) );
        }
        if( food_item->has_flag( flag_NO_PARASITES ) && g->u.get_skill_level( skill_cooking ) >= 3 ) {
            info.emplace_back( "DESCRIPTION",
                               _( "* It seems that deep freezing <good>killed all "
                                  "parasites</good>." ) );
        }
        if( food_item->rotten() ) {
            if( g->u.has_bionic( bio_digestion ) ) {
                info.push_back( iteminfo( "DESCRIPTION",
                                          _( "This food has started to <neutral>rot</neutral>, "
                                             "but <info>your bionic digestion can tolerate "
                                             "it</info>." ) ) );
            } else if( g->u.has_trait( trait_SAPROVORE ) ) {
                info.push_back( iteminfo( "DESCRIPTION",
                                          _( "This food has started to <neutral>rot</neutral>, "
                                             "but <info>you can tolerate it</info>." ) ) );
            } else {
                info.push_back( iteminfo( "DESCRIPTION",
                                          _( "This food has started to <bad>rot</bad>. "
                                             "<info>Eating</info> it would be a <bad>very bad "
                                             "idea</bad>." ) ) );
            }
        }
    }
}

void item::magazine_info( std::vector<iteminfo> &info, const iteminfo_query *parts, int /*batch*/,
                          bool /*debug*/ ) const
{
    if( !is_magazine() || has_flag( flag_NO_RELOAD ) ) {
        return;
    }

    if( parts->test( iteminfo_parts::MAGAZINE_CAPACITY ) ) {
        for( const ammotype &at : ammo_types() ) {
            const std::string fmt = string_format( ngettext( "<num> round of %s",
                                                   "<num> rounds of %s", ammo_capacity() ),
                                                   at->name() );
            info.emplace_back( "MAGAZINE", _( "Capacity: " ), fmt, iteminfo::no_flags,
                               ammo_capacity() );
        }
    }
    if( parts->test( iteminfo_parts::MAGAZINE_RELOAD ) ) {
        info.emplace_back( "MAGAZINE", _( "Reload time: " ), _( "<num> moves per round" ),
                           iteminfo::lower_is_better, type->magazine->reload_time );
    }
    insert_separation_line( info );
}

void item::ammo_info( std::vector<iteminfo> &info, const iteminfo_query *parts, int /* batch */,
                      bool /* debug */ ) const
{
    if( is_gun() || !ammo_data() || !parts->test( iteminfo_parts::AMMO_REMAINING_OR_TYPES ) ) {
        return;
    }

    const std::string space = "  ";
    if( ammo_remaining() > 0 ) {
        info.emplace_back( "AMMO", _( "<bold>Ammunition</bold>: " ),
                           ammo_data()->nname( ammo_remaining() ) );
    } else if( is_ammo() ) {
        info.emplace_back( "AMMO", _( "<bold>Ammunition type</bold>: " ), ammo_type()->name() );
    }

    const islot_ammo &ammo = *ammo_data()->ammo;
    if( !ammo.damage.empty() || ammo.prop_damage || ammo.force_stat_display ) {
        if( !ammo.damage.empty() ) {
            if( parts->test( iteminfo_parts::AMMO_DAMAGE_VALUE ) ) {
                info.emplace_back( "AMMO", _( "Damage: " ), "",
                                   iteminfo::no_newline, ammo.damage.total_damage() );
            }
        } else if( ammo.prop_damage ) {
            if( parts->test( iteminfo_parts::AMMO_DAMAGE_PROPORTIONAL ) ) {
                info.emplace_back( "AMMO", _( "Damage multiplier: " ), "",
                                   iteminfo::no_newline | iteminfo::is_decimal,
                                   *ammo.prop_damage );
            }
        } else {
            info.emplace_back( "AMMO", _( "Damage multiplier: " ), "",
                               iteminfo::no_newline | iteminfo::is_decimal, 1.0 );
        }
        if( parts->test( iteminfo_parts::AMMO_DAMAGE_AP ) ) {
            info.emplace_back( "AMMO", space + _( "Armor-pierce: " ), get_ranged_pierce( ammo ) );
        }
        if( parts->test( iteminfo_parts::AMMO_DAMAGE_RANGE ) ) {
            info.emplace_back( "AMMO", _( "Range: " ), "", iteminfo::no_newline, ammo.range );
        }
        if( parts->test( iteminfo_parts::AMMO_DAMAGE_DISPERSION ) ) {
            info.emplace_back( "AMMO", space + _( "Dispersion: " ), "",
                               iteminfo::lower_is_better, ammo.dispersion );
        }
        if( parts->test( iteminfo_parts::AMMO_DAMAGE_RECOIL ) ) {
            info.emplace_back( "AMMO", _( "Recoil: " ), "",
                               iteminfo::lower_is_better, ammo.recoil );
        }
    }

    std::vector<std::string> fx;
    if( ammo.ammo_effects.count( "RECYCLED" ) &&
        parts->test( iteminfo_parts::AMMO_FX_RECYCLED ) ) {
        fx.emplace_back( _( "This ammo has been <bad>hand-loaded</bad>." ) );
    }
    if( ammo.ammo_effects.count( "BLACKPOWDER" ) &&
        parts->test( iteminfo_parts::AMMO_FX_BLACKPOWDER ) ) {
        fx.emplace_back(
            _( "This ammo has been loaded with <bad>blackpowder</bad>, and will quickly "
               "clog up most guns, and cause rust if the gun is not cleaned." ) );
    }
    if( ammo.ammo_effects.count( "NEVER_MISFIRES" ) &&
        parts->test( iteminfo_parts::AMMO_FX_CANTMISSFIRE ) ) {
        fx.emplace_back( _( "This ammo <good>never misfires</good>." ) );
    }
    if( ammo.ammo_effects.count( "INCENDIARY" ) &&
        parts->test( iteminfo_parts::AMMO_FX_INCENDIARY ) ) {
        fx.emplace_back( _( "This ammo <neutral>starts fires</neutral>." ) );
    }
    if( !fx.empty() ) {
        insert_separation_line( info );
        for( const std::string &e : fx ) {
            info.emplace_back( "AMMO", e );
        }
    }
}

void item::gun_info( const item *mod, std::vector<iteminfo> &info, const iteminfo_query *parts,
                     int /* batch */, bool /* debug */ ) const
{
    const std::string space = "  ";
    const islot_gun &gun = *mod->type->gun;
    const Skill &skill = *mod->gun_skill();

    // many statistics are dependent upon loaded ammo
    // if item is unloaded (or is RELOAD_AND_SHOOT) shows approximate stats using default ammo
    const item *loaded_mod = mod;
    item tmp;
    if( mod->ammo_required() && !mod->ammo_remaining() ) {
        tmp = *mod;
        tmp.ammo_set( mod->magazine_current() ? tmp.common_ammo_default() : tmp.ammo_default() );
        loaded_mod = &tmp;
        if( parts->test( iteminfo_parts::GUN_DEFAULT_AMMO ) ) {
            insert_separation_line( info );
            info.emplace_back( "GUN",
                               _( "Weapon is <bad>not loaded</bad>, so stats below assume the default ammo: " ),
                               string_format( "<stat>%s</stat>",
                                              loaded_mod->ammo_data()->nname( 1 ) ) );
        }
    }

    const itype *curammo = loaded_mod->ammo_data();

    if( parts->test( iteminfo_parts::GUN_DAMAGE ) ) {
        insert_separation_line( info );
        info.push_back( iteminfo( "GUN", _( "<bold>Ranged damage</bold>: " ), "", iteminfo::no_newline,
                                  mod->gun_damage( false ).total_damage() ) );
    }

    if( mod->ammo_required() ) {
        // ammo_damage, sum_of_damage, and ammo_mult not shown so don't need to translate.
        if( curammo->ammo->prop_damage ) {
            if( parts->test( iteminfo_parts::GUN_DAMAGE_AMMOPROP ) ) {
                info.push_back(
                    iteminfo( "GUN", "ammo_mult", "*",
                              iteminfo::no_newline | iteminfo::no_name | iteminfo::is_decimal,
                              *curammo->ammo->prop_damage ) );
            }
        } else {
            if( parts->test( iteminfo_parts::GUN_DAMAGE_LOADEDAMMO ) ) {
                damage_instance ammo_dam = curammo->ammo->damage;
                info.push_back( iteminfo( "GUN", "ammo_damage", "",
                                          iteminfo::no_newline | iteminfo::no_name |
                                          iteminfo::show_plus, ammo_dam.total_damage() ) );
            }
        }
        if( parts->test( iteminfo_parts::GUN_DAMAGE_TOTAL ) ) {
            info.push_back( iteminfo( "GUN", "sum_of_damage", _( " = <num>" ),
                                      iteminfo::no_newline | iteminfo::no_name,
                                      loaded_mod->gun_damage( true ).total_damage() ) );
        }
    }
    info.back().bNewLine = true;

    int max_gun_range = loaded_mod->gun_range( &g->u );
    if( max_gun_range > 0 && parts->test( iteminfo_parts::GUN_MAX_RANGE ) ) {
        info.emplace_back( "GUN", _( "Maximum range: " ), "<num>", iteminfo::no_flags,
                           max_gun_range );
    }

    // TODO: This doesn't cover multiple damage types

    if( parts->test( iteminfo_parts::GUN_ARMORPIERCE ) ) {
        info.push_back( iteminfo( "GUN", _( "Armor-pierce: " ), "",
                                  iteminfo::no_newline, get_ranged_pierce( gun ) ) );
    }
    if( mod->ammo_required() ) {
        int ammo_pierce = get_ranged_pierce( *curammo->ammo );
        // ammo_armor_pierce and sum_of_armor_pierce don't need to translate.
        if( parts->test( iteminfo_parts::GUN_ARMORPIERCE_LOADEDAMMO ) ) {
            info.push_back( iteminfo( "GUN", "ammo_armor_pierce", "",
                                      iteminfo::no_newline | iteminfo::no_name |
                                      iteminfo::show_plus, ammo_pierce ) );
        }
        if( parts->test( iteminfo_parts::GUN_ARMORPIERCE_TOTAL ) ) {
            info.push_back( iteminfo( "GUN", "sum_of_armor_pierce", _( " = <num>" ),
                                      iteminfo::no_name,
                                      get_ranged_pierce( gun ) + ammo_pierce ) );
        }
    }
    info.back().bNewLine = true;

    if( parts->test( iteminfo_parts::GUN_DISPERSION ) ) {
        info.push_back( iteminfo( "GUN", _( "Dispersion: " ), "",
                                  iteminfo::no_newline | iteminfo::lower_is_better,
                                  mod->gun_dispersion( false, false ) ) );
    }
    if( mod->ammo_required() ) {
        int ammo_dispersion = curammo->ammo->dispersion;
        // ammo_dispersion and sum_of_dispersion don't need to translate.
        if( parts->test( iteminfo_parts::GUN_DISPERSION_LOADEDAMMO ) ) {
            info.push_back( iteminfo( "GUN", "ammo_dispersion", "",
                                      iteminfo::no_newline | iteminfo::lower_is_better |
                                      iteminfo::no_name | iteminfo::show_plus,
                                      ammo_dispersion ) );
        }
        if( parts->test( iteminfo_parts::GUN_DISPERSION_TOTAL ) ) {
            info.push_back( iteminfo( "GUN", "sum_of_dispersion", _( " = <num>" ),
                                      iteminfo::lower_is_better | iteminfo::no_name,
                                      loaded_mod->gun_dispersion( true, false ) ) );
        }
    }
    info.back().bNewLine = true;

    // if effective sight dispersion differs from actual sight dispersion display both
    int act_disp = mod->sight_dispersion();
    int eff_disp = g->u.effective_dispersion( act_disp );
    int adj_disp = eff_disp - act_disp;

    if( parts->test( iteminfo_parts::GUN_DISPERSION_SIGHT ) ) {
        info.push_back( iteminfo( "GUN", _( "Sight dispersion: " ), "",
                                  iteminfo::no_newline | iteminfo::lower_is_better,
                                  act_disp ) );

        if( adj_disp ) {
            info.push_back( iteminfo( "GUN", "sight_adj_disp", "",
                                      iteminfo::no_newline | iteminfo::lower_is_better |
                                      iteminfo::no_name | iteminfo::show_plus, adj_disp ) );
            info.push_back( iteminfo( "GUN", "sight_eff_disp", _( " = <num>" ),
                                      iteminfo::lower_is_better | iteminfo::no_name,
                                      eff_disp ) );
        }
    }

    bool bipod = mod->has_flag( flag_BIPOD );

    if( loaded_mod->gun_recoil( g->u ) ) {
        if( parts->test( iteminfo_parts::GUN_RECOIL ) ) {
            info.emplace_back( "GUN", _( "Effective recoil: " ), "",
                               iteminfo::no_newline | iteminfo::lower_is_better,
                               loaded_mod->gun_recoil( g->u ) );
        }
        if( bipod && parts->test( iteminfo_parts::GUN_RECOIL_BIPOD ) ) {
            info.emplace_back( "GUN", "bipod_recoil", _( " (with bipod <num>)" ),
                               iteminfo::lower_is_better | iteminfo::no_name,
                               loaded_mod->gun_recoil( g->u, true ) );
        }
    }
    info.back().bNewLine = true;

    std::map<gun_mode_id, gun_mode> fire_modes = mod->gun_all_modes();
    if( std::any_of( fire_modes.begin(), fire_modes.end(),
    []( const std::pair<gun_mode_id, gun_mode> &e ) {
    return e.second.qty > 1 && !e.second.melee();
    } ) ) {
        info.emplace_back( "GUN", _( "Recommended strength (burst): " ), "",
                           iteminfo::lower_is_better, ceil( mod->type->weight / 333.0_gram ) );
    }

    if( parts->test( iteminfo_parts::GUN_RELOAD_TIME ) ) {
        info.emplace_back( "GUN", _( "Reload time: " ),
                           has_flag( flag_RELOAD_ONE ) ? _( "<num> moves per round" ) :
                           _( "<num> moves " ),
                           iteminfo::lower_is_better,  mod->get_reload_time() );
    }

    if( parts->test( iteminfo_parts::GUN_USEDSKILL ) ) {
        info.push_back( iteminfo( "GUN", _( "Skill used: " ),
                                  "<info>" + skill.name() + "</info>" ) );
    }

    if( mod->magazine_integral() || mod->magazine_current() ) {
        if( mod->magazine_current() && parts->test( iteminfo_parts::GUN_MAGAZINE ) ) {
            info.emplace_back( "GUN", _( "Magazine: " ),
                               string_format( "<stat>%s</stat>",
                                              mod->magazine_current()->tname() ) );
        }
        if( mod->ammo_capacity() && parts->test( iteminfo_parts::GUN_CAPACITY ) ) {
            for( const ammotype &at : mod->ammo_types() ) {
                const std::string fmt = string_format( ngettext( "<num> round of %s",
                                                       "<num> rounds of %s",
                                                       mod->ammo_capacity() ), at->name() );
                info.emplace_back( "GUN", _( "Capacity: " ), fmt, iteminfo::no_flags,
                                   mod->ammo_capacity() );
            }
        }
    } else if( parts->test( iteminfo_parts::GUN_TYPE ) ) {
        info.emplace_back( "GUN", _( "Type: " ), enumerate_as_string( mod->ammo_types().begin(),
        mod->ammo_types().end(), []( const ammotype & at ) {
            return at->name();
        }, enumeration_conjunction::none ) );
    }

    if( mod->ammo_data() && parts->test( iteminfo_parts::AMMO_REMAINING ) ) {
        info.emplace_back( "AMMO", _( "Ammunition: " ), string_format( "<stat>%s</stat>",
                           mod->ammo_data()->nname( mod->ammo_remaining() ) ) );
    }

    if( mod->get_gun_ups_drain() && parts->test( iteminfo_parts::AMMO_UPSCOST ) ) {
        info.emplace_back( "AMMO",
                           string_format( ngettext( "Uses <stat>%i</stat> charge of UPS per shot",
                                          "Uses <stat>%i</stat> charges of UPS per shot",
                                          mod->get_gun_ups_drain() ),
                                          mod->get_gun_ups_drain() ) );
    }

    if( parts->test( iteminfo_parts::GUN_AIMING_STATS ) ) {
        insert_separation_line( info );
        info.emplace_back( "GUN", _( "<bold>Base aim speed</bold>: " ), "<num>", iteminfo::no_flags,
                           g->u.aim_per_move( *mod, MAX_RECOIL ) );
        for( const aim_type &type : g->u.get_aim_types( *mod ) ) {
            // Nameless aim levels don't get an entry.
            if( type.name.empty() ) {
                continue;
            }
            // For item comparison to work correctly each info object needs a
            // distinct tag per aim type.
            const std::string tag = "GUN_" + type.name;
            info.emplace_back( tag, string_format( "<info>%s</info>", type.name ) );
            int max_dispersion = g->u.get_weapon_dispersion( *loaded_mod ).max();
            int range = range_with_even_chance_of_good_hit( max_dispersion + type.threshold );
            info.emplace_back( tag, _( "Even chance of good hit at range: " ),
                               _( "<num>" ), iteminfo::no_flags, range );
            int aim_mv = g->u.gun_engagement_moves( *mod, type.threshold );
            info.emplace_back( tag, _( "Time to reach aim level: " ), _( "<num> moves " ),
                               iteminfo::lower_is_better, aim_mv );
        }
    }

    if( parts->test( iteminfo_parts::GUN_FIRE_MODES ) ) {
        std::vector<std::string> fm;
        for( const std::pair<const gun_mode_id, gun_mode> &e : fire_modes ) {
            if( e.second.target == this && !e.second.melee() ) {
                fm.emplace_back( string_format( "%s (%i)", e.second.tname(), e.second.qty ) );
            }
        }
        if( !fm.empty() ) {
            insert_separation_line( info );
            info.emplace_back( "GUN", _( "<bold>Fire modes</bold>: " ) +
                               enumerate_as_string( fm ) );
        }
    }

    if( !magazine_integral() && parts->test( iteminfo_parts::GUN_ALLOWED_MAGAZINES ) ) {
        insert_separation_line( info );
        const std::set<std::string> compat = magazine_compatible();
        info.emplace_back( "DESCRIPTION", _( "<bold>Compatible magazines</bold>: " ) +
        enumerate_as_string( compat.begin(), compat.end(), []( const itype_id & id ) {
            return item::nname( id );
        } ) );
    }

    if( !gun.valid_mod_locations.empty() && parts->test( iteminfo_parts::DESCRIPTION_GUN_MODS ) ) {
        insert_separation_line( info );

        std::string mod_str = _( "<bold>Mods</bold>: " );

        std::map<gunmod_location, int> mod_locations = get_mod_locations();

        int iternum = 0;
        for( std::pair<const gunmod_location, int> &elem : mod_locations ) {
            if( iternum != 0 ) {
                mod_str += "; ";
            }
            const int free_slots = ( elem ).second - get_free_mod_locations( elem.first );
            mod_str += string_format( "<bold>%d/%d</bold> %s", free_slots,  elem.second,
                                      elem.first.name() );
            bool first_mods = true;
            for( const item *mod : gunmods() ) {
                if( mod->type->gunmod->location == ( elem ).first ) { // if mod for this location
                    if( first_mods ) {
                        mod_str += ": ";
                        first_mods = false;
                    } else {
                        mod_str += ", ";
                    }
                    mod_str += string_format( "<stat>%s</stat>", mod->tname() );
                }
            }
            iternum++;
        }
        mod_str += ".";
        info.push_back( iteminfo( "DESCRIPTION", mod_str ) );
    }

    if( mod->casings_count() && parts->test( iteminfo_parts::DESCRIPTION_GUN_CASINGS ) ) {
        insert_separation_line( info );
        std::string tmp = ngettext( "Contains <stat>%i</stat> casing",
                                    "Contains <stat>%i</stat> casings", mod->casings_count() );
        info.emplace_back( "DESCRIPTION", string_format( tmp, mod->casings_count() ) );
    }
}

void item::gunmod_info( std::vector<iteminfo> &info, const iteminfo_query *parts, int /* batch */,
                        bool /* debug */ ) const
{
    if( !is_gunmod() ) {
        return;
    }
    const islot_gunmod &mod = *type->gunmod;

    if( is_gun() && parts->test( iteminfo_parts::DESCRIPTION_GUNMOD ) ) {
        info.push_back( iteminfo( "DESCRIPTION",
                                  _( "This mod <info>must be attached to a gun</info>, "
                                     "it can not be fired separately." ) ) );
    }
    if( has_flag( flag_REACH_ATTACK ) && parts->test( iteminfo_parts::DESCRIPTION_GUNMOD_REACH ) ) {
        info.push_back( iteminfo( "DESCRIPTION",
                                  _( "When attached to a gun, <good>allows</good> making "
                                     "<info>reach melee attacks</info> with it." ) ) );
    }
    if( mod.dispersion != 0 && parts->test( iteminfo_parts::GUNMOD_DISPERSION ) ) {
        info.push_back( iteminfo( "GUNMOD", _( "Dispersion modifier: " ), "",
                                  iteminfo::lower_is_better | iteminfo::show_plus,
                                  mod.dispersion ) );
    }
    if( mod.sight_dispersion != -1 && parts->test( iteminfo_parts::GUNMOD_DISPERSION_SIGHT ) ) {
        info.push_back( iteminfo( "GUNMOD", _( "Sight dispersion: " ), "",
                                  iteminfo::lower_is_better, mod.sight_dispersion ) );
    }
    if( mod.aim_speed >= 0 && parts->test( iteminfo_parts::GUNMOD_AIMSPEED ) ) {
        info.push_back( iteminfo( "GUNMOD", _( "Aim speed: " ), "",
                                  iteminfo::lower_is_better, mod.aim_speed ) );
    }
    int total_damage = static_cast<int>( mod.damage.total_damage() );
    if( total_damage != 0 && parts->test( iteminfo_parts::GUNMOD_DAMAGE ) ) {
        info.push_back( iteminfo( "GUNMOD", _( "Damage: " ), "", iteminfo::show_plus,
                                  total_damage ) );
    }
    int pierce = get_ranged_pierce( mod );
    if( get_ranged_pierce( mod ) != 0 && parts->test( iteminfo_parts::GUNMOD_ARMORPIERCE ) ) {
        info.push_back( iteminfo( "GUNMOD", _( "Armor-pierce: " ), "", iteminfo::show_plus,
                                  pierce ) );
    }
    if( mod.handling != 0 && parts->test( iteminfo_parts::GUNMOD_HANDLING ) ) {
        info.emplace_back( "GUNMOD", _( "Handling modifier: " ), "",
                           iteminfo::show_plus, mod.handling );
    }
    if( !type->mod->ammo_modifier.empty() && parts->test( iteminfo_parts::GUNMOD_AMMO ) ) {
        for( const ammotype &at : type->mod->ammo_modifier ) {
            info.push_back( iteminfo( "GUNMOD", string_format( _( "Ammo: <stat>%s</stat>" ),
                                      at->name() ) ) );
        }
    }
    if( mod.reload_modifier != 0 && parts->test( iteminfo_parts::GUNMOD_RELOAD ) ) {
        info.emplace_back( "GUNMOD", _( "Reload modifier: " ), _( "<num>%" ),
                           iteminfo::lower_is_better, mod.reload_modifier );
    }
    if( mod.min_str_required_mod > 0 && parts->test( iteminfo_parts::GUNMOD_STRENGTH ) ) {
        info.push_back( iteminfo( "GUNMOD", _( "Minimum strength required modifier: " ),
                                  mod.min_str_required_mod ) );
    }
    if( !mod.add_mod.empty() && parts->test( iteminfo_parts::GUNMOD_ADD_MOD ) ) {
        insert_separation_line( info );

        std::string mod_loc_str = _( "<bold>Adds mod locations: </bold> " );

        std::map<gunmod_location, int> mod_locations = mod.add_mod;

        int iternum = 0;
        for( std::pair<const gunmod_location, int> &elem : mod_locations ) {
            if( iternum != 0 ) {
                mod_loc_str += "; ";
            }
            mod_loc_str += string_format( "<bold>%s</bold> %s", elem.second, elem.first.name() );
            iternum++;
        }
        mod_loc_str += ".";
        info.push_back( iteminfo( "GUNMOD", mod_loc_str ) );
    }

    insert_separation_line( info );

    if( parts->test( iteminfo_parts::GUNMOD_USEDON ) ) {
        std::string used_on_str = _( "Used on: " ) +
        enumerate_as_string( mod.usable.begin(), mod.usable.end(), []( const gun_type_type & used_on ) {
            std::string id_string = item_controller->has_template( used_on.name() ) ? nname( used_on.name(),
                                    1 ) : used_on.name();
            return string_format( "<info>%s</info>", id_string );
        } );
        info.push_back( iteminfo( "GUNMOD", used_on_str ) );
    }

    if( parts->test( iteminfo_parts::GUNMOD_LOCATION ) ) {
        info.push_back( iteminfo( "GUNMOD", string_format( _( "Location: %s" ),
                                  mod.location.name() ) ) );
    }

    if( !mod.blacklist_mod.empty() && parts->test( iteminfo_parts::GUNMOD_BLACKLIST_MOD ) ) {
        std::string mod_black_str = _( "<bold>Incompatible with mod location: </bold> " );

        int iternum = 0;
        for( const gunmod_location &black : mod.blacklist_mod ) {
            if( iternum != 0 ) {
                mod_black_str += ", ";
            }
            mod_black_str += string_format( "%s", black.name() );
            iternum++;
        }
        mod_black_str += ".";
        info.push_back( iteminfo( "GUNMOD", mod_black_str ) );
    }
}

void item::armor_protection_info( std::vector<iteminfo> &info, const iteminfo_query *parts,
                                  int /*batch*/,
                                  bool /*debug*/ ) const
{
    if( !is_armor() && !is_pet_armor() ) {
        return;
    }

    const std::string space = "  ";

    if( parts->test( iteminfo_parts::ARMOR_PROTECTION ) ) {
        info.push_back( iteminfo( "ARMOR", _( "<bold>Protection</bold>: Bash: " ), "",
                                  iteminfo::no_newline, bash_resist() ) );
        info.push_back( iteminfo( "ARMOR", space + _( "Cut: " ), cut_resist() ) );
        info.push_back( iteminfo( "ARMOR", space + _( "Acid: " ), "",
                                  iteminfo::no_newline, acid_resist() ) );
        info.push_back( iteminfo( "ARMOR", space + _( "Fire: " ), "",
                                  iteminfo::no_newline, fire_resist() ) );
        info.push_back( iteminfo( "ARMOR", space + _( "Environmental: " ),
                                  get_base_env_resist( *this ) ) );
        if( type->can_use( "GASMASK" ) || type->can_use( "DIVE_TANK" ) ) {
            info.push_back( iteminfo( "ARMOR",
                                      _( "<bold>Protection when active</bold>: " ) ) );
            info.push_back( iteminfo( "ARMOR", space + _( "Acid: " ), "",
                                      iteminfo::no_newline,
                                      acid_resist( false, get_base_env_resist_w_filter() ) ) );
            info.push_back( iteminfo( "ARMOR", space + _( "Fire: " ), "",
                                      iteminfo::no_newline,
                                      fire_resist( false, get_base_env_resist_w_filter() ) ) );
            info.push_back( iteminfo( "ARMOR", space + _( "Environmental: " ),
                                      get_env_resist( get_base_env_resist_w_filter() ) ) );
        }

        if( damage() > 0 ) {
            info.push_back( iteminfo( "ARMOR",
                                      _( "Protection values are <bad>reduced by damage</bad> and "
                                         "you may be able to <info>improve them by repairing this "
                                         "item</info>." ) ) );
        }
    }
}

void item::armor_info( std::vector<iteminfo> &info, const iteminfo_query *parts, int batch,
                       bool debug ) const
{
    if( !is_armor() ) {
        return;
    }

    int encumbrance = get_encumber( g->u );
    const sizing sizing_level = get_sizing( g->u, encumbrance != 0 );
    const std::string space = "  ";
    body_part_set covered_parts = get_covered_body_parts();
    bool covers_anything = covered_parts.any();

    if( parts->test( iteminfo_parts::ARMOR_BODYPARTS ) ) {
        insert_separation_line( info );
        std::string coverage = _( "<bold>Covers</bold>: " );
        if( covers( bp_head ) ) {
            coverage += _( "The <info>head</info>. " );
        }
        if( covers( bp_eyes ) ) {
            coverage += _( "The <info>eyes</info>. " );
        }
        if( covers( bp_mouth ) ) {
            coverage += _( "The <info>mouth</info>. " );
        }
        if( covers( bp_torso ) ) {
            coverage += _( "The <info>torso</info>. " );
        }

        if( is_sided() && ( covers( bp_arm_l ) || covers( bp_arm_r ) ) ) {
            coverage += _( "Either <info>arm</info>. " );
        } else if( covers( bp_arm_l ) && covers( bp_arm_r ) ) {
            coverage += _( "The <info>arms</info>. " );
        } else if( covers( bp_arm_l ) ) {
            coverage += _( "The <info>left arm</info>. " );
        } else if( covers( bp_arm_r ) ) {
            coverage += _( "The <info>right arm</info>. " );
        }

        if( is_sided() && ( covers( bp_hand_l ) || covers( bp_hand_r ) ) ) {
            coverage += _( "Either <info>hand</info>. " );
        } else if( covers( bp_hand_l ) && covers( bp_hand_r ) ) {
            coverage += _( "The <info>hands</info>. " );
        } else if( covers( bp_hand_l ) ) {
            coverage += _( "The <info>left hand</info>. " );
        } else if( covers( bp_hand_r ) ) {
            coverage += _( "The <info>right hand</info>. " );
        }

        if( is_sided() && ( covers( bp_leg_l ) || covers( bp_leg_r ) ) ) {
            coverage += _( "Either <info>leg</info>. " );
        } else if( covers( bp_leg_l ) && covers( bp_leg_r ) ) {
            coverage += _( "The <info>legs</info>. " );
        } else if( covers( bp_leg_l ) ) {
            coverage += _( "The <info>left leg</info>. " );
        } else if( covers( bp_leg_r ) ) {
            coverage += _( "The <info>right leg</info>. " );
        }

        if( is_sided() && ( covers( bp_foot_l ) || covers( bp_foot_r ) ) ) {
            coverage += _( "Either <info>foot</info>. " );
        } else if( covers( bp_foot_l ) && covers( bp_foot_r ) ) {
            coverage += _( "The <info>feet</info>. " );
        } else if( covers( bp_foot_l ) ) {
            coverage += _( "The <info>left foot</info>. " );
        } else if( covers( bp_foot_r ) ) {
            coverage += _( "The <info>right foot</info>. " );
        }

        if( !covers_anything ) {
            coverage += _( "<info>Nothing</info>." );
        }

        info.push_back( iteminfo( "ARMOR", coverage ) );
    }

    if( parts->test( iteminfo_parts::ARMOR_LAYER ) && covers_anything ) {
        std::string layering = _( "Layer: " );
        if( has_flag( flag_PERSONAL ) ) {
            layering += _( "<stat>Personal aura</stat>. " );
        } else if( has_flag( flag_SKINTIGHT ) ) {
            layering +=  _( "<stat>Close to skin</stat>. " );
        } else if( has_flag( flag_BELTED ) ) {
            layering +=  _( "<stat>Strapped</stat>. " );
        } else if( has_flag( flag_OUTER ) ) {
            layering +=  _( "<stat>Outer</stat>. " );
        } else if( has_flag( flag_WAIST ) ) {
            layering +=  _( "<stat>Waist</stat>. " );
        } else if( has_flag( flag_AURA ) ) {
            layering +=  _( "<stat>Outer aura</stat>. " );
        } else {
            layering +=  _( "<stat>Normal</stat>. " );
        }

        info.push_back( iteminfo( "ARMOR", layering ) );
    }

    if( parts->test( iteminfo_parts::ARMOR_COVERAGE ) && covers_anything ) {
        info.push_back( iteminfo( "ARMOR", _( "Coverage: " ), "<num>%",
                                  iteminfo::no_newline, get_coverage() ) );
    }
    if( parts->test( iteminfo_parts::ARMOR_WARMTH ) && covers_anything ) {
        info.push_back( iteminfo( "ARMOR", space + _( "Warmth: " ), get_warmth() ) );
    }

    insert_separation_line( info );

    if( parts->test( iteminfo_parts::ARMOR_ENCUMBRANCE ) && covers_anything ) {
        std::string format;
        if( has_flag( flag_FIT ) ) {
            format = _( "<num> <info>(fits)</info>" );
        } else if( has_flag( flag_VARSIZE ) && encumbrance ) {
            format = _( "<num> <bad>(poor fit)</bad>" );
        }

        //If we have the wrong size, we do not fit so alert the player
        if( sizing_level == sizing::human_sized_small_char )  {
            format = _( "<num> <bad>(too big)</bad>" );
        } else if( sizing_level == sizing::big_sized_small_char ) {
            format = _( "<num> <bad>(huge!)</bad>" );
        } else if( sizing_level == sizing::small_sized_human_char ||
                   sizing_level == sizing::human_sized_big_char )  {
            format = _( "<num> <bad>(too small)</bad>" );
        } else if( sizing_level == sizing::small_sized_big_char )  {
            format = _( "<num> <bad>(tiny!)</bad>" );
        }

        info.push_back( iteminfo( "ARMOR", _( "<bold>Encumbrance</bold>: " ), format,
                                  iteminfo::no_newline | iteminfo::lower_is_better,
                                  encumbrance ) );
        if( !type->rigid ) {
            const int encumbrance_when_full =
                get_encumber_when_containing( g->u, get_total_capacity() );
            info.push_back( iteminfo( "ARMOR", space + _( "Encumbrance when full: " ), "",
                                      iteminfo::no_newline | iteminfo::lower_is_better,
                                      encumbrance_when_full ) );
        }
    }

    int converted_storage_scale = 0;
    const double converted_storage = round_up( convert_volume( get_storage().value(),
                                     &converted_storage_scale ), 2 );
    if( parts->test( iteminfo_parts::ARMOR_STORAGE ) && converted_storage > 0 ) {
        const iteminfo::flags f = converted_storage_scale == 0 ? iteminfo::no_flags : iteminfo::is_decimal;
        info.push_back( iteminfo( "ARMOR", space + _( "Storage: " ),
                                  string_format( "<num> %s", volume_units_abbr() ),
                                  f, converted_storage ) );
    }

    // Whatever the last entry was, we want a newline at this point
    info.back().bNewLine = true;

    if( covers_anything ) {
        armor_protection_info( info, parts, batch, debug );
    }

    const units::mass weight_bonus = get_weight_capacity_bonus();
    const float weight_modif = get_weight_capacity_modifier();
    if( weight_modif != 1 ) {
        std::string modifier;
        if( weight_modif < 1 ) {
            modifier = "<num><bad>x</bad>";
        } else {
            modifier = "<num><color_light_green>x</color>";
        }
        info.push_back( iteminfo( "ARMOR",
                                  _( "<bold>Weight capacity modifier</bold>: " ), modifier,
                                  iteminfo::no_newline | iteminfo::is_decimal, weight_modif ) );
    }
    if( weight_bonus != 0_gram ) {
        std::string bonus;
        if( weight_bonus < 0_gram ) {
            bonus = string_format( "<num> <bad>%s</bad>", weight_units() );
        } else {
            bonus = string_format( "<num> <color_light_green> %s</color>", weight_units() );
        }
        info.push_back( iteminfo( "ARMOR", _( "<bold>Weight capacity bonus</bold>: " ), bonus,
                                  iteminfo::no_newline | iteminfo::is_decimal,
                                  convert_weight( weight_bonus ) ) );
    }
}

void item::animal_armor_info( std::vector<iteminfo> &info, const iteminfo_query *parts, int batch,
                              bool debug ) const
{
    if( !is_pet_armor() ) {
        return;
    }

    const std::string space = "  ";

    int converted_storage_scale = 0;
    const double converted_storage = round_up( convert_volume( get_storage().value(),
                                     &converted_storage_scale ), 2 );
    if( parts->test( iteminfo_parts::ARMOR_STORAGE ) && converted_storage > 0 ) {
        const iteminfo::flags f = converted_storage_scale == 0 ? iteminfo::no_flags : iteminfo::is_decimal;
        info.push_back( iteminfo( "ARMOR", space + _( "Storage: " ),
                                  string_format( "<num> %s", volume_units_abbr() ),
                                  f, converted_storage ) );
    }

    // Whatever the last entry was, we want a newline at this point
    info.back().bNewLine = true;

    armor_protection_info( info, parts, batch, debug );
}

void item::armor_fit_info( std::vector<iteminfo> &info, const iteminfo_query *parts, int /*batch*/,
                           bool /*debug*/ ) const
{
    if( !is_armor() ) {
        return;
    }

    int encumbrance = get_encumber( g->u );
    const sizing sizing_level = get_sizing( g->u, encumbrance != 0 );

    if( has_flag( flag_HELMET_COMPAT ) &&
        parts->test( iteminfo_parts::DESCRIPTION_FLAGS_HELMETCOMPAT ) ) {
        info.push_back( iteminfo( "DESCRIPTION",
                                  _( "* This item can be <info>worn with a "
                                     "helmet</info>." ) ) );
    }

    if( parts->test( iteminfo_parts::DESCRIPTION_FLAGS_FITS ) ) {
        switch( sizing_level ) {
            case sizing::human_sized_human_char:
                if( has_flag( flag_FIT ) ) {
                    info.emplace_back( "DESCRIPTION",
                                       _( "* This clothing <info>fits</info> you perfectly." ) );
                }
                break;
            case sizing::big_sized_big_char:
                if( has_flag( flag_FIT ) ) {
                    info.emplace_back( "DESCRIPTION", _( "* This clothing <info>fits</info> "
                                                         "your large frame perfectly." ) );
                }
                break;
            case sizing::small_sized_small_char:
                if( has_flag( flag_FIT ) ) {
                    info.emplace_back( "DESCRIPTION", _( "* This clothing <info>fits</info> "
                                                         "your small frame perfectly." ) );
                }
                break;
            case sizing::big_sized_human_char:
                info.emplace_back( "DESCRIPTION", _( "* This clothing is <bad>oversized</bad> "
                                                     "and does <bad>not fit</bad> you." ) );
                break;
            case sizing::big_sized_small_char:
                info.emplace_back( "DESCRIPTION",
                                   _( "* This clothing is hilariously <bad>oversized</bad> "
                                      "and does <bad>not fit</bad> your <info>abnormally "
                                      "small mutated anatomy</info>." ) );
                break;
            case sizing::human_sized_big_char:
                info.emplace_back( "DESCRIPTION",
                                   _( "* This clothing is <bad>normal sized</bad> and does "
                                      "<bad>not fit</info> your <info>abnormally large "
                                      "mutated anatomy</info>." ) );
                break;
            case sizing::human_sized_small_char:
                info.emplace_back( "DESCRIPTION",
                                   _( "* This clothing is <bad>normal sized</bad> and does "
                                      "<bad>not fit</bad> your <info>abnormally small "
                                      "mutated anatomy</info>." ) );
                break;
            case sizing::small_sized_big_char:
                info.emplace_back( "DESCRIPTION",
                                   _( "* This clothing is hilariously <bad>undersized</bad> "
                                      "and does <bad>not fit</bad> your <info>abnormally "
                                      "large mutated anatomy</info>." ) );
                break;
            case sizing::small_sized_human_char:
                info.emplace_back( "DESCRIPTION", _( "* This clothing is <bad>undersized</bad> "
                                                     "and does <bad>not fit</bad> you." ) );
                break;
            default:
                break;
        }
    }

    if( parts->test( iteminfo_parts::DESCRIPTION_FLAGS_VARSIZE ) ) {
        if( has_flag( flag_VARSIZE ) ) {
            std::string resize_str;
            if( has_flag( flag_FIT ) ) {
                switch( sizing_level ) {
                    case sizing::small_sized_human_char:
                        resize_str = _( "<info>can be upsized</info>" );
                        break;
                    case sizing::human_sized_small_char:
                        resize_str = _( "<info>can be downsized</info>" );
                        break;
                    case sizing::big_sized_human_char:
                    case sizing::big_sized_small_char:
                        resize_str = _( "<bad>can not be downsized</bad>" );
                        break;
                    case sizing::small_sized_big_char:
                    case sizing::human_sized_big_char:
                        resize_str = _( "<bad>can not be upsized</bad>" );
                        break;
                    default:
                        break;
                }
                if( !resize_str.empty() ) {
                    std::string info_str = string_format( _( "* This clothing %s." ), resize_str );
                    info.push_back( iteminfo( "DESCRIPTION", info_str ) );
                }
            } else {
                switch( sizing_level ) {
                    case sizing::small_sized_human_char:
                        resize_str = _( " and <info>upsized</info>" );
                        break;
                    case sizing::human_sized_small_char:
                        resize_str = _( " and <info>downsized</info>" );
                        break;
                    case sizing::big_sized_human_char:
                    case sizing::big_sized_small_char:
                        resize_str = _( " but <bad>not downsized</bad>" );
                        break;
                    case sizing::small_sized_big_char:
                    case sizing::human_sized_big_char:
                        resize_str = _( " but <bad>not upsized</bad>" );
                        break;
                    default:
                        break;
                }
                std::string info_str = string_format( _( "* This clothing <info>can be "
                                                      "refitted</info>%s." ), resize_str );
                info.push_back( iteminfo( "DESCRIPTION", info_str ) );
            }
        } else {
            info.emplace_back( "DESCRIPTION", _( "* This clothing <bad>can not be refitted, "
                                                 "upsized, or downsized</bad>." ) );
        }
    }

    if( is_sided() && parts->test( iteminfo_parts::DESCRIPTION_FLAGS_SIDED ) ) {
        info.push_back( iteminfo( "DESCRIPTION",
                                  _( "* This item can be worn on <info>either side</info> of "
                                     "the body." ) ) );
    }
    if( is_power_armor() && parts->test( iteminfo_parts::DESCRIPTION_FLAGS_POWERARMOR ) ) {
        info.push_back( iteminfo( "DESCRIPTION",
                                  _( "* This gear is a part of power armor." ) ) );
        if( parts->test( iteminfo_parts::DESCRIPTION_FLAGS_POWERARMOR_RADIATIONHINT ) ) {
            if( covers( bp_head ) ) {
                info.push_back( iteminfo( "DESCRIPTION",
                                          _( "* When worn with a power armor suit, it will "
                                             "<good>fully protect</good> you from "
                                             "<info>radiation</info>." ) ) );
            } else {
                info.push_back( iteminfo( "DESCRIPTION",
                                          _( "* When worn with a power armor helmet, it will "
                                             "<good>fully protect</good> you from " "<info>radiation</info>." ) ) );
            }
        }
    }
    if( typeId() == "rad_badge" && parts->test( iteminfo_parts::DESCRIPTION_IRRADIATION ) ) {
        info.push_back( iteminfo( "DESCRIPTION",
                                  string_format( _( "* The film strip on the badge is %s." ),
                                          rad_badge_color( irradiation ) ) ) );
    }
}

void item::book_info( std::vector<iteminfo> &info, const iteminfo_query *parts, int /* batch */,
                      bool /* debug */ ) const
{
    if( !is_book() ) {
        return;
    }

    insert_separation_line( info );
    const islot_book &book = *type->book;
    // Some things about a book you CAN tell by it's cover.
    if( !book.skill && !type->can_use( "MA_MANUAL" ) && parts->test( iteminfo_parts::BOOK_SUMMARY ) ) {
        info.push_back( iteminfo( "BOOK", _( "Just for fun." ) ) );
    }
    if( type->can_use( "MA_MANUAL" ) && parts->test( iteminfo_parts::BOOK_SUMMARY ) ) {
        info.push_back( iteminfo( "BOOK",
                                  _( "Some sort of <info>martial arts training "
                                     "manual</info>." ) ) );
        if( g->u.has_identified( typeId() ) ) {
            const matype_id style_to_learn = martial_art_learned_from( *type );
            info.push_back( iteminfo( "BOOK",
                                      string_format( _( "You can learn <info>%s</info> style "
                                              "from it." ), style_to_learn->name ) ) );
            info.push_back( iteminfo( "BOOK",
                                      string_format( _( "This fighting style is <info>%s</info> "
                                              "to learn." ),
                                              martialart_difficulty( style_to_learn ) ) ) );
            info.push_back( iteminfo( "BOOK",
                                      string_format( _( "It'd be easier to master if you'd have "
                                              "skill expertise in <info>%s</info>." ),
                                              style_to_learn->primary_skill->name() ) ) );
        }
    }
    if( book.req == 0 && parts->test( iteminfo_parts::BOOK_REQUIREMENTS_BEGINNER ) ) {
        info.push_back( iteminfo( "BOOK", _( "It can be <info>understood by "
                                             "beginners</info>." ) ) );
    }
    if( g->u.has_identified( typeId() ) ) {
        if( book.skill ) {
            const SkillLevel &skill = g->u.get_skill_level_object( book.skill );
            if( skill.can_train() && parts->test( iteminfo_parts::BOOK_SKILLRANGE_MAX ) ) {
                const std::string skill_name = book.skill->name();
                std::string fmt = string_format( _( "Can bring your <info>%s skill to</info> "
                                                    "<num>." ), skill_name );
                info.push_back( iteminfo( "BOOK", "", fmt, iteminfo::no_flags, book.level ) );
                fmt = string_format( _( "Your current <stat>%s skill</stat> is <num>." ),
                                     skill_name );
                info.push_back( iteminfo( "BOOK", "", fmt, iteminfo::no_flags, skill.level() ) );
            }

            if( book.req != 0 && parts->test( iteminfo_parts::BOOK_SKILLRANGE_MIN ) ) {
                const std::string fmt = string_format(
                                            _( "<info>Requires %s level</info> <num> to "
                                               "understand." ), book.skill.obj().name() );
                info.push_back( iteminfo( "BOOK", "", fmt,
                                          iteminfo::lower_is_better, book.req ) );
            }
        }

        if( book.intel != 0 && parts->test( iteminfo_parts::BOOK_REQUIREMENTS_INT ) ) {
            info.push_back( iteminfo( "BOOK", "",
                                      _( "Requires <info>intelligence of</info> <num> to easily "
                                         "read." ), iteminfo::lower_is_better, book.intel ) );
        }
        if( g->u.book_fun_for( *this, g->u ) != 0 &&
            parts->test( iteminfo_parts::BOOK_MORALECHANGE ) ) {
            info.push_back( iteminfo( "BOOK", "",
                                      _( "Reading this book affects your morale by <num>" ),
                                      iteminfo::show_plus, g->u.book_fun_for( *this, g->u ) ) );
        }
        if( parts->test( iteminfo_parts::BOOK_TIMEPERCHAPTER ) ) {
            std::string fmt = ngettext(
                                  "A chapter of this book takes <num> <info>minute to "
                                  "read</info>.",
                                  "A chapter of this book takes <num> <info>minutes to "
                                  "read</info>.", book.time );
            if( type->use_methods.count( "MA_MANUAL" ) ) {
                fmt = ngettext(
                          "<info>A training session</info> with this book takes "
                          "<num> <info>minute</info>.",
                          "<info>A training session</info> with this book takes "
                          "<num> <info>minutes</info>.", book.time );
            }
            info.push_back( iteminfo( "BOOK", "", fmt,
                                      iteminfo::lower_is_better, book.time ) );
        }

        if( book.chapters > 0 && parts->test( iteminfo_parts::BOOK_NUMUNREADCHAPTERS ) ) {
            const int unread = get_remaining_chapters( g->u );
            std::string fmt = ngettext( "This book has <num> <info>unread chapter</info>.",
                                        "This book has <num> <info>unread chapters</info>.",
                                        unread );
            info.push_back( iteminfo( "BOOK", "", fmt, iteminfo::no_flags, unread ) );
        }

        std::vector<std::string> recipe_list;
        for( const islot_book::recipe_with_description_t &elem : book.recipes ) {
            const bool knows_it = g->u.knows_recipe( elem.recipe );
            const bool can_learn = g->u.get_skill_level( elem.recipe->skill_used )  >= elem.skill_level;
            // If the player knows it, they recognize it even if it's not clearly stated.
            if( elem.is_hidden() && !knows_it ) {
                continue;
            }
            if( knows_it ) {
                // In case the recipe is known, but has a different name in the book, use the
                // real name to avoid confusing the player.
                const std::string name = elem.recipe->result_name();
                recipe_list.push_back( "<bold>" + name + "</bold>" );
            } else if( !can_learn ) {
                recipe_list.push_back( "<color_brown>" + elem.name + "</color>" );
            } else {
                recipe_list.push_back( "<dark>" + elem.name + "</dark>" );
            }
        }

        if( !recipe_list.empty() && parts->test( iteminfo_parts::DESCRIPTION_BOOK_RECIPES ) ) {
            std::string recipe_line =
                string_format( ngettext( "This book contains %1$d crafting recipe: %2$s",
                                         "This book contains %1$d crafting recipes: %2$s",
                                         recipe_list.size() ),
                               recipe_list.size(), enumerate_as_string( recipe_list ) );

            insert_separation_line( info );
            info.push_back( iteminfo( "DESCRIPTION", recipe_line ) );
        }

        if( recipe_list.size() != book.recipes.size() &&
            parts->test( iteminfo_parts::DESCRIPTION_BOOK_ADDITIONAL_RECIPES ) ) {
            info.push_back( iteminfo( "DESCRIPTION",
                                      _( "It might help you figuring out some <good>more "
                                         "recipes</good>." ) ) );
        }

    } else {
        if( parts->test( iteminfo_parts::BOOK_UNREAD ) ) {
            info.push_back( iteminfo( "BOOK",
                                      _( "You need to <info>read this book to see its "
                                         "contents</info>." ) ) );
        }
    }
}

void item::container_info( std::vector<iteminfo> &info, const iteminfo_query *parts, int /*batch*/,
                           bool /*debug*/ ) const
{
    if( !is_container() || !parts->test( iteminfo_parts::CONTAINER_DETAILS ) ) {
        return;
    }

    insert_separation_line( info );
    const islot_container &c = *type->container;

    std::string container_str =  _( "This container " );

    if( c.seals ) {
        container_str += _( "can be <info>resealed</info>, " );
    }
    if( c.watertight ) {
        container_str += _( "is <info>watertight</info>, " );
    }
    if( c.preserves ) {
        container_str += _( "<good>prevents spoiling</good>, " );
    }

    container_str += string_format( _( "can store <info>%s %s</info>." ),
                                    format_volume( c.contains ), volume_units_long() );

    info.push_back( iteminfo( "CONTAINER", container_str ) );
}

void item::battery_info( std::vector<iteminfo> &info, const iteminfo_query * /*parts*/,
                         int /*batch*/, bool /*debug*/ ) const
{
    if( !is_battery() ) {
        return;
    }

    std::string info_string;
    if( type->battery->max_capacity < 1_J ) {
        info_string = string_format( _( "<bold>Capacity</bold>: %dmJ" ),
                                     to_millijoule( type->battery->max_capacity ) );
    } else if( type->battery->max_capacity < 1_kJ ) {
        info_string = string_format( _( "<bold>Capacity</bold>: %dJ" ),
                                     to_joule( type->battery->max_capacity ) );
    } else if( type->battery->max_capacity >= 1_kJ ) {
        info_string = string_format( _( "<bold>Capacity</bold>: %dkJ" ),
                                     to_kilojoule( type->battery->max_capacity ) );
    }
    insert_separation_line( info );
    info.emplace_back( "BATTERY", info_string );
}

void item::tool_info( std::vector<iteminfo> &info, const iteminfo_query *parts, int /*batch*/,
                      bool /*debug*/ ) const
{
    if( !is_tool() ) {
        return;
    }

    insert_separation_line( info );
    if( ammo_capacity() != 0 && parts->test( iteminfo_parts::TOOL_CHARGES ) ) {
        info.emplace_back( "TOOL", string_format( _( "<bold>Charges</bold>: %d" ),
                           ammo_remaining() ) );
    }

    if( !magazine_integral() ) {
        if( magazine_current() && parts->test( iteminfo_parts::TOOL_MAGAZINE_CURRENT ) ) {
            info.emplace_back( "TOOL", _( "Magazine: " ),
                               string_format( "<stat>%s</stat>", magazine_current()->tname() ) );
        }

        if( parts->test( iteminfo_parts::TOOL_MAGAZINE_COMPATIBLE ) ) {
            const std::set<std::string> compat = magazine_compatible();
            info.emplace_back( "TOOL", _( "Compatible magazines: " ),
            enumerate_as_string( compat.begin(), compat.end(), []( const itype_id & id ) {
                return item::nname( id );
            } ) );
        }
    } else if( ammo_capacity() != 0 && parts->test( iteminfo_parts::TOOL_CAPACITY ) ) {
        std::string tmp;
        bool bionic_tool = has_flag( flag_USES_BIONIC_POWER );
        if( !ammo_types().empty() ) {
            //~ "%s" is ammunition type. This types can't be plural.
            tmp = ngettext( "Maximum <num> charge of %s.", "Maximum <num> charges of %s.",
                            ammo_capacity() );
            tmp = string_format( tmp, enumerate_as_string( ammo_types().begin(),
            ammo_types().end(), []( const ammotype & at ) {
                return at->name();
            }, enumeration_conjunction::none ) );

            // No need to display max charges, since charges are always equal to bionic power
        } else if( !bionic_tool ) {
            tmp = ngettext( "Maximum <num> charge.", "Maximum <num> charges.", ammo_capacity() );
        }
        if( !bionic_tool ) {
            info.emplace_back( "TOOL", "", tmp, iteminfo::no_flags, ammo_capacity() );
        }
    }
}

void item::component_info( std::vector<iteminfo> &info, const iteminfo_query *parts, int /*batch*/,
                           bool /*debug*/ ) const
{
    if( components.empty() || !parts->test( iteminfo_parts::DESCRIPTION_COMPONENTS_MADEFROM ) ) {
        return;
    }
    if( is_craft() ) {
        info.push_back( iteminfo( "DESCRIPTION", string_format( _( "Using: %s" ),
                                  _( components_to_string() ) ) ) );
    } else {
        info.push_back( iteminfo( "DESCRIPTION", string_format( _( "Made from: %s" ),
                                  _( components_to_string() ) ) ) );
    }
}

void item::repair_info( std::vector<iteminfo> &info, const iteminfo_query *parts,
                        int /*batch*/, bool /*debug*/ ) const
{
    if( !parts->test( iteminfo_parts::DESCRIPTION_REPAIREDWITH ) ) {
        return;
    }
    insert_separation_line( info );
    const std::set<std::string> &rep = repaired_with();
    if( !rep.empty() ) {
        info.emplace_back( "DESCRIPTION", string_format( _( "<bold>Repair</bold> using %s." ),
        enumerate_as_string( rep.begin(), rep.end(), []( const itype_id & e ) {
            return nname( e );
        }, enumeration_conjunction::or_ ) ) );
        if( reinforceable() ) {
            info.emplace_back( "DESCRIPTION", _( "* This item can be <good>reinforced</good>." ) );
        }
    } else {
        info.emplace_back( "DESCRIPTION", _( "* This item is <bad>not repairable</bad>." ) );
    }
}

void item::disassembly_info( std::vector<iteminfo> &info, const iteminfo_query *parts,
                             int /*batch*/, bool /*debug*/ ) const
{
    if( !components.empty() && parts->test( iteminfo_parts::DESCRIPTION_COMPONENTS_MADEFROM ) ) {
        return;
    }
    if( !parts->test( iteminfo_parts::DESCRIPTION_COMPONENTS_DISASSEMBLE ) ) {
        return;
    }

    const recipe &dis = recipe_dictionary::get_uncraft( typeId() );
    const requirement_data &req = dis.disassembly_requirements();
    if( !req.is_empty() ) {
        const requirement_data::alter_item_comp_vector &components = req.get_components();
        const std::string components_list = enumerate_as_string( components.begin(), components.end(),
        []( const std::vector<item_comp> &comps ) {
            return comps.front().to_string();
        } );
        insert_separation_line( info );
        info.push_back( iteminfo( "DESCRIPTION",
                                  string_format( _( "<bold>Disassembly</bold> takes %s and "
                                          "might yield: %s." ),
                                          to_string_approx( time_duration::from_turns( dis.time /
                                                  100 ) ), components_list ) ) );
    }
}

void item::qualities_info( std::vector<iteminfo> &info, const iteminfo_query *parts, int /*batch*/,
                           bool /*debug*/ ) const
{
    auto name_quality = [&info]( const std::pair<quality_id, int> &q ) {
        std::string str;
        if( q.first == qual_JACK || q.first == qual_LIFT ) {
            str = string_format( _( "Has level <info>%1$d %2$s</info> quality and "
                                    "is rated at <info>%3$d</info> %4$s" ),
                                 q.second, q.first.obj().name,
                                 static_cast<int>( convert_weight( q.second * TOOL_LIFT_FACTOR ) ),
                                 weight_units() );
        } else {
            str = string_format( _( "Has level <info>%1$d %2$s</info> quality." ),
                                 q.second, q.first.obj().name );
        }
        info.emplace_back( "QUALITIES", "", str );
    };

    if( parts->test( iteminfo_parts::QUALITIES ) ) {
        insert_separation_line( info );
        for( const std::pair<const quality_id, int> &q : type->qualities ) {
            name_quality( q );
        }
    }

    if( parts->test( iteminfo_parts::QUALITIES_CONTAINED ) &&
    std::any_of( contents.begin(), contents.end(), []( const item & e ) {
    return !e.type->qualities.empty();
    } ) ) {

        info.emplace_back( "QUALITIES", "", _( "Contains items with qualities:" ) );
        std::map<quality_id, int> most_quality;
        for( const item &e : contents ) {
            for( const std::pair<const quality_id, int> &q : e.type->qualities ) {
                auto emplace_result = most_quality.emplace( q );
                if( !emplace_result.second &&
                    most_quality.at( emplace_result.first->first ) < q.second ) {
                    most_quality[ q.first ] = q.second;
                }
            }
        }
        for( const std::pair<const quality_id, int> &q : most_quality ) {
            name_quality( q );
        }
    }
}

void item::bionic_info( std::vector<iteminfo> &info, const iteminfo_query *parts, int /*batch*/,
                        bool /*debug*/ ) const
{
    if( !is_bionic() ) {
        return;
    }

    // TODO: Unhide when enforcing limits
    if( get_option < bool >( "CBM_SLOTS_ENABLED" )
        && parts->test( iteminfo_parts::DESCRIPTION_CBM_SLOTS ) ) {
        info.push_back( iteminfo( "DESCRIPTION", list_occupied_bps( type->bionic->id,
                                  _( "This bionic is installed in the following body "
                                     "part(s):" ) ) ) );
    }
    insert_separation_line( info );

    if( is_bionic() && has_flag( flag_NO_STERILE ) ) {
        info.push_back( iteminfo( "DESCRIPTION",
                                  _( "* This bionic is <bad>not sterile</bad>, use an <info>autoclave</info> and an <info>autoclave pouch</info> to sterilize it. " ) ) );
    }
    insert_separation_line( info );

    const bionic_id bid = type->bionic->id;
    const std::vector<itype_id> &fuels = bid->fuel_opts;
    if( !fuels.empty() ) {
        const int &fuel_numb = fuels.size();

        info.push_back( iteminfo( "DESCRIPTION",
                                  ngettext( "* This bionic can produce power from the following fuel: ",
                                            "* This bionic can produce power from the following fuels: ",
                                            fuel_numb ) + enumerate_as_string( fuels.begin(),
                                                    fuels.end(), []( const itype_id & id ) -> std::string { return "<info>" + item_controller->find_template( id )->nname( 1 ) + "</info>"; } ) ) );
    }

    insert_separation_line( info );

    if( bid->capacity > 0_mJ ) {
        info.push_back( iteminfo( "CBM", _( "<bold>Power Capacity</bold>:" ), _( " <num> mJ" ),
                                  iteminfo::no_newline,
                                  units::to_millijoule( bid->capacity ) ) );
    }

    insert_separation_line( info );

    if( !bid->encumbrance.empty() ) {
        info.push_back( iteminfo( "DESCRIPTION", _( "<bold>Encumbrance</bold>: " ),
                                  iteminfo::no_newline ) );
        for( const auto &element : bid->encumbrance ) {
            info.push_back( iteminfo( "CBM", body_part_name_as_heading( element.first, 1 ),
                                      " <num> ", iteminfo::no_newline, element.second ) );
        }
    }

    if( !bid->env_protec.empty() ) {
        info.push_back( iteminfo( "DESCRIPTION",
                                  _( "<bold>Environmental Protection</bold>: " ),
                                  iteminfo::no_newline ) );
        for( const std::pair< body_part, size_t > &element : bid->env_protec ) {
            info.push_back( iteminfo( "CBM", body_part_name_as_heading( element.first, 1 ),
                                      " <num> ", iteminfo::no_newline, element.second ) );
        }
    }

    if( !bid->bash_protec.empty() ) {
        info.push_back( iteminfo( "DESCRIPTION",
                                  _( "<bold>Bash Protection</bold>: " ),
                                  iteminfo::no_newline ) );
        for( const std::pair< body_part, size_t > &element : bid->bash_protec ) {
            info.push_back( iteminfo( "CBM", body_part_name_as_heading( element.first, 1 ),
                                      " <num> ", iteminfo::no_newline, element.second ) );
        }
    }

    if( !bid->cut_protec.empty() ) {
        info.push_back( iteminfo( "DESCRIPTION",
                                  _( "<bold>Cut Protection</bold>: " ),
                                  iteminfo::no_newline ) );
        for( const std::pair< body_part, size_t > &element : bid->cut_protec ) {
            info.push_back( iteminfo( "CBM", body_part_name_as_heading( element.first, 1 ),
                                      " <num> ", iteminfo::no_newline, element.second ) );
        }
    }

    if( !bid->stat_bonus.empty() ) {
        info.push_back( iteminfo( "DESCRIPTION", _( "<bold>Stat Bonus</bold>: " ),
                                  iteminfo::no_newline ) );
        for( const auto &element : bid->stat_bonus ) {
            info.push_back( iteminfo( "CBM", get_stat_name( element.first ), " <num> ",
                                      iteminfo::no_newline, element.second ) );
        }
    }

    const units::mass weight_bonus = bid->weight_capacity_bonus;
    const float weight_modif = bid->weight_capacity_modifier;
    if( weight_modif != 1 ) {
        std::string modifier;
        if( weight_modif < 1 ) {
            modifier = "<num><bad>x</bad>";
        } else {
            modifier = "<num><color_light_green>x</color>";
        }
        info.push_back( iteminfo( "CBM",
                                  _( "<bold>Weight capacity modifier</bold>: " ), modifier,
                                  iteminfo::no_newline | iteminfo::is_decimal,
                                  weight_modif ) );
    }
    if( weight_bonus != 0_gram ) {
        std::string bonus;
        if( weight_bonus < 0_gram ) {
            bonus = string_format( "<num> <bad>%s</bad>", weight_units() );
        } else {
            bonus = string_format( "<num> <color_light_green>%s</color>", weight_units() );
        }
        info.push_back( iteminfo( "CBM", _( "<bold>Weight capacity bonus</bold>: " ), bonus,
                                  iteminfo::no_newline | iteminfo::is_decimal,
                                  convert_weight( weight_bonus ) ) );
    }
}

void item::combat_info( std::vector<iteminfo> &info, const iteminfo_query *parts, int /*batch*/,
                        bool /*debug*/ ) const
{
    const std::string space = "  ";

    int dmg_bash = damage_melee( DT_BASH );
    int dmg_cut  = damage_melee( DT_CUT );
    int dmg_stab = damage_melee( DT_STAB );
    if( parts->test( iteminfo_parts::BASE_DAMAGE ) ) {
        insert_separation_line( info );
        std::string sep;
        if( dmg_bash || dmg_cut || dmg_stab ) {
            info.push_back( iteminfo( "BASE", _( "<bold>Melee damage</bold>: " ), "", iteminfo::no_newline ) );
        }
        if( dmg_bash ) {
            info.push_back( iteminfo( "BASE", _( "Bash: " ), "", iteminfo::no_newline, dmg_bash ) );
            sep = space;
        }
        if( dmg_cut ) {
            info.push_back( iteminfo( "BASE", sep + _( "Cut: " ), "", iteminfo::no_newline, dmg_cut ) );
            sep = space;
        }
        if( dmg_stab ) {
            info.push_back( iteminfo( "BASE", sep + _( "Pierce: " ), "", iteminfo::no_newline, dmg_stab ) );
        }
    }

    if( dmg_bash || dmg_cut || dmg_stab ) {
        if( parts->test( iteminfo_parts::BASE_TOHIT ) ) {
            info.push_back( iteminfo( "BASE", space + _( "To-hit bonus: " ), "",
                                      iteminfo::show_plus, type->m_to_hit ) );
        }

        if( parts->test( iteminfo_parts::BASE_MOVES ) ) {
            info.push_back( iteminfo( "BASE", _( "Moves per attack: " ), "",
                                      iteminfo::lower_is_better, attack_time() ) );
        }
    }

    if( parts->test( iteminfo_parts::DESCRIPTION_TECHNIQUES ) ) {
        std::set<matec_id> all_techniques = type->techniques;
        all_techniques.insert( techniques.begin(), techniques.end() );

        if( !all_techniques.empty() ) {
            insert_separation_line( info );
            info.push_back( iteminfo( "DESCRIPTION", _( "<bold>Techniques when wielded</bold>: " ) +
            enumerate_as_string( all_techniques.begin(), all_techniques.end(), []( const matec_id & tid ) {
                return string_format( "<stat>%s</stat>: <info>%s</info>", _( tid.obj().name ),
                                      _( tid.obj().description ) );
            } ) ) );
        }
    }

    // display which martial arts styles character can use with this weapon
    if( parts->test( iteminfo_parts::DESCRIPTION_APPLICABLEMARTIALARTS ) ) {
        const std::string valid_styles = g->u.martial_arts_data.enumerate_known_styles( typeId() );
        if( !valid_styles.empty() ) {
            insert_separation_line( info );
            info.push_back( iteminfo( "DESCRIPTION",
                                      _( "You know how to use this with these martial arts "
                                         "styles: " ) + valid_styles ) );
        }
    }

    if( !is_gunmod() && has_flag( flag_REACH_ATTACK ) &&
        parts->test( iteminfo_parts::DESCRIPTION_GUNMOD_ADDREACHATTACK ) ) {
        insert_separation_line( info );
        if( has_flag( flag_REACH3 ) ) {
            info.push_back( iteminfo( "DESCRIPTION",
                                      _( "* This item can be used to make <stat>long reach "
                                         "attacks</stat>." ) ) );
        } else {
            info.push_back( iteminfo( "DESCRIPTION",
                                      _( "* This item can be used to make <stat>reach "
                                         "attacks</stat>." ) ) );
        }
    }

    ///\EFFECT_MELEE >2 allows seeing melee damage stats on weapons
    if( ( g->u.get_skill_level( skill_melee ) > 2 &&
          ( dmg_bash || dmg_cut || dmg_stab || type->m_to_hit > 0 ) ) || debug_mode ) {
        damage_instance non_crit;
        g->u.roll_all_damage( false, non_crit, true, *this );
        damage_instance crit;
        g->u.roll_all_damage( true, crit, true, *this );
        int attack_cost = g->u.attack_speed( *this );
        insert_separation_line( info );
        if( parts->test( iteminfo_parts::DESCRIPTION_MELEEDMG ) ) {
            info.push_back( iteminfo( "DESCRIPTION", _( "<bold>Average melee damage</bold>:" ) ) );
        }
        if( parts->test( iteminfo_parts::DESCRIPTION_MELEEDMG_CRIT ) ) {
            info.push_back( iteminfo( "DESCRIPTION",
                                      string_format( _( "Critical hit chance %d%% - %d%%" ),
                                              static_cast<int>( g->u.crit_chance( 0, 100, *this ) *
                                                      100 ),
                                              static_cast<int>( g->u.crit_chance( 100, 0, *this ) *
                                                      100 ) ) ) );
        }
        if( parts->test( iteminfo_parts::DESCRIPTION_MELEEDMG_BASH ) ) {
            info.push_back( iteminfo( "DESCRIPTION",
                                      string_format( _( "%d bashing (%d on a critical hit)" ),
                                              static_cast<int>( non_crit.type_damage( DT_BASH ) ),
                                              static_cast<int>( crit.type_damage( DT_BASH ) ) ) ) );
        }
        if( ( non_crit.type_damage( DT_CUT ) > 0.0f || crit.type_damage( DT_CUT ) > 0.0f )
            && parts->test( iteminfo_parts::DESCRIPTION_MELEEDMG_CUT ) ) {
            info.push_back( iteminfo( "DESCRIPTION",
                                      string_format( _( "%d cutting (%d on a critical hit)" ),
                                              static_cast<int>( non_crit.type_damage( DT_CUT ) ),
                                              static_cast<int>( crit.type_damage( DT_CUT ) ) ) ) );
        }
        if( ( non_crit.type_damage( DT_STAB ) > 0.0f || crit.type_damage( DT_STAB ) > 0.0f )
            && parts->test( iteminfo_parts::DESCRIPTION_MELEEDMG_PIERCE ) ) {
            info.push_back( iteminfo( "DESCRIPTION",
                                      string_format( _( "%d piercing (%d on a critical hit)" ),
                                              static_cast<int>( non_crit.type_damage( DT_STAB ) ),
                                              static_cast<int>( crit.type_damage( DT_STAB ) ) ) ) );
        }
        if( parts->test( iteminfo_parts::DESCRIPTION_MELEEDMG_MOVES ) ) {
            info.push_back( iteminfo( "DESCRIPTION",
                                      string_format( _( "%d moves per attack" ), attack_cost ) ) );
        }
        insert_separation_line( info );
    }
}

void item::contents_info( std::vector<iteminfo> &info, const iteminfo_query *parts, int batch,
                          bool /*debug*/ ) const
{
    if( contents.empty() || !parts->test( iteminfo_parts::DESCRIPTION_CONTENTS ) ) {
        return;
    }
    const std::string space = "  ";
    for( const item *mod : is_gun() ? gunmods() : toolmods() ) {
        std::string mod_str;
        if( mod->type->gunmod ) {
            if( mod->is_irremovable() ) {
                mod_str = _( "Integrated mod: " );
            } else {
                mod_str = _( "Mod: " );
            }
            mod_str += string_format( "<bold>%s</bold> (%s) ", mod->tname(),
                                      mod->type->gunmod->location.name() );
        }
        insert_separation_line( info );
        info.emplace_back( "DESCRIPTION", mod_str );
        info.emplace_back( "DESCRIPTION", mod->type->description.translated() );
    }
    bool contents_header = false;
    for( const item &contents_item : contents ) {
        if( !contents_item.type->mod ) {
            if( !contents_header ) {
                insert_separation_line( info );
                info.emplace_back( "DESCRIPTION", _( "<bold>Contents</bold>:" ) );
                contents_header = true;
            } else {
                // Separate items with a blank line
                info.emplace_back( "DESCRIPTION", space );
            }

            const translation &description = contents_item.type->description;

            if( contents_item.made_of_from_type( LIQUID ) ) {
                units::volume contents_volume = contents_item.volume() * batch;
                int converted_volume_scale = 0;
                const double converted_volume =
                    round_up( convert_volume( contents_volume.value(),
                                              &converted_volume_scale ), 2 );
                info.emplace_back( "DESCRIPTION", contents_item.display_name() );
                iteminfo::flags f = iteminfo::no_newline;
                if( converted_volume_scale != 0 ) {
                    f |= iteminfo::is_decimal;
                }
                info.emplace_back( "CONTAINER", description + space,
                                   string_format( "<num> %s", volume_units_abbr() ), f,
                                   converted_volume );
            } else {
                info.emplace_back( "DESCRIPTION", contents_item.display_name() );
                info.emplace_back( "DESCRIPTION", description.translated() );
            }
        }
    }
}

void item::final_info( std::vector<iteminfo> &info, const iteminfo_query *parts, int batch,
                       bool debug ) const
{
    if( is_null() ) {
        return;
    }

    const std::string space = "  ";

    insert_separation_line( info );

    if( parts->test( iteminfo_parts::BASE_RIGIDITY ) ) {
        if( !type->rigid ) {
            info.emplace_back( "BASE",
                               _( "* This item is <info>not rigid</info>.  Its"
                                  " volume and encumbrance increase with contents." ) );
        }
    }

    if( parts->test( iteminfo_parts::DESCRIPTION_CONDUCTIVITY ) ) {
        if( !conductive() ) {
            info.push_back( iteminfo( "BASE", _( "* This item <good>does not "
                                                 "conduct</good> electricity." ) ) );
        } else if( has_flag( flag_CONDUCTIVE ) ) {
            info.push_back( iteminfo( "BASE",
                                      _( "* This item effectively <bad>conducts</bad> "
                                         "electricity, as it has no guard." ) ) );
        } else {
            info.push_back( iteminfo( "BASE", _( "* This item <bad>conducts</bad> electricity." ) ) );
        }
    }

    if( is_armor() && g->u.has_trait( trait_WOOLALLERGY ) &&
        ( made_of( material_id( "wool" ) ) || item_tags.count( "wooled" ) ) ) {
        info.push_back( iteminfo( "DESCRIPTION",
                                  _( "* This clothing will give you an <bad>allergic "
                                     "reaction</bad>." ) ) );
    }

    if( parts->test( iteminfo_parts::DESCRIPTION_FLAGS ) ) {
        // concatenate base and acquired flags...
        std::vector<std::string> flags;
        std::set_union( type->item_tags.begin(), type->item_tags.end(),
                        item_tags.begin(), item_tags.end(),
                        std::back_inserter( flags ) );

        // ...and display those which have an info description
        for( const std::string &e : flags ) {
            const json_flag &f = json_flag::get( e );
            if( !f.info().empty() ) {
                info.emplace_back( "DESCRIPTION", string_format( "* %s", _( f.info() ) ) );
            }
        }
    }

    armor_fit_info( info, parts, batch, debug );

    if( is_tool() ) {
        if( has_flag( flag_USE_UPS ) && parts->test( iteminfo_parts::DESCRIPTION_RECHARGE_UPSMODDED ) ) {
            info.push_back( iteminfo( "DESCRIPTION",
                                      _( "* This tool has been modified to use a <info>universal "
                                         "power supply</info> and is <neutral>not compatible"
                                         "</neutral> with <info>standard batteries</info>." ) ) );
        } else if( has_flag( flag_RECHARGE ) && has_flag( flag_NO_RELOAD ) &&
                   parts->test( iteminfo_parts::DESCRIPTION_RECHARGE_NORELOAD ) ) {
            info.push_back( iteminfo( "DESCRIPTION",
                                      _( "* This tool has a <info>rechargeable power cell</info> "
                                         "and is <neutral>not compatible</neutral> with "
                                         "<info>standard batteries</info>." ) ) );
        } else if( has_flag( flag_RECHARGE ) &&
                   parts->test( iteminfo_parts::DESCRIPTION_RECHARGE_UPSCAPABLE ) ) {
            info.push_back( iteminfo( "DESCRIPTION",
                                      _( "* This tool has a <info>rechargeable power cell</info> "
                                         "and can be recharged in any <neutral>UPS-compatible "
                                         "recharging station</neutral>. You could charge it with "
                                         "<info>standard batteries</info>, but unloading it is "
                                         "impossible." ) ) );
        } else if( has_flag( flag_USES_BIONIC_POWER ) ) {
            info.emplace_back( "DESCRIPTION",
                               _( "* This tool <info>runs on bionic power</info>." ) );
        }
    }

    if( has_flag( flag_RADIO_ACTIVATION ) &&
        parts->test( iteminfo_parts::DESCRIPTION_RADIO_ACTIVATION ) ) {
        if( has_flag( flag_RADIO_MOD ) ) {
            info.emplace_back( "DESCRIPTION",
                               _( "* This item has been modified to listen to <info>radio "
                                  "signals</info>.  It can still be activated manually." ) );
        } else {
            info.emplace_back( "DESCRIPTION",
                               _( "* This item can only be activated by a <info>radio "
                                  "signal</info>." ) );
        }

        std::string signame;
        if( has_flag( flag_RADIOSIGNAL_1 ) ) {
            signame = "<color_c_red>red</color> radio signal.";
        } else if( has_flag( flag_RADIOSIGNAL_2 ) ) {
            signame = "<color_c_blue>blue</color> radio signal.";
        } else if( has_flag( flag_RADIOSIGNAL_3 ) ) {
            signame = "<color_c_green>green</color> radio signal.";
        }
        if( parts->test( iteminfo_parts::DESCRIPTION_RADIO_ACTIVATION_CHANNEL ) ) {
            info.emplace_back( "DESCRIPTION",
                               string_format( _( "* It will be activated by the %s." ),
                                              signame ) );
        }

        if( has_flag( flag_RADIO_INVOKE_PROC ) &&
            parts->test( iteminfo_parts::DESCRIPTION_RADIO_ACTIVATION_PROC ) ) {
            info.emplace_back( "DESCRIPTION",
                               _( "* Activating this item with a <info>radio signal</info> will "
                                  "<neutral>detonate</neutral> it immediately." ) );
        }
    }

    bionic_info( info, parts, batch, debug );

    if( is_gun() && has_flag( flag_FIRE_TWOHAND ) &&
        parts->test( iteminfo_parts::DESCRIPTION_TWOHANDED ) ) {
        info.push_back( iteminfo( "DESCRIPTION",
                                  _( "* This weapon needs <info>two free hands</info> "
                                     "to fire." ) ) );
    }

    if( is_gunmod() && has_flag( flag_DISABLE_SIGHTS ) &&
        parts->test( iteminfo_parts::DESCRIPTION_GUNMOD_DISABLESSIGHTS ) ) {
        info.push_back( iteminfo( "DESCRIPTION",
                                  _( "* This mod <bad>obscures sights</bad> of the "
                                     "base weapon." ) ) );
    }

    if( is_gunmod() && has_flag( flag_CONSUMABLE ) &&
        parts->test( iteminfo_parts::DESCRIPTION_GUNMOD_CONSUMABLE ) ) {
        info.push_back( iteminfo( "DESCRIPTION",
                                  _( "* This mod might <bad>suffer wear</bad> when firing "
                                     "the base weapon." ) ) );
    }

    if( has_flag( flag_LEAK_DAM ) && has_flag( flag_RADIOACTIVE ) && damage() > 0
        && parts->test( iteminfo_parts::DESCRIPTION_RADIOACTIVITY_DAMAGED ) ) {
        info.push_back( iteminfo( "DESCRIPTION",
                                  _( "* The casing of this item has <neutral>cracked</neutral>, "
                                     "revealing an <info>ominous green glow</info>." ) ) );
    }

    if( has_flag( flag_LEAK_ALWAYS ) && has_flag( flag_RADIOACTIVE ) &&
        parts->test( iteminfo_parts::DESCRIPTION_RADIOACTIVITY_ALWAYS ) ) {
        info.push_back( iteminfo( "DESCRIPTION",
                                  _( "* This object is <neutral>surrounded</neutral> by a "
                                     "<info>sickly green glow</info>." ) ) );
    }

    if( is_brewable() || ( !contents.empty() && contents.front().is_brewable() ) ) {
        const item &brewed = !is_brewable() ? contents.front() : *this;
        if( parts->test( iteminfo_parts::DESCRIPTION_BREWABLE_DURATION ) ) {
            const time_duration btime = brewed.brewing_time();
            int btime_i = to_days<int>( btime );
            if( btime <= 2_days ) {
                btime_i = to_hours<int>( btime );
                info.push_back( iteminfo( "DESCRIPTION",
                                          string_format( ngettext( "* Once set in a vat, this "
                                                  "will ferment in around %d hour.",
                                                  "* Once set in a vat, this will ferment in "
                                                  "around %d hours.", btime_i ), btime_i ) ) );
            } else {
                info.push_back( iteminfo( "DESCRIPTION",
                                          string_format( ngettext( "* Once set in a vat, this "
                                                  "will ferment in around %d day.",
                                                  "* Once set in a vat, this will ferment in "
                                                  "around %d days.", btime_i ), btime_i ) ) );
            }
        }
        if( parts->test( iteminfo_parts::DESCRIPTION_BREWABLE_PRODUCTS ) ) {
            for( const std::string &res : brewed.brewing_results() ) {
                info.push_back( iteminfo( "DESCRIPTION",
                                          string_format( _( "* Fermenting this will produce "
                                                  "<neutral>%s</neutral>." ),
                                                  nname( res, brewed.charges ) ) ) );
            }
        }
    }

    if( parts->test( iteminfo_parts::DESCRIPTION_FAULTS ) ) {
        for( const fault_id &e : faults ) {
            //~ %1$s is the name of a fault and %2$s is the description of the fault
            info.emplace_back( "DESCRIPTION", string_format( _( "* <bad>%1$s</bad>.  %2$s" ),
                               e.obj().name(), e.obj().description() ) );
        }
    }

    // does the item fit in any holsters?
    std::vector<const itype *> holsters = Item_factory::find( [this]( const itype & e ) {
        if( !e.can_use( "holster" ) ) {
            return false;
        }
        const holster_actor *ptr = dynamic_cast<const holster_actor *>
                                   ( e.get_use( "holster" )->get_actor_ptr() );
        return ptr->can_holster( *this );
    } );

    if( !holsters.empty() && parts->test( iteminfo_parts::DESCRIPTION_HOLSTERS ) ) {
        insert_separation_line( info );
        info.emplace_back( "DESCRIPTION", _( "<bold>Can be stored in</bold>: " ) +
                           enumerate_as_string( holsters.begin(), holsters.end(),
        []( const itype * e ) {
            return e->nname( 1 );
        } ) );
    }

    if( parts->test( iteminfo_parts::DESCRIPTION_ACTIVATABLE_TRANSFORMATION ) ) {
        for( auto &u : type->use_methods ) {
            const delayed_transform_iuse *tt = dynamic_cast<const delayed_transform_iuse *>
                                               ( u.second.get_actor_ptr() );
            if( tt == nullptr ) {
                continue;
            }
            const int time_to_do = tt->time_to_do( *this );
            if( time_to_do <= 0 ) {
                info.push_back( iteminfo( "DESCRIPTION",
                                          _( "It's done and <info>can be activated</info>." ) ) );
            } else {
                const std::string time = to_string_clipped( time_duration::from_turns( time_to_do ) );
                info.push_back( iteminfo( "DESCRIPTION",
                                          string_format( _( "It will be done in %s." ),
                                                  time.c_str() ) ) );
            }
        }
    }

    std::map<std::string, std::string>::const_iterator item_note = item_vars.find( "item_note" );
    std::map<std::string, std::string>::const_iterator item_note_tool =
        item_vars.find( "item_note_tool" );

    if( item_note != item_vars.end() && parts->test( iteminfo_parts::DESCRIPTION_NOTES ) ) {
        insert_separation_line( info );
        std::string ntext;
        const use_function *use_func = item_note_tool != item_vars.end() ?
                                       item_controller->find_template( item_note_tool->second )->get_use( "inscribe" ) : nullptr;
        const inscribe_actor *use_actor = use_func ?
                                          dynamic_cast<const inscribe_actor *>( use_func->get_actor_ptr() ) : nullptr;
        if( use_actor ) {
            //~ %1$s: gerund (e.g. carved), %2$s: item name, %3$s: inscription text
            ntext = string_format( pgettext( "carving", "%1$s on the %2$s is: %3$s" ),
                                   use_actor->gerund, tname(), item_note->second );
        } else {
            //~ %1$s: inscription text
            ntext = string_format( pgettext( "carving", "Note: %1$s" ), item_note->second );
        }
        info.push_back( iteminfo( "DESCRIPTION", ntext ) );
    }

    if( this->get_var( "die_num_sides", 0 ) != 0 ) {
        info.emplace_back( "DESCRIPTION",
                           string_format( _( "* This item can be used as a <info>die</info>, "
                                             "and has <info>%d</info> sides." ),
                                          static_cast<int>( this->get_var( "die_num_sides",
                                                  0 ) ) ) );
    }

    // Price and barter value
    const int price_preapoc = price( false ) * batch;
    const int price_postapoc = price( true ) * batch;
    if( parts->test( iteminfo_parts::BASE_PRICE ) ) {
        insert_separation_line( info );
        info.push_back( iteminfo( "BASE", _( "Price: " ), _( "$<num>" ),
                                  iteminfo::is_decimal | iteminfo::lower_is_better | iteminfo::no_newline,
                                  static_cast<double>( price_preapoc ) / 100 ) );
    }
    if( price_preapoc != price_postapoc && parts->test( iteminfo_parts::BASE_BARTER ) ) {
        info.push_back( iteminfo( "BASE", space + _( "Barter value: " ), _( "$<num>" ),
                                  iteminfo::is_decimal | iteminfo::lower_is_better,
                                  static_cast<double>( price_postapoc ) / 100 ) );
    }

    // Recipes using this item as an ingredient
    if( parts->test( iteminfo_parts::DESCRIPTION_APPLICABLE_RECIPES ) ) {
        itype_id tid = contents.empty() ? typeId() : contents.front().typeId();
        const inventory &crafting_inv = g->u.crafting_inventory();
        const recipe_subset available_recipe_subset = g->u.get_available_recipes( crafting_inv );
        const std::set<const recipe *> &item_recipes = available_recipe_subset.of_component( tid );

        if( item_recipes.empty() ) {
            insert_separation_line( info );
            info.push_back( iteminfo( "DESCRIPTION",
                                      _( "You know of nothing you could craft with it." ) ) );
        } else {
            if( item_recipes.size() > 24 ) {
                insert_separation_line( info );
                info.push_back( iteminfo( "DESCRIPTION",
                                          _( "You know dozens of things you could craft with it." ) ) );
            } else if( item_recipes.size() > 12 ) {
                insert_separation_line( info );
                info.push_back( iteminfo( "DESCRIPTION",
                                          _( "You could use it to craft various other things." ) ) );
            } else {
                const std::string recipes = enumerate_as_string( item_recipes.begin(), item_recipes.end(),
                [ &crafting_inv ]( const recipe * r ) {
                    if( r->deduped_requirements().can_make_with_inventory(
                            crafting_inv, r->get_component_filter() ) ) {
                        return r->result_name();
                    } else {
                        return string_format( "<dark>%s</dark>", r->result_name() );
                    }
                } );
                if( !recipes.empty() ) {
                    insert_separation_line( info );
                    info.push_back( iteminfo( "DESCRIPTION",
                                              string_format( _( "You could use it to craft: %s" ),
                                                      recipes ) ) );
                }
            }
        }
    }
    if( get_option<bool>( "ENABLE_ASCII_ART_ITEM" ) ) {
        for( const std::string &line : type->ascii_picture ) {
            info.push_back( iteminfo( "DESCRIPTION", line ) );
        }
    }
}

std::string item::info( std::vector<iteminfo> &info, const iteminfo_query *parts, int batch ) const
{
    const bool debug = g != nullptr && debug_mode;

    if( parts == nullptr ) {
        parts = &iteminfo_query::all;
    }

    info.clear();

    if( !is_null() ) {
        basic_info( info, parts, batch, debug );
    }

    const item *med_item = nullptr;
    if( is_medication() ) {
        med_item = this;
    } else if( is_med_container() ) {
        med_item = &contents.front();
    }
    if( med_item != nullptr ) {
        med_info( med_item, info, parts, batch, debug );
    }

    if( const item *food_item = get_food() ) {
        food_info( food_item, info, parts, batch, debug );
    }

    container_info( info, parts, batch, debug );
    contents_info( info, parts, batch, debug );
    combat_info( info, parts, batch, debug );

    magazine_info( info, parts, batch, debug );
    ammo_info( info, parts, batch, debug );

    const item *gun = nullptr;
    if( is_gun() ) {
        gun = this;
        const gun_mode aux = gun_current_mode();
        // if we have an active auxiliary gunmod display stats for this instead
        if( aux && aux->is_gunmod() && aux->is_gun() &&
            parts->test( iteminfo_parts::DESCRIPTION_AUX_GUNMOD_HEADER ) ) {
            gun = &*aux;
            info.emplace_back( "DESCRIPTION",
                               string_format( _( "Stats of the active <info>gunmod (%s)</info> "
                                                 "are shown." ), gun->tname() ) );
        }
    }
    if( gun != nullptr ) {
        gun_info( gun, info, parts, batch, debug );
    }

    gunmod_info( info, parts, batch, debug );
    armor_info( info, parts, batch, debug );
    animal_armor_info( info, parts, batch, debug );
    book_info( info, parts, batch, debug );
    battery_info( info, parts, batch, debug );
    tool_info( info, parts, batch, debug );
    component_info( info, parts, batch, debug );
    qualities_info( info, parts, batch, debug );

    // Uses for item (bandaging quality, holster capacity, grenade activation)
    if( parts->test( iteminfo_parts::DESCRIPTION_USE_METHODS ) ) {
        for( const std::pair<const std::string, use_function> &method : type->use_methods ) {
            insert_separation_line( info );
            method.second.dump_info( *this, info );
        }
    }

    repair_info( info, parts, batch, debug );
    disassembly_info( info, parts, batch, debug );

    final_info( info, parts, batch, debug );

    if( !info.empty() && info.back().sName == "--" ) {
        info.pop_back();
    }

    return format_item_info( info, {} );
}

std::map<gunmod_location, int> item::get_mod_locations() const
{
    std::map<gunmod_location, int> mod_locations = type->gun->valid_mod_locations;

    for( const item *mod : gunmods() ) {
        if( !mod->type->gunmod->add_mod.empty() ) {
            std::map<gunmod_location, int> add_locations = mod->type->gunmod->add_mod;

            for( const std::pair<const gunmod_location, int> &add_location : add_locations ) {
                mod_locations[add_location.first] += add_location.second;
            }
        }
    }

    return mod_locations;
}

int item::get_free_mod_locations( const gunmod_location &location ) const
{
    if( !is_gun() ) {
        return 0;
    }

    std::map<gunmod_location, int> mod_locations = get_mod_locations();

    const auto loc = mod_locations.find( location );
    if( loc == mod_locations.end() ) {
        return 0;
    }
    int result = loc->second;
    for( const item &elem : contents ) {
        const cata::value_ptr<islot_gunmod> &mod = elem.type->gunmod;
        if( mod && mod->location == location ) {
            result--;
        }
    }
    return result;
}

int item::engine_displacement() const
{
    return type->engine ? type->engine->displacement : 0;
}

const std::string &item::symbol() const
{
    return type->sym;
}

nc_color item::color_in_inventory() const
{
    // TODO: make a const reference
    avatar &u = g->u;

    // Only item not otherwise colored gets colored as favorite
    nc_color ret = is_favorite ? c_white : c_light_gray;
    if( type->can_use( "learn_spell" ) ) {
        const use_function *iuse = get_use( "learn_spell" );
        const learn_spell_actor *actor_ptr =
            static_cast<const learn_spell_actor *>( iuse->get_actor_ptr() );
        for( const std::string &spell_id_str : actor_ptr->spells ) {
            const spell_id sp_id( spell_id_str );
            if( u.magic.knows_spell( sp_id ) && !u.magic.get_spell( sp_id ).is_max_level() ) {
                ret = c_yellow;
            }
            if( !u.magic.knows_spell( sp_id ) && u.magic.can_learn_spell( u, sp_id ) ) {
                return c_light_blue;
            }
        }
    } else if( has_flag( flag_WET ) ) {
        ret = c_cyan;
    } else if( has_flag( flag_LITCIG ) ) {
        ret = c_red;
    } else if( is_armor() && u.has_trait( trait_WOOLALLERGY ) &&
               ( made_of( material_id( "wool" ) ) || item_tags.count( "wooled" ) ) ) {
        ret = c_red;
    } else if( is_filthy() || item_tags.count( "DIRTY" ) ) {
        ret = c_brown;
    } else if( is_bionic() ) {
        if( !u.has_bionic( type->bionic->id ) ) {
            ret = u.bionic_installation_issues( type->bionic->id ).empty() ? c_green : c_red;
        } else if( !has_flag( flag_NO_STERILE ) ) {
            ret = c_dark_gray;
        }
    } else if( has_flag( flag_LEAK_DAM ) && has_flag( flag_RADIOACTIVE ) && damage() > 0 ) {
        ret = c_light_green;
    } else if( active && !is_food() && !is_food_container() && !is_corpse() ) {
        // Active items show up as yellow
        ret = c_yellow;
    } else if( is_corpse() && can_revive() ) {
        // Only reviving corpses are yellow
        ret = c_yellow;
    } else if( const item *food = get_food() ) {
        const bool preserves = type->container && type->container->preserves;

        // Give color priority to allergy (allergy > inedible by freeze or other conditions)
        // TODO: refactor u.will_eat to let this section handle coloring priority without duplicating code.
        if( u.allergy_type( *food ) != morale_type( "morale_null" ) ) {
            return c_red;
        }

        // Default: permafood, drugs
        // Brown: rotten (for non-saprophages) or non-rotten (for saprophages)
        // Dark gray: inedible
        // Red: morale penalty
        // Yellow: will rot soon
        // Cyan: will rot eventually
        const ret_val<edible_rating> rating = u.will_eat( *food );
        // TODO: More colors
        switch( rating.value() ) {
            case EDIBLE:
            case TOO_FULL:
                if( preserves ) {
                    // Nothing, canned food won't rot
                } else if( food->is_going_bad() ) {
                    ret = c_yellow;
                } else if( food->goes_bad() ) {
                    ret = c_cyan;
                }
                break;
            case INEDIBLE:
            case INEDIBLE_MUTATION:
                ret = c_dark_gray;
                break;
            case ALLERGY:
            case ALLERGY_WEAK:
            case CANNIBALISM:
                ret = c_red;
                break;
            case ROTTEN:
                ret = c_brown;
                break;
            case NAUSEA:
                ret = c_pink;
                break;
            case NO_TOOL:
                break;
        }
    } else if( is_gun() ) {
        // Guns are green if you are carrying ammo for them
        // ltred if you have ammo but no mags
        // Gun with integrated mag counts as both
        for( const ammotype &at : ammo_types() ) {
            // get_ammo finds uncontained ammo, find_ammo finds ammo in magazines
            bool has_ammo = !u.get_ammo( at ).empty() || !u.find_ammo( *this, false, -1 ).empty();
            bool has_mag = magazine_integral() || !u.find_ammo( *this, true, -1 ).empty();
            if( has_ammo && has_mag ) {
                ret = c_green;
                break;
            } else if( has_ammo || has_mag ) {
                ret = c_light_red;
                break;
            }
        }
    } else if( is_ammo() ) {
        // Likewise, ammo is green if you have guns that use it
        // ltred if you have the gun but no mags
        // Gun with integrated mag counts as both
        bool has_gun = u.has_item_with( [this]( const item & i ) {
            return i.is_gun() && i.ammo_types().count( ammo_type() );
        } );
        bool has_mag = u.has_item_with( [this]( const item & i ) {
            return ( i.is_gun() && i.magazine_integral() && i.ammo_types().count( ammo_type() ) ) ||
                   ( i.is_magazine() && i.ammo_types().count( ammo_type() ) );
        } );
        if( has_gun && has_mag ) {
            ret = c_green;
        } else if( has_gun || has_mag ) {
            ret = c_light_red;
        }
    } else if( is_magazine() ) {
        // Magazines are green if you have guns and ammo for them
        // ltred if you have one but not the other
        bool has_gun = u.has_item_with( [this]( const item & it ) {
            return it.is_gun() && it.magazine_compatible().count( typeId() ) > 0;
        } );
        bool has_ammo = !u.find_ammo( *this, false, -1 ).empty();
        if( has_gun && has_ammo ) {
            ret = c_green;
        } else if( has_gun || has_ammo ) {
            ret = c_light_red;
        }
    } else if( is_book() ) {
        if( u.has_identified( typeId() ) ) {
            const islot_book &tmp = *type->book;
            if( tmp.skill && // Book can improve skill: blue
                u.get_skill_level_object( tmp.skill ).can_train() &&
                u.get_skill_level( tmp.skill ) >= tmp.req &&
                u.get_skill_level( tmp.skill ) < tmp.level ) {
                ret = c_light_blue;
            } else if( type->can_use( "MA_MANUAL" ) &&
                       !u.martial_arts_data.has_martialart( martial_art_learned_from( *type ) ) ) {
                ret = c_light_blue;
            } else if( tmp.skill && // Book can't improve skill right now, but maybe later: pink
                       u.get_skill_level_object( tmp.skill ).can_train() &&
                       u.get_skill_level( tmp.skill ) < tmp.level ) {
                ret = c_pink;
            } else if( !u.studied_all_recipes(
                           *type ) ) { // Book can't improve skill anymore, but has more recipes: yellow
                ret = c_yellow;
            }
        } else {
            ret = c_red; // Book hasn't been identified yet: red
        }
    }
    return ret;
}

void item::on_wear( Character &p )
{
    if( is_sided() && get_side() == side::BOTH ) {
        if( has_flag( flag_SPLINT ) ) {
            set_side( side::LEFT );
            if( ( covers( bp_leg_l ) && p.is_limb_broken( hp_leg_r ) &&
                  !p.worn_with_flag( flag_SPLINT, bp_leg_r ) ) ||
                ( covers( bp_arm_l ) && p.is_limb_broken( hp_arm_r ) &&
                  !p.worn_with_flag( flag_SPLINT, bp_arm_r ) ) ) {
                set_side( side::RIGHT );
            }
        } else {
            // for sided items wear the item on the side which results in least encumbrance
            int lhs = 0;
            int rhs = 0;
            set_side( side::LEFT );
            const auto left_enc = p.get_encumbrance( *this );
            for( const body_part bp : all_body_parts ) {
                lhs += left_enc[bp].encumbrance;
            }

            set_side( side::RIGHT );
            const auto right_enc = p.get_encumbrance( *this );
            for( const body_part bp : all_body_parts ) {
                rhs += right_enc[bp].encumbrance;
            }

            set_side( lhs <= rhs ? side::LEFT : side::RIGHT );
        }
    }

    // TODO: artifacts currently only work with the player character
    if( &p == &g->u && type->artifact ) {
        g->add_artifact_messages( type->artifact->effects_worn );
    }
    // if game is loaded - don't want ownership assigned during char creation
    if( g->u.getID().is_valid() ) {
        handle_pickup_ownership( p );
    }
    p.on_item_wear( *this );
}

void item::on_takeoff( Character &p )
{
    p.on_item_takeoff( *this );

    if( is_sided() ) {
        set_side( side::BOTH );
    }
}

void item::on_wield( player &p, int mv )
{
    // TODO: artifacts currently only work with the player character
    if( &p == &g->u && type->artifact ) {
        g->add_artifact_messages( type->artifact->effects_wielded );
    }

    // weapons with bayonet/bipod or other generic "unhandiness"
    if( has_flag( flag_SLOW_WIELD ) && !is_gunmod() ) {
        float d = 32.0; // arbitrary linear scaling factor
        if( is_gun() ) {
            d /= std::max( p.get_skill_level( gun_skill() ), 1 );
        } else if( is_melee() ) {
            d /= std::max( p.get_skill_level( melee_skill() ), 1 );
        }

        int penalty = get_var( "volume", volume() / units::legacy_volume_factor ) * d;
        p.moves -= penalty;
        mv += penalty;
    }

    // firearms with a folding stock or tool/melee without collapse/retract iuse
    if( has_flag( flag_NEEDS_UNFOLD ) && !is_gunmod() ) {
        int penalty = 50; // 200-300 for guns, 50-150 for melee, 50 as fallback
        if( is_gun() ) {
            penalty = std::max( 0, 300 - p.get_skill_level( gun_skill() ) * 10 );
        } else if( is_melee() ) {
            penalty = std::max( 0, 150 - p.get_skill_level( melee_skill() ) * 10 );
        }

        p.moves -= penalty;
        mv += penalty;
    }

    std::string msg;

    if( mv > 500 ) {
        msg = _( "It takes you an extremely long time to wield your %s." );
    } else if( mv > 250 ) {
        msg = _( "It takes you a very long time to wield your %s." );
    } else if( mv > 100 ) {
        msg = _( "It takes you a long time to wield your %s." );
    } else if( mv > 50 ) {
        msg = _( "It takes you several seconds to wield your %s." );
    } else {
        msg = _( "You wield your %s." );
    }
    // if game is loaded - don't want ownership assigned during char creation
    if( g->u.getID().is_valid() ) {
        handle_pickup_ownership( p );
    }
    p.add_msg_if_player( m_neutral, msg, tname() );

    if( !p.martial_arts_data.selected_is_none() ) {
        p.martial_arts_data.martialart_use_message( p );
    }

    // Update encumbrance in case we were wearing it
    p.flag_encumbrance();
}

void item::handle_pickup_ownership( Character &c )
{
    if( is_owned_by( c ) ) {
        return;
    }
    // Add ownership to item if unowned
    if( owner.is_null() ) {
        set_owner( c );
    } else {
        if( !is_owned_by( c ) && &c == &g->u ) {
            std::vector<npc *> witnesses;
            for( npc &elem : g->all_npcs() ) {
                if( rl_dist( elem.pos(), g->u.pos() ) < MAX_VIEW_DISTANCE && elem.get_faction() &&
                    is_owned_by( elem ) && elem.sees( g->u.pos() ) ) {
                    elem.say( "<witnessed_thievery>", 7 );
                    npc *npc_to_add = &elem;
                    witnesses.push_back( npc_to_add );
                }
            }
            if( !witnesses.empty() ) {
                set_old_owner( get_owner() );
                bool guard_chosen = false;
                for( npc *elem : witnesses ) {
                    if( elem->myclass == npc_class_id( "NC_BOUNTY_HUNTER" ) ) {
                        guard_chosen = true;
                        elem->witness_thievery( &*this );
                        break;
                    }
                }
                if( !guard_chosen ) {
                    int random_index = rand() % witnesses.size();
                    witnesses[random_index]->witness_thievery( &*this );
                }
            }
            set_owner( c );
        }
    }
}

void item::on_pickup( Character &p )
{
    // Fake characters are used to determine pickup weight and volume
    if( p.is_fake() ) {
        return;
    }
    // TODO: artifacts currently only work with the player character
    if( &p == &g->u && type->artifact ) {
        g->add_artifact_messages( type->artifact->effects_carried );
    }
    // if game is loaded - don't want ownership assigned during char creation
    if( g->u.getID().is_valid() ) {
        handle_pickup_ownership( p );
    }
    if( is_bucket_nonempty() ) {
        for( const item &it : contents ) {
            g->m.add_item_or_charges( p.pos(), it );
        }

        contents.clear();
    }

    p.flag_encumbrance();
}

void item::on_contents_changed()
{
    if( is_non_resealable_container() ) {
        convert( type->container->unseals_into );
    }

    encumbrance_update_ = true;
}

void item::on_damage( int, damage_type )
{

}

std::string item::tname( unsigned int quantity, bool with_prefix, unsigned int truncate ) const
{
    int dirt_level = get_var( "dirt", 0 ) / 2000;
    std::string dirt_symbol;
    // TODO: MATERIALS put this in json

    // these symbols are unicode square characeters of different heights, representing a rough
    // estimation of fouling in a gun. This appears instead of "faulty"
    // since most guns will have some level of fouling in them, and usually it is not a big deal.
    switch( dirt_level ) {
        case 0:
            dirt_symbol = "";
            break;
        case 1:
            dirt_symbol = "<color_white>\u2581</color>";
            break;
        case 2:
            dirt_symbol = "<color_light_gray>\u2583</color>";
            break;
        case 3:
            dirt_symbol = "<color_light_gray>\u2585</color>";
            break;
        case 4:
            dirt_symbol = "<color_dark_gray>\u2587</color>";
            break;
        case 5:
            dirt_symbol = "<color_brown>\u2588</color>";
            break;
        default:
            dirt_symbol = "";
    }
    std::string damtext;

    // for portions of string that have <color_ etc in them, this aims to truncate the whole string correctly
    unsigned int truncate_override = 0;

    if( ( damage() != 0 || ( get_option<bool>( "ITEM_HEALTH_BAR" ) && is_armor() ) ) && !is_null() &&
        with_prefix ) {
        damtext = durability_indicator();
        if( get_option<bool>( "ITEM_HEALTH_BAR" ) ) {
            // get the utf8 width of the tags
            truncate_override = utf8_width( damtext, false ) - utf8_width( damtext, true );
        }
    }
    if( !faults.empty() ) {
        bool silent = true;
        for( const auto &fault : faults ) {
            if( !fault->has_flag( flag_SILENT ) ) {
                silent = false;
                break;
            }
        }
        if( silent ) {
            damtext.insert( 0, dirt_symbol );
        } else {
            damtext.insert( 0, _( "faulty " ) + dirt_symbol );
        }
    }

    std::string vehtext;
    if( is_engine() && engine_displacement() > 0 ) {
        vehtext = string_format( pgettext( "vehicle adjective", "%2.1fL " ),
                                 engine_displacement() / 100.0f );

    } else if( is_wheel() && type->wheel->diameter > 0 ) {
        vehtext = string_format( pgettext( "vehicle adjective", "%d\" " ), type->wheel->diameter );
    }

    std::string burntext;
    if( with_prefix && !made_of_from_type( LIQUID ) ) {
        if( volume() >= 1_liter && burnt * 125_ml >= volume() ) {
            burntext = pgettext( "burnt adjective", "badly burnt " );
        } else if( burnt > 0 ) {
            burntext = pgettext( "burnt adjective", "burnt " );
        }
    }

    std::string maintext;
    if( is_corpse() || typeId() == "blood" || item_vars.find( "name" ) != item_vars.end() ) {
        maintext = type_name( quantity );
    } else if( is_gun() || is_tool() || is_magazine() ) {
        int amt = 0;
        maintext = label( quantity );
        for( const item *mod : is_gun() ? gunmods() : toolmods() ) {
            if( !type->gun || !type->gun->built_in_mods.count( mod->typeId() ) ) {
                amt++;
            }
        }
        if( amt ) {
            maintext += string_format( "+%d", amt );
        }
    } else if( is_armor() && has_clothing_mod() ) {
        maintext = label( quantity ) + "+1";
    } else if( is_craft() ) {
        maintext = string_format( _( "in progress %s" ), craft_data_->making->result_name() );
        if( charges > 1 ) {
            maintext += string_format( " (%d)", charges );
        }
        const int percent_progress = item_counter / 100000;
        maintext += string_format( " (%d%%)", percent_progress );
    } else if( contents.size() == 1 ) {
        const item &contents_item = contents.front();
        if( contents_item.made_of( LIQUID ) || contents_item.is_food() ) {
            const unsigned contents_count = contents_item.charges > 1 ? contents_item.charges : quantity;
            //~ %1$s: item name, %2$s: content liquid, food, or drink name
            maintext = string_format( pgettext( "item name", "%1$s of %2$s" ), label( quantity ),
                                      contents_item.tname( contents_count, with_prefix ) );
        } else {
            //~ %1$s: item name, %2$s: non-liquid, non-food, non-drink content item name
            maintext = string_format( pgettext( "item name", "%1$s with %2$s" ), label( quantity ),
                                      contents_item.tname( quantity, with_prefix ) );
        }
    } else if( !contents.empty() ) {
        maintext = string_format( npgettext( "item name",
                                             //~ %1$s: item name, %2$zd: content size
                                             "%1$s with %2$zd item",
                                             "%1$s with %2$zd items", contents.size() ),
                                  label( quantity ), contents.size() );
    } else {
        maintext = label( quantity );
    }

    std::string tagtext;
    if( is_food() ) {
        if( has_flag( flag_HIDDEN_POISON ) && g->u.get_skill_level( skill_survival ) >= 3 ) {
            tagtext += _( " (poisonous)" );
        } else if( has_flag( flag_HIDDEN_HALLU ) && g->u.get_skill_level( skill_survival ) >= 5 ) {
            tagtext += _( " (hallucinogenic)" );
        }
    }
    if( has_flag( flag_ETHEREAL_ITEM ) ) {
        tagtext += string_format( _( " (%s turns)" ), get_var( "ethereal" ) );
    } else if( goes_bad() || is_food() ) {
        if( item_tags.count( "DIRTY" ) ) {
            tagtext += _( " (dirty)" );
        } else if( rotten() ) {
            tagtext += _( " (rotten)" );
        } else if( has_flag( flag_MUSHY ) ) {
            tagtext += _( " (mushy)" );
        } else if( is_going_bad() ) {
            tagtext += _( " (old)" );
        } else if( is_fresh() ) {
            tagtext += _( " (fresh)" );
        }
    }
    if( has_temperature() ) {
        if( has_flag( flag_HOT ) ) {
            tagtext += _( " (hot)" );
        }
        if( has_flag( flag_COLD ) ) {
            tagtext += _( " (cold)" );
        }
        if( has_flag( flag_FROZEN ) ) {
            tagtext += _( " (frozen)" );
        } else if( has_flag( flag_MELTS ) ) {
            tagtext += _( " (melted)" ); // he melted
        }
    }

    const sizing sizing_level = get_sizing( g->u, get_encumber( g->u ) != 0 );

    if( sizing_level == sizing::human_sized_small_char ) {
        tagtext += _( " (too big)" );
    } else if( sizing_level == sizing::big_sized_small_char ) {
        tagtext += _( " (huge!)" );
    } else if( sizing_level == sizing::human_sized_big_char ||
               sizing_level == sizing::small_sized_human_char ) {
        tagtext += _( " (too small)" );
    } else if( sizing_level == sizing::small_sized_big_char ) {
        tagtext += _( " (tiny!)" );
    } else if( !has_flag( flag_FIT ) && has_flag( flag_VARSIZE ) ) {
        tagtext += _( " (poor fit)" );
    }

    if( is_filthy() ) {
        tagtext += _( " (filthy)" );
    }
    if( is_bionic() && !has_flag( flag_NO_PACKED ) ) {
        if( !has_flag( flag_NO_STERILE ) ) {
            tagtext += _( " (sterile)" );
        } else {
            tagtext += _( " (packed)" );
        }
    }

    if( is_tool() && has_flag( flag_USE_UPS ) ) {
        tagtext += _( " (UPS)" );
    }

    if( has_var( "NANOFAB_ITEM_ID" ) ) {
        tagtext += string_format( " (%s)", nname( get_var( "NANOFAB_ITEM_ID" ) ) );
    }

    if( has_flag( flag_RADIO_MOD ) ) {
        tagtext += _( " (radio:" );
        if( has_flag( flag_RADIOSIGNAL_1 ) ) {
            tagtext += pgettext( "The radio mod is associated with the [R]ed button.", "R)" );
        } else if( has_flag( flag_RADIOSIGNAL_2 ) ) {
            tagtext += pgettext( "The radio mod is associated with the [B]lue button.", "B)" );
        } else if( has_flag( flag_RADIOSIGNAL_3 ) ) {
            tagtext += pgettext( "The radio mod is associated with the [G]reen button.", "G)" );
        } else {
            debugmsg( "Why is the radio neither red, blue, nor green?" );
            tagtext += "?)";
        }
    }

    if( has_flag( flag_WET ) ) {
        tagtext += _( " (wet)" );
    }
    if( already_used_by_player( g->u ) ) {
        tagtext += _( " (used)" );
    }
    if( active && ( has_flag( flag_WATER_EXTINGUISH ) || has_flag( flag_LITCIG ) ) ) {
        tagtext += _( " (lit)" );
    } else if( has_flag( flag_IS_UPS ) && get_var( "cable" ) == "plugged_in" ) {
        tagtext += _( " (plugged in)" );
    } else if( active && !is_food() && !is_corpse() && ( typeId().length() < 3 ||
               typeId().compare( typeId().length() - 3, 3, "_on" ) != 0 ) ) {
        // Usually the items whose ids end in "_on" have the "active" or "on" string already contained
        // in their name, also food is active while it rots.
        tagtext += _( " (active)" );
    }

    if( is_favorite ) {
        tagtext += _( " *" ); // Display asterisk for favorite items
    }

    std::string modtext;
    if( gunmod_find( "barrel_small" ) ) {
        modtext += _( "sawn-off " );
    }
    if( has_flag( flag_DIAMOND ) ) {
        modtext += std::string( pgettext( "Adjective, as in diamond katana", "diamond" ) ) + " ";
    }

    //~ This is a string to construct the item name as it is displayed. This format string has been added for maximum flexibility. The strings are: %1$s: Damage text (e.g. "bruised"). %2$s: burn adjectives (e.g. "burnt"). %3$s: tool modifier text (e.g. "atomic"). %4$s: vehicle part text (e.g. "3.8-Liter"). $5$s: main item text (e.g. "apple"). %6s: tags (e.g. "(wet) (poor fit)").
    std::string ret = string_format( _( "%1$s%2$s%3$s%4$s%5$s%6$s" ), damtext, burntext, modtext,
                                     vehtext, maintext, tagtext );

    if( truncate != 0 ) {
        ret = utf8_truncate( ret, truncate + truncate_override );
    }

    if( item_vars.find( "item_note" ) != item_vars.end() ) {
        //~ %s is an item name. This style is used to denote items with notes.
        return string_format( _( "*%s*" ), ret );
    } else {
        return ret;
    }
}

std::string item::display_money( unsigned int quantity, unsigned int total,
                                 const cata::optional<unsigned int> &selected ) const
{
    if( selected ) {
        //~ This is a string to display the selected and total amount of money in a stack of cash cards.
        //~ %1$s is the display name of cash cards.
        //~ %2$s is the total amount of money.
        //~ %3$s is the selected amount of money.
        //~ Example: "cash cards $15.35 of $20.48"
        return string_format( pgettext( "cash card and money", "%1$s %3$s of %2$s" ), tname( quantity ),
                              format_money( total ), format_money( *selected ) );
    } else {
        //~ This is a string to display the total amount of money in a stack of cash cards.
        //~ %1$s is the display name of cash cards.
        //~ %2$s is the total amount of money on the cash cards.
        //~ Example: "cash cards $20.48"
        return string_format( pgettext( "cash card and money", "%1$s %2$s" ), tname( quantity ),
                              format_money( total ) );
    }
}

std::string item::display_name( unsigned int quantity ) const
{
    std::string name = tname( quantity );
    std::string sidetxt;
    std::string amt;

    switch( get_side() ) {
        case side::BOTH:
        case side::num_sides:
            break;
        case side::LEFT:
            sidetxt = string_format( " (%s)", _( "left" ) );
            break;
        case side::RIGHT:
            sidetxt = string_format( " (%s)", _( "right" ) );
            break;
    }
    int amount = 0;
    int max_amount = 0;
    bool has_item = is_container() && contents.size() == 1;
    bool has_ammo = is_ammo_container() && contents.size() == 1;
    bool contains = has_item || has_ammo;
    bool show_amt = false;
    // We should handle infinite charges properly in all cases.
    if( contains ) {
        amount = contents.front().charges;
        max_amount = contents.front().charges_per_volume( get_container_capacity() );
    } else if( is_book() && get_chapters() > 0 ) {
        // a book which has remaining unread chapters
        amount = get_remaining_chapters( g->u );
    } else if( ammo_capacity() > 0 ) {
        // anything that can be reloaded including tools, magazines, guns and auxiliary gunmods
        // but excluding bows etc., which have ammo, but can't be reloaded
        amount = ammo_remaining();
        max_amount = ammo_capacity();
        show_amt = !has_flag( flag_RELOAD_AND_SHOOT );
    } else if( count_by_charges() && !has_infinite_charges() ) {
        // A chargeable item
        amount = charges;
        max_amount = ammo_capacity();
    } else if( is_battery() ) {
        show_amt = true;
        amount = to_joule( energy_remaining() );
        max_amount = to_joule( type->battery->max_capacity );
    }

    std::string ammotext;
    if( ( ( is_gun() && ammo_required() ) || is_magazine() ) && get_option<bool>( "AMMO_IN_NAMES" ) ) {
        if( ammo_current() != "null" ) {
            ammotext = find_type( ammo_current() )->ammo->type->name();
        } else {
            ammotext = ammotype( *ammo_types().begin() )->name();
        }
    }

    if( amount || show_amt ) {
        if( is_money() ) {
            amt = string_format( " $%.2f", amount / 100.0 );
        } else {
            if( !ammotext.empty() ) {
                ammotext = " " + ammotext;
            }

            if( max_amount != 0 ) {
                amt = string_format( " (%i/%i%s)", amount, max_amount, ammotext );
            } else {
                amt = string_format( " (%i%s)", amount, ammotext );
            }
        }
    } else if( !ammotext.empty() ) {
        amt = " (" + ammotext + ")";
    }

    // HACK: This is a hack to prevent possible crashing when displaying maps as items during character creation
    if( is_map() && calendar::turn != calendar::turn_zero ) {
        const city *c = overmap_buffer.closest_city( omt_to_sm_copy( get_var( "reveal_map_center_omt",
                        g->u.global_omt_location() ) ) ).city;
        if( c != nullptr ) {
            name = string_format( "%s %s", c->name, name );
        }
    }

    return string_format( "%s%s%s", name, sidetxt, amt );
}

nc_color item::color() const
{
    if( is_null() ) {
        return c_black;
    }
    if( is_corpse() ) {
        return corpse->color;
    }
    return type->color;
}

int item::price( bool practical ) const
{
    int res = 0;

    visit_items( [&res, practical]( const item * e ) {
        if( e->rotten() ) {
            // TODO: Special case things that stay useful when rotten
            return VisitResponse::NEXT;
        }

        int child = units::to_cent( practical ? e->type->price_post : e->type->price );
        if( e->damage() > 0 ) {
            // maximal damage level is 4, maximal reduction is 40% of the value.
            child -= child * static_cast<double>( e->damage_level( 4 ) ) / 10;
        }

        if( e->count_by_charges() || e->made_of( LIQUID ) ) {
            // price from json data is for default-sized stack
            child *= e->charges / static_cast<double>( e->type->stack_size );

        } else if( e->magazine_integral() && e->ammo_remaining() && e->ammo_data() ) {
            // items with integral magazines may contain ammunition which can affect the price
            child += item( e->ammo_data(), calendar::turn, e->charges ).price( practical );

        } else if( e->is_tool() && e->ammo_types().empty() && e->ammo_capacity() ) {
            // if tool has no ammo (e.g. spray can) reduce price proportional to remaining charges
            child *= e->ammo_remaining() / static_cast<double>( std::max( e->type->charges_default(), 1 ) );
        }

        res += child;
        return VisitResponse::NEXT;
    } );

    return res;
}

// TODO: MATERIALS add a density field to materials.json
units::mass item::weight( bool include_contents, bool integral ) const
{
    if( is_null() ) {
        return 0_gram;
    }

    // Items that don't drop aren't really there, they're items just for ease of implementation
    if( has_flag( flag_NO_DROP ) ) {
        return 0_gram;
    }

    if( is_craft() ) {
        units::mass ret = 0_gram;
        for( const item &it : components ) {
            ret += it.weight();
        }
        return ret;
    }

    units::mass ret;
    std::string local_str_mass = integral ? get_var( "integral_weight" ) : get_var( "weight" );
    if( local_str_mass.empty() ) {
        ret = integral ? type->integral_weight : type->weight;
    } else {
        ret = units::from_milligram( std::stoll( local_str_mass ) );
    }

    if( has_flag( flag_REDUCED_WEIGHT ) ) {
        ret *= 0.75;
    }

    // if this is a gun apply all of its gunmods' weight multipliers
    if( type->gun ) {
        for( const item *mod : gunmods() ) {
            ret *= mod->type->gunmod->weight_multiplier;
        }
    }

    if( count_by_charges() ) {
        ret *= charges;

    } else if( is_corpse() ) {
        assert( corpse ); // To appease static analysis
        ret = corpse->weight;
        if( has_flag( flag_FIELD_DRESS ) || has_flag( flag_FIELD_DRESS_FAILED ) ) {
            ret *= 0.75;
        }
        if( has_flag( flag_QUARTERED ) ) {
            ret /= 4;
        }
        if( has_flag( flag_GIBBED ) ) {
            ret *= 0.85;
        }
        if( has_flag( flag_SKINNED ) ) {
            ret *= 0.85;
        }

    } else if( magazine_integral() && !is_magazine() ) {
        if( ammo_current() == "plut_cell" ) {
            ret += ammo_remaining() * find_type( ammotype(
                    *ammo_types().begin() )->default_ammotype() )->weight / PLUTONIUM_CHARGES;
        } else if( ammo_data() ) {
            ret += ammo_remaining() * ammo_data()->weight;
        }
    }

    // if this is an ammo belt add the weight of any implicitly contained linkages
    if( is_magazine() && type->magazine->linkage ) {
        item links( *type->magazine->linkage );
        links.charges = ammo_remaining();
        ret += links.weight();
    }

    // reduce weight for sawn-off weapons capped to the apportioned weight of the barrel
    if( gunmod_find( "barrel_small" ) ) {
        const units::volume b = type->gun->barrel_length;
        const units::mass max_barrel_weight = units::from_gram( to_milliliter( b ) );
        const units::mass barrel_weight = units::from_gram( b.value() * type->weight.value() /
                                          type->volume.value() );
        ret -= std::min( max_barrel_weight, barrel_weight );
    }

    if( is_gun() ) {
        for( const item *elem : gunmods() ) {
            ret += elem->weight( true, true );
        }
    } else if( include_contents ) {
        for( const item &elem : contents ) {
            ret += elem.weight();
        }
    }

    return ret;
}

units::volume item::corpse_volume( const mtype *corpse ) const
{
    units::volume corpse_volume = corpse->volume;
    if( has_flag( flag_QUARTERED ) ) {
        corpse_volume /= 4;
    }
    if( has_flag( flag_FIELD_DRESS ) || has_flag( flag_FIELD_DRESS_FAILED ) ) {
        corpse_volume *= 0.75;
    }
    if( has_flag( flag_GIBBED ) ) {
        corpse_volume *= 0.85;
    }
    if( has_flag( flag_SKINNED ) ) {
        corpse_volume *= 0.85;
    }
    if( corpse_volume > 0_ml ) {
        return corpse_volume;
    }
    debugmsg( "invalid monster volume for corpse" );
    return 0_ml;
}

units::volume item::base_volume() const
{
    if( is_null() ) {
        return 0_ml;
    }
    if( is_corpse() ) {
        return corpse_volume( corpse );
    }

    if( is_craft() ) {
        units::volume ret = 0_ml;
        for( const item &it : components ) {
            ret += it.base_volume();
        }
        return ret;
    }

    if( count_by_charges() ) {
        if( type->volume % type->stack_size == 0_ml ) {
            return type->volume / type->stack_size;
        } else {
            return type->volume / type->stack_size + 1_ml;
        }
    }

    return type->volume;
}

units::volume item::volume( bool integral ) const
{
    if( is_null() ) {
        return 0_ml;
    }

    if( is_corpse() ) {
        return corpse_volume( corpse );
    }

    if( is_craft() ) {
        units::volume ret = 0_ml;
        for( const item &it : components ) {
            ret += it.volume();
        }
        return ret;
    }

    const int local_volume = get_var( "volume", -1 );
    units::volume ret;
    if( local_volume >= 0 ) {
        ret = local_volume * units::legacy_volume_factor;
    } else if( integral ) {
        ret = type->integral_volume;
    } else {
        ret = type->volume;
    }

    if( count_by_charges() || made_of( LIQUID ) ) {
        units::quantity<int64_t, units::volume_in_milliliter_tag> num = ret * static_cast<int64_t>
                ( charges );
        if( type->stack_size <= 0 ) {
            debugmsg( "Item type %s has invalid stack_size %d", typeId(), type->stack_size );
            ret = num;
        } else {
            ret = num / type->stack_size;
            if( num % type->stack_size != 0_ml ) {
                ret += 1_ml;
            }
        }
    }

    // Non-rigid items add the volume of the content
    if( !type->rigid ) {
        for( const item &elem : contents ) {
            ret += elem.volume();
        }
    }

    // Some magazines sit (partly) flush with the item so add less extra volume
    if( magazine_current() != nullptr ) {
        ret += std::max( magazine_current()->volume() - type->magazine_well, 0_ml );
    }

    if( is_gun() ) {
        for( const item *elem : gunmods() ) {
            ret += elem->volume( true );
        }

        // TODO: implement stock_length property for guns
        if( has_flag( flag_COLLAPSIBLE_STOCK ) ) {
            // consider only the base size of the gun (without mods)
            int tmpvol = get_var( "volume",
                                  ( type->volume - type->gun->barrel_length ) / units::legacy_volume_factor );
            if( tmpvol <= 3 ) {
                // intentional NOP
            } else if( tmpvol <= 5 ) {
                ret -= 250_ml;
            } else if( tmpvol <= 6 ) {
                ret -= 500_ml;
            } else if( tmpvol <= 9 ) {
                ret -= 750_ml;
            } else if( tmpvol <= 12 ) {
                ret -= 1000_ml;
            } else if( tmpvol <= 15 ) {
                ret -= 1250_ml;
            } else {
                ret -= 1500_ml;
            }
        }

        if( gunmod_find( "barrel_small" ) ) {
            ret -= type->gun->barrel_length;
        }
    }

    return ret;
}

int item::lift_strength() const
{
    const int mass = units::to_gram( weight() );
    return std::max( mass / 10000, 1 );
}

int item::attack_time() const
{
    int ret = 65 + ( volume() / 62.5_ml + weight() / 60_gram ) / count();
    ret = calculate_by_enchantment_wield( ret, enchantment::mod::ITEM_ATTACK_SPEED,
                                          true );
    return ret;
}

int item::damage_melee( damage_type dt ) const
{
    assert( dt >= DT_NULL && dt < NUM_DT );
    if( is_null() ) {
        return 0;
    }

    // effectiveness is reduced by 10% per damage level
    int res = type->melee[ dt ];
    res -= res * damage_level( 4 ) * 0.1;

    // apply type specific flags
    switch( dt ) {
        case DT_BASH:
            if( has_flag( flag_REDUCED_BASHING ) ) {
                res *= 0.5;
            }
            break;

        case DT_CUT:
        case DT_STAB:
            if( has_flag( flag_DIAMOND ) ) {
                res *= 1.3;
            }
            break;

        default:
            break;
    }

    // consider any melee gunmods
    if( is_gun() ) {
        std::vector<int> opts = { res };
        for( const std::pair<const gun_mode_id, gun_mode> &e : gun_all_modes() ) {
            if( e.second.target != this && e.second.melee() ) {
                opts.push_back( e.second.target->damage_melee( dt ) );
            }
        }
        return *std::max_element( opts.begin(), opts.end() );

    }

    return std::max( res, 0 );
}

damage_instance item::base_damage_melee() const
{
    // TODO: Caching
    damage_instance ret;
    for( size_t i = DT_NULL + 1; i < NUM_DT; i++ ) {
        damage_type dt = static_cast<damage_type>( i );
        int dam = damage_melee( dt );
        if( dam > 0 ) {
            ret.add_damage( dt, dam );
        }
    }

    return ret;
}

damage_instance item::base_damage_thrown() const
{
    // TODO: Create a separate cache for individual items (for modifiers like diamond etc.)
    return type->thrown_damage;
}

int item::reach_range( const player &p ) const
{
    int res = 1;

    if( has_flag( flag_REACH_ATTACK ) ) {
        res = has_flag( flag_REACH3 ) ? 3 : 2;
    }

    // for guns consider any attached gunmods
    if( is_gun() && !is_gunmod() ) {
        for( const std::pair<const gun_mode_id, gun_mode> &m : gun_all_modes() ) {
            if( p.is_npc() && m.second.flags.count( "NPC_AVOID" ) ) {
                continue;
            }
            if( m.second.melee() ) {
                res = std::max( res, m.second.qty );
            }
        }
    }

    return res;
}

void item::unset_flags()
{
    item_tags.clear();
}

bool item::has_fault( const fault_id &fault ) const
{
    return faults.count( fault );
}

bool item::has_flag( const std::string &f ) const
{
    bool ret = false;

    if( json_flag::get( f ).inherit() ) {
        for( const item *e : is_gun() ? gunmods() : toolmods() ) {
            // gunmods fired separately do not contribute to base gun flags
            if( !e->is_gun() && e->has_flag( f ) ) {
                return true;
            }
        }
    }

    // other item type flags
    ret = type->item_tags.count( f );
    if( ret ) {
        return ret;
    }

    // now check for item specific flags
    ret = item_tags.count( f );
    return ret;
}

bool item::has_any_flag( const std::vector<std::string> &flags ) const
{
    for( const std::string &flag : flags ) {
        if( has_flag( flag ) ) {
            return true;
        }
    }

    return false;
}

item &item::set_flag( const std::string &flag )
{
    item_tags.insert( flag );
    return *this;
}

item &item::unset_flag( const std::string &flag )
{
    item_tags.erase( flag );
    return *this;
}

item &item::set_flag_recursive( const std::string &flag )
{
    set_flag( flag );
    for( item &comp : components ) {
        comp.set_flag_recursive( flag );
    }
    return *this;
}

bool item::has_property( const std::string &prop ) const
{
    return type->properties.find( prop ) != type->properties.end();
}

std::string item::get_property_string( const std::string &prop, const std::string &def ) const
{
    const auto it = type->properties.find( prop );
    return it != type->properties.end() ? it->second : def;
}

int64_t item::get_property_int64_t( const std::string &prop, int64_t def ) const
{
    const auto it = type->properties.find( prop );
    if( it != type->properties.end() ) {
        char *e = nullptr;
        int64_t r = std::strtoll( it->second.c_str(), &e, 10 );
        if( !it->second.empty() && *e == '\0' ) {
            return r;
        }
        debugmsg( "invalid property '%s' for item '%s'", prop.c_str(), tname() );
    }
    return def;
}

int item::get_quality( const quality_id &id ) const
{
    int return_quality = INT_MIN;

    /**
     * EXCEPTION: Items with quality BOIL only count as such if they are empty,
     * excluding items of their ammo type if they are tools.
     */
    if( id == quality_id( "BOIL" ) && !( contents.empty() ||
                                         ( is_tool() && std::all_of( contents.begin(), contents.end(),
    [this]( const item & itm ) {
    if( itm.is_ammo() ) {
            return ammo_types().count( itm.ammo_type() ) != 0;
        } else if( itm.is_magazine() ) {
            for( const ammotype &at : ammo_types() ) {
                for( const ammotype &mag_at : itm.ammo_types() ) {
                    if( at == mag_at ) {
                        return true;
                    }
                }
            }
            return false;
        } else if( itm.is_toolmod() ) {
            return true;
        }
        return false;
    } ) ) ) ) {
        return INT_MIN;
    }

    for( const std::pair<const quality_id, int> &quality : type->qualities ) {
        if( quality.first == id ) {
            return_quality = quality.second;
        }
    }
    for( const item &itm : contents ) {
        return_quality = std::max( return_quality, itm.get_quality( id ) );
    }

    return return_quality;
}

bool item::has_technique( const matec_id &tech ) const
{
    return type->techniques.count( tech ) > 0 || techniques.count( tech ) > 0;
}

void item::add_technique( const matec_id &tech )
{
    techniques.insert( tech );
}

std::vector<item *> item::toolmods()
{
    std::vector<item *> res;
    if( is_tool() ) {
        res.reserve( contents.size() );
        for( item &e : contents ) {
            if( e.is_toolmod() ) {
                res.push_back( &e );
            }
        }
    }
    return res;
}

std::vector<const item *> item::toolmods() const
{
    std::vector<const item *> res;
    if( is_tool() ) {
        res.reserve( contents.size() );
        for( const item &e : contents ) {
            if( e.is_toolmod() ) {
                res.push_back( &e );
            }
        }
    }
    return res;
}

std::set<matec_id> item::get_techniques() const
{
    std::set<matec_id> result = type->techniques;
    result.insert( techniques.begin(), techniques.end() );
    return result;
}

int item::get_comestible_fun() const
{
    if( !is_comestible() ) {
        return 0;
    }
    int fun = get_comestible()->fun;
    for( const std::string &flag : item_tags ) {
        fun += json_flag::get( flag ).taste_mod();
    }
    for( const std::string &flag : type->item_tags ) {
        fun += json_flag::get( flag ).taste_mod();
    }

    if( has_flag( flag_MUSHY ) ) {
        return std::min( -5, fun ); // defrosted MUSHY food is practicaly tastless or tastes off
    }

    return fun;
}

bool item::goes_bad() const
{
    if( item_internal::goes_bad_cache_is_for( this ) ) {
        return item_internal::goes_bad_cache_fetch();
    }
    if( has_flag( flag_PROCESSING ) ) {
        return false;
    }
    if( is_corpse() ) {
        // Corpses rot only if they are made of rotting materials
        return made_of_any( materials::get_rotting() );
    }
    return is_food() && get_comestible()->spoils != 0_turns;
}

bool item::goes_bad_after_opening() const
{
    return goes_bad() || ( type->container && type->container->preserves &&
                           !contents.empty() && contents.front().goes_bad() );
}

time_duration item::get_shelf_life() const
{
    if( goes_bad() ) {
        if( is_food() ) {
            return get_comestible()->spoils;
        } else if( is_corpse() ) {
            return 24_hours;
        }
    }
    return 0_turns;
}

double item::get_relative_rot() const
{
    if( goes_bad() ) {
        return rot / get_shelf_life();
    }
    return 0;
}

void item::set_relative_rot( double val )
{
    if( goes_bad() ) {
        rot = get_shelf_life() * val;
        // calc_rot uses last_rot_check (when it's not turn_zero) instead of bday.
        // this makes sure the rotting starts from now, not from bday.
        // if this item is the result of smoking or milling don't do this, we want to start from bday.
        if( !has_flag( flag_PROCESSING_RESULT ) ) {
            last_rot_check = calendar::turn;
        }
    }
}

void item::set_rot( time_duration val )
{
    rot = val;
}

int item::spoilage_sort_order()
{
    item *subject;
    int bottom = std::numeric_limits<int>::max();

    if( type->container && !contents.empty() ) {
        if( type->container->preserves ) {
            return bottom - 3;
        }
        subject = &contents.front();
    } else {
        subject = this;
    }

    if( subject->goes_bad() ) {
        return to_turns<int>( subject->get_shelf_life() - subject->rot );
    }

    if( subject->get_comestible() ) {
        if( subject->get_category().get_id() == "food" ) {
            return bottom - 3;
        } else if( subject->get_category().get_id() == "drugs" ) {
            return bottom - 2;
        } else {
            return bottom - 1;
        }
    }
    return bottom;
}

/**
 * Food decay calculation.
 * Calculate how much food rots per hour, based on 10 = 1 minute of decay @ 65 F.
 * IRL this tends to double every 10c a few degrees above freezing, but past a certain
 * point the rate decreases until even extremophiles find it too hot. Here we just stop
 * further acceleration at 105 F. This should only need to run once when the game starts.
 * @see calc_rot_array
 * @see rot_chart
 */
static int calc_hourly_rotpoints_at_temp( const int temp )
{
    // default temp = 65, so generic->rotten() assumes 600 decay points per hour
    const int dropoff = 38;     // ditch our fancy equation and do a linear approach to 0 rot at 31f
    const int cutoff = 105;     // stop torturing the player at this temperature, which is
    const int cutoffrot = 21240; // ..almost 6 times the base rate. bacteria hate the heat too

    const int dsteps = dropoff - temperatures::freezing;
    const int dstep = ( 215.46 * std::pow( 2.0, static_cast<float>( dropoff ) / 16.0 ) / dsteps );

    if( temp < temperatures::freezing ) {
        return 0;
    } else if( temp > cutoff ) {
        return cutoffrot;
    } else if( temp < dropoff ) {
        return ( temp - temperatures::freezing ) * dstep;
    } else {
        return lround( 215.46 * std::pow( 2.0, static_cast<float>( temp ) / 16.0 ) );
    }
}

/**
 * Initialize the rot table.
 * @see rot_chart
 */
static std::vector<int> calc_rot_array( const size_t cap )
{
    std::vector<int> ret;
    ret.reserve( cap );
    for( size_t i = 0; i < cap; ++i ) {
        ret.push_back( calc_hourly_rotpoints_at_temp( static_cast<int>( i ) ) );
    }
    return ret;
}

/**
 * Get the hourly rot for a given temperature from the precomputed table.
 * @see rot_chart
 */
int get_hourly_rotpoints_at_temp( const int temp )
{
    /**
     * Precomputed rot lookup table.
     */
    static const std::vector<int> rot_chart = calc_rot_array( 200 );

    if( temp < 0 ) {
        return 0;
    }
    if( temp > 150 ) {
        return 21240;
    }
    return rot_chart[temp];
}

void item::calc_rot( time_point time, int temp )
{
    if( !goes_bad() ) {
        return;
    }
    // Avoid needlessly calculating already rotten things.  Corpses should
    // always rot away and food rots away at twice the shelf life.  If the food
    // is in a sealed container they won't rot away, this avoids needlessly
    // calculating their rot in that case.
    if( !is_corpse() && get_relative_rot() > 2.0 ) {
        last_rot_check = time;
        return;
    }

    if( item_tags.count( "FROZEN" ) ) {
        last_rot_check = time;
        return;
    }
    // rot modifier
    float factor = 1.0;
    if( is_corpse() && has_flag( flag_FIELD_DRESS ) ) {
        factor = 0.75;
    }
    if( item_tags.count( "MUSHY" ) ) {
        factor = 3.0;
    }

    if( item_tags.count( "COLD" ) ) {
        temp = temperatures::fridge;
    }

    // simulation of different age of food at the start of the game and good/bad storage
    // conditions by applying starting variation bonus/penalty of +/- 20% of base shelf-life
    // positive = food was produced some time before calendar::start and/or bad storage
    // negative = food was stored in good conditions before calendar::start
    if( last_rot_check <= calendar::start_of_cataclysm ) {
        time_duration spoil_variation = get_shelf_life() * 0.2f;
        rot += rng( -spoil_variation, spoil_variation );
    }

    time_duration time_delta = time - last_rot_check;
    rot += factor * time_delta / 1_hours * get_hourly_rotpoints_at_temp( temp ) * 1_turns;
    last_rot_check = time;
}

void item::calc_rot_while_processing( time_duration processing_duration )
{
    if( !item_tags.count( "PROCESSING" ) ) {
        debugmsg( "calc_rot_while_processing called on non smoking item: %s", tname() );
        return;
    }

    // Apply no rot or temperature while smoking
    last_rot_check += processing_duration;
    last_temp_check += processing_duration;
}

units::volume item::get_storage() const
{
    const islot_armor *t = find_armor_data();
    if( t == nullptr ) {
        return is_pet_armor() ? type->pet_armor->storage : 0_ml;
    }
    units::volume storage = t->storage;
    float mod = get_clothing_mod_val( clothing_mod_type_storage );
    storage += lround( mod ) * units::legacy_volume_factor;

    return storage;
}

float item::get_weight_capacity_modifier() const
{
    const islot_armor *t = find_armor_data();
    if( t == nullptr ) {
        return 1;
    }
    return t->weight_capacity_modifier;
}

units::mass item::get_weight_capacity_bonus() const
{
    const islot_armor *t = find_armor_data();
    if( t == nullptr ) {
        return 0_gram;
    }
    return t->weight_capacity_bonus;
}

int item::get_env_resist( int override_base_resist ) const
{
    const islot_armor *t = find_armor_data();
    if( t == nullptr ) {
        return is_pet_armor() ? type->pet_armor->env_resist : 0;
    }
    // modify if item is a gas mask and has filter
    int resist_base = t->env_resist;
    int resist_filter = get_var( "overwrite_env_resist", 0 );
    int resist = std::max( { resist_base, resist_filter, override_base_resist } );

    return lround( resist * get_relative_health() );
}

int item::get_base_env_resist_w_filter() const
{
    const islot_armor *t = find_armor_data();
    if( t == nullptr ) {
        return is_pet_armor() ? type->pet_armor->env_resist_w_filter : 0;
    }
    return t->env_resist_w_filter;
}

bool item::is_power_armor() const
{
    const islot_armor *t = find_armor_data();
    if( t == nullptr ) {
        return is_pet_armor() ? type->pet_armor->power_armor : false;
    }
    return t->power_armor;
}

int item::get_encumber( const Character &p ) const
{

    units::volume contents_volume( 0_ml );

    for( const item &e : contents ) {
        contents_volume += e.volume();
    }

    if( p.is_worn( *this ) ) {
        const islot_armor *t = find_armor_data();

        if( t != nullptr && t->max_encumber != 0 ) {
            units::volume char_storage( 0_ml );

            for( const item &e : p.worn ) {
                char_storage += e.get_storage();
            }

            if( char_storage != 0_ml ) {
                // Cast up to 64 to prevent overflow. Dividing before would prevent this but lose data.
                contents_volume += units::from_milliliter( static_cast<int64_t>( t->storage.value() ) *
                                   p.inv.volume().value() / char_storage.value() );
            }
        }
    }

    return get_encumber_when_containing( p, contents_volume );
}

int item::get_encumber_when_containing(
    const Character &p, const units::volume &contents_volume ) const
{
    const islot_armor *t = find_armor_data();
    if( t == nullptr ) {
        // handle wearable guns (e.g. shoulder strap) as special case
        return is_gun() ? volume() / 750_ml : 0;
    }
    int encumber = t->encumber;

    // Non-rigid items add additional encumbrance proportional to their volume
    if( !type->rigid ) {
        const int capacity = get_total_capacity().value();

        if( t->max_encumber != 0 ) {

            if( capacity > 0 ) {
                // Cast up to 64 to prevent overflow. Dividing before would prevent this but lose data.
                encumber += static_cast<int64_t>( t->max_encumber - t->encumber ) * contents_volume.value() /
                            capacity;
            } else {
                debugmsg( "Non-rigid item (%s) without storage capacity.", tname() );
            }
        } else {
            encumber += contents_volume / 250_ml;
        }
    }

    // Fit checked before changes, fitting shouldn't reduce penalties from patching.
    if( has_flag( flag_FIT ) && has_flag( flag_VARSIZE ) ) {
        encumber = std::max( encumber / 2, encumber - 10 );
    }

    // TODO: Should probably have sizing affect coverage
    const sizing sizing_level = get_sizing( p, encumber != 0 );
    switch( sizing_level ) {
        case sizing::small_sized_human_char:
        case sizing::small_sized_big_char:
            // non small characters have a HARD time wearing undersized clothing
            encumber *= 3;
            break;
        case sizing::human_sized_small_char:
        case sizing::big_sized_small_char:
            // clothes bag up around smol characters and encumber them more
            encumber *= 2;
            break;
        default:
            break;
    }

    encumber += static_cast<int>( std::ceil( get_clothing_mod_val( clothing_mod_type_encumbrance ) ) );

    return encumber;
}

layer_level item::get_layer() const
{
    if( type->armor ) {
        // We assume that an item will never have per-item flags defining its
        // layer, so we can defer to the itype.
        return type->layer;
    }

    if( has_flag( flag_PERSONAL ) ) {
        return PERSONAL_LAYER;
    } else if( has_flag( flag_SKINTIGHT ) ) {
        return UNDERWEAR_LAYER;
    } else if( has_flag( flag_WAIST ) ) {
        return WAIST_LAYER;
    } else if( has_flag( flag_OUTER ) ) {
        return OUTER_LAYER;
    } else if( has_flag( flag_BELTED ) ) {
        return BELTED_LAYER;
    } else if( has_flag( flag_AURA ) ) {
        return AURA_LAYER;
    } else {
        return REGULAR_LAYER;
    }
}

int item::get_coverage() const
{
    const islot_armor *t = find_armor_data();
    if( t == nullptr ) {
        return 0;
    }
    return t->coverage;
}

int item::get_thickness() const
{
    const islot_armor *t = find_armor_data();
    if( t == nullptr ) {
        return is_pet_armor() ? type->pet_armor->thickness : 0;
    }
    return t->thickness;
}

int item::get_warmth() const
{
    const islot_armor *t = find_armor_data();
    if( t == nullptr ) {
        return 0;
    }
    int result = t->warmth;

    result += get_clothing_mod_val( clothing_mod_type_warmth );

    return result;
}

units::volume item::get_pet_armor_max_vol() const
{
    return is_pet_armor() ? type->pet_armor->max_vol : 0_ml;
}

units::volume item::get_pet_armor_min_vol() const
{
    return is_pet_armor() ? type->pet_armor->min_vol : 0_ml;
}

std::string item::get_pet_armor_bodytype() const
{
    return is_pet_armor() ? type->pet_armor->bodytype : "";
}

time_duration item::brewing_time() const
{
    return is_brewable() ? type->brewable->time * calendar::season_from_default_ratio() : 0_turns;
}

const std::vector<itype_id> &item::brewing_results() const
{
    static const std::vector<itype_id> nulresult{};
    return is_brewable() ? type->brewable->results : nulresult;
}

bool item::can_revive() const
{
    return is_corpse() && corpse->has_flag( MF_REVIVES ) && damage() < max_damage() &&
           !( has_flag( flag_FIELD_DRESS ) || has_flag( flag_FIELD_DRESS_FAILED ) ||
              has_flag( flag_QUARTERED ) ||
              has_flag( flag_SKINNED ) || has_flag( flag_PULPED ) );
}

bool item::ready_to_revive( const tripoint &pos ) const
{
    if( !can_revive() ) {
        return false;
    }
    if( g->m.veh_at( pos ) ) {
        return false;
    }
    if( !calendar::once_every( 1_seconds ) ) {
        return false;
    }
    int age_in_hours = to_hours<int>( age() );
    age_in_hours -= static_cast<int>( static_cast<float>( burnt ) / ( volume() / 250_ml ) );
    if( damage_level( 4 ) > 0 ) {
        age_in_hours /= ( damage_level( 4 ) + 1 );
    }
    int rez_factor = 48 - age_in_hours;
    if( age_in_hours > 6 && ( rez_factor <= 0 || one_in( rez_factor ) ) ) {
        // If we're a special revival zombie, wait to get up until the player is nearby.
        const bool isReviveSpecial = has_flag( flag_REVIVE_SPECIAL );
        if( isReviveSpecial ) {
            const int distance = rl_dist( pos, g->u.pos() );
            if( distance > 3 ) {
                return false;
            }
            if( !one_in( distance + 1 ) ) {
                return false;
            }
        }

        return true;
    }
    return false;
}

bool item::is_money() const
{
    return ammo_types().count( ammotype( "money" ) );
}

bool item::count_by_charges() const
{
    return type->count_by_charges();
}

int item::count() const
{
    return count_by_charges() ? charges : 1;
}

bool item::craft_has_charges()
{
    if( count_by_charges() ) {
        return true;
    } else if( ammo_types().empty() ) {
        return true;
    }

    return false;
}

#if defined(_MSC_VER)
// Deal with MSVC compiler bug (#17791, #17958)
#pragma optimize( "", off )
#endif

int item::bash_resist( bool to_self ) const
{
    if( is_null() ) {
        return 0;
    }

    float resist = 0;
    float mod = get_clothing_mod_val( clothing_mod_type_bash );
    int eff_thickness = 1;

    // base resistance
    // Don't give reinforced items +armor, just more resistance to ripping
    const int dmg = damage_level( 4 );
    const int eff_damage = to_self ? std::min( dmg, 0 ) : std::max( dmg, 0 );
    eff_thickness = std::max( 1, get_thickness() - eff_damage );

    const std::vector<const material_type *> mat_types = made_of_types();
    if( !mat_types.empty() ) {
        for( const material_type *mat : mat_types ) {
            resist += mat->bash_resist();
        }
        // Average based on number of materials.
        resist /= mat_types.size();
    }

    return lround( ( resist * eff_thickness ) + mod );
}

int item::cut_resist( bool to_self ) const
{
    if( is_null() ) {
        return 0;
    }

    const int base_thickness = get_thickness();
    float resist = 0;
    float mod = get_clothing_mod_val( clothing_mod_type_cut );
    int eff_thickness = 1;

    // base resistance
    // Don't give reinforced items +armor, just more resistance to ripping
    const int dmg = damage_level( 4 );
    const int eff_damage = to_self ? std::min( dmg, 0 ) : std::max( dmg, 0 );
    eff_thickness = std::max( 1, base_thickness - eff_damage );

    const std::vector<const material_type *> mat_types = made_of_types();
    if( !mat_types.empty() ) {
        for( const material_type *mat : mat_types ) {
            resist += mat->cut_resist();
        }
        // Average based on number of materials.
        resist /= mat_types.size();
    }

    return lround( ( resist * eff_thickness ) + mod );
}

#if defined(_MSC_VER)
#pragma optimize( "", on )
#endif

int item::stab_resist( bool to_self ) const
{
    // Better than hardcoding it in multiple places
    return static_cast<int>( 0.8f * cut_resist( to_self ) );
}

int item::acid_resist( bool to_self, int base_env_resist ) const
{
    if( to_self ) {
        // Currently no items are damaged by acid
        return INT_MAX;
    }

    float resist = 0.0;
    float mod = get_clothing_mod_val( clothing_mod_type_acid );
    if( is_null() ) {
        return 0.0;
    }

    const std::vector<const material_type *> mat_types = made_of_types();
    if( !mat_types.empty() ) {
        // Not sure why cut and bash get an armor thickness bonus but acid doesn't,
        // but such is the way of the code.

        for( const material_type *mat : mat_types ) {
            resist += mat->acid_resist();
        }
        // Average based on number of materials.
        resist /= mat_types.size();
    }

    const int env = get_env_resist( base_env_resist );
    if( env < 10 ) {
        // Low env protection means it doesn't prevent acid seeping in.
        resist *= env / 10.0f;
    }

    return lround( resist + mod );
}

int item::fire_resist( bool to_self, int base_env_resist ) const
{
    if( to_self ) {
        // Fire damages items in a different way
        return INT_MAX;
    }

    float resist = 0.0;
    float mod = get_clothing_mod_val( clothing_mod_type_fire );
    if( is_null() ) {
        return 0.0;
    }

    const std::vector<const material_type *> mat_types = made_of_types();
    if( !mat_types.empty() ) {
        for( const material_type *mat : mat_types ) {
            resist += mat->fire_resist();
        }
        // Average based on number of materials.
        resist /= mat_types.size();
    }

    const int env = get_env_resist( base_env_resist );
    if( env < 10 ) {
        // Iron resists immersion in magma, iron-clad knight won't.
        resist *= env / 10.0f;
    }

    return lround( resist + mod );
}

int item::chip_resistance( bool worst ) const
{
    int res = worst ? INT_MAX : INT_MIN;
    for( const material_type *mat : made_of_types() ) {
        const int val = mat->chip_resist();
        res = worst ? std::min( res, val ) : std::max( res, val );
    }

    if( res == INT_MAX || res == INT_MIN ) {
        return 2;
    }

    if( res <= 0 ) {
        return 0;
    }

    return res;
}

int item::min_damage() const
{
    return type->damage_min();
}

int item::max_damage() const
{
    return type->damage_max();
}

float item::get_relative_health() const
{
    return ( max_damage() + 1.0f - damage() ) / ( max_damage() + 1.0f );
}

bool item::mod_damage( int qty, damage_type dt )
{
    bool destroy = false;

    if( count_by_charges() ) {
        charges -= std::min( type->stack_size * qty / itype::damage_scale, charges );
        destroy |= charges == 0;
    }

    if( qty > 0 ) {
        on_damage( qty, dt );
    }

    if( !count_by_charges() ) {
        destroy |= damage_ + qty > max_damage();

        damage_ = std::max( std::min( damage_ + qty, max_damage() ), min_damage() );
    }

    return destroy;
}

bool item::mod_damage( const int qty )
{
    return mod_damage( qty, DT_NULL );
}

bool item::inc_damage( const damage_type dt )
{
    return mod_damage( itype::damage_scale, dt );
}

bool item::inc_damage()
{
    return inc_damage( DT_NULL );
}

nc_color item::damage_color() const
{
    // TODO: unify with veh_interact::countDurability
    switch( damage_level( 4 ) ) {
        default:
            // reinforced
            if( damage() <= min_damage() ) {
                // fully reinforced
                return c_green;
            } else {
                return c_light_green;
            }
        case 0:
            return c_light_green;
        case 1:
            return c_yellow;
        case 2:
            return c_magenta;
        case 3:
            return c_light_red;
        case 4:
            if( damage() >= max_damage() ) {
                return c_dark_gray;
            } else {
                return c_red;
            }
    }
}

std::string item::damage_symbol() const
{
    switch( damage_level( 4 ) ) {
        default:
            // reinforced
            return _( R"(++)" );
        case 0:
            return _( R"(||)" );
        case 1:
            return _( R"(|\)" );
        case 2:
            return _( R"(|.)" );
        case 3:
            return _( R"(\.)" );
        case 4:
            if( damage() >= max_damage() ) {
                return _( R"(XX)" );
            } else {
                return _( R"(..)" );
            }

    }
}

std::string item::durability_indicator( bool include_intact ) const
{
    std::string outputstring;

    if( damage() < 0 )  {
        if( get_option<bool>( "ITEM_HEALTH_BAR" ) ) {
            outputstring = colorize( damage_symbol() + "\u00A0", damage_color() );
        } else if( is_gun() ) {
            outputstring = pgettext( "damage adjective", "accurized " );
        } else {
            outputstring = pgettext( "damage adjective", "reinforced " );
        }
    } else if( has_flag( flag_CORPSE ) ) {
        if( damage() > 0 ) {
            switch( damage_level( 4 ) ) {
                case 1:
                    outputstring = pgettext( "damage adjective", "bruised " );
                    break;
                case 2:
                    outputstring = pgettext( "damage adjective", "damaged " );
                    break;
                case 3:
                    outputstring = pgettext( "damage adjective", "mangled " );
                    break;
                default:
                    outputstring = pgettext( "damage adjective", "pulped " );
                    break;
            }
        }
    } else if( get_option<bool>( "ITEM_HEALTH_BAR" ) ) {
        outputstring = colorize( damage_symbol() + "\u00A0", damage_color() );
    } else {
        outputstring = string_format( "%s ", get_base_material().dmg_adj( damage_level( 4 ) ) );
        if( include_intact && outputstring == " " ) {
            outputstring = _( "fully intact " );
        }
    }

    return  outputstring;
}

const std::set<itype_id> &item::repaired_with() const
{
    static std::set<itype_id> no_repair;
    return has_flag( flag_NO_REPAIR )  ? no_repair : type->repair;
}

void item::mitigate_damage( damage_unit &du ) const
{
    const resistances res = resistances( *this );
    const float mitigation = res.get_effective_resist( du );
    du.amount -= mitigation;
    du.amount = std::max( 0.0f, du.amount );
}

int item::damage_resist( damage_type dt, bool to_self ) const
{
    switch( dt ) {
        case DT_NULL:
        case NUM_DT:
            return 0;
        case DT_TRUE:
        case DT_BIOLOGICAL:
        case DT_ELECTRIC:
        case DT_COLD:
            // Currently hardcoded:
            // Items can never be damaged by those types
            // But they provide 0 protection from them
            return to_self ? INT_MAX : 0;
        case DT_BASH:
            return bash_resist( to_self );
        case DT_CUT:
            return cut_resist( to_self );
        case DT_ACID:
            return acid_resist( to_self );
        case DT_STAB:
            return stab_resist( to_self );
        case DT_HEAT:
            return fire_resist( to_self );
        default:
            debugmsg( "Invalid damage type: %d", dt );
    }

    return 0;
}

bool item::is_two_handed( const Character &guy ) const
{
    if( has_flag( flag_ALWAYS_TWOHAND ) ) {
        return true;
    }
    ///\EFFECT_STR determines which weapons can be wielded with one hand
    return ( ( weight() / 113_gram ) > guy.str_cur * 4 );
}

const std::vector<material_id> &item::made_of() const
{
    if( is_corpse() ) {
        return corpse->mat;
    }
    return type->materials;
}

const std::map<quality_id, int> &item::quality_of() const
{
    return type->qualities;
}

std::vector<const material_type *> item::made_of_types() const
{
    std::vector<const material_type *> material_types_composed_of;
    for( const material_id &mat_id : made_of() ) {
        material_types_composed_of.push_back( &mat_id.obj() );
    }
    return material_types_composed_of;
}

bool item::made_of_any( const std::set<material_id> &mat_idents ) const
{
    const std::vector<material_id> &mats = made_of();
    if( mats.empty() ) {
        return false;
    }

    return std::any_of( mats.begin(), mats.end(), [&mat_idents]( const material_id & e ) {
        return mat_idents.count( e );
    } );
}

bool item::only_made_of( const std::set<material_id> &mat_idents ) const
{
    const std::vector<material_id> &mats = made_of();
    if( mats.empty() ) {
        return false;
    }

    return std::all_of( mats.begin(), mats.end(), [&mat_idents]( const material_id & e ) {
        return mat_idents.count( e );
    } );
}

bool item::made_of( const material_id &mat_ident ) const
{
    const std::vector<material_id> &materials = made_of();
    return std::find( materials.begin(), materials.end(), mat_ident ) != materials.end();
}

bool item::contents_made_of( const phase_id phase ) const
{
    return !contents.empty() && contents.front().made_of( phase );
}

bool item::made_of( phase_id phase ) const
{
    if( is_null() ) {
        return false;
    }
    return current_phase == phase;
}

bool item::made_of_from_type( phase_id phase ) const
{
    if( is_null() ) {
        return false;
    }
    return type->phase == phase;
}

bool item::conductive() const
{
    if( is_null() ) {
        return false;
    }

    if( has_flag( flag_CONDUCTIVE ) ) {
        return true;
    }

    if( has_flag( flag_NONCONDUCTIVE ) ) {
        return false;
    }

    // If any material has electricity resistance equal to or lower than flesh (1) we are conductive.
    const std::vector<const material_type *> &mats = made_of_types();
    return std::any_of( mats.begin(), mats.end(), []( const material_type * mt ) {
        return mt->elec_resist() <= 1;
    } );
}

bool item::reinforceable() const
{
    if( is_null() || has_flag( flag_NO_REPAIR ) ) {
        return false;
    }

    // If a material is reinforceable, so are we
    const std::vector<const material_type *> &mats = made_of_types();
    return std::any_of( mats.begin(), mats.end(), []( const material_type * mt ) {
        return mt->reinforces();
    } );
}

bool item::destroyed_at_zero_charges() const
{
    return ( is_ammo() || is_food() );
}

bool item::is_gun() const
{
    return !!type->gun;
}

bool item::is_firearm() const
{
    static const std::string primitive_flag( "PRIMITIVE_RANGED_WEAPON" );
    return is_gun() && !has_flag( primitive_flag );
}

int item::get_reload_time() const
{
    if( !is_gun() && !is_magazine() ) {
        return 0;
    }

    int reload_time = is_gun() ? type->gun->reload_time : type->magazine->reload_time;
    for( const item *mod : gunmods() ) {
        reload_time = static_cast<int>( reload_time * ( 100 + mod->type->gunmod->reload_modifier ) / 100 );
    }

    return reload_time;
}

bool item::is_silent() const
{
    return gun_noise().volume < 5;
}

bool item::is_gunmod() const
{
    return !!type->gunmod;
}

bool item::is_bionic() const
{
    return !!type->bionic;
}

bool item::is_magazine() const
{
    return !!type->magazine;
}

bool item::is_battery() const
{
    return !!type->battery;
}

bool item::is_ammo_belt() const
{
    return is_magazine() && has_flag( flag_MAG_BELT );
}

bool item::is_bandolier() const
{
    return type->can_use( "bandolier" );
}

bool item::is_holster() const
{
    return type->can_use( "holster" );
}

bool item::is_ammo() const
{
    return !!type->ammo;
}

bool item::is_comestible() const
{
    return !!get_comestible();
}

bool item::is_food() const
{
    return is_comestible() && ( get_comestible()->comesttype == "FOOD" ||
                                get_comestible()->comesttype == "DRINK" );
}

bool item::is_medication() const
{
    return is_comestible() && get_comestible()->comesttype == "MED";
}

bool item::is_brewable() const
{
    return !!type->brewable;
}

bool item::is_food_container() const
{
    return ( !contents.empty() && contents.front().is_food() ) || ( is_craft() &&
            craft_data_->making->create_result().is_food_container() );
}

bool item::has_temperature() const
{
    return is_food() || is_corpse();
}

bool item::is_med_container() const
{
    return !contents.empty() && contents.front().is_medication();
}

bool item::is_corpse() const
{
    return corpse != nullptr && has_flag( flag_CORPSE );
}

const mtype *item::get_mtype() const
{
    return corpse;
}

float item::get_specific_heat_liquid() const
{
    if( is_corpse() ) {
        return made_of_types()[0]->specific_heat_liquid();
    }
    // If it is not a corpse it is a food
    return get_comestible()->specific_heat_liquid;
}

float item::get_specific_heat_solid() const
{
    if( is_corpse() ) {
        return made_of_types()[0]->specific_heat_solid();
    }
    // If it is not a corpse it is a food
    return get_comestible()->specific_heat_solid;
}

float item::get_latent_heat() const
{
    if( is_corpse() ) {
        return made_of_types()[0]->latent_heat();
    }
    // If it is not a corpse it is a food
    return get_comestible()->latent_heat;
}

float item::get_freeze_point() const
{
    if( is_corpse() ) {
        return made_of_types()[0]->freeze_point();
    }
    // If it is not a corpse it is a food
    return get_comestible()->freeze_point;
}

template<typename Item>
static Item *get_food_impl( Item *it )
{
    if( it->is_food() ) {
        return it;
    } else if( it->is_food_container() && !it->contents.empty() ) {
        return &it->contents.front();
    } else {
        return nullptr;
    }
}

item *item::get_food()
{
    return get_food_impl( this );
}

const item *item::get_food() const
{
    return get_food_impl( this );
}

void item::set_mtype( const mtype *const m )
{
    // This is potentially dangerous, e.g. for corpse items, which *must* have a valid mtype pointer.
    if( m == nullptr ) {
        debugmsg( "setting item::corpse of %s to NULL", tname() );
        return;
    }
    corpse = m;
}

bool item::is_ammo_container() const
{
    return !is_magazine() && !contents.empty() && contents.front().is_ammo();
}

bool item::is_melee() const
{
    for( int idx = DT_NULL + 1; idx != NUM_DT; ++idx ) {
        if( is_melee( static_cast<damage_type>( idx ) ) ) {
            return true;
        }
    }
    return false;
}

bool item::is_melee( damage_type dt ) const
{
    return damage_melee( dt ) > MELEE_STAT;
}

const islot_armor *item::find_armor_data() const
{
    if( type->armor ) {
        return &*type->armor;
    }
    // Currently the only way to make a non-armor item into armor is to install a gun mod.
    // The gunmods are stored in the items contents, as are the contents of a container, and the
    // tools in a tool belt (a container actually), or the ammo in a quiver (container again).
    for( const item *mod : gunmods() ) {
        if( mod->type->armor ) {
            return &*mod->type->armor;
        }
    }
    return nullptr;
}

bool item::is_pet_armor( bool on_pet ) const
{
    bool is_worn = on_pet && !get_var( "pet_armor", "" ).empty();
    return has_flag( flag_IS_PET_ARMOR ) && ( is_worn || !on_pet );
}

bool item::is_armor() const
{
    return find_armor_data() != nullptr || has_flag( flag_IS_ARMOR );
}

bool item::is_book() const
{
    return !!type->book;
}

bool item::is_map() const
{
    return get_category().get_id() == "maps";
}

bool item::is_container() const
{
    return !!type->container;
}

bool item::is_watertight_container() const
{
    return type->container && type->container->watertight && type->container->seals;
}

bool item::is_non_resealable_container() const
{
    return type->container && !type->container->seals && type->container->unseals_into != "null";
}

bool item::is_bucket() const
{
    // That "preserves" part is a hack:
    // Currently all non-empty cans are effectively sealed at all times
    // Making them buckets would cause weirdness
    return type->container &&
           type->container->watertight &&
           !type->container->seals &&
           type->container->unseals_into == "null";
}

bool item::is_bucket_nonempty() const
{
    return is_bucket() && !is_container_empty();
}

bool item::is_engine() const
{
    return !!type->engine;
}

bool item::is_wheel() const
{
    return !!type->wheel;
}

bool item::is_fuel() const
{
    return !!type->fuel;
}

bool item::is_toolmod() const
{
    return !is_gunmod() && type->mod;
}

bool item::is_faulty() const
{
    return is_engine() ? !faults.empty() : false;
}

bool item::is_irremovable() const
{
    return has_flag( flag_IRREMOVABLE );
}

std::set<fault_id> item::faults_potential() const
{
    std::set<fault_id> res;
    res.insert( type->faults.begin(), type->faults.end() );
    return res;
}

int item::wheel_area() const
{
    return is_wheel() ? type->wheel->diameter * type->wheel->width : 0;
}

float item::fuel_energy() const
{
    return is_fuel() ? type->fuel->energy : 0.0f;
}

std::string item::fuel_pump_terrain() const
{
    return is_fuel() ? type->fuel->pump_terrain : "t_null";
}

bool item::has_explosion_data() const
{
    return is_fuel() ? type->fuel->has_explode_data : false;
}

struct fuel_explosion item::get_explosion_data()
{
    static struct fuel_explosion null_data;
    return has_explosion_data() ? type->fuel->explosion_data : null_data;
}

bool item::is_container_empty() const
{
    return contents.empty();
}

bool item::is_container_full( bool allow_bucket ) const
{
    if( is_container_empty() ) {
        return false;
    }
    return get_remaining_capacity_for_liquid( contents.front(), allow_bucket ) == 0;
}

bool item::can_unload_liquid() const
{
    if( is_container_empty() ) {
        return true;
    }

    const item &cts = contents.front();
    bool cts_is_frozen_liquid = cts.made_of_from_type( LIQUID ) && cts.made_of( SOLID );
    return is_bucket() || !cts_is_frozen_liquid;
}

bool item::can_reload_with( const itype_id &ammo ) const
{
    return is_reloadable_helper( ammo, false );
}

bool item::is_reloadable_with( const itype_id &ammo ) const
{
    return is_reloadable_helper( ammo, true );
}

bool item::is_reloadable_helper( const itype_id &ammo, bool now ) const
{
    // empty ammo is passed for listing possible ammo apparently, so it needs to return true.
    if( !is_reloadable() ) {
        return false;
    } else if( is_watertight_container() ) {
        return ( ( now ? !is_container_full() : true ) && ( ammo.empty()
                 || ( find_type( ammo )->phase == LIQUID && ( is_container_empty()
                         || contents.front().typeId() == ammo ) ) ) );
    } else if( magazine_integral() ) {
        if( !ammo.empty() ) {
            if( ammo_data() ) {
                if( ammo_current() != ammo ) {
                    return false;
                }
            } else {
                const itype *at = find_type( ammo );
                if( ( !at->ammo || !ammo_types().count( at->ammo->type ) ) &&
                    !magazine_compatible().count( ammo ) ) {
                    return false;
                }
            }
        }
        return now ? ( ammo_remaining() < ammo_capacity() ) : true;
    } else {
        return ammo.empty() ? true : magazine_compatible().count( ammo );
    }
}

bool item::is_salvageable() const
{
    if( is_null() ) {
        return false;
    }
    const std::vector<material_id> &mats = made_of();
    if( std::none_of( mats.begin(), mats.end(), []( const material_id & m ) {
    return m->salvaged_into().has_value();
    } ) ) {
        return false;
    }
    return !has_flag( flag_NO_SALVAGE );
}

bool item::is_craft() const
{
    return craft_data_ != nullptr;
}

bool item::is_funnel_container( units::volume &bigger_than ) const
{
    if( !is_bucket() && !is_watertight_container() ) {
        return false;
    }
    // TODO: consider linking funnel to item or -making- it an active item
    if( get_container_capacity() <= bigger_than ) {
        return false; // skip contents check, performance
    }
    if(
        contents.empty() ||
        contents.front().typeId() == "water" ||
        contents.front().typeId() == "water_acid" ||
        contents.front().typeId() == "water_acid_weak" ) {
        bigger_than = get_container_capacity();
        return true;
    }
    return false;
}

bool item::is_emissive() const
{
    return light.luminance > 0 || type->light_emission > 0;
}

bool item::is_deployable() const
{
    return type->can_use( "deploy_furn" );
}

bool item::is_tool() const
{
    return !!type->tool;
}

bool item::is_transformable() const
{
    return type->use_methods.find( "transform" ) != type->use_methods.end();
}

bool item::is_artifact() const
{
    return !!type->artifact;
}

bool item::is_relic() const
{
    return !!relic_data;
}

std::vector<enchantment> item::get_enchantments() const
{
    if( !is_relic() ) {
        return std::vector<enchantment> {};
    }
    return relic_data->get_enchantments();
}

double item::calculate_by_enchantment( const Character &owner, double modify,
                                       enchantment::mod value, bool round_value ) const
{
    double add_value = 0.0;
    double mult_value = 1.0;
    for( const enchantment &ench : get_enchantments() ) {
        if( ench.is_active( owner, *this ) ) {
            add_value += ench.get_value_add( value );
            mult_value += ench.get_value_multiply( value );
        }
    }
    modify += add_value;
    modify *= mult_value;
    if( round_value ) {
        modify = round( modify );
    }
    return modify;
}

double item::calculate_by_enchantment_wield( double modify, enchantment::mod value,
        bool round_value ) const
{
    double add_value = 0.0;
    double mult_value = 1.0;
    for( const enchantment &ench : get_enchantments() ) {
        if( ench.active_wield() ) {
            add_value += ench.get_value_add( value );
            mult_value += ench.get_value_multiply( value );
        }
    }
    modify += add_value;
    modify *= mult_value;
    if( round_value ) {
        modify = round( modify );
    }
    return modify;
}

bool item::can_contain( const item &it ) const
{
    // TODO: Volume check
    return can_contain( *it.type );
}

bool item::can_contain( const itype &tp ) const
{
    if( !type->container ) {
        // TODO: Tools etc.
        return false;
    }

    if( tp.phase == LIQUID && !type->container->watertight ) {
        return false;
    }

    // TODO: Acid in waterskins
    return true;
}

const item &item::get_contained() const
{
    if( contents.empty() ) {
        return null_item_reference();
    }
    return contents.front();
}

bool item::spill_contents( Character &c )
{
    if( !is_container() || is_container_empty() ) {
        return true;
    }

    if( c.is_npc() ) {
        return spill_contents( c.pos() );
    }

    while( !contents.empty() ) {
        on_contents_changed();
        if( contents_made_of( LIQUID ) ) {
            if( !liquid_handler::handle_liquid_from_container( *this, 1 ) ) {
                return false;
            }
        } else {
            c.i_add_or_drop( contents.front() );
            contents.erase( contents.begin() );
        }
    }

    return true;
}

bool item::spill_contents( const tripoint &pos )
{
    if( !is_container() || is_container_empty() ) {
        return true;
    }

    for( item &it : contents ) {
        g->m.add_item_or_charges( pos, it );
    }

    contents.clear();
    return true;
}

int item::get_chapters() const
{
    if( !type->book ) {
        return 0;
    }
    return type->book->chapters;
}

int item::get_remaining_chapters( const player &u ) const
{
    const std::string var = string_format( "remaining-chapters-%d", u.getID().get_value() );
    return get_var( var, get_chapters() );
}

void item::mark_chapter_as_read( const player &u )
{
    const std::string var = string_format( "remaining-chapters-%d", u.getID().get_value() );
    if( type->book && type->book->chapters == 0 ) {
        // books without chapters will always have remaining chapters == 0, so we don't need to store them
        erase_var( var );
        return;
    }
    const int remain = std::max( 0, get_remaining_chapters( u ) - 1 );
    set_var( var, remain );
}

std::vector<std::pair<const recipe *, int>> item::get_available_recipes( const player &u ) const
{
    std::vector<std::pair<const recipe *, int>> recipe_entries;
    if( is_book() ) {
        // NPCs don't need to identify books
        // TODO: remove this cast
        if( const avatar *a = dynamic_cast<const avatar *>( &u ) ) {
            if( !a->has_identified( typeId() ) ) {
                return recipe_entries;
            }
        }

        for( const islot_book::recipe_with_description_t &elem : type->book->recipes ) {
            if( u.get_skill_level( elem.recipe->skill_used ) >= elem.skill_level ) {
                recipe_entries.push_back( std::make_pair( elem.recipe, elem.skill_level ) );
            }
        }
    } else if( has_var( "EIPC_RECIPES" ) ) {
        // See einkpc_download_memory_card() in iuse.cpp where this is set.
        const std::string recipes = get_var( "EIPC_RECIPES" );
        // Capture the index one past the delimiter, i.e. start of target string.
        size_t first_string_index = recipes.find_first_of( ',' ) + 1;
        while( first_string_index != std::string::npos ) {
            size_t next_string_index = recipes.find_first_of( ',', first_string_index );
            if( next_string_index == std::string::npos ) {
                break;
            }
            std::string new_recipe = recipes.substr( first_string_index,
                                     next_string_index - first_string_index );
            const recipe *r = &recipe_id( new_recipe ).obj();
            if( u.get_skill_level( r->skill_used ) >= r->difficulty ) {
                recipe_entries.push_back( std::make_pair( r, r->difficulty ) );
            }
            first_string_index = next_string_index + 1;
        }
    }
    return recipe_entries;
}

const material_type &item::get_random_material() const
{
    return random_entry( made_of(), material_id::NULL_ID() ).obj();
}

const material_type &item::get_base_material() const
{
    const std::vector<material_id> &mats = made_of();
    return mats.empty() ? material_id::NULL_ID().obj() : mats.front().obj();
}

bool item::operator<( const item &other ) const
{
    const item_category &cat_a = get_category();
    const item_category &cat_b = other.get_category();
    if( cat_a != cat_b ) {
        return cat_a < cat_b;
    } else {
        const item *me = is_container() && !contents.empty() ? &contents.front() : this;
        const item *rhs = other.is_container() &&
                          !other.contents.empty() ? &other.contents.front() : &other;

        if( me->typeId() == rhs->typeId() ) {
            if( me->is_money() ) {
                return me->charges > rhs->charges;
            }
            return me->charges < rhs->charges;
        } else {
            std::string n1 = me->type->nname( 1 );
            std::string n2 = rhs->type->nname( 1 );
            return std::lexicographical_compare( n1.begin(), n1.end(),
                                                 n2.begin(), n2.end(), sort_case_insensitive_less() );
        }
    }
}

skill_id item::gun_skill() const
{
    if( !is_gun() ) {
        return skill_id::NULL_ID();
    }
    return type->gun->skill_used;
}

gun_type_type item::gun_type() const
{
    static skill_id skill_archery( "archery" );

    if( !is_gun() ) {
        return gun_type_type( std::string() );
    }
    // TODO: move to JSON and remove extraction of this from "GUN" (via skill id)
    //and from "GUNMOD" (via "mod_targets") in lang/extract_json_strings.py
    if( gun_skill() == skill_archery ) {
        if( ammo_types().count( ammotype( "bolt" ) ) || typeId() == "bullet_crossbow" ) {
            return gun_type_type( translate_marker_context( "gun_type_type", "crossbow" ) );
        } else {
            return gun_type_type( translate_marker_context( "gun_type_type", "bow" ) );
        }
    }
    return gun_type_type( gun_skill().str() );
}

skill_id item::melee_skill() const
{
    if( !is_melee() ) {
        return skill_id::NULL_ID();
    }

    if( has_flag( flag_UNARMED_WEAPON ) ) {
        return skill_unarmed;
    }

    int hi = 0;
    skill_id res = skill_id::NULL_ID();

    for( int idx = DT_NULL + 1; idx != NUM_DT; ++idx ) {
        const int val = damage_melee( static_cast<damage_type>( idx ) );
        const skill_id &sk  = skill_by_dt( static_cast<damage_type>( idx ) );
        if( val > hi && sk ) {
            hi = val;
            res = sk;
        }
    }

    return res;
}

int item::gun_dispersion( bool with_ammo, bool with_scaling ) const
{
    if( !is_gun() ) {
        return 0;
    }
    int dispersion_sum = type->gun->dispersion;
    for( const item *mod : gunmods() ) {
        dispersion_sum += mod->type->gunmod->dispersion;
    }
    int dispPerDamage = get_option< int >( "DISPERSION_PER_GUN_DAMAGE" );
    dispersion_sum += damage_level( 4 ) * dispPerDamage;
    dispersion_sum = std::max( dispersion_sum, 0 );
    if( with_ammo && ammo_data() ) {
        dispersion_sum += ammo_data()->ammo->dispersion;
    }
    if( !with_scaling ) {
        return dispersion_sum;
    }

    // Dividing dispersion by 15 temporarily as a gross adjustment,
    // will bake that adjustment into individual gun definitions in the future.
    // Absolute minimum gun dispersion is 1.
    double divider = get_option< float >( "GUN_DISPERSION_DIVIDER" );
    dispersion_sum = std::max( static_cast<int>( std::round( dispersion_sum / divider ) ), 1 );

    return dispersion_sum;
}

int item::sight_dispersion() const
{
    if( !is_gun() ) {
        return 0;
    }

    int res = has_flag( flag_DISABLE_SIGHTS ) ? 90 : type->gun->sight_dispersion;

    for( const item *e : gunmods() ) {
        const islot_gunmod &mod = *e->type->gunmod;
        if( mod.sight_dispersion < 0 || mod.aim_speed < 0 ) {
            continue; // skip gunmods which don't provide a sight
        }
        res = std::min( res, mod.sight_dispersion );
    }

    return res;
}

damage_instance item::gun_damage( bool with_ammo ) const
{
    if( !is_gun() ) {
        return damage_instance();
    }
    damage_instance ret = type->gun->damage;

    for( const item *mod : gunmods() ) {
        ret.add( mod->type->gunmod->damage );
    }

    if( with_ammo && ammo_data() ) {
        if( ammo_data()->ammo->prop_damage ) {
            for( damage_unit &elem : ret.damage_units ) {
                if( elem.type == DT_STAB ) {
                    elem.amount *= *ammo_data()->ammo->prop_damage;
                    elem.res_pen = ammo_data()->ammo->legacy_pierce;
                }
            }
        } else {
            ret.add( ammo_data()->ammo->damage );
        }
    }

    int item_damage = damage_level( 4 );
    if( item_damage > 0 ) {
        // TODO: This isn't a good solution for multi-damage guns/ammos
        for( damage_unit &du : ret ) {
            if( du.amount <= 1.0 ) {
                continue;
            }
            du.amount = std::max<float>( 1.0f, du.amount - item_damage * 2 );
        }
    }

    return ret;
}

int item::gun_recoil( const player &p, bool bipod ) const
{
    if( !is_gun() || ( ammo_required() && !ammo_remaining() ) ) {
        return 0;
    }

    ///\EFFECT_STR improves the handling of heavier weapons
    // we consider only base weight to avoid exploits
    double wt = std::min( type->weight, p.str_cur * 333_gram ) / 333.0_gram;

    double handling = type->gun->handling;
    for( const item *mod : gunmods() ) {
        if( bipod || !mod->has_flag( flag_BIPOD ) ) {
            handling += mod->type->gunmod->handling;
        }
    }

    // rescale from JSON units which are intentionally specified as integral values
    handling /= 10;

    // algorithm is biased so heavier weapons benefit more from improved handling
    handling = pow( wt, 0.8 ) * pow( handling, 1.2 );

    int qty = type->gun->recoil;
    if( ammo_data() ) {
        qty += ammo_data()->ammo->recoil;
    }

    // handling could be either a bonus or penalty dependent upon installed mods
    if( handling > 1.0 ) {
        return qty / handling;
    } else {
        return qty * ( 1.0 + std::abs( handling ) );
    }
}

int item::gun_range( bool with_ammo ) const
{
    if( !is_gun() ) {
        return 0;
    }
    int ret = type->gun->range;
    for( const item *mod : gunmods() ) {
        ret += mod->type->gunmod->range;
    }
    if( with_ammo && ammo_data() ) {
        ret += ammo_data()->ammo->range;
    }
    return std::min( std::max( 0, ret ), RANGE_HARD_CAP );
}

int item::gun_range( const player *p ) const
{
    int ret = gun_range( true );
    if( p == nullptr ) {
        return ret;
    }
    if( !p->meets_requirements( *this ) ) {
        return 0;
    }

    // Reduce bow range until player has twice minimm required strength
    if( has_flag( flag_STR_DRAW ) ) {
        ret += std::max( 0.0, ( p->get_str() - get_min_str() ) * 0.5 );
    }

    return std::max( 0, ret );
}

units::energy item::energy_remaining() const
{
    if( is_battery() ) {
        return energy;
    }

    return 0_J;
}

int item::ammo_remaining() const
{
    const item *mag = magazine_current();
    if( mag ) {
        return mag->ammo_remaining();
    }

    if( is_tool() || is_gun() ) {
        // includes auxiliary gunmods
        if( has_flag( flag_USES_BIONIC_POWER ) ) {
            int power = units::to_kilojoule( g->u.get_power_level() );
            return power;
        }
        return charges;
    }

    if( is_magazine() || is_bandolier() ) {
        int res = 0;
        for( const item &e : contents ) {
            res += e.charges;
        }
        return res;
    }

    return 0;
}

int item::ammo_capacity() const
{
    return ammo_capacity( false );
}

int item::ammo_capacity( bool potential_capacity ) const
{
    int res = 0;

    const item *mag = magazine_current();
    if( mag ) {
        return mag->ammo_capacity();
    }

    if( is_tool() ) {
        res = type->tool->max_charges;
        if( res == 0 && magazine_default() != "null" && potential_capacity ) {
            res = find_type( magazine_default() )->magazine->capacity;
        }
        for( const item *e : toolmods() ) {
            res *= e->type->mod->capacity_multiplier;
        }
    }

    if( is_gun() ) {
        res = type->gun->clip;
        for( const item *e : gunmods() ) {
            res *= e->type->mod->capacity_multiplier;
        }
    }

    if( is_magazine() ) {
        res = type->magazine->capacity;
    }

    if( is_bandolier() ) {
        return dynamic_cast<const bandolier_actor *>
               ( type->get_use( "bandolier" )->get_actor_ptr() )->capacity;
    }

    return res;
}

int item::ammo_required() const
{
    if( is_tool() ) {
        return std::max( type->charges_to_use(), 0 );
    }

    if( is_gun() ) {
        if( ammo_types().empty() ) {
            return 0;
        } else if( has_flag( flag_FIRE_100 ) ) {
            return 100;
        } else if( has_flag( flag_FIRE_50 ) ) {
            return 50;
        } else if( has_flag( flag_FIRE_20 ) ) {
            return 20;
        } else {
            return 1;
        }
    }

    return 0;
}

bool item::ammo_sufficient( int qty ) const
{
    return ammo_remaining() >= ammo_required() * qty;
}

int item::ammo_consume( int qty, const tripoint &pos )
{
    if( qty < 0 ) {
        debugmsg( "Cannot consume negative quantity of ammo for %s", tname() );
        return 0;
    }

    item *mag = magazine_current();
    if( mag ) {
        const int res = mag->ammo_consume( qty, pos );
        if( res && ammo_remaining() == 0 ) {
            if( mag->has_flag( flag_MAG_DESTROY ) ) {
                contents.remove_if( [&mag]( const item & e ) {
                    return mag == &e;
                } );
            } else if( mag->has_flag( flag_MAG_EJECT ) ) {
                g->m.add_item( pos, *mag );
                contents.remove_if( [&mag]( const item & e ) {
                    return mag == &e;
                } );
            }
        }
        return res;
    }

    if( is_magazine() ) {
        int need = qty;
        while( !contents.empty() ) {
            item &e = *contents.rbegin();
            if( need >= e.charges ) {
                need -= e.charges;
                contents.pop_back();
            } else {
                e.charges -= need;
                need = 0;
                break;
            }
        }
        return qty - need;

    } else if( is_tool() || is_gun() ) {
        qty = std::min( qty, charges );
        if( has_flag( flag_USES_BIONIC_POWER ) ) {
            charges = units::to_kilojoule( g->u.get_power_level() );
            g->u.mod_power_level( units::from_kilojoule( -qty ) );
        }
        charges -= qty;
        if( charges == 0 ) {
            curammo = nullptr;
        }
        return qty;
    }

    return 0;
}

const itype *item::ammo_data() const
{
    const item *mag = magazine_current();
    if( mag ) {
        return mag->ammo_data();
    }

    if( is_ammo() ) {
        return type;
    }

    if( is_magazine() ) {
        return !contents.empty() ? contents.front().ammo_data() : nullptr;
    }

    auto mods = is_gun() ? gunmods() : toolmods();
    for( const item *e : mods ) {
        if( !e->type->mod->ammo_modifier.empty() && e->ammo_current() != "null" &&
            item_controller->has_template( e->ammo_current() ) ) {
            return item_controller->find_template( e->ammo_current() );
        }
    }

    return curammo;
}

itype_id item::ammo_current() const
{
    const itype *ammo = ammo_data();
    return ammo ? ammo->get_id() : "null";
}

const std::set<ammotype> &item::ammo_types( bool conversion ) const
{
    if( conversion ) {
        const std::vector<const item *> &mods = is_gun() ? gunmods() : toolmods();
        for( const item *e : mods ) {
            if( !e->type->mod->ammo_modifier.empty() ) {
                return e->type->mod->ammo_modifier;
            }
        }
    }

    if( is_gun() ) {
        return type->gun->ammo;
    } else if( is_tool() ) {
        return type->tool->ammo_id;
    } else if( is_magazine() ) {
        return type->magazine->type;
    }

    static std::set<ammotype> atypes = {};
    return atypes;
}

ammotype item::ammo_type() const
{
    if( is_ammo() ) {
        return type->ammo->type;
    }
    return ammotype::NULL_ID();
}

itype_id item::ammo_default( bool conversion ) const
{
    if( !ammo_types( conversion ).empty() ) {
        itype_id res = ammotype( *ammo_types( conversion ).begin() )->default_ammotype();
        if( !res.empty() ) {
            return res;
        }
    }
    return "NULL";
}

itype_id item::common_ammo_default( bool conversion ) const
{
    if( !ammo_types( conversion ).empty() ) {
        for( const ammotype &at : ammo_types( conversion ) ) {
            const item *mag = magazine_current();
            if( mag && mag->type->magazine->type.count( at ) ) {
                itype_id res = at->default_ammotype();
                if( !res.empty() ) {
                    return res;
                }
            }
        }
    }
    return "NULL";
}

std::set<std::string> item::ammo_effects( bool with_ammo ) const
{
    if( !is_gun() ) {
        return std::set<std::string>();
    }

    std::set<std::string> res = type->gun->ammo_effects;
    if( with_ammo && ammo_data() ) {
        res.insert( ammo_data()->ammo->ammo_effects.begin(), ammo_data()->ammo->ammo_effects.end() );
    }

    for( const item *mod : gunmods() ) {
        res.insert( mod->type->gunmod->ammo_effects.begin(), mod->type->gunmod->ammo_effects.end() );
    }

    return res;
}

std::string item::ammo_sort_name() const
{
    if( is_magazine() || is_gun() || is_tool() ) {
        const std::set<ammotype> &types = ammo_types();
        if( !types.empty() ) {
            return ammotype( *types.begin() )->name();
        }
    }
    if( is_ammo() ) {
        return ammo_type()->name();
    }
    return "";
}

bool item::magazine_integral() const
{
    if( is_gun() && type->gun->clip > 0 ) {
        return true;
    }
    for( const item *m : is_gun() ? gunmods() : toolmods() ) {
        if( !m->type->mod->magazine_adaptor.empty() ) {
            return false;
        }
    }

    // We have an integral magazine if we're a gun with an ammo capacity (clip) or we have no magazines.
    return ( is_gun() && type->gun->clip > 0 ) || type->magazines.empty();
}

itype_id item::magazine_default( bool conversion ) const
{
    if( !ammo_types( conversion ).empty() ) {
        if( conversion ) {
            for( const item *m : is_gun() ? gunmods() : toolmods() ) {
                if( !m->type->mod->magazine_adaptor.empty() ) {
                    auto mags = m->type->mod->magazine_adaptor.find( ammotype( *ammo_types( conversion ).begin() ) );
                    if( mags != m->type->mod->magazine_adaptor.end() ) {
                        return *( mags->second.begin() );
                    }
                }
            }
        }
        auto mag = type->magazine_default.find( ammotype( *ammo_types( conversion ).begin() ) );
        if( mag != type->magazine_default.end() ) {
            return mag->second;
        }
    }
    return "null";
}

std::set<itype_id> item::magazine_compatible( bool conversion ) const
{
    std::set<itype_id> mags = {};
    // mods that define magazine_adaptor may override the items usual magazines
    const std::vector<const item *> &mods = is_gun() ? gunmods() : toolmods();
    for( const item *m : mods ) {
        if( !m->type->mod->magazine_adaptor.empty() ) {
            for( const ammotype &atype : ammo_types( conversion ) ) {
                if( m->type->mod->magazine_adaptor.count( atype ) ) {
                    std::set<itype_id> magazines_for_atype = m->type->mod->magazine_adaptor.find( atype )->second;
                    mags.insert( magazines_for_atype.begin(), magazines_for_atype.end() );
                }
            }
            return mags;
        }
    }

    for( const ammotype &atype : ammo_types( conversion ) ) {
        if( type->magazines.count( atype ) ) {
            std::set<itype_id> magazines_for_atype = type->magazines.find( atype )->second;
            mags.insert( magazines_for_atype.begin(), magazines_for_atype.end() );
        }
    }
    return mags;
}

item *item::magazine_current()
{
    auto iter = std::find_if( contents.begin(), contents.end(), []( const item & it ) {
        return it.is_magazine();
    } );
    return iter != contents.end() ? &*iter : nullptr;
}

const item *item::magazine_current() const
{
    return const_cast<item *>( this )->magazine_current();
}

std::vector<item *> item::gunmods()
{
    std::vector<item *> res;
    if( is_gun() ) {
        res.reserve( contents.size() );
        for( item &e : contents ) {
            if( e.is_gunmod() ) {
                res.push_back( &e );
            }
        }
    }
    return res;
}

std::vector<const item *> item::gunmods() const
{
    std::vector<const item *> res;
    if( is_gun() ) {
        res.reserve( contents.size() );
        for( const item &e : contents ) {
            if( e.is_gunmod() ) {
                res.push_back( &e );
            }
        }
    }
    return res;
}

item *item::gunmod_find( const itype_id &mod )
{
    std::vector<item *> mods = gunmods();
    auto it = std::find_if( mods.begin(), mods.end(), [&mod]( item * e ) {
        return e->typeId() == mod;
    } );
    return it != mods.end() ? *it : nullptr;
}

const item *item::gunmod_find( const itype_id &mod ) const
{
    return const_cast<item *>( this )->gunmod_find( mod );
}

ret_val<bool> item::is_gunmod_compatible( const item &mod ) const
{
    if( !mod.is_gunmod() ) {
        debugmsg( "Tried checking compatibility of non-gunmod" );
        return ret_val<bool>::make_failure();
    }
    static const gun_type_type pistol_gun_type( translate_marker_context( "gun_type_type", "pistol" ) );

    if( !is_gun() ) {
        return ret_val<bool>::make_failure( _( "isn't a weapon" ) );

    } else if( is_gunmod() ) {
        return ret_val<bool>::make_failure( _( "is a gunmod and cannot be modded" ) );

    } else if( gunmod_find( mod.typeId() ) ) {
        return ret_val<bool>::make_failure( _( "already has a %s" ), mod.tname( 1 ) );

    } else if( !get_mod_locations().count( mod.type->gunmod->location ) ) {
        return ret_val<bool>::make_failure( _( "doesn't have a slot for this mod" ) );

    } else if( get_free_mod_locations( mod.type->gunmod->location ) <= 0 ) {
        return ret_val<bool>::make_failure( _( "doesn't have enough room for another %s mod" ),
                                            mod.type->gunmod->location.name() );

    } else if( !mod.type->gunmod->usable.count( gun_type() ) &&
               !mod.type->gunmod->usable.count( typeId() ) ) {
        return ret_val<bool>::make_failure( _( "cannot have a %s" ), mod.tname() );

    } else if( typeId() == "hand_crossbow" && !mod.type->gunmod->usable.count( pistol_gun_type ) ) {
        return ret_val<bool>::make_failure( _( "isn't big enough to use that mod" ) );

    } else if( mod.type->gunmod->location.str() == "underbarrel" &&
               !mod.has_flag( flag_PUMP_RAIL_COMPATIBLE ) && has_flag( flag_PUMP_ACTION ) ) {
        return ret_val<bool>::make_failure( _( "can only accept small mods on that slot" ) );

    } else if( !mod.type->mod->acceptable_ammo.empty() ) {
        bool compat_ammo = false;
        for( const ammotype &at : mod.type->mod->acceptable_ammo ) {
            if( ammo_types( false ).count( at ) ) {
                compat_ammo = true;
            }
        }
        if( !compat_ammo ) {
            return ret_val<bool>::make_failure(
                       _( "%1$s cannot be used on item with no compatible ammo types" ), mod.tname( 1 ) );
        }
    } else if( mod.typeId() == "waterproof_gunmod" && has_flag( flag_WATERPROOF_GUN ) ) {
        return ret_val<bool>::make_failure( _( "is already waterproof" ) );

    } else if( mod.typeId() == "tuned_mechanism" && has_flag( flag_NEVER_JAMS ) ) {
        return ret_val<bool>::make_failure( _( "is already eminently reliable" ) );

    } else if( mod.typeId() == "brass_catcher" && has_flag( flag_RELOAD_EJECT ) ) {
        return ret_val<bool>::make_failure( _( "cannot have a brass catcher" ) );

    } else if( ( mod.type->mod->ammo_modifier.empty() || !mod.type->mod->magazine_adaptor.empty() )
               && ( ammo_remaining() > 0 || magazine_current() ) ) {
        return ret_val<bool>::make_failure( _( "must be unloaded before installing this mod" ) );
    }

    for( const gunmod_location &slot : mod.type->gunmod->blacklist_mod ) {
        if( get_mod_locations().count( slot ) ) {
            return ret_val<bool>::make_failure( _( "cannot be installed on a weapon with \"%s\"" ),
                                                slot.name() );
        }
    }

    return ret_val<bool>::make_success();
}

std::map<gun_mode_id, gun_mode> item::gun_all_modes() const
{
    std::map<gun_mode_id, gun_mode> res;

    if( !is_gun() || is_gunmod() ) {
        return res;
    }

    std::vector<const item *> opts = gunmods();
    opts.push_back( this );

    for( const item *e : opts ) {

        // handle base item plus any auxiliary gunmods
        if( e->is_gun() ) {
            for( const std::pair<const gun_mode_id, gun_modifier_data> &m : e->type->gun->modes ) {
                // prefix attached gunmods, e.g. M203_DEFAULT to avoid index key collisions
                std::string prefix = e->is_gunmod() ? ( std::string( e->typeId() ) += "_" ) : "";
                std::transform( prefix.begin(), prefix.end(), prefix.begin(),
                                static_cast<int( * )( int )>( toupper ) );

                const int qty = m.second.qty();

                res.emplace( gun_mode_id( prefix + m.first.str() ), gun_mode( m.second.name(),
                             const_cast<item *>( e ),
                             qty, m.second.flags() ) );
            }

            // non-auxiliary gunmods may provide additional modes for the base item
        } else if( e->is_gunmod() ) {
            for( const std::pair<const gun_mode_id, gun_modifier_data> &m : e->type->gunmod->mode_modifier ) {
                //checks for melee gunmod, points to gunmod
                if( m.first == "REACH" ) {
                    res.emplace( m.first, gun_mode { m.second.name(), const_cast<item *>( e ),
                                                     m.second.qty(), m.second.flags() } );
                    //otherwise points to the parent gun, not the gunmod
                } else {
                    res.emplace( m.first, gun_mode { m.second.name(), const_cast<item *>( this ),
                                                     m.second.qty(), m.second.flags() } );
                }
            }
        }
    }

    return res;
}

gun_mode item::gun_get_mode( const gun_mode_id &mode ) const
{
    if( is_gun() ) {
        for( const std::pair<const gun_mode_id, gun_mode> &e : gun_all_modes() ) {
            if( e.first == mode ) {
                return e.second;
            }
        }
    }
    return gun_mode();
}

gun_mode item::gun_current_mode() const
{
    return gun_get_mode( gun_get_mode_id() );
}

gun_mode_id item::gun_get_mode_id() const
{
    if( !is_gun() || is_gunmod() ) {
        return gun_mode_id();
    }
    return gun_mode_id( get_var( GUN_MODE_VAR_NAME, "DEFAULT" ) );
}

bool item::gun_set_mode( const gun_mode_id &mode )
{
    if( !is_gun() || is_gunmod() || !gun_all_modes().count( mode ) ) {
        return false;
    }
    set_var( GUN_MODE_VAR_NAME, mode.str() );
    return true;
}

void item::gun_cycle_mode()
{
    if( !is_gun() || is_gunmod() ) {
        return;
    }

    const gun_mode_id cur = gun_get_mode_id();
    const std::map<gun_mode_id, gun_mode> modes = gun_all_modes();

    for( auto iter = modes.begin(); iter != modes.end(); ++iter ) {
        if( iter->first == cur ) {
            if( std::next( iter ) == modes.end() ) {
                break;
            }
            gun_set_mode( std::next( iter )->first );
            return;
        }
    }
    gun_set_mode( modes.begin()->first );

    return;
}

const use_function *item::get_use( const std::string &use_name ) const
{
    if( type != nullptr && type->get_use( use_name ) != nullptr ) {
        return type->get_use( use_name );
    }

    for( const item &elem : contents ) {
        const use_function *fun = elem.get_use( use_name );
        if( fun != nullptr ) {
            return fun;
        }
    }

    return nullptr;
}

item *item::get_usable_item( const std::string &use_name )
{
    if( type != nullptr && type->get_use( use_name ) != nullptr ) {
        return this;
    }

    for( item &elem : contents ) {
        const use_function *fun = elem.get_use( use_name );
        if( fun != nullptr ) {
            return &elem;
        }
    }

    return nullptr;
}

int item::units_remaining( const Character &ch, int limit ) const
{
    if( count_by_charges() ) {
        return std::min( static_cast<int>( charges ), limit );
    }

    int res = ammo_remaining();
    if( res < limit && has_flag( flag_USE_UPS ) ) {
        res += ch.charges_of( "UPS", limit - res );
    }

    return std::min( static_cast<int>( res ), limit );
}

bool item::units_sufficient( const Character &ch, int qty ) const
{
    if( qty < 0 ) {
        qty = count_by_charges() ? 1 : ammo_required();
    }

    return units_remaining( ch, qty ) == qty;
}

item::reload_option::reload_option( const reload_option & ) = default;

item::reload_option &item::reload_option::operator=( const reload_option & ) = default;

item::reload_option::reload_option( const player *who, const item *target, const item *parent,
                                    const item_location &ammo ) :
    who( who ), target( target ), ammo( ammo ), parent( parent )
{
    if( this->target->is_ammo_belt() && this->target->type->magazine->linkage ) {
        max_qty = this->who->charges_of( * this->target->type->magazine->linkage );
    }
    qty( max_qty );
}

int item::reload_option::moves() const
{
    int mv = ammo.obtain_cost( *who, qty() ) + who->item_reload_cost( *target, *ammo, qty() );
    if( parent != target ) {
        if( parent->is_gun() ) {
            mv += parent->get_reload_time();
        } else if( parent->is_tool() ) {
            mv += 100;
        }
    }
    return mv;
}

void item::reload_option::qty( int val )
{
    bool ammo_in_container = ammo->is_ammo_container();
    bool ammo_in_liquid_container = ammo->is_watertight_container();
    item &ammo_obj = ( ammo_in_container || ammo_in_liquid_container ) ?
                     ammo->contents.front() : *ammo;

    if( ( ammo_in_container && !ammo_obj.is_ammo() ) ||
        ( ammo_in_liquid_container && !ammo_obj.made_of( LIQUID ) ) ) {
        debugmsg( "Invalid reload option: %s", ammo_obj.tname() );
        return;
    }

    // Checking ammo capacity implicitly limits guns with removable magazines to capacity 0.
    // This gets rounded up to 1 later.
    int remaining_capacity = target->is_watertight_container() ?
                             target->get_remaining_capacity_for_liquid( ammo_obj, true ) :
                             target->ammo_capacity() - target->ammo_remaining();
    if( target->has_flag( flag_RELOAD_ONE ) && !ammo->has_flag( flag_SPEEDLOADER ) ) {
        remaining_capacity = 1;
    }
    if( ammo_obj.type->ammo ) {
        if( ammo_obj.ammo_type() == ammo_plutonium ) {
            remaining_capacity = remaining_capacity / PLUTONIUM_CHARGES +
                                 ( remaining_capacity % PLUTONIUM_CHARGES != 0 );
        }
    }

    bool ammo_by_charges = ammo_obj.is_ammo() || ammo_in_liquid_container;
    int available_ammo = ammo_by_charges ? ammo_obj.charges : ammo_obj.ammo_remaining();
    // constrain by available ammo, target capacity and other external factors (max_qty)
    // @ref max_qty is currently set when reloading ammo belts and limits to available linkages
    qty_ = std::min( { val, available_ammo, remaining_capacity, max_qty } );

    // always expect to reload at least one charge
    qty_ = std::max( qty_, 1 );

}

int item::casings_count() const
{
    int res = 0;

    const_cast<item *>( this )->casings_handle( [&res]( item & ) {
        ++res;
        return false;
    } );

    return res;
}

void item::casings_handle( const std::function<bool( item & )> &func )
{
    if( !is_gun() ) {
        return;
    }

    for( auto it = contents.begin(); it != contents.end(); ) {
        if( it->has_flag( flag_CASING ) ) {
            it->unset_flag( flag_CASING );
            if( func( *it ) ) {
                it = contents.erase( it );
                continue;
            }
            // didn't handle the casing so reset the flag ready for next call
            it->set_flag( flag_CASING );
        }
        ++it;
    }
}

bool item::reload( player &u, item_location loc, int qty )
{
    if( qty <= 0 ) {
        debugmsg( "Tried to reload zero or less charges" );
        return false;
    }
    item *ammo = loc.get_item();
    if( ammo == nullptr || ammo->is_null() ) {
        debugmsg( "Tried to reload using non-existent ammo" );
        return false;
    }

    item *container = nullptr;
    if( ammo->is_ammo_container() || ammo->is_container() ) {
        container = ammo;
        ammo = &ammo->contents.front();
    }

    if( !is_reloadable_with( ammo->typeId() ) ) {
        return false;
    }

    // limit quantity of ammo loaded to remaining capacity
    int limit = is_watertight_container()
                ? get_remaining_capacity_for_liquid( *ammo )
                : ammo_capacity() - ammo_remaining();

    if( ammo->ammo_type() == ammo_plutonium ) {
        limit = limit / PLUTONIUM_CHARGES + ( limit % PLUTONIUM_CHARGES != 0 );
    }

    qty = std::min( qty, limit );

    casings_handle( [&u]( item & e ) {
        return u.i_add_or_drop( e );
    } );

    if( is_magazine() ) {
        qty = std::min( qty, ammo->charges );

        if( is_ammo_belt() && type->magazine->linkage ) {
            if( !u.use_charges_if_avail( *type->magazine->linkage, qty ) ) {
                debugmsg( "insufficient linkages available when reloading ammo belt" );
            }
        }

        item to_reload = *ammo;
        to_reload.charges = qty;
        ammo->charges -= qty;
        bool merged = false;
        for( item &it : contents ) {
            if( it.merge_charges( to_reload ) ) {
                merged = true;
                break;
            }
        }
        if( !merged ) {
            contents.emplace_back( to_reload );
        }
    } else if( is_watertight_container() ) {
        if( !ammo->made_of_from_type( LIQUID ) ) {
            debugmsg( "Tried to reload liquid container with non-liquid." );
            return false;
        }
        if( container ) {
            container->on_contents_changed();
        }
        fill_with( *ammo, qty );
    } else if( !magazine_integral() ) {
        // if we already have a magazine loaded prompt to eject it
        if( magazine_current() ) {
            //~ %1$s: magazine name, %2$s: weapon name
            std::string prompt = string_format( pgettext( "magazine", "Eject %1$s from %2$s?" ),
                                                magazine_current()->tname(), tname() );

            // eject magazine to player inventory and try to dispose of it from there
            item &mag = u.i_add( *magazine_current() );
            if( !u.dispose_item( item_location( u, &mag ), prompt ) ) {
                u.remove_item( mag ); // user canceled so delete the clone
                return false;
            }
            remove_item( *magazine_current() );
        }

        contents.emplace_back( *ammo );
        loc.remove_item();
        return true;

    } else {
        if( ammo->has_flag( flag_SPEEDLOADER ) ) {
            curammo = ammo->contents.front().type;
            qty = std::min( qty, ammo->ammo_remaining() );
            ammo->ammo_consume( qty, tripoint_zero );
            charges += qty;
        } else if( ammo->ammo_type() == "plutonium" ) {
            curammo = ammo->type;
            ammo->charges -= qty;

            // any excess is wasted rather than overfilling the item
            charges += qty * PLUTONIUM_CHARGES;
            charges = std::min( charges, ammo_capacity() );
        } else {
            curammo = ammo->type;
            qty = std::min( qty, ammo->charges );
            ammo->charges -= qty;
            charges += qty;
        }
    }

    if( ammo->charges == 0 && !ammo->has_flag( flag_SPEEDLOADER ) ) {
        if( container != nullptr ) {
            container->contents.erase( container->contents.begin() );
            u.inv.restack( u ); // emptied containers do not stack with non-empty ones
        } else {
            loc.remove_item();
        }
    }
    return true;
}

float item::simulate_burn( fire_data &frd ) const
{
    const std::vector<material_id> &mats = made_of();
    float smoke_added = 0.0f;
    float time_added = 0.0f;
    float burn_added = 0.0f;
    const units::volume vol = base_volume();
    const int effective_intensity = frd.contained ? 3 : frd.fire_intensity;
    for( const material_id &m : mats ) {
        const mat_burn_data &bd = m.obj().burn_data( effective_intensity );
        if( bd.immune ) {
            // Made to protect from fire
            return 0.0f;
        }

        // If fire is contained, burn rate is independent of volume
        if( frd.contained || bd.volume_per_turn == 0_ml ) {
            time_added += bd.fuel;
            smoke_added += bd.smoke;
            burn_added += bd.burn;
        } else {
            double volume_burn_rate = to_liter( bd.volume_per_turn ) / to_liter( vol );
            time_added += bd.fuel * volume_burn_rate;
            smoke_added += bd.smoke * volume_burn_rate;
            burn_added += bd.burn * volume_burn_rate;
        }
    }

    // Liquids that don't burn well smother fire well instead
    if( made_of( LIQUID ) && time_added < 200 ) {
        time_added -= rng( 400.0 * to_liter( vol ), 1200.0 * to_liter( vol ) );
    } else if( mats.size() > 1 ) {
        // Average the materials
        time_added /= mats.size();
        smoke_added /= mats.size();
        burn_added /= mats.size();
    } else if( mats.empty() ) {
        // Non-liquid items with no specified materials will burn at moderate speed
        burn_added = 1;
    }

    if( count_by_charges() ) {
        int stack_burnt = rng( type->stack_size / 2, type->stack_size );
        time_added *= stack_burnt;
        smoke_added *= stack_burnt;
        burn_added *= stack_burnt;
    }

    frd.fuel_produced += time_added;
    frd.smoke_produced += smoke_added;
    return burn_added;
}

bool item::burn( fire_data &frd )
{
    float burn_added = simulate_burn( frd );

    if( burn_added <= 0 ) {
        return false;
    }

    if( count_by_charges() ) {
        if( type->volume == 0_ml ) {
            charges = 0;
        } else {
            charges -= roll_remainder( burn_added * units::legacy_volume_factor * type->stack_size /
                                       ( 3.0 * type->volume ) );
        }

        return charges <= 0;
    }

    if( is_corpse() ) {
        const mtype *mt = get_mtype();
        if( active && mt != nullptr && burnt + burn_added > mt->hp &&
            !mt->burn_into.is_null() && mt->burn_into.is_valid() ) {
            corpse = &get_mtype()->burn_into.obj();
            // Delay rezing
            set_age( 0_turns );
            burnt = 0;
            return false;
        }
    } else if( has_temperature() ) {
        heat_up();
    } else if( is_food_container() ) {
        contents.front().heat_up();
    }

    burnt += roll_remainder( burn_added );

    const int vol = base_volume() / units::legacy_volume_factor;
    return burnt >= vol * 3;
}

bool item::flammable( int threshold ) const
{
    const std::vector<const material_type *> &mats = made_of_types();
    if( mats.empty() ) {
        // Don't know how to burn down something made of nothing.
        return false;
    }

    int flammability = 0;
    units::volume volume_per_turn = 0_ml;
    for( const material_type *m : mats ) {
        const mat_burn_data &bd = m->burn_data( 1 );
        if( bd.immune ) {
            // Made to protect from fire
            return false;
        }

        flammability += bd.fuel;
        volume_per_turn += bd.volume_per_turn;
    }

    if( threshold == 0 || flammability <= 0 ) {
        return flammability > 0;
    }

    volume_per_turn /= mats.size();
    units::volume vol = base_volume();
    if( volume_per_turn > 0_ml && volume_per_turn < vol ) {
        flammability = flammability * volume_per_turn / vol;
    } else {
        // If it burns well, it provides a bonus here
        flammability *= vol / units::legacy_volume_factor;
    }

    return flammability > threshold;
}

itype_id item::typeId() const
{
    return type ? type->get_id() : "null";
}

bool item::getlight( float &luminance, int &width, int &direction ) const
{
    luminance = 0;
    width = 0;
    direction = 0;
    if( light.luminance > 0 ) {
        luminance = static_cast<float>( light.luminance );
        if( light.width > 0 ) {  // width > 0 is a light arc
            width = light.width;
            direction = light.direction;
        }
        return true;
    } else {
        const int lumint = getlight_emit();
        if( lumint > 0 ) {
            luminance = static_cast<float>( lumint );
            return true;
        }
    }
    return false;
}

int item::getlight_emit() const
{
    float lumint = type->light_emission;

    if( lumint == 0 ) {
        return 0;
    }
    if( has_flag( flag_CHARGEDIM ) && is_tool() && !has_flag( flag_USE_UPS ) ) {
        // Falloff starts at 1/5 total charge and scales linearly from there to 0.
        if( ammo_capacity() && ammo_remaining() < ( ammo_capacity() / 5 ) ) {
            lumint *= ammo_remaining() * 5.0 / ammo_capacity();
        }
    }
    return lumint;
}

units::volume item::get_container_capacity() const
{
    if( !is_container() ) {
        return 0_ml;
    }
    return type->container->contains;
}

units::volume item::get_total_capacity() const
{
    units::volume result = get_storage() + get_container_capacity();

    // Consider various iuse_actors which add containing capability
    // Treating these two as special cases for now; if more appear in the
    // future then this probably warrants a new method on use_function to
    // access this information generically.
    if( is_bandolier() ) {
        result += dynamic_cast<const bandolier_actor *>
                  ( type->get_use( "bandolier" )->get_actor_ptr() )->max_stored_volume();
    }

    if( is_holster() ) {
        result += dynamic_cast<const holster_actor *>
                  ( type->get_use( "holster" )->get_actor_ptr() )->max_stored_volume();
    }

    return result;
}

int item::get_remaining_capacity_for_liquid( const item &liquid, bool allow_bucket,
        std::string *err ) const
{
    const auto error = [ &err ]( const std::string & message ) {
        if( err != nullptr ) {
            *err = message;
        }
        return 0;
    };

    int remaining_capacity = 0;

    // TODO: (sm) is_reloadable_with and this function call each other and can recurse for
    // watertight containers.
    if( !is_container() && is_reloadable_with( liquid.typeId() ) ) {
        if( ammo_remaining() != 0 && ammo_current() != liquid.typeId() ) {
            return error( string_format( _( "You can't mix loads in your %s." ), tname() ) );
        }
        remaining_capacity = ammo_capacity() - ammo_remaining();
    } else if( is_container() ) {
        if( !type->container->watertight ) {
            return error( string_format( _( "That %s isn't water-tight." ), tname() ) );
        } else if( !type->container->seals && ( !allow_bucket || !is_bucket() ) ) {
            return error( string_format( is_bucket() ?
                                         _( "That %s must be on the ground or held to hold contents!" )
                                         : _( "You can't seal that %s!" ), tname() ) );
        } else if( !contents.empty() && contents.front().typeId() != liquid.typeId() ) {
            return error( string_format( _( "You can't mix loads in your %s." ), tname() ) );
        }
        remaining_capacity = liquid.charges_per_volume( get_container_capacity() );
        if( !contents.empty() ) {
            remaining_capacity -= contents.front().charges;
        }
    } else {
        return error( string_format( _( "That %1$s won't hold %2$s." ), tname(),
                                     liquid.tname() ) );
    }

    if( remaining_capacity <= 0 ) {
        return error( string_format( _( "Your %1$s can't hold any more %2$s." ), tname(),
                                     liquid.tname() ) );
    }

    return remaining_capacity;
}

int item::get_remaining_capacity_for_liquid( const item &liquid, const Character &p,
        std::string *err ) const
{
    const bool allow_bucket = this == &p.weapon || !p.has_item( *this );
    int res = get_remaining_capacity_for_liquid( liquid, allow_bucket, err );

    if( res > 0 && !type->rigid && p.inv.has_item( *this ) ) {
        const units::volume volume_to_expand = std::max( p.volume_capacity() - p.volume_carried(),
                                               0_ml );

        res = std::min( liquid.charges_per_volume( volume_to_expand ), res );

        if( res == 0 && err != nullptr ) {
            *err = string_format( _( "That %s doesn't have room to expand." ), tname() );
        }
    }

    return res;
}

bool item::use_amount( const itype_id &it, int &quantity, std::list<item> &used,
                       const std::function<bool( const item & )> &filter )
{
    // Remember quantity so that we can unseal self
    int old_quantity = quantity;
    // First, check contents
    for( auto a = contents.begin(); a != contents.end() && quantity > 0; ) {
        if( a->use_amount( it, quantity, used ) ) {
            a = contents.erase( a );
        } else {
            ++a;
        }
    }

    if( quantity != old_quantity ) {
        on_contents_changed();
    }

    // Now check the item itself
    if( typeId() == it && quantity > 0 && filter( *this ) ) {
        used.push_back( *this );
        quantity--;
        return true;
    } else {
        return false;
    }
}

bool item::allow_crafting_component() const
{
    if( is_toolmod() && is_irremovable() ) {
        return false;
    }

    // vehicle batteries are implemented as magazines of charge
    if( is_magazine() && ammo_types().count( ammo_battery ) ) {
        return true;
    }

    // fixes #18886 - turret installation may require items with irremovable mods
    if( is_gun() ) {
        return std::all_of( contents.begin(), contents.end(), [&]( const item & e ) {
            return e.is_magazine() || ( e.is_gunmod() && e.is_irremovable() );
        } );
    }

    return contents.empty();
}

void item::set_item_specific_energy( const float new_specific_energy )
{
    const float specific_heat_liquid = get_specific_heat_liquid(); // J/g K
    const float specific_heat_solid = get_specific_heat_solid(); // J/g K
    const float latent_heat = get_latent_heat(); // J/kg
    const float freezing_temperature = temp_to_kelvin( get_freeze_point() );  // K
    const float completely_frozen_specific_energy = specific_heat_solid *
            freezing_temperature;  // Energy that the item would have if it was completely solid at freezing temperature
    const float completely_liquid_specific_energy = completely_frozen_specific_energy +
            latent_heat; // Energy that the item would have if it was completely liquid at freezing temperature
    float new_item_temperature;
    float freeze_percentage = 1;

    if( new_specific_energy > completely_liquid_specific_energy ) {
        // Item is liquid
        new_item_temperature = freezing_temperature + ( new_specific_energy -
                               completely_liquid_specific_energy ) /
                               ( specific_heat_liquid );
        freeze_percentage = 0;
    } else if( new_specific_energy < completely_frozen_specific_energy ) {
        // Item is solid
        new_item_temperature = new_specific_energy / ( specific_heat_solid );
    } else {
        // Item is partially solid
        new_item_temperature = freezing_temperature;
        freeze_percentage = ( completely_liquid_specific_energy - new_specific_energy ) /
                            ( completely_liquid_specific_energy - completely_frozen_specific_energy );
    }

    // Apply temperature tags tags
    // Hot = over  temperatures::hot
    // Warm = over temperatures::warm
    // Cold = below temperatures::cold
    // Frozen = Over 50% frozen
    if( item_tags.count( "FROZEN" ) ) {
        item_tags.erase( "FROZEN" );
        if( freeze_percentage < 0.5 ) {
            // Item melts and becomes mushy
            current_phase = type->phase;
            apply_freezerburn();
        }
    } else if( item_tags.count( "COLD" ) ) {
        item_tags.erase( "COLD" );
    } else if( item_tags.count( "HOT" ) ) {
        item_tags.erase( "HOT" );
    }
    if( new_item_temperature > temp_to_kelvin( temperatures::hot ) ) {
        item_tags.insert( "HOT" );
    } else if( freeze_percentage > 0.5 ) {
        item_tags.insert( "FROZEN" );
        current_phase = SOLID;
        // If below freezing temp AND the food may have parasites AND food does not have "NO_PARASITES" tag then add the "NO_PARASITES" tag.
        if( is_food() && new_item_temperature < freezing_temperature && get_comestible()->parasites > 0 ) {
            if( !( item_tags.count( "NO_PARASITES" ) ) ) {
                item_tags.insert( "NO_PARASITES" );
            }
        }
    } else if( new_item_temperature < temp_to_kelvin( temperatures::cold ) ) {
        item_tags.insert( "COLD" );
    }
    temperature = lround( 100000 * new_item_temperature );
    specific_energy = lround( 100000 * new_specific_energy );
    reset_temp_check();
}

float item::get_specific_energy_from_temperature( const float new_temperature )
{
    const float specific_heat_liquid = get_specific_heat_liquid(); // J/g K
    const float specific_heat_solid = get_specific_heat_solid(); // J/g K
    const float latent_heat = get_latent_heat(); // J/kg
    const float freezing_temperature = temp_to_kelvin( get_freeze_point() );  // K
    const float completely_frozen_energy = specific_heat_solid *
                                           freezing_temperature;  // Energy that the item would have if it was completely solid at freezing temperature
    const float completely_liquid_energy = completely_frozen_energy +
                                           latent_heat; // Energy that the item would have if it was completely liquid at freezing temperature
    float new_specific_energy;

    if( new_temperature <= freezing_temperature ) {
        new_specific_energy = specific_heat_solid * new_temperature;
    } else {
        new_specific_energy = completely_liquid_energy + specific_heat_liquid *
                              ( new_temperature - freezing_temperature );
    }
    return new_specific_energy;
}

void item::set_item_temperature( float new_temperature )
{
    const float freezing_temperature = temp_to_kelvin( get_freeze_point() );  // K
    const float specific_heat_solid = get_specific_heat_solid(); // J/g K
    const float latent_heat = get_latent_heat(); // J/kg

    float new_specific_energy = get_specific_energy_from_temperature( new_temperature );
    float freeze_percentage = 0;

    temperature = lround( 100000 * new_temperature );
    specific_energy = lround( 100000 * new_specific_energy );

    const float completely_frozen_specific_energy = specific_heat_solid *
            freezing_temperature;  // Energy that the item would have if it was completely solid at freezing temperature
    const float completely_liquid_specific_energy = completely_frozen_specific_energy +
            latent_heat; // Energy that the item would have if it was completely liquid at freezing temperature

    if( new_specific_energy < completely_frozen_specific_energy ) {
        // Item is solid
        freeze_percentage = 1;
    } else {
        // Item is partially solid
        freeze_percentage = ( completely_liquid_specific_energy - new_specific_energy ) /
                            ( completely_liquid_specific_energy - completely_frozen_specific_energy );
    }
    if( item_tags.count( "FROZEN" ) ) {
        item_tags.erase( "FROZEN" );
        if( freeze_percentage < 0.5 ) {
            // Item melts and becomes mushy
            current_phase = type->phase;
            apply_freezerburn();
        }
    } else if( item_tags.count( "COLD" ) ) {
        item_tags.erase( "COLD" );
    } else if( item_tags.count( "HOT" ) ) {
        item_tags.erase( "HOT" );
    }
    if( new_temperature > temp_to_kelvin( temperatures::hot ) ) {
        item_tags.insert( "HOT" );
    } else if( freeze_percentage > 0.5 ) {
        item_tags.insert( "FROZEN" );
        current_phase = SOLID;
        // If below freezing temp AND the food may have parasites AND food does not have "NO_PARASITES" tag then add the "NO_PARASITES" tag.
        if( is_food() && new_temperature < freezing_temperature && get_comestible()->parasites > 0 ) {
            if( !( item_tags.count( "NO_PARASITES" ) ) ) {
                item_tags.insert( "NO_PARASITES" );
            }
        }
    } else if( new_temperature < temp_to_kelvin( temperatures::cold ) ) {
        item_tags.insert( "COLD" );
    }
    reset_temp_check();
}

void item::fill_with( item &liquid, int amount )
{
    amount = std::min( get_remaining_capacity_for_liquid( liquid, true ),
                       std::min( amount, liquid.charges ) );
    if( amount <= 0 ) {
        return;
    }

    if( !is_container() ) {
        if( !is_reloadable_with( liquid.typeId() ) ) {
            debugmsg( "Tried to fill %s which is not a container and can't be reloaded with %s.",
                      tname(), liquid.tname() );
            return;
        }
        ammo_set( liquid.typeId(), ammo_remaining() + amount );
    } else if( is_food_container() ) {
        // if container already has liquid we need to sum the energy
        item &cts = contents.front();
        const float lhs_energy = cts.get_item_thermal_energy();
        const float rhs_energy = liquid.get_item_thermal_energy();
        if( rhs_energy < 0 ) {
            debugmsg( "Poured item has no defined temperature" );
        }
        const float combined_specific_energy = ( lhs_energy + rhs_energy ) / ( to_gram(
                cts.weight() ) + to_gram( liquid.weight() ) );
        cts.set_item_specific_energy( combined_specific_energy );
        //use maximum rot between the two
        cts.set_relative_rot( std::max( cts.get_relative_rot(),
                                        liquid.get_relative_rot() ) );
        cts.mod_charges( amount );
    } else if( !is_container_empty() ) {
        // if container already has liquid we need to set the amount
        item &cts = contents.front();
        cts.mod_charges( amount );
    } else {
        item liquid_copy( liquid );
        liquid_copy.charges = amount;
        put_in( liquid_copy );
    }

    liquid.mod_charges( -amount );
    on_contents_changed();
}

void item::set_countdown( int num_turns )
{
    if( num_turns < 0 ) {
        debugmsg( "Tried to set a negative countdown value %d.", num_turns );
        return;
    }
    if( !ammo_types().empty() ) {
        debugmsg( "Tried to set countdown on an item with ammo." );
        return;
    }
    charges = num_turns;
}

bool item::use_charges( const itype_id &what, int &qty, std::list<item> &used,
                        const tripoint &pos, const std::function<bool( const item & )> &filter )
{
    std::vector<item *> del;

    visit_items( [&what, &qty, &used, &pos, &del, &filter]( item * e, item * parent ) {
        if( qty == 0 ) {
            // found sufficient charges
            return VisitResponse::ABORT;
        }

        if( !filter( *e ) ) {
            return VisitResponse::NEXT;
        }

        if( e->is_tool() ) {
            if( e->typeId() == what ) {
                int n = std::min( e->ammo_remaining(), qty );
                qty -= n;

                used.push_back( item( *e ).ammo_set( e->ammo_current(), n ) );
                e->ammo_consume( n, pos );
            }
            return VisitResponse::SKIP;

        } else if( e->count_by_charges() ) {
            if( e->typeId() == what ) {

                // if can supply excess charges split required off leaving remainder in-situ
                item obj = e->split( qty );
                if( parent ) {
                    parent->on_contents_changed();
                }
                if( !obj.is_null() ) {
                    used.push_back( obj );
                    qty = 0;
                    return VisitResponse::ABORT;
                }

                qty -= e->charges;
                used.push_back( *e );
                del.push_back( e );
            }
            // items counted by charges are not themselves expected to be containers
            return VisitResponse::SKIP;
        }

        // recurse through any nested containers
        return VisitResponse::NEXT;
    } );

    bool destroy = false;
    for( item *e : del ) {
        if( e == this ) {
            destroy = true; // cannot remove ourselves...
        } else {
            remove_item( *e );
        }
    }

    return destroy;
}

void item::set_snippet( const snippet_id &id )
{
    if( is_null() ) {
        return;
    }
    if( !id.is_valid() ) {
        debugmsg( "there's no snippet with id %s", id.str() );
        return;
    }
    snip_id = id;
}

const item_category &item::get_category() const
{
    if( is_container() && !contents.empty() ) {
        return contents.front().get_category();
    }

    static item_category null_category;
    return type->category_force.is_valid() ? type->category_force.obj() : null_category;
}

iteminfo::iteminfo( const std::string &Type, const std::string &Name, const std::string &Fmt,
                    flags Flags, double Value )
{
    sType = Type;
    sName = replace_colors( Name );
    sFmt = replace_colors( Fmt );
    is_int = !( Flags & is_decimal || Flags & is_three_decimal );
    three_decimal = ( Flags & is_three_decimal );
    dValue = Value;
    bShowPlus = static_cast<bool>( Flags & show_plus );
    std::stringstream convert;
    if( bShowPlus ) {
        convert << std::showpos;
    }
    if( is_int ) {
        convert << std::setprecision( 0 );
    } else if( three_decimal ) {
        convert << std::setprecision( 3 );
    } else {
        convert << std::setprecision( 2 );
    }
    convert << std::fixed << Value;
    sValue = convert.str();
    bNewLine = !( Flags & no_newline );
    bLowerIsBetter = static_cast<bool>( Flags & lower_is_better );
    bDrawName = !( Flags & no_name );
}

iteminfo::iteminfo( const std::string &Type, const std::string &Name, double Value )
    : iteminfo( Type, Name, "", no_flags, Value )
{
}

bool item::will_explode_in_fire() const
{
    if( type->explode_in_fire ) {
        return true;
    }

    if( type->ammo && ( type->ammo->special_cookoff || type->ammo->cookoff ) ) {
        return true;
    }

    // Most containers do nothing to protect the contents from fire
    if( !is_magazine() || !type->magazine->protects_contents ) {
        return std::any_of( contents.begin(), contents.end(), []( const item & it ) {
            return it.will_explode_in_fire();
        } );
    }

    return false;
}

bool item::detonate( const tripoint &p, std::vector<item> &drops )
{
    if( type->explosion.power >= 0 ) {
        explosion_handler::explosion( p, type->explosion );
        return true;
    } else if( type->ammo && ( type->ammo->special_cookoff || type->ammo->cookoff ) ) {
        int charges_remaining = charges;
        const int rounds_exploded = rng( 1, charges_remaining );
        // Yank the exploding item off the map for the duration of the explosion
        // so it doesn't blow itself up.
        const islot_ammo &ammo_type = *type->ammo;

        if( ammo_type.special_cookoff ) {
            // If it has a special effect just trigger it.
            apply_ammo_effects( p, ammo_type.ammo_effects );
        }
        charges_remaining -= rounds_exploded;
        if( charges_remaining > 0 ) {
            item temp_item = *this;
            temp_item.charges = charges_remaining;
            drops.push_back( temp_item );
        }

        return true;
    } else if( !contents.empty() && ( !type->magazine || !type->magazine->protects_contents ) ) {
        const auto new_end = std::remove_if( contents.begin(), contents.end(), [ &p, &drops ]( item & it ) {
            return it.detonate( p, drops );
        } );
        if( new_end != contents.end() ) {
            contents.erase( new_end, contents.end() );
            // If any of the contents explodes, so does the container
            return true;
        }
    }

    return false;
}

bool item::has_rotten_away( const tripoint &pnt )
{
    if( is_corpse() && goes_bad() ) {
        process_temperature_rot( 1, pnt, nullptr );
        return get_rot() > 10_days && !can_revive();
    } else if( goes_bad() ) {
        process_temperature_rot( 1, pnt, nullptr );
        return has_rotten_away();
    } else if( type->container && type->container->preserves ) {
        // Containers like tin cans preserves all items inside, they do not rot at all.
        return false;
    } else if( type->container && type->container->seals ) {
        // Items inside rot but do not vanish as the container seals them in.
        for( auto &c : contents ) {
            if( c.goes_bad() ) {
                c.process_temperature_rot( 1, pnt, nullptr );
            }
        }
        return false;
    } else {
        // Check and remove rotten contents, but always keep the container.
        for( auto it = contents.begin(); it != contents.end(); ) {
            if( it->has_rotten_away( pnt ) ) {
                it = contents.erase( it );
            } else {
                ++it;
            }
        }

        return false;
    }
}

bool item_ptr_compare_by_charges( const item *left, const item *right )
{
    if( left->contents.empty() ) {
        return false;
    } else if( right->contents.empty() ) {
        return true;
    } else {
        return right->contents.front().charges < left->contents.front().charges;
    }
}

bool item_compare_by_charges( const item &left, const item &right )
{
    return item_ptr_compare_by_charges( &left, &right );
}

static const std::string USED_BY_IDS( "USED_BY_IDS" );
bool item::already_used_by_player( const player &p ) const
{
    const auto it = item_vars.find( USED_BY_IDS );
    if( it == item_vars.end() ) {
        return false;
    }
    // USED_BY_IDS always starts *and* ends with a ';', the search string
    // ';<id>;' matches at most one part of USED_BY_IDS, and only when exactly that
    // id has been added.
    const std::string needle = string_format( ";%d;", p.getID().get_value() );
    return it->second.find( needle ) != std::string::npos;
}

void item::mark_as_used_by_player( const player &p )
{
    std::string &used_by_ids = item_vars[ USED_BY_IDS ];
    if( used_by_ids.empty() ) {
        // *always* start with a ';'
        used_by_ids = ";";
    }
    // and always end with a ';'
    used_by_ids += string_format( "%d;", p.getID().get_value() );
}

bool item::can_holster( const item &obj, bool ignore ) const
{
    if( !type->can_use( "holster" ) ) {
        return false; // item is not a holster
    }

    const holster_actor *ptr = dynamic_cast<const holster_actor *>
                               ( type->get_use( "holster" )->get_actor_ptr() );
    if( !ptr->can_holster( obj ) ) {
        return false; // item is not a suitable holster for obj
    }

    if( !ignore && static_cast<int>( contents.size() ) >= ptr->multi ) {
        return false; // item is already full
    }

    return true;
}

std::string item::components_to_string() const
{
    using t_count_map = std::map<std::string, int>;
    t_count_map counts;
    for( const item &elem : components ) {
        if( !elem.has_flag( flag_BYPRODUCT ) ) {
            const std::string name = elem.display_name();
            counts[name]++;
        }
    }
    return enumerate_as_string( counts.begin(), counts.end(),
    []( const std::pair<std::string, int> &entry ) -> std::string {
        if( entry.second != 1 )
        {
            return string_format( _( "%d x %s" ), entry.second, entry.first );
        } else
        {
            return entry.first;
        }
    }, enumeration_conjunction::none );
}

uint64_t item::make_component_hash() const
{
    // First we need to sort the IDs so that identical ingredients give identical hashes.
    std::multiset<std::string> id_set;
    for( const item &it : components ) {
        id_set.insert( it.typeId() );
    }

    std::string concatenated_ids;
    for( std::string id : id_set ) {
        concatenated_ids += id;
    }

    std::hash<std::string> hasher;
    return hasher( concatenated_ids );
}

bool item::needs_processing() const
{
    return active || has_flag( flag_RADIO_ACTIVATION ) || has_flag( flag_ETHEREAL_ITEM ) ||
           ( is_container() && !contents.empty() && contents.front().needs_processing() ) ||
           is_artifact() || is_food();
}

int item::processing_speed() const
{
    if( is_corpse() || is_food() || is_food_container() ) {
        return to_turns<int>( 10_minutes );
    }
    // Unless otherwise indicated, update every turn.
    return 1;
}

void item::apply_freezerburn()
{
    if( !has_flag( flag_FREEZERBURN ) ) {
        return;
    }
    if( !item_tags.count( "MUSHY" ) ) {
        item_tags.insert( "MUSHY" );
    }
}

void item::process_temperature_rot( float insulation, const tripoint &pos,
                                    player *carrier, const temperature_flag flag )
{
    const time_point now = calendar::turn;

    // if player debug menu'd the time backward it breaks stuff, just reset the
    // last_temp_check and last_rot_check in this case
    if( now - last_temp_check < 0_turns ) {
        reset_temp_check();
        last_rot_check = now;
        return;
    }

    // process temperature and rot at most once every 100_turns (10 min)
    // note we're also gated by item::processing_speed
    time_duration smallest_interval = 10_minutes;
    if( now - last_temp_check < smallest_interval && specific_energy > 0 ) {
        return;
    }

    int temp = g->weather.get_temperature( pos );

    switch( flag ) {
        case TEMP_NORMAL:
            // Just use the temperature normally
            break;
        case TEMP_FRIDGE:
            temp = std::min( temp, temperatures::fridge );
            break;
        case TEMP_FREEZER:
            temp = std::min( temp, temperatures::freezer );
            break;
        case TEMP_HEATER:
            temp = std::max( temp, temperatures::normal );
            break;
        case TEMP_ROOT_CELLAR:
            temp = AVERAGE_ANNUAL_TEMPERATURE;
            break;
        default:
            debugmsg( "Temperature flag enum not valid.  Using current temperature." );
    }

    bool carried = carrier != nullptr && carrier->has_item( *this );
    // body heat increases inventory temperature by 5F and insulation by 50%
    if( carried ) {
        insulation *= 1.5;
        temp += 5;
    }

    time_point time;
    item_internal::scoped_goes_bad_cache _( this );
    if( goes_bad() ) {
        time = std::min( last_rot_check, last_temp_check );
    } else {
        time = last_temp_check;
    }

    if( now - time > 1_hours ) {
        // This code is for items that were left out of reality bubble for long time

        const weather_generator &wgen = g->weather.get_cur_weather_gen();
        const unsigned int seed = g->get_seed();
        const tripoint &local = g->m.getlocal( pos );
        int local_mod = g->new_game ? 0 : g->m.get_temperature( local );

        int enviroment_mod;
        // Toilets and vending machines will try to get the heat radiation and convection during mapgen and segfault.
        if( !g->new_game ) {
            enviroment_mod = get_heat_radiation( pos, false );
            enviroment_mod += get_convection_temperature( pos );
        } else {
            enviroment_mod = 0;
        }

        if( carried ) {
            local_mod += 5; // body heat increases inventory temperature
        }

        // Process the past of this item since the last time it was processed
        while( time < now - 1_hours ) {
            // Get the environment temperature
            time_duration time_delta = std::min( 1_hours, now - 1_hours - time );
            time += time_delta;

            //Use weather if above ground, use map temp if below
            double env_temperature = 0;
            if( pos.z >= 0 ) {
                double weather_temperature = wgen.get_weather_temperature( pos, time, seed );
                env_temperature = weather_temperature + enviroment_mod + local_mod;
            } else {
                env_temperature = AVERAGE_ANNUAL_TEMPERATURE + enviroment_mod + local_mod;
            }

            switch( flag ) {
                case TEMP_NORMAL:
                    // Just use the temperature normally
                    break;
                case TEMP_FRIDGE:
                    env_temperature = std::min( env_temperature, static_cast<double>( temperatures::fridge ) );
                    break;
                case TEMP_FREEZER:
                    env_temperature = std::min( env_temperature, static_cast<double>( temperatures::freezer ) );
                    break;
                case TEMP_HEATER:
                    env_temperature = std::max( env_temperature, static_cast<double>( temperatures::normal ) );
                    break;
                case TEMP_ROOT_CELLAR:
                    env_temperature = AVERAGE_ANNUAL_TEMPERATURE;
                    break;
                default:
                    debugmsg( "Temperature flag enum not valid.  Using normal temperature." );
            }

            // Calculate item temperature from environment temperature
            // If the time was more than 2 d ago just set the item to environment temperature
            if( now - time > 2_days ) {
                // This value shouldn't be there anymore after the loop is done so we don't bother with the set_item_temperature()
                temperature = static_cast<int>( 100000 * temp_to_kelvin( env_temperature ) );
                last_temp_check = time;
            } else if( time - last_temp_check > smallest_interval ) {
                calc_temp( env_temperature, insulation, time );
            }

            // Calculate item rot from item temperature
            if( time - last_rot_check > smallest_interval ) {
                calc_rot( time, env_temperature );

                if( has_rotten_away() || ( is_corpse() && rot > 10_days ) ) {
                    // No need to track item that will be gone
                    return;
                }
            }
        }
    }

    // Remaining <1 h from above
    // and items that are held near the player
    if( now - time > smallest_interval ) {
        calc_temp( temp, insulation, now );
        calc_rot( now, temp );
        return;
    }

    // Just now created items will get here.
    if( specific_energy < 0 ) {
        set_item_temperature( temp_to_kelvin( temp ) );
    }
}

void item::calc_temp( const int temp, const float insulation, const time_point &time )
{
    // Limit calculations to max 4000 C (4273.15 K) to avoid specific energy from overflowing
    const float env_temperature = std::min( temp_to_kelvin( temp ), 4273.15 );
    const float old_temperature = 0.00001 * temperature;
    const float temperature_difference = env_temperature - old_temperature;

    // If no or only small temperature difference then no need to do math.
    if( std::abs( temperature_difference ) < 0.9 ) {
        last_temp_check = time;
        return;
    }
    const float mass = to_gram( weight() ); // g

    // If item has negative energy set to environment temperature (it not been processed ever)
    if( specific_energy < 0 ) {
        set_item_temperature( env_temperature );
        last_temp_check = time;
        return;
    }

    // specific_energy = item thermal energy (10e-5 J/g). Stored in the item
    // temperature = item temperature (10e-5 K). Stored in the item
    const float conductivity_term = 0.0076 * std::pow( to_milliliter( volume() ),
                                    2.0 / 3.0 ) / insulation;
    const float specific_heat_liquid = get_specific_heat_liquid();
    const float specific_heat_solid = get_specific_heat_solid();
    const float latent_heat = get_latent_heat();
    const float freezing_temperature = temp_to_kelvin( get_freeze_point() );  // K
    const float completely_frozen_specific_energy = specific_heat_solid *
            freezing_temperature;  // Energy that the item would have if it was completely solid at freezing temperature
    const float completely_liquid_specific_energy = completely_frozen_specific_energy +
            latent_heat; // Energy that the item would have if it was completely liquid at freezing temperature

    float new_specific_energy;
    float new_item_temperature;
    float freeze_percentage = 0;
    int extra_time;
    const time_duration time_delta = time - last_temp_check;

    // Temperature calculations based on Newton's law of cooling.
    // Calculations are done assuming that the item stays in its phase.
    // This assumption can cause over heating when transitioning from melting to liquid.
    // In other transitions the item may cool/heat too little but that won't be a problem.
    if( 0.00001 * specific_energy < completely_frozen_specific_energy ) {
        // Was solid.
        new_item_temperature = ( - temperature_difference
                                 * exp( - to_turns<int>( time_delta ) * conductivity_term / ( mass * specific_heat_solid ) )
                                 + env_temperature );
        new_specific_energy = new_item_temperature * specific_heat_solid;
        if( new_item_temperature > freezing_temperature + 0.5 ) {
            // Started melting before temp was calculated.
            // 0.5 is here because we don't care if it heats up a bit too high
            // Calculate how long the item was solid
            // and apply rest of the time as melting
            extra_time = to_turns<int>( time_delta )
                         - log( - temperature_difference / ( freezing_temperature - env_temperature ) )
                         * ( mass * specific_heat_solid / conductivity_term );
            new_specific_energy = completely_frozen_specific_energy
                                  + conductivity_term
                                  * ( env_temperature - freezing_temperature ) * extra_time / mass;
            new_item_temperature = freezing_temperature;
            if( new_specific_energy > completely_liquid_specific_energy ) {
                // The item then also finished melting.
                // This may happen rarely with very small items
                // Just set the item to environment temperature
                set_item_temperature( env_temperature );
                last_temp_check = time;
                return;
            }
        }
    } else if( 0.00001 * specific_energy > completely_liquid_specific_energy ) {
        // Was liquid.
        new_item_temperature = ( - temperature_difference
                                 * exp( - to_turns<int>( time_delta ) * conductivity_term / ( mass *
                                         specific_heat_liquid ) )
                                 + env_temperature );
        new_specific_energy = ( new_item_temperature - freezing_temperature ) * specific_heat_liquid +
                              completely_liquid_specific_energy;
        if( new_item_temperature < freezing_temperature - 0.5 ) {
            // Started freezing before temp was calculated.
            // 0.5 is here because we don't care if it cools down a bit too low
            // Calculate how long the item was liquid
            // and apply rest of the time as freezing
            extra_time = to_turns<int>( time_delta )
                         - log( - temperature_difference / ( freezing_temperature - env_temperature ) )
                         * ( mass * specific_heat_liquid / conductivity_term );
            new_specific_energy = completely_liquid_specific_energy
                                  + conductivity_term
                                  * ( env_temperature - freezing_temperature ) * extra_time / mass;
            new_item_temperature = freezing_temperature;
            if( new_specific_energy < completely_frozen_specific_energy ) {
                // The item then also finished freezing.
                // This may happen rarely with very small items
                // Just set the item to environment temperature
                set_item_temperature( env_temperature );
                last_temp_check = time;
                return;
            }
        }
    } else {
        // Was melting or freezing
        new_specific_energy = 0.00001 * specific_energy + conductivity_term *
                              temperature_difference * to_turns<int>( time_delta ) / mass;
        new_item_temperature = freezing_temperature;
        if( new_specific_energy > completely_liquid_specific_energy ) {
            // Item melted before temp was calculated
            // Calculate how long the item was melting
            // and apply rest of the time as liquid
            extra_time = to_turns<int>( time_delta ) - ( mass / ( conductivity_term * temperature_difference ) )
                         *
                         ( completely_liquid_specific_energy - 0.00001 * specific_energy );
            new_item_temperature = ( ( freezing_temperature - env_temperature )
                                     * exp( - extra_time * conductivity_term / ( mass *
                                             specific_heat_liquid ) )
                                     + env_temperature );
            new_specific_energy = ( new_item_temperature - freezing_temperature ) * specific_heat_liquid +
                                  completely_liquid_specific_energy;
        } else if( new_specific_energy < completely_frozen_specific_energy ) {
            // Item froze before temp was calculated
            // Calculate how long the item was freezing
            // and apply rest of the time as solid
            extra_time = to_turns<int>( time_delta ) - ( mass / ( conductivity_term * temperature_difference ) )
                         *
                         ( completely_frozen_specific_energy - 0.00001 * specific_energy );
            new_item_temperature = ( ( freezing_temperature - env_temperature )
                                     * exp( -  extra_time * conductivity_term / ( mass *
                                             specific_heat_solid ) )
                                     + env_temperature );
            new_specific_energy = new_item_temperature * specific_heat_solid;
        }
    }
    // Check freeze status now based on energies.
    if( new_specific_energy > completely_liquid_specific_energy ) {
        freeze_percentage = 0;
    } else if( new_specific_energy < completely_frozen_specific_energy ) {
        // Item is solid
        freeze_percentage = 1;
    } else {
        // Item is partially solid
        freeze_percentage = ( completely_liquid_specific_energy - new_specific_energy ) /
                            ( completely_liquid_specific_energy - completely_frozen_specific_energy );
    }

    // Apply temperature tags tags
    // Hot = over  temperatures::hot
    // Warm = over temperatures::warm
    // Cold = below temperatures::cold
    // Frozen = Over 50% frozen
    if( item_tags.count( "FROZEN" ) ) {
        item_tags.erase( "FROZEN" );
        if( freeze_percentage < 0.5 ) {
            // Item melts and becomes mushy
            current_phase = type->phase;
            apply_freezerburn();
        }
    } else if( item_tags.count( "COLD" ) ) {
        item_tags.erase( "COLD" );
    } else if( item_tags.count( "HOT" ) ) {
        item_tags.erase( "HOT" );
    }
    if( new_item_temperature > temp_to_kelvin( temperatures::hot ) ) {
        item_tags.insert( "HOT" );
    } else if( freeze_percentage > 0.5 ) {
        item_tags.insert( "FROZEN" );
        current_phase = SOLID;
        // If below freezing temp AND the food may have parasites AND food does not have "NO_PARASITES" tag then add the "NO_PARASITES" tag.
        if( is_food() && new_item_temperature < freezing_temperature && get_comestible()->parasites > 0 ) {
            if( !( item_tags.count( "NO_PARASITES" ) ) ) {
                item_tags.insert( "NO_PARASITES" );
            }
        }
    } else if( new_item_temperature < temp_to_kelvin( temperatures::cold ) ) {
        item_tags.insert( "COLD" );
    }
    temperature = lround( 100000 * new_item_temperature );
    specific_energy = lround( 100000 * new_specific_energy );

    last_temp_check = time;
}

float item::get_item_thermal_energy()
{
    const float mass = to_gram( weight() ); // g
    return 0.00001 * specific_energy * mass;
}

void item::heat_up()
{
    item_tags.erase( "COLD" );
    item_tags.erase( "FROZEN" );
    item_tags.insert( "HOT" );
    current_phase = type->phase;
    // Set item temperature to 60 C (333.15 K, 122 F)
    // Also set the energy to match
    temperature = 333.15 * 100000;
    specific_energy = lround( 100000 * get_specific_energy_from_temperature( 333.15 ) );

    reset_temp_check();
}

void item::cold_up()
{
    item_tags.erase( "HOT" );
    item_tags.erase( "FROZEN" );
    item_tags.insert( "COLD" );
    current_phase = type->phase;
    // Set item temperature to 3 C (276.15 K, 37.4 F)
    // Also set the energy to match
    temperature = 276.15 * 100000;
    specific_energy = lround( 100000 * get_specific_energy_from_temperature( 276.15 ) );

    reset_temp_check();
}

void item::reset_temp_check()
{
    last_temp_check = calendar::turn;
}

void item::process_artifact( player *carrier, const tripoint & /*pos*/ )
{
    if( !is_artifact() ) {
        return;
    }
    // Artifacts are currently only useful for the player character, the messages
    // don't consider npcs. Also they are not processed when laying on the ground.
    // TODO: change game::process_artifact to work with npcs,
    // TODO: consider moving game::process_artifact here.
    if( carrier == &g->u ) {
        g->process_artifact( *this, *carrier );
    }
}

void item::process_relic( Character *carrier )
{
    if( !is_relic() ) {
        return;
    }
    std::vector<enchantment> active_enchantments;

    for( const enchantment &ench : get_enchantments() ) {
        if( ench.is_active( *carrier, *this ) ) {
            active_enchantments.emplace_back( ench );
        }
    }

    for( const enchantment &ench : active_enchantments ) {
        ench.activate_passive( *carrier );
    }

    // Recalculate, as it might have changed (by mod_*_bonus above)
    carrier->str_cur = carrier->get_str();
    carrier->int_cur = carrier->get_int();
    carrier->dex_cur = carrier->get_dex();
    carrier->per_cur = carrier->get_per();
}

bool item::process_corpse( player *carrier, const tripoint &pos )
{
    // some corpses rez over time
    if( corpse == nullptr || damage() >= max_damage() ) {
        return false;
    }
    if( !ready_to_revive( pos ) ) {
        return false;
    }
    if( rng( 0, volume() / units::legacy_volume_factor ) > burnt && g->revive_corpse( pos, *this ) ) {
        if( carrier == nullptr ) {
            if( g->u.sees( pos ) ) {
                if( corpse->in_species( ROBOT ) ) {
                    add_msg( m_warning, _( "A nearby robot has repaired itself and stands up!" ) );
                } else {
                    add_msg( m_warning, _( "A nearby corpse rises and moves towards you!" ) );
                }
            }
        } else {
            if( corpse->in_species( ROBOT ) ) {
                carrier->add_msg_if_player( m_warning,
                                            _( "Oh dear god, a robot you're carrying has started moving!" ) );
            } else {
                carrier->add_msg_if_player( m_warning,
                                            _( "Oh dear god, a corpse you're carrying has started moving!" ) );
            }
        }
        // Destroy this corpse item
        return true;
    }

    return false;
}

bool item::process_fake_mill( player * /*carrier*/, const tripoint &pos )
{
    if( g->m.furn( pos ) != furn_str_id( "f_wind_mill_active" ) &&
        g->m.furn( pos ) != furn_str_id( "f_water_mill_active" ) ) {
        item_counter = 0;
        return true; //destroy fake mill
    }
    if( age() >= 6_hours || item_counter == 0 ) {
        iexamine::mill_finalize( g->u, pos, birthday() ); //activate effects when timers goes to zero
        return true; //destroy fake mill item
    }

    return false;
}

bool item::process_fake_smoke( player * /*carrier*/, const tripoint &pos )
{
    if( g->m.furn( pos ) != furn_str_id( "f_smoking_rack_active" ) &&
        g->m.furn( pos ) != furn_str_id( "f_metal_smoking_rack_active" ) ) {
        item_counter = 0;
        return true; //destroy fake smoke
    }

    if( age() >= 6_hours || item_counter == 0 ) {
        iexamine::on_smoke_out( pos, birthday() ); //activate effects when timers goes to zero
        return true; //destroy fake smoke when it 'burns out'
    }

    return false;
}

bool item::process_litcig( player *carrier, const tripoint &pos )
{
    if( !one_in( 10 ) ) {
        return false;
    }
    process_extinguish( carrier, pos );
    // process_extinguish might have extinguished the item already
    if( !active ) {
        return false;
    }
    // if carried by someone:
    if( carrier != nullptr ) {
        time_duration duration = 15_seconds;
        if( carrier->has_trait( trait_TOLERANCE ) ) {
            duration = 7_seconds;
        } else if( carrier->has_trait( trait_LIGHTWEIGHT ) ) {
            duration = 30_seconds;
        }
        carrier->add_msg_if_player( m_neutral, _( "You take a puff of your %s." ), tname() );
        if( has_flag( flag_TOBACCO ) ) {
            carrier->add_effect( effect_cig, duration );
        } else {
            carrier->add_effect( effect_weed_high, duration / 2 );
        }
        carrier->moves -= 15;

        if( ( carrier->has_effect( effect_shakes ) && one_in( 10 ) ) ||
            ( carrier->has_trait( trait_JITTERY ) && one_in( 200 ) ) ) {
            carrier->add_msg_if_player( m_bad, _( "Your shaking hand causes you to drop your %s." ),
                                        tname() );
            g->m.add_item_or_charges( pos + point( rng( -1, 1 ), rng( -1, 1 ) ), *this );
            return true; // removes the item that has just been added to the map
        }

        if( carrier->has_effect( effect_sleep ) ) {
            carrier->add_msg_if_player( m_bad, _( "You fall asleep and drop your %s." ),
                                        tname() );
            g->m.add_item_or_charges( pos + point( rng( -1, 1 ), rng( -1, 1 ) ), *this );
            return true; // removes the item that has just been added to the map
        }
    } else {
        // If not carried by someone, but laying on the ground:
        if( item_counter % 5 == 0 ) {
            // lit cigarette can start fires
            if( g->m.flammable_items_at( pos ) ||
                g->m.has_flag( flag_FLAMMABLE, pos ) ||
                g->m.has_flag( flag_FLAMMABLE_ASH, pos ) ) {
                g->m.add_field( pos, fd_fire, 1 );
            }
        }
    }

    // cig dies out
    if( item_counter == 0 ) {
        if( carrier != nullptr ) {
            carrier->add_msg_if_player( m_neutral, _( "You finish your %s." ), tname() );
        }
        if( typeId() == "cig_lit" ) {
            convert( "cig_butt" );
        } else if( typeId() == "cigar_lit" ) {
            convert( "cigar_butt" );
        } else { // joint
            convert( "joint_roach" );
            if( carrier != nullptr ) {
                carrier->add_effect( effect_weed_high, 1_minutes ); // one last puff
                g->m.add_field( pos + point( rng( -1, 1 ), rng( -1, 1 ) ), fd_weedsmoke, 2 );
                weed_msg( *carrier );
            }
        }
        active = false;
    }
    // Item remains
    return false;
}

bool item::process_extinguish( player *carrier, const tripoint &pos )
{
    // checks for water
    bool extinguish = false;
    bool in_inv = carrier != nullptr && carrier->has_item( *this );
    bool submerged = false;
    bool precipitation = false;
    bool windtoostrong = false;
    w_point weatherPoint = *g->weather.weather_precise;
    int windpower = g->weather.windspeed;
    switch( g->weather.weather ) {
        case WEATHER_LIGHT_DRIZZLE:
            precipitation = one_in( 100 );
            break;
        case WEATHER_DRIZZLE:
        case WEATHER_FLURRIES:
            precipitation = one_in( 50 );
            break;
        case WEATHER_RAINY:
        case WEATHER_SNOW:
            precipitation = one_in( 25 );
            break;
        case WEATHER_THUNDER:
        case WEATHER_LIGHTNING:
        case WEATHER_SNOWSTORM:
            precipitation = one_in( 10 );
            break;
        default:
            break;
    }
    if( in_inv && g->m.has_flag( flag_DEEP_WATER, pos ) ) {
        extinguish = true;
        submerged = true;
    }
    if( ( !in_inv && g->m.has_flag( flag_LIQUID, pos ) ) ||
        ( precipitation && !g->is_sheltered( pos ) ) ) {
        extinguish = true;
    }
    if( in_inv && windpower > 5 && !g->is_sheltered( pos ) &&
        this->has_flag( flag_WIND_EXTINGUISH ) ) {
        windtoostrong = true;
        extinguish = true;
    }
    if( !extinguish ||
        ( in_inv && precipitation && carrier->weapon.has_flag( flag_RAIN_PROTECT ) ) ) {
        return false; //nothing happens
    }
    if( carrier != nullptr ) {
        if( submerged ) {
            carrier->add_msg_if_player( m_neutral, _( "Your %s is quenched by water." ), tname() );
        } else if( precipitation ) {
            carrier->add_msg_if_player( m_neutral, _( "Your %s is quenched by precipitation." ),
                                        tname() );
        } else if( windtoostrong ) {
            carrier->add_msg_if_player( m_neutral, _( "Your %s is blown out by the wind." ),
                                        tname() );
        }
    }

    // cig dies out
    if( has_flag( flag_LITCIG ) ) {
        if( typeId() == "cig_lit" ) {
            convert( "cig_butt" );
        } else if( typeId() == "cigar_lit" ) {
            convert( "cigar_butt" );
        } else { // joint
            convert( "joint_roach" );
        }
    } else { // transform (lit) items
        if( type->tool->revert_to ) {
            convert( *type->tool->revert_to );
        } else {
            type->invoke( carrier != nullptr ? *carrier : g->u, *this, pos, "transform" );
        }

    }
    active = false;
    // Item remains
    return false;
}

cata::optional<tripoint> item::get_cable_target( Character *p, const tripoint &pos ) const
{
    const std::string &state = get_var( "state" );
    if( state != "pay_out_cable" && state != "cable_charger_link" ) {
        return cata::nullopt;
    }
    const optional_vpart_position vp_pos = g->m.veh_at( pos );
    if( vp_pos ) {
        const cata::optional<vpart_reference> seat = vp_pos.part_with_feature( "BOARDABLE", true );
        if( seat && p == seat->vehicle().get_passenger( seat->part_index() ) ) {
            return pos;
        }
    }

    int source_x = get_var( "source_x", 0 );
    int source_y = get_var( "source_y", 0 );
    int source_z = get_var( "source_z", 0 );
    tripoint source( source_x, source_y, source_z );

    return g->m.getlocal( source );
}

bool item::process_cable( player *carrier, const tripoint &pos )
{
    if( carrier == nullptr ) {
        reset_cable( carrier );
        return false;
    }
    std::string state = get_var( "state" );
    if( state == "solar_pack_link" || state == "solar_pack" ) {
        if( !carrier->has_item( *this ) || !carrier->worn_with_flag( "SOLARPACK_ON" ) ) {
            carrier->add_msg_if_player( m_bad, _( "You notice the cable has come loose!" ) );
            reset_cable( carrier );
            return false;
        }
    }

    static const item_filter used_ups = [&]( const item & itm ) {
        return itm.get_var( "cable" ) == "plugged_in";
    };

    if( state == "UPS" ) {
        if( !carrier->has_item( *this ) || !carrier->has_item_with( used_ups ) ) {
            carrier->add_msg_if_player( m_bad, _( "You notice the cable has come loose!" ) );
            for( item *used : carrier->items_with( used_ups ) ) {
                used->erase_var( "cable" );
            }
            reset_cable( carrier );
            return false;
        }
    }
    const cata::optional<tripoint> source = get_cable_target( carrier, pos );
    if( !source ) {
        return false;
    }

    if( !g->m.veh_at( *source ) || ( source->z != g->get_levz() && !g->m.has_zlevels() ) ) {
        if( carrier->has_item( *this ) ) {
            carrier->add_msg_if_player( m_bad, _( "You notice the cable has come loose!" ) );
        }
        reset_cable( carrier );
        return false;
    }

    int distance = rl_dist( pos, *source );
    int max_charges = type->maximum_charges();
    charges = max_charges - distance;

    if( charges < 1 ) {
        if( carrier->has_item( *this ) ) {
            carrier->add_msg_if_player( m_bad, _( "The over-extended cable breaks loose!" ) );
        }
        reset_cable( carrier );
    }

    return false;
}

void item::reset_cable( player *p )
{
    int max_charges = type->maximum_charges();

    set_var( "state", "attach_first" );
    erase_var( "source_x" );
    erase_var( "source_y" );
    erase_var( "source_z" );
    active = false;
    charges = max_charges;

    if( p != nullptr ) {
        p->add_msg_if_player( m_info, _( "You reel in the cable." ) );
        p->moves -= charges * 10;
    }
}

bool item::process_UPS( player *carrier, const tripoint & /*pos*/ )
{
    if( carrier == nullptr ) {
        erase_var( "cable" );
        active = false;
        return false;
    }
    bool has_connected_cable = carrier->has_item_with( []( const item & it ) {
        return it.active && it.has_flag( flag_CABLE_SPOOL ) && ( it.get_var( "state" ) == "UPS_link" ||
                it.get_var( "state" ) == "UPS" );
    } );
    if( !has_connected_cable ) {
        erase_var( "cable" );
        active = false;
    }
    return false;
}

bool item::process_wet( player * /*carrier*/, const tripoint & /*pos*/ )
{
    if( item_counter == 0 ) {
        if( is_tool() && type->tool->revert_to ) {
            convert( *type->tool->revert_to );
        }
        item_tags.erase( "WET" );
        active = false;
    }
    // Always return true so our caller will bail out instead of processing us as a tool.
    return true;
}

bool item::process_tool( player *carrier, const tripoint &pos )
{
    int energy = 0;
    if( type->tool->turns_per_charge > 0 &&
        to_turn<int>( calendar::turn ) % type->tool->turns_per_charge == 0 ) {
        energy = std::max( ammo_required(), 1 );

    } else if( type->tool->power_draw > 0 ) {
        // power_draw in mW / 1000000 to give kJ (battery unit) per second
        energy = type->tool->power_draw / 1000000;
        // energy_bat remainder results in chance at additional charge/discharge
        energy += x_in_y( type->tool->power_draw % 1000000, 1000000 ) ? 1 : 0;
    }
    energy -= ammo_consume( energy, pos );

    // for items in player possession if insufficient charges within tool try UPS
    if( carrier && has_flag( flag_USE_UPS ) ) {
        if( carrier->use_charges_if_avail( "UPS", energy ) ) {
            energy = 0;
        }
    }

    // if insufficient available charges shutdown the tool
    if( energy > 0 ) {
        if( carrier && has_flag( flag_USE_UPS ) ) {
            carrier->add_msg_if_player( m_info, _( "You need an UPS to run the %s!" ), tname() );
        }

        // invoking the object can convert the item to another type
        const bool had_revert_to = type->tool->revert_to.has_value();
        type->invoke( carrier != nullptr ? *carrier : g->u, *this, pos );
        if( had_revert_to ) {
            deactivate( carrier );
            return false;
        } else {
            return true;
        }
    }

    type->tick( carrier != nullptr ? *carrier : g->u, *this, pos );
    return false;
}

bool item::process_blackpowder_fouling( player *carrier )
{
    if( damage() < max_damage() && one_in( 2000 ) ) {
        inc_damage( DT_ACID );
        if( carrier ) {
            carrier->add_msg_if_player( m_bad, _( "Your %s rusts due to blackpowder fouling." ), tname() );
        }
    }
    return false;
}

bool item::process( player *carrier, const tripoint &pos, bool activate,
                    float insulation, const temperature_flag flag )
{
    const bool preserves = type->container && type->container->preserves;
    for( auto it = contents.begin(); it != contents.end(); ) {
        if( preserves ) {
            // Simulate that the item has already "rotten" up to last_rot_check, but as item::rot
            // is not changed, the item is still fresh.
            it->last_rot_check = calendar::turn;
        }
        if( it->process( carrier, pos, activate, type->insulation_factor * insulation, flag ) ) {
            it = contents.erase( it );
        } else {
            ++it;
        }
    }

    if( has_flag( flag_ETHEREAL_ITEM ) ) {
        if( !has_var( "ethereal" ) ) {
            return true;
        }
        set_var( "ethereal", std::stoi( get_var( "ethereal" ) ) - 1 );
        const bool processed = std::stoi( get_var( "ethereal" ) ) <= 0;
        if( processed && carrier != nullptr ) {
            carrier->add_msg_if_player( _( "Your %s disappears!" ), tname() );
        }
        return processed;
    }

    if( faults.count( fault_gun_blackpowder ) ) {
        return process_blackpowder_fouling( carrier );
    }

    if( activate ) {
        return type->invoke( carrier != nullptr ? *carrier : g->u, *this, pos );
    }
    // How this works: it checks what kind of processing has to be done
    // (e.g. for food, for drying towels, lit cigars), and if that matches,
    // call the processing function. If that function returns true, the item
    // has been destroyed by the processing, so no further processing has to be
    // done.
    // Otherwise processing continues. This allows items that are processed as
    // food and as litcig and as ...

    // Remaining stuff is only done for active items.
    if( !active ) {
        return false;
    }

    if( !is_food() && item_counter > 0 ) {
        item_counter--;
    }

    if( item_counter == 0 && type->countdown_action ) {
        type->countdown_action.call( carrier ? *carrier : g->u, *this, false, pos );
        if( type->countdown_destroy ) {
            return true;
        }
    }

    for( const emit_id &e : type->emits ) {
        g->m.emit_field( pos, e );
    }

    if( has_flag( flag_FAKE_SMOKE ) && process_fake_smoke( carrier, pos ) ) {
        return true;
    }
    if( has_flag( flag_FAKE_MILL ) && process_fake_mill( carrier, pos ) ) {
        return true;
    }
    if( is_corpse() && process_corpse( carrier, pos ) ) {
        return true;
    }
    if( has_flag( flag_WET ) && process_wet( carrier, pos ) ) {
        // Drying items are never destroyed, but we want to exit so they don't get processed as tools.
        return false;
    }
    if( has_flag( flag_LITCIG ) && process_litcig( carrier, pos ) ) {
        return true;
    }
    if( ( has_flag( flag_WATER_EXTINGUISH ) || has_flag( flag_WIND_EXTINGUISH ) ) &&
        process_extinguish( carrier, pos ) ) {
        return false;
    }
    if( has_flag( flag_CABLE_SPOOL ) ) {
        // DO NOT process this as a tool! It really isn't!
        return process_cable( carrier, pos );
    }
    if( has_flag( flag_IS_UPS ) ) {
        // DO NOT process this as a tool! It really isn't!
        return process_UPS( carrier, pos );
    }
    if( is_tool() ) {
        return process_tool( carrier, pos );
    }
    // All foods that go bad have temperature
    if( has_temperature() ) {
        process_temperature_rot( insulation, pos, carrier, flag );
    }

    return false;
}

void item::mod_charges( int mod )
{
    if( has_infinite_charges() ) {
        return;
    }

    if( !count_by_charges() ) {
        debugmsg( "Tried to remove %s by charges, but item is not counted by charges.", tname() );
    } else if( mod < 0 && charges + mod < 0 ) {
        debugmsg( "Tried to remove charges that do not exist, removing maximum available charges instead." );
        charges = 0;
    } else if( mod > 0 && charges >= INFINITE_CHARGES - mod ) {
        charges = INFINITE_CHARGES - 1; // Highly unlikely, but finite charges should not become infinite.
    } else {
        charges += mod;
    }
}

bool item::has_effect_when_wielded( art_effect_passive effect ) const
{
    if( !type->artifact ) {
        return false;
    }
    const std::vector<art_effect_passive> &ew = type->artifact->effects_wielded;
    return std::find( ew.begin(), ew.end(), effect ) != ew.end();
}

bool item::has_effect_when_worn( art_effect_passive effect ) const
{
    if( !type->artifact ) {
        return false;
    }
    const std::vector<art_effect_passive> &ew = type->artifact->effects_worn;
    return std::find( ew.begin(), ew.end(), effect ) != ew.end();
}

bool item::has_effect_when_carried( art_effect_passive effect ) const
{
    if( !type->artifact ) {
        return false;
    }
    const std::vector<art_effect_passive> &ec = type->artifact->effects_carried;
    if( std::find( ec.begin(), ec.end(), effect ) != ec.end() ) {
        return true;
    }
    for( const item &i : contents ) {
        if( i.has_effect_when_carried( effect ) ) {
            return true;
        }
    }
    return false;
}

bool item::is_seed() const
{
    return !!type->seed;
}

time_duration item::get_plant_epoch() const
{
    if( !type->seed ) {
        return 0_turns;
    }
    // Growing times have been based around real world season length rather than
    // the default in-game season length to give
    // more accuracy for longer season lengths
    // Also note that seed->grow is the time it takes from seeding to harvest, this is
    // divided by 3 to get the time it takes from one plant state to the next.
    // TODO: move this into the islot_seed
    return type->seed->grow * calendar::season_ratio() / 3;
}

std::string item::get_plant_name() const
{
    if( !type->seed ) {
        return std::string{};
    }
    return type->seed->plant_name.translated();
}

bool item::is_dangerous() const
{
    if( has_flag( flag_DANGEROUS ) ) {
        return true;
    }

    // Note: Item should be dangerous regardless of what type of a container is it
    // Visitable interface would skip some options
    return std::any_of( contents.begin(), contents.end(), []( const item & it ) {
        return it.is_dangerous();
    } );
}

bool item::is_tainted() const
{
    return corpse && corpse->has_flag( MF_POISON );
}

bool item::is_soft() const
{
    const std::vector<material_id> mats = made_of();
    return std::any_of( mats.begin(), mats.end(), []( const material_id & mid ) {
        return mid.obj().soft();
    } );
}

bool item::is_reloadable() const
{
    if( has_flag( flag_NO_RELOAD ) && !has_flag( flag_VEHICLE ) ) {
        return false; // turrets ignore NO_RELOAD flag

    } else if( is_bandolier() ) {
        return true;

    } else if( is_container() ) {
        return true;

    } else if( !is_gun() && !is_tool() && !is_magazine() ) {
        return false;

    } else if( ammo_types().empty() ) {
        return false;
    }

    return true;
}

std::string item::type_name( unsigned int quantity ) const
{
    const auto iter = item_vars.find( "name" );
    std::string ret_name;
    if( typeId() == "blood" ) {
        if( corpse == nullptr || corpse->id.is_null() ) {
            return npgettext( "item name", "human blood", "human blood", quantity );
        } else {
            return string_format( npgettext( "item name", "%s blood",
                                             "%s blood",  quantity ),
                                  corpse->nname() );
        }
    } else if( iter != item_vars.end() ) {
        return iter->second;
    } else {
        ret_name = type->nname( quantity );
    }

    // Apply conditional names, in order.
    for( const conditional_name &cname : type->conditional_names ) {
        // Lambda for recursively searching for a item ID among all components.
        std::function<bool ( std::list<item> )> component_id_contains =
        [&]( std::list<item> components ) {
            for( const item &component : components ) {
                if( component.typeId().find( cname.condition ) != std::string::npos ||
                    component_id_contains( component.components ) ) {
                    return true;
                }
            }
            return false;
        };
        switch( cname.type ) {
            case condition_type::FLAG:
                if( has_flag( cname.condition ) ) {
                    ret_name = string_format( cname.name.translated( quantity ), ret_name );
                }
                break;
            case condition_type::COMPONENT_ID:
                if( component_id_contains( components ) ) {
                    ret_name = string_format( cname.name.translated( quantity ), ret_name );
                }
                break;
            case condition_type::num_condition_types:
                break;
        }
    }

    // Identify who this corpse belonged to, if applicable.
    if( corpse != nullptr && has_flag( flag_CORPSE ) ) {
        if( corpse_name.empty() ) {
            //~ %1$s: name of corpse with modifiers;  %2$s: species name
            ret_name = string_format( pgettext( "corpse ownership qualifier", "%1$s of a %2$s" ),
                                      ret_name, corpse->nname() );
        } else {
            //~ %1$s: name of corpse with modifiers;  %2$s: proper name;  %3$s: species name
            ret_name = string_format( pgettext( "corpse ownership qualifier", "%1$s of %2$s, %3$s" ),
                                      ret_name, corpse_name, corpse->nname() );
        }
    }

    return ret_name;
}

std::string item::get_corpse_name()
{
    if( corpse_name.empty() ) {
        return std::string();
    }
    return corpse_name;
}

std::string item::nname( const itype_id &id, unsigned int quantity )
{
    const itype *t = find_type( id );
    return t->nname( quantity );
}

bool item::count_by_charges( const itype_id &id )
{
    const itype *t = find_type( id );
    return t->count_by_charges();
}

bool item::type_is_defined( const itype_id &id )
{
    return item_controller->has_template( id );
}

const itype *item::find_type( const itype_id &type )
{
    return item_controller->find_template( type );
}

int item::get_gun_ups_drain() const
{
    int draincount = 0;
    if( type->gun ) {
        int modifier = 0;
        float multiplier = 1.0f;
        for( const item *mod : gunmods() ) {
            modifier += mod->type->gunmod->ups_charges_modifier;
            multiplier *= mod->type->gunmod->ups_charges_multiplier;
        }
        draincount = ( type->gun->ups_charges * multiplier ) + modifier;
    }
    return draincount;
}

bool item::has_label() const
{
    return has_var( "item_label" );
}

std::string item::label( unsigned int quantity ) const
{
    if( has_label() ) {
        return get_var( "item_label" );
    }

    return type_name( quantity );
}

bool item::has_infinite_charges() const
{
    return charges == INFINITE_CHARGES;
}

skill_id item::contextualize_skill( const skill_id &id ) const
{
    if( id->is_contextual_skill() ) {
        if( id == skill_weapon ) {
            if( is_gun() ) {
                return gun_skill();
            } else if( is_melee() ) {
                return melee_skill();
            }
        }
    }

    return id;
}

bool item::is_filthy() const
{
    return has_flag( flag_FILTHY ) && ( get_option<bool>( "FILTHY_MORALE" ) ||
                                        g->u.has_trait( trait_SQUEAMISH ) );
}

bool item::on_drop( const tripoint &pos )
{
    return on_drop( pos, g->m );
}

bool item::on_drop( const tripoint &pos, map &m )
{
    // dropping liquids, even currently frozen ones, on the ground makes them
    // dirty
    if( made_of_from_type( LIQUID ) && !m.has_flag( flag_LIQUIDCONT, pos ) &&
        !item_tags.count( "DIRTY" ) ) {
        item_tags.insert( "DIRTY" );
    }

    g->u.flag_encumbrance();
    return type->drop_action && type->drop_action.call( g->u, *this, false, pos );
}

time_duration item::age() const
{
    return calendar::turn - birthday();
}

void item::set_age( const time_duration &age )
{
    set_birthday( time_point( calendar::turn ) - age );
}

void item::legacy_fast_forward_time()
{
    const time_duration tmp_bday = ( bday - calendar::turn_zero ) * 6;
    bday = calendar::turn_zero + tmp_bday;

    rot *= 6;

    const time_duration tmp_rot = ( last_rot_check - calendar::turn_zero ) * 6;
    last_rot_check = calendar::turn_zero + tmp_rot;
}

time_point item::birthday() const
{
    return bday;
}

void item::set_birthday( const time_point &bday )
{
    this->bday = std::max( calendar::turn_zero, bday );
}

bool item::is_upgrade() const
{
    if( !type->bionic ) {
        return false;
    }
    return type->bionic->is_upgrade;
}

int item::get_min_str() const
{
    if( type->gun ) {
        int min_str = type->min_str;
        for( const item *mod : gunmods() ) {
            min_str += mod->type->gunmod->min_str_required_mod;
        }
        return min_str > 0 ? min_str : 0;
    } else {
        return type->min_str;
    }
}

std::vector<item_comp> item::get_uncraft_components() const
{
    std::vector<item_comp> ret;
    if( components.empty() ) {
        //If item wasn't crafted with specific components use default recipe
        std::vector<std::vector<item_comp>> recipe = recipe_dictionary::get_uncraft(
                                             typeId() ).disassembly_requirements().get_components();
        for( std::vector<item_comp> &component : recipe ) {
            ret.push_back( component.front() );
        }
    } else {
        //Make a new vector of components from the registered components
        for( const item &component : components ) {
            ret.push_back( item_comp( component.typeId(), component.count() ) );
        }
    }
    return ret;
}

void item::set_favorite( const bool favorite )
{
    is_favorite = favorite;
}

const recipe &item::get_making() const
{
    if( !craft_data_ ) {
        debugmsg( "'%s' is not a craft or has a null recipe", tname() );
        static const recipe dummy{};
        return dummy;
    }
    assert( craft_data_->making );
    return *craft_data_->making;
}

void item::set_tools_to_continue( bool value )
{
    assert( craft_data_ );
    craft_data_->tools_to_continue = value;
}

bool item::has_tools_to_continue() const
{
    assert( craft_data_ );
    return craft_data_->tools_to_continue;
}

void item::set_cached_tool_selections( const std::vector<comp_selection<tool_comp>> &selections )
{
    assert( craft_data_ );
    craft_data_->cached_tool_selections = selections;
}

const std::vector<comp_selection<tool_comp>> &item::get_cached_tool_selections() const
{
    assert( craft_data_ );
    return craft_data_->cached_tool_selections;
}

const cata::value_ptr<islot_comestible> &item::get_comestible() const
{
    if( is_craft() ) {
        return find_type( craft_data_->making->result() )->comestible;
    } else {
        return type->comestible;
    }
}

bool item::has_clothing_mod() const
{
    for( const clothing_mod &cm : clothing_mods::get_all() ) {
        if( item_tags.count( cm.flag ) > 0 ) {
            return true;
        }
    }
    return false;
}

float item::get_clothing_mod_val( clothing_mod_type type ) const
{
    const std::string key = CLOTHING_MOD_VAR_PREFIX + clothing_mods::string_from_clothing_mod_type(
                                type );
    return get_var( key, 0.0 );
}

void item::update_clothing_mod_val()
{
    for( const clothing_mod_type &type : clothing_mods::all_clothing_mod_types ) {
        const std::string key = CLOTHING_MOD_VAR_PREFIX + clothing_mods::string_from_clothing_mod_type(
                                    type );
        float tmp = 0.0;
        for( const clothing_mod &cm : clothing_mods::get_all_with( type ) ) {
            if( item_tags.count( cm.flag ) > 0 ) {
                tmp += cm.get_mod_val( type, *this );
            }
        }
        set_var( key, tmp );
    }
}<|MERGE_RESOLUTION|>--- conflicted
+++ resolved
@@ -1330,89 +1330,6 @@
         }
         insert_separation_line( info );
     }
-<<<<<<< HEAD
-=======
-    const std::string space = "  ";
-    if( parts->test( iteminfo_parts::BASE_CATEGORY ) ) {
-        info.push_back( iteminfo( "BASE", _( "Category: " ),
-                                  "<header>" + get_category().name() + "</header>",
-                                  iteminfo::no_newline ) );
-    }
-    const int price_preapoc = price( false ) * batch;
-    const int price_postapoc = price( true ) * batch;
-    if( parts->test( iteminfo_parts::BASE_PRICE ) ) {
-        info.push_back( iteminfo( "BASE", space + _( "Price: " ), _( "$<num>" ),
-                                  iteminfo::is_decimal | iteminfo::lower_is_better,
-                                  static_cast<double>( price_preapoc ) / 100 ) );
-    }
-    if( price_preapoc != price_postapoc && parts->test( iteminfo_parts::BASE_BARTER ) ) {
-        info.push_back( iteminfo( "BASE", _( "Barter value: " ), _( "$<num>" ),
-                                  iteminfo::is_decimal | iteminfo::lower_is_better,
-                                  static_cast<double>( price_postapoc ) / 100 ) );
-    }
-
-    int converted_volume_scale = 0;
-    const double converted_volume = round_up( convert_volume( volume().value(),
-                                    &converted_volume_scale ) * batch, 3 );
-    if( parts->test( iteminfo_parts::BASE_VOLUME ) ) {
-        iteminfo::flags f = iteminfo::lower_is_better | iteminfo::no_newline;
-        if( converted_volume_scale != 0 ) {
-            f |= iteminfo::is_three_decimal;
-        }
-        info.push_back( iteminfo( "BASE", _( "<bold>Volume</bold>: " ),
-                                  string_format( "<num> %s", volume_units_abbr() ),
-                                  f, converted_volume ) );
-    }
-    if( parts->test( iteminfo_parts::BASE_WEIGHT ) ) {
-        info.push_back( iteminfo( "BASE", space + _( "Weight: " ),
-                                  string_format( "<num> %s", weight_units() ),
-                                  iteminfo::lower_is_better | iteminfo::is_decimal,
-                                  convert_weight( weight() ) * batch ) );
-    }
-
-    if( !type->rigid && parts->test( iteminfo_parts::BASE_RIGIDITY ) ) {
-        info.emplace_back( "BASE", _( "<bold>Rigid</bold>: " ),
-                           _( "No (contents increase volume)" ) );
-    }
-
-    int dmg_bash = damage_melee( DT_BASH );
-    int dmg_cut  = damage_melee( DT_CUT );
-    int dmg_stab = damage_melee( DT_STAB );
-    if( parts->test( iteminfo_parts::BASE_DAMAGE ) ) {
-        std::string sep;
-        if( dmg_bash ) {
-            info.emplace_back( "BASE", _( "Bash: " ), "", iteminfo::no_newline, dmg_bash );
-            sep = space;
-        }
-        if( dmg_cut ) {
-            info.emplace_back( "BASE", sep + _( "Cut: " ), "", iteminfo::no_newline, dmg_cut );
-            sep = space;
-        }
-        if( dmg_stab ) {
-            info.emplace_back( "BASE", sep + _( "Pierce: " ), "", iteminfo::no_newline, dmg_stab );
-        }
-    }
-
-    if( dmg_bash || dmg_cut || dmg_stab ) {
-        if( parts->test( iteminfo_parts::BASE_TOHIT ) ) {
-            info.push_back( iteminfo( "BASE", space + _( "To-hit bonus: " ), "",
-                                      iteminfo::show_plus, type->m_to_hit ) );
-        }
-
-        if( parts->test( iteminfo_parts::BASE_MOVES ) ) {
-            info.push_back( iteminfo( "BASE", _( "Moves per attack: " ), "",
-                                      iteminfo::lower_is_better, attack_time() ) );
-            double dps = ( dmg_bash + dmg_cut + dmg_stab ) * to_moves<int>( 1_seconds ) /
-                         static_cast<double>( attack_time() );
-            static const matec_id rapid_strike( "RAPID" );
-            if( has_technique( rapid_strike ) ) {
-                dps *= 100.0 / 66;
-            }
-            info.push_back( iteminfo( "BASE", _( "Damage per second: " ), "",
-                                      iteminfo::is_decimal, dps ) );
-        }
-    }
->>>>>>> 47bbcf57
 
     insert_separation_line( info );
 
@@ -3126,6 +3043,14 @@
         if( parts->test( iteminfo_parts::BASE_MOVES ) ) {
             info.push_back( iteminfo( "BASE", _( "Moves per attack: " ), "",
                                       iteminfo::lower_is_better, attack_time() ) );
+            double dps = ( dmg_bash + dmg_cut + dmg_stab ) * to_moves<int>( 1_seconds ) /
+                         static_cast<double>( attack_time() );
+            static const matec_id rapid_strike( "RAPID" );
+            if( has_technique( rapid_strike ) ) {
+                dps *= 100.0 / 66;
+            }
+            info.push_back( iteminfo( "BASE", _( "Damage per second: " ), "",
+                                      iteminfo::is_decimal, dps ) );
         }
     }
 
