--- conflicted
+++ resolved
@@ -904,7 +904,6 @@
     }
 }
 
-<<<<<<< HEAD
 item::sizing item::get_sizing( const Character &p, bool wearable ) const
 {
     if( wearable ) {
@@ -948,7 +947,9 @@
         }
     }
     return sizing::not_wearable;
-=======
+
+}
+
 int get_base_env_resist( const item &it )
 {
     const auto t = it.find_armor_data();
@@ -957,7 +958,7 @@
     }
 
     return t->env_resist * it.get_relative_health();
->>>>>>> f078e2d4
+
 }
 
 std::string item::info( std::vector<iteminfo> &info, const iteminfo_query *parts, int batch ) const
