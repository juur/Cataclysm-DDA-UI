#include "item.h"

#include <ctype.h>
#include <stdint.h>
#include <stdlib.h>
#include <algorithm>
#include <array>
#include <cassert>
#include <iomanip>
#include <iterator>
#include <set>
#include <sstream>
#include <bitset>
#include <cmath>
#include <limits>
#include <locale>

#include "advanced_inv.h"
#include "ammo.h"
#include "bionics.h"
#include "bodypart.h"
#include "cata_utility.h"
#include "coordinate_conversions.h"
#include "damage.h"
#include "debug.h"
#include "dispersion.h"
#include "effect.h" // for weed_msg
#include "enums.h"
#include "fault.h"
#include "field.h"
#include "fire.h"
#include "flag.h"
#include "game.h"
#include "game_constants.h"
#include "gun_mode.h"
#include "iexamine.h"
#include "item_category.h"
#include "item_factory.h"
#include "iteminfo_query.h"
#include "itype.h"
#include "iuse_actor.h"
#include "map.h"
#include "martialarts.h"
#include "material.h"
#include "messages.h"
#include "mtype.h"
#include "npc.h"
#include "options.h"
#include "output.h"
#include "overmapbuffer.h"
#include "overmap.h"
#include "player.h"
#include "projectile.h"
#include "ranged.h"
#include "recipe_dictionary.h"
#include "requirements.h"
#include "ret_val.h"
#include "skill.h"
#include "string_formatter.h"
#include "text_snippets.h"
#include "translations.h"
#include "units.h"
#include "vehicle.h"
#include "vitamin.h"
#include "vpart_position.h"
#include "vpart_reference.h"
#include "weather.h"
#include "catacharset.h"
#include "character.h"
#include "color.h"
#include "explosion.h"
#include "int_id.h"
#include "inventory.h"
#include "item_group.h"
#include "iuse.h"
#include "line.h"
#include "mapdata.h"
#include "optional.h"
#include "pimpl.h"
#include "recipe.h"
#include "rng.h"
#include "weather_gen.h"
#include "mongroup.h"
#include "pldata.h"

static const std::string GUN_MODE_VAR_NAME( "item::mode" );

const skill_id skill_survival( "survival" );
const skill_id skill_melee( "melee" );
const skill_id skill_bashing( "bashing" );
const skill_id skill_cutting( "cutting" );
const skill_id skill_stabbing( "stabbing" );
const skill_id skill_unarmed( "unarmed" );
const skill_id skill_cooking( "cooking" );

const quality_id quality_jack( "JACK" );
const quality_id quality_lift( "LIFT" );

const species_id FISH( "FISH" );
const species_id BIRD( "BIRD" );
const species_id INSECT( "INSECT" );
const species_id ROBOT( "ROBOT" );

const efftype_id effect_cig( "cig" );
const efftype_id effect_shakes( "shakes" );
const efftype_id effect_sleep( "sleep" );
const efftype_id effect_weed_high( "weed_high" );

const material_id mat_leather( "leather" );
const material_id mat_kevlar( "kevlar" );

const trait_id trait_small2( "SMALL2" );
const trait_id trait_small_ok( "SMALL_OK" );

const std::string &rad_badge_color( const int rad )
{
    using pair_t = std::pair<const int, const std::string>;

    static const std::array<pair_t, 6> values = {{
            pair_t {  0, _( "green" ) },
            pair_t { 30, _( "blue" )  },
            pair_t { 60, _( "yellow" )},
            pair_t {120, pgettext( "color", "orange" )},
            pair_t {240, _( "red" )   },
            pair_t {500, _( "black" ) },
        }
    };

    for( const auto &i : values ) {
        if( rad <= i.first ) {
            return i.second;
        }
    }

    return values.back().second;
}

light_emission nolight = {0, 0, 0};

// Returns the default item type, used for the null item (default constructed),
// the returned pointer is always valid, it's never cleared by the @ref Item_factory.
static const itype *nullitem()
{
    static itype nullitem_m;
    return &nullitem_m;
}

item &null_item_reference()
{
    static item result{};
    // reset it, in case a previous caller has changed it
    result = item();
    return result;
}

const long item::INFINITE_CHARGES = std::numeric_limits<long>::max();

item::item() : bday( calendar::start )
{
    type = nullitem();
}

item::item( const itype *type, time_point turn, long qty ) : type( type ), bday( turn )
{
    corpse = typeId() == "corpse" ? &mtype_id::NULL_ID().obj() : nullptr;
    item_counter = type->countdown_interval;

    if( qty >= 0 ) {
        charges = qty;
    } else {
        if( type->tool && type->tool->rand_charges.size() > 1 ) {
            const auto charge_roll = rng( 1, type->tool->rand_charges.size() - 1 );
            charges = rng( type->tool->rand_charges[charge_roll - 1], type->tool->rand_charges[charge_roll] );
        } else {
            charges = type->charges_default();
        }
    }

    if( has_flag( "NANOFAB_TEMPLATE" ) ) {
        itype_id nanofab_recipe = item_group::item_from( "nanofab_recipes" ).typeId();
        set_var( "NANOFAB_ITEM_ID", nanofab_recipe );
    }

    if( type->gun ) {
        for( const auto &mod : type->gun->built_in_mods ) {
            emplace_back( mod, turn, qty ).item_tags.insert( "IRREMOVABLE" );
        }
        for( const auto &mod : type->gun->default_mods ) {
            emplace_back( mod, turn, qty );
        }

    } else if( type->magazine ) {
        if( type->magazine->count > 0 ) {
            emplace_back( type->magazine->default_ammo, calendar::turn, type->magazine->count );
        }

    } else if( get_comestible() ) {
        active = is_food();
        last_temp_check = bday;

    } else if( type->tool ) {
        if( ammo_remaining() && ammo_type() ) {
            ammo_set( ammo_type()->default_ammotype(), ammo_remaining() );
        }
    }

    if( ( type->gun || type->tool ) && !magazine_integral() ) {
        set_var( "magazine_converted", 1 );
    }

    if( !type->snippet_category.empty() ) {
        note = SNIPPET.assign( type->snippet_category );
    }

    if( current_phase == PNULL ) {
        current_phase = type->phase;
    }
}

item::item( const itype_id &id, time_point turn, long qty )
    : item( find_type( id ), turn, qty ) {}

item::item( const itype *type, time_point turn, default_charges_tag )
    : item( type, turn, type->charges_default() ) {}

item::item( const itype_id &id, time_point turn, default_charges_tag tag )
    : item( find_type( id ), turn, tag ) {}

item::item( const itype *type, time_point turn, solitary_tag )
    : item( type, turn, type->count_by_charges() ? 1 : -1 ) {}

item::item( const itype_id &id, time_point turn, solitary_tag tag )
    : item( find_type( id ), turn, tag ) {}

static const item *get_most_rotten_component( const item &craft )
{
    const item *most_rotten = nullptr;
    for( const item &it : craft.components ) {
        if( it.goes_bad() ) {
            if( !most_rotten || it.get_relative_rot() > most_rotten->get_relative_rot() ) {
                most_rotten = &it;
            }
        }
    }
    return most_rotten;
}

item::item( const recipe *rec, long qty, std::list<item> items )
    : item( "craft", calendar::turn, qty )
{
    making = rec;
    components = items;

    if( is_food() ) {
        active = true;
        last_temp_check = bday;
        if( goes_bad() ) {
            const item *most_rotten = get_most_rotten_component( *this );
            if( most_rotten ) {
                set_relative_rot( most_rotten->get_relative_rot() );
            }
        }
    }

    for( const item &it : components ) {
        if( it.has_flag( "HIDDEN_POISON" ) ) {
            set_flag( "HIDDEN_POISON" );
        }
        if( it.has_flag( "HIDDEN_HALLU" ) ) {
            set_flag( "HIDDEN_HALLU" );
        }
        if( it.is_filthy() ) {
            set_flag( "FILTHY" );
        }
    }

}

item item::make_corpse( const mtype_id &mt, time_point turn, const std::string &name )
{
    if( !mt.is_valid() ) {
        debugmsg( "tried to make a corpse with an invalid mtype id" );
    }

    item result( "corpse", turn );
    result.corpse = &mt.obj();

    if( result.corpse->has_flag( MF_REVIVES ) && one_in( 20 ) ) {
        result.item_tags.insert( "REVIVE_SPECIAL" );
    }

    // This is unconditional because the const itemructor above sets result.name to
    // "human corpse".
    result.corpse_name = name;

    return result;
}

item &item::convert( const itype_id &new_type )
{
    type = find_type( new_type );
    return *this;
}

item &item::deactivate( const Character *ch, bool alert )
{
    if( !active ) {
        return *this; // no-op
    }

    if( is_tool() && type->tool->revert_to ) {
        if( ch && alert && !type->tool->revert_msg.empty() ) {
            ch->add_msg_if_player( m_info, _( type->tool->revert_msg ), tname() );
        }
        convert( *type->tool->revert_to );
        active = false;

    }
    return *this;
}

item &item::activate()
{
    if( active ) {
        return *this; // no-op
    }

    if( type->countdown_interval > 0 ) {
        item_counter = type->countdown_interval;
    }

    active = true;

    return *this;
}

item &item::ammo_set( const itype_id &ammo, long qty )
{
    if( qty < 0 ) {
        // completely fill an integral or existing magazine
        if( magazine_integral() || magazine_current() ) {
            qty = ammo_capacity();

            // else try to add a magazine using default ammo count property if set
        } else if( magazine_default() != "null" ) {
            item mag( magazine_default() );
            if( mag.type->magazine->count > 0 ) {
                qty = mag.type->magazine->count;
            } else {
                qty = item( magazine_default() ).ammo_capacity();
            }
        }
    }

    if( qty <= 0 ) {
        ammo_unset();
        return *this;
    }

    // handle reloadable tools and guns with no specific ammo type as special case
    if( ( ammo == "null" && !ammo_type() ) || ammo_type().str() == "money" ) {
        if( ( is_tool() || is_gun() ) && magazine_integral() ) {
            curammo = nullptr;
            charges = std::min( qty, ammo_capacity() );
        }
        return *this;
    }

    // check ammo is valid for the item
    const itype *atype = item_controller->find_template( ammo );
    if( !atype->ammo || !atype->ammo->type.count( ammo_type() ) ) {
        debugmsg( "Tried to set invalid ammo of %s for %s", atype->nname( qty ), tname() );
        return *this;
    }

    if( is_magazine() ) {
        ammo_unset();
        emplace_back( ammo, calendar::turn, std::min( qty, ammo_capacity() ) );
        if( has_flag( "NO_UNLOAD" ) ) {
            contents.back().item_tags.insert( "NO_DROP" );
            contents.back().item_tags.insert( "IRREMOVABLE" );
        }

    } else if( magazine_integral() ) {
        curammo = atype;
        charges = std::min( qty, ammo_capacity() );

    } else {
        if( !magazine_current() ) {
            const itype *mag = find_type( magazine_default() );
            if( !mag->magazine ) {
                debugmsg( "Tried to set ammo of %s without suitable magazine for %s",
                          atype->nname( qty ), tname() );
                return *this;
            }

            // if default magazine too small fetch instead closest available match
            if( mag->magazine->capacity < qty ) {
                // as above call to magazine_default successful can infer minimum one option exists
                auto iter = type->magazines.find( ammo_type() );
                std::vector<itype_id> opts( iter->second.begin(), iter->second.end() );
                std::sort( opts.begin(), opts.end(), []( const itype_id & lhs, const itype_id & rhs ) {
                    return find_type( lhs )->magazine->capacity < find_type( rhs )->magazine->capacity;
                } );
                mag = find_type( opts.back() );
                for( const auto &e : opts ) {
                    if( find_type( e )->magazine->capacity >= qty ) {
                        mag = find_type( e );
                        break;
                    }
                }
            }
            emplace_back( mag );
        }
        magazine_current()->ammo_set( ammo, qty );
    }

    return *this;
}

item &item::ammo_unset()
{
    if( !is_tool() && !is_gun() && !is_magazine() ) {
        // do nothing
    } else if( is_magazine() ) {
        contents.clear();
    } else if( magazine_integral() ) {
        curammo = nullptr;
        charges = 0;
    } else if( magazine_current() ) {
        magazine_current()->ammo_unset();
    }

    return *this;
}

int item::damage() const
{
    return damage_;
}

int item::damage_level( int max ) const
{
    if( damage_ == 0 || max <= 0 ) {
        return 0;
    } else if( max_damage() <= 1 ) {
        return damage_ > 0 ? max : damage_;
    } else if( damage_ < 0 ) {
        return -( ( max - 1 ) * ( -damage_ - 1 ) / ( max_damage() - 1 ) + 1 );
    } else {
        return ( max - 1 ) * ( damage_ - 1 ) / ( max_damage() - 1 ) + 1;
    }
}

item &item::set_damage( int qty )
{
    damage_ = std::max( std::min( qty, max_damage() ), min_damage() );
    return *this;
}

item item::split( long qty )
{
    if( !count_by_charges() || qty <= 0 || qty >= charges ) {
        return item();
    }
    item res = *this;
    res.charges = qty;
    charges -= qty;
    return res;
}

bool item::is_null() const
{
    static const std::string s_null( "null" ); // used a lot, no need to repeat
    // Actually, type should never by null at all.
    return ( type == nullptr || type == nullitem() || typeId() == s_null );
}

bool item::is_unarmed_weapon() const
{
    return has_flag( "UNARMED_WEAPON" ) || is_null();
}

bool item::covers( const body_part bp ) const
{
    return get_covered_body_parts().test( bp );
}

body_part_set item::get_covered_body_parts() const
{
    return get_covered_body_parts( get_side() );
}

body_part_set item::get_covered_body_parts( const side s ) const
{
    body_part_set res;

    if( is_gun() ) {
        // Currently only used for guns with the should strap mod, other guns might
        // go on another bodypart.
        res.set( bp_torso );
    }

    const auto armor = find_armor_data();
    if( armor == nullptr ) {
        return res;
    }

    res |= armor->covers;

    if( !armor->sided ) {
        return res; // Just ignore the side.
    }

    switch( s ) {
        case side::BOTH:
            break;

        case side::LEFT:
            res.reset( bp_arm_r );
            res.reset( bp_hand_r );
            res.reset( bp_leg_r );
            res.reset( bp_foot_r );
            break;

        case side::RIGHT:
            res.reset( bp_arm_l );
            res.reset( bp_hand_l );
            res.reset( bp_leg_l );
            res.reset( bp_foot_l );
            break;
    }

    return res;
}

bool item::is_sided() const
{
    auto t = find_armor_data();
    return t ? t->sided : false;
}

side item::get_side() const
{
    // MSVC complains if directly cast double to enum
    return static_cast<side>( static_cast<int>( get_var( "lateral",
                              static_cast<int>( side::BOTH ) ) ) );
}

bool item::set_side( side s )
{
    if( !is_sided() ) {
        return false;
    }

    if( s == side::BOTH ) {
        erase_var( "lateral" );
    } else {
        set_var( "lateral", static_cast<int>( s ) );
    }

    return true;
}

bool item::swap_side()
{
    return set_side( opposite_side( get_side() ) );
}

bool item::is_worn_only_with( const item &it ) const
{
    return is_power_armor() && it.is_power_armor() && it.covers( bp_torso );
}

item item::in_its_container() const
{
    return in_container( type->default_container.value_or( "null" ) );
}

item item::in_container( const itype_id &cont ) const
{
    if( cont != "null" ) {
        item ret( cont, birthday() );
        ret.contents.push_back( *this );
        if( made_of( LIQUID ) && ret.is_container() ) {
            // Note: we can't use any of the normal container functions as they check the
            // container being suitable (seals, watertight etc.)
            ret.contents.back().charges = charges_per_volume( ret.get_container_capacity() );
        }

        ret.invlet = invlet;
        return ret;
    } else {
        return *this;
    }
}

long item::charges_per_volume( const units::volume &vol ) const
{
    if( type->volume == 0_ml ) {
        return INFINITE_CHARGES; // TODO: items should not have 0 volume at all!
    }
    // Type cast to prevent integer overflow with large volume containers like the cargo dimension
    return count_by_charges() ? vol * static_cast<int64_t>( type->stack_size ) / type->volume
           : vol / volume();
}

bool item::stacks_with( const item &rhs, bool check_components ) const
{
    if( type != rhs.type ) {
        return false;
    }
    if( ammo_type() == "money" && charges != 0 && rhs.charges != 0 ) {
        // Dealing with nonempty cash cards
        return true;
    }
    // This function is also used to test whether items counted by charges should be merged, for that
    // check the, the charges must be ignored. In all other cases (tools/guns), the charges are important.
    if( !count_by_charges() && charges != rhs.charges ) {
        return false;
    }
    if( is_favorite != rhs.is_favorite ) {
        return false;
    }
    if( damage_ != rhs.damage_ ) {
        return false;
    }
    if( burnt != rhs.burnt ) {
        return false;
    }
    if( active != rhs.active ) {
        return false;
    }
    if( item_tags != rhs.item_tags ) {
        return false;
    }
    if( faults != rhs.faults ) {
        return false;
    }
    if( techniques != rhs.techniques ) {
        return false;
    }
    if( item_vars != rhs.item_vars ) {
        return false;
    }
    if( goes_bad() && rhs.goes_bad() ) {
        // Stack items that fall into the same "bucket" of freshness.
        // Distant buckets are larger than near ones.
        std::pair<int, clipped_unit> my_clipped_time_to_rot =
            clipped_time( get_shelf_life() - rot );
        std::pair<int, clipped_unit> other_clipped_time_to_rot =
            clipped_time( rhs.get_shelf_life() - rhs.rot );
        if( my_clipped_time_to_rot != other_clipped_time_to_rot ) {
            return false;
        }
        if( rotten() != rhs.rotten() ) {
            // just to be safe that rotten and unrotten food is *never* stacked.
            return false;
        }
    }
    if( ( corpse == nullptr && rhs.corpse != nullptr ) ||
        ( corpse != nullptr && rhs.corpse == nullptr ) ) {
        return false;
    }
    if( corpse != nullptr && rhs.corpse != nullptr && corpse->id != rhs.corpse->id ) {
        return false;
    }
    if( is_craft() && rhs.is_craft() ) {
        if( get_making().ident() != rhs.get_making().ident() ) {
            return false;
        }
    }
    if( check_components || is_comestible() || is_craft() ) {
        //Only check if at least one item isn't using the default recipe or is comestible
        if( !components.empty() || !rhs.components.empty() ) {
            if( get_uncraft_components() != rhs.get_uncraft_components() ) {
                return false;
            }
        }
    }
    if( contents.size() != rhs.contents.size() ) {
        return false;
    }
    return std::equal( contents.begin(), contents.end(), rhs.contents.begin(), []( const item & a,
    const item & b ) {
        return a.charges == b.charges && a.stacks_with( b );
    } );
}

bool item::merge_charges( const item &rhs )
{
    if( !count_by_charges() || !stacks_with( rhs ) ) {
        return false;
    }
    // Prevent overflow when either item has "near infinite" charges.
    if( charges >= INFINITE_CHARGES / 2 || rhs.charges >= INFINITE_CHARGES / 2 ) {
        charges = INFINITE_CHARGES;
        return true;
    }
    // We'll just hope that the item counter represents the same thing for both items
    if( item_counter > 0 || rhs.item_counter > 0 ) {
        item_counter = ( static_cast<double>( item_counter ) * charges + static_cast<double>
                         ( rhs.item_counter ) * rhs.charges ) / ( charges + rhs.charges );
    }
    charges += rhs.charges;
    return true;
}

void item::put_in( const item &payload )
{
    contents.push_back( payload );
}

void item::set_var( const std::string &name, const int value )
{
    std::ostringstream tmpstream;
    tmpstream.imbue( std::locale::classic() );
    tmpstream << value;
    item_vars[name] = tmpstream.str();
}

void item::set_var( const std::string &name, const long value )
{
    std::ostringstream tmpstream;
    tmpstream.imbue( std::locale::classic() );
    tmpstream << value;
    item_vars[name] = tmpstream.str();
}

void item::set_var( const std::string &name, const double value )
{
    item_vars[name] = string_format( "%f", value );
}

double item::get_var( const std::string &name, const double default_value ) const
{
    const auto it = item_vars.find( name );
    if( it == item_vars.end() ) {
        return default_value;
    }
    return atof( it->second.c_str() );
}

void item::set_var( const std::string &name, const tripoint &value )
{
    item_vars[name] = string_format( "%d,%d,%d", value.x, value.y, value.z );
}

tripoint item::get_var( const std::string &name, const tripoint &default_value ) const
{
    const auto it = item_vars.find( name );
    if( it == item_vars.end() ) {
        return default_value;
    }
    std::vector<std::string> values = string_split( it->second, ',' );
    return tripoint( atoi( values[0].c_str() ),
                     atoi( values[1].c_str() ),
                     atoi( values[2].c_str() ) );
}

void item::set_var( const std::string &name, const std::string &value )
{
    item_vars[name] = value;
}

std::string item::get_var( const std::string &name, const std::string &default_value ) const
{
    const auto it = item_vars.find( name );
    if( it == item_vars.end() ) {
        return default_value;
    }
    return it->second;
}

std::string item::get_var( const std::string &name ) const
{
    return get_var( name, "" );
}

bool item::has_var( const std::string &name ) const
{
    return item_vars.count( name ) > 0;
}

void item::erase_var( const std::string &name )
{
    item_vars.erase( name );
}

void item::clear_vars()
{
    item_vars.clear();
}

const char ivaresc = 001;

bool itag2ivar( const std::string &item_tag, std::map<std::string, std::string> &item_vars )
{
    size_t pos = item_tag.find( '=' );
    if( item_tag.at( 0 ) == ivaresc && pos != std::string::npos && pos >= 2 ) {
        std::string val_decoded;
        int svarlen = 0;
        int svarsep = 0;
        svarsep = item_tag.find( '=' );
        svarlen = item_tag.size();
        val_decoded.clear();
        std::string var_name = item_tag.substr( 1, svarsep - 1 ); // will assume sanity here for now
        for( int s = svarsep + 1; s < svarlen;
             s++ ) { // cheap and temporary, AFAIK stringstream IFS = [\r\n\t ];
            if( item_tag[s] == ivaresc && s < svarlen - 2 ) {
                if( item_tag[s + 1] == '0' && item_tag[s + 2] == 'A' ) {
                    s += 2;
                    val_decoded.append( 1, '\n' );
                } else if( item_tag[s + 1] == '0' && item_tag[s + 2] == 'D' ) {
                    s += 2;
                    val_decoded.append( 1, '\r' );
                } else if( item_tag[s + 1] == '0' && item_tag[s + 2] == '6' ) {
                    s += 2;
                    val_decoded.append( 1, '\t' );
                } else if( item_tag[s + 1] == '2' && item_tag[s + 2] == '0' ) {
                    s += 2;
                    val_decoded.append( 1, ' ' );
                } else {
                    val_decoded.append( 1, item_tag[s] ); // hhrrrmmmmm should be passing \a?
                }
            } else {
                val_decoded.append( 1, item_tag[s] );
            }
        }
        item_vars[var_name] = val_decoded;
        return true;
    } else {
        return false;
    }
}

// TODO: Get rid of, handle multiple types gracefully
static int get_ranged_pierce( const common_ranged_data &ranged )
{
    if( ranged.damage.empty() ) {
        if( ranged.legacy_pierce ) {
            return ranged.legacy_pierce;
        } else {
            return 0;
        }
    }
    return ranged.damage.damage_units.front().res_pen;
}

std::string item::info( bool showtext ) const
{
    std::vector<iteminfo> dummy;
    return info( showtext, dummy );
}

std::string item::info( bool showtext, std::vector<iteminfo> &iteminfo ) const
{
    return info( showtext, iteminfo, 1 );
}

std::string item::info( bool showtext, std::vector<iteminfo> &iteminfo, int batch ) const
{
    return info( iteminfo, showtext ? &iteminfo_query::all : &iteminfo_query::notext, batch );
}

// Generates a long-form description of the freshness of the given rottable food item.
// NB: Doesn't check for non-rottable!
std::string get_freshness_description( const item &food_item )
{
    // So, skilled characters looking at food that is neither super-fresh nor about to rot
    // can guess its age as one of {quite fresh,midlife,past midlife,old soon}, and also
    // guess about how long until it spoils.
    const double rot_progress = food_item.get_relative_rot();
    const time_duration shelf_life = food_item.get_shelf_life();
    time_duration time_left = shelf_life - ( shelf_life * rot_progress );

    // Correct for an estimate that exceeds shelf life -- this happens especially with
    // fresh items.
    if( time_left > shelf_life ) {
        time_left = shelf_life;
    }

    if( food_item.is_fresh() ) {
        // Fresh food is assumed to be obviously so regardless of skill.
        if( g->u.can_estimate_rot() ) {
            return string_format( _( "* This food looks as <good>fresh</good> as it can be.  "
                                     "It still has <info>%s</info> until it spoils." ),
                                  to_string_approx( time_left ) );
        } else {
            return _( "* This food looks as <good>fresh</good> as it can be." );
        }
    } else if( food_item.is_going_bad() ) {
        // Old food likewise is assumed to be fairly obvious.
        if( g->u.can_estimate_rot() ) {
            return string_format( _( "* This food looks <bad>old</bad>.  "
                                     "It's just <info>%s</info> from becoming inedible." ),
                                  to_string_approx( time_left ) );
        } else {
            return _( "* This food looks <bad>old</bad>.  "
                      "It's on the brink of becoming inedible." );
        }
    }

    if( !g->u.can_estimate_rot() ) {
        // Unskilled characters only get a hint that more information exists...
        return _( "* This food looks <info>fine</info>.  If you were more skilled in "
                  "cooking or survival, you might be able to make a better estimation." );
    }

    // Otherwise, a skilled character can determine the below options:
    if( rot_progress < 0.3 ) {
        //~ here, %s is an approximate time span, e.g., "over 2 weeks" or "about 1 season"
        return string_format( _( "* This food looks <good>quite fresh</good>.  "
                                 "It has <info>%s</info> until it spoils." ),
                              to_string_approx( time_left ) );
    } else if( rot_progress < 0.5 ) {
        //~ here, %s is an approximate time span, e.g., "over 2 weeks" or "about 1 season"
        return string_format( _( "* This food looks like it is reaching its <neutral>midlife</neutral>.  "
                                 "There's <info>%s</info> before it spoils." ),
                              to_string_approx( time_left ) );
    } else if( rot_progress < 0.7 ) {
        //~ here, %s is an approximate time span, e.g., "over 2 weeks" or "about 1 season"
        return string_format( _( "* This food looks like it has <neutral>passed its midlife</neutral>.  "
                                 "Edible, but will go bad in <info>%s</info>." ),
                              to_string_approx( time_left ) );
    } else {
        //~ here, %s is an approximate time span, e.g., "over 2 weeks" or "about 1 season"
        return string_format( _( "* This food looks like it <bad>will be old soon</bad>.  "
                                 "It has <info>%s</info>, so if you plan to use it, it's now or never." ),
                              to_string_approx( time_left ) );
    }
}

int get_base_env_resist( const item &it )
{
    const auto t = it.find_armor_data();
    if( t == nullptr ) {
        return 0;
    }

    return t->env_resist * it.get_relative_health();
}

std::string item::info( std::vector<iteminfo> &info, const iteminfo_query *parts, int batch ) const
{
    std::stringstream temp1;
    std::stringstream temp2;
    std::string space = "  ";
    const bool debug = g != nullptr && debug_mode;

    if( parts == nullptr ) {
        parts = &iteminfo_query::all;
    }

    info.clear();

    auto insert_separation_line = [&]() {
        if( info.empty() || info.back().sName != "--" ) {
            info.push_back( iteminfo( "DESCRIPTION", "--" ) );
        }
    };

    if( !is_null() ) {
        if( parts->test( iteminfo_parts::BASE_CATEGORY ) ) {
            info.push_back( iteminfo( "BASE", _( "Category: " ),
                                      "<header>" + get_category().name() + "</header>",
                                      iteminfo::no_newline ) );
        }
        const int price_preapoc = price( false ) * batch;
        const int price_postapoc = price( true ) * batch;
        if( parts->test( iteminfo_parts::BASE_PRICE ) ) {
            info.push_back( iteminfo( "BASE", space + _( "Price: " ), _( "$<num>" ),
                                      iteminfo::is_decimal | iteminfo::lower_is_better,
                                      static_cast<double>( price_preapoc ) / 100 ) );
        }
        if( price_preapoc != price_postapoc && parts->test( iteminfo_parts::BASE_BARTER ) ) {
            info.push_back( iteminfo( "BASE", _( "Barter value: " ), _( "$<num>" ),
                                      iteminfo::is_decimal | iteminfo::lower_is_better,
                                      static_cast<double>( price_postapoc ) / 100 ) );
        }

        int converted_volume_scale = 0;
        const double converted_volume = round_up( convert_volume( volume().value(),
                                        &converted_volume_scale ) * batch, 2 );
        if( parts->test( iteminfo_parts::BASE_VOLUME ) ) {
            iteminfo::flags f = iteminfo::lower_is_better | iteminfo::no_newline;
            if( converted_volume_scale != 0 ) {
                f |= iteminfo::is_decimal;
            }
            info.push_back( iteminfo( "BASE", _( "<bold>Volume</bold>: " ),
                                      string_format( "<num> %s", volume_units_abbr() ),
                                      f, converted_volume ) );
        }
        if( parts->test( iteminfo_parts::BASE_WEIGHT ) ) {
            info.push_back( iteminfo( "BASE", space + _( "Weight: " ),
                                      string_format( "<num> %s", weight_units() ),
                                      iteminfo::lower_is_better | iteminfo::is_decimal,
                                      convert_weight( weight() ) * batch ) );
        }

        if( !type->rigid && parts->test( iteminfo_parts::BASE_RIGIDITY ) ) {
            info.emplace_back( "BASE", _( "<bold>Rigid</bold>: " ), _( "No (contents increase volume)" ) );
        }

        int dmg_bash = damage_melee( DT_BASH );
        int dmg_cut  = damage_melee( DT_CUT );
        int dmg_stab = damage_melee( DT_STAB );
        if( parts->test( iteminfo_parts::BASE_DAMAGE ) ) {
            std::string sep;
            if( dmg_bash ) {
                info.emplace_back( "BASE", _( "Bash: " ), "", iteminfo::no_newline, dmg_bash );
                sep = space;
            }
            if( dmg_cut ) {
                info.emplace_back( "BASE", sep + _( "Cut: " ),
                                   "", iteminfo::no_newline, dmg_cut );
                sep = space;
            }
            if( dmg_stab ) {
                info.emplace_back( "BASE", sep + _( "Pierce: " ),
                                   "", iteminfo::no_newline, dmg_stab );
            }
        }

        if( dmg_bash || dmg_cut || dmg_stab ) {
            if( parts->test( iteminfo_parts::BASE_TOHIT ) ) {
                info.push_back( iteminfo( "BASE", space + _( "To-hit bonus: " ), "",
                                          iteminfo::show_plus, type->m_to_hit ) );
            }

            if( parts->test( iteminfo_parts::BASE_MOVES ) ) {
                info.push_back( iteminfo( "BASE", _( "Moves per attack: " ),
                                          "", iteminfo::lower_is_better,
                                          attack_time() ) );
            }
        }

        insert_separation_line();

        if( parts->test( iteminfo_parts::BASE_REQUIREMENTS ) ) {
            // Display any minimal stat or skill requirements for the item
            std::vector<std::string> req;
            if( get_min_str() > 0 ) {
                req.push_back( string_format( "%s %d", _( "strength" ), get_min_str() ) );
            }
            if( type->min_dex > 0 ) {
                req.push_back( string_format( "%s %d", _( "dexterity" ), type->min_dex ) );
            }
            if( type->min_int > 0 ) {
                req.push_back( string_format( "%s %d", _( "intelligence" ), type->min_int ) );
            }
            if( type->min_per > 0 ) {
                req.push_back( string_format( "%s %d", _( "perception" ), type->min_per ) );
            }
            for( const auto &sk : type->min_skills ) {
                req.push_back( string_format( "%s %d", skill_id( sk.first )->name(), sk.second ) );
            }
            if( !req.empty() ) {
                info.emplace_back( "BASE", _( "<bold>Minimum requirements:</bold>" ) );
                info.emplace_back( "BASE", enumerate_as_string( req ) );
                insert_separation_line();
            }
        }

        const std::vector<const material_type *> mat_types = made_of_types();
        if( !mat_types.empty() && parts->test( iteminfo_parts::BASE_MATERIAL ) ) {
            const std::string material_list = enumerate_as_string( mat_types.begin(), mat_types.end(),
            []( const material_type * material ) {
                return string_format( "<stat>%s</stat>", _( material->name() ) );
            }, enumeration_conjunction::none );
            info.push_back( iteminfo( "BASE", string_format( _( "Material: %s" ), material_list ) ) );
        }
        if( has_var( "contained_name" ) && parts->test( iteminfo_parts::BASE_CONTENTS ) ) {
            info.push_back( iteminfo( "BASE", string_format( _( "Contains: %s" ),
                                      get_var( "contained_name" ) ) ) );
        }
        if( count_by_charges() && !is_food() && !is_medication() &&
            parts->test( iteminfo_parts::BASE_AMOUNT ) ) {
            info.push_back( iteminfo( "BASE", _( "Amount: " ), "<num>", iteminfo::no_flags,
                                      charges * batch ) );
        }
        if( debug && parts->test( iteminfo_parts::BASE_DEBUG ) ) {
            if( g != nullptr ) {
                info.push_back( iteminfo( "BASE", _( "age (hours): " ), "", iteminfo::lower_is_better,
                                          to_hours<int>( age() ) ) );

                const item *food = is_food_container() ? &contents.front() : this;
                if( goes_bad() ) {
                    info.push_back( iteminfo( "BASE", _( "age (turns): " ),
                                              "", iteminfo::lower_is_better,
                                              to_turns<int>( food->age() ) ) );
                    info.push_back( iteminfo( "BASE", _( "rot (turns): " ),
                                              "", iteminfo::lower_is_better,
                                              to_turns<int>( food->rot ) ) );
                    info.push_back( iteminfo( "BASE", _( "last rot: " ),
                                              "", iteminfo::lower_is_better,
                                              to_turn<int>( food->last_rot_check ) ) );
                    info.push_back( iteminfo( "BASE", _( "last temp: " ),
                                              "", iteminfo::lower_is_better,
                                              to_turn<int>( food->last_temp_check ) ) );
                    info.push_back( iteminfo( "BASE", space + _( "max rot (turns): " ),
                                              "", iteminfo::lower_is_better,
                                              to_turns<int>( food->get_shelf_life() ) ) );
                }
                if( has_temperature() || is_food_container() ) {
                    info.push_back( iteminfo( "BASE", _( "Temp: " ), "", iteminfo::lower_is_better,
                                              food->temperature ) );
                    info.push_back( iteminfo( "BASE", _( "Spec ener: " ), "", iteminfo::lower_is_better,
                                              food->specific_energy ) );
                    info.push_back( iteminfo( "BASE", _( "Spec heat lq: " ), "", iteminfo::lower_is_better,
                                              1000 * food->get_specific_heat_liquid() ) );
                    info.push_back( iteminfo( "BASE", _( "Spec heat sld: " ), "", iteminfo::lower_is_better,
                                              1000 * food->get_specific_heat_solid() ) );
                    info.push_back( iteminfo( "BASE", _( "latent heat: " ), "", iteminfo::lower_is_better,
                                              food->get_latent_heat() ) );
                    info.push_back( iteminfo( "BASE", _( "Freeze point: " ), "", iteminfo::lower_is_better,
                                              food->get_freeze_point() ) );
                }
            }
            info.push_back( iteminfo( "BASE", _( "burn: " ), "", iteminfo::lower_is_better,
                                      burnt ) );
        }
    }

    const item *med_item = nullptr;
    if( is_medication() ) {
        med_item = this;
    } else if( is_med_container() ) {
        med_item = &contents.front();
    }
    if( med_item != nullptr ) {
        const auto &med_com = med_item->get_comestible();
        if( med_com->quench != 0 && parts->test( iteminfo_parts::MED_QUENCH ) ) {
            info.push_back( iteminfo( "MED", _( "Quench: " ), med_com->quench ) );
        }

        if( med_com->fun != 0 && parts->test( iteminfo_parts::MED_JOY ) ) {
            info.push_back( iteminfo( "MED", _( "Enjoyability: " ),
                                      g->u.fun_for( *med_item ).first ) );
        }

        if( med_com->stim != 0 && parts->test( iteminfo_parts::MED_STIMULATION ) ) {
            auto name = string_format( "%s <stat>%s</stat>", _( "Stimulation:" ),
                                       med_com->stim > 0 ? _( "Upper" ) : _( "Downer" ) );
            info.push_back( iteminfo( "MED", name ) );
        }

        if( parts->test( iteminfo_parts::MED_PORTIONS ) ) {
            info.push_back( iteminfo( "MED", _( "Portions: " ),
                                      abs( static_cast<int>( med_item->charges ) * batch ) ) );
        }

        if( med_com->addict && parts->test( iteminfo_parts::DESCRIPTION_MED_ADDICTING ) ) {
            info.emplace_back( "DESCRIPTION", _( "* Consuming this item is <bad>addicting</bad>." ) );
        }
    }

    const item *food_item = nullptr;
    if( is_food() ) {
        food_item = this;
    } else if( is_food_container() ) {
        food_item = &contents.front();
    }
    if( food_item != nullptr ) {
        if( g->u.kcal_for( *food_item ) != 0 || food_item->get_comestible()->quench != 0 ) {
            if( parts->test( iteminfo_parts::FOOD_NUTRITION ) ) {
                auto value = g->u.kcal_for( *food_item );
                info.push_back( iteminfo( "FOOD", _( "<bold>Calories (kcal)</bold>: " ),
                                          "", iteminfo::no_newline, value ) );
            }
            if( parts->test( iteminfo_parts::FOOD_QUENCH ) ) {
                info.push_back( iteminfo( "FOOD", space + _( "Quench: " ),
                                          food_item->get_comestible()->quench ) );
            }
        }

        if( food_item->get_comestible()->fun != 0 && parts->test( iteminfo_parts::FOOD_JOY ) ) {
            info.push_back( iteminfo( "FOOD", _( "Enjoyability: " ),
                                      g->u.fun_for( *food_item ).first ) );
        }

        if( parts->test( iteminfo_parts::FOOD_PORTIONS ) ) {
            info.push_back( iteminfo( "FOOD", _( "Portions: " ),
                                      abs( static_cast<int>( food_item->charges ) * batch ) ) );
        }
        if( food_item->corpse != nullptr && ( debug || ( g != nullptr &&
                                              ( g->u.has_bionic( bionic_id( "bio_scent_vision" ) ) || g->u.has_trait( trait_id( "CARNIVORE" ) ) ||
                                                g->u.has_artifact_with( AEP_SUPER_CLAIRVOYANCE ) ) ) )
            && parts->test( iteminfo_parts::FOOD_SMELL ) ) {
            info.push_back( iteminfo( "FOOD", _( "Smells like: " ) + food_item->corpse->nname() ) );
        }

        const auto vits = g->u.vitamins_from( *food_item );
        const std::string required_vits = enumerate_as_string( vits.begin(),
        vits.end(), []( const std::pair<vitamin_id, int> &v ) {
            return ( g->u.vitamin_rate( v.first ) > 0_turns &&
                     v.second != 0 ) // only display vitamins that we actually require
                   ? string_format( "%s (%i%%)", v.first.obj().name(),
                                    int( v.second * g->u.vitamin_rate( v.first ) / 1_days * 100 ) )
                   : std::string();
        } );
        if( !required_vits.empty() && parts->test( iteminfo_parts::FOOD_VITAMINS ) ) {
            info.emplace_back( "FOOD", _( "Vitamins (RDA): " ), required_vits );
        }

        if( food_item->has_flag( "CANNIBALISM" ) && parts->test( iteminfo_parts::FOOD_CANNIBALISM ) ) {
            if( !g->u.has_trait_flag( "CANNIBAL" ) ) {
                info.emplace_back( "DESCRIPTION", _( "* This food contains <bad>human flesh</bad>." ) );
            } else {
                info.emplace_back( "DESCRIPTION", _( "* This food contains <good>human flesh</good>." ) );
            }
        }

        if( food_item->is_tainted() && parts->test( iteminfo_parts::FOOD_CANNIBALISM ) ) {
            info.emplace_back( "DESCRIPTION", _( "* This food is <bad>tainted</bad> and will poison you." ) );
        }

        ///\EFFECT_SURVIVAL >=3 allows detection of poisonous food
        if( food_item->has_flag( "HIDDEN_POISON" ) && g->u.get_skill_level( skill_survival ) >= 3 &&
            parts->test( iteminfo_parts::FOOD_POISON ) ) {
            info.emplace_back( "DESCRIPTION",
                               _( "* On closer inspection, this appears to be <bad>poisonous</bad>." ) );
        }

        ///\EFFECT_SURVIVAL >=5 allows detection of hallucinogenic food
        if( food_item->has_flag( "HIDDEN_HALLU" ) && g->u.get_skill_level( skill_survival ) >= 5 &&
            parts->test( iteminfo_parts::FOOD_HALLUCINOGENIC ) ) {
            info.emplace_back( "DESCRIPTION",
                               _( "* On closer inspection, this appears to be <neutral>hallucinogenic</neutral>." ) );
        }

        if( food_item->goes_bad() && parts->test( iteminfo_parts::FOOD_ROT ) ) {
            const std::string rot_time = to_string_clipped( food_item->get_shelf_life() );
            info.emplace_back( "DESCRIPTION",
                               string_format(
                                   _( "* This food is <neutral>perishable</neutral>, and at room temperature has an estimated nominal shelf life of <info>%s</info>." ),
                                   rot_time.c_str() ) );

            if( !food_item->rotten() ) {
                info.emplace_back( "DESCRIPTION", get_freshness_description( *food_item ) );
            }

            if( food_item->has_flag( "FREEZERBURN" ) && !food_item->rotten() &&
                !food_item->has_flag( "MUSHY" ) ) {
                info.emplace_back( "DESCRIPTION",
                                   _( "* Quality of this food suffers when it's frozen, and it <neutral>will become mushy after thawing out</neutral>." ) );
            }
            if( food_item->has_flag( "MUSHY" ) && !food_item->rotten() ) {
                info.emplace_back( "DESCRIPTION",
                                   _( "* It was frozen once and after thawing became <bad>mushy and tasteless</bad>.  It will rot if thawed again." ) );
            }
            if( food_item->has_flag( "NO_PARASITES" ) && g->u.get_skill_level( skill_cooking ) >= 3 ) {
                info.emplace_back( "DESCRIPTION",
                                   _( "* It seems that deep freezing <good>killed all parasites</good>." ) );
            }
            if( food_item->rotten() ) {
                if( g->u.has_bionic( bionic_id( "bio_digestion" ) ) ) {
                    info.push_back( iteminfo( "DESCRIPTION",
                                              _( "This food has started to <neutral>rot</neutral>, but <info>your bionic digestion can tolerate it</info>." ) ) );
                } else if( g->u.has_trait( trait_id( "SAPROVORE" ) ) ) {
                    info.push_back( iteminfo( "DESCRIPTION",
                                              _( "This food has started to <neutral>rot</neutral>, but <info>you can tolerate it</info>." ) ) );
                } else {
                    info.push_back( iteminfo( "DESCRIPTION",
                                              _( "This food has started to <bad>rot</bad>.  <info>Eating</info> it would be a <bad>very bad idea</bad>." ) ) );
                }
            }
        }
    }

    if( is_magazine() && !has_flag( "NO_RELOAD" ) ) {

        if( parts->test( iteminfo_parts::MAGAZINE_CAPACITY ) ) {
            auto fmt = string_format(
                           ngettext( "<num> round of %s", "<num> rounds of %s", ammo_capacity() ),
                           ammo_type()->name() );
            info.emplace_back( "MAGAZINE", _( "Capacity: " ), fmt, iteminfo::no_flags,
                               ammo_capacity() );
        }
        if( parts->test( iteminfo_parts::MAGAZINE_RELOAD ) ) {
            info.emplace_back( "MAGAZINE", _( "Reload time: " ), _( "<num> per round" ),
                               iteminfo::lower_is_better, type->magazine->reload_time );
        }
        insert_separation_line();
    }

    if( !is_gun() ) {
        if( ammo_data() && parts->test( iteminfo_parts::AMMO_REMAINING_OR_TYPES ) ) {
            if( ammo_remaining() > 0 ) {
                info.emplace_back( "AMMO", _( "Ammunition: " ), ammo_data()->nname( ammo_remaining() ) );
            } else if( is_ammo() ) {
                info.emplace_back( "AMMO", _( "Types: " ),
                                   enumerate_as_string( type->ammo->type.begin(), type->ammo->type.end(),
                []( const ammotype & e ) {
                    return e->name();
                }, enumeration_conjunction::none ) );
            }

            const auto &ammo = *ammo_data()->ammo;
            if( ammo_data()->ammo.has_value() ) {
                if( !ammo.damage.empty() ) {
                    if( parts->test( iteminfo_parts::AMMO_DAMAGE_VALUE ) ) {
                        info.emplace_back( "AMMO", _( "<bold>Damage</bold>: " ), "",
                                           iteminfo::no_newline, ammo.damage.total_damage() );
                    }
                } else if( ammo.prop_damage ) {
                    if( parts->test( iteminfo_parts::AMMO_DAMAGE_PROPORTIONAL ) ) {
                        info.emplace_back( "AMMO", _( "<bold>Damage multiplier</bold>: " ), "",
                                           iteminfo::no_newline | iteminfo::is_decimal,
                                           *ammo.prop_damage );
                    }
                } else {
                    info.emplace_back( "AMMO", _( "<bold>No damage change</bold>" ), "",
                                       iteminfo::no_newline );
                }
                if( parts->test( iteminfo_parts::AMMO_DAMAGE_AP ) ) {
                    info.emplace_back( "AMMO", space + _( "Armor-pierce: " ),
                                       get_ranged_pierce( ammo ) );
                }
                if( parts->test( iteminfo_parts::AMMO_DAMAGE_RANGE ) ) {
                    info.emplace_back( "AMMO", _( "Range: " ), "",
                                       iteminfo::no_newline, ammo.range );
                }
                if( parts->test( iteminfo_parts::AMMO_DAMAGE_DISPERSION ) ) {
                    info.emplace_back( "AMMO", space + _( "Dispersion: " ), "",
                                       iteminfo::lower_is_better, ammo.dispersion );
                }
                if( parts->test( iteminfo_parts::AMMO_DAMAGE_RECOIL ) ) {
                    info.emplace_back( "AMMO", _( "Recoil: " ), "",
                                       iteminfo::lower_is_better, ammo.recoil );
                }
            }

            std::vector<std::string> fx;
            if( ammo.ammo_effects.count( "RECYCLED" ) && parts->test( iteminfo_parts::AMMO_FX_RECYCLED ) ) {
                fx.emplace_back( _( "This ammo has been <bad>hand-loaded</bad>." ) );
            }
            if( ammo.ammo_effects.count( "NEVER_MISFIRES" ) &&
                parts->test( iteminfo_parts::AMMO_FX_CANTMISSFIRE ) ) {
                fx.emplace_back( _( "This ammo <good>never misfires</good>." ) );
            }
            if( ammo.ammo_effects.count( "INCENDIARY" ) && parts->test( iteminfo_parts::AMMO_FX_INDENDIARY ) ) {
                fx.emplace_back( _( "This ammo <neutral>starts fires</neutral>." ) );
            }
            if( !fx.empty() ) {
                insert_separation_line();
                for( const auto &e : fx ) {
                    info.emplace_back( "AMMO", e );
                }
            }
        }

    } else {
        const item *mod = this;
        const auto aux = gun_current_mode();
        // if we have an active auxiliary gunmod display stats for this instead
        if( aux && aux->is_gunmod() && aux->is_gun() &&
            parts->test( iteminfo_parts::DESCRIPTION_AUX_GUNMOD_HEADER ) ) {
            mod = &*aux;
            info.emplace_back( "DESCRIPTION",
                               string_format( _( "Stats of the active <info>gunmod (%s)</info> are shown." ),
                                              mod->tname() ) );
        }

        // many statistics are dependent upon loaded ammo
        // if item is unloaded (or is RELOAD_AND_SHOOT) shows approximate stats using default ammo
        item *aprox = nullptr;
        item tmp;
        if( mod->ammo_required() && !mod->ammo_remaining() ) {
            tmp = *mod;
            tmp.ammo_set( tmp.ammo_default() );
            aprox = &tmp;
        }

        const islot_gun &gun = *mod->type->gun;
        const auto curammo = mod->ammo_data();

        bool has_ammo = curammo && mod->ammo_remaining();

        damage_instance ammo_dam = has_ammo ? curammo->ammo->damage : damage_instance();
        // TODO: This doesn't cover multiple damage types
        int ammo_pierce     = has_ammo ? get_ranged_pierce( *curammo->ammo ) : 0;
        int ammo_dispersion = has_ammo ? curammo->ammo->dispersion : 0;

        const Skill &skill = *mod->gun_skill();

        if( parts->test( iteminfo_parts::GUN_USEDSKILL ) ) {
            info.push_back( iteminfo( "GUN", _( "Skill used: " ),
                                      "<info>" + skill.name() + "</info>" ) );
        }

        if( mod->magazine_integral() || mod->magazine_current() ) {
            if( mod->magazine_current() && parts->test( iteminfo_parts::GUN_MAGAZINE ) ) {
                info.emplace_back( "GUN", _( "Magazine: " ),
                                   string_format( "<stat>%s</stat>",
                                                  mod->magazine_current()->tname() ) );
            }
            if( mod->ammo_capacity() && parts->test( iteminfo_parts::GUN_CAPACITY ) ) {
                auto fmt = string_format(
                               ngettext( "<num> round of %s", "<num> rounds of %s", mod->ammo_capacity() ),
                               mod->ammo_type()->name() );
                info.emplace_back( "GUN", _( "<bold>Capacity:</bold> " ), fmt, iteminfo::no_flags,
                                   mod->ammo_capacity() );
            }
        } else if( parts->test( iteminfo_parts::GUN_TYPE ) ) {
            info.emplace_back( "GUN", _( "Type: " ), mod->ammo_type()->name() );
        }

        if( mod->ammo_data() && parts->test( iteminfo_parts::AMMO_REMAINING ) ) {
            info.emplace_back( "AMMO", _( "Ammunition: " ), string_format( "<stat>%s</stat>",
                               mod->ammo_data()->nname( mod->ammo_remaining() ) ) );
        }

        if( mod->get_gun_ups_drain() && parts->test( iteminfo_parts::AMMO_UPSCOST ) ) {
            info.emplace_back( "AMMO", string_format( ngettext( "Uses <stat>%i</stat> charge of UPS per shot",
                               "Uses <stat>%i</stat> charges of UPS per shot", mod->get_gun_ups_drain() ),
                               mod->get_gun_ups_drain() ) );
        }

        insert_separation_line();

        int max_gun_range = mod->gun_range( &g->u );
        if( max_gun_range > 0 && parts->test( iteminfo_parts::GUN_MAX_RANGE ) ) {
            info.emplace_back( "GUN", _( "Maximum range: " ), "<num>", iteminfo::no_flags,
                               max_gun_range );
        }

        if( parts->test( iteminfo_parts::GUN_AIMING_STATS ) ) {
            info.emplace_back( "GUN", _( "Base aim speed: " ), "<num>", iteminfo::no_flags,
                               g->u.aim_per_move( *mod, MAX_RECOIL ) );
            for( const aim_type &type : g->u.get_aim_types( *mod ) ) {
                // Nameless aim levels don't get an entry.
                if( type.name.empty() ) {
                    continue;
                }
                info.emplace_back( "GUN", _( type.name ) );
                int max_dispersion = g->u.get_weapon_dispersion( *mod ).max();
                int range = range_with_even_chance_of_good_hit( max_dispersion + type.threshold );
                info.emplace_back( "GUN", _( "Even chance of good hit at range: " ),
                                   _( "<num>" ), iteminfo::no_flags, range );
                int aim_mv = g->u.gun_engagement_moves( *mod, type.threshold );
                info.emplace_back( "GUN", _( "Time to reach aim level: " ), _( "<num> seconds" ),
                                   iteminfo::is_decimal | iteminfo::lower_is_better,
                                   TICKS_TO_SECONDS( aim_mv ) );
            }
        }

        if( parts->test( iteminfo_parts::GUN_DAMAGE ) ) {
            info.push_back( iteminfo( "GUN", _( "Damage: " ), "", iteminfo::no_newline,
                                      mod->gun_damage( false ).total_damage() ) );
        }

        if( has_ammo ) {
            // ammo_damage, sum_of_damage, and ammo_mult not shown so don't need to translate.
            if( mod->ammo_data()->ammo->prop_damage ) {
                if( parts->test( iteminfo_parts::GUN_DAMAGE_AMMOPROP ) ) {
                    info.push_back( iteminfo( "GUN", "ammo_mult", "*",
                                              iteminfo::no_newline | iteminfo::no_name,
                                              *mod->ammo_data()->ammo->prop_damage ) );
                }
            } else {
                if( parts->test( iteminfo_parts::GUN_DAMAGE_LOADEDAMMO ) ) {
                    info.push_back( iteminfo( "GUN", "ammo_damage", "",
                                              iteminfo::no_newline | iteminfo::no_name |
                                              iteminfo::show_plus,
                                              ammo_dam.total_damage() ) );
                }
            }
            if( parts->test( iteminfo_parts::GUN_DAMAGE_TOTAL ) ) {
                info.push_back( iteminfo( "GUN", "sum_of_damage", _( " = <num>" ),
                                          iteminfo::no_newline | iteminfo::no_name,
                                          mod->gun_damage( true ).total_damage() ) );
            }
        }

        if( parts->test( iteminfo_parts::GUN_ARMORPIERCE ) ) {
            info.push_back( iteminfo( "GUN", space + _( "Armor-pierce: " ), "",
                                      iteminfo::no_newline, get_ranged_pierce( gun ) ) );
        }
        if( has_ammo ) {
            // ammo_armor_pierce and sum_of_armor_pierce don't need to translate.
            if( parts->test( iteminfo_parts::GUN_ARMORPIERCE_LOADEDAMMO ) ) {
                info.push_back( iteminfo( "GUN", "ammo_armor_pierce", "",
                                          iteminfo::no_newline | iteminfo::no_name |
                                          iteminfo::show_plus, ammo_pierce ) );
            }
            if( parts->test( iteminfo_parts::GUN_ARMORPIERCE_TOTAL ) ) {
                info.push_back( iteminfo( "GUN", "sum_of_armor_pierce", _( " = <num>" ),
                                          iteminfo::no_name,
                                          get_ranged_pierce( gun ) + ammo_pierce ) );
            }
        }
        info.back().bNewLine = true;

        if( parts->test( iteminfo_parts::GUN_DISPERSION ) ) {
            info.push_back( iteminfo( "GUN", _( "Dispersion: " ), "",
                                      iteminfo::no_newline | iteminfo::lower_is_better,
                                      mod->gun_dispersion( false, false ) ) );
        }
        if( has_ammo ) {
            // ammo_dispersion and sum_of_dispersion don't need to translate.
            if( parts->test( iteminfo_parts::GUN_DISPERSION_LOADEDAMMO ) ) {
                info.push_back( iteminfo( "GUN", "ammo_dispersion", "",
                                          iteminfo::no_newline | iteminfo::lower_is_better |
                                          iteminfo::no_name | iteminfo::show_plus,
                                          ammo_dispersion ) );
            }
            if( parts->test( iteminfo_parts::GUN_DISPERSION_TOTAL ) ) {
                info.push_back( iteminfo( "GUN", "sum_of_dispersion", _( " = <num>" ),
                                          iteminfo::lower_is_better | iteminfo::no_name,
                                          mod->gun_dispersion( true, false ) ) );
            }
        }
        info.back().bNewLine = true;

        // if effective sight dispersion differs from actual sight dispersion display both
        int act_disp = mod->sight_dispersion();
        int eff_disp = g->u.effective_dispersion( act_disp );
        int adj_disp = eff_disp - act_disp;

        if( parts->test( iteminfo_parts::GUN_DISPERSION_SIGHT ) ) {
            info.push_back( iteminfo( "GUN", _( "Sight dispersion: " ), "",
                                      iteminfo::no_newline | iteminfo::lower_is_better,
                                      act_disp ) );

            if( adj_disp ) {
                info.push_back( iteminfo( "GUN", "sight_adj_disp", "",
                                          iteminfo::no_newline | iteminfo::lower_is_better |
                                          iteminfo::no_name | iteminfo::show_plus,
                                          adj_disp ) );
                info.push_back( iteminfo( "GUN", "sight_eff_disp", _( " = <num>" ),
                                          iteminfo::lower_is_better | iteminfo::no_name,
                                          eff_disp ) );
            }
        }

        bool bipod = mod->has_flag( "BIPOD" );
        if( aprox ) {
            if( aprox->gun_recoil( g->u ) ) {
                if( parts->test( iteminfo_parts::GUN_RECOIL ) ) {
                    info.emplace_back( "GUN", _( "Approximate recoil: " ), "",
                                       iteminfo::no_newline | iteminfo::lower_is_better,
                                       aprox->gun_recoil( g->u ) );
                }
                if( bipod && parts->test( iteminfo_parts::GUN_RECOIL_BIPOD ) ) {
                    info.emplace_back( "GUN", "bipod_recoil", _( " (with bipod <num>)" ),
                                       iteminfo::lower_is_better | iteminfo::no_name,
                                       aprox->gun_recoil( g->u, true ) );
                }
            }
        } else {
            if( mod->gun_recoil( g->u ) ) {
                if( parts->test( iteminfo_parts::GUN_RECOIL ) ) {
                    info.emplace_back( "GUN", _( "Effective recoil: " ), "",
                                       iteminfo::no_newline | iteminfo::lower_is_better,
                                       mod->gun_recoil( g->u ) );
                }
                if( bipod && parts->test( iteminfo_parts::GUN_RECOIL_BIPOD ) ) {
                    info.emplace_back( "GUN", "bipod_recoil", _( " (with bipod <num>)" ),
                                       iteminfo::lower_is_better | iteminfo::no_name,
                                       mod->gun_recoil( g->u, true ) );
                }
            }
        }
        info.back().bNewLine = true;

        auto fire_modes = mod->gun_all_modes();
        if( std::any_of( fire_modes.begin(), fire_modes.end(),
        []( const std::pair<gun_mode_id, gun_mode> &e ) {
        return e.second.qty > 1 && !e.second.melee();
        } ) ) {
            info.emplace_back( "GUN", _( "Recommended strength (burst): " ), "",
                               iteminfo::lower_is_better,
                               ceil( mod->type->weight / 333.0_gram ) );
        }

        if( parts->test( iteminfo_parts::GUN_RELOAD_TIME ) ) {
            info.emplace_back( "GUN", _( "Reload time: " ),
                               has_flag( "RELOAD_ONE" ) ? _( "<num> seconds per round" ) : _( "<num> seconds" ),
                               iteminfo::lower_is_better,
                               static_cast<int>( mod->get_reload_time() / 16.67 ) );
        }

        if( parts->test( iteminfo_parts::GUN_FIRE_MODES ) ) {
            std::vector<std::string> fm;
            for( const auto &e : fire_modes ) {
                if( e.second.target == this && !e.second.melee() ) {
                    fm.emplace_back( string_format( "%s (%i)", e.second.name(), e.second.qty ) );
                }
            }
            if( !fm.empty() ) {
                insert_separation_line();
                info.emplace_back( "GUN", _( "<bold>Fire modes:</bold> " ) + enumerate_as_string( fm ) );
            }
        }

        if( !magazine_integral() && parts->test( iteminfo_parts::GUN_ALLOWED_MAGAZINES ) ) {
            insert_separation_line();
            const auto compat = magazine_compatible();
            info.emplace_back( "DESCRIPTION", _( "<bold>Compatible magazines:</bold> " ) +
            enumerate_as_string( compat.begin(), compat.end(), []( const itype_id & id ) {
                return item_controller->find_template( id )->nname( 1 );
            } ) );
        }

        if( !gun.valid_mod_locations.empty() && parts->test( iteminfo_parts::DESCRIPTION_GUN_MODS ) ) {
            insert_separation_line();

            temp1.str( "" );
            temp1 << _( "<bold>Mods:</bold> " );

            std::map<gunmod_location, int> mod_locations = get_mod_locations();

            int iternum = 0;
            for( auto &elem : mod_locations ) {
                if( iternum != 0 ) {
                    temp1 << "; ";
                }
                const int free_slots = ( elem ).second - get_free_mod_locations( ( elem ).first );
                temp1 << "<bold>" << free_slots << "/" << ( elem ).second << "</bold> " << elem.first.name();
                bool first_mods = true;
                for( const auto mod : gunmods() ) {
                    if( mod->type->gunmod->location == ( elem ).first ) { // if mod for this location
                        if( first_mods ) {
                            temp1 << ": ";
                            first_mods = false;
                        } else {
                            temp1 << ", ";
                        }
                        temp1 << "<stat>" << mod->tname() << "</stat>";
                    }
                }
                iternum++;
            }
            temp1 << ".";
            info.push_back( iteminfo( "DESCRIPTION", temp1.str() ) );
        }

        if( mod->casings_count() && parts->test( iteminfo_parts::DESCRIPTION_GUN_CASINGS ) ) {
            insert_separation_line();
            std::string tmp = ngettext( "Contains <stat>%i</stat> casing",
                                        "Contains <stat>%i</stat> casings", mod->casings_count() );
            info.emplace_back( "DESCRIPTION", string_format( tmp, mod->casings_count() ) );
        }

    }
    if( is_gunmod() ) {
        const auto &mod = *type->gunmod;

        if( is_gun() && parts->test( iteminfo_parts::DESCRIPTION_GUNMOD ) ) {
            info.push_back( iteminfo( "DESCRIPTION",
                                      _( "This mod <info>must be attached to a gun</info>, it can not be fired separately." ) ) );
        }
        if( has_flag( "REACH_ATTACK" ) && parts->test( iteminfo_parts::DESCRIPTION_GUNMOD_REACH ) ) {
            info.push_back( iteminfo( "DESCRIPTION",
                                      _( "When attached to a gun, <good>allows</good> making <info>reach melee attacks</info> with it." ) ) );
        }
        if( mod.dispersion != 0 && parts->test( iteminfo_parts::GUNMOD_DISPERSION ) ) {
            info.push_back( iteminfo( "GUNMOD", _( "Dispersion modifier: " ), "",
                                      iteminfo::lower_is_better | iteminfo::show_plus,
                                      mod.dispersion ) );
        }
        if( mod.sight_dispersion != -1 && parts->test( iteminfo_parts::GUNMOD_DISPERSION_SIGHT ) ) {
            info.push_back( iteminfo( "GUNMOD", _( "Sight dispersion: " ), "",
                                      iteminfo::lower_is_better, mod.sight_dispersion ) );
        }
        if( mod.aim_speed >= 0 && parts->test( iteminfo_parts::GUNMOD_AIMSPEED ) ) {
            info.push_back( iteminfo( "GUNMOD", _( "Aim speed: " ), "",
                                      iteminfo::lower_is_better, mod.aim_speed ) );
        }
        int total_damage = static_cast<int>( mod.damage.total_damage() );
        if( total_damage != 0 && parts->test( iteminfo_parts::GUNMOD_DAMAGE ) ) {
            info.push_back( iteminfo( "GUNMOD", _( "Damage: " ), "", iteminfo::show_plus,
                                      total_damage ) );
        }
        int pierce = get_ranged_pierce( mod );
        if( get_ranged_pierce( mod ) != 0 && parts->test( iteminfo_parts::GUNMOD_ARMORPIERCE ) ) {
            info.push_back( iteminfo( "GUNMOD", _( "Armor-pierce: " ), "", iteminfo::show_plus,
                                      pierce ) );
        }
        if( mod.handling != 0 && parts->test( iteminfo_parts::GUNMOD_HANDLING ) ) {
            info.emplace_back( "GUNMOD", _( "Handling modifier: " ), "",
                               iteminfo::show_plus, mod.handling );
        }
        if( type->mod->ammo_modifier && parts->test( iteminfo_parts::GUNMOD_AMMO ) ) {
            info.push_back( iteminfo( "GUNMOD", string_format( _( "Ammo: <stat>%s</stat>" ),
                                      type->mod->ammo_modifier->name() ) ) );
        }
        if( mod.reload_modifier != 0 && parts->test( iteminfo_parts::GUNMOD_RELOAD ) ) {
            info.emplace_back( "GUNMOD", _( "Reload modifier: " ), _( "<num>%" ),
                               iteminfo::lower_is_better, mod.reload_modifier );
        }
        if( mod.min_str_required_mod > 0 && parts->test( iteminfo_parts::GUNMOD_STRENGTH ) ) {
            info.push_back( iteminfo( "GUNMOD", _( "Minimum strength required modifier: " ),
                                      mod.min_str_required_mod ) );
        }
        if( !mod.add_mod.empty() && parts->test( iteminfo_parts::GUNMOD_ADD_MOD ) ) {
            insert_separation_line();

            temp1.str( "" );
            temp1 << _( "<bold>Adds mod locations: </bold> " );

            std::map<gunmod_location, int> mod_locations = mod.add_mod;

            int iternum = 0;
            for( auto &elem : mod_locations ) {
                if( iternum != 0 ) {
                    temp1 << "; ";
                }
                temp1 << "<bold>" << elem.second << "</bold> " << elem.first.name();
                iternum++;
            }
            temp1 << ".";
            info.push_back( iteminfo( "GUNMOD", temp1.str() ) );
        }

        insert_separation_line();
        temp1.str( "" );
        temp1 << _( "Used on: " ) << enumerate_as_string( mod.usable.begin(),
        mod.usable.end(), []( const gun_type_type & used_on ) {
            return string_format( "<info>%s</info>", used_on.name() );
        } );

        temp2.str( "" );
        temp2 << _( "Location: " );
        temp2 << mod.location.name();

        if( parts->test( iteminfo_parts::GUNMOD_USEDON ) ) {
            info.push_back( iteminfo( "GUNMOD", temp1.str() ) );
        }
        if( parts->test( iteminfo_parts::GUNMOD_LOCATION ) ) {
            info.push_back( iteminfo( "GUNMOD", temp2.str() ) );
        }
        if( !mod.blacklist_mod.empty() && parts->test( iteminfo_parts::GUNMOD_BLACKLIST_MOD ) ) {
            temp1.str( "" );
            temp1 << _( "<bold>Incompatible with mod location: </bold> " );
            int iternum = 0;
            for( const auto &black : mod.blacklist_mod ) {
                if( iternum != 0 ) {
                    temp1 << ", ";
                }
                temp1 << black.name();
                iternum++;
            }
            temp1 << ".";
            info.push_back( iteminfo( "GUNMOD", temp1.str() ) );
        }

    }
    if( is_armor() ) {
        body_part_set covered_parts = get_covered_body_parts();
        bool covers_anything = covered_parts.any();

        if( parts->test( iteminfo_parts::ARMOR_BODYPARTS ) ) {
            temp1.str( "" );
            temp1 << _( "Covers: " );
            if( covers( bp_head ) ) {
                temp1 << _( "The <info>head</info>. " );
            }
            if( covers( bp_eyes ) ) {
                temp1 << _( "The <info>eyes</info>. " );
            }
            if( covers( bp_mouth ) ) {
                temp1 << _( "The <info>mouth</info>. " );
            }
            if( covers( bp_torso ) ) {
                temp1 << _( "The <info>torso</info>. " );
            }

            if( is_sided() && ( covers( bp_arm_l ) || covers( bp_arm_r ) ) ) {
                temp1 << _( "Either <info>arm</info>. " );
            } else if( covers( bp_arm_l ) && covers( bp_arm_r ) ) {
                temp1 << _( "The <info>arms</info>. " );
            } else if( covers( bp_arm_l ) ) {
                temp1 << _( "The <info>left arm</info>. " );
            } else if( covers( bp_arm_r ) ) {
                temp1 << _( "The <info>right arm</info>. " );
            }

            if( is_sided() && ( covers( bp_hand_l ) || covers( bp_hand_r ) ) ) {
                temp1 << _( "Either <info>hand</info>. " );
            } else if( covers( bp_hand_l ) && covers( bp_hand_r ) ) {
                temp1 << _( "The <info>hands</info>. " );
            } else if( covers( bp_hand_l ) ) {
                temp1 << _( "The <info>left hand</info>. " );
            } else if( covers( bp_hand_r ) ) {
                temp1 << _( "The <info>right hand</info>. " );
            }

            if( is_sided() && ( covers( bp_leg_l ) || covers( bp_leg_r ) ) ) {
                temp1 << _( "Either <info>leg</info>. " );
            } else if( covers( bp_leg_l ) && covers( bp_leg_r ) ) {
                temp1 << _( "The <info>legs</info>. " );
            } else if( covers( bp_leg_l ) ) {
                temp1 << _( "The <info>left leg</info>. " );
            } else if( covers( bp_leg_r ) ) {
                temp1 << _( "The <info>right leg</info>. " );
            }

            if( is_sided() && ( covers( bp_foot_l ) || covers( bp_foot_r ) ) ) {
                temp1 << _( "Either <info>foot</info>. " );
            } else if( covers( bp_foot_l ) && covers( bp_foot_r ) ) {
                temp1 << _( "The <info>feet</info>. " );
            } else if( covers( bp_foot_l ) ) {
                temp1 << _( "The <info>left foot</info>. " );
            } else if( covers( bp_foot_r ) ) {
                temp1 << _( "The <info>right foot</info>. " );
            }

            if( !covers_anything ) {
                temp1 << _( "<info>Nothing</info>." );
            }

            info.push_back( iteminfo( "ARMOR", temp1.str() ) );
        }

        if( parts->test( iteminfo_parts::ARMOR_LAYER ) && covers_anything ) {
            temp1.str( "" );
            temp1 << _( "Layer: " );
            if( has_flag( "SKINTIGHT" ) ) {
                temp1 << _( "<stat>Close to skin</stat>. " );
            } else if( has_flag( "BELTED" ) ) {
                temp1 << _( "<stat>Strapped</stat>. " );
            } else if( has_flag( "OUTER" ) ) {
                temp1 << _( "<stat>Outer</stat>. " );
            } else if( has_flag( "WAIST" ) ) {
                temp1 << _( "<stat>Waist</stat>. " );
            } else {
                temp1 << _( "<stat>Normal</stat>. " );
            }

            info.push_back( iteminfo( "ARMOR", temp1.str() ) );
        }

        if( parts->test( iteminfo_parts::ARMOR_COVERAGE ) && covers_anything ) {
            info.push_back( iteminfo( "ARMOR", _( "Coverage: " ), "<num>%",
                                      iteminfo::no_newline, get_coverage() ) );
        }
        if( parts->test( iteminfo_parts::ARMOR_WARMTH ) && covers_anything ) {
            info.push_back( iteminfo( "ARMOR", space + _( "Warmth: " ), get_warmth() ) );
        }

        insert_separation_line();

        if( parts->test( iteminfo_parts::ARMOR_ENCUMBRANCE ) && covers_anything ) {
            int encumbrance = get_encumber( g->u );
            std::string format;
            if( has_flag( "FIT" ) ) {
                format = _( "<num> <info>(fits)</info>" );
            } else if( has_flag( "VARSIZE" ) && encumbrance ) {
                format = _( "<num> <bad>(poor fit)</bad>" );
            }
            info.push_back( iteminfo( "ARMOR", _( "<bold>Encumbrance</bold>: " ), format,
                                      iteminfo::no_newline | iteminfo::lower_is_better,
                                      encumbrance ) );
            if( !type->rigid ) {
                const auto encumbrance_when_full =
                    get_encumber_when_containing( g->u, get_total_capacity() );
                info.push_back( iteminfo( "ARMOR", space + _( "Encumbrance when full: " ), "",
                                          iteminfo::no_newline | iteminfo::lower_is_better,
                                          encumbrance_when_full ) );
            }
        }

        int converted_storage_scale = 0;
        const double converted_storage = round_up( convert_volume( get_storage().value(),
                                         &converted_storage_scale ), 2 );
        if( parts->test( iteminfo_parts::ARMOR_STORAGE ) && converted_storage > 0 ) {
            auto f = converted_storage_scale == 0 ? iteminfo::no_flags : iteminfo::is_decimal;
            info.push_back( iteminfo( "ARMOR", space + _( "Storage: " ),
                                      string_format( "<num> %s", volume_units_abbr() ),
                                      f, converted_storage ) );
        }

        // Whatever the last entry was, we want a newline at this point
        info.back().bNewLine = true;

        if( parts->test( iteminfo_parts::ARMOR_PROTECTION ) && covers_anything ) {
            info.push_back( iteminfo( "ARMOR", _( "<bold>Protection</bold>: Bash: " ), "",
                                      iteminfo::no_newline, bash_resist() ) );
            info.push_back( iteminfo( "ARMOR", space + _( "Cut: " ),
                                      cut_resist() ) );
            info.push_back( iteminfo( "ARMOR", space + _( "Acid: " ), "",
                                      iteminfo::no_newline, acid_resist() ) );
            info.push_back( iteminfo( "ARMOR", space + _( "Fire: " ), "",
                                      iteminfo::no_newline, fire_resist() ) );
            info.push_back( iteminfo( "ARMOR", space + _( "Environmental: " ),
                                      get_base_env_resist( *this ) ) );
            if( type->can_use( "GASMASK" ) || type->can_use( "DIVE_TANK" ) ) {
                info.push_back( iteminfo( "ARMOR",
                                          _( "<bold>Protection when active</bold>: " ) ) );
                info.push_back( iteminfo( "ARMOR", space + _( "Acid: " ), "",
                                          iteminfo::no_newline,
                                          acid_resist( false, get_base_env_resist_w_filter() ) ) );
                info.push_back( iteminfo( "ARMOR", space + _( "Fire: " ), "",
                                          iteminfo::no_newline,
                                          fire_resist( false, get_base_env_resist_w_filter() ) ) );
                info.push_back( iteminfo( "ARMOR", space + _( "Environmental: " ),
                                          get_env_resist( get_base_env_resist_w_filter() ) ) );
            }

            if( damage() > 0 ) {
                info.push_back( iteminfo( "ARMOR",
                                          _( "Protection values are <bad>reduced by "
                                             "damage</bad> and you may be able to "
                                             "<info>improve them by repairing this "
                                             "item</info>." ) ) );
            }
        }

    }
    if( is_book() ) {
        insert_separation_line();
        const auto &book = *type->book;
        // Some things about a book you CAN tell by it's cover.
        if( !book.skill && !type->can_use( "MA_MANUAL" ) && parts->test( iteminfo_parts::BOOK_SUMMARY ) ) {
            info.push_back( iteminfo( "BOOK", _( "Just for fun." ) ) );
        }
        if( type->can_use( "MA_MANUAL" ) && parts->test( iteminfo_parts::BOOK_SUMMARY ) ) {
            info.push_back( iteminfo( "BOOK",
                                      _( "Some sort of <info>martial arts training manual</info>." ) ) );
        }
        if( book.req == 0 && parts->test( iteminfo_parts::BOOK_REQUIREMENTS_BEGINNER ) ) {
            info.push_back( iteminfo( "BOOK", _( "It can be <info>understood by beginners</info>." ) ) );
        }
        if( g->u.has_identified( typeId() ) ) {
            if( book.skill ) {
                if( g->u.get_skill_level_object( book.skill ).can_train() &&
                    parts->test( iteminfo_parts::BOOK_SKILLRANGE_MAX ) ) {
                    auto fmt = string_format(
                                   _( "Can bring your <info>%s skill to</info> <num>" ),
                                   book.skill.obj().name() );
                    info.push_back( iteminfo( "BOOK", "", fmt, iteminfo::no_flags, book.level ) );
                }

                if( book.req != 0 && parts->test( iteminfo_parts::BOOK_SKILLRANGE_MIN ) ) {
                    auto fmt = string_format(
                                   _( "<info>Requires %s level</info> <num> to understand." ),
                                   book.skill.obj().name() );
                    info.push_back( iteminfo( "BOOK", "", fmt,
                                              iteminfo::lower_is_better, book.req ) );
                }
            }

            if( book.intel != 0 && parts->test( iteminfo_parts::BOOK_REQUIREMENTS_INT ) ) {
                info.push_back( iteminfo( "BOOK", "",
                                          _( "Requires <info>intelligence of</info> <num> to easily read." ),
                                          iteminfo::lower_is_better, book.intel ) );
            }
            if( g->u.book_fun_for( *this, g->u ) != 0 && parts->test( iteminfo_parts::BOOK_MORALECHANGE ) ) {
                info.push_back( iteminfo( "BOOK", "",
                                          _( "Reading this book affects your morale by <num>" ),
                                          iteminfo::show_plus, g->u.book_fun_for( *this, g->u ) ) );
            }
            if( parts->test( iteminfo_parts::BOOK_TIMEPERCHAPTER ) ) {
                auto fmt = ngettext(
                               "A chapter of this book takes <num> <info>minute to read</info>.",
                               "A chapter of this book takes <num> <info>minutes to read</info>.",
                               book.time );
                info.push_back( iteminfo( "BOOK", "", fmt,
                                          iteminfo::lower_is_better, book.time ) );
            }

            if( book.chapters > 0 && parts->test( iteminfo_parts::BOOK_NUMUNREADCHAPTERS ) ) {
                const int unread = get_remaining_chapters( g->u );
                auto fmt = ngettext( "This book has <num> <info>unread chapter</info>.",
                                     "This book has <num> <info>unread chapters</info>.",
                                     unread );
                info.push_back( iteminfo( "BOOK", "", fmt, iteminfo::no_flags, unread ) );
            }

            std::vector<std::string> recipe_list;
            for( const auto &elem : book.recipes ) {
                const bool knows_it = g->u.knows_recipe( elem.recipe );
                const bool can_learn = g->u.get_skill_level( elem.recipe->skill_used )  >= elem.skill_level;
                // If the player knows it, they recognize it even if it's not clearly stated.
                if( elem.is_hidden() && !knows_it ) {
                    continue;
                }
                if( knows_it ) {
                    // In case the recipe is known, but has a different name in the book, use the
                    // real name to avoid confusing the player.
                    const std::string name = elem.recipe->result_name();
                    recipe_list.push_back( "<bold>" + name + "</bold>" );
                } else if( !can_learn ) {
                    recipe_list.push_back( "<color_brown>" + elem.name + "</color>" );
                } else {
                    recipe_list.push_back( "<dark>" + elem.name + "</dark>" );
                }
            }

            if( !recipe_list.empty() && parts->test( iteminfo_parts::DESCRIPTION_BOOK_RECIPES ) ) {
                std::string recipe_line =
                    string_format( ngettext( "This book contains %1$d crafting recipe: %2$s",
                                             "This book contains %1$d crafting recipes: %2$s",
                                             recipe_list.size() ),
                                   recipe_list.size(), enumerate_as_string( recipe_list ) );

                insert_separation_line();
                info.push_back( iteminfo( "DESCRIPTION", recipe_line ) );
            }

            if( recipe_list.size() != book.recipes.size() &&
                parts->test( iteminfo_parts::DESCRIPTION_BOOK_ADDITIONAL_RECIPES ) ) {
                info.push_back( iteminfo(
                                    "DESCRIPTION",
                                    _( "It might help you figuring out some <good>more recipes</good>." ) ) );
            }

        } else {
            if( parts->test( iteminfo_parts::BOOK_UNREAD ) ) {
                info.push_back( iteminfo(
                                    "BOOK",
                                    _( "You need to <info>read this book to see its contents</info>." ) ) );
            }
        }

    }
    if( is_container() && parts->test( iteminfo_parts::CONTAINER_DETAILS ) ) {
        insert_separation_line();
        const auto &c = *type->container;

        temp1.str( "" );
        temp1 << _( "This container " );

        if( c.seals ) {
            temp1 << _( "can be <info>resealed</info>, " );
        }
        if( c.watertight ) {
            temp1 << _( "is <info>watertight</info>, " );
        }
        if( c.preserves ) {
            temp1 << _( "<good>prevents spoiling</good>, " );
        }

        temp1 << string_format( _( "can store <info>%s %s</info>." ),
                                format_volume( c.contains ),
                                volume_units_long() );

        info.push_back( iteminfo( "CONTAINER", temp1.str() ) );
    }

    if( is_tool() ) {
        insert_separation_line();
        if( ammo_capacity() != 0 && parts->test( iteminfo_parts::TOOL_CHARGES ) ) {
            info.emplace_back( "TOOL", string_format( _( "<bold>Charges</bold>: %d" ), ammo_remaining() ) );
        }

        if( !magazine_integral() ) {
            if( magazine_current() && parts->test( iteminfo_parts::TOOL_MAGAZINE_CURRENT ) ) {
                info.emplace_back( "TOOL", _( "Magazine: " ), string_format( "<stat>%s</stat>",
                                   magazine_current()->tname() ) );
            }

            if( parts->test( iteminfo_parts::TOOL_MAGAZINE_COMPATIBLE ) ) {
                insert_separation_line();
                const auto compat = magazine_compatible();
                info.emplace_back( "TOOL", _( "<bold>Compatible magazines:</bold> " ),
                enumerate_as_string( compat.begin(), compat.end(), []( const itype_id & id ) {
                    return item_controller->find_template( id )->nname( 1 );
                } ) );
            }
        } else if( ammo_capacity() != 0 && parts->test( iteminfo_parts::TOOL_CAPACITY ) ) {
            std::string tmp;
            bool bionic_tool = has_flag( "USES_BIONIC_POWER" );
            if( ammo_type() ) {
                //~ "%s" is ammunition type. This types can't be plural.
                tmp = ngettext( "Maximum <num> charge of %s.", "Maximum <num> charges of %s.", ammo_capacity() );
                tmp = string_format( tmp, ammo_type()->name() );
                // No need to display max charges, since charges are always equal to bionic power
            } else if( !bionic_tool ) {
                tmp = ngettext( "Maximum <num> charge.", "Maximum <num> charges.", ammo_capacity() );
            }
            if( !bionic_tool ) {
                info.emplace_back( "TOOL", "", tmp, iteminfo::no_flags, ammo_capacity() );
            }
        }
    }

    if( !components.empty() && parts->test( iteminfo_parts::DESCRIPTION_COMPONENTS_MADEFROM ) ) {
        if( is_craft() ) {
            info.push_back( iteminfo( "DESCRIPTION", string_format( _( "Using: %s" ),
                                      _( components_to_string() ) ) ) );
        } else {
            info.push_back( iteminfo( "DESCRIPTION", string_format( _( "Made from: %s" ),
                                      _( components_to_string() ) ) ) );
        }
    } else {
        const auto &dis = recipe_dictionary::get_uncraft( typeId() );
        const auto &req = dis.disassembly_requirements();
        if( !req.is_empty() && parts->test( iteminfo_parts::DESCRIPTION_COMPONENTS_DISASSEMBLE ) ) {
            const auto &components = req.get_components();
            const std::string components_list = enumerate_as_string( components.begin(), components.end(),
            []( const std::vector<item_comp> &comps ) {
                return comps.front().to_string();
            } );

            insert_separation_line();
            info.push_back( iteminfo( "DESCRIPTION",
                                      string_format( _( "Disassembling this item takes %s and might yield: %s." ),
                                              to_string_approx( time_duration::from_turns( dis.time / 100 ) ), components_list.c_str() ) ) );
        }
    }

    auto name_quality = [&info]( const std::pair<quality_id, int> &q ) {
        std::string str;
        if( q.first == quality_jack || q.first == quality_lift ) {
            str = string_format(
                      _( "Has level <info>%1$d %2$s</info> quality and is rated at <info>%3$d</info> %4$s" ),
                      q.second, q.first.obj().name,
                      static_cast<int>( convert_weight( q.second * TOOL_LIFT_FACTOR ) ),
                      weight_units() );
        } else {
            str = string_format( _( "Has level <info>%1$d %2$s</info> quality." ),
                                 q.second, q.first.obj().name );
        }
        info.emplace_back( "QUALITIES", "", str );
    };

    if( parts->test( iteminfo_parts::QUALITIES ) ) {
        for( const auto &q : type->qualities ) {
            name_quality( q );
        }
    }

    if( parts->test( iteminfo_parts::QUALITIES_CONTAINED ) &&
    std::any_of( contents.begin(), contents.end(), []( const item & e ) {
    return !e.type->qualities.empty();
    } ) ) {

        info.emplace_back( "QUALITIES", "", _( "Contains items with qualities:" ) );
        std::map<quality_id, int> most_quality;
        for( const auto &e : contents ) {
            for( const auto &q : e.type->qualities ) {
                auto emplace_result = most_quality.emplace( q );
                if( !emplace_result.second && most_quality.at( emplace_result.first->first ) < q.second ) {
                    most_quality[ q.first ] = q.second;
                }
            }
        }
        for( const auto &q : most_quality ) {
            name_quality( q );
        }
    }

    if( !is_null() ) {
        if( parts->test( iteminfo_parts::DESCRIPTION ) ) {
            insert_separation_line();
            const std::map<std::string, std::string>::const_iterator idescription =
                item_vars.find( "description" );
            if( !type->snippet_category.empty() ) {
                // Just use the dynamic description
                info.push_back( iteminfo( "DESCRIPTION", SNIPPET.get( note ) ) );
            } else if( idescription != item_vars.end() ) {
                info.push_back( iteminfo( "DESCRIPTION", idescription->second ) );
            } else {
                if( is_craft() ) {
                    const std::string desc = _( "This is an in progress %s.  It is %d percent complete." );
                    const int percent_progress = item_counter / 100000;
                    info.push_back( iteminfo( "DESCRIPTION", string_format( desc,
                                              making->result_name(),
                                              percent_progress ) ) );
                } else {
                    info.push_back( iteminfo( "DESCRIPTION", _( type->description ) ) );
                }
            }
        }
        auto all_techniques = type->techniques;
        all_techniques.insert( techniques.begin(), techniques.end() );
        if( !all_techniques.empty() && parts->test( iteminfo_parts::DESCRIPTION_TECHNIQUES ) ) {
            insert_separation_line();
            info.push_back( iteminfo( "DESCRIPTION", _( "<bold>Techniques when wielded</bold>: " ) +
            enumerate_as_string( all_techniques.begin(), all_techniques.end(), []( const matec_id & tid ) {
                return string_format( "<stat>%s:</stat> <info>%s</info>", _( tid.obj().name ),
                                      _( tid.obj().description ) );
            } ) ) );
        }

        if( !is_gunmod() && has_flag( "REACH_ATTACK" ) &&
            parts->test( iteminfo_parts::DESCRIPTION_GUNMOD_ADDREACHATTACK ) ) {
            insert_separation_line();
            if( has_flag( "REACH3" ) ) {
                info.push_back( iteminfo( "DESCRIPTION",
                                          _( "* This item can be used to make <stat>long reach attacks</stat>." ) ) );
            } else {
                info.push_back( iteminfo( "DESCRIPTION",
                                          _( "* This item can be used to make <stat>reach attacks</stat>." ) ) );
            }
        }

        ///\EFFECT_MELEE >2 allows seeing melee damage stats on weapons
        if( debug_mode || ( g->u.get_skill_level( skill_melee ) > 2 && ( damage_melee( DT_BASH ) > 0 ||
                            damage_melee( DT_CUT ) > 0 || damage_melee( DT_STAB ) > 0 || type->m_to_hit > 0 ) ) ) {
            damage_instance non_crit;
            g->u.roll_all_damage( false, non_crit, true, *this );
            damage_instance crit;
            g->u.roll_all_damage( true, crit, true, *this );
            int attack_cost = g->u.attack_speed( *this );
            insert_separation_line();
            if( parts->test( iteminfo_parts::DESCRIPTION_MELEEDMG ) ) {
                info.push_back( iteminfo( "DESCRIPTION",
                                          string_format( _( "<bold>Average melee damage:</bold>" ) ) ) );
            }
            if( parts->test( iteminfo_parts::DESCRIPTION_MELEEDMG_CRIT ) ) {
                info.push_back( iteminfo( "DESCRIPTION",
                                          string_format( _( "Critical hit chance %d%% - %d%%" ),
                                                  static_cast<int>( g->u.crit_chance( 0, 100, *this ) * 100 ),
                                                  static_cast<int>( g->u.crit_chance( 100, 0, *this ) * 100 ) ) ) );
            }
            if( parts->test( iteminfo_parts::DESCRIPTION_MELEEDMG_BASH ) ) {
                info.push_back( iteminfo( "DESCRIPTION",
                                          string_format( _( "%d bashing (%d on a critical hit)" ),
                                                  static_cast<int>( non_crit.type_damage( DT_BASH ) ),
                                                  static_cast<int>( crit.type_damage( DT_BASH ) ) ) ) );
            }
            if( ( non_crit.type_damage( DT_CUT ) > 0.0f || crit.type_damage( DT_CUT ) > 0.0f )
                && parts->test( iteminfo_parts::DESCRIPTION_MELEEDMG_CUT ) ) {
                info.push_back( iteminfo( "DESCRIPTION",
                                          string_format( _( "%d cutting (%d on a critical hit)" ),
                                                  static_cast<int>( non_crit.type_damage( DT_CUT ) ),
                                                  static_cast<int>( crit.type_damage( DT_CUT ) ) ) ) );
            }
            if( ( non_crit.type_damage( DT_STAB ) > 0.0f || crit.type_damage( DT_STAB ) > 0.0f )
                && parts->test( iteminfo_parts::DESCRIPTION_MELEEDMG_PIERCE ) ) {
                info.push_back( iteminfo( "DESCRIPTION",
                                          string_format( _( "%d piercing (%d on a critical hit)" ),
                                                  static_cast<int>( non_crit.type_damage( DT_STAB ) ),
                                                  static_cast<int>( crit.type_damage( DT_STAB ) ) ) ) );
            }
            if( parts->test( iteminfo_parts::DESCRIPTION_MELEEDMG_MOVES ) ) {
                info.push_back( iteminfo( "DESCRIPTION",
                                          string_format( _( "%d moves per attack" ), attack_cost ) ) );
            }
        }

        //lets display which martial arts styles character can use with this weapon
        if( parts->test( iteminfo_parts::DESCRIPTION_APPLICABLEMARTIALARTS ) ) {
            const auto &styles = g->u.ma_styles;
            const std::string valid_styles = enumerate_as_string( styles.begin(), styles.end(),
            [this]( const matype_id & mid ) {
                return mid.obj().has_weapon( typeId() ) ? _( mid.obj().name ) : std::string();
            } );
            if( !valid_styles.empty() ) {
                insert_separation_line();
                info.push_back( iteminfo( "DESCRIPTION",
                                          std::string( _( "You know how to use this with these martial arts styles: " ) ) +
                                          valid_styles ) );
            }
        }

        if( parts->test( iteminfo_parts::DESCRIPTION_USE_METHODS ) ) {
            for( const auto &method : type->use_methods ) {
                insert_separation_line();
                method.second.dump_info( *this, info );
            }
        }

        if( parts->test( iteminfo_parts::DESCRIPTION_REPAIREDWITH ) ) {
            insert_separation_line();

            const auto &rep = repaired_with();

            if( !rep.empty() ) {
                info.emplace_back( "DESCRIPTION", _( "<bold>Repaired with</bold>: " ) +
                enumerate_as_string( rep.begin(), rep.end(), []( const itype_id & e ) {
                    return item::find_type( e )->nname( 1 );
                }, enumeration_conjunction::or_ ) );
                insert_separation_line();
                if( reinforceable() ) {
                    info.emplace_back( "DESCRIPTION", _( "* This item can be <good>reinforced</good>." ) );
                }

            } else {
                info.emplace_back( "DESCRIPTION", _( "* This item is <bad>not repairable</bad>." ) );
            }
        }

        if( parts->test( iteminfo_parts::DESCRIPTION_CONDUCTIVITY ) ) {
            if( !conductive() ) {
                info.push_back( iteminfo( "BASE",
                                          string_format( _( "* This item <good>does not conduct</good> electricity." ) ) ) );
            } else if( has_flag( "CONDUCTIVE" ) ) {
                info.push_back( iteminfo( "BASE",
                                          string_format(
                                              _( "* This item effectively <bad>conducts</bad> electricity, as it has no guard." ) ) ) );
            } else {
                info.push_back( iteminfo( "BASE",
                                          string_format( _( "* This item <bad>conducts</bad> electricity." ) ) ) );
            }
        }

        bool anyFlags = ( *parts & iteminfo_query::anyflags ).any();
        if( anyFlags ) {
            insert_separation_line();
        }

        if( parts->test( iteminfo_parts::DESCRIPTION_FLAGS ) ) {
            // concatenate base and acquired flags...
            std::vector<std::string> flags;
            std::set_union( type->item_tags.begin(), type->item_tags.end(),
                            item_tags.begin(), item_tags.end(),
                            std::back_inserter( flags ) );

            // ...and display those which have an info description
            for( const auto &e : flags ) {
                auto &f = json_flag::get( e );
                if( !f.info().empty() ) {
                    info.emplace_back( "DESCRIPTION", string_format( "* %s", _( f.info() ) ) );
                }
            }
        }

        if( is_armor() ) {
            if( has_flag( "HELMET_COMPAT" ) && parts->test( iteminfo_parts::DESCRIPTION_FLAGS_HELMETCOMPAT ) ) {
                info.push_back( iteminfo( "DESCRIPTION",
                                          _( "* This item can be <info>worn with a helmet</info>." ) ) );
            }
            const bool little = g->u.has_trait( trait_id( "SMALL2" ) ) ||
                                g->u.has_trait( trait_id( "SMALL_OK" ) );
            if( has_flag( "FIT" ) && parts->test( iteminfo_parts::DESCRIPTION_FLAGS_FITS ) ) {
                info.push_back( iteminfo( "DESCRIPTION",
                                          _( "* This piece of clothing <info>fits</info> you perfectly." ) ) );
            } else if( has_flag( "VARSIZE" ) && parts->test( iteminfo_parts::DESCRIPTION_FLAGS_VARSIZE ) ) {
                info.push_back( iteminfo( "DESCRIPTION",
                                          _( "* This piece of clothing <info>can be refitted</info>." ) ) );
            }
            if( little && get_encumber( g->u ) ) {
                if( !has_flag( "UNDERSIZE" ) ) {
                    info.push_back( iteminfo( "DESCRIPTION",
                                              _( "* These clothes are <bad>too large</bad> but <info>can be undersized</info>." ) ) );
                } else {
                    info.push_back( iteminfo( "DESCRIPTION",
                                              _( "* These clothes are <good>undersized</good> enough to accommodate <info>abnormally small mutated anatomy</info>." ) ) );
                }
            } else if( has_flag( "UNDERSIZE" ) ) {
                info.push_back( iteminfo( "DESCRIPTION",
                                          _( "* These clothes are <bad>undersized</bad> but <info>can be refitted</info>." ) ) );
            }
            if( is_sided() && parts->test( iteminfo_parts::DESCRIPTION_FLAGS_SIDED ) ) {
                info.push_back( iteminfo( "DESCRIPTION",
                                          _( "* This item can be worn on <info>either side</info> of the body." ) ) );
            }
            if( is_power_armor() && parts->test( iteminfo_parts::DESCRIPTION_FLAGS_POWERARMOR ) ) {
                info.push_back( iteminfo( "DESCRIPTION",
                                          _( "* This gear is a part of power armor." ) ) );
                if( parts->test( iteminfo_parts::DESCRIPTION_FLAGS_POWERARMOR_RADIATIONHINT ) ) {
                    if( covers( bp_head ) ) {
                        info.push_back( iteminfo( "DESCRIPTION",
                                                  _( "* When worn with a power armor suit, it will <good>fully protect</good> you from <info>radiation</info>." ) ) );
                    } else {
                        info.push_back( iteminfo( "DESCRIPTION",
                                                  _( "* When worn with a power armor helmet, it will <good>fully protect</good> you from <info>radiation</info>." ) ) );
                    }
                }
            }
            if( typeId() == "rad_badge" && parts->test( iteminfo_parts::DESCRIPTION_IRRIDATION ) ) {
                info.push_back( iteminfo( "DESCRIPTION",
                                          string_format( _( "* The film strip on the badge is %s." ),
                                                  rad_badge_color( irridation ) ) ) );
            }
        }

        if( is_tool() ) {
            if( has_flag( "USE_UPS" ) && parts->test( iteminfo_parts::DESCRIPTION_RECHARGE_UPSMODDED ) ) {
                info.push_back( iteminfo( "DESCRIPTION",
                                          _( "* This tool has been modified to use a <info>universal power supply</info> and is <neutral>not compatible</neutral> with <info>standard batteries</info>." ) ) );
            } else if( has_flag( "RECHARGE" ) && has_flag( "NO_RELOAD" ) &&
                       parts->test( iteminfo_parts::DESCRIPTION_RECHARGE_NORELOAD ) ) {
                info.push_back( iteminfo( "DESCRIPTION",
                                          _( "* This tool has a <info>rechargeable power cell</info> and is <neutral>not compatible</neutral> with <info>standard batteries</info>." ) ) );
            } else if( has_flag( "RECHARGE" ) &&
                       parts->test( iteminfo_parts::DESCRIPTION_RECHARGE_UPSCAPABLE ) ) {
                info.push_back( iteminfo( "DESCRIPTION",
                                          _( "* This tool has a <info>rechargeable power cell</info> and can be recharged in any <neutral>UPS-compatible recharging station</neutral>. You could charge it with <info>standard batteries</info>, but unloading it is impossible." ) ) );
            } else if( has_flag( "USES_BIONIC_POWER" ) ) {
                info.emplace_back( "DESCRIPTION",
                                   _( "* This tool <info>runs on bionic power</info>." ) );
            }
        }

        if( has_flag( "RADIO_ACTIVATION" ) &&
            parts->test( iteminfo_parts::DESCRIPTION_RADIO_ACTIVATION ) ) {
            if( has_flag( "RADIO_MOD" ) ) {
                info.emplace_back( "DESCRIPTION",
                                   _( "* This item has been modified to listen to <info>radio signals</info>.  It can still be activated manually." ) );
            } else {
                info.emplace_back( "DESCRIPTION",
                                   _( "* This item can only be activated by a <info>radio signal</info>." ) );
            }

            std::string signame;
            if( has_flag( "RADIOSIGNAL_1" ) ) {
                signame = "<color_c_red>red</color> radio signal.";
            } else if( has_flag( "RADIOSIGNAL_2" ) ) {
                signame = "<color_c_blue>blue</color> radio signal.";
            } else if( has_flag( "RADIOSIGNAL_3" ) ) {
                signame = "<color_c_green>green</color> radio signal.";
            }
            if( parts->test( iteminfo_parts::DESCRIPTION_RADIO_ACTIVATION_CHANNEL ) ) {
                info.emplace_back( "DESCRIPTION", string_format( _( "* It will be activated by the %s." ),
                                   signame ) );
            }

            if( has_flag( "RADIO_INVOKE_PROC" ) &&
                parts->test( iteminfo_parts::DESCRIPTION_RADIO_ACTIVATION_PROC ) ) {
                info.emplace_back( "DESCRIPTION",
                                   _( "* Activating this item with a <info>radio signal</info> will <neutral>detonate</neutral> it immediately." ) );
            }
        }

        // TODO: Unhide when enforcing limits
        if( is_bionic() && get_option < bool >( "CBM_SLOTS_ENABLED" )
            && parts->test( iteminfo_parts::DESCRIPTION_CBM_SLOTS ) ) {
            info.push_back( iteminfo( "DESCRIPTION", list_occupied_bps( type->bionic->id,
                                      _( "This bionic is installed in the following body part(s):" ) ) ) );
        }

        if( is_gun() && has_flag( "FIRE_TWOHAND" ) &&
            parts->test( iteminfo_parts::DESCRIPTION_TWOHANDED ) ) {
            info.push_back( iteminfo( "DESCRIPTION",
                                      _( "* This weapon needs <info>two free hands</info> to fire." ) ) );
        }

        if( is_gunmod() && has_flag( "DISABLE_SIGHTS" ) &&
            parts->test( iteminfo_parts::DESCRIPTION_GUNMOD_DISABLESSIGHTS ) ) {
            info.push_back( iteminfo( "DESCRIPTION",
                                      _( "* This mod <bad>obscures sights</bad> of the base weapon." ) ) );
        }

        if( is_gunmod() && has_flag( "CONSUMABLE" ) &&
            parts->test( iteminfo_parts::DESCRIPTION_GUNMOD_CONSUMABLE ) ) {
            info.push_back( iteminfo( "DESCRIPTION",
                                      _( "* This mod might <bad>suffer wear</bad> when firing the base weapon." ) ) );
        }

        if( has_flag( "LEAK_DAM" ) && has_flag( "RADIOACTIVE" ) && damage() > 0
            && parts->test( iteminfo_parts::DESCRIPTION_RADIOACTIVITY_DAMAGED ) ) {
            info.push_back( iteminfo( "DESCRIPTION",
                                      _( "* The casing of this item has <neutral>cracked</neutral>, revealing an <info>ominous green glow</info>." ) ) );
        }

        if( has_flag( "LEAK_ALWAYS" ) && has_flag( "RADIOACTIVE" ) &&
            parts->test( iteminfo_parts::DESCRIPTION_RADIOACTIVITY_ALWAYS ) ) {
            info.push_back( iteminfo( "DESCRIPTION",
                                      _( "* This object is <neutral>surrounded</neutral> by a <info>sickly green glow</info>." ) ) );
        }

        if( is_brewable() || ( !contents.empty() && contents.front().is_brewable() ) ) {
            const item &brewed = !is_brewable() ? contents.front() : *this;
            if( parts->test( iteminfo_parts::DESCRIPTION_BREWABLE_DURATION ) ) {
                const time_duration btime = brewed.brewing_time();
                if( btime <= 2_days ) {
                    info.push_back( iteminfo( "DESCRIPTION",
                                              string_format( ngettext( "* Once set in a vat, this will ferment in around %d hour.",
                                                      "* Once set in a vat, this will ferment in around %d hours.", to_hours<int>( btime ) ),
                                                      to_hours<int>( btime ) ) ) );
                } else {
                    info.push_back( iteminfo( "DESCRIPTION",
                                              string_format( ngettext( "* Once set in a vat, this will ferment in around %d day.",
                                                      "* Once set in a vat, this will ferment in around %d days.", to_days<int>( btime ) ),
                                                      to_days<int>( btime ) ) ) );
                }
            }

            if( parts->test( iteminfo_parts::DESCRIPTION_BREWABLE_PRODUCTS ) ) {
                for( const auto &res : brewed.brewing_results() ) {
                    info.push_back( iteminfo( "DESCRIPTION",
                                              string_format( _( "* Fermenting this will produce <neutral>%s</neutral>." ),
                                                      nname( res, brewed.charges ) ) ) );
                }
            }
        }

        if( parts->test( iteminfo_parts::DESCRIPTION_FAULTS ) ) {
            for( const auto &e : faults ) {
                //~ %1$s is the name of a fault and %2$s is the description of the fault
                info.emplace_back( "DESCRIPTION", string_format( _( "* <bad>Faulty %1$s</bad>.  %2$s" ),
                                   e.obj().name(), e.obj().description() ) );
            }
        }

        // does the item fit in any holsters?
        auto holsters = Item_factory::find( [this]( const itype & e ) {
            if( !e.can_use( "holster" ) ) {
                return false;
            }
            auto ptr = dynamic_cast<const holster_actor *>( e.get_use( "holster" )->get_actor_ptr() );
            return ptr->can_holster( *this );
        } );

        if( !holsters.empty() && parts->test( iteminfo_parts::DESCRIPTION_HOLSTERS ) ) {
            insert_separation_line();
            info.emplace_back( "DESCRIPTION", _( "<bold>Can be stored in:</bold> " ) +
                               enumerate_as_string( holsters.begin(), holsters.end(),
            []( const itype * e ) {
                return e->nname( 1 );
            } ) );
        }

        if( parts->test( iteminfo_parts::DESCRIPTION_ACTIVATABLE_TRANSFORMATION ) ) {
            for( auto &u : type->use_methods ) {
                const auto tt = dynamic_cast<const delayed_transform_iuse *>( u.second.get_actor_ptr() );
                if( tt == nullptr ) {
                    continue;
                }
                const int time_to_do = tt->time_to_do( *this );
                if( time_to_do <= 0 ) {
                    info.push_back( iteminfo( "DESCRIPTION", _( "It's done and <info>can be activated</info>." ) ) );
                } else {
                    const auto time = to_string_clipped( time_duration::from_turns( time_to_do ) );
                    info.push_back( iteminfo( "DESCRIPTION", string_format( _( "It will be done in %s." ),
                                              time.c_str() ) ) );
                }
            }
        }

        std::map<std::string, std::string>::const_iterator item_note = item_vars.find( "item_note" );
        std::map<std::string, std::string>::const_iterator item_note_type =
            item_vars.find( "item_note_type" );

        if( item_note != item_vars.end() && parts->test( iteminfo_parts::DESCRIPTION_NOTES ) ) {
            insert_separation_line();
            std::string ntext;
            if( item_note_type != item_vars.end() ) {
                ntext += string_format( _( "%1$s on the %2$s is: " ),
                                        item_note_type->second.c_str(), tname() );
            } else {
                ntext += _( "Note: " );
            }
            info.push_back( iteminfo( "DESCRIPTION", ntext + item_note->second ) );
        }

        // describe contents
        if( !contents.empty() && parts->test( iteminfo_parts::DESCRIPTION_CONTENTS ) ) {
            for( const auto mod : is_gun() ? gunmods() : toolmods() ) {
                if( mod->type->gunmod ) {
                    temp1.str( "" );
                    if( mod->is_irremovable() ) {
                        temp1 << _( "Integrated mod: " );
                    } else {
                        temp1 << _( "Mod: " );
                    }
                    temp1 << "<bold>" << mod->tname() << "</bold> (" << mod->type->gunmod->location.name() << ")";
                }
                insert_separation_line();
                info.emplace_back( "DESCRIPTION", temp1.str() );
                info.emplace_back( "DESCRIPTION", _( mod->type->description ) );
            }
            bool contents_header = false;
            for( const auto &contents_item : contents ) {
                if( !contents_item.type->mod ) {
                    if( !contents_header ) {
                        insert_separation_line();
                        info.emplace_back( "DESCRIPTION", _( "<bold>Contents of this item</bold>:" ) );
                        contents_header = true;
                    } else {
                        // Separate items with a blank line
                        info.emplace_back( "DESCRIPTION", space );
                    }

                    const auto description = _( contents_item.type->description );

                    if( contents_item.made_of_from_type( LIQUID ) ) {
                        auto contents_volume = contents_item.volume() * batch;
                        int converted_volume_scale = 0;
                        const double converted_volume =
                            round_up( convert_volume( contents_volume.value(),
                                                      &converted_volume_scale ), 2 );
                        info.emplace_back( "DESCRIPTION", contents_item.display_name() );
                        auto f = iteminfo::no_newline;
                        if( converted_volume_scale != 0 ) {
                            f |= iteminfo::is_decimal;
                        }
                        info.emplace_back( "CONTAINER", description + space,
                                           string_format( "<num> %s", volume_units_abbr() ), f,
                                           converted_volume );
                    } else {
                        info.emplace_back( "DESCRIPTION", contents_item.display_name() );
                        info.emplace_back( "DESCRIPTION", description );
                    }
                }
            }
        }

        // list recipes you could use it in
        itype_id tid;
        if( contents.empty() ) { // use this item
            tid = typeId();
        } else { // use the contained item
            tid = contents.front().typeId();
        }
        const auto &known_recipes = g->u.get_learned_recipes().of_component( tid );
        if( !known_recipes.empty() && parts->test( iteminfo_parts::DESCRIPTION_APPLICABLE_RECIPES ) ) {
            temp1.str( "" );
            const inventory &inv = g->u.crafting_inventory();

            if( known_recipes.size() > 24 ) {
                insert_separation_line();
                info.push_back( iteminfo( "DESCRIPTION",
                                          _( "You know dozens of things you could craft with it." ) ) );
            } else if( known_recipes.size() > 12 ) {
                insert_separation_line();
                info.push_back( iteminfo( "DESCRIPTION", _( "You could use it to craft various other things." ) ) );
            } else {
                const std::string recipes = enumerate_as_string( known_recipes.begin(), known_recipes.end(),
                [ &inv ]( const recipe * r ) {
                    if( r->requirements().can_make_with_inventory( inv, r->get_component_filter() ) ) {
                        return r->result_name();
                    } else {
                        return string_format( "<dark>%s</dark>", r->result_name() );
                    }
                } );
                if( !recipes.empty() ) {
                    insert_separation_line();
                    info.push_back( iteminfo( "DESCRIPTION", string_format( _( "You could use it to craft: %s" ),
                                              recipes.c_str() ) ) );
                }
            }
        }
    }

    if( !info.empty() && info.back().sName == "--" ) {
        info.pop_back();
    }

    return format_item_info( info, {} );
}

std::map<gunmod_location, int> item::get_mod_locations() const
{
    std::map<gunmod_location, int> mod_locations = type->gun->valid_mod_locations;

    for( const auto mod : gunmods() ) {
        if( !mod->type->gunmod->add_mod.empty() ) {
            std::map<gunmod_location, int> add_locations = mod->type->gunmod->add_mod;

            for( auto &add_location : add_locations ) {
                mod_locations[add_location.first] += add_location.second;
            }
        }
    }

    return mod_locations;
}

int item::get_free_mod_locations( const gunmod_location &location ) const
{
    if( !is_gun() ) {
        return 0;
    }

    std::map<gunmod_location, int> mod_locations = get_mod_locations();

    const auto loc = mod_locations.find( location );
    if( loc == mod_locations.end() ) {
        return 0;
    }
    int result = loc->second;
    for( const auto &elem : contents ) {
        const auto &mod = elem.type->gunmod;
        if( mod && mod->location == location ) {
            result--;
        }
    }
    return result;
}

int item::engine_displacement() const
{
    return type->engine ? type->engine->displacement : 0;
}

const std::string &item::symbol() const
{
    return type->sym;
}

nc_color item::color_in_inventory() const
{
    player &u = g->u; // TODO: make a const reference

    // Only item not otherwise colored gets colored as favorite
    nc_color ret = is_favorite ? c_white : c_light_gray;

    if( has_flag( "WET" ) ) {
        ret = c_cyan;
    } else if( has_flag( "LITCIG" ) ) {
        ret = c_red;
    } else if( is_filthy() || item_tags.count( "DIRTY" ) ) {
        ret = c_brown;
    } else if( has_flag( "LEAK_DAM" ) && has_flag( "RADIOACTIVE" ) && damage() > 0 ) {
        ret = c_light_green;

    } else if( active && !is_food() && !is_food_container() && !is_corpse() ) {
        // Active items show up as yellow
        ret = c_yellow;
    } else if( is_corpse() && can_revive() ) {
        // Only reviving corpses are yellow
        ret = c_yellow;
    } else if( is_food() || is_food_container() ) {
        const bool preserves = type->container && type->container->preserves;
        const item &to_color = is_food() ? *this : contents.front();
        // Default: permafood, drugs
        // Brown: rotten (for non-saprophages) or non-rotten (for saprophages)
        // Dark gray: inedible
        // Red: morale penalty
        // Yellow: will rot soon
        // Cyan: will rot eventually
        const auto rating = u.will_eat( to_color );
        // TODO: More colors
        switch( rating.value() ) {
            case EDIBLE:
            case TOO_FULL:
                if( preserves ) {
                    // Nothing, canned food won't rot
                } else if( to_color.is_going_bad() ) {
                    ret = c_yellow;
                } else if( to_color.goes_bad() ) {
                    ret = c_cyan;
                }
                break;
            case INEDIBLE:
            case INEDIBLE_MUTATION:
                ret = c_dark_gray;
                break;
            case ALLERGY:
            case ALLERGY_WEAK:
            case CANNIBALISM:
                ret = c_red;
                break;
            case ROTTEN:
                ret = c_brown;
                break;
            case NAUSEA:
                ret = c_pink;
                break;
            case NO_TOOL:
                break;
        }
    } else if( is_gun() ) {
        // Guns are green if you are carrying ammo for them
        // ltred if you have ammo but no mags
        // Gun with integrated mag counts as both
        ammotype amtype = ammo_type();
        // get_ammo finds uncontained ammo, find_ammo finds ammo in magazines
        bool has_ammo = !u.get_ammo( amtype ).empty() || !u.find_ammo( *this, false, -1 ).empty();
        bool has_mag = magazine_integral() || !u.find_ammo( *this, true, -1 ).empty();
        if( has_ammo && has_mag ) {
            ret = c_green;
        } else if( has_ammo || has_mag ) {
            ret = c_light_red;
        }
    } else if( is_ammo() ) {
        // Likewise, ammo is green if you have guns that use it
        // ltred if you have the gun but no mags
        // Gun with integrated mag counts as both
        bool has_gun = u.has_item_with( [this]( const item & i ) {
            return i.is_gun() && type->ammo->type.count( i.ammo_type() );
        } );
        bool has_mag = u.has_item_with( [this]( const item & i ) {
            return ( i.is_gun() && i.magazine_integral() && type->ammo->type.count( i.ammo_type() ) ) ||
                   ( i.is_magazine() && type->ammo->type.count( i.ammo_type() ) );
        } );
        if( has_gun && has_mag ) {
            ret = c_green;
        } else if( has_gun || has_mag ) {
            ret = c_light_red;
        }
    } else if( is_magazine() ) {
        // Magazines are green if you have guns and ammo for them
        // ltred if you have one but not the other
        bool has_gun = u.has_item_with( [this]( const item & it ) {
            return it.is_gun() && it.magazine_compatible().count( typeId() ) > 0;
        } );
        bool has_ammo = !u.find_ammo( *this, false, -1 ).empty();
        if( has_gun && has_ammo ) {
            ret = c_green;
        } else if( has_gun || has_ammo ) {
            ret = c_light_red;
        }
    } else if( is_book() ) {
        if( u.has_identified( typeId() ) ) {
            auto &tmp = *type->book;
            if( tmp.skill && // Book can improve skill: blue
                u.get_skill_level_object( tmp.skill ).can_train() &&
                u.get_skill_level( tmp.skill ) >= tmp.req &&
                u.get_skill_level( tmp.skill ) < tmp.level ) {
                ret = c_light_blue;
            } else if( type->can_use( "MA_MANUAL" ) &&
                       !u.has_martialart( martial_art_learned_from( *type ) ) ) {
                ret = c_light_blue;
            } else if( tmp.skill && // Book can't improve skill right now, but maybe later: pink
                       u.get_skill_level_object( tmp.skill ).can_train() &&
                       u.get_skill_level( tmp.skill ) < tmp.level ) {
                ret = c_pink;
            } else if( !u.studied_all_recipes(
                           *type ) ) { // Book can't improve skill anymore, but has more recipes: yellow
                ret = c_yellow;
            }
        } else {
            ret = c_red; // Book hasn't been identified yet: red
        }
    } else if( is_bionic() ) {
        if( !u.has_bionic( type->bionic->id ) ) {
            ret = u.bionic_installation_issues( type->bionic->id ).empty() ? c_green : c_red;
        }
    }
    return ret;
}

void item::on_wear( Character &p )
{
    if( is_sided() && get_side() == side::BOTH ) {
        // for sided items wear the item on the side which results in least encumbrance
        int lhs = 0;
        int rhs = 0;

        set_side( side::LEFT );
        const auto left_enc = p.get_encumbrance( *this );
        for( const body_part bp : all_body_parts ) {
            lhs += left_enc[bp].encumbrance;
        }

        set_side( side::RIGHT );
        const auto right_enc = p.get_encumbrance( *this );
        for( const body_part bp : all_body_parts ) {
            rhs += right_enc[bp].encumbrance;
        }

        set_side( lhs <= rhs ? side::LEFT : side::RIGHT );
    }

    // TODO: artifacts currently only work with the player character
    if( &p == &g->u && type->artifact ) {
        g->add_artifact_messages( type->artifact->effects_worn );
    }

    p.on_item_wear( *this );
}

void item::on_takeoff( Character &p )
{
    p.on_item_takeoff( *this );

    if( is_sided() ) {
        set_side( side::BOTH );
    }
}

void item::on_wield( player &p, int mv )
{
    // TODO: artifacts currently only work with the player character
    if( &p == &g->u && type->artifact ) {
        g->add_artifact_messages( type->artifact->effects_wielded );
    }

    // weapons with bayonet/bipod or other generic "unhandiness"
    if( has_flag( "SLOW_WIELD" ) && !is_gunmod() ) {
        float d = 32.0; // arbitrary linear scaling factor
        if( is_gun() ) {
            d /= std::max( p.get_skill_level( gun_skill() ), 1 );
        } else if( is_melee() ) {
            d /= std::max( p.get_skill_level( melee_skill() ), 1 );
        }

        int penalty = get_var( "volume", volume() / units::legacy_volume_factor ) * d;
        p.moves -= penalty;
        mv += penalty;
    }

    // firearms with a folding stock or tool/melee without collapse/retract iuse
    if( has_flag( "NEEDS_UNFOLD" ) && !is_gunmod() ) {
        int penalty = 50; // 200-300 for guns, 50-150 for melee, 50 as fallback
        if( is_gun() ) {
            penalty = std::max( 0, 300 - p.get_skill_level( gun_skill() ) * 10 );
        } else if( is_melee() ) {
            penalty = std::max( 0, 150 - p.get_skill_level( melee_skill() ) * 10 );
        }

        p.moves -= penalty;
        mv += penalty;
    }

    std::string msg;

    if( mv > 500 ) {
        msg = _( "It takes you an extremely long time to wield your %s." );
    } else if( mv > 250 ) {
        msg = _( "It takes you a very long time to wield your %s." );
    } else if( mv > 100 ) {
        msg = _( "It takes you a long time to wield your %s." );
    } else if( mv > 50 ) {
        msg = _( "It takes you several seconds to wield your %s." );
    } else {
        msg = _( "You wield your %s." );
    }

    p.add_msg_if_player( m_neutral, msg, tname() );
}

void item::on_pickup( Character &p )
{
    // Fake characters are used to determine pickup weight and volume
    if( p.is_fake() ) {
        return;
    }

    // TODO: artifacts currently only work with the player character
    if( &p == &g->u && type->artifact ) {
        g->add_artifact_messages( type->artifact->effects_carried );
    }

    if( is_bucket_nonempty() ) {
        for( const auto &it : contents ) {
            g->m.add_item_or_charges( p.pos(), it );
        }

        contents.clear();
    }
}

void item::on_contents_changed()
{
    if( is_non_resealable_container() ) {
        convert( type->container->unseals_into );
    }
}

void item::on_damage( int, damage_type )
{

}

std::string item::tname( unsigned int quantity, bool with_prefix, unsigned int truncate ) const
{
    std::stringstream ret;

    // TODO: MATERIALS put this in json
    std::string damtext;

    // for portions of string that have <color_ etc in them, this aims to truncate the whole string correctly
    unsigned int truncate_override = 0;

    if( ( damage() != 0 || ( get_option<bool>( "ITEM_HEALTH_BAR" ) && is_armor() ) ) && !is_null() &&
        with_prefix ) {
        if( damage() < 0 )  {
            if( get_option<bool>( "ITEM_HEALTH_BAR" ) ) {
                damtext = "<color_" + string_from_color( damage_color() ) + ">" + damage_symbol() + " </color>";
                truncate_override = damtext.length() - 3;
            } else if( is_gun() ) {
                damtext = pgettext( "damage adjective", "accurized " );
            } else {
                damtext = pgettext( "damage adjective", "reinforced " );
            }
        } else if( typeId() == "corpse" ) {
            if( damage() > 0 ) {
                switch( damage_level( 4 ) ) {
                    case 1:
                        damtext = pgettext( "damage adjective", "bruised " );
                        break;
                    case 2:
                        damtext = pgettext( "damage adjective", "damaged " );
                        break;
                    case 3:
                        damtext = pgettext( "damage adjective", "mangled " );
                        break;
                    default:
                        damtext = pgettext( "damage adjective", "pulped " );
                        break;
                }
            }
        } else if( get_option<bool>( "ITEM_HEALTH_BAR" ) ) {
            damtext = "<color_" + string_from_color( damage_color() ) + ">" + damage_symbol() + " </color>";
            truncate_override = damtext.length() - 3;
        } else {
            damtext = string_format( "%s ", get_base_material().dmg_adj( damage_level( 4 ) ) );
        }
    }
    if( !faults.empty() ) {
        damtext.insert( 0, _( "faulty " ) );
    }

    std::string vehtext;
    if( is_engine() && engine_displacement() > 0 ) {
        vehtext = string_format( pgettext( "vehicle adjective", "%2.1fL " ),
                                 engine_displacement() / 100.0f );

    } else if( is_wheel() && type->wheel->diameter > 0 ) {
        vehtext = string_format( pgettext( "vehicle adjective", "%d\" " ), type->wheel->diameter );
    }

    std::string burntext;
    if( with_prefix && !made_of_from_type( LIQUID ) ) {
        if( volume() >= 1000_ml && burnt * 125_ml >= volume() ) {
            burntext = pgettext( "burnt adjective", "badly burnt " );
        } else if( burnt > 0 ) {
            burntext = pgettext( "burnt adjective", "burnt " );
        }
    }

    std::string maintext;
    if( is_corpse() || typeId() == "blood" || item_vars.find( "name" ) != item_vars.end() ) {
        maintext = type_name( quantity );
    } else if( is_gun() || is_tool() || is_magazine() ) {
        int amt = 0;
        ret.str( "" );
        ret << label( quantity );
        for( const auto mod : is_gun() ? gunmods() : toolmods() ) {
            if( !type->gun || !type->gun->built_in_mods.count( mod->typeId() ) ) {
                amt++;
            }
        }
        if( amt ) {
            ret << string_format( "+%d", amt );
        }
        maintext = ret.str();
    } else if( is_armor() && item_tags.count( "wooled" ) + item_tags.count( "furred" ) +
               item_tags.count( "leather_padded" ) + item_tags.count( "kevlar_padded" ) > 0 ) {
        ret.str( "" );
        ret << label( quantity );
        ret << "+1";
        maintext = ret.str();
    } else if( is_craft() ) {
        ret.str( "" );
        const std::string name = _( "in progress %s" );
        ret << string_format( name, making->result_name() );
        if( charges > 1 ) {
            ret << " (" << charges << ")";
        }
        const int percent_progress = item_counter / 100000;
        ret << " (" << percent_progress << "%)";
        maintext = ret.str();
    } else if( contents.size() == 1 ) {
        const item &contents_item = contents.front();
        if( contents_item.made_of( LIQUID ) || contents_item.is_food() ) {
            const unsigned contents_count = contents_item.charges > 1 ? contents_item.charges : quantity;
            maintext = string_format( pgettext( "item name", "%s of %s" ), label( quantity ),
                                      contents_item.tname( contents_count, with_prefix ) );
        } else {
            maintext = string_format( pgettext( "item name", "%s with %s" ), label( quantity ),
                                      contents_item.tname( quantity, with_prefix ) );
        }
    } else if( !contents.empty() ) {
        maintext = string_format( npgettext( "item name",
                                             "%s with %zd item",
                                             "%s with %zd items", contents.size() ),
                                  label( quantity ), contents.size() );
    } else {
        maintext = label( quantity );
    }

    ret.str( "" );
    if( is_food() ) {
        if( has_flag( "HIDDEN_POISON" ) && g->u.get_skill_level( skill_survival ) >= 3 ) {
            ret << _( " (poisonous)" );
        } else if( has_flag( "HIDDEN_HALLU" ) && g->u.get_skill_level( skill_survival ) >= 5 ) {
            ret << _( " (hallucinogenic)" );
        }
    }
    if( goes_bad() || is_food() ) {
        if( item_tags.count( "DIRTY" ) ) {
            ret << _( " (dirty)" );
        } else if( rotten() ) {
            ret << _( " (rotten)" );
        } else if( has_flag( "MUSHY" ) ) {
            ret << _( " (mushy)" );
        } else if( is_going_bad() ) {
            ret << _( " (old)" );
        } else if( is_fresh() ) {
            ret << _( " (fresh)" );
        }
    }
    if( has_temperature() ) {
        if( has_flag( "HOT" ) ) {
            ret << _( " (hot)" );
        }
        if( has_flag( "COLD" ) ) {
            ret << _( " (cold)" );
        }
        if( has_flag( "FROZEN" ) ) {
            ret << _( " (frozen)" );
        } else if( has_flag( "MELTS" ) ) {
            ret << _( " (melted)" ); // he melted
        }
    }

    const bool small = g->u.has_trait( trait_id( "SMALL2" ) ) ||
                       g->u.has_trait( trait_id( "SMALL_OK" ) );
    const bool fits = has_flag( "FIT" );
    const bool undersize = has_flag( "UNDERSIZE" );
    if( get_encumber( g->u ) ) {
        if( small && !undersize ) {
            ret << _( " (oversize)" );
        } else if( !small && undersize ) {
            ret << _( " (undersize)" );
        } else if( !fits && has_flag( "VARSIZE" ) ) {
            ret << _( " (poor fit)" );
        }
    }

    if( is_filthy() ) {
        ret << _( " (filthy)" );
    }

    if( is_tool() && has_flag( "USE_UPS" ) ) {
        ret << _( " (UPS)" );
    }

    if( has_var( "NANOFAB_ITEM_ID" ) ) {
        ret << string_format( " (%s)", nname( get_var( "NANOFAB_ITEM_ID" ) ) );
    }

    if( has_flag( "RADIO_MOD" ) ) {
        ret << _( " (radio:" );
        if( has_flag( "RADIOSIGNAL_1" ) ) {
            ret << pgettext( "The radio mod is associated with the [R]ed button.", "R)" );
        } else if( has_flag( "RADIOSIGNAL_2" ) ) {
            ret << pgettext( "The radio mod is associated with the [B]lue button.", "B)" );
        } else if( has_flag( "RADIOSIGNAL_3" ) ) {
            ret << pgettext( "The radio mod is associated with the [G]reen button.", "G)" );
        } else {
            debugmsg( "Why is the radio neither red, blue, nor green?" );
            ret << "?)";
        }
    }

    if( has_flag( "WET" ) ) {
        ret << _( " (wet)" );
    }
    if( already_used_by_player( g->u ) ) {
        ret << _( " (used)" );
    }
    if( active && ( has_flag( "WATER_EXTINGUISH" ) || has_flag( "LITCIG" ) ) ) {
        ret << _( " (lit)" );
    } else if( active && !is_food() && !is_corpse() && ( typeId().length() < 3 ||
               typeId().compare( typeId().length() - 3, 3, "_on" ) != 0 ) ) {
        // Usually the items whose ids end in "_on" have the "active" or "on" string already contained
        // in their name, also food is active while it rots.
        ret << _( " (active)" );
    }

    if( is_favorite ) {
        ret << _( " *" ); // Display asterisk for favorite items
    }

    const std::string tagtext = ret.str();

    std::string modtext;
    if( gunmod_find( "barrel_small" ) ) {
        modtext += _( "sawn-off " );
    }
    if( has_flag( "DIAMOND" ) ) {
        modtext += std::string( pgettext( "Adjective, as in diamond katana", "diamond" ) ) + " ";
    }

    ret.str( "" );
    //~ This is a string to construct the item name as it is displayed. This format string has been added for maximum flexibility. The strings are: %1$s: Damage text (e.g. "bruised"). %2$s: burn adjectives (e.g. "burnt"). %3$s: tool modifier text (e.g. "atomic"). %4$s: vehicle part text (e.g. "3.8-Liter"). $5$s: main item text (e.g. "apple"). %6s: tags (e.g. "(wet) (poor fit)").
    ret << string_format( _( "%1$s%2$s%3$s%4$s%5$s%6$s" ), damtext, burntext, modtext, vehtext,
                          maintext, tagtext );

    std::string r = ret.str();
    if( truncate != 0 ) {
        r = utf8_truncate( r, truncate + truncate_override );
    }

    if( item_vars.find( "item_note" ) != item_vars.end() ) {
        //~ %s is an item name. This style is used to denote items with notes.
        return string_format( _( "*%s*" ), r );
    } else {
        return r;
    }
}

std::string item::display_money( unsigned int quantity, unsigned long amount ) const
{
    //~ This is a string to display the total amount of money in a stack of cash cards. The strings are: %s is the display name of cash cards. The following bracketed $%.2f is the amount of money on the stack of cards in dollars, to two decimal points. (e.g. "cash cards ($15.35)")
    return string_format( "%s %s", tname( quantity ), format_money( amount ) );
}

std::string item::display_name( unsigned int quantity ) const
{
    std::string name = tname( quantity );
    std::string sidetxt;
    std::string amt;

    switch( get_side() ) {
        case side::BOTH:
            break;
        case side::LEFT:
            sidetxt = string_format( " (%s)", _( "left" ) );
            break;
        case side::RIGHT:
            sidetxt = string_format( " (%s)", _( "right" ) );
            break;
    }
    int amount = 0;
    int max_amount = 0;
    bool has_item = is_container() && contents.size() == 1;
    bool has_ammo = is_ammo_container() && contents.size() == 1;
    bool contains = has_item || has_ammo;
    bool show_amt = false;
    // We should handle infinite charges properly in all cases.
    if( contains ) {
        amount = contents.front().charges;
        max_amount = contents.front().charges_per_volume( get_container_capacity() );
    } else if( is_book() && get_chapters() > 0 ) {
        // a book which has remaining unread chapters
        amount = get_remaining_chapters( g->u );
    } else if( ammo_capacity() > 0 ) {
        // anything that can be reloaded including tools, magazines, guns and auxiliary gunmods
        // but excluding bows etc., which have ammo, but can't be reloaded
        amount = ammo_remaining();
        max_amount = ammo_capacity();
        show_amt = !has_flag( "RELOAD_AND_SHOOT" );
    } else if( count_by_charges() && !has_infinite_charges() ) {
        // A chargeable item
        amount = charges;
        max_amount = ammo_capacity();
    }

    if( amount || show_amt ) {
        if( ammo_type().str() == "money" ) {
            amt = string_format( " $%.2f", amount / 100.0 );
        } else {
            if( max_amount != 0 ) {
                amt = string_format( " (%i/%i)", amount, max_amount );
            } else {
                amt = string_format( " (%i)", amount );
            }
        }
    }

    // This is a hack to prevent possible crashing when displaying maps as items during character creation
    if( is_map() && calendar::turn != calendar::time_of_cataclysm ) {
        const city *c = overmap_buffer.closest_city( omt_to_sm_copy( get_var( "reveal_map_center_omt",
                        g->u.global_omt_location() ) ) ).city;
        if( c != nullptr ) {
            name = string_format( "%s %s", c->name, name );
        }
    }

    return string_format( "%s%s%s", name, sidetxt, amt );
}

nc_color item::color() const
{
    if( is_null() ) {
        return c_black;
    }
    if( is_corpse() ) {
        return corpse->color;
    }
    return type->color;
}

int item::price( bool practical ) const
{
    int res = 0;

    visit_items( [&res, practical]( const item * e ) {
        if( e->rotten() ) {
            // TODO: Special case things that stay useful when rotten
            return VisitResponse::NEXT;
        }

        int child = practical ? e->type->price_post : e->type->price;
        if( e->damage() > 0 ) {
            // maximal damage level is 4, maximal reduction is 40% of the value.
            child -= child * static_cast<double>( e->damage_level( 4 ) ) / 10;
        }

        if( e->count_by_charges() || e->made_of( LIQUID ) ) {
            // price from json data is for default-sized stack
            child *= e->charges / static_cast<double>( e->type->stack_size );

        } else if( e->magazine_integral() && e->ammo_remaining() && e->ammo_data() ) {
            // items with integral magazines may contain ammunition which can affect the price
            child += item( e->ammo_data(), calendar::turn, e->charges ).price( practical );

        } else if( e->is_tool() && !e->ammo_type() && e->ammo_capacity() ) {
            // if tool has no ammo (e.g. spray can) reduce price proportional to remaining charges
            child *= e->ammo_remaining() / static_cast<double>( std::max( e->type->charges_default(), 1 ) );
        }

        res += child;
        return VisitResponse::NEXT;
    } );

    return res;
}

// TODO: MATERIALS add a density field to materials.json
units::mass item::weight( bool include_contents ) const
{
    if( is_null() ) {
        return 0_gram;
    }

    // Items that don't drop aren't really there, they're items just for ease of implementation
    if( has_flag( "NO_DROP" ) ) {
        return 0_gram;
    }

    if( is_craft() ) {
        units::mass ret = 0_gram;
        for( auto it : components ) {
            ret += it.weight();
        }
        return ret;
    }

    units::mass ret = 0_gram;
    ret = units::from_gram( get_var( "weight", to_gram( type->weight ) ) );

    if( has_flag( "REDUCED_WEIGHT" ) ) {
        ret *= 0.75;
    }

    if( count_by_charges() ) {
        ret *= charges;

    } else if( is_corpse() ) {
        ret = corpse->weight;
        if( has_flag( "FIELD_DRESS" ) || has_flag( "FIELD_DRESS_FAILED" ) ) {
            ret *= 0.75;
        }
        if( has_flag( "QUARTERED" ) ) {
            ret /= 4;
        }
        if( has_flag( "GIBBED" ) ) {
            ret *= 0.85;
        }
        if( has_flag( "SKINNED" ) ) {
            ret *= 0.85;
        }

    } else if( magazine_integral() && !is_magazine() ) {
        if( ammo_type() == ammotype( "plutonium" ) ) {
            ret += ammo_remaining() * find_type( ammo_type()->default_ammotype() )->weight / PLUTONIUM_CHARGES;
        } else if( ammo_data() ) {
            ret += ammo_remaining() * ammo_data()->weight;
        }
    }

    // if this is an ammo belt add the weight of any implicitly contained linkages
    if( is_magazine() && type->magazine->linkage ) {
        item links( *type->magazine->linkage );
        links.charges = ammo_remaining();
        ret += links.weight();
    }

    // reduce weight for sawn-off weapons capped to the apportioned weight of the barrel
    if( gunmod_find( "barrel_small" ) ) {
        const units::volume b = type->gun->barrel_length;
        const units::mass max_barrel_weight = units::from_gram( to_milliliter( b ) );
        const units::mass barrel_weight = units::from_gram( b.value() * type->weight.value() /
                                          type->volume.value() );
        ret -= std::min( max_barrel_weight, barrel_weight );
    }

    if( include_contents ) {
        for( auto &elem : contents ) {
            ret += elem.weight();
        }
    }

    return ret;
}

units::volume item::corpse_volume( const mtype *corpse ) const
{
    units::volume corpse_volume = corpse->volume;
    if( has_flag( "QUARTERED" ) ) {
        corpse_volume /= 4;
    }
    if( has_flag( "FIELD_DRESS" ) || has_flag( "FIELD_DRESS_FAILED" ) ) {
        corpse_volume *= 0.75;
    }
    if( has_flag( "GIBBED" ) ) {
        corpse_volume *= 0.85;
    }
    if( has_flag( "SKINNED" ) ) {
        corpse_volume *= 0.85;
    }
    if( corpse_volume > 0_ml ) {
        return corpse_volume;
    }
    debugmsg( "invalid monster volume for corpse" );
    return 0_ml;
}

units::volume item::base_volume() const
{
    if( is_null() ) {
        return 0_ml;
    }
    if( is_corpse() ) {
        return corpse_volume( corpse );
    }

    if( is_craft() ) {
        units::volume ret = 0_ml;
        for( auto it : components ) {
            ret += it.base_volume();
        }
        return ret;
    }

    if( count_by_charges() ) {
        if( type->volume % type->stack_size == 0_ml ) {
            return type->volume / type->stack_size;
        } else {
            return type->volume / type->stack_size + 1_ml;
        }
    }

    return type->volume;
}

units::volume item::volume( bool integral ) const
{
    if( is_null() ) {
        return 0_ml;
    }

    if( is_corpse() ) {
        return corpse_volume( corpse );
    }

    if( is_craft() ) {
        units::volume ret = 0_ml;
        for( auto it : components ) {
            ret += it.volume();
        }
        return ret;
    }

    const int local_volume = get_var( "volume", -1 );
    units::volume ret;
    if( local_volume >= 0 ) {
        ret = local_volume * units::legacy_volume_factor;
    } else if( integral ) {
        ret = type->integral_volume;
    } else {
        ret = type->volume;
    }

    if( count_by_charges() || made_of( LIQUID ) ) {
        auto num = ret * static_cast<int64_t>( charges );
        ret = num / type->stack_size;
        if( num % type->stack_size != 0_ml ) {
            ret += 1_ml;
        }
    }

    // Non-rigid items add the volume of the content
    if( !type->rigid ) {
        for( auto &elem : contents ) {
            ret += elem.volume();
        }
    }

    // Some magazines sit (partly) flush with the item so add less extra volume
    if( magazine_current() != nullptr ) {
        ret += std::max( magazine_current()->volume() - type->magazine_well, 0_ml );
    }

    if( is_gun() ) {
        for( const auto elem : gunmods() ) {
            ret += elem->volume( true );
        }

        // TODO: implement stock_length property for guns
        if( has_flag( "COLLAPSIBLE_STOCK" ) ) {
            // consider only the base size of the gun (without mods)
            int tmpvol = get_var( "volume",
                                  ( type->volume - type->gun->barrel_length ) / units::legacy_volume_factor );
            if( tmpvol <=  3 ) {
                // intentional NOP
            } else if( tmpvol <=  5 ) {
                ret -=  250_ml;
            } else if( tmpvol <=  6 ) {
                ret -=  500_ml;
            } else if( tmpvol <=  9 ) {
                ret -=  750_ml;
            } else if( tmpvol <= 12 ) {
                ret -= 1000_ml;
            } else if( tmpvol <= 15 ) {
                ret -= 1250_ml;
            } else {
                ret -= 1500_ml;
            }
        }

        if( gunmod_find( "barrel_small" ) ) {
            ret -= type->gun->barrel_length;
        }
    }

    return ret;
}

int item::lift_strength() const
{
    return std::max( weight() / 10000_gram, 1 );
}

int item::attack_time() const
{
    int ret = 65 + volume() / 62.5_ml + weight() / 60_gram;
    return ret;
}

int item::damage_melee( damage_type dt ) const
{
    assert( dt >= DT_NULL && dt < NUM_DT );
    if( is_null() ) {
        return 0;
    }

    // effectiveness is reduced by 10% per damage level
    int res = type->melee[ dt ];
    res -= res * damage_level( 4 ) * 0.1;

    // apply type specific flags
    switch( dt ) {
        case DT_BASH:
            if( has_flag( "REDUCED_BASHING" ) ) {
                res *= 0.5;
            }
            break;

        case DT_CUT:
        case DT_STAB:
            if( has_flag( "DIAMOND" ) ) {
                res *= 1.3;
            }
            break;

        default:
            break;
    }

    // consider any melee gunmods
    if( is_gun() ) {
        std::vector<int> opts = { res };
        for( const auto &e : gun_all_modes() ) {
            if( e.second.target != this && e.second.melee() ) {
                opts.push_back( e.second.target->damage_melee( dt ) );
            }
        }
        return *std::max_element( opts.begin(), opts.end() );

    }

    return std::max( res, 0 );
}

damage_instance item::base_damage_melee() const
{
    // TODO: Caching
    damage_instance ret;
    for( size_t i = DT_NULL + 1; i < NUM_DT; i++ ) {
        damage_type dt = static_cast<damage_type>( i );
        int dam = damage_melee( dt );
        if( dam > 0 ) {
            ret.add_damage( dt, dam );
        }
    }

    return ret;
}

damage_instance item::base_damage_thrown() const
{
    // TODO: Create a separate cache for individual items (for modifiers like diamond etc.)
    return type->thrown_damage;
}

int item::reach_range( const player &p ) const
{
    int res = 1;

    if( has_flag( "REACH_ATTACK" ) ) {
        res = has_flag( "REACH3" ) ? 3 : 2;
    }

    // for guns consider any attached gunmods
    if( is_gun() && !is_gunmod() ) {
        for( const auto &m : gun_all_modes() ) {
            if( p.is_npc() && m.second.flags.count( "NPC_AVOID" ) ) {
                continue;
            }
            if( m.second.melee() ) {
                res = std::max( res, m.second.qty );
            }
        }
    }

    return res;
}

void item::unset_flags()
{
    item_tags.clear();
}

bool item::has_flag( const std::string &f ) const
{
    bool ret = false;

    if( json_flag::get( f ).inherit() ) {
        for( const auto e : is_gun() ? gunmods() : toolmods() ) {
            // gunmods fired separately do not contribute to base gun flags
            if( !e->is_gun() && e->has_flag( f ) ) {
                return true;
            }
        }
    }

    // other item type flags
    ret = type->item_tags.count( f );
    if( ret ) {
        return ret;
    }

    // now check for item specific flags
    ret = item_tags.count( f );
    return ret;
}

bool item::has_any_flag( const std::vector<std::string> &flags ) const
{
    for( auto &flag : flags ) {
        if( has_flag( flag ) ) {
            return true;
        }
    }

    return false;
}

item &item::set_flag( const std::string &flag )
{
    item_tags.insert( flag );
    return *this;
}

item &item::unset_flag( const std::string &flag )
{
    item_tags.erase( flag );
    return *this;
}

bool item::has_property( const std::string &prop ) const
{
    return type->properties.find( prop ) != type->properties.end();
}

std::string item::get_property_string( const std::string &prop, const std::string &def ) const
{
    const auto it = type->properties.find( prop );
    return it != type->properties.end() ? it->second : def;
}

long item::get_property_long( const std::string &prop, long def ) const
{
    const auto it = type->properties.find( prop );
    if( it != type->properties.end() ) {
        char *e = nullptr;
        long  r = std::strtol( it->second.c_str(), &e, 10 );
        if( !it->second.empty() && *e == '\0' ) {
            return r;
        }
        debugmsg( "invalid property '%s' for item '%s'", prop.c_str(), tname() );
    }
    return def;
}

int item::get_quality( const quality_id &id ) const
{
    int return_quality = INT_MIN;

    /**
     * EXCEPTION: Items with quality BOIL only count as such if they are empty,
     * excluding items of their ammo type if they are tools.
     */
    if( id == quality_id( "BOIL" ) && !( contents.empty() ||
                                         ( is_tool() && std::all_of( contents.begin(), contents.end(),
    [this]( const item & itm ) {
    if( itm.is_ammo() ) {
            auto &ammo_types = itm.type->ammo->type;
            return ammo_types.find( ammo_type() ) != ammo_types.end();
        } else if( itm.is_toolmod() ) {
            return true;
        }
        return false;
    } ) ) ) ) {
        return INT_MIN;
    }

    for( const auto &quality : type->qualities ) {
        if( quality.first == id ) {
            return_quality = quality.second;
        }
    }
    for( auto &itm : contents ) {
        return_quality = std::max( return_quality, itm.get_quality( id ) );
    }

    return return_quality;
}

bool item::has_technique( const matec_id &tech ) const
{
    return type->techniques.count( tech ) > 0 || techniques.count( tech ) > 0;
}

void item::add_technique( const matec_id &tech )
{
    techniques.insert( tech );
}

std::vector<item *> item::toolmods()
{
    std::vector<item *> res;
    if( is_tool() ) {
        res.reserve( contents.size() );
        for( auto &e : contents ) {
            if( e.is_toolmod() ) {
                res.push_back( &e );
            }
        }
    }
    return res;
}

std::vector<const item *> item::toolmods() const
{
    std::vector<const item *> res;
    if( is_tool() ) {
        res.reserve( contents.size() );
        for( auto &e : contents ) {
            if( e.is_toolmod() ) {
                res.push_back( &e );
            }
        }
    }
    return res;
}

std::set<matec_id> item::get_techniques() const
{
    std::set<matec_id> result = type->techniques;
    result.insert( techniques.begin(), techniques.end() );
    return result;
}

bool item::goes_bad() const
{
    if( has_flag( "SMOKING" ) ) {
        return false;
    }
    if( is_corpse() ) {
        // Corpses rot only if they are made of rotting materials
        std::vector<std::string> rotting_materials = {"Insect Flesh", "Human Flesh", "Flesh", "Bone"};
        for( std::string material : rotting_materials ) {
            if( made_of_types()[0]->name() == material ) {
                return true;
            }
        }
        return false;
    }
    return is_food() && get_comestible()->spoils != 0_turns;
}

time_duration item::get_shelf_life() const
{
    if( goes_bad() ) {
        if( is_food() ) {
            return get_comestible()->spoils;
        } else if( is_corpse() ) {
            return CORPSE_ROT_TIME;
        }
    }
    return 0;
}

double item::get_relative_rot() const
{
    if( goes_bad() ) {
        return rot / get_shelf_life();
    }
    return 0;
}

void item::set_relative_rot( double val )
{
    if( goes_bad() ) {
        rot = get_shelf_life() * val;
        // calc_rot uses last_rot_check (when it's not time_of_cataclysm) instead of bday.
        // this makes sure the rotting starts from now, not from bday.
        // if this item is the result of smoking or milling don't do this, we want to start from bday.
        if( !has_flag( "PROCESSING_RESULT" ) ) {
            last_rot_check = calendar::turn;
        }
    }
}

void item::set_rot( time_duration val )
{
    rot = val;
}

int item::spoilage_sort_order()
{
    item *subject;
    int bottom = std::numeric_limits<int>::max();

    if( type->container && !contents.empty() ) {
        if( type->container->preserves ) {
            return bottom - 3;
        }
        subject = &contents.front();
    } else {
        subject = this;
    }

    if( subject->goes_bad() ) {
        return to_turns<int>( subject->get_shelf_life() - subject->rot );
    }

    if( subject->get_comestible() ) {
        if( subject->get_category().id() == "food" ) {
            return bottom - 3;
        } else if( subject->get_category().id() == "drugs" ) {
            return bottom - 2;
        } else {
            return bottom - 1;
        }
    }
    return bottom;
}

/**
 * Food decay calculation.
 * Calculate how much food rots per hour, based on 10 = 1 minute of decay @ 65 F.
 * IRL this tends to double every 10c a few degrees above freezing, but past a certain
 * point the rate decreases until even extremophiles find it too hot. Here we just stop
 * further acceleration at 105 F. This should only need to run once when the game starts.
 * @see calc_rot_array
 * @see rot_chart
 */
int calc_hourly_rotpoints_at_temp( const int temp )
{
    // default temp = 65, so generic->rotten() assumes 600 decay points per hour
    const int dropoff = 38;     // ditch our fancy equation and do a linear approach to 0 rot at 31f
    const int cutoff = 105;     // stop torturing the player at this temperature, which is
    const int cutoffrot = 3540; // ..almost 6 times the base rate. bacteria hate the heat too

    const int dsteps = dropoff - temperatures::freezing;
    const int dstep = ( 35.91 * std::pow( 2.0, static_cast<float>( dropoff ) / 16.0 ) / dsteps );

    if( temp < temperatures::freezing ) {
        return 0;
    } else if( temp > cutoff ) {
        return cutoffrot;
    } else if( temp < dropoff ) {
        return ( temp - temperatures::freezing ) * dstep;
    } else {
        return lround( 35.91 * std::pow( 2.0, static_cast<float>( temp ) / 16.0 ) );
    }
}

/**
 * Initialize the rot table.
 * @see rot_chart
 */
std::vector<int> calc_rot_array( const size_t cap )
{
    std::vector<int> ret;
    ret.reserve( cap );
    for( size_t i = 0; i < cap; ++i ) {
        ret.push_back( calc_hourly_rotpoints_at_temp( static_cast<int>( i ) ) );
    }
    return ret;
}

/**
 * Get the hourly rot for a given temperature from the precomputed table.
 * @see rot_chart
 */
int get_hourly_rotpoints_at_temp( const int temp )
{
    /**
     * Precomputed rot lookup table.
     */
    static const std::vector<int> rot_chart = calc_rot_array( 200 );

    if( temp < 0 ) {
        return 0;
    }
    if( temp > 150 ) {
        return 3540;
    }
    return rot_chart[temp];
}

void item::calc_rot( time_point time )
{
    // Avoid needlessly calculating already rotten things.  Corpses should
    // always rot away and food rots away at twice the shelf life.  If the food
    // is in a sealed container they won't rot away, this avoids needlessly
    // calculating their rot in that case.
    if( !is_corpse() && get_relative_rot() > 2.0 ) {
        return;
    }

    if( item_tags.count( "FROZEN" ) ) {
        return;
    }

<<<<<<< HEAD
    // rot modifier
    float factor = 1.0;
    if( is_corpse() && has_flag( "FIELD_DRESS" ) ) {
        factor = 0.75;
    }
=======
        // Frozen food do not rot, so no change to rot variable
        // Smoking food will be checked for rot in smoker_finalize
        if( item_tags.count( "FROZEN" ) || item_tags.count( "PROCESSING" ) ) {
            return;
        }
>>>>>>> 1c62c69e



    // bday and/or last_rot_check might be zero, if both are then we want calendar::start
    const time_point since = std::max( {bday, last_rot_check, ( time_point ) calendar::start} );

    // simulation of different age of food at the start of the game and good/bad storage
    // conditions by applying starting variation bonus/penalty of +/- 20% of base shelf-life
    // positive = food was produced some time before calendar::start and/or bad storage
    // negative = food was stored in good conditions before calendar::start
    if( since <= calendar::start ) {
        time_duration spoil_variation = get_shelf_life() * 0.2f;
        rot += factor * rng( -spoil_variation, spoil_variation );
    }

    time_duration time_delta = time - since;
    rot += factor * time_delta / 1_hours * get_hourly_rotpoints_at_temp( kelvin_to_fahrenheit(
                0.00001 * temperature ) ) * 1_turns;
    last_rot_check = calendar::turn;
}

<<<<<<< HEAD
void item::calc_rot_while_smoking( time_duration smoking_duration )
=======
void item::calc_rot_while_processing( const tripoint &location, time_duration processing_duration )
>>>>>>> 1c62c69e
{
    if( !item_tags.count( "PROCESSING" ) ) {
        debugmsg( "calc_rot_while_smoking called on non smoking item: %s", tname() );
        return;
    }

<<<<<<< HEAD
    // Set temperature to 90 C
    temperature = 190;

    // Apply no rot or temperature while smoking
    last_rot_check += smoking_duration;
    last_temp_check += smoking_duration;
=======
    // Apply rot at 1/2 normal rate while smoking
    rot += 0.5 * get_rot_since( last_rot_check, last_rot_check + processing_duration, location );
    last_rot_check += processing_duration;
>>>>>>> 1c62c69e
}

units::volume item::get_storage() const
{
    auto t = find_armor_data();
    if( t == nullptr ) {
        return is_pet_armor() ? type->pet_armor->storage : 0_ml;
    }

    return t->storage;
}

int item::get_env_resist( int override_base_resist ) const
{
    const auto t = find_armor_data();
    if( t == nullptr ) {
        return is_pet_armor() ? type->pet_armor->env_resist : 0;
    }
    // modify if item is a gas mask and has filter
    int resist_base = t->env_resist;
    int resist_filter = get_var( "overwrite_env_resist", 0 );
    int resist = std::max( { resist_base, resist_filter, override_base_resist } );

    return lround( resist * get_relative_health() );
}

int item::get_base_env_resist_w_filter() const
{
    const auto t = find_armor_data();
    if( t == nullptr ) {
        return is_pet_armor() ? type->pet_armor->env_resist_w_filter : 0;
    }
    return t->env_resist_w_filter;
}

bool item::is_power_armor() const
{
    const auto t = find_armor_data();
    if( t == nullptr ) {
        return is_pet_armor() ? type->pet_armor->power_armor : false;
    }
    return t->power_armor;
}

int item::get_encumber( const Character &p ) const
{
    units::volume contents_volume( 0_ml );
    for( const auto &e : contents ) {
        contents_volume += e.volume();
    }
    return get_encumber_when_containing( p, contents_volume );
}

int item::get_encumber_when_containing(
    const Character &p, const units::volume &contents_volume ) const
{
    const auto t = find_armor_data();
    if( t == nullptr ) {
        // handle wearable guns (e.g. shoulder strap) as special case
        return is_gun() ? volume() / 750_ml : 0;
    }
    int encumber = t->encumber;

    // Non-rigid items add additional encumbrance proportional to their volume
    if( !type->rigid ) {
        encumber += contents_volume / 250_ml;
    }

    // Fit checked before changes, fitting shouldn't reduce penalties from patching.
    if( item_tags.count( "FIT" ) && has_flag( "VARSIZE" ) ) {
        encumber = std::max( encumber / 2, encumber - 10 );
    }

    const bool tiniest = p.has_trait( trait_small2 ) ||
                         p.has_trait( trait_small_ok );
    const bool is_undersize = has_flag( "UNDERSIZE" );
    if( !is_undersize && tiniest ) {
        encumber *= 2; // clothes bag up around smol mousefolk and encumber them more
    } else if( is_undersize && !tiniest ) {
        encumber *= 3; // normal humans have a HARD time wearing undersized clothing
    }

    const int thickness = get_thickness();
    const int coverage = get_coverage();
    if( item_tags.count( "wooled" ) ) {
        encumber += 1 + 3 * coverage / 100;
    }
    if( item_tags.count( "furred" ) ) {
        encumber += 1 + 4 * coverage / 100;
    }

    if( item_tags.count( "leather_padded" ) ) {
        encumber += ceil( 2 * thickness * coverage / 100.0f );
    }
    if( item_tags.count( "kevlar_padded" ) ) {
        encumber += ceil( 2 * thickness * coverage / 100.0f );
    }

    return encumber;
}

layer_level item::get_layer() const
{
    if( type->armor ) {
        // We assume that an item will never have per-item flags defining its
        // layer, so we can defer to the itype.
        return type->layer;
    }

    if( has_flag( "SKINTIGHT" ) ) {
        return UNDERWEAR;
    } else if( has_flag( "WAIST" ) ) {
        return WAIST_LAYER;
    } else if( has_flag( "OUTER" ) ) {
        return OUTER_LAYER;
    } else if( has_flag( "BELTED" ) ) {
        return BELTED_LAYER;
    } else {
        return REGULAR_LAYER;
    }
}

int item::get_coverage() const
{
    const auto t = find_armor_data();
    if( t == nullptr ) {
        return 0;
    }
    return t->coverage;
}

int item::get_thickness() const
{
    const auto t = find_armor_data();
    if( t == nullptr ) {
        return is_pet_armor() ? type->pet_armor->thickness : 0;
    }
    return t->thickness;
}

int item::get_warmth() const
{
    int fur_lined = 0;
    int wool_lined = 0;
    const auto t = find_armor_data();
    if( t == nullptr ) {
        return 0;
    }
    int result = t->warmth;

    if( item_tags.count( "furred" ) > 0 ) {
        fur_lined = 35 * get_coverage() / 100;
    }

    if( item_tags.count( "wooled" ) > 0 ) {
        wool_lined = 20 * get_coverage() / 100;
    }

    return result + fur_lined + wool_lined;
}

units::volume item::get_pet_armor_max_vol() const
{
    return is_pet_armor() ? type->pet_armor->max_vol : 0_ml;
}

units::volume item::get_pet_armor_min_vol() const
{
    return is_pet_armor() ? type->pet_armor->min_vol : 0_ml;
}

std::string item::get_pet_armor_bodytype() const
{
    return is_pet_armor() ? type->pet_armor->bodytype : "";
}

time_duration item::brewing_time() const
{
    return is_brewable() ? type->brewable->time * calendar::season_from_default_ratio() : 0_turns;
}

const std::vector<itype_id> &item::brewing_results() const
{
    static const std::vector<itype_id> nulresult{};
    return is_brewable() ? type->brewable->results : nulresult;
}

bool item::can_revive() const
{
    if( is_corpse() && corpse->has_flag( MF_REVIVES ) && damage() < max_damage() &&
        !( has_flag( "FIELD_DRESS" ) || has_flag( "FIELD_DRESS_FAILED" ) || has_flag( "QUARTERED" ) ||
           has_flag( "SKINNED" ) ) ) {

        return true;
    }
    return false;
}

bool item::ready_to_revive( const tripoint &pos ) const
{
    if( !can_revive() ) {
        return false;
    }
    if( g->m.veh_at( pos ) ) {
        return false;
    }
    int age_in_hours = to_hours<int>( age() );
    age_in_hours -= int( static_cast<float>( burnt ) / ( volume() / 250_ml ) );
    if( damage_level( 4 ) > 0 ) {
        age_in_hours /= ( damage_level( 4 ) + 1 );
    }
    int rez_factor = 48 - age_in_hours;
    if( age_in_hours > 6 && ( rez_factor <= 0 || one_in( rez_factor ) ) ) {
        // If we're a special revival zombie, wait to get up until the player is nearby.
        const bool isReviveSpecial = has_flag( "REVIVE_SPECIAL" );
        if( isReviveSpecial ) {
            const int distance = rl_dist( pos, g->u.pos() );
            if( distance > 3 ) {
                return false;
            }
            if( !one_in( distance + 1 ) ) {
                return false;
            }
        }

        return true;
    }
    return false;
}

bool item::count_by_charges() const
{
    return type->count_by_charges();
}

long item::count() const
{
    return count_by_charges() ? charges : 1;
}

bool item::craft_has_charges()
{
    if( count_by_charges() ) {
        return true;
    } else if( !ammo_type() ) {
        return true;
    }

    return false;
}

#if defined(_MSC_VER)
// Deal with MSVC compiler bug (#17791, #17958)
#pragma optimize( "", off )
#endif

int item::bash_resist( bool to_self ) const
{
    if( is_null() ) {
        return 0;
    }

    const int base_thickness = get_thickness();
    float resist = 0;
    float padding = 0;
    int eff_thickness = 1;

    // Armor gets an additional multiplier.
    if( is_armor() || is_pet_armor() ) {
        // base resistance
        // Don't give reinforced items +armor, just more resistance to ripping
        const int dmg = damage_level( 4 );
        const int eff_damage = to_self ? std::min( dmg, 0 ) : std::max( dmg, 0 );
        eff_thickness = std::max( 1, get_thickness() - eff_damage );
    }
    if( item_tags.count( "leather_padded" ) > 0 ) {
        padding += base_thickness;
    }
    if( item_tags.count( "kevlar_padded" ) > 0 ) {
        padding += base_thickness;
    }

    const std::vector<const material_type *> mat_types = made_of_types();
    if( !mat_types.empty() ) {
        for( auto mat : mat_types ) {
            resist += mat->bash_resist();
        }
        // Average based on number of materials.
        resist /= mat_types.size();
    }

    return lround( ( resist * eff_thickness ) + padding );
}

int item::cut_resist( bool to_self ) const
{
    if( is_null() ) {
        return 0;
    }

    const int base_thickness = get_thickness();
    float resist = 0;
    float padding = 0;
    int eff_thickness = 1;

    // Armor gets an additional multiplier.
    if( is_armor() ) {
        // base resistance
        // Don't give reinforced items +armor, just more resistance to ripping
        const int dmg = damage_level( 4 );
        const int eff_damage = to_self ? std::min( dmg, 0 ) : std::max( dmg, 0 );
        eff_thickness = std::max( 1, base_thickness - eff_damage );
    }
    if( item_tags.count( "leather_padded" ) > 0 ) {
        padding += base_thickness;
    }
    if( item_tags.count( "kevlar_padded" ) > 0 ) {
        padding += base_thickness * 2;
    }

    const std::vector<const material_type *> mat_types = made_of_types();
    if( !mat_types.empty() ) {
        for( auto mat : mat_types ) {
            resist += mat->cut_resist();
        }
        // Average based on number of materials.
        resist /= mat_types.size();
    }

    return lround( ( resist * eff_thickness ) + padding );
}

#if defined(_MSC_VER)
#pragma optimize( "", on )
#endif

int item::stab_resist( bool to_self ) const
{
    // Better than hardcoding it in multiple places
    return static_cast<int>( 0.8f * cut_resist( to_self ) );
}

int item::acid_resist( bool to_self, int base_env_resist ) const
{
    if( to_self ) {
        // Currently no items are damaged by acid
        return INT_MAX;
    }

    float resist = 0.0;
    if( is_null() ) {
        return 0.0;
    }

    const std::vector<const material_type *> mat_types = made_of_types();
    if( !mat_types.empty() ) {
        // Not sure why cut and bash get an armor thickness bonus but acid doesn't,
        // but such is the way of the code.

        for( auto mat : mat_types ) {
            resist += mat->acid_resist();
        }
        // Average based on number of materials.
        resist /= mat_types.size();
    }

    const int env = get_env_resist( base_env_resist );
    if( env < 10 ) {
        // Low env protection means it doesn't prevent acid seeping in.
        resist *= env / 10.0f;
    }

    return lround( resist );
}

int item::fire_resist( bool to_self, int base_env_resist ) const
{
    if( to_self ) {
        // Fire damages items in a different way
        return INT_MAX;
    }

    float resist = 0.0;
    if( is_null() ) {
        return 0.0;
    }

    const std::vector<const material_type *> mat_types = made_of_types();
    if( !mat_types.empty() ) {
        for( auto mat : mat_types ) {
            resist += mat->fire_resist();
        }
        // Average based on number of materials.
        resist /= mat_types.size();
    }

    const int env = get_env_resist( base_env_resist );
    if( env < 10 ) {
        // Iron resists immersion in magma, iron-clad knight won't.
        resist *= env / 10.0f;
    }

    return lround( resist );
}

int item::chip_resistance( bool worst ) const
{
    int res = worst ? INT_MAX : INT_MIN;
    for( const auto &mat : made_of_types() ) {
        const int val = mat->chip_resist();
        res = worst ? std::min( res, val ) : std::max( res, val );
    }

    if( res == INT_MAX || res == INT_MIN ) {
        return 2;
    }

    if( res <= 0 ) {
        return 0;
    }

    return res;
}

int item::min_damage() const
{
    return type->damage_min;
}

int item::max_damage() const
{
    return type->damage_max;
}

float item::get_relative_health() const
{
    return ( max_damage() + 1.0f - damage() ) / ( max_damage() + 1.0f );
}

bool item::mod_damage( int qty, damage_type dt )
{
    bool destroy = false;

    if( count_by_charges() ) {
        charges -= std::min( static_cast<long>( type->stack_size * qty / itype::damage_scale ), charges );
        destroy |= charges == 0;
    }

    if( qty > 0 ) {
        on_damage( qty, dt );
    }

    if( !count_by_charges() ) {
        destroy |= damage_ + qty > max_damage();

        damage_ = std::max( std::min( damage_ + qty, max_damage() ), min_damage() );
    }

    return destroy;
}

bool item::mod_damage( const int qty )
{
    return mod_damage( qty, DT_NULL );
}

bool item::inc_damage( const damage_type dt )
{
    return mod_damage( itype::damage_scale, dt );
}

bool item::inc_damage()
{
    return inc_damage( DT_NULL );
}

nc_color item::damage_color() const
{
    // TODO: unify with veh_interact::countDurability
    switch( damage_level( 4 ) ) {
        default: // reinforced
            if( damage() <= min_damage() ) { // fully reinforced
                return c_green;
            } else {
                return c_light_green;
            }
        case 0:
            return c_light_green;
        case 1:
            return c_yellow;
        case 2:
            return c_magenta;
        case 3:
            return c_light_red;
        case 4:
            return c_red;
    }
}

std::string item::damage_symbol() const
{
    switch( damage_level( 4 ) ) {
        default: // reinforced
            return _( R"(++)" );
        case 0:
            return _( R"(||)" );
        case 1:
            return _( R"(|\)" );
        case 2:
            return _( R"(|.)" );
        case 3:
            return _( R"(\.)" );
        case 4:
            return _( R"(..)" );
    }
}

const std::set<itype_id> &item::repaired_with() const
{
    static std::set<itype_id> no_repair;
    return has_flag( "NO_REPAIR" )  ? no_repair : type->repair;
}

void item::mitigate_damage( damage_unit &du ) const
{
    const resistances res = resistances( *this );
    const float mitigation = res.get_effective_resist( du );
    du.amount -= mitigation;
    du.amount = std::max( 0.0f, du.amount );
}

int item::damage_resist( damage_type dt, bool to_self ) const
{
    switch( dt ) {
        case DT_NULL:
        case NUM_DT:
            return 0;
        case DT_TRUE:
        case DT_BIOLOGICAL:
        case DT_ELECTRIC:
        case DT_COLD:
            // Currently hardcoded:
            // Items can never be damaged by those types
            // But they provide 0 protection from them
            return to_self ? INT_MAX : 0;
        case DT_BASH:
            return bash_resist( to_self );
        case DT_CUT:
            return cut_resist( to_self );
        case DT_ACID:
            return acid_resist( to_self );
        case DT_STAB:
            return stab_resist( to_self );
        case DT_HEAT:
            return fire_resist( to_self );
        default:
            debugmsg( "Invalid damage type: %d", dt );
    }

    return 0;
}

bool item::is_two_handed( const player &u ) const
{
    if( has_flag( "ALWAYS_TWOHAND" ) ) {
        return true;
    }
    ///\EFFECT_STR determines which weapons can be wielded with one hand
    return ( ( weight() / 113_gram ) > u.str_cur * 4 );
}

const std::vector<material_id> &item::made_of() const
{
    if( is_corpse() ) {
        return corpse->mat;
    }
    return type->materials;
}

const std::map<quality_id, int> &item::quality_of() const
{
    return type->qualities;
}

std::vector<const material_type *> item::made_of_types() const
{
    std::vector<const material_type *> material_types_composed_of;
    for( const material_id &mat_id : made_of() ) {
        material_types_composed_of.push_back( &mat_id.obj() );
    }
    return material_types_composed_of;
}

bool item::made_of_any( const std::set<material_id> &mat_idents ) const
{
    const auto mats = made_of();
    if( mats.empty() ) {
        return false;
    }

    return std::any_of( mats.begin(), mats.end(), [&mat_idents]( const material_id & e ) {
        return mat_idents.count( e );
    } );
}

bool item::only_made_of( const std::set<material_id> &mat_idents ) const
{
    const auto mats = made_of();
    if( mats.empty() ) {
        return false;
    }

    return std::all_of( mats.begin(), mats.end(), [&mat_idents]( const material_id & e ) {
        return mat_idents.count( e );
    } );
}

bool item::made_of( const material_id &mat_ident ) const
{
    const auto &materials = made_of();
    return std::find( materials.begin(), materials.end(), mat_ident ) != materials.end();
}

bool item::contents_made_of( const phase_id phase ) const
{
    return !contents.empty() && contents.front().made_of( phase );
}

bool item::made_of( phase_id phase ) const
{
    if( is_null() ) {
        return false;
    }
    return current_phase == phase;
}

bool item::made_of_from_type( phase_id phase ) const
{
    if( is_null() ) {
        return false;
    }
    return type->phase == phase;
}

bool item::conductive() const
{
    if( is_null() ) {
        return false;
    }

    if( has_flag( "CONDUCTIVE" ) ) {
        return true;
    }

    if( has_flag( "NONCONDUCTIVE" ) ) {
        return false;
    }

    // If any material has electricity resistance equal to or lower than flesh (1) we are conductive.
    const auto mats = made_of_types();
    return std::any_of( mats.begin(), mats.end(), []( const material_type * mt ) {
        return mt->elec_resist() <= 1;
    } );
}

bool item::reinforceable() const
{
    if( is_null() || has_flag( "NO_REPAIR" ) ) {
        return false;
    }

    // If a material is reinforceable, so are we
    const auto mats = made_of_types();
    return std::any_of( mats.begin(), mats.end(), []( const material_type * mt ) {
        return mt->reinforces() == true;
    } );
}

bool item::destroyed_at_zero_charges() const
{
    return ( is_ammo() || is_food() );
}

bool item::is_gun() const
{
    return type->gun.has_value();
}

bool item::is_firearm() const
{
    static const std::string primitive_flag( "PRIMITIVE_RANGED_WEAPON" );
    return is_gun() && !has_flag( primitive_flag );
}

int item::get_reload_time() const
{
    if( !is_gun() && !is_magazine() ) {
        return 0;
    }

    int reload_time = is_gun() ? type->gun->reload_time : type->magazine->reload_time;
    for( const auto mod : gunmods() ) {
        reload_time = static_cast<int>( reload_time * ( 100 + mod->type->gunmod->reload_modifier ) / 100 );
    }

    return reload_time;
}

bool item::is_silent() const
{
    return gun_noise().volume < 5;
}

bool item::is_gunmod() const
{
    return type->gunmod.has_value();
}

bool item::is_bionic() const
{
    return type->bionic.has_value();
}

bool item::is_magazine() const
{
    return type->magazine.has_value();
}

bool item::is_ammo_belt() const
{
    return is_magazine() && has_flag( "MAG_BELT" );
}

bool item::is_bandolier() const
{
    return type->can_use( "bandolier" );
}

bool item::is_holster() const
{
    return type->can_use( "holster" );
}

bool item::is_ammo() const
{
    return type->ammo.has_value();
}

bool item::is_comestible() const
{
    return get_comestible().has_value();
}

bool item::is_food() const
{
    return is_comestible() && ( get_comestible()->comesttype == "FOOD" ||
                                get_comestible()->comesttype == "DRINK" );
}

bool item::is_medication() const
{
    return is_comestible() && get_comestible()->comesttype == "MED";
}

bool item::is_brewable() const
{
    return type->brewable.has_value();
}

bool item::is_food_container() const
{
    return ( !contents.empty() && contents.front().is_food() ) || ( is_craft() &&
            making->create_result().is_food_container() );
}

bool item::has_temperature() const
{
    return is_food() || is_corpse();
}

bool item::is_med_container() const
{
    return !contents.empty() && contents.front().is_medication();
}

bool item::is_corpse() const
{
    return typeId() == "corpse" && corpse != nullptr;
}

const mtype *item::get_mtype() const
{
    return corpse;
}

float item::get_specific_heat_liquid() const
{
    if( is_corpse() ) {
        return made_of_types()[0]->specific_heat_liquid();
    }
    // If it is not a corpse it is a food
    return get_comestible()->specific_heat_liquid;
}

float item::get_specific_heat_solid() const
{
    if( is_corpse() ) {
        return made_of_types()[0]->specific_heat_solid();
    }
    // If it is not a corpse it is a food
    return get_comestible()->specific_heat_solid;
}

float item::get_latent_heat() const
{
    if( is_corpse() ) {
        return made_of_types()[0]->latent_heat();
    }
    // If it is not a corpse it is a food
    return get_comestible()->latent_heat;
}

float item::get_freeze_point() const
{
    if( is_corpse() ) {
        return made_of_types()[0]->freeze_point();
    }
    // If it is not a corpse it is a food
    return get_comestible()->freeze_point;
}

void item::set_mtype( const mtype *const m )
{
    // This is potentially dangerous, e.g. for corpse items, which *must* have a valid mtype pointer.
    if( m == nullptr ) {
        debugmsg( "setting item::corpse of %s to NULL", tname() );
        return;
    }
    corpse = m;
}

bool item::is_ammo_container() const
{
    return !is_magazine() && !contents.empty() && contents.front().is_ammo();
}

bool item::is_melee() const
{
    for( auto idx = DT_NULL + 1; idx != NUM_DT; ++idx ) {
        if( is_melee( static_cast<damage_type>( idx ) ) ) {
            return true;
        }
    }
    return false;
}

bool item::is_melee( damage_type dt ) const
{
    return damage_melee( dt ) > MELEE_STAT;
}

const islot_armor *item::find_armor_data() const
{
    if( type->armor ) {
        return &*type->armor;
    }
    // Currently the only way to make a non-armor item into armor is to install a gun mod.
    // The gunmods are stored in the items contents, as are the contents of a container, and the
    // tools in a tool belt (a container actually), or the ammo in a quiver (container again).
    for( const auto mod : gunmods() ) {
        if( mod->type->armor ) {
            return &*mod->type->armor;
        }
    }
    return nullptr;
}

bool item::is_pet_armor( bool on_pet ) const
{
    bool is_worn = on_pet && !get_var( "pet_armor", "" ).empty();
    return has_flag( "IS_PET_ARMOR" ) && ( is_worn || !on_pet );
}

bool item::is_armor() const
{
    return find_armor_data() != nullptr || has_flag( "IS_ARMOR" );
}

bool item::is_book() const
{
    return type->book.has_value();
}

bool item::is_map() const
{
    return get_category().id() == "maps";
}

bool item::is_container() const
{
    return type->container.has_value();
}

bool item::is_watertight_container() const
{
    return type->container && type->container->watertight && type->container->seals;
}

bool item::is_non_resealable_container() const
{
    return type->container && !type->container->seals && type->container->unseals_into != "null";
}

bool item::is_bucket() const
{
    // That "preserves" part is a hack:
    // Currently all non-empty cans are effectively sealed at all times
    // Making them buckets would cause weirdness
    return type->container &&
           type->container->watertight &&
           !type->container->seals &&
           type->container->unseals_into == "null";
}

bool item::is_bucket_nonempty() const
{
    return is_bucket() && !is_container_empty();
}

bool item::is_engine() const
{
    return type->engine.has_value();
}

bool item::is_wheel() const
{
    return type->wheel.has_value();
}

bool item::is_fuel() const
{
    return type->fuel.has_value();
}

bool item::is_toolmod() const
{
    return !is_gunmod() && type->mod;
}

bool item::is_faulty() const
{
    return is_engine() ? !faults.empty() : false;
}

bool item::is_irremovable() const
{
    return has_flag( "IRREMOVABLE" );
}

std::set<fault_id> item::faults_potential() const
{
    std::set<fault_id> res;
    if( type->engine ) {
        res.insert( type->engine->faults.begin(), type->engine->faults.end() );
    }
    return res;
}

int item::wheel_area() const
{
    return is_wheel() ? type->wheel->diameter * type->wheel->width : 0;
}

float item::fuel_energy() const
{
    return is_fuel() ? type->fuel->energy : 0.0f;
}

std::string item::fuel_pump_terrain() const
{
    return is_fuel() ? type->fuel->pump_terrain : "t_null";
}

bool item::has_explosion_data() const
{
    return is_fuel() ? type->fuel->has_explode_data : false;
}

struct fuel_explosion item::get_explosion_data()
{
    static struct fuel_explosion null_data;
    return has_explosion_data() ? type->fuel->explosion_data : null_data;
}

bool item::is_container_empty() const
{
    return contents.empty();
}

bool item::is_container_full( bool allow_bucket ) const
{
    if( is_container_empty() ) {
        return false;
    }
    return get_remaining_capacity_for_liquid( contents.front(), allow_bucket ) == 0;
}

bool item::can_unload_liquid() const
{
    if( is_container_empty() ) {
        return true;
    }

    const item &cts = contents.front();
    if( !is_bucket() && cts.made_of_from_type( LIQUID ) && cts.made_of( SOLID ) ) {
        return false;
    }

    return true;
}

bool item::can_reload_with( const itype_id &ammo ) const
{
    return is_reloadable_helper( ammo, false );
}

bool item::is_reloadable_with( const itype_id &ammo ) const
{
    return is_reloadable_helper( ammo, true );
}

bool item::is_reloadable_helper( const itype_id &ammo, bool now ) const
{
    // empty ammo is passed for listing possible ammo apparently, so it needs to return true.
    if( !is_reloadable() ) {
        return false;
    } else if( is_watertight_container() ) {
        return ( ( now ? !is_container_full() : true ) && ( ammo.empty()
                 || ( find_type( ammo )->phase == LIQUID && ( is_container_empty()
                         || contents.front().typeId() == ammo ) ) ) );
    } else if( magazine_integral() ) {
        if( !ammo.empty() ) {
            if( ammo_data() ) {
                if( ammo_current() != ammo ) {
                    return false;
                }
            } else {
                auto at = find_type( ammo );
                if( ( !at->ammo || !at->ammo->type.count( ammo_type() ) ) &&
                    !magazine_compatible().count( ammo ) ) {
                    return false;
                }
            }
        }
        return now ? ( ammo_remaining() < ammo_capacity() ) : true;
    } else {
        return ammo.empty() ? true : magazine_compatible().count( ammo );
    }
}

bool item::is_salvageable() const
{
    if( is_null() ) {
        return false;
    }
    const auto mats = made_of();
    if( std::none_of( mats.begin(), mats.end(), []( const material_id & m ) {
    return m->salvaged_into().has_value();
    } ) ) {
        return false;
    }
    return !has_flag( "NO_SALVAGE" );
}

bool item::is_craft() const
{
    return making != nullptr;
}

bool item::is_funnel_container( units::volume &bigger_than ) const
{
    if( !is_bucket() && !is_watertight_container() ) {
        return false;
    }
    // TODO: consider linking funnel to item or -making- it an active item
    if( get_container_capacity() <= bigger_than ) {
        return false; // skip contents check, performance
    }
    if(
        contents.empty() ||
        contents.front().typeId() == "water" ||
        contents.front().typeId() == "water_acid" ||
        contents.front().typeId() == "water_acid_weak" ) {
        bigger_than = get_container_capacity();
        return true;
    }
    return false;
}

bool item::is_emissive() const
{
    return light.luminance > 0 || type->light_emission > 0;
}

bool item::is_tool() const
{
    return type->tool.has_value();
}

bool item::is_tool_reversible() const
{
    if( is_tool() && type->tool->revert_to ) {
        item revert( *type->tool->revert_to );
        npc n;
        revert.type->invoke( n, revert, tripoint( -999, -999, -999 ) );
        return revert.is_tool() && typeId() == revert.typeId();
    }
    return false;
}

bool item::is_artifact() const
{
    return type->artifact.has_value();
}

bool item::can_contain( const item &it ) const
{
    // TODO: Volume check
    return can_contain( *it.type );
}

bool item::can_contain( const itype &tp ) const
{
    if( !type->container ) {
        // TODO: Tools etc.
        return false;
    }

    if( tp.phase == LIQUID && !type->container->watertight ) {
        return false;
    }

    // TODO: Acid in waterskins
    return true;
}

const item &item::get_contained() const
{
    if( contents.empty() ) {
        return null_item_reference();
    }
    return contents.front();
}

bool item::spill_contents( Character &c )
{
    if( !is_container() || is_container_empty() ) {
        return true;
    }

    if( c.is_npc() ) {
        return spill_contents( c.pos() );
    }

    while( !contents.empty() ) {
        on_contents_changed();
        if( contents_made_of( LIQUID ) ) {
            if( !g->handle_liquid_from_container( *this, 1 ) ) {
                return false;
            }
        } else {
            c.i_add_or_drop( contents.front() );
            contents.erase( contents.begin() );
        }
    }

    return true;
}

bool item::spill_contents( const tripoint &pos )
{
    if( !is_container() || is_container_empty() ) {
        return true;
    }

    for( item &it : contents ) {
        g->m.add_item_or_charges( pos, it );
    }

    contents.clear();
    return true;
}

int item::get_chapters() const
{
    if( !type->book ) {
        return 0;
    }
    return type->book->chapters;
}

int item::get_remaining_chapters( const player &u ) const
{
    const auto var = string_format( "remaining-chapters-%d", u.getID() );
    return get_var( var, get_chapters() );
}

void item::mark_chapter_as_read( const player &u )
{
    const auto var = string_format( "remaining-chapters-%d", u.getID() );
    if( type->book && type->book->chapters == 0 ) {
        // books without chapters will always have remaining chapters == 0, so we don't need to store them
        erase_var( var );
        return;
    }
    const int remain = std::max( 0, get_remaining_chapters( u ) - 1 );
    set_var( var, remain );
}

std::vector<std::pair<const recipe *, int>> item::get_available_recipes( const player &u ) const
{
    std::vector<std::pair<const recipe *, int>> recipe_entries;
    if( is_book() ) {
        // NPCs don't need to identify books
        if( u.is_player() && !u.has_identified( typeId() ) ) {
            return recipe_entries;
        }

        for( const auto &elem : type->book->recipes ) {
            if( u.get_skill_level( elem.recipe->skill_used ) >= elem.skill_level ) {
                recipe_entries.push_back( std::make_pair( elem.recipe, elem.skill_level ) );
            }
        }
    } else if( has_var( "EIPC_RECIPES" ) ) {
        // See einkpc_download_memory_card() in iuse.cpp where this is set.
        const std::string recipes = get_var( "EIPC_RECIPES" );
        // Capture the index one past the delimiter, i.e. start of target string.
        size_t first_string_index = recipes.find_first_of( ',' ) + 1;
        while( first_string_index != std::string::npos ) {
            size_t next_string_index = recipes.find_first_of( ',', first_string_index );
            if( next_string_index == std::string::npos ) {
                break;
            }
            std::string new_recipe = recipes.substr( first_string_index,
                                     next_string_index - first_string_index );
            const recipe *r = &recipe_id( new_recipe ).obj();
            if( u.get_skill_level( r->skill_used ) >= r->difficulty ) {
                recipe_entries.push_back( std::make_pair( r, r->difficulty ) );
            }
            first_string_index = next_string_index + 1;
        }
    }
    return recipe_entries;
}

const material_type &item::get_random_material() const
{
    return random_entry( made_of(), material_id::NULL_ID() ).obj();
}

const material_type &item::get_base_material() const
{
    const auto mats = made_of();
    return mats.empty() ? material_id::NULL_ID().obj() : mats.front().obj();
}

bool item::operator<( const item &other ) const
{
    const item_category &cat_a = get_category();
    const item_category &cat_b = other.get_category();
    if( cat_a != cat_b ) {
        return cat_a < cat_b;
    } else {
        const item *me = is_container() && !contents.empty() ? &contents.front() : this;
        const item *rhs = other.is_container() &&
                          !other.contents.empty() ? &other.contents.front() : &other;

        if( me->typeId() == rhs->typeId() ) {
            if( me->ammo_type() == ammotype( "money" ) ) {
                return me->charges > rhs->charges;
            }
            return me->charges < rhs->charges;
        } else {
            std::string n1 = me->type->nname( 1 );
            std::string n2 = rhs->type->nname( 1 );
            return std::lexicographical_compare( n1.begin(), n1.end(),
                                                 n2.begin(), n2.end(), sort_case_insensitive_less() );
        }
    }
}

skill_id item::gun_skill() const
{
    if( !is_gun() ) {
        return skill_id::NULL_ID();
    }
    return type->gun->skill_used;
}

gun_type_type item::gun_type() const
{
    static skill_id skill_archery( "archery" );

    if( !is_gun() ) {
        return gun_type_type( std::string() );
    }
    // TODO: move to JSON and remove extraction of this from "GUN" (via skill id)
    //and from "GUNMOD" (via "mod_targets") in lang/extract_json_strings.py
    if( gun_skill() == skill_archery ) {
        if( ammo_type() == ammotype( "bolt" ) || typeId() == "bullet_crossbow" ) {
            return gun_type_type( translate_marker_context( "gun_type_type", "crossbow" ) );
        } else {
            return gun_type_type( translate_marker_context( "gun_type_type", "bow" ) );
        }
    }
    return gun_type_type( gun_skill().str() );
}

skill_id item::melee_skill() const
{
    if( !is_melee() ) {
        return skill_id::NULL_ID();
    }

    if( has_flag( "UNARMED_WEAPON" ) ) {
        return skill_unarmed;
    }

    int hi = 0;
    skill_id res = skill_id::NULL_ID();

    for( auto idx = DT_NULL + 1; idx != NUM_DT; ++idx ) {
        auto val = damage_melee( static_cast<damage_type>( idx ) );
        const skill_id &sk  = skill_by_dt( static_cast<damage_type>( idx ) );
        if( val > hi && sk ) {
            hi = val;
            res = sk;
        }
    }

    return res;
}

int item::gun_dispersion( bool with_ammo, bool with_scaling ) const
{
    if( !is_gun() ) {
        return 0;
    }
    int dispersion_sum = type->gun->dispersion;
    for( const auto mod : gunmods() ) {
        dispersion_sum += mod->type->gunmod->dispersion;
    }
    int dispPerDamage = get_option< int >( "DISPERSION_PER_GUN_DAMAGE" );
    dispersion_sum += damage_level( 4 ) * dispPerDamage;
    dispersion_sum = std::max( dispersion_sum, 0 );
    if( with_ammo && ammo_data() ) {
        dispersion_sum += ammo_data()->ammo->dispersion;
    }
    if( !with_scaling ) {
        return dispersion_sum;
    }

    // Dividing dispersion by 15 temporarily as a gross adjustment,
    // will bake that adjustment into individual gun definitions in the future.
    // Absolute minimum gun dispersion is 1.
    double divider = get_option< float >( "GUN_DISPERSION_DIVIDER" );
    dispersion_sum = std::max( static_cast<int>( std::round( dispersion_sum / divider ) ), 1 );

    return dispersion_sum;
}

int item::sight_dispersion() const
{
    if( !is_gun() ) {
        return 0;
    }

    int res = has_flag( "DISABLE_SIGHTS" ) ? 90 : type->gun->sight_dispersion;

    for( const auto e : gunmods() ) {
        const auto &mod = *e->type->gunmod;
        if( mod.sight_dispersion < 0 || mod.aim_speed < 0 ) {
            continue; // skip gunmods which don't provide a sight
        }
        res = std::min( res, mod.sight_dispersion );
    }

    return res;
}

damage_instance item::gun_damage( bool with_ammo ) const
{
    if( !is_gun() ) {
        return damage_instance();
    }
    damage_instance ret = type->gun->damage;

    for( const auto mod : gunmods() ) {
        ret.add( mod->type->gunmod->damage );
    }

    if( with_ammo && ammo_data() ) {
        if( ammo_data()->ammo->prop_damage ) {
            for( auto &elem : ret.damage_units ) {
                if( elem.type == DT_STAB ) {
                    elem.amount *= *ammo_data()->ammo->prop_damage;
                    elem.res_pen = ammo_data()->ammo->legacy_pierce;
                }
            }
        } else {
            ret.add( ammo_data()->ammo->damage );
        }
    }

    int item_damage = damage_level( 4 );
    if( item_damage != 0 ) {
        // TODO: This isn't a good solution for multi-damage guns/ammos
        for( damage_unit &du : ret ) {
            du.amount -= item_damage * 2;
        }
    }

    return ret;
}

int item::gun_recoil( const player &p, bool bipod ) const
{
    if( !is_gun() || ( ammo_required() && !ammo_remaining() ) ) {
        return 0;
    }

    ///\EFFECT_STR improves the handling of heavier weapons
    // we consider only base weight to avoid exploits
    double wt = std::min( type->weight, p.str_cur * 333_gram ) / 333.0_gram;

    double handling = type->gun->handling;
    for( const auto mod : gunmods() ) {
        if( bipod || !mod->has_flag( "BIPOD" ) ) {
            handling += mod->type->gunmod->handling;
        }
    }

    // rescale from JSON units which are intentionally specified as integral values
    handling /= 10;

    // algorithm is biased so heavier weapons benefit more from improved handling
    handling = pow( wt, 0.8 ) * pow( handling, 1.2 );

    int qty = type->gun->recoil;
    if( ammo_data() ) {
        qty += ammo_data()->ammo->recoil;
    }

    // handling could be either a bonus or penalty dependent upon installed mods
    if( handling > 1.0 ) {
        return qty / handling;
    } else {
        return qty * ( 1.0 + std::abs( handling ) );
    }
}

int item::gun_range( bool with_ammo ) const
{
    if( !is_gun() ) {
        return 0;
    }
    int ret = type->gun->range;
    for( const auto mod : gunmods() ) {
        ret += mod->type->gunmod->range;
    }
    if( with_ammo && ammo_data() ) {
        ret += ammo_data()->ammo->range;
    }
    return std::min( std::max( 0, ret ), RANGE_HARD_CAP );
}

int item::gun_range( const player *p ) const
{
    int ret = gun_range( true );
    if( p == nullptr ) {
        return ret;
    }
    if( !p->meets_requirements( *this ) ) {
        return 0;
    }

    // Reduce bow range until player has twice minimm required strength
    if( has_flag( "STR_DRAW" ) ) {
        ret += std::max( 0.0, ( p->get_str() - get_min_str() ) * 0.5 );
    }

    return std::max( 0, ret );
}

long item::ammo_remaining() const
{
    const item *mag = magazine_current();
    if( mag ) {
        return mag->ammo_remaining();
    }

    if( is_tool() || is_gun() ) {
        // includes auxiliary gunmods
        if( has_flag( "USES_BIONIC_POWER" ) ) {
            long power = g->u.power_level;
            return power;
        }
        return charges;
    }

    if( is_magazine() || is_bandolier() ) {
        long res = 0;
        for( const auto &e : contents ) {
            res += e.charges;
        }
        return res;
    }

    return 0;
}

long item::ammo_capacity() const
{
    return ammo_capacity( false );
}

long item::ammo_capacity( bool potential_capacity ) const
{
    long res = 0;

    const item *mag = magazine_current();
    if( mag ) {
        return mag->ammo_capacity();
    }

    if( is_tool() ) {
        res = type->tool->max_charges;
        if( res == 0 && magazine_default() != "null" && potential_capacity == true ) {
            res = find_type( magazine_default() )->magazine->capacity;
        }
        for( const auto e : toolmods() ) {
            res *= e->type->mod->capacity_multiplier;
        }
    }

    if( is_gun() ) {
        res = type->gun->clip;
        for( const auto e : gunmods() ) {
            res *= e->type->mod->capacity_multiplier;
        }
    }

    if( is_magazine() ) {
        res = type->magazine->capacity;
    }

    if( is_bandolier() ) {
        return dynamic_cast<const bandolier_actor *>
               ( type->get_use( "bandolier" )->get_actor_ptr() )->capacity;
    }

    return res;
}

long item::ammo_required() const
{
    if( is_tool() ) {
        return std::max( type->charges_to_use(), 0 );
    }

    if( is_gun() ) {
        if( !ammo_type() ) {
            return 0;
        } else if( has_flag( "FIRE_100" ) ) {
            return 100;
        } else if( has_flag( "FIRE_50" ) ) {
            return 50;
        } else if( has_flag( "FIRE_20" ) ) {
            return 20;
        } else {
            return 1;
        }
    }

    return 0;
}

bool item::ammo_sufficient( int qty ) const
{
    return ammo_remaining() >= ammo_required() * qty;
}

long item::ammo_consume( long qty, const tripoint &pos )
{
    if( qty < 0 ) {
        debugmsg( "Cannot consume negative quantity of ammo for %s", tname() );
        return 0;
    }

    item *mag = magazine_current();
    if( mag ) {
        auto res = mag->ammo_consume( qty, pos );
        if( res && ammo_remaining() == 0 ) {
            if( mag->has_flag( "MAG_DESTROY" ) ) {
                contents.erase( std::remove_if( contents.begin(), contents.end(), [&mag]( const item & e ) {
                    return mag == &e;
                } ) );
            } else if( mag->has_flag( "MAG_EJECT" ) ) {
                g->m.add_item( pos, *mag );
                contents.erase( std::remove_if( contents.begin(), contents.end(), [&mag]( const item & e ) {
                    return mag == &e;
                } ) );
            }
        }
        return res;
    }

    if( is_magazine() ) {
        auto need = qty;
        while( !contents.empty() ) {
            auto &e = *contents.rbegin();
            if( need >= e.charges ) {
                need -= e.charges;
                contents.pop_back();
            } else {
                e.charges -= need;
                need = 0;
                break;
            }
        }
        return qty - need;

    } else if( is_tool() || is_gun() ) {
        qty = std::min( qty, charges );
        if( has_flag( "USES_BIONIC_POWER" ) ) {
            charges = g->u.power_level;
            g->u.charge_power( -qty );
        }
        charges -= qty;
        if( charges == 0 ) {
            curammo = nullptr;
        }
        return qty;
    }

    return 0;
}

const itype *item::ammo_data() const
{
    const item *mag = magazine_current();
    if( mag ) {
        return mag->ammo_data();
    }

    if( is_ammo() ) {
        return type;
    }

    if( is_magazine() ) {
        return !contents.empty() ? contents.front().ammo_data() : nullptr;
    }

    auto mods = is_gun() ? gunmods() : toolmods();
    for( const auto e : mods ) {
        if( e->type->mod->ammo_modifier &&
            item_controller->has_template( itype_id( e->type->mod->ammo_modifier.str() ) ) ) {
            return item_controller->find_template( itype_id( e->type->mod->ammo_modifier.str() ) );
        }
    }

    return curammo;
}

itype_id item::ammo_current() const
{
    const auto ammo = ammo_data();
    return ammo ? ammo->get_id() : "null";
}

ammotype item::ammo_type( bool conversion ) const
{
    if( conversion ) {
        auto mods = is_gun() ? gunmods() : toolmods();
        for( const auto e : mods ) {
            if( e->type->mod->ammo_modifier ) {
                return e->type->mod->ammo_modifier;
            }
        }
    }

    if( is_gun() ) {
        return type->gun->ammo;
    } else if( is_tool() ) {
        return type->tool->ammo_id;
    } else if( is_magazine() ) {
        return type->magazine->type;
    }
    return ammotype::NULL_ID();
}

itype_id item::ammo_default( bool conversion ) const
{
    auto res = ammo_type( conversion )->default_ammotype();
    return !res.empty() ? res : "NULL";
}

std::set<std::string> item::ammo_effects( bool with_ammo ) const
{
    if( !is_gun() ) {
        return std::set<std::string>();
    }

    std::set<std::string> res = type->gun->ammo_effects;
    if( with_ammo && ammo_data() ) {
        res.insert( ammo_data()->ammo->ammo_effects.begin(), ammo_data()->ammo->ammo_effects.end() );
    }

    for( const auto mod : gunmods() ) {
        res.insert( mod->type->gunmod->ammo_effects.begin(), mod->type->gunmod->ammo_effects.end() );
    }

    return res;
}

std::string item::ammo_sort_name() const
{
    if( is_magazine() || is_gun() || is_tool() ) {
        return ammo_type()->name();
    }
    if( is_ammo() ) {
        return enumerate_as_string( type->ammo->type.begin(),
                                    type->ammo->type.end(),
        []( const ammotype & e ) {
            return e->name();
        },
        enumeration_conjunction::none );
    }
    return "";
}

bool item::magazine_integral() const
{
    // If a mod sets a magazine type, we're not integral.
    for( const auto m : is_gun() ? gunmods() : toolmods() ) {
        if( !m->type->mod->magazine_adaptor.empty() ) {
            return false;
        }
    }

    // We have an integral magazine if we're a gun with an ammo capacity (clip) or we have no magazines.
    return ( is_gun() && type->gun->clip > 0 ) || type->magazines.empty();
}

itype_id item::magazine_default( bool conversion ) const
{
    auto mag = type->magazine_default.find( ammo_type( conversion ) );
    return mag != type->magazine_default.end() ? mag->second : "null";
}

std::set<itype_id> item::magazine_compatible( bool conversion ) const
{
    // mods that define magazine_adaptor may override the items usual magazines
    auto mods = is_gun() ? gunmods() : toolmods();
    for( const auto m : mods ) {
        if( !m->type->mod->magazine_adaptor.empty() ) {
            auto mags = m->type->mod->magazine_adaptor.find( ammo_type( conversion ) );
            return mags != m->type->mod->magazine_adaptor.end() ? mags->second : std::set<itype_id>();
        }
    }

    auto mags = type->magazines.find( ammo_type( conversion ) );
    return mags != type->magazines.end() ? mags->second : std::set<itype_id>();
}

item *item::magazine_current()
{
    auto iter = std::find_if( contents.begin(), contents.end(), []( const item & it ) {
        return it.is_magazine();
    } );
    return iter != contents.end() ? &*iter : nullptr;
}

const item *item::magazine_current() const
{
    return const_cast<item *>( this )->magazine_current();
}

std::vector<item *> item::gunmods()
{
    std::vector<item *> res;
    if( is_gun() ) {
        res.reserve( contents.size() );
        for( auto &e : contents ) {
            if( e.is_gunmod() ) {
                res.push_back( &e );
            }
        }
    }
    return res;
}

std::vector<const item *> item::gunmods() const
{
    std::vector<const item *> res;
    if( is_gun() ) {
        res.reserve( contents.size() );
        for( auto &e : contents ) {
            if( e.is_gunmod() ) {
                res.push_back( &e );
            }
        }
    }
    return res;
}

item *item::gunmod_find( const itype_id &mod )
{
    auto mods = gunmods();
    auto it = std::find_if( mods.begin(), mods.end(), [&mod]( item * e ) {
        return e->typeId() == mod;
    } );
    return it != mods.end() ? *it : nullptr;
}

const item *item::gunmod_find( const itype_id &mod ) const
{
    return const_cast<item *>( this )->gunmod_find( mod );
}

ret_val<bool> item::is_gunmod_compatible( const item &mod ) const
{
    if( !mod.is_gunmod() ) {
        debugmsg( "Tried checking compatibility of non-gunmod" );
        return ret_val<bool>::make_failure();
    }
    static const gun_type_type pistol_gun_type( translate_marker_context( "gun_type_type", "pistol" ) );

    if( !is_gun() ) {
        return ret_val<bool>::make_failure( _( "isn't a weapon" ) );

    } else if( is_gunmod() ) {
        return ret_val<bool>::make_failure( _( "is a gunmod and cannot be modded" ) );

    } else if( gunmod_find( mod.typeId() ) ) {
        return ret_val<bool>::make_failure( _( "already has a %s" ), mod.tname( 1 ) );

    } else if( !get_mod_locations().count( mod.type->gunmod->location ) ) {
        return ret_val<bool>::make_failure( _( "doesn't have a slot for this mod" ) );

    } else if( get_free_mod_locations( mod.type->gunmod->location ) <= 0 ) {
        return ret_val<bool>::make_failure( _( "doesn't have enough room for another %s mod" ),
                                            mod.type->gunmod->location.name() );

    } else if( !mod.type->gunmod->usable.count( gun_type() ) &&
               !mod.type->gunmod->usable.count( typeId() ) ) {
        return ret_val<bool>::make_failure( _( "cannot have a %s" ), mod.tname() );

    } else if( typeId() == "hand_crossbow" && !mod.type->gunmod->usable.count( pistol_gun_type ) ) {
        return ret_val<bool>::make_failure( _( "isn't big enough to use that mod" ) );

    } else if( mod.type->gunmod->location.str() == "underbarrel" &&
               !mod.has_flag( "PUMP_RAIL_COMPATIBLE" ) && has_flag( "PUMP_ACTION" ) ) {
        return ret_val<bool>::make_failure( _( "can only accept small mods on that slot" ) );

    } else if( !mod.type->mod->acceptable_ammo.empty() &&
               !mod.type->mod->acceptable_ammo.count( ammo_type( false ) ) ) {
        //~ %1$s - name of the gunmod, %2$s - name of the ammo
        return ret_val<bool>::make_failure( _( "%1$s cannot be used on %2$s" ), mod.tname( 1 ),
                                            ammo_type( false )->name() );

    } else if( mod.typeId() == "waterproof_gunmod" && has_flag( "WATERPROOF_GUN" ) ) {
        return ret_val<bool>::make_failure( _( "is already waterproof" ) );

    } else if( mod.typeId() == "tuned_mechanism" && has_flag( "NEVER_JAMS" ) ) {
        return ret_val<bool>::make_failure( _( "is already eminently reliable" ) );

    } else if( mod.typeId() == "brass_catcher" && has_flag( "RELOAD_EJECT" ) ) {
        return ret_val<bool>::make_failure( _( "cannot have a brass catcher" ) );

    } else if( ( mod.type->mod->ammo_modifier || !mod.type->mod->magazine_adaptor.empty() )
               && ( ammo_remaining() > 0 || magazine_current() ) ) {
        return ret_val<bool>::make_failure( _( "must be unloaded before installing this mod" ) );
    }

    for( const auto &slot : mod.type->gunmod->blacklist_mod ) {
        if( get_mod_locations().count( slot ) ) {
            return ret_val<bool>::make_failure( _( "cannot be installed on a weapon with \"%s\"" ),
                                                slot.name() );
        }
    }

    return ret_val<bool>::make_success();
}

std::map<gun_mode_id, gun_mode> item::gun_all_modes() const
{
    std::map<gun_mode_id, gun_mode> res;

    if( !is_gun() || is_gunmod() ) {
        return res;
    }

    auto opts = gunmods();
    opts.push_back( this );

    for( const auto e : opts ) {

        // handle base item plus any auxiliary gunmods
        if( e->is_gun() ) {
            for( const auto &m : e->type->gun->modes ) {
                // prefix attached gunmods, e.g. M203_DEFAULT to avoid index key collisions
                std::string prefix = e->is_gunmod() ? ( std::string( e->typeId() ) += "_" ) : "";
                std::transform( prefix.begin(), prefix.end(), prefix.begin(),
                                static_cast<int( * )( int )>( toupper ) );

                auto qty = m.second.qty();

                res.emplace( gun_mode_id( prefix + m.first.str() ), gun_mode( m.second.name(),
                             const_cast<item *>( e ),
                             qty, m.second.flags() ) );
            }

            // non-auxiliary gunmods may provide additional modes for the base item
        } else if( e->is_gunmod() ) {
            for( const auto &m : e->type->gunmod->mode_modifier ) {
                //checks for melee gunmod, points to gunmod
                if( m.first == "REACH" ) {
                    res.emplace( m.first, gun_mode { m.second.name(), const_cast<item *>( e ),
                                                     m.second.qty(), m.second.flags() } );
                    //otherwise points to the parent gun, not the gunmod
                } else {
                    res.emplace( m.first, gun_mode { m.second.name(), const_cast<item *>( this ),
                                                     m.second.qty(), m.second.flags() } );
                }
            }
        }
    }

    return res;
}

gun_mode item::gun_get_mode( const gun_mode_id &mode ) const
{
    if( is_gun() ) {
        for( const auto &e : gun_all_modes() ) {
            if( e.first == mode ) {
                return e.second;
            }
        }
    }
    return gun_mode();
}

gun_mode item::gun_current_mode() const
{
    return gun_get_mode( gun_get_mode_id() );
}

gun_mode_id item::gun_get_mode_id() const
{
    if( !is_gun() || is_gunmod() ) {
        return gun_mode_id();
    }
    return gun_mode_id( get_var( GUN_MODE_VAR_NAME, "DEFAULT" ) );
}

bool item::gun_set_mode( const gun_mode_id &mode )
{
    if( !is_gun() || is_gunmod() || !gun_all_modes().count( mode ) ) {
        return false;
    }
    set_var( GUN_MODE_VAR_NAME, mode.str() );
    return true;
}

void item::gun_cycle_mode()
{
    if( !is_gun() || is_gunmod() ) {
        return;
    }

    auto cur = gun_get_mode_id();
    auto modes = gun_all_modes();

    for( auto iter = modes.begin(); iter != modes.end(); ++iter ) {
        if( iter->first == cur ) {
            if( std::next( iter ) == modes.end() ) {
                break;
            }
            gun_set_mode( std::next( iter )->first );
            return;
        }
    }
    gun_set_mode( modes.begin()->first );

    return;
}

const use_function *item::get_use( const std::string &use_name ) const
{
    if( type != nullptr && type->get_use( use_name ) != nullptr ) {
        return type->get_use( use_name );
    }

    for( const auto &elem : contents ) {
        const auto fun = elem.get_use( use_name );
        if( fun != nullptr ) {
            return fun;
        }
    }

    return nullptr;
}

item *item::get_usable_item( const std::string &use_name )
{
    if( type != nullptr && type->get_use( use_name ) != nullptr ) {
        return this;
    }

    for( auto &elem : contents ) {
        const auto fun = elem.get_use( use_name );
        if( fun != nullptr ) {
            return &elem;
        }
    }

    return nullptr;
}

int item::units_remaining( const Character &ch, int limit ) const
{
    if( count_by_charges() ) {
        return std::min( static_cast<int>( charges ), limit );
    }

    auto res = ammo_remaining();
    if( res < limit && has_flag( "USE_UPS" ) ) {
        res += ch.charges_of( "UPS", limit - res );
    }

    return std::min( static_cast<int>( res ), limit );
}

bool item::units_sufficient( const Character &ch, int qty ) const
{
    if( qty < 0 ) {
        qty = count_by_charges() ? 1 : ammo_required();
    }

    return units_remaining( ch, qty ) == qty;
}

item::reload_option::reload_option( const reload_option &rhs ) :
    who( rhs.who ), target( rhs.target ), ammo( rhs.ammo.clone() ),
    qty_( rhs.qty_ ), max_qty( rhs.max_qty ), parent( rhs.parent ) {}

item::reload_option &item::reload_option::operator=( const reload_option &rhs )
{
    who = rhs.who;
    target = rhs.target;
    ammo = rhs.ammo.clone();
    qty_ = rhs.qty_;
    max_qty = rhs.max_qty;
    parent = rhs.parent;

    return *this;
}

item::reload_option::reload_option( const player *who, const item *target, const item *parent,
                                    item_location &&ammo ) :
    who( who ), target( target ), ammo( std::move( ammo ) ), parent( parent )
{
    if( this->target->is_ammo_belt() && this->target->type->magazine->linkage ) {
        max_qty = this->who->charges_of( * this->target->type->magazine->linkage );
    }
    qty( max_qty );
}

int item::reload_option::moves() const
{
    int mv = ammo.obtain_cost( *who, qty() ) + who->item_reload_cost( *target, *ammo, qty() );
    if( parent != target ) {
        if( parent->is_gun() ) {
            mv += parent->get_reload_time();
        } else if( parent->is_tool() ) {
            mv += 100;
        }
    }
    return mv;
}

void item::reload_option::qty( long val )
{
    bool ammo_in_container = ammo->is_ammo_container();
    bool ammo_in_liquid_container = ammo->is_watertight_container();
    item &ammo_obj = ( ammo_in_container || ammo_in_liquid_container ) ?
                     ammo->contents.front() : *ammo;

    if( ( ammo_in_container && !ammo_obj.is_ammo() ) ||
        ( ammo_in_liquid_container && !ammo_obj.made_of( LIQUID ) ) ) {
        debugmsg( "Invalid reload option: %s", ammo_obj.tname() );
        return;
    }

    // Checking ammo capacity implicitly limits guns with removable magazines to capacity 0.
    // This gets rounded up to 1 later.
    long remaining_capacity = target->is_watertight_container() ?
                              target->get_remaining_capacity_for_liquid( ammo_obj, true ) :
                              target->ammo_capacity() - target->ammo_remaining();
    if( target->has_flag( "RELOAD_ONE" ) && !ammo->has_flag( "SPEEDLOADER" ) ) {
        remaining_capacity = 1;
    }
    if( target->ammo_type() == ammotype( "plutonium" ) ) {
        remaining_capacity = remaining_capacity / PLUTONIUM_CHARGES +
                             ( remaining_capacity % PLUTONIUM_CHARGES != 0 );
    }

    bool ammo_by_charges = ammo_obj.is_ammo() || ammo_in_liquid_container;
    long available_ammo = ammo_by_charges ? ammo_obj.charges : ammo_obj.ammo_remaining();
    // constrain by available ammo, target capacity and other external factors (max_qty)
    // @ref max_qty is currently set when reloading ammo belts and limits to available linkages
    qty_ = std::min( { val, available_ammo, remaining_capacity, max_qty } );

    // always expect to reload at least one charge
    qty_ = std::max( qty_, 1L );

}

int item::casings_count() const
{
    int res = 0;

    const_cast<item *>( this )->casings_handle( [&res]( item & ) {
        ++res;
        return false;
    } );

    return res;
}

void item::casings_handle( const std::function<bool( item & )> &func )
{
    if( !is_gun() ) {
        return;
    }

    for( auto it = contents.begin(); it != contents.end(); ) {
        if( it->has_flag( "CASING" ) ) {
            it->unset_flag( "CASING" );
            if( func( *it ) ) {
                it = contents.erase( it );
                continue;
            }
            // didn't handle the casing so reset the flag ready for next call
            it->set_flag( "CASING" );
        }
        ++it;
    }
}

bool item::reload( player &u, item_location loc, long qty )
{
    if( qty <= 0 ) {
        debugmsg( "Tried to reload zero or less charges" );
        return false;
    }
    item *ammo = loc.get_item();
    if( ammo == nullptr || ammo->is_null() ) {
        debugmsg( "Tried to reload using non-existent ammo" );
        return false;
    }

    item *container = nullptr;
    if( ammo->is_ammo_container() || ammo->is_container() ) {
        container = ammo;
        ammo = &ammo->contents.front();
    }

    if( !is_reloadable_with( ammo->typeId() ) ) {
        return false;
    }

    // limit quantity of ammo loaded to remaining capacity
    long limit = is_watertight_container()
                 ? get_remaining_capacity_for_liquid( *ammo )
                 : ammo_capacity() - ammo_remaining();

    if( ammo_type() == ammotype( "plutonium" ) ) {
        limit = limit / PLUTONIUM_CHARGES + ( limit % PLUTONIUM_CHARGES != 0 );
    }

    qty = std::min( qty, limit );

    casings_handle( [&u]( item & e ) {
        return u.i_add_or_drop( e );
    } );

    if( is_magazine() ) {
        qty = std::min( qty, ammo->charges );

        if( is_ammo_belt() && type->magazine->linkage ) {
            if( !u.use_charges_if_avail( *type->magazine->linkage, qty ) ) {
                debugmsg( "insufficient linkages available when reloading ammo belt" );
            }
        }

        contents.emplace_back( *ammo );
        contents.back().charges = qty;
        ammo->charges -= qty;

    } else if( is_watertight_container() ) {
        if( !ammo->made_of_from_type( LIQUID ) ) {
            debugmsg( "Tried to reload liquid container with non-liquid." );
            return false;
        }
        if( !ammo->made_of( LIQUID ) ) {
            u.add_msg_if_player( m_bad, _( "The %s froze solid before you could finish." ),
                                 ammo->tname() );
            return false;
        }
        if( container ) {
            container->on_contents_changed();
        }
        fill_with( *ammo, qty );
    } else if( !magazine_integral() ) {
        // if we already have a magazine loaded prompt to eject it
        if( magazine_current() ) {
            std::string prompt = string_format( _( "Eject %s from %s?" ),
                                                magazine_current()->tname(), tname() );

            // eject magazine to player inventory and try to dispose of it from there
            item &mag = u.i_add( *magazine_current() );
            if( !u.dispose_item( item_location( u, &mag ), prompt ) ) {
                u.remove_item( mag ); // user canceled so delete the clone
                return false;
            }
            remove_item( *magazine_current() );
        }

        contents.emplace_back( *ammo );
        loc.remove_item();
        return true;

    } else {
        if( ammo->has_flag( "SPEEDLOADER" ) ) {
            curammo = find_type( ammo->contents.front().typeId() );
            qty = std::min( qty, ammo->ammo_remaining() );
            ammo->ammo_consume( qty, tripoint_zero );
            charges += qty;
        } else if( ammo_type() == ammotype( "plutonium" ) ) {
            curammo = find_type( ammo->typeId() );
            ammo->charges -= qty;

            // any excess is wasted rather than overfilling the item
            charges += qty * PLUTONIUM_CHARGES;
            charges = std::min( charges, ammo_capacity() );
        } else {
            curammo = find_type( ammo->typeId() );
            qty = std::min( qty, ammo->charges );
            ammo->charges -= qty;
            charges += qty;
        }
    }

    if( ammo->charges == 0 && !ammo->has_flag( "SPEEDLOADER" ) ) {
        if( container != nullptr ) {
            container->contents.erase( container->contents.begin() );
            u.inv.restack( u ); // emptied containers do not stack with non-empty ones
        } else {
            loc.remove_item();
        }
    }
    return true;
}

float item::simulate_burn( fire_data &frd ) const
{
    const auto &mats = made_of();
    float smoke_added = 0.0f;
    float time_added = 0.0f;
    float burn_added = 0.0f;
    const units::volume vol = base_volume();
    const int effective_intensity = frd.contained ? 3 : frd.fire_intensity;
    for( const auto &m : mats ) {
        const auto &bd = m.obj().burn_data( effective_intensity );
        if( bd.immune ) {
            // Made to protect from fire
            return 0.0f;
        }

        // If fire is contained, burn rate is independent of volume
        if( frd.contained || bd.volume_per_turn == 0_ml ) {
            time_added += bd.fuel;
            smoke_added += bd.smoke;
            burn_added += bd.burn;
        } else {
            double volume_burn_rate = to_liter( bd.volume_per_turn ) / to_liter( vol );
            time_added += bd.fuel * volume_burn_rate;
            smoke_added += bd.smoke * volume_burn_rate;
            burn_added += bd.burn * volume_burn_rate;
        }
    }

    // Liquids that don't burn well smother fire well instead
    if( made_of( LIQUID ) && time_added < 200 ) {
        time_added -= rng( 400.0 * to_liter( vol ), 1200.0 * to_liter( vol ) );
    } else if( mats.size() > 1 ) {
        // Average the materials
        time_added /= mats.size();
        smoke_added /= mats.size();
        burn_added /= mats.size();
    } else if( mats.empty() ) {
        // Non-liquid items with no specified materials will burn at moderate speed
        burn_added = 1;
    }

    frd.fuel_produced += time_added;
    frd.smoke_produced += smoke_added;
    return burn_added;
}

bool item::burn( fire_data &frd )
{
    float burn_added = simulate_burn( frd );

    if( burn_added <= 0 ) {
        return false;
    }

    if( count_by_charges() ) {
        burn_added *= rng( type->stack_size / 2, type->stack_size );
        charges -= roll_remainder( burn_added );
        if( charges <= 0 ) {
            return true;
        }
    }

    if( is_corpse() ) {
        const mtype *mt = get_mtype();
        if( active && mt != nullptr && burnt + burn_added > mt->hp &&
            !mt->burn_into.is_null() && mt->burn_into.is_valid() ) {
            corpse = &get_mtype()->burn_into.obj();
            // Delay rezing
            set_age( 0_turns );
            burnt = 0;
            return false;
        }
    } else if( has_temperature() ) {
        heat_up();
    } else if( is_food_container() ) {
        contents.front().heat_up();
    }

    burnt += roll_remainder( burn_added );

    const int vol = base_volume() / units::legacy_volume_factor;
    return burnt >= vol * 3;
}

bool item::flammable( int threshold ) const
{
    const auto &mats = made_of_types();
    if( mats.empty() ) {
        // Don't know how to burn down something made of nothing.
        return false;
    }

    int flammability = 0;
    units::volume volume_per_turn = 0_ml;
    for( const auto &m : mats ) {
        const auto &bd = m->burn_data( 1 );
        if( bd.immune ) {
            // Made to protect from fire
            return false;
        }

        flammability += bd.fuel;
        volume_per_turn += bd.volume_per_turn;
    }

    if( threshold == 0 || flammability <= 0 ) {
        return flammability > 0;
    }

    volume_per_turn /= mats.size();
    units::volume vol = base_volume();
    if( volume_per_turn > 0_ml && volume_per_turn < vol ) {
        flammability = flammability * volume_per_turn / vol;
    } else {
        // If it burns well, it provides a bonus here
        flammability *= vol / units::legacy_volume_factor;
    }

    return flammability > threshold;
}

itype_id item::typeId() const
{
    return type ? type->get_id() : "null";
}

bool item::getlight( float &luminance, int &width, int &direction ) const
{
    luminance = 0;
    width = 0;
    direction = 0;
    if( light.luminance > 0 ) {
        luminance = static_cast<float>( light.luminance );
        if( light.width > 0 ) {  // width > 0 is a light arc
            width = light.width;
            direction = light.direction;
        }
        return true;
    } else {
        const int lumint = getlight_emit();
        if( lumint > 0 ) {
            luminance = static_cast<float>( lumint );
            return true;
        }
    }
    return false;
}

int item::getlight_emit() const
{
    float lumint = type->light_emission;

    if( lumint == 0 ) {
        return 0;
    }
    if( has_flag( "CHARGEDIM" ) && is_tool() && !has_flag( "USE_UPS" ) ) {
        // Falloff starts at 1/5 total charge and scales linearly from there to 0.
        if( ammo_capacity() && ammo_remaining() < ( ammo_capacity() / 5 ) ) {
            lumint *= ammo_remaining() * 5.0 / ammo_capacity();
        }
    }
    return lumint;
}

units::volume item::get_container_capacity() const
{
    if( !is_container() ) {
        return 0_ml;
    }
    return type->container->contains;
}

units::volume item::get_total_capacity() const
{
    auto result = get_container_capacity();

    // Consider various iuse_actors which add containing capability
    // Treating these two as special cases for now; if more appear in the
    // future then this probably warrants a new method on use_function to
    // access this information generically.
    if( is_bandolier() ) {
        result += dynamic_cast<const bandolier_actor *>
                  ( type->get_use( "bandolier" )->get_actor_ptr() )->max_stored_volume();
    }

    if( is_holster() ) {
        result += dynamic_cast<const holster_actor *>
                  ( type->get_use( "holster" )->get_actor_ptr() )->max_stored_volume();
    }

    return result;
}

long item::get_remaining_capacity_for_liquid( const item &liquid, bool allow_bucket,
        std::string *err ) const
{
    const auto error = [ &err ]( const std::string & message ) {
        if( err != nullptr ) {
            *err = message;
        }
        return 0;
    };

    long remaining_capacity = 0;

    // TODO: (sm) is_reloadable_with and this function call each other and can recurse for
    // watertight containers.
    if( !is_container() && is_reloadable_with( liquid.typeId() ) ) {
        if( ammo_remaining() != 0 && ammo_current() != liquid.typeId() ) {
            return error( string_format( _( "You can't mix loads in your %s." ), tname() ) );
        }
        remaining_capacity = ammo_capacity() - ammo_remaining();
    } else if( is_container() ) {
        if( !type->container->watertight ) {
            return error( string_format( _( "That %s isn't water-tight." ), tname() ) );
        } else if( !type->container->seals && ( !allow_bucket || !is_bucket() ) ) {
            return error( string_format( is_bucket() ?
                                         _( "That %s must be on the ground or held to hold contents!" )
                                         : _( "You can't seal that %s!" ), tname() ) );
        } else if( !contents.empty() && contents.front().typeId() != liquid.typeId() ) {
            return error( string_format( _( "You can't mix loads in your %s." ), tname() ) );
        }
        remaining_capacity = liquid.charges_per_volume( get_container_capacity() );
        if( !contents.empty() ) {
            remaining_capacity -= contents.front().charges;
        }
    } else {
        return error( string_format( _( "That %1$s won't hold %2$s." ), tname(),
                                     liquid.tname() ) );
    }

    if( remaining_capacity <= 0 ) {
        return error( string_format( _( "Your %1$s can't hold any more %2$s." ), tname(),
                                     liquid.tname() ) );
    }

    return remaining_capacity;
}

long item::get_remaining_capacity_for_liquid( const item &liquid, const Character &p,
        std::string *err ) const
{
    const bool allow_bucket = this == &p.weapon || !p.has_item( *this );
    long res = get_remaining_capacity_for_liquid( liquid, allow_bucket, err );

    if( res > 0 && !type->rigid && p.inv.has_item( *this ) ) {
        const units::volume volume_to_expand = std::max( p.volume_capacity() - p.volume_carried(),
                                               0_ml );

        res = std::min( liquid.charges_per_volume( volume_to_expand ), res );

        if( res == 0 && err != nullptr ) {
            *err = string_format( _( "That %s doesn't have room to expand." ), tname() );
        }
    }

    return res;
}

bool item::use_amount( const itype_id &it, long &quantity, std::list<item> &used,
                       const std::function<bool( const item & )> &filter )
{
    // Remember quantity so that we can unseal self
    long old_quantity = quantity;
    // First, check contents
    for( auto a = contents.begin(); a != contents.end() && quantity > 0; ) {
        if( a->use_amount( it, quantity, used ) ) {
            a = contents.erase( a );
        } else {
            ++a;
        }
    }

    if( quantity != old_quantity ) {
        on_contents_changed();
    }

    // Now check the item itself
    if( typeId() == it && quantity > 0 && filter( *this ) ) {
        used.push_back( *this );
        quantity--;
        return true;
    } else {
        return false;
    }
}

bool item::allow_crafting_component() const
{
    if( is_toolmod() && is_irremovable() ) {
        return false;
    }

    // vehicle batteries are implemented as magazines of charge
    if( is_magazine() && ammo_type() == ammotype( "battery" ) ) {
        return true;
    }

    // fixes #18886 - turret installation may require items with irremovable mods
    if( is_gun() ) {
        return std::all_of( contents.begin(), contents.end(), [&]( const item & e ) {
            return e.is_magazine() || ( e.is_gunmod() && e.is_irremovable() );
        } );
    }

    return contents.empty();
}

void item::set_item_specific_energy( const float new_specific_energy )
{
    const float specific_heat_liquid = get_specific_heat_liquid(); // J/g K
    const float specific_heat_solid = get_specific_heat_solid(); // J/g K
    const float latent_heat = get_latent_heat(); // J/kg
    const float freezing_temperature = temp_to_kelvin( get_freeze_point() );  // K
    const float completely_frozen_specific_energy = specific_heat_solid *
            freezing_temperature;  // Energy that the item would have if it was completely solid at freezing temperature
    const float completely_liquid_specific_energy = completely_frozen_specific_energy +
            latent_heat; // Energy that the item would have if it was completely liquid at freezing temperature
    float new_item_temperature;
    float freeze_percentage = 1;

    if( new_specific_energy > completely_liquid_specific_energy ) {
        // Item is liquid
        new_item_temperature = freezing_temperature + ( new_specific_energy -
                               completely_liquid_specific_energy ) /
                               ( specific_heat_liquid );
        freeze_percentage = 0;
    } else if( new_specific_energy < completely_frozen_specific_energy ) {
        // Item is solid
        new_item_temperature = new_specific_energy / ( specific_heat_solid );
    } else {
        // Item is partially solid
        new_item_temperature = freezing_temperature;
        freeze_percentage = ( completely_liquid_specific_energy - new_specific_energy ) /
                            ( completely_liquid_specific_energy - completely_frozen_specific_energy );
    }

    // Apply temperature tags tags
    // Hot = over  temperatures::hot
    // Warm = over temperatures::warm
    // Cold = below temperatures::cold
    // Frozen = Over 50% frozen
    if( item_tags.count( "FROZEN" ) ) {
        item_tags.erase( "FROZEN" );
        if( freeze_percentage < 0.5 ) {
            // Item melts and becomes mushy
            current_phase = type->phase;
            apply_freezerburn();
        }
    } else if( item_tags.count( "COLD" ) ) {
        item_tags.erase( "COLD" );
    } else if( item_tags.count( "HOT" ) ) {
        item_tags.erase( "HOT" );
    }
    if( new_item_temperature > temp_to_kelvin( temperatures::hot ) ) {
        item_tags.insert( "HOT" );
    } else if( freeze_percentage > 0.5 ) {
        item_tags.insert( "FROZEN" );
        current_phase = SOLID;
        // If below freezing temp AND the food may have parasites AND food does not have "NO_PARASITES" tag then add the "NO_PARASITES" tag.
        if( is_food() && new_item_temperature < freezing_temperature && get_comestible()->parasites > 0 ) {
            if( !( item_tags.count( "NO_PARASITES" ) ) ) {
                item_tags.insert( "NO_PARASITES" );
            }
        }
    } else if( new_item_temperature < temp_to_kelvin( temperatures::cold ) ) {
        item_tags.insert( "COLD" );
    }
    //The extra 0.5 are there to make rounding go better
    temperature = static_cast<int>( 100000 * new_item_temperature + 0.5 );
    specific_energy = static_cast<int>( 100000 * new_specific_energy + 0.5 );
    reset_temp_check();
}

float item::get_specific_energy_from_temperature( const float new_temperature )
{
    const float specific_heat_liquid = get_specific_heat_liquid(); // J/g K
    const float specific_heat_solid = get_specific_heat_solid(); // J/g K
    const float latent_heat = get_latent_heat(); // J/kg
    const float freezing_temperature = temp_to_kelvin( get_freeze_point() );  // K
    const float completely_frozen_energy = specific_heat_solid *
                                           freezing_temperature;  // Energy that the item would have if it was completely solid at freezing temperature
    const float completely_liquid_energy = completely_frozen_energy +
                                           latent_heat; // Energy that the item would have if it was completely liquid at freezing temperature
    float new_specific_energy;

    if( new_temperature <= freezing_temperature ) {
        new_specific_energy = specific_heat_solid * new_temperature ;
    } else {
        new_specific_energy = completely_liquid_energy + specific_heat_liquid *
                              ( new_temperature - freezing_temperature );
    }
    return new_specific_energy;
}

void item::set_item_temperature( float new_temperature )
{
    const float freezing_temperature = temp_to_kelvin( get_freeze_point() );  // K
    const float specific_heat_solid = get_specific_heat_solid(); // J/g K
    const float latent_heat = get_latent_heat(); // J/kg

    float new_specific_energy = get_specific_energy_from_temperature( new_temperature );
    float freeze_percentage = 0;

    temperature = static_cast<int>( 100000 * new_temperature + 0.5 );
    specific_energy = static_cast<int>( 100000 * new_specific_energy + 0.5 );

    const float completely_frozen_specific_energy = specific_heat_solid *
            freezing_temperature;  // Energy that the item would have if it was completely solid at freezing temperature
    const float completely_liquid_specific_energy = completely_frozen_specific_energy +
            latent_heat; // Energy that the item would have if it was completely liquid at freezing temperature

    if( new_specific_energy < completely_frozen_specific_energy ) {
        // Item is solid
        freeze_percentage = 1;
    } else {
        // Item is partially solid
        freeze_percentage = ( completely_liquid_specific_energy - new_specific_energy ) /
                            ( completely_liquid_specific_energy - completely_frozen_specific_energy );
    }
    if( item_tags.count( "FROZEN" ) ) {
        item_tags.erase( "FROZEN" );
        if( freeze_percentage < 0.5 ) {
            // Item melts and becomes mushy
            current_phase = type->phase;
            apply_freezerburn();
        }
    } else if( item_tags.count( "COLD" ) ) {
        item_tags.erase( "COLD" );
    } else if( item_tags.count( "HOT" ) ) {
        item_tags.erase( "HOT" );
    }
    if( new_temperature > temp_to_kelvin( temperatures::hot ) ) {
        item_tags.insert( "HOT" );
    } else if( freeze_percentage > 0.5 ) {
        item_tags.insert( "FROZEN" );
        current_phase = SOLID;
        // If below freezing temp AND the food may have parasites AND food does not have "NO_PARASITES" tag then add the "NO_PARASITES" tag.
        if( is_food() && new_temperature < freezing_temperature && get_comestible()->parasites > 0 ) {
            if( !( item_tags.count( "NO_PARASITES" ) ) ) {
                item_tags.insert( "NO_PARASITES" );
            }
        }
    } else if( new_temperature < temp_to_kelvin( temperatures::cold ) ) {
        item_tags.insert( "COLD" );
    }
    reset_temp_check();
}

void item::fill_with( item &liquid, long amount )
{
    amount = std::min( get_remaining_capacity_for_liquid( liquid, true ),
                       std::min( amount, liquid.charges ) );
    if( amount <= 0 ) {
        return;
    }

    if( !is_container() ) {
        if( !is_reloadable_with( liquid.typeId() ) ) {
            debugmsg( "Tried to fill %s which is not a container and can't be reloaded with %s.",
                      tname(), liquid.tname() );
            return;
        }
        ammo_set( liquid.typeId(), ammo_remaining() + amount );
    } else if( is_food_container() ) {
        // if container already has liquid we need to sum the energy
        item &cts = contents.front();
        const float lhs_energy = cts.get_item_thermal_energy();
        const float rhs_energy = liquid.get_item_thermal_energy();
        if( rhs_energy < 0 ) {
            debugmsg( "Poured item has no defined temperature" );
        }
        const float combined_specific_energy = ( lhs_energy + rhs_energy ) / ( to_gram(
                cts.weight() ) + to_gram( liquid.weight() ) ) ;
        cts.set_item_specific_energy( combined_specific_energy );
        //use maximum rot between the two
        cts.set_relative_rot( std::max( cts.get_relative_rot(),
                                        liquid.get_relative_rot() ) );
        cts.mod_charges( amount );
    } else if( !is_container_empty() ) {
        // if container already has liquid we need to set the amount
        item &cts = contents.front();
        cts.mod_charges( amount );
    } else {
        item liquid_copy( liquid );
        liquid_copy.charges = amount;
        put_in( liquid_copy );
    }

    liquid.mod_charges( -amount );
    on_contents_changed();
}

void item::set_countdown( int num_turns )
{
    if( num_turns < 0 ) {
        debugmsg( "Tried to set a negative countdown value %d.", num_turns );
        return;
    }
    if( ammo_type() ) {
        debugmsg( "Tried to set countdown on an item with ammo=%s.", ammo_type().c_str() );
        return;
    }
    charges = num_turns;
}

bool item::use_charges( const itype_id &what, long &qty, std::list<item> &used,
                        const tripoint &pos, const std::function<bool( const item & )> &filter )
{
    std::vector<item *> del;

    // Remember qty to unseal self
    long old_qty = qty;
    visit_items( [&what, &qty, &used, &pos, &del, &filter]( item * e ) {
        if( qty == 0 ) {
            // found sufficient charges
            return VisitResponse::ABORT;
        }

        if( !filter( *e ) ) {
            return VisitResponse::NEXT;
        }

        if( e->is_tool() ) {
            if( e->typeId() == what ) {
                int n = std::min( e->ammo_remaining(), qty );
                qty -= n;

                used.push_back( item( *e ).ammo_set( e->ammo_current(), n ) );
                e->ammo_consume( n, pos );
            }
            return VisitResponse::SKIP;

        } else if( e->count_by_charges() ) {
            if( e->typeId() == what ) {

                // if can supply excess charges split required off leaving remainder in-situ
                item obj = e->split( qty );
                if( !obj.is_null() ) {
                    used.push_back( obj );
                    qty = 0;
                    return VisitResponse::ABORT;
                }

                qty -= e->charges;
                used.push_back( *e );
                del.push_back( e );
            }
            // items counted by charges are not themselves expected to be containers
            return VisitResponse::SKIP;
        }

        // recurse through any nested containers
        return VisitResponse::NEXT;
    } );

    bool destroy = false;
    for( auto e : del ) {
        if( e == this ) {
            destroy = true; // cannot remove ourselves...
        } else {
            remove_item( *e );
        }
    }

    if( qty != old_qty || !del.empty() ) {
        on_contents_changed();
    }

    return destroy;
}

void item::set_snippet( const std::string &snippet_id )
{
    if( is_null() ) {
        return;
    }
    if( type->snippet_category.empty() ) {
        debugmsg( "can not set description for item %s without snippet category", typeId().c_str() );
        return;
    }
    const int hash = SNIPPET.get_snippet_by_id( snippet_id );
    if( SNIPPET.get( hash ).empty() ) {
        debugmsg( "snippet id %s is not contained in snippet category %s", snippet_id.c_str(),
                  type->snippet_category.c_str() );
        return;
    }
    note = hash;
}

const item_category &item::get_category() const
{
    if( is_container() && !contents.empty() ) {
        return contents.front().get_category();
    }

    static item_category null_category;
    return type->category ? *type->category : null_category;
}

iteminfo::iteminfo( const std::string &Type, const std::string &Name, const std::string &Fmt,
                    flags Flags, double Value )
{
    sType = Type;
    sName = replace_colors( Name );
    sFmt = replace_colors( Fmt );
    is_int = !( Flags & is_decimal );
    dValue = Value;
    bShowPlus = static_cast<bool>( Flags & show_plus );
    std::stringstream convert;
    if( bShowPlus ) {
        convert << std::showpos;
    }
    if( is_int ) {
        convert << std::setprecision( 0 );
    } else {
        convert << std::setprecision( 2 );
    }
    convert << std::fixed << Value;
    sValue = convert.str();
    bNewLine = !( Flags & no_newline );
    bLowerIsBetter = static_cast<bool>( Flags & lower_is_better );
    bDrawName = !( Flags & no_name );
}

iteminfo::iteminfo( const std::string &Type, const std::string &Name, double Value )
    : iteminfo( Type, Name, "", no_flags, Value )
{
}

bool item::will_explode_in_fire() const
{
    if( type->explode_in_fire ) {
        return true;
    }

    if( type->ammo && ( type->ammo->special_cookoff || type->ammo->cookoff ) ) {
        return true;
    }

    // Most containers do nothing to protect the contents from fire
    if( !is_magazine() || !type->magazine->protects_contents ) {
        return std::any_of( contents.begin(), contents.end(), []( const item & it ) {
            return it.will_explode_in_fire();
        } );
    }

    return false;
}

bool item::detonate( const tripoint &p, std::vector<item> &drops )
{
    if( type->explosion.power >= 0 ) {
        g->explosion( p, type->explosion );
        return true;
    } else if( type->ammo && ( type->ammo->special_cookoff || type->ammo->cookoff ) ) {
        long charges_remaining = charges;
        const long rounds_exploded = rng( 1, charges_remaining );
        // Yank the exploding item off the map for the duration of the explosion
        // so it doesn't blow itself up.
        item temp_item = *this;
        const islot_ammo &ammo_type = *type->ammo;

        if( ammo_type.special_cookoff ) {
            // If it has a special effect just trigger it.
            apply_ammo_effects( p, ammo_type.ammo_effects );
        }
        charges_remaining -= rounds_exploded;
        if( charges_remaining > 0 ) {
            temp_item.charges = charges_remaining;
            drops.push_back( temp_item );
        }

        return true;
    } else if( !contents.empty() && ( !type->magazine || !type->magazine->protects_contents ) ) {
        const auto new_end = std::remove_if( contents.begin(), contents.end(), [ &p, &drops ]( item & it ) {
            return it.detonate( p, drops );
        } );
        if( new_end != contents.end() ) {
            contents.erase( new_end, contents.end() );
            // If any of the contents explodes, so does the container
            return true;
        }
    }

    return false;
}

bool item_ptr_compare_by_charges( const item *left, const item *right )
{
    if( left->contents.empty() ) {
        return false;
    } else if( right->contents.empty() ) {
        return true;
    } else {
        return right->contents.front().charges < left->contents.front().charges;
    }
}

bool item_compare_by_charges( const item &left, const item &right )
{
    return item_ptr_compare_by_charges( &left, &right );
}

static const std::string USED_BY_IDS( "USED_BY_IDS" );
bool item::already_used_by_player( const player &p ) const
{
    const auto it = item_vars.find( USED_BY_IDS );
    if( it == item_vars.end() ) {
        return false;
    }
    // USED_BY_IDS always starts *and* ends with a ';', the search string
    // ';<id>;' matches at most one part of USED_BY_IDS, and only when exactly that
    // id has been added.
    const std::string needle = string_format( ";%d;", p.getID() );
    return it->second.find( needle ) != std::string::npos;
}

void item::mark_as_used_by_player( const player &p )
{
    std::string &used_by_ids = item_vars[ USED_BY_IDS ];
    if( used_by_ids.empty() ) {
        // *always* start with a ';'
        used_by_ids = ";";
    }
    // and always end with a ';'
    used_by_ids += string_format( "%d;", p.getID() );
}

bool item::can_holster( const item &obj, bool ignore ) const
{
    if( !type->can_use( "holster" ) ) {
        return false; // item is not a holster
    }

    auto ptr = dynamic_cast<const holster_actor *>( type->get_use( "holster" )->get_actor_ptr() );
    if( !ptr->can_holster( obj ) ) {
        return false; // item is not a suitable holster for obj
    }

    if( !ignore && static_cast<int>( contents.size() ) >= ptr->multi ) {
        return false; // item is already full
    }

    return true;
}

std::string item::components_to_string() const
{
    typedef std::map<std::string, int> t_count_map;
    t_count_map counts;
    for( const auto &elem : components ) {
        const std::string name = elem.display_name();
        if( !elem.has_flag( "BYPRODUCT" ) ) {
            counts[name]++;
        }
    }
    return enumerate_as_string( counts.begin(), counts.end(),
    []( const std::pair<std::string, int> &entry ) -> std::string {
        if( entry.second != 1 )
        {
            return string_format( _( "%d x %s" ), entry.second, entry.first );
        } else
        {
            return entry.first;
        }
    }, enumeration_conjunction::none );
}

bool item::needs_processing() const
{
    return active || has_flag( "RADIO_ACTIVATION" ) ||
           ( is_container() && !contents.empty() && contents.front().needs_processing() ) ||
           is_artifact() || is_food();
}

int item::processing_speed() const
{
    if( is_corpse() || is_food() || is_food_container() ) {
        return 100;
    }
    // Unless otherwise indicated, update every turn.
    return 1;
}

void item::apply_freezerburn()
{
    if( !has_flag( "FREEZERBURN" ) ) {
        return;
    }
    if( !item_tags.count( "MUSHY" ) ) {
        item_tags.insert( "MUSHY" );
    } else {
        set_relative_rot( 1.01 );
    }
}

void item::process_temperature_rot( int temp, float insulation, const tripoint pos,
                                    player *carrier )
{
    const time_point now = calendar::turn;
    bool carried = carrier != nullptr && carrier->has_item( *this );

    // process temperature and rot at most once every 100_turns (10 min)
    // If the item has had its temperature/rot set the two can be out of sync
    // Rot happens slower than temperature changes so for most part last_temp_check dominates
    // note we're also gated by item::processing_speed
    time_duration smallest_interval = 100_turns;
    if( now - last_temp_check < smallest_interval ) {
        // Could be newly created item.
        if( specific_energy < 0 ) {
            if( carried ) {
                temp += 5; // body heat increases inventory temperature
            }
            calc_temp( temp, insulation, now );
            calc_rot( now );
        }
        return;
    }

    // if player debug menu'd the time backward it breaks stuff, just reset the
    // last_temp_check in this case
    if( now - last_temp_check < 0_turns ) {
        reset_temp_check();
        return;
    }

    // body heat increases inventory temperature by 5F
    // This is apllied separately in many places since we may use the unmodified enviroment temperature from get_cur_weather_gen
    if( carried ) {
        insulation *= 1.5; // clothing provides inventory some level of insulation
    }

    time_point time = last_temp_check;

    if( now - last_temp_check > 1_hours ) {
        // This code is for items that were left out of reality bubble for long time

        const auto &wgen = g->get_cur_weather_gen();
        const auto seed = g->get_seed();
        const auto local = g->m.getlocal( pos );
        auto local_mod = g->new_game ? 0 : g->m.temperature( local );
        const auto temp_modify = ( !g->new_game ) && ( g->m.ter( local ) == t_rootcellar );

        int enviroment_mod = get_heat_radiation( pos, false );
        enviroment_mod += get_convection_temperature( pos );

        if( carried ) {
            local_mod += 5; // body heat increases inventory temperature
        }

        // Process the past of this item since the last time it was processed
        while( time < now - 1_hours ) {
            // Get the enviroment temperature
            time_duration time_delta = std::min( 1_hours, now - 1_hours - time );
            time += time_delta;

            w_point weather = wgen.get_weather( pos, time, seed );

            //Use weather if above ground, use map temp if below
            double env_temperature = ( pos.z >= 0 ? weather.temperature + enviroment_mod : temp ) + local_mod;

            // If in a root celler: use AVERAGE_ANNUAL_TEMPERATURE
            // If not: use calculated temperature
            env_temperature = ( temp_modify * AVERAGE_ANNUAL_TEMPERATURE ) + ( !temp_modify * env_temperature );

            // Calculate item temperature from enviroment temperature
            if( now - time < 2_days ) {
                calc_temp( env_temperature, insulation, time );
            } else {
                // There is no point in doing the proper temperature calculations for too long times
                // Just set the item to enviroment temperature. This temperature won't show for the player and is used only for rotting.
                temperature = env_temperature;
                last_temp_check = time;
            }


            // Calculate item rot from item temperature
            if( goes_bad() && time - last_rot_check >  smallest_interval ) {
                calc_rot( time );

                if( has_rotten_away() || ( is_corpse() && rot > 10_days ) ) {
                    // No need to track item that will be gone
                    return;
                }
            }
        }
    }

    // Remaining <1 h from above
    // and items that are held near the player
    // If the item has negative energy process it now. It is a new item.
    if( now - time > smallest_interval ) {
        if( carried ) {
            temp += 5; // body heat increases inventory temperature
        }
        calc_temp( temp, insulation, now );
        calc_rot( now );
    }
}



void item::calc_temp( const int temp, const float insulation, const time_point &time )
{
    // Limit calculations to max 4000 C (4273.15 K) to avoid specific energy from overflowing
    const float env_temperature = std::min( temp_to_kelvin( temp ), 4273.15 );
    const float old_temperature = 0.00001 * temperature;
    const float temperature_difference =  env_temperature - old_temperature;

    // If no or only small temperature difference then no need to do math.
    if( std::abs( temperature_difference ) < 0.9 ) {
        last_temp_check = time;
        return;
    }
    const float mass = to_gram( weight() ); // g

    // If item has negative energy set to enviroment temperature (it not been processed ever)
    if( specific_energy < 0 ) {
        set_item_temperature( env_temperature );
        last_temp_check = time;
        return;
    }

    // specific_energy = item thermal energy (10e-5 J/g). Stored in the item
    // temperature = item temperature (10e-5 K). Stored in the item
    const float conductivity_term = 0.046 * std::pow( to_milliliter( volume() ),
                                    2.0 / 3.0 ) / insulation;
    const float specific_heat_liquid = get_specific_heat_liquid();
    const float specific_heat_solid = get_specific_heat_solid();
    const float latent_heat = get_latent_heat();
    const float freezing_temperature = temp_to_kelvin( get_freeze_point() );  // K
    const float completely_frozen_specific_energy = specific_heat_solid *
            freezing_temperature;  // Energy that the item would have if it was completely solid at freezing temperature
    const float completely_liquid_specific_energy = completely_frozen_specific_energy +
            latent_heat; // Energy that the item would have if it was completely liquid at freezing temperature

    float new_specific_energy;
    float new_item_temperature;
    float freeze_percentage = 0;
    int extra_time;
    const time_duration time_delta = time - last_temp_check;

    // Temperature calculations based on Newton's law of cooling.
    // Calculations are done assuming that the item stays in its phase.
    // This assumption can cause over heating when transitioning from meltiong to liquid.
    // In other transitions the item may cool/heat too little but that won't be a problem.
    if( 0.00001 * specific_energy < completely_frozen_specific_energy ) {
        // Was solid.
        new_item_temperature = ( - temperature_difference
                                 * exp( - to_turns<int>( time_delta ) * conductivity_term / ( mass * specific_heat_solid ) )
                                 + env_temperature );
        new_specific_energy = new_item_temperature * specific_heat_solid;
        if( new_item_temperature > freezing_temperature + 0.5 ) {
            // Started melting before temp was calculated.
            // 0.5 is here because we don't care if it heats up a bit too high
            // Calculate how long the item was solid
            // and apply rest of the time as melting
            extra_time = to_turns<int>( time_delta )
                         - log( - temperature_difference / ( freezing_temperature - env_temperature ) )
                         * ( mass * specific_heat_solid / conductivity_term );
            new_specific_energy = completely_frozen_specific_energy
                                  + conductivity_term
                                  * ( env_temperature - freezing_temperature ) * extra_time / mass;
            new_item_temperature = freezing_temperature;
            if( new_specific_energy > completely_liquid_specific_energy ) {
                // The item then also finished melting.
                // This may happen rarely with very small items
                // Just set the item to enviroment temperature
                set_item_temperature( env_temperature );
                last_temp_check = time;
                return;
            }
        }
    } else if( 0.00001 * specific_energy > completely_liquid_specific_energy ) {
        // Was liquid.
        new_item_temperature = ( - temperature_difference
                                 * exp( - to_turns<int>( time_delta ) * conductivity_term / ( mass *
                                         specific_heat_liquid ) )
                                 + env_temperature );
        new_specific_energy = ( new_item_temperature - freezing_temperature ) * specific_heat_liquid +
                              completely_liquid_specific_energy;
        if( new_item_temperature < freezing_temperature - 0.5 ) {
            // Started freezing before temp was calculated.
            // 0.5 is here because we don't care if it cools down a bit too low
            // Calculate how long the item was liquid
            // and apply rest of the time as freezing
            extra_time = to_turns<int>( time_delta )
                         - log( - temperature_difference / ( freezing_temperature - env_temperature ) )
                         * ( mass * specific_heat_liquid / conductivity_term );
            new_specific_energy = completely_liquid_specific_energy
                                  + conductivity_term
                                  * ( env_temperature - freezing_temperature ) * extra_time / mass;
            new_item_temperature = freezing_temperature;
            if( new_specific_energy < completely_frozen_specific_energy ) {
                // The item then also finished freezing.
                // This may happen rarely with very small items
                // Just set the item to enviroment temperature
                set_item_temperature( env_temperature );
                last_temp_check = time;
                return;
            }
        }
    } else {
        // Was melting or freezing
        new_specific_energy = 0.00001 * specific_energy + conductivity_term *
                              temperature_difference * to_turns<int>( time_delta ) / mass;
        new_item_temperature = freezing_temperature;
        if( new_specific_energy > completely_liquid_specific_energy ) {
            // Item melted before temp was calculated
            // Calculate how long the item was melting
            // and apply rest of the time as liquid
            extra_time = to_turns<int>( time_delta ) - ( mass / ( conductivity_term * temperature_difference ) )
                         *
                         ( completely_liquid_specific_energy - 0.00001 * specific_energy );
            new_item_temperature = ( ( freezing_temperature - env_temperature )
                                     * exp( - extra_time * conductivity_term / ( mass *
                                             specific_heat_liquid ) )
                                     + env_temperature );
            new_specific_energy = ( new_item_temperature - freezing_temperature ) * specific_heat_liquid +
                                  completely_liquid_specific_energy;
        } else if( new_specific_energy < completely_frozen_specific_energy ) {
            // Item froze before temp was calculated
            // Calculate how long the item was freezing
            // and apply rest of the time as solid
            extra_time = to_turns<int>( time_delta ) - ( mass / ( conductivity_term * temperature_difference ) )
                         *
                         ( completely_frozen_specific_energy - 0.00001 * specific_energy );
            new_item_temperature = ( ( freezing_temperature - env_temperature )
                                     * exp( -  extra_time * conductivity_term / ( mass *
                                             specific_heat_solid ) )
                                     + env_temperature );
            new_specific_energy = new_item_temperature * specific_heat_solid;
        }
    }
    // Check freeze status now based on energies.
    if( new_specific_energy > completely_liquid_specific_energy ) {
        freeze_percentage = 0;
    } else if( new_specific_energy < completely_frozen_specific_energy ) {
        // Item is solid
        freeze_percentage = 1;
    } else {
        // Item is partially solid
        freeze_percentage = ( completely_liquid_specific_energy - new_specific_energy ) /
                            ( completely_liquid_specific_energy - completely_frozen_specific_energy );
    }

    // Apply temperature tags tags
    // Hot = over  temperatures::hot
    // Warm = over temperatures::warm
    // Cold = below temperatures::cold
    // Frozen = Over 50% frozen
    if( item_tags.count( "FROZEN" ) ) {
        item_tags.erase( "FROZEN" );
        if( freeze_percentage < 0.5 ) {
            // Item melts and becomes mushy
            current_phase = type->phase;
            apply_freezerburn();
        }
    } else if( item_tags.count( "COLD" ) ) {
        item_tags.erase( "COLD" );
    } else if( item_tags.count( "HOT" ) ) {
        item_tags.erase( "HOT" );
    }
    if( new_item_temperature > temp_to_kelvin( temperatures::hot ) ) {
        item_tags.insert( "HOT" );
    } else if( freeze_percentage > 0.5 ) {
        item_tags.insert( "FROZEN" );
        current_phase = SOLID;
        // If below freezing temp AND the food may have parasites AND food does not have "NO_PARASITES" tag then add the "NO_PARASITES" tag.
        if( is_food() && new_item_temperature < freezing_temperature && get_comestible()->parasites > 0 ) {
            if( !( item_tags.count( "NO_PARASITES" ) ) ) {
                item_tags.insert( "NO_PARASITES" );
            }
        }
    } else if( new_item_temperature < temp_to_kelvin( temperatures::cold ) ) {
        item_tags.insert( "COLD" );
    }
    //The extra 0.5 are there to make rounding go better
    temperature = static_cast<int>( 100000 * new_item_temperature + 0.5 );
    specific_energy = static_cast<int>( 100000 * new_specific_energy + 0.5 );

    last_temp_check = time;
}

float item::get_item_thermal_energy()
{
    const float mass = to_gram( weight() ); // g
    return 0.00001 * specific_energy * mass;
}

void item::heat_up()
{
    item_tags.erase( "COLD" );
    item_tags.erase( "FROZEN" );
    item_tags.insert( "HOT" );
    current_phase = type->phase;
    // Set item temperature to 60 C (333.15 K, 122 F)
    // Also set the energy to match
    temperature = 333.15 * 100000;
    specific_energy = static_cast<int>( 100000 * get_specific_energy_from_temperature( 333.15 ) + 0.5 );

    reset_temp_check();
}

void item::cold_up()
{
    item_tags.erase( "HOT" );
    item_tags.erase( "FROZEN" );
    item_tags.insert( "COLD" );
    current_phase = type->phase;
    // Set item temperature to 3 C (276.15 K, 37.4 F)
    // Also set the energy to match
    temperature = 276.15 * 100000;
    specific_energy = static_cast<int>( 100000 * get_specific_energy_from_temperature( 276.15 ) + 0.5 );

    reset_temp_check();
}

void item::reset_temp_check()
{
    last_temp_check = calendar::turn;
}

void item::process_artifact( player *carrier, const tripoint & /*pos*/ )
{
    if( !is_artifact() ) {
        return;
    }
    // Artifacts are currently only useful for the player character, the messages
    // don't consider npcs. Also they are not processed when laying on the ground.
    // TODO: change game::process_artifact to work with npcs,
    // TODO: consider moving game::process_artifact here.
    if( carrier == &g->u ) {
        g->process_artifact( *this, *carrier );
    }
}

bool item::process_corpse( player *carrier, const tripoint &pos )
{
    // some corpses rez over time
    if( corpse == nullptr || damage() >= max_damage() ) {
        return false;
    }
    if( !ready_to_revive( pos ) ) {
        return false;
    }
    if( rng( 0, volume() / units::legacy_volume_factor ) > burnt && g->revive_corpse( pos, *this ) ) {
        if( carrier == nullptr ) {
            if( g->u.sees( pos ) ) {
                if( corpse->in_species( ROBOT ) ) {
                    add_msg( m_warning, _( "A nearby robot has repaired itself and stands up!" ) );
                } else {
                    add_msg( m_warning, _( "A nearby corpse rises and moves towards you!" ) );
                }
            }
        } else {
            //~ %s is corpse name
            carrier->add_memorial_log( pgettext( "memorial_male", "Had a %s revive while carrying it." ),
                                       pgettext( "memorial_female", "Had a %s revive while carrying it." ),
                                       tname() );
            if( corpse->in_species( ROBOT ) ) {
                carrier->add_msg_if_player( m_warning,
                                            _( "Oh dear god, a robot you're carrying has started moving!" ) );
            } else {
                carrier->add_msg_if_player( m_warning,
                                            _( "Oh dear god, a corpse you're carrying has started moving!" ) );
            }
        }
        // Destroy this corpse item
        return true;
    }

    return false;
}

bool item::process_fake_mill( player * /*carrier*/, const tripoint &pos )
{
    if( g->m.furn( pos ) != furn_str_id( "f_wind_mill_active" ) &&
        g->m.furn( pos ) != furn_str_id( "f_water_mill_active" ) ) {
        item_counter = 0;
        return true; //destroy fake mill
    }
    if( age() >= 6_hours || item_counter == 0 ) {
        iexamine::mill_finalize( g->u, pos, birthday() ); //activate effects when timers goes to zero
        return true; //destroy fake mill item
    }

    return false;
}

bool item::process_fake_smoke( player * /*carrier*/, const tripoint &pos )
{
    if( g->m.furn( pos ) != furn_str_id( "f_smoking_rack_active" ) ) {
        item_counter = 0;
        return true; //destroy fake smoke
    }

    if( age() >= 6_hours || item_counter == 0 ) {
        iexamine::on_smoke_out( pos, birthday() ); //activate effects when timers goes to zero
        return true; //destroy fake smoke when it 'burns out'
    }

    return false;
}

bool item::process_litcig( player *carrier, const tripoint &pos )
{
    process_extinguish( carrier, pos );
    // process_extinguish might have extinguished the item already
    if( !active ) {
        return false;
    }
    field_id smoke_type;
    if( has_flag( "TOBACCO" ) ) {
        smoke_type = fd_cigsmoke;
    } else {
        smoke_type = fd_weedsmoke;
    }
    // if carried by someone:
    if( carrier != nullptr ) {
        // only puff every other turn
        if( item_counter % 2 == 0 ) {
            time_duration duration = 1_minutes;
            if( carrier->has_trait( trait_id( "TOLERANCE" ) ) ) {
                duration = 5_turns;
            } else if( carrier->has_trait( trait_id( "LIGHTWEIGHT" ) ) ) {
                duration = 2_minutes;
            }
            carrier->add_msg_if_player( m_neutral, _( "You take a puff of your %s." ), tname() );
            if( has_flag( "TOBACCO" ) ) {
                carrier->add_effect( effect_cig, duration );
            } else {
                carrier->add_effect( effect_weed_high, duration / 2 );
            }
            carrier->moves -= 15;
        }

        if( ( carrier->has_effect( effect_shakes ) && one_in( 10 ) ) ||
            ( carrier->has_trait( trait_id( "JITTERY" ) ) && one_in( 200 ) ) ) {
            carrier->add_msg_if_player( m_bad, _( "Your shaking hand causes you to drop your %s." ),
                                        tname() );
            g->m.add_item_or_charges( tripoint( pos.x + rng( -1, 1 ), pos.y + rng( -1, 1 ), pos.z ), *this );
            return true; // removes the item that has just been added to the map
        }

        if( carrier->has_effect( effect_sleep ) ) {
            carrier->add_msg_if_player( m_bad, _( "You fall asleep and drop your %s." ),
                                        tname() );
            g->m.add_item_or_charges( tripoint( pos.x + rng( -1, 1 ), pos.y + rng( -1, 1 ), pos.z ), *this );
            return true; // removes the item that has just been added to the map
        }
    } else {
        // If not carried by someone, but laying on the ground:
        // release some smoke every five ticks
        if( item_counter % 5 == 0 ) {
            g->m.add_field( tripoint( pos.x + rng( -2, 2 ), pos.y + rng( -2, 2 ), pos.z ), smoke_type, 1 );
            // lit cigarette can start fires
            if( g->m.flammable_items_at( pos ) ||
                g->m.has_flag( "FLAMMABLE", pos ) ||
                g->m.has_flag( "FLAMMABLE_ASH", pos ) ) {
                g->m.add_field( pos, fd_fire, 1 );
            }
        }
    }

    // cig dies out
    if( item_counter == 0 ) {
        if( carrier != nullptr ) {
            carrier->add_msg_if_player( m_neutral, _( "You finish your %s." ), tname() );
        }
        if( typeId() == "cig_lit" ) {
            convert( "cig_butt" );
        } else if( typeId() == "cigar_lit" ) {
            convert( "cigar_butt" );
        } else { // joint
            convert( "joint_roach" );
            if( carrier != nullptr ) {
                carrier->add_effect( effect_weed_high, 1_minutes ); // one last puff
                g->m.add_field( tripoint( pos.x + rng( -1, 1 ), pos.y + rng( -1, 1 ), pos.z ), fd_weedsmoke, 2 );
                weed_msg( *carrier );
            }
        }
        active = false;
    }
    // Item remains
    return false;
}

bool item::process_extinguish( player *carrier, const tripoint &pos )
{
    // checks for water
    bool extinguish = false;
    bool in_inv = carrier != nullptr && carrier->has_item( *this );
    bool submerged = false;
    bool precipitation = false;
    bool windtoostrong = false;
    w_point weatherPoint = *g->weather_precise;
    int windpower = g->windspeed;
    switch( g->weather ) {
        case WEATHER_DRIZZLE:
        case WEATHER_FLURRIES:
            precipitation = one_in( 50 );
            break;
        case WEATHER_RAINY:
        case WEATHER_SNOW:
            precipitation = one_in( 25 );
            break;
        case WEATHER_THUNDER:
        case WEATHER_LIGHTNING:
        case WEATHER_SNOWSTORM:
            precipitation = one_in( 10 );
            break;
        default:
            break;
    }
    if( in_inv && g->m.has_flag( "DEEP_WATER", pos ) ) {
        extinguish = true;
        submerged = true;
    }
    if( ( !in_inv && g->m.has_flag( "LIQUID", pos ) ) ||
        ( precipitation && !g->is_sheltered( pos ) ) ) {
        extinguish = true;
    }
    if( in_inv && windpower > 5 && !g->is_sheltered( pos ) &&
        this->has_flag( "WIND_EXTINGUISH" ) ) {
        windtoostrong = true;
        extinguish = true;
    }
    if( !extinguish ||
        ( in_inv && precipitation && carrier->weapon.has_flag( "RAIN_PROTECT" ) ) ) {
        return false; //nothing happens
    }
    if( carrier != nullptr ) {
        if( submerged ) {
            carrier->add_msg_if_player( m_neutral, _( "Your %s is quenched by water." ), tname() );
        } else if( precipitation ) {
            carrier->add_msg_if_player( m_neutral, _( "Your %s is quenched by precipitation." ),
                                        tname() );
        } else if( windtoostrong ) {
            carrier->add_msg_if_player( m_neutral, _( "Your %s is blown out by the wind." ),
                                        tname() );
        }
    }

    // cig dies out
    if( has_flag( "LITCIG" ) ) {
        if( typeId() == "cig_lit" ) {
            convert( "cig_butt" );
        } else if( typeId() == "cigar_lit" ) {
            convert( "cigar_butt" );
        } else { // joint
            convert( "joint_roach" );
        }
    } else { // transform (lit) items
        if( type->tool->revert_to ) {
            convert( *type->tool->revert_to );
        } else {
            type->invoke( carrier != nullptr ? *carrier : g->u, *this, pos, "transform" );
        }

    }
    active = false;
    // Item remains
    return false;
}

cata::optional<tripoint> item::get_cable_target( player *p, const tripoint &pos ) const
{
    const std::string &state = get_var( "state" );
    if( state != "pay_out_cable" && state != "cable_charger_link" ) {
        return cata::nullopt;
    }
    const optional_vpart_position vp_pos = g->m.veh_at( pos );
    if( vp_pos ) {
        const cata::optional<vpart_reference> seat = vp_pos.part_with_feature( "BOARDABLE", true );
        if( seat && p == seat->vehicle().get_passenger( seat->part_index() ) ) {
            return pos;
        }
    }

    int source_x = get_var( "source_x", 0 );
    int source_y = get_var( "source_y", 0 );
    int source_z = get_var( "source_z", 0 );
    tripoint source( source_x, source_y, source_z );

    return g->m.getlocal( source );
}

bool item::process_cable( player *p, const tripoint &pos )
{
    const cata::optional<tripoint> source = get_cable_target( p, pos );
    if( !source ) {
        return false;
    }

    if( !g->m.veh_at( *source ) || ( source->z != g->get_levz() && !g->m.has_zlevels() ) ) {
        if( p != nullptr && p->has_item( *this ) ) {
            p->add_msg_if_player( m_bad, _( "You notice the cable has come loose!" ) );
        }
        reset_cable( p );
        return false;
    }

    int distance = rl_dist( pos, *source );
    int max_charges = type->maximum_charges();
    charges = max_charges - distance;

    if( charges < 1 ) {
        if( p != nullptr && p->has_item( *this ) ) {
            p->add_msg_if_player( m_bad, _( "The over-extended cable breaks loose!" ) );
        }
        reset_cable( p );
    }

    return false;
}

void item::reset_cable( player *p )
{
    int max_charges = type->maximum_charges();

    set_var( "state", "attach_first" );
    erase_var( "source_x" );
    erase_var( "source_y" );
    erase_var( "source_z" );
    active = false;
    charges = max_charges;

    if( p != nullptr ) {
        p->add_msg_if_player( m_info, _( "You reel in the cable." ) );
        p->moves -= charges * 10;
    }
}

bool item::process_wet( player * /*carrier*/, const tripoint & /*pos*/ )
{
    if( item_counter == 0 ) {
        if( is_tool() && type->tool->revert_to ) {
            convert( *type->tool->revert_to );
        }
        item_tags.erase( "WET" );
        active = false;
    }
    // Always return true so our caller will bail out instead of processing us as a tool.
    return true;
}

bool item::process_tool( player *carrier, const tripoint &pos )
{
    if( type->tool->turns_per_charge > 0 &&
        static_cast<int>( calendar::turn ) % type->tool->turns_per_charge == 0 ) {
        auto qty = std::max( ammo_required(), 1L );
        qty -= ammo_consume( qty, pos );

        // for items in player possession if insufficient charges within tool try UPS
        if( carrier && has_flag( "USE_UPS" ) ) {
            if( carrier->use_charges_if_avail( "UPS", qty ) ) {
                qty = 0;
            }
        }

        // if insufficient available charges shutdown the tool
        if( qty > 0 ) {
            if( carrier && has_flag( "USE_UPS" ) ) {
                carrier->add_msg_if_player( m_info, _( "You need an UPS to run the %s!" ), tname() );
            }

            // invoking the object can convert the item to another type
            const bool had_revert_to = type->tool->revert_to.has_value();
            type->invoke( carrier != nullptr ? *carrier : g->u, *this, pos );
            if( had_revert_to ) {
                deactivate( carrier );
                return false;
            } else {
                return true;
            }
        }
    }

    type->tick( carrier != nullptr ? *carrier : g->u, *this, pos );
    return false;
}

bool item::process( player *carrier, const tripoint &pos, bool activate )
{
    if( has_temperature() || is_food_container() ) {
        return process( carrier, pos, activate, g->get_temperature( pos ), 1 );
    } else {
        return process( carrier, pos, activate, 0, 1 );
    }
}

bool item::process( player *carrier, const tripoint &pos, bool activate, int temp,
                    float insulation )
{
    const bool preserves = type->container && type->container->preserves;
    for( auto it = contents.begin(); it != contents.end(); ) {
        if( preserves ) {
            // Simulate that the item has already "rotten" up to last_rot_check, but as item::rot
            // is not changed, the item is still fresh.
            it->last_rot_check = calendar::turn;
        }
        if( it->process( carrier, pos, activate, temp, type->insulation_factor * insulation ) ) {
            it = contents.erase( it );
        } else {
            ++it;
        }
    }

    if( activate ) {
        return type->invoke( carrier != nullptr ? *carrier : g->u, *this, pos );
    }
    // How this works: it checks what kind of processing has to be done
    // (e.g. for food, for drying towels, lit cigars), and if that matches,
    // call the processing function. If that function returns true, the item
    // has been destroyed by the processing, so no further processing has to be
    // done.
    // Otherwise processing continues. This allows items that are processed as
    // food and as litcig and as ...

    // Remaining stuff is only done for active items.
    if( !active ) {
        return false;
    }

    if( !is_food() && item_counter > 0 ) {
        item_counter--;
    }

    if( item_counter == 0 && type->countdown_action ) {
        type->countdown_action.call( carrier ? *carrier : g->u, *this, false, pos );
        if( type->countdown_destroy ) {
            return true;
        }
    }

    for( const auto &e : type->emits ) {
        g->m.emit_field( pos, e );
    }


    if( has_flag( "FAKE_SMOKE" ) && process_fake_smoke( carrier, pos ) ) {
        return true;
    }
    if( has_flag( "FAKE_MILL" ) && process_fake_mill( carrier, pos ) ) {
        return true;
    }
    if( is_corpse() && process_corpse( carrier, pos ) ) {
        return true;
    }
    if( has_flag( "WET" ) && process_wet( carrier, pos ) ) {
        // Drying items are never destroyed, but we want to exit so they don't get processed as tools.
        return false;
    }
    if( has_flag( "LITCIG" ) && process_litcig( carrier, pos ) ) {
        return true;
    }
    if( ( has_flag( "WATER_EXTINGUISH" ) || has_flag( "WIND_EXTINGUISH" ) ) &&
        process_extinguish( carrier, pos ) ) {
        return false;
    }
    if( has_flag( "CABLE_SPOOL" ) ) {
        // DO NOT process this as a tool! It really isn't!
        return process_cable( carrier, pos );
    }
    if( is_tool() ) {
        return process_tool( carrier, pos );
    }
    // All foods that go bad have temperature
    if( has_temperature() ) {
        process_temperature_rot( temp, insulation, pos, carrier );
    }

    return false;
}

void item::mod_charges( long mod )
{
    if( has_infinite_charges() ) {
        return;
    }

    if( !count_by_charges() ) {
        debugmsg( "Tried to remove %s by charges, but item is not counted by charges.", tname() );
    } else if( mod < 0 && charges + mod < 0 ) {
        debugmsg( "Tried to remove charges that do not exist, removing maximum available charges instead." );
        charges = 0;
    } else if( mod > 0 && charges >= INFINITE_CHARGES - mod ) {
        charges = INFINITE_CHARGES - 1; // Highly unlikely, but finite charges should not become infinite.
    } else {
        charges += mod;
    }
}

bool item::has_effect_when_wielded( art_effect_passive effect ) const
{
    if( !type->artifact ) {
        return false;
    }
    auto &ew = type->artifact->effects_wielded;
    if( std::find( ew.begin(), ew.end(), effect ) != ew.end() ) {
        return true;
    }
    return false;
}

bool item::has_effect_when_worn( art_effect_passive effect ) const
{
    if( !type->artifact ) {
        return false;
    }
    auto &ew = type->artifact->effects_worn;
    if( std::find( ew.begin(), ew.end(), effect ) != ew.end() ) {
        return true;
    }
    return false;
}

bool item::has_effect_when_carried( art_effect_passive effect ) const
{
    if( !type->artifact ) {
        return false;
    }
    auto &ec = type->artifact->effects_carried;
    if( std::find( ec.begin(), ec.end(), effect ) != ec.end() ) {
        return true;
    }
    for( auto &i : contents ) {
        if( i.has_effect_when_carried( effect ) ) {
            return true;
        }
    }
    return false;
}

bool item::is_seed() const
{
    return type->seed.has_value();
}

time_duration item::get_plant_epoch() const
{
    if( !type->seed ) {
        return 0_turns;
    }
    // Growing times have been based around real world season length rather than
    // the default in-game season length to give
    // more accuracy for longer season lengths
    // Also note that seed->grow is the time it takes from seeding to harvest, this is
    // divided by 3 to get the time it takes from one plant state to the next.
    // TODO: move this into the islot_seed
    return type->seed->grow * calendar::season_ratio() / 3;
}

std::string item::get_plant_name() const
{
    if( !type->seed ) {
        return std::string{};
    }
    return type->seed->plant_name;
}

bool item::is_dangerous() const
{
    if( has_flag( "DANGEROUS" ) ) {
        return true;
    }

    // Note: Item should be dangerous regardless of what type of a container is it
    // Visitable interface would skip some options
    return std::any_of( contents.begin(), contents.end(), []( const item & it ) {
        return it.is_dangerous();
    } );
}

bool item::is_tainted() const
{
    return corpse && corpse->has_flag( MF_POISON );
}

bool item::is_soft() const
{
    const auto mats = made_of();
    return std::any_of( mats.begin(), mats.end(), []( const material_id & mid ) {
        return mid.obj().soft();
    } );
}

bool item::is_reloadable() const
{
    if( has_flag( "NO_RELOAD" ) && !has_flag( "VEHICLE" ) ) {
        return false; // turrets ignore NO_RELOAD flag

    } else if( is_bandolier() ) {
        return true;

    } else if( is_container() ) {
        return true;

    } else if( !is_gun() && !is_tool() && !is_magazine() ) {
        return false;

    } else if( !ammo_type() ) {
        return false;
    }

    return true;
}

std::string item::type_name( unsigned int quantity ) const
{
    const auto iter = item_vars.find( "name" );
    bool f_dressed = has_flag( "FIELD_DRESS" ) || has_flag( "FIELD_DRESS_FAILED" );
    bool quartered = has_flag( "QUARTERED" );
    bool skinned = has_flag( "SKINNED" );
    if( corpse != nullptr && typeId() == "corpse" ) {
        if( corpse_name.empty() ) {
            if( skinned && !f_dressed && !quartered ) {
                return string_format( npgettext( "item name", "skinned %s corpse", "skinned %s corpses", quantity ),
                                      corpse->nname() );
            } else if( skinned && f_dressed && !quartered ) {
                return string_format( npgettext( "item name", "skinned %s carcass", "skinned %s carcasses",
                                                 quantity ), corpse->nname() );
            } else if( f_dressed && !quartered ) {
                return string_format( npgettext( "item name", "%s carcass",
                                                 "%s carcasses", quantity ),
                                      corpse->nname() );
            } else if( f_dressed && quartered ) {
                return string_format( npgettext( "item name", "quartered %s carcass",
                                                 "quartered %s carcasses", quantity ),
                                      corpse->nname() );
            }
            return string_format( npgettext( "item name", "%s corpse",
                                             "%s corpses", quantity ),
                                  corpse->nname() );
        } else {
            if( skinned && !f_dressed && !quartered ) {
                return string_format( npgettext( "item name", "skinned %s corpse of %s", "skinned %s corpses of %s",
                                                 quantity ) );
            } else if( skinned && f_dressed && !quartered ) {
                return string_format( npgettext( "item name", "skinned %s carcass of %s",
                                                 "skinned %s carcasses of %s", quantity ) );
            } else            if( f_dressed && !quartered && !skinned ) {
                return string_format( npgettext( "item name", "%s carcass of %s",
                                                 "%s carcasses of %s", quantity ),
                                      corpse->nname(), corpse_name );
            } else if( f_dressed && quartered && !skinned ) {
                return string_format( npgettext( "item name", "quartered %s carcass",
                                                 "quartered %s carcasses", quantity ),
                                      corpse->nname() );
            }
            return string_format( npgettext( "item name", "%s corpse of %s",
                                             "%s corpses of %s", quantity ),
                                  corpse->nname(), corpse_name );
        }
    } else if( typeId() == "blood" ) {
        if( corpse == nullptr || corpse->id.is_null() ) {
            return string_format( npgettext( "item name", "human blood",
                                             "human blood", quantity ) );
        } else {
            return string_format( npgettext( "item name", "%s blood",
                                             "%s blood",  quantity ),
                                  corpse->nname() );
        }
    } else if( iter != item_vars.end() ) {
        return iter->second;
    } else {
        return type->nname( quantity );
    }
}

std::string item::nname( const itype_id &id, unsigned int quantity )
{
    const auto t = find_type( id );
    return t->nname( quantity );
}

bool item::count_by_charges( const itype_id &id )
{
    const auto t = find_type( id );
    return t->count_by_charges();
}

bool item::type_is_defined( const itype_id &id )
{
    return item_controller->has_template( id );
}

const itype *item::find_type( const itype_id &type )
{
    return item_controller->find_template( type );
}

int item::get_gun_ups_drain() const
{
    int draincount = 0;
    if( type->gun ) {
        draincount += type->gun->ups_charges;
        for( const auto mod : gunmods() ) {
            draincount += mod->type->gunmod->ups_charges;
        }
    }
    return draincount;
}

bool item::has_label() const
{
    return has_var( "item_label" );
}

std::string item::label( unsigned int quantity ) const
{
    if( has_label() ) {
        return get_var( "item_label" );
    }

    return type_name( quantity );
}

bool item::has_infinite_charges() const
{
    return charges == INFINITE_CHARGES;
}

skill_id item::contextualize_skill( const skill_id &id ) const
{
    if( id->is_contextual_skill() ) {
        static const skill_id weapon_skill( "weapon" );

        if( id == weapon_skill ) {
            if( is_gun() ) {
                return gun_skill();
            } else if( is_melee() ) {
                return melee_skill();
            }
        }
    }

    return id;
}

bool item::is_filthy() const
{
    return has_flag( "FILTHY" ) && ( get_option<bool>( "FILTHY_MORALE" ) ||
                                     g->u.has_trait( trait_id( "SQUEAMISH" ) ) );
}

bool item::on_drop( const tripoint &pos )
{
    return on_drop( pos, g->m );
}

bool item::on_drop( const tripoint &pos, map &m )
{
    // dropping liquids, even currently frozen ones, on the ground makes them
    // dirty
    if( made_of_from_type( LIQUID ) && !m.has_flag( "LIQUIDCONT", pos ) &&
        !item_tags.count( "DIRTY" ) ) {
        item_tags.insert( "DIRTY" );
    }
    return type->drop_action && type->drop_action.call( g->u, *this, false, pos );
}

time_duration item::age() const
{
    return calendar::turn - birthday();
}

void item::set_age( const time_duration &age )
{
    set_birthday( time_point( calendar::turn ) - age );
}

time_point item::birthday() const
{
    return bday;
}

void item::set_birthday( const time_point &bday )
{
    this->bday = bday;
}

bool item::is_upgrade() const
{
    if( !type->bionic ) {
        return false;
    }
    return type->bionic->is_upgrade;
}

int item::get_min_str() const
{
    if( type->gun ) {
        int min_str = type->min_str;
        for( const auto mod : gunmods() ) {
            min_str += mod->type->gunmod->min_str_required_mod;
        }
        return min_str > 0 ? min_str : 0;
    } else {
        return type->min_str;
    }
}

std::vector<item_comp> item::get_uncraft_components() const
{
    std::vector<item_comp> ret;
    if( components.empty() ) {
        //If item wasn't crafted with specific components use default recipe
        auto recipe = recipe_dictionary::get_uncraft(
                          typeId() ).disassembly_requirements().get_components();
        for( auto &component : recipe ) {
            ret.push_back( component.front() );
        }
    } else {
        //Make a new vector of components from the registered components
        for( auto &component : components ) {
            ret.push_back( item_comp( component.typeId(), component.count() ) );
        }
    }
    return ret;
}

void item::set_favorite( const bool favorite )
{
    is_favorite = favorite;
}

const recipe &item::get_making() const
{
    if( !making ) {
        debugmsg( "'%s' is not a craft or has a null recipe", tname() );
        return recipe().ident().obj();
    }
    return *making;
}

const cata::optional<islot_comestible> &item::get_comestible() const
{
    return is_craft() ? find_type( making->result() )->comestible :
           type->comestible;
}<|MERGE_RESOLUTION|>--- conflicted
+++ resolved
@@ -3758,7 +3758,7 @@
 
 bool item::goes_bad() const
 {
-    if( has_flag( "SMOKING" ) ) {
+    if( has_flag( "PROCESSING" ) ) {
         return false;
     }
     if( is_corpse() ) {
@@ -3916,23 +3916,14 @@
         return;
     }
 
-    if( item_tags.count( "FROZEN" ) ) {
+    if( item_tags.count( "FROZEN" ) || item_tags.count( "PROCESSING" ) ) {
         return;
     }
-
-<<<<<<< HEAD
     // rot modifier
     float factor = 1.0;
     if( is_corpse() && has_flag( "FIELD_DRESS" ) ) {
         factor = 0.75;
     }
-=======
-        // Frozen food do not rot, so no change to rot variable
-        // Smoking food will be checked for rot in smoker_finalize
-        if( item_tags.count( "FROZEN" ) || item_tags.count( "PROCESSING" ) ) {
-            return;
-        }
->>>>>>> 1c62c69e
 
 
 
@@ -3954,29 +3945,19 @@
     last_rot_check = calendar::turn;
 }
 
-<<<<<<< HEAD
-void item::calc_rot_while_smoking( time_duration smoking_duration )
-=======
 void item::calc_rot_while_processing( const tripoint &location, time_duration processing_duration )
->>>>>>> 1c62c69e
 {
     if( !item_tags.count( "PROCESSING" ) ) {
         debugmsg( "calc_rot_while_smoking called on non smoking item: %s", tname() );
         return;
     }
 
-<<<<<<< HEAD
     // Set temperature to 90 C
     temperature = 190;
 
     // Apply no rot or temperature while smoking
-    last_rot_check += smoking_duration;
-    last_temp_check += smoking_duration;
-=======
-    // Apply rot at 1/2 normal rate while smoking
-    rot += 0.5 * get_rot_since( last_rot_check, last_rot_check + processing_duration, location );
     last_rot_check += processing_duration;
->>>>>>> 1c62c69e
+    last_temp_check += processing_duration
 }
 
 units::volume item::get_storage() const
