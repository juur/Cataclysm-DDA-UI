--- conflicted
+++ resolved
@@ -2608,37 +2608,6 @@
     const sizing sizing_level = get_sizing( g->u, encumbrance != 0 );
     const std::string space = "  ";
 
-<<<<<<< HEAD
-    if( parts->test( iteminfo_parts::DESCRIPTION ) ) {
-        insert_separation_line( info );
-        const std::map<std::string, std::string>::const_iterator idescription =
-            item_vars.find( "description" );
-        const cata::optional<translation> snippet = SNIPPET.get_snippet_by_id( snip_id );
-        if( snippet.has_value() ) {
-            // Just use the dynamic description
-            info.push_back( iteminfo( "DESCRIPTION", snippet.value().translated() ) );
-        } else if( idescription != item_vars.end() ) {
-            info.push_back( iteminfo( "DESCRIPTION", idescription->second ) );
-        } else {
-            if( has_flag( flag_MAGIC_FOCUS ) ) {
-                info.push_back( iteminfo( "DESCRIPTION",
-                                          _( "This item is a <info>magical focus</info>.  "
-                                             "You can cast spells with it in your hand." ) ) );
-            }
-            if( is_craft() ) {
-                const std::string desc = _( "This is an in progress %s.  "
-                                            "It is %d percent complete." );
-                const int percent_progress = item_counter / 100000;
-                info.push_back( iteminfo( "DESCRIPTION", string_format( desc,
-                                          craft_data_->making->result_name(),
-                                          percent_progress ) ) );
-            } else {
-                info.push_back( iteminfo( "DESCRIPTION", type->description.translated() ) );
-            }
-        }
-    }
-=======
->>>>>>> 6a39a45f
     std::set<matec_id> all_techniques = type->techniques;
     all_techniques.insert( techniques.begin(), techniques.end() );
     if( !all_techniques.empty() && parts->test( iteminfo_parts::DESCRIPTION_TECHNIQUES ) ) {
