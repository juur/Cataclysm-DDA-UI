#include "item.h"

#include "advanced_inv.h"
#include "player.h"
#include "output.h"
#include "skill.h"
#include "game.h"
#include "map.h"
#include "debug.h"
#include "cursesdef.h"
#include "text_snippets.h"
#include "material.h"
#include "item_factory.h"
#include "item_group.h"
#include "options.h"
#include "uistate.h"
#include "messages.h"
#include "artifact.h"
#include "itype.h"
#include "iuse_actor.h"
#include "compatibility.h"
#include "translations.h"
#include "crafting.h"
#include "recipe_dictionary.h"
#include "martialarts.h"
#include "npc.h"
#include "ui.h"
#include "vehicle.h"
#include "mtype.h"
#include "field.h"
#include "weather.h"
#include "morale.h"
#include "catacharset.h"
#include "cata_utility.h"

#include <cmath> // floor
#include <sstream>
#include <algorithm>
#include <unordered_set>
#include <set>
#include <array>
#include <tuple>

static const std::string GUN_MODE_VAR_NAME( "item::mode" );
static const std::string CHARGER_GUN_FLAG_NAME( "CHARGE" );
static const std::string CHARGER_GUN_AMMO_ID( "charge_shot" );

const skill_id skill_survival( "survival" );
const skill_id skill_melee( "melee" );
const skill_id skill_bashing( "bashing" );
const skill_id skill_cutting( "cutting" );
const skill_id skill_stabbing( "stabbing" );

const species_id FISH( "FISH" );
const species_id BIRD( "BIRD" );
const species_id INSECT( "INSECT" );
const species_id ROBOT( "ROBOT" );

enum item::LIQUID_FILL_ERROR : int {
    L_ERR_NONE, L_ERR_NO_MIX, L_ERR_NOT_CONTAINER, L_ERR_NOT_WATERTIGHT,
    L_ERR_NOT_SEALED, L_ERR_FULL
};

std::string const& rad_badge_color(int const rad)
{
    using pair_t = std::pair<int const, std::string const>;

    static std::array<pair_t, 6> const values = {{
        pair_t {  0, _("green") },
        pair_t { 30, _("blue")  },
        pair_t { 60, _("yellow")},
        pair_t {120, pgettext("color", "orange")},
        pair_t {240, _("red")   },
        pair_t {500, _("black") },
    }};

    for (auto const &i : values) {
        if (rad <= i.first) {
            return i.second;
        }
    }

    return values.back().second;
}

light_emission nolight = {0, 0, 0};

// Returns the default item type, used for the null item (default constructed),
// the returned pointer is always valid, it's never cleared by the @ref Item_factory.
static const itype *nullitem()
{
    static itype nullitem_m;
    return &nullitem_m;
}

item::item()
{
    init();
}

item::item(const std::string new_type, int turn, bool rand)
{
    init();
    type = find_type( new_type );
    bday = turn;
    corpse = type->id == "corpse" ? &mtype_id::NULL_ID.obj() : nullptr;
    name = type_name(1);
    const bool has_random_charges = rand && type->spawn && type->spawn->rand_charges.size() > 1;
    if( has_random_charges ) {
        const auto charge_roll = rng( 1, type->spawn->rand_charges.size() - 1 );
        charges = rng( type->spawn->rand_charges[charge_roll - 1], type->spawn->rand_charges[charge_roll] );
    }
    // TODO: some item types use the same member (e.g. charges) for different things. Handle or forbid this.
    if( type->gun ) {
        charges = 0;
        for( auto &gm : type->gun->built_in_mods ){
            if(type_is_defined( gm) ){
                item temp( gm, turn, rand );
                temp.item_tags.insert("IRREMOVABLE");
                contents.push_back( temp );
            }
        }

        for( auto &gm : type->gun->default_mods ){
            if(type_is_defined( gm ) ){
                contents.push_back( item( gm, turn, rand ) );
            }
        }
    }
    if( type->ammo ) {
        charges = type->ammo->def_charges;
    }
    if( type->is_food() ) {
        const auto comest = dynamic_cast<const it_comest*>(type);
        active = goes_bad() && !rotten();
        if( comest->count_by_charges() && !has_random_charges ) {
            charges = comest->def_charges;
        }
    }
    if( type->is_tool() ) {
        const auto tool = dynamic_cast<const it_tool*>(type);
        if( tool->max_charges != 0 ) {
            if( !has_random_charges ) {
                charges = tool->def_charges;
            }
            if (tool->ammo_id != "NULL") {
                set_curammo( default_ammo( tool->ammo_id ) );
            }
        }
    }
    if( type->gunmod ) {
        if( type->id == "spare_mag" ) {
            charges = 0;
        }
    }
    if( type->variable_bigness ) {
        bigness = rng( type->variable_bigness->min_bigness, type->variable_bigness->max_bigness );
    }
    if( !type->snippet_category.empty() ) {
        note = SNIPPET.assign( type->snippet_category );
    }
}

void item::make_corpse( const mtype_id& mt, unsigned int turn )
{
    if( !mt.is_valid() ) {
        debugmsg( "tried to make a corpse with an invalid mtype id" );
    }
    const bool isReviveSpecial = one_in( 20 );
    init();
    make( "corpse" );
    corpse = &mt.obj();
    active = corpse->has_flag( MF_REVIVES );
    if( active && isReviveSpecial ) {
        item_tags.insert( "REVIVE_SPECIAL" );
    }
    bday = turn;
}

void item::make_corpse( const mtype_id& mt, unsigned int turn, const std::string &name )
{
    make_corpse( mt, turn );
    this->name = name;
}

void item::make_corpse()
{
    make_corpse( NULL_ID, calendar::turn );
}

item::item(JsonObject &jo)
{
    deserialize(jo);
}

item::~item()
{
}

void item::init()
{
    name = "";
    charges = -1;
    bday = 0;
    invlet = 0;
    damage = 0;
    burnt = 0;
    poison = 0;
    item_counter = 0;
    type = nullitem();
    curammo = NULL;
    corpse = NULL;
    active = false;
    mission_id = -1;
    player_id = -1;
    light = nolight;
    fridge = 0;
    rot = 0;
    last_rot_check = 0;
}

void item::make( const std::string new_type, bool scrub )
{
    type = find_type( new_type );
    contents.clear();

    if (scrub) {
        components.clear();
        charges = -1;
        bday = 0;
        name = "";
        curammo = NULL;
    }
}


bool item::is_null() const
{
    static const std::string s_null("null"); // used alot, no need to repeat
    // Actually, type should never by null at all.
    return (type == nullptr || type == nullitem() || type->id == s_null);
}

bool item::covers( const body_part bp ) const
{
    if( bp >= num_bp ) {
        debugmsg( "bad body part %d to check in item::covers", static_cast<int>( bp ) );
        return false;
    }
    if( is_gun() ) {
        // Currently only used for guns with the should strap mod, other guns might
        // go on another bodypart.
        return bp == bp_torso;
    }
    return get_covered_body_parts().test(bp);
}

std::bitset<num_bp> item::get_covered_body_parts() const
{
    const auto armor = find_armor_data();
    if( armor == nullptr ) {
        return std::bitset<num_bp>();
    }
    auto res = armor->covers;

    switch (get_side()) {
        case LEFT:
            res.reset(bp_arm_r);
            res.reset(bp_hand_r);
            res.reset(bp_leg_r);
            res.reset(bp_foot_r);
            break;

        case RIGHT:
            res.reset(bp_arm_l);
            res.reset(bp_hand_l);
            res.reset(bp_leg_l);
            res.reset(bp_foot_l);
            break;
    }

    return res;
}

bool item::is_sided() const {
    auto t = find_armor_data();
    return t ? t->sided : false;
}

int item::get_side() const {
    return get_var("lateral", BOTH);
}

bool item::set_side (side s) {
    if (!is_sided()) return false;

    if (s == BOTH) {
        erase_var("lateral");
    } else {
        set_var("lateral", s);
    }

    return true;
}

item item::in_its_container()
{
    if( type->spawn && type->spawn->default_container != "null" ) {
        item ret( type->spawn->default_container, bday );
        if( made_of( LIQUID ) && ret.is_container() ) {
            // Note: we can't use any of the normal normal container functions as they check the
            // container being suitable (seals, watertight etc.)
            charges = liquid_charges( ret.type->container->contains );
        }
        ret.contents.push_back(*this);
        ret.invlet = invlet;
        return ret;
    } else {
        return *this;
    }
}

long item::liquid_charges( long units ) const
{
    if( is_ammo() ) {
        return type->ammo->def_charges * units;
    } else if( is_food() ) {
        return dynamic_cast<const it_comest *>( type )->def_charges * units;
    } else {
        return units;
    }
}

long item::liquid_units( long charges ) const
{
    if( is_ammo() ) {
        return charges / type->ammo->def_charges;
    } else if( is_food() ) {
        return charges / dynamic_cast<const it_comest *>( type )->def_charges;
    } else {
        return charges;
    }
}

bool item::stacks_with( const item &rhs ) const
{
    if( type != rhs.type ) {
        return false;
    }
    // This function is also used to test whether items counted by charges should be merged, for that
    // check the, the charges must be ignored. In all other cases (tools/guns), the charges are important.
    if( !count_by_charges() && charges != rhs.charges ) {
        return false;
    }
    if( damage != rhs.damage ) {
        return false;
    }
    if( burnt != rhs.burnt ) {
        return false;
    }
    if( active != rhs.active ) {
        return false;
    }
    if( item_tags != rhs.item_tags ) {
        return false;
    }
    if( techniques != rhs.techniques ) {
        return false;
    }
    if( item_vars != rhs.item_vars ) {
        return false;
    }
    if( goes_bad() ) {
        // If this goes bad, the other item should go bad, too. It only depends on the item type.
        if( bday != rhs.bday ) {
            return false;
        }
        // Because spoiling items are only processed every processing_speed()-th turn
        // the rotting value becomes slightly different for items that have
        // been created at the same time and place and with the same initial rot.
        if( std::abs( rot - rhs.rot ) > processing_speed() ) {
            return false;
        } else if( rotten() != rhs.rotten() ) {
            // just to be save that rotten and unrotten food is *never* stacked.
            return false;
        }
    }
    if( ( corpse == nullptr && rhs.corpse != nullptr ) ||
        ( corpse != nullptr && rhs.corpse == nullptr ) ) {
        return false;
    }
    if( corpse != nullptr && rhs.corpse != nullptr && corpse->id != rhs.corpse->id ) {
        return false;
    }
    if( is_var_veh_part() && bigness != rhs.bigness ) {
        return false;
    }
    if( contents.size() != rhs.contents.size() ) {
        return false;
    }
    for( size_t i = 0; i < contents.size(); i++ ) {
        if( contents[i].charges != rhs.contents[i].charges ) {
            // Don't stack *containers* with different sized contents.
            return false;
        }
        if( !contents[i].stacks_with( rhs.contents[i] ) ) {
            return false;
        }
    }
    return true;
}

bool item::merge_charges( const item &rhs )
{
    if( !count_by_charges() || !stacks_with( rhs ) ) {
        return false;
    }
    // We'll just hope that the item counter represents the same thing for both items
    if( item_counter > 0 || rhs.item_counter > 0 ) {
        item_counter = ( item_counter * charges + rhs.item_counter * rhs.charges ) / ( charges + rhs.charges );
    }
    charges += rhs.charges;
    return true;
}

void item::put_in(item payload)
{
    contents.push_back(payload);
}

void item::set_var( const std::string &name, const int value )
{
    std::ostringstream tmpstream;
    tmpstream.imbue( std::locale::classic() );
    tmpstream << value;
    item_vars[name] = tmpstream.str();
}

void item::set_var( const std::string &name, const long value )
{
    std::ostringstream tmpstream;
    tmpstream.imbue( std::locale::classic() );
    tmpstream << value;
    item_vars[name] = tmpstream.str();
}

void item::set_var( const std::string &name, const double value )
{
    item_vars[name] = string_format( "%f", value );
}

double item::get_var( const std::string &name, const double default_value ) const
{
    const auto it = item_vars.find( name );
    if( it == item_vars.end() ) {
        return default_value;
    }
    return atof( it->second.c_str() );
}

void item::set_var( const std::string &name, const std::string &value )
{
    item_vars[name] = value;
}

std::string item::get_var( const std::string &name, const std::string &default_value ) const
{
    const auto it = item_vars.find( name );
    if( it == item_vars.end() ) {
        return default_value;
    }
    return it->second;
}

std::string item::get_var( const std::string &name ) const
{
    return get_var( name, "" );
}

bool item::has_var( const std::string &name ) const
{
    return item_vars.count( name ) > 0;
}

void item::erase_var( const std::string &name )
{
    item_vars.erase( name );
}

void item::clear_vars()
{
    item_vars.clear();
}

const char ivaresc = 001;

bool itag2ivar( std::string &item_tag, std::map<std::string, std::string> &item_vars )
{
    size_t pos = item_tag.find('=');
    if(item_tag.at(0) == ivaresc && pos != std::string::npos && pos >= 2 ) {
        std::string var_name, val_decoded;
        int svarlen, svarsep;
        svarsep = item_tag.find('=');
        svarlen = item_tag.size();
        val_decoded = "";
        var_name = item_tag.substr(1, svarsep - 1); // will assume sanity here for now
        for(int s = svarsep + 1; s < svarlen; s++ ) { // cheap and temporary, afaik stringstream IFS = [\r\n\t ];
            if(item_tag[s] == ivaresc && s < svarlen - 2 ) {
                if ( item_tag[s + 1] == '0' && item_tag[s + 2] == 'A' ) {
                    s += 2;
                    val_decoded.append(1, '\n');
                } else if ( item_tag[s + 1] == '0' && item_tag[s + 2] == 'D' ) {
                    s += 2;
                    val_decoded.append(1, '\r');
                } else if ( item_tag[s + 1] == '0' && item_tag[s + 2] == '6' ) {
                    s += 2;
                    val_decoded.append(1, '\t');
                } else if ( item_tag[s + 1] == '2' && item_tag[s + 2] == '0' ) {
                    s += 2;
                    val_decoded.append(1, ' ');
                } else {
                    val_decoded.append(1, item_tag[s]); // hhrrrmmmmm should be passing \a?
                }
            } else {
                val_decoded.append(1, item_tag[s]);
            }
        }
        item_vars[var_name]=val_decoded;
        return true;
    } else {
        return false;
    }
}

std::string item::info( bool showtext ) const
{
    std::vector<iteminfo> dummy;
    return info( showtext, dummy );
}

std::string item::info( bool showtext, std::vector<iteminfo> &info ) const
{
    std::stringstream temp1, temp2;
    std::string space = "  ";
    const bool debug = g != nullptr && ( debug_mode ||
                                         g->u.has_artifact_with( AEP_SUPER_CLAIRVOYANCE ) );

    info.clear();

    auto insert_separation_line = [&]() {
        if( info.back().sName != "--" ) {
            info.push_back( iteminfo( "DESCRIPTION", "--" ) );
        }
    };

    if( !is_null() ) {
        info.push_back( iteminfo( "BASE", _( "Category: " ), "<header>" + get_category().name + "</header>",
                                  -999, true, "", false ) );
        info.push_back( iteminfo( "BASE", space + _( "Price: " ), "<num>",
                                  ( double )price() / 100, false, "$", true, true ) );

        info.push_back( iteminfo( "BASE", _( "<bold>Volume</bold>: " ), "", volume(), true, "", false,
                                  true ) );
        info.push_back( iteminfo( "BASE", space + _( "Weight: " ),
                                  string_format( "<num> %s", weight_units() ),
                                  convert_weight( weight() ), false, "", true, true ) );

        if( damage_bash() > 0 || damage_cut() > 0 ) {
            info.push_back( iteminfo( "BASE", _( "Bash: " ), "", damage_bash(), true, "", false ) );
            if( has_flag( "SPEAR" ) ) {
                info.push_back( iteminfo( "BASE", space + _( "Pierce: " ), "", damage_cut(), true, "", false ) );
            } else if( has_flag( "STAB" ) ) {
                info.push_back( iteminfo( "BASE", space + _( "Stab: " ), "", damage_cut(), true, "", false ) );
            } else {
                info.push_back( iteminfo( "BASE", space + _( "Cut: " ), "", damage_cut(), true, "", false ) );
            }
            info.push_back( iteminfo( "BASE", space + _( "To-hit bonus: " ),
                                      ( ( type->m_to_hit > 0 ) ? "+" : "" ),
                                      type->m_to_hit, true, "" ) );
            info.push_back( iteminfo( "BASE", _( "Moves per attack: " ), "",
                                      attack_time(), true, "", true, true ) );
        }

        insert_separation_line();

        if( made_of().size() > 0 ) {
            std::string material_list;
            bool made_of_something = false;
            for( auto next_material : made_of_types() ) {
                if( !next_material->is_null() ) {
                    if( made_of_something ) {
                        material_list.append( ", " );
                    }
                    material_list.append( "<stat>" + next_material->name() + "</stat>" );
                    made_of_something = true;
                }
            }
            if( made_of_something ) {
                info.push_back( iteminfo( "BASE", string_format( _( "Material: %s" ), material_list.c_str() ) ) );
            }
        }
        if( has_var( "contained_name" ) ) {
            info.push_back( iteminfo( "BASE", string_format( _( "Contains: %s" ),
                                      get_var( "contained_name" ).c_str() ) ) );
        }
        if( debug == true ) {
            if( g != NULL ) {
                info.push_back( iteminfo( "BASE", _( "age: " ), "",
                                          ( int( calendar::turn ) - bday ) / ( 10 * 60 ), true, "", true, true ) );
                int maxrot = 0;
                const item *food = NULL;
                if( goes_bad() ) {
                    food = this;
                    maxrot = dynamic_cast<const it_comest *>( type )->spoils;
                } else if( is_food_container() ) {
                    food = &contents[0];
                    if( food->goes_bad() ) {
                        maxrot = dynamic_cast<const it_comest *>( food->type )->spoils;
                    }
                }
                if( food != NULL && maxrot != 0 ) {
                    info.push_back( iteminfo( "BASE", _( "bday rot: " ), "",
                                              ( int( calendar::turn ) - food->bday ), true, "", true, true ) );
                    info.push_back( iteminfo( "BASE", _( "temp rot: " ), "",
                                              ( int )food->rot, true, "", true, true ) );
                    info.push_back( iteminfo( "BASE", space + _( "max rot: " ), "",
                                              ( int )maxrot, true, "", true, true ) );
                    info.push_back( iteminfo( "BASE", space + _( "fridge: " ), "",
                                              ( int )food->fridge, true, "", true, true ) );
                    info.push_back( iteminfo( "BASE", _( "last rot: " ), "",
                                              ( int )food->last_rot_check, true, "", true, true ) );
                }
            }
            info.push_back( iteminfo( "BASE", _( "burn: " ), "",  burnt, true, "", true, true ) );
        }
    }

    const item *food_item = nullptr;
    if( is_food() ) {
        food_item = this;
    } else if( is_food_container() ) {
        food_item = &contents.front();
    }
    if( food_item != nullptr ) {
        const auto food = dynamic_cast<const it_comest *>( food_item->type );

        if( g->u.nutrition_for( food ) != 0 || food->quench != 0 ) {
            info.push_back( iteminfo( "FOOD", _( "<bold>Nutrition</bold>: " ), "", g->u.nutrition_for( food ),
                                      true, "", false, true ) );
            info.push_back( iteminfo( "FOOD", space + _( "Quench: " ), "", food->quench ) );
        }

        if( food->fun != 0 ) {
            info.push_back( iteminfo( "FOOD", _( "Enjoyability: " ), "", food->fun ) );
        }

        info.push_back( iteminfo( "FOOD", _( "Portions: " ), "", abs( int( food_item->charges ) ) ) );
        if( food_item->corpse != NULL && ( debug == true || ( g != NULL &&
                                           ( g->u.has_bionic( "bio_scent_vision" ) || g->u.has_trait( "CARNIVORE" ) ||
                                             g->u.has_artifact_with( AEP_SUPER_CLAIRVOYANCE ) ) ) ) ) {
            info.push_back( iteminfo( "FOOD", _( "Smells like: " ) + food_item->corpse->nname() ) );
        }
    }
    const islot_ammo *ammo = nullptr;
    if( is_ammo() ) {
        ammo = type->ammo.get();
    } else if( is_ammo_container() ) {
        ammo = contents[0].type->ammo.get();
    }
    if( ammo != nullptr ) {
        if( ammo->type != "NULL" ) {
            info.push_back( iteminfo( "AMMO", _( "Type: " ), ammo_name( ammo->type ) ) );
        }

        if( ammo->damage > 0 ) {
            info.push_back( iteminfo( "AMMO", _( "<bold>Damage</bold>: " ), "", ammo->damage, true, "", false,
                                      false ) );
            info.push_back( iteminfo( "AMMO", space + _( "Armor-pierce: " ), "",
                                      ammo->pierce, true, "", true, false ) );
            info.push_back( iteminfo( "AMMO", _( "Range: " ), "",
                                      ammo->range, true, "", false, false ) );
            info.push_back( iteminfo( "AMMO", space + _( "Dispersion: " ), "",
                                      ammo->dispersion, true, "", true, true ) );
            info.push_back( iteminfo( "AMMO", _( "Recoil: " ), "", ammo->recoil, true, "", true, true ) );
        }
        info.push_back( iteminfo( "AMMO", _( "Default stack size: " ), "", ammo->def_charges, true, "",
                                  true, false ) );
    }

    if( is_gun() ) {
        auto mod = active_gunmod();
        if( mod == nullptr ) {
            mod = this;
        } else {
            info.push_back( iteminfo( "DESCRIPTION",
                                      string_format( _( "Stats of the active <info>gunmod (%s)</info> are shown." ),
                                              mod->tname().c_str() ) ) );
        }
        islot_gun *gun = mod->type->gun.get();
        const auto curammo = mod->ammo_data();

        bool has_ammo = curammo && mod->ammo_remaining();

        int ammo_dam        = has_ammo ? curammo->ammo->damage     : 0;
        int ammo_range      = has_ammo ? curammo->ammo->range      : 0;
        int ammo_recoil     = has_ammo ? curammo->ammo->recoil     : 0;
        int ammo_pierce     = has_ammo ? curammo->ammo->pierce     : 0;
        int ammo_dispersion = has_ammo ? curammo->ammo->dispersion : 0;

        const auto skill = &mod->gun_skill().obj();

        info.push_back( iteminfo( "GUN", _( "Skill used: " ), "<info>" + skill->name() + "</info>" ) );
        info.push_back( iteminfo( "GUN", _( "<bold>Ammunition</bold>: " ),
                                  string_format( ngettext( "<num> <stat>round of %s</stat>",
                                          "<num> <stat>rounds of %s</stat>",
                                          mod->ammo_capacity() ),
                                          ammo_name( mod->ammo_type() ).c_str() ), mod->ammo_capacity(), true ) );

        info.push_back( iteminfo( "GUN", _( "Damage: " ), "", mod->gun_damage( false ), true, "", false, false ) );

        if( has_ammo ) {
            temp1.str( "" );
            temp1 << ( ammo_dam >= 0 ? "+" : "" );
            // ammo_damage and sum_of_damage don't need to translate.
            info.push_back( iteminfo( "GUN", "ammo_damage", "",
                                      ammo_dam, true, temp1.str(), false, false, false ) );
            info.push_back( iteminfo( "GUN", "sum_of_damage", _( " = <num>" ),
                                      mod->gun_damage( true ), true, "", false, false, false ) );
        }

        info.push_back( iteminfo( "GUN", space + _( "Armor-pierce: " ), "",
                                  mod->gun_pierce( false ), true, "", !has_ammo, false ) );
        if( has_ammo ) {
            temp1.str( "" );
            temp1 << ( ammo_pierce >= 0 ? "+" : "" );
            // ammo_armor_pierce and sum_of_armor_pierce don't need to translate.
            info.push_back( iteminfo( "GUN", "ammo_armor_pierce", "",
                                      ammo_pierce, true, temp1.str(), false, false, false ) );
            info.push_back( iteminfo( "GUN", "sum_of_armor_pierce", _( " = <num>" ),
                                      mod->gun_pierce( true ), true, "", true, false, false ) );
        }

        info.push_back( iteminfo( "GUN", _( "Range: " ), "", mod->gun_range( false ), true, "", false,
                                  false ) );
        if( has_ammo ) {
            temp1.str( "" );
            temp1 << ( ammo_range >= 0 ? "+" : "" );
            // ammo_range and sum_of_range don't need to translate.
            info.push_back( iteminfo( "GUN", "ammo_range", "",
                                      ammo_range, true, temp1.str(), false, false, false ) );
            info.push_back( iteminfo( "GUN", "sum_of_range", _( " = <num>" ),
                                      mod->gun_range( true ), true, "", false, false, false ) );
        }

        info.push_back( iteminfo( "GUN", space + _( "Dispersion: " ), "",
                                  mod->gun_dispersion( false ), true, "", !has_ammo, true ) );
        if( has_ammo ) {
            temp1.str( "" );
            temp1 << ( ammo_range >= 0 ? "+" : "" );
            // ammo_dispersion and sum_of_dispersion don't need to translate.
            info.push_back( iteminfo( "GUN", "ammo_dispersion", "",
                                      ammo_dispersion, true, temp1.str(), false, true, false ) );
            info.push_back( iteminfo( "GUN", "sum_of_dispersion", _( " = <num>" ),
                                      mod->gun_dispersion( true ), true, "", true, true, false ) );
        }

        info.push_back( iteminfo( "GUN", _( "Sight dispersion: " ), "",
                                  mod->sight_dispersion( -1 ), true, "", false, true ) );

        info.push_back( iteminfo( "GUN", space + _( "Aim speed: " ), "",
                                  mod->aim_speed( -1 ), true, "", true, true ) );

        info.push_back( iteminfo( "GUN", _( "Recoil: " ), "", mod->gun_recoil( false ), true, "", false,
                                  true ) );
        if( has_ammo ) {
            temp1.str( "" );
            temp1 << ( ammo_recoil >= 0 ? "+" : "" );
            // ammo_recoil and sum_of_recoil don't need to translate.
            info.push_back( iteminfo( "GUN", "ammo_recoil", "",
                                      ammo_recoil, true, temp1.str(), false, true, false ) );
            info.push_back( iteminfo( "GUN", "sum_of_recoil", _( " = <num>" ),
                                      mod->gun_recoil( true ), true, "", false, true, false ) );
        }

        info.push_back( iteminfo( "GUN", space + _( "Reload time: " ),
                                  ( ( has_flag( "RELOAD_ONE" ) ) ? _( "<num> per round" ) : "" ),
                                  gun->reload_time, true, "", true, true ) );

        if( mod->burst_size() == 0 ) {
            if( skill->ident() == skill_id( "pistol" ) && has_flag( "RELOAD_ONE" ) ) {
                info.push_back( iteminfo( "GUN", _( "Fire mode: <info>Revolver</info>." ) ) );
            } else {
                info.push_back( iteminfo( "GUN", _( "Fire mode: <info>Semi-automatic</info>." ) ) );
            }
        } else {
            if( has_flag( "BURST_ONLY" ) ) {
                info.push_back( iteminfo( "GUN", _( "Fire mode: <info>Fully-automatic</info> (burst only)." ) ) );
            }
            info.push_back( iteminfo( "GUN", _( "Burst size: " ), "", mod->burst_size() ) );
        }

        if( !gun->valid_mod_locations.empty() ) {
            insert_separation_line();

            temp1.str( "" );
            temp1 << _( "<bold>Mods:<bold> " );
            int iternum = 0;
            for( auto &elem : gun->valid_mod_locations ) {
                if( iternum != 0 ) {
                    temp1 << "; ";
                }
                const int free_slots = ( elem ).second - get_free_mod_locations( ( elem ).first );
                temp1 << "<bold>" << free_slots << "/" << ( elem ).second << "</bold> " << _( (
                            elem ).first.c_str() );
                bool first_mods = true;
                for( auto &_mn : contents ) {
                    const auto mod = _mn.type->gunmod.get();
                    if( mod->location == ( elem ).first ) { // if mod for this location
                        if( first_mods ) {
                            temp1 << ": ";
                            first_mods = false;
                        } else {
                            temp1 << ", ";
                        }
                        temp1 << "<stat>" << _mn.tname() << "</stat>";
                    }
                }
                iternum++;
            }
            temp1 << ".";
            info.push_back( iteminfo( "DESCRIPTION", temp1.str() ) );
        }
    }
    if( is_gunmod() ) {
        const auto mod = type->gunmod.get();

        if( is_auxiliary_gunmod() ) {
            info.push_back( iteminfo( "DESCRIPTION",
                                      _( "This mod <info>must be attached to a gun</info>, it can not be fired separately." ) ) );
        }
        if( has_flag( "REACH_ATTACK" ) ) {
            info.push_back( iteminfo( "DESCRIPTION",
                                      _( "When attached to a gun, <good>allows</good> making <info>reach melee attacks</info> with it." ) ) );
        }
        if( mod->dispersion != 0 ) {
            info.push_back( iteminfo( "GUNMOD", _( "Dispersion modifier: " ), "",
                                      mod->dispersion, true, ( ( mod->dispersion > 0 ) ? "+" : "" ), true, true ) );
        }
        if( mod->sight_dispersion != -1 ) {
            info.push_back( iteminfo( "GUNMOD", _( "Sight dispersion: " ), "",
                                      mod->sight_dispersion, true, "", true, true ) );
        }
        if( mod->aim_speed != -1 ) {
            info.push_back( iteminfo( "GUNMOD", _( "Aim speed: " ), "",
                                      mod->aim_speed, true, "", true, true ) );
        }
        if( mod->damage != 0 ) {
            info.push_back( iteminfo( "GUNMOD", _( "Damage: " ), "", mod->damage, true,
                                      ( ( mod->damage > 0 ) ? "+" : "" ) ) );
        }
        if( mod->pierce != 0 ) {
            info.push_back( iteminfo( "GUNMOD", _( "Armor-pierce: " ), "", mod->pierce, true,
                                      ( ( mod->pierce > 0 ) ? "+" : "" ) ) );
        }
        if( mod->clip != 0 )
            info.push_back( iteminfo( "GUNMOD", _( "Magazine: " ), "<num>%", mod->clip, true,
                                      ( ( mod->clip > 0 ) ? "+" : "" ) ) );
        if( mod->recoil != 0 )
            info.push_back( iteminfo( "GUNMOD", _( "Recoil: " ), "", mod->recoil, true,
                                      ( ( mod->recoil > 0 ) ? "+" : "" ), true, true ) );
        if( mod->burst != 0 )
            info.push_back( iteminfo( "GUNMOD", _( "Burst: " ), "", mod->burst, true,
                                      ( mod->burst > 0 ? "+" : "" ) ) );

        if( mod->newtype != "NULL" ) {
            info.push_back( iteminfo( "GUNMOD",
                                      string_format( _( "Ammo: <stat>%s</stat>" ), ammo_name( mod->newtype ).c_str() ) ) );
        }

        temp1.str( "" );
        temp1 << _( "Used on: " );
        bool first = true;
        if( mod->used_on_pistol ) {
            temp1 << _( "<info>pistols</info>" );
            first = false;
        }
        if( mod->used_on_shotgun ) {
            if( !first ) {
                temp1 << ", ";
            }
            temp1 << _( "<info>shotguns</info>" );
            first = false;
        }
        if( mod->used_on_smg ) {
            if( !first ) {
                temp1 << ", ";
            }
            temp1 << _( "<info>SMGs</info>" );
            first = false;
        }
        if( mod->used_on_rifle ) {
            if( !first ) {
                temp1 << ", ";
            }
            temp1 << _( "<info>rifles</info>" );
            first = false;
        }
        if( mod->used_on_bow ) {
            if( !first ) {
                temp1 << ", ";
            }
            temp1 << _( "<info>bows</info>" );
            first = false;
        }
        if( mod->used_on_crossbow ) {
            if( !first ) {
                temp1 << ", ";
            }
            temp1 << _( "<info>crossbows</info>" );
            first = false;
        }
        if( mod->used_on_launcher ) {
            if( !first ) {
                temp1 << ", ";
            }
            temp1 << _( "<info>launchers</info>" );
            first = false;
        }

        temp2.str( "" );
        temp2 << _( "Location: " );
        temp2 << _( mod->location.c_str() );

        info.push_back( iteminfo( "GUNMOD", temp1.str() ) );
        info.push_back( iteminfo( "GUNMOD", temp2.str() ) );

    }
    if( is_armor() ) {
        temp1.str( "" );
        temp1 << _( "Covers: " );
        if( covers( bp_head ) ) {
            temp1 << _( "The <info>head</info>. " );
        }
        if( covers( bp_eyes ) ) {
            temp1 << _( "The <info>eyes</info>. " );
        }
        if( covers( bp_mouth ) ) {
            temp1 << _( "The <info>mouth</info>. " );
        }
        if( covers( bp_torso ) ) {
            temp1 << _( "The <info>torso</info>. " );
        }

        if( is_sided() && ( covers( bp_arm_l ) || covers( bp_arm_r ) ) ) {
            temp1 << _( "Either <info>arm</info>. " );
        } else if( covers( bp_arm_l ) && covers( bp_arm_r ) ) {
            temp1 << _( "The <info>arms</info>. " );
        } else if( covers( bp_arm_l ) ) {
            temp1 << _( "The <info>left arm</info>. " );
        } else if( covers( bp_arm_r ) ) {
            temp1 << _( "The <info>right arm</info>. " );
        }

        if( is_sided() && ( covers( bp_hand_l ) || covers( bp_hand_r ) ) ) {
            temp1 << _( "Either <info>hand</info>. " );
        } else if( covers( bp_hand_l ) && covers( bp_hand_r ) ) {
            temp1 << _( "The <info>hands</info>. " );
        } else if( covers( bp_hand_l ) ) {
            temp1 << _( "The <info>left hand</info>. " );
        } else if( covers( bp_hand_r ) ) {
            temp1 << _( "The <info>right hand</info>. " );
        }

        if( is_sided() && ( covers( bp_leg_l ) || covers( bp_leg_r ) ) ) {
            temp1 << _( "Either <info>leg</info>. " );
        } else if( covers( bp_leg_l ) && covers( bp_leg_r ) ) {
            temp1 << _( "The <info>legs</info>. " );
        } else if( covers( bp_leg_l ) ) {
            temp1 << _( "The <info>left leg</info>. " );
        } else if( covers( bp_leg_r ) ) {
            temp1 << _( "The <info>right leg</info>. " );
        }

        if( is_sided() && ( covers( bp_foot_l ) || covers( bp_foot_r ) ) ) {
            temp1 << _( "Either <info>foot</info>. " );
        } else if( covers( bp_foot_l ) && covers( bp_foot_r ) ) {
            temp1 << _( "The <info>feet</info>. " );
        } else if( covers( bp_foot_l ) ) {
            temp1 << _( "The <info>left foot</info>. " );
        } else if( covers( bp_foot_r ) ) {
            temp1 << _( "The <info>right foot</info>. " );
        }

        info.push_back( iteminfo( "ARMOR", temp1.str() ) );

        temp1.str( "" );
        temp1 << _( "Layer: " );
        if( has_flag( "SKINTIGHT" ) ) {
            temp1 << _( "<stat>Close to skin</stat>. " );
        } else if( has_flag( "BELTED" ) ) {
            temp1 << _( "<stat>Strapped</stat>. " );
        } else if( has_flag( "OUTER" ) ) {
            temp1 << _( "<stat>Outer</stat>. " );
        } else if( has_flag( "WAIST" ) ) {
            temp1 << _( "<stat>Waist</stat>. " );
        } else {
            temp1 << _( "<stat>Normal</stat>. " );
        }

        info.push_back( iteminfo( "ARMOR", temp1.str() ) );

        info.push_back( iteminfo( "ARMOR", _( "Coverage: " ), "<num>%", get_coverage(), true, "", false ) );
        info.push_back( iteminfo( "ARMOR", space + _( "Warmth: " ), "", get_warmth() ) );

        insert_separation_line();

        if( has_flag( "FIT" ) ) {
            info.push_back( iteminfo( "ARMOR", _( "<bold>Encumberment</bold>: " ),
                                      _( "<num> <info>(fits)</info>" ),
                                      get_encumber(), true, "", false, true ) );
        } else {
            info.push_back( iteminfo( "ARMOR", _( "<bold>Encumberment</bold>: " ), "",
                                      get_encumber(), true, "", false, true ) );
        }

        info.push_back( iteminfo( "ARMOR", space + _( "Storage: " ), "", get_storage() ) );

        info.push_back( iteminfo( "ARMOR", _( "Protection: Bash: " ), "", bash_resist(), true, "",
                                  false ) );
        info.push_back( iteminfo( "ARMOR", space + _( "Cut: " ), "", cut_resist(), true, "", false ) );
        info.push_back( iteminfo( "ARMOR", space + _( "Acid: " ), "", acid_resist(), true, "", true ) );
        info.push_back( iteminfo( "ARMOR", space + _( "Fire: " ), "", fire_resist(), true, "", true ) );
        info.push_back( iteminfo( "ARMOR", _( "Environmental protection: " ), "", get_env_resist() ) );

    }
    if( is_book() ) {

        insert_separation_line();
        auto book = type->book.get();
        // Some things about a book you CAN tell by it's cover.
        if( !book->skill ) {
            info.push_back( iteminfo( "BOOK", _( "Just for fun." ) ) );
        }
        if( book->req == 0 ) {
            info.push_back( iteminfo( "BOOK", _( "It can be <info>understood by beginners</info>." ) ) );
        }
        if( g->u.has_identified( type->id ) ) {
            if( book->skill ) {
                if( g->u.get_skill_level( book->skill ).can_train() ) {
                    info.push_back( iteminfo( "BOOK", "",
                                              string_format( _( "Can bring your <info>%s skill to</info> <num>" ),
                                                      book->skill.obj().name().c_str() ), book->level ) );
                }

                if( book->req != 0 ) {
                    info.push_back( iteminfo( "BOOK", "",
                                              string_format( _( "<info>Requires %s level</info> <num> to understand." ),
                                                      book->skill.obj().name().c_str() ),
                                              book->req, true, "", true, true ) );
                }
            }

            info.push_back( iteminfo( "BOOK", "",
                                      _( "Requires <info>intelligence of</info> <num> to easily read." ),
                                      book->intel, true, "", true, true ) );
            if( book->fun != 0 ) {
                info.push_back( iteminfo( "BOOK", "",
                                          _( "Reading this book affects your morale by <num>" ),
                                          book->fun, true, ( book->fun > 0 ? "+" : "" ) ) );
            }
            info.push_back( iteminfo( "BOOK", "",
                                      ngettext( "A chapter of this book takes <num> <info>minute to read</info>.",
                                                "A chapter of this book takes <num> <info>minutes to read</info>.",
                                                book->time ),
                                      book->time, true, "", true, true ) );
            if( book->chapters > 0 ) {
                const int unread = get_remaining_chapters( g->u );
                info.push_back( iteminfo( "BOOK", "", ngettext( "This book has <num> <info>unread chapter</info>.",
                                          "This book has <num> <info>unread chapters</info>.",
                                          unread ),
                                          unread ) );
            }

            std::vector<std::string> recipe_list;
            for( auto const &elem : book->recipes ) {
                const bool knows_it = g->u.knows_recipe( elem.recipe );
                // If the player knows it, they recognize it even if it's not clearly stated.
                if( elem.is_hidden() && !knows_it ) {
                    continue;
                }
                if( knows_it ) {
                    // In case the recipe is known, but has a different name in the book, use the
                    // real name to avoid confusing the player.
                    const std::string name = item::nname( elem.recipe->result );
                    recipe_list.push_back( "<bold>" + name + "</bold>" );
                } else {
                    recipe_list.push_back( "<dark>" + elem.name + "</dark>" );
                }
            }
            if( !recipe_list.empty() ) {
                std::string recipes = "";
                size_t index = 1;
                for( auto iter = recipe_list.begin();
                     iter != recipe_list.end(); ++iter, ++index ) {
                    recipes += *iter;
                    if( index == recipe_list.size() - 1 ) {
                        recipes += _( " and " ); // Who gives a fuck about an oxford comma?
                    } else if( index != recipe_list.size() ) {
                        recipes += _( ", " );
                    }
                }
                std::string recipe_line = string_format(
                                              ngettext( "This book contains %1$d crafting recipe: %2$s",
                                                        "This book contains %1$d crafting recipes: %2$s", recipe_list.size() ),
                                              recipe_list.size(), recipes.c_str() );

                insert_separation_line();
                info.push_back( iteminfo( "DESCRIPTION", recipe_line ) );
            }
            if( recipe_list.size() != book->recipes.size() ) {
                info.push_back( iteminfo( "DESCRIPTION",
                                          _( "It might help you figuring out some <good>more recipes</good>." ) ) );
            }
        } else {
            info.push_back( iteminfo( "BOOK",
                                      _( "You need to <info>read this book to see its contents</info>." ) ) );
        }

    }
    if( is_container() ) {
        const auto &c = *type->container;

        info.push_back( iteminfo( "ARMOR", temp1.str() ) );

        temp1.str( "" );
        temp1 << _( "This container " );

        if( c.rigid ) {
            temp1 << _( "is <info>rigid</info>, " );
        }
        if( c.seals ) {
            temp1 << _( "can be <info>resealed</info>, " );
        }
        if( c.watertight ) {
            temp1 << _( "is <info>watertight</info>, " );
        }
        if( c.preserves ) {
            temp1 << _( "<good>preserves spoiling</good>, " );
        }

        temp1 << string_format( _( "can store <info>%.2f liters</info>." ), c.contains / 4.0 );

        info.push_back( iteminfo( "CONTAINER", temp1.str() ) );
    }
    if( is_tool() ) {
        const auto tool = dynamic_cast<const it_tool *>( type );

        if( ammo_capacity() != 0 ) {
            std::string temp_fmt;
            const std::string t_ammo_name = ammo_name( tool->ammo_id );

            info.push_back( iteminfo( "TOOL", string_format( _( "<bold>Charges</bold>: %d" ), ammo_remaining() ) ) );

            if( has_flag( "DOUBLE_AMMO" ) ) {
                if( tool->ammo_id != "NULL" ) {
                    //~ "%s" is ammunition type. This types can't be plural.
                    temp_fmt = ngettext( "Maximum <num> charge (doubled) of %s.",
                                         "Maximum <num> charges (doubled) of %s.",
                                         ammo_capacity() );
                    temp_fmt = string_format( temp_fmt, t_ammo_name.c_str() );
                } else {
                    temp_fmt = ngettext( "Maximum <num> charge (doubled).",
                                         "Maximum <num> charges (doubled).",
                                         ammo_capacity() );
                }
            } else if( has_flag( "RECHARGE" ) ) {
                if( tool->ammo_id != "NULL" ) {
                    //~ "%s" is ammunition type. This types can't be plural.
                    temp_fmt = ngettext( "Maximum <num> charge (rechargeable) of %s",
                                         "Maximum <num> charges (rechargeable) of %s.",
                                         ammo_capacity() );
                    temp_fmt = string_format( temp_fmt, t_ammo_name.c_str() );
                } else {
                    temp_fmt = ngettext( "Maximum <num> charge (rechargeable).",
                                         "Maximum <num> charges (rechargeable).",
                                         ammo_capacity() );
                }
            } else if( has_flag( "DOUBLE_AMMO" ) && has_flag( "RECHARGE" ) ) {
                if( tool->ammo_id != "NULL" ) {
                    //~ "%s" is ammunition type. This types can't be plural.
                    temp_fmt = ngettext( "Maximum <num> charge (rechargeable) (doubled) of %s.",
                                         "Maximum <num> charges (rechargeable) (doubled) of %s.",
                                         ammo_capacity() );
                    temp_fmt = string_format( temp_fmt, t_ammo_name.c_str() );
                } else {
                    temp_fmt = ngettext( "Maximum <num> charge (rechargeable) (doubled).",
                                         "Maximum <num> charges (rechargeable) (doubled).",
                                         ammo_capacity() );
                }
                info.push_back( iteminfo( "TOOL", "", temp_fmt, ammo_capacity() ) );
            } else if( has_flag( "ATOMIC_AMMO" ) ) {
                if( tool->ammo_id != "NULL" ) {
                    //~ "%s" is ammunition type. This types can't be plural.
                    temp_fmt = ngettext( "Maximum <num> charge of %s.",
                                         "Maximum <num> charges of %s.",
                                         ammo_capacity() );
                    temp_fmt = string_format( temp_fmt, ammo_name( "plutonium" ).c_str() );
                } else {
                    temp_fmt = ngettext( "Maximum <num> charge.",
                                         "Maximum <num> charges.",
                                         ammo_capacity() );
                }
            } else {
                if( tool->ammo_id != "NULL" ) {
                    //~ "%s" is ammunition type. This types can't be plural.
                    temp_fmt = ngettext( "Maximum <num> charge of %s.",
                                         "Maximum <num> charges of %s.",
                                         ammo_capacity() );
                    temp_fmt = string_format( temp_fmt, t_ammo_name.c_str() );
                } else {
                    temp_fmt = ngettext( "Maximum <num> charge.",
                                         "Maximum <num> charges.",
                                         ammo_capacity() );
                }
            }
            info.push_back( iteminfo( "TOOL", "", temp_fmt, ammo_capacity() ) );
        }
    }

    if( !components.empty() ) {
        info.push_back( iteminfo( "DESCRIPTION", string_format( _( "Made from: %s" ),
                                  components_to_string().c_str() ) ) );
    } else {
        const recipe *dis_recipe = get_disassemble_recipe( type->id );
        if( dis_recipe != nullptr ) {
            std::ostringstream buffer;
            bool first_component = true;
            for( const auto &it : dis_recipe->requirements.get_components() ) {
                if( first_component ) {
                    first_component = false;
                } else {
                    buffer << _( ", " );
                }
                buffer << it.front().to_string();
            }
            insert_separation_line();
            info.push_back( iteminfo( "DESCRIPTION", _( "Disassembling this item might yield:" ) ) );
            info.push_back( iteminfo( "DESCRIPTION", buffer.str().c_str() ) );
        }
    }

    for( const auto &quality : type->qualities ) {
        const auto desc = string_format( _( "Has level <info>%1$d %2$s</info> quality." ),
                                         quality.second,
                                         quality::get_name( quality.first ).c_str() );
        info.push_back( iteminfo( "QUALITIES", "", desc ) );
    }
    bool intro = false; // Did we print the "Contains items with qualities" line
    for( const auto &content : contents ) {
        for( const auto quality : content.type->qualities ) {
            if( !intro ) {
                intro = true;
                info.push_back( iteminfo( "QUALITIES", "", _( "Contains items with qualities:" ) ) );
            }

            const auto desc = string_format( space + _( "Level %1$d %2$s quality." ),
                                             quality.second,
                                             quality::get_name( quality.first ).c_str() );
            info.push_back( iteminfo( "QUALITIES", "", desc ) );
        }
    }

    if( showtext && !is_null() ) {
        const std::map<std::string, std::string>::const_iterator idescription =
            item_vars.find( "description" );
        insert_separation_line();
        if( !type->snippet_category.empty() ) {
            // Just use the dynamic description
            info.push_back( iteminfo( "DESCRIPTION", SNIPPET.get( note ) ) );
        } else if( idescription != item_vars.end() ) {
            info.push_back( iteminfo( "DESCRIPTION", idescription->second ) );
        } else {
            info.push_back( iteminfo( "DESCRIPTION", type->description ) );
        }
        std::ostringstream tec_buffer;
        for( const auto &elem : type->techniques ) {
            const ma_technique &tec = elem.obj();
            if( tec.name.empty() ) {
                continue;
            }
            if( !tec_buffer.str().empty() ) {
                tec_buffer << _( ", " );
            }
            tec_buffer << "<stat>" << tec.name << "</stat>";
        }
        for( const auto &elem : techniques ) {
            const ma_technique &tec = elem.obj();
            if( tec.name.empty() ) {
                continue;
            }
            if( !tec_buffer.str().empty() ) {
                tec_buffer << _( ", " );
            }
            tec_buffer << "<stat>" << tec.name << "</stat>";
        }
        if( !tec_buffer.str().empty() ) {
            insert_separation_line();
            info.push_back( iteminfo( "DESCRIPTION", std::string( _( "Techniques: " ) ) + tec_buffer.str() ) );
        }

        if( !is_gunmod() && has_flag( "REACH_ATTACK" ) ) {
            insert_separation_line();
            if( has_flag( "REACH3" ) ) {
                info.push_back( iteminfo( "DESCRIPTION",
                                          _( "This item can be used to make <info>long reach attacks</info>." ) ) );
            } else {
                info.push_back( iteminfo( "DESCRIPTION",
                                          _( "This item can be used to make <info>reach attacks</info>." ) ) );
            }
        }

        //lets display which martial arts styles character can use with this weapon
        if( g->u.ma_styles.size() > 0 ) {
            std::vector<matype_id> valid_styles;
            std::ostringstream style_buffer;
            for( auto style : g->u.ma_styles ) {
                if( style.obj().has_weapon( type->id ) ) {
                    if( !style_buffer.str().empty() ) {
                        style_buffer << _( ", " );
                    }
                    style_buffer << style.obj().name;
                }
            }
            if( !style_buffer.str().empty() ) {
                insert_separation_line();
                info.push_back( iteminfo( "DESCRIPTION",
                                          std::string( _( "You know how to use this with these martial arts styles: " ) ) +
                                          style_buffer.str() ) );
            }
        }

        insert_separation_line();

        //See shorten version of this in armor_layers.cpp::clothing_flags_description
        if( is_armor() && has_flag( "FIT" ) ) {
            info.push_back( iteminfo( "DESCRIPTION",
                                      _( "* This piece of clothing <info>fits</info> you perfectly." ) ) );
        } else if( is_armor() && has_flag( "VARSIZE" ) ) {
            info.push_back( iteminfo( "DESCRIPTION",
                                      _( "* This piece of clothing <info>can be refitted</info>." ) ) );
        }
        if( is_armor() && is_sided() ) {
            info.push_back( iteminfo( "DESCRIPTION",
                                      _( "* This item can be worn on <info>either side</info> of the body." ) ) );
        }
        if( is_armor() && has_flag( "SKINTIGHT" ) ) {
            info.push_back( iteminfo( "DESCRIPTION",
                                      _( "* This piece of clothing <info>lies close</info> to the skin." ) ) );
        } else if( is_armor() && has_flag( "BELTED" ) ) {
            info.push_back( iteminfo( "DESCRIPTION",
                                      _( "* This gear is <info>strapped</info> onto you." ) ) );
        } else if( is_armor() && has_flag( "WAIST" ) ) {
            info.push_back( iteminfo( "DESCRIPTION",
                                      _( "* This gear is worn on or around your <info>waist</info>." ) ) );
        } else if( is_armor() && has_flag( "OUTER" ) ) {
            info.push_back( iteminfo( "DESCRIPTION",
                                      _( "* This gear is generally <info>worn over</info> clothing." ) ) );
        } else if( is_armor() ) {
            info.push_back( iteminfo( "DESCRIPTION",
                                      _( "* This gear is generally worn as clothing." ) ) );
        }
        if( is_armor() && has_flag( "OVERSIZE" ) ) {
            info.push_back( iteminfo( "DESCRIPTION",
                                      _( "* This piece of clothing is large enough to accommodate <info>mutated anatomy</info>." ) ) );
        }
        if( is_armor() && has_flag( "ALLOWS_NATURAL_ATTACKS" ) ) {
            info.push_back( iteminfo( "DESCRIPTION",
                                      _( "* This piece of clothing won't hinder special attacks that involve <info>mutated anatomy</info>." ) ) );
        }
        if( is_armor() && has_flag( "POCKETS" ) ) {
            info.push_back( iteminfo( "DESCRIPTION",
                                      _( "* This piece of clothing has <info>pockets</info> to warm your hands.  Put away your weapon to warm your hands in the pockets." ) ) );
        }
        if( is_armor() && has_flag( "HOOD" ) ) {
            info.push_back( iteminfo( "DESCRIPTION",
                                      _( "* This piece of clothing has a <info>hood</info> to keep your head warm.  Leave your head unencumbered to put on the hood." ) ) );
        }
        if( is_armor() && has_flag( "COLLAR" ) ) {
            info.push_back( iteminfo( "DESCRIPTION",
                                      _( "* This piece of clothing has a <info>wide collar</info> that can keep your mouth warm.  Leave your mouth unencumbered to raise the collar." ) ) );
        }
        if( is_armor() && has_flag( "RAINPROOF" ) ) {
            info.push_back( iteminfo( "DESCRIPTION",
                                      _( "* This piece of clothing is designed to keep you <info>dry</info> in the rain." ) ) );
        }
        if( is_armor() && has_flag( "SUN_GLASSES" ) ) {
            info.push_back( iteminfo( "DESCRIPTION",
                                      _( "* This piece of clothing keeps the <info>glare</info> out of your eyes." ) ) );
        }
        if( is_armor() && has_flag( "WATER_FRIENDLY" ) ) {
            info.push_back( iteminfo( "DESCRIPTION",
                                      _( "* This piece of clothing <good>performs well</good> even when <info>soaking wet</info>. This can feel good." ) ) );
        }
        if( is_armor() && has_flag( "WATERPROOF" ) ) {
            info.push_back( iteminfo( "DESCRIPTION",
                                      _( "* This piece of clothing <info>won't let water through</info>.  Unless you jump in the river or something like that." ) ) );
        }
        if( is_armor() && has_flag( "STURDY" ) ) {
            info.push_back( iteminfo( "DESCRIPTION",
                                      _( "* This piece of clothing is designed to <good>protect</good> you from harm and withstand <info>a lot of abuse</info>." ) ) );
        }
        if( is_armor() && has_flag( "FRAGILE" ) ) {
            info.push_back( iteminfo( "DESCRIPTION",
                                      _( "* This gear is <bad>fragile</bad> and <info>won't protect you for long</info>." ) ) );
        }
        if( is_armor() && has_flag( "DEAF" ) ) {
            info.push_back( iteminfo( "DESCRIPTION",
                                      _( "* This gear <bad>prevents</bad> you from <info>hearing any sounds</info>." ) ) );
        }
        if( is_armor() && has_flag( "BLIND" ) ) {
            info.push_back( iteminfo( "DESCRIPTION",
                                      _( "* This gear <bad>prevents</bad> you from <info>seeing</info> anything." ) ) );
        }
        if( is_armor() && has_flag( "SWIM_GOGGLES" ) ) {
            info.push_back( iteminfo( "DESCRIPTION",
                                      _( "* This piece of clothing allows you to <good>see much further</good> <info>under water</info>." ) ) );
        }
        if( is_armor() && item_tags.count( "wooled" ) ) {
            info.push_back( iteminfo( "DESCRIPTION",
                                      _( "* This piece of clothing has a wool lining sewn into it to <good>increase</good> its overall <info>warmth</info>." ) ) );
        }
        if( is_armor() && item_tags.count( "furred" ) ) {
            info.push_back( iteminfo( "DESCRIPTION",
                                      _( "* This piece of clothing has a fur lining sewn into it to <good>increase</good> its overall <info>warmth</info>." ) ) );
        }
        if( is_armor() && item_tags.count( "leather_padded" ) ) {
            info.push_back( iteminfo( "DESCRIPTION",
                                      _( "* This gear has certain parts padded with leather to <good>increase protection</good> with moderate <bad>increase to encumbrance</bad>." ) ) );
        }
        if( is_armor() && item_tags.count( "kevlar_padded" ) ) {
            info.push_back( iteminfo( "DESCRIPTION",
                                      _( "* This gear has Kevlar inserted into strategic locations to <good>increase protection</good> with some <bad>increase to encumbrance</bad>." ) ) );
        }
        if( is_armor() && has_flag( "FLOTATION" ) ) {
            info.push_back( iteminfo( "DESCRIPTION",
                                      _( "* This piece of clothing <neutral>prevents</neutral> you from <info>going underwater</info> (including voluntary diving)." ) ) );
        }
        if( is_armor() && has_flag( "RAD_PROOF" ) ) {
            info.push_back( iteminfo( "DESCRIPTION",
                                      _( "* This piece of clothing <good>completely protects</good> you from <info>radiation</info>." ) ) );
        } else if( is_armor() && has_flag( "RAD_RESIST" ) ) {
            info.push_back( iteminfo( "DESCRIPTION",
                                      _( "* This piece of clothing <neutral>partially protects</neutral> you from <info>radiation</info>." ) ) );
        } else if( is_armor() && is_power_armor() ) {
            info.push_back( iteminfo( "DESCRIPTION",
                                      _( "* This gear is a part of power armor." ) ) );
            if( covers( bp_head ) ) {
                info.push_back( iteminfo( "DESCRIPTION",
                                          _( "* When worn with a power armor suit, it will <good>fully protect</good> you from <info>radiation</info>." ) ) );
            } else {
                info.push_back( iteminfo( "DESCRIPTION",
                                          _( "* When worn with a power armor helmet, it will <good>fully protect</good> you from <info>radiation</info>." ) ) );
            }
        }
        if( is_armor() && has_flag( "ELECTRIC_IMMUNE" ) ) {
            info.push_back( iteminfo( "DESCRIPTION",
                                      _( "* This gear <good>completely protects</good> you from <info>electric discharges</info>." ) ) );
        }
        if( is_armor() && has_flag( "THERMOMETER" ) ) {
            info.push_back( iteminfo( "DESCRIPTION",
                                      _( "* This gear is equipped with an <info>accurate thermometer</info>." ) ) );
        }
        if( is_armor() && has_flag( "ALARMCLOCK" ) ) {
            info.push_back( iteminfo( "DESCRIPTION",
                                      _( "* This gear has an <info>alarm clock</info> feature." ) ) );
        }
        if( is_armor() && has_flag( "BOOTS" ) ) {
            info.push_back( iteminfo( "DESCRIPTION",
                                      _( "* You can <info>store knives</info> in this gear." ) ) );
        }
        if( is_armor() && has_flag( "FANCY" ) ) {
            info.push_back( iteminfo( "DESCRIPTION",
                                      _( "* This piece of clothing is <info>fancy</info>." ) ) );
        } else if( is_armor() && has_flag( "SUPER_FANCY" ) ) {
            info.push_back( iteminfo( "DESCRIPTION",
                                      _( "* This piece of clothing is <info>very fancy</info>." ) ) );
        }
        if( is_armor() && type->id == "rad_badge" ) {
            info.push_back( iteminfo( "DESCRIPTION",
                                      string_format( _( "* The film strip on the badge is %s." ),
                                              rad_badge_color( irridation ).c_str() ) ) );
        }
        if( is_tool() && has_flag( "DOUBLE_AMMO" ) ) {
            info.push_back( iteminfo( "DESCRIPTION",
                                      _( "* This tool has <good>double</good> the normal <info>maximum charges</info>." ) ) );
        }
        if( is_tool() && has_flag( "ATOMIC_AMMO" ) ) {
            info.push_back( iteminfo( "DESCRIPTION",
                                      _( "* This tool has been modified to run off <info>plutonium cells</info> instead of batteries." ) ) );
        }
        if( is_tool() && has_flag( "RECHARGE" ) ) {
            info.push_back( iteminfo( "DESCRIPTION",
                                      _( "* This tool has been modified to use a <info>rechargeable power cell</info> and is <neutral>not compatible</neutral> with <info>standard batteries</info>." ) ) );
        }
        if( is_tool() && has_flag( "USE_UPS" ) ) {
            info.push_back( iteminfo( "DESCRIPTION",
                                      _( "* This tool has been modified to use a <info>universal power supply</info> and is <neutral>not compatible</neutral> with <info>standard batteries</info>." ) ) );
        }
        if( is_tool() && has_flag( "RADIO_ACTIVATION" ) ) {
            if( has_flag( "RADIO_MOD" ) ) {
                info.push_back( iteminfo( "DESCRIPTION",
                                          _( "* This item has been modified to listen to <info>radio signals</info>.  It can still be activated manually." ) ) );
            } else {
                info.push_back( iteminfo( "DESCRIPTION",
                                          _( "* This item can only be activated by a <info>radio signal</info>." ) ) );
            }

            if( has_flag( "RADIOSIGNAL_1" ) ) {
                info.push_back( iteminfo( "DESCRIPTION",
                                          _( "* It will be activated by <color_c_red>\"Red\"</color> radio signal." ) ) );
            } else if( has_flag( "RADIOSIGNAL_2" ) ) {
                info.push_back( iteminfo( "DESCRIPTION",
                                          _( "* It will be activated by <color_c_blue>\"Blue\"</color> radio signal." ) ) );
            } else if( has_flag( "RADIOSIGNAL_3" ) ) {
                info.push_back( iteminfo( "DESCRIPTION",
                                          _( "* It will be activated by <color_c_green>\"Green\"</color> radio signal." ) ) );
            } else {
                info.push_back( iteminfo( "DESCRIPTION",
                                          _( "* It is <bad>bugged</bad> and does not actually listen to <info>radio signals</info>." ) ) );
            }

            if( has_flag( "RADIO_INVOKE_PROC" ) ) {
                info.push_back( iteminfo( "DESCRIPTION",
                                          _( "* Activating this item with a <info>radio signal</info> will <neutral>detonate</neutral> it immediately." ) ) );
            }
        }

        if( has_flag( "BELT_CLIP" ) ) {
            info.push_back( iteminfo( "DESCRIPTION",
                                      _( "* This item can be <neutral>clipped or hooked</neutral> on to a <info>belt loop</info> of the appropriate size." ) ) );
        }

        if( has_flag( "LEAK_DAM" ) && has_flag( "RADIOACTIVE" ) && damage > 0 ) {
            info.push_back( iteminfo( "DESCRIPTION",
                                      _( "* The casing of this item has <neutral>cracked</neutral>, revealing an <info>ominous green glow</info>." ) ) );
        }

        if( has_flag( "LEAK_ALWAYS" ) && has_flag( "RADIOACTIVE" ) ) {
            info.push_back( iteminfo( "DESCRIPTION",
                                      _( "* This object is <neutral>surrounded</neutral> by a <info>sickly green glow</info>." ) ) );
        }

        ///\EFFECT_SURVIVAL >=3 allows detection of poisonous food
        if( is_food() && has_flag( "HIDDEN_POISON" ) && g->u.skillLevel( skill_survival ).level() >= 3 ) {
            info.push_back( iteminfo( "DESCRIPTION",
                                      _( "* On closer inspection, this appears to be <bad>poisonous</bad>." ) ) );
        }

        ///\EFFECT_SURVIVAL >=5 allows detection of hallucinogenic food
        if( is_food() && has_flag( "HIDDEN_HALLU" ) && g->u.skillLevel( skill_survival ).level() >= 5 ) {
            info.push_back( iteminfo( "DESCRIPTION",
                                      _( "* On closer inspection, this appears to be <neutral>hallucinogenic</neutral>." ) ) );
        }

        if( ( is_food() && has_flag( "BREW" ) ) || ( is_food_container() &&
                contents[0].has_flag( "BREW" ) ) ) {
            int btime = ( is_food_container() ) ? contents[0].brewing_time() : brewing_time();
            if( btime <= 28800 )
                info.push_back( iteminfo( "DESCRIPTION",
                                          string_format( ngettext( "* Once set in a vat, this will ferment in around %d hour.",
                                                  "* Once set in a vat, this will ferment in around %d hours.", btime / 100 ),
                                                  btime / 600 ) ) );
            else {
                btime = 0.5 + btime / 7200; //Round down to 12-hour intervals
                if( btime % 2 == 1 ) {
                    info.push_back( iteminfo( "DESCRIPTION",
                                              string_format( _( "* Once set in a vat, this will ferment in around %d and a half days." ),
                                                      btime / 2 ) ) );
                } else {
                    info.push_back( iteminfo( "DESCRIPTION",
                                              string_format( ngettext( "* Once set in a vat, this will ferment in around %d day.",
                                                      "* Once set in a vat, this will ferment in around %d days.", btime / 2 ),
                                                      btime / 2 ) ) );
                }
            }
        }

        ///\EFFECT_MELEE >2 allows seeing melee damage stats on weapons
        if( debug_mode || ( g->u.get_skill_level( skill_melee ) > 2 && ( damage_bash() > 0 ||
                            damage_cut() > 0 ) ) ) {
            damage_instance non_crit;
            g->u.roll_all_damage( false, non_crit, true, *this );
            damage_instance crit;
            g->u.roll_all_damage( true, crit, true, *this );
            insert_separation_line();
            info.push_back( iteminfo( "DESCRIPTION", string_format( _( "Average melee damage:" ) ) ) );
            info.push_back( iteminfo( "DESCRIPTION",
                                      string_format( _( "Critical hit chance %d%% - %d%%" ),
                                              int( g->u.crit_chance( 0, 100, *this ) * 100 ),
                                              int( g->u.crit_chance( 100, 0, *this ) * 100 ) ) ) );
            info.push_back( iteminfo( "DESCRIPTION",
                                      string_format( _( "%d bashing (%d on a critical hit)" ),
                                              int( non_crit.type_damage( DT_BASH ) ),
                                              int( crit.type_damage( DT_BASH ) ) ) ) );
            if( non_crit.type_damage( DT_CUT ) > 0.0f || crit.type_damage( DT_CUT ) > 0.0f ) {
                info.push_back( iteminfo( "DESCRIPTION",
                                          string_format( _( "%d cutting (%d on a critical hit)" ),
                                                  int( non_crit.type_damage( DT_CUT ) ),
                                                  int( crit.type_damage( DT_CUT ) ) ) ) );
            }
            if( non_crit.type_damage( DT_STAB ) > 0.0f || crit.type_damage( DT_STAB ) > 0.0f ) {
                info.push_back( iteminfo( "DESCRIPTION",
                                          string_format( _( "%d piercing (%d on a critical hit)" ),
                                                  int( non_crit.type_damage( DT_STAB ) ),
                                                  int( crit.type_damage( DT_STAB ) ) ) ) );
            }
        }

        for( auto &u : type->use_methods ) {
            const auto tt = dynamic_cast<const delayed_transform_iuse *>( u.get_actor_ptr() );
            if( tt == nullptr ) {
                continue;
            }
            const int time_to_do = tt->time_to_do( *this );
            if( time_to_do <= 0 ) {
                info.push_back( iteminfo( "DESCRIPTION", _( "It's done and <info>can be activated</info>." ) ) );
            } else {
                const auto time = calendar( time_to_do ).textify_period();
                info.push_back( iteminfo( "DESCRIPTION", string_format( _( "It will be done in %s." ),
                                          time.c_str() ) ) );
            }
        }

        if( ( is_food() && goes_bad() ) || ( is_food_container() && contents[0].goes_bad() ) ) {
            if( rotten() || ( is_food_container() && contents[0].rotten() ) ) {
                if( g->u.has_bionic( "bio_digestion" ) ) {
                    info.push_back( iteminfo( "DESCRIPTION",
                                              _( "This food has started to <neutral>rot</neutral>, but <info>your bionic digestion can tolerate it</info>." ) ) );
                } else if( g->u.has_trait( "SAPROVORE" ) ) {
                    info.push_back( iteminfo( "DESCRIPTION",
                                              _( "This food has started to <neutral>rot</neutral>, but <info>you can tolerate it</info>." ) ) );
                } else {
                    info.push_back( iteminfo( "DESCRIPTION",
                                              _( "This food has started to <bad>rot</bad>.  <info>Eating</info> it would be a <bad>very bad idea</bad>." ) ) );
                }
            } else {
                info.push_back( iteminfo( "DESCRIPTION",
                                          _( "This food is <neutral>perishable</neutral>, and will eventually rot." ) ) );
            }

        }
        std::map<std::string, std::string>::const_iterator item_note = item_vars.find( "item_note" );
        std::map<std::string, std::string>::const_iterator item_note_type =
            item_vars.find( "item_note_type" );

        if( item_note != item_vars.end() ) {
            insert_separation_line();
            std::string ntext = "";
            if( item_note_type != item_vars.end() ) {
                ntext += string_format( _( "%1$s on the %2$s is: " ),
                                        item_note_type->second.c_str(), tname().c_str() );
            } else {
                ntext += _( "Note: " );
            }
            info.push_back( iteminfo( "DESCRIPTION", ntext + item_note->second ) );
        }

        // describe contents
        if( !contents.empty() ) {
            if( is_gun() ) { //Mods description
                for( auto &elem : contents ) {
                    const auto mod = elem.type->gunmod.get();
                    temp1.str( "" );
                    if( elem.has_flag( "IRREMOVABLE" ) ) {
                        temp1 << _( "[Integrated]" );
                    }
                    temp1 << _( "Mod: " ) << "<bold>" << elem.tname() << "</bold> (" << _( mod->location.c_str() ) <<
                          ")";
                    insert_separation_line();
                    info.push_back( iteminfo( "DESCRIPTION", temp1.str() ) );
                    info.push_back( iteminfo( "DESCRIPTION", elem.type->description ) );
                }
            } else {
                info.push_back( iteminfo( "DESCRIPTION", contents[0].type->description ) );
            }
        }

        // list recipes you could use it in
        itype_id tid;
        if( contents.empty() ) { // use this item
            tid = type->id;
        } else { // use the contained item
            tid = contents[0].type->id;
        }
        const std::vector<recipe *> &rec = recipe_dict.of_component( tid );
        if( !rec.empty() ) {
            temp1.str( "" );
            const inventory &inv = g->u.crafting_inventory();
            // only want known recipes
            std::vector<recipe *> known_recipes;
            for( recipe *r : rec ) {
                if( g->u.knows_recipe( r ) ) {
                    known_recipes.push_back( r );
                }
            }
            if( known_recipes.size() > 24 ) {
                insert_separation_line();
                info.push_back( iteminfo( "DESCRIPTION",
                                          _( "You know dozens of things you could craft with it." ) ) );
            } else if( known_recipes.size() > 12 ) {
                insert_separation_line();
                info.push_back( iteminfo( "DESCRIPTION", _( "You could use it to craft various other things." ) ) );
            } else {
                bool found_recipe = false;
                for( recipe *r : known_recipes ) {
                    if( found_recipe ) {
                        temp1 << _( ", " );
                    }
                    found_recipe = true;
                    // darken recipes you can't currently craft
                    bool can_make = r->can_make_with_inventory( inv );
                    if( !can_make ) {
                        temp1 << "<dark>";
                    }
                    temp1 << item::nname( r->result );
                    if( !can_make ) {
                        temp1 << "</dark>";
                    }
                }
                if( found_recipe ) {
                    insert_separation_line();
                    info.push_back( iteminfo( "DESCRIPTION", string_format( _( "You could use it to craft: %s" ),
                                              temp1.str().c_str() ) ) );
                }
            }
        }
    }

    if( !info.empty() && info.back().sName == "--" ) {
        info.pop_back();
    }

    temp1.str( "" );
    for( auto &elem : info ) {
        if( elem.sType == "DESCRIPTION" ) {
            temp1 << "\n";
        }

        if( elem.bDrawName ) {
            temp1 << elem.sName;
        }
        size_t pos = elem.sFmt.find( "<num>" );
        std::string sPost = "";
        if( pos != std::string::npos ) {
            temp1 << elem.sFmt.substr( 0, pos );
            sPost = elem.sFmt.substr( pos + 5 );
        } else {
            temp1 << elem.sFmt.c_str();
        }
        if( elem.sValue != "-999" ) {
            temp1 << elem.sPlus << "<neutral>" << elem.sValue << "</neutral>";
        }
        temp1 << sPost;
        temp1 << ( ( elem.bNewLine ) ? "\n" : "" );
    }

    return replace_colors( temp1.str() );
}

int item::get_free_mod_locations( const std::string &location ) const
{
    if( !is_gun() ) {
        return 0;
    }
    const islot_gun *gt = type->gun.get();
    std::map<std::string, int>::const_iterator loc =
        gt->valid_mod_locations.find( location );
    if( loc == gt->valid_mod_locations.end() ) {
        return 0;
    }
    int result = loc->second;
    for( const auto &elem : contents ) {
        const auto mod = elem.type->gunmod.get();
        if( mod != NULL && mod->location == location ) {
            result--;
        }
    }
    return result;
}

char item::symbol() const
{
    if( is_null() )
        return ' ';
    return type->sym;
}

nc_color item::color_in_inventory() const
{
    player* const u = &g->u; // TODO: make a reference, make a const reference
    nc_color ret = c_ltgray;

    if(has_flag("WET")) {
        ret = c_cyan;
    } else if(has_flag("LITCIG")) {
        ret = c_red;
    } else if ( has_flag("LEAK_DAM") && has_flag("RADIOACTIVE") && damage > 0 ) {
        ret = c_ltgreen;
    } else if (active && !is_food() && !is_food_container()) { // Active items show up as yellow
        ret = c_yellow;
    } else if (is_gun()) { // Guns are green if you are carrying ammo for them
        ammotype amtype = ammo_type();
        if (u->get_ammo(amtype).size() > 0)
            ret = c_green;
    } else if (is_food()) { // Rotten food shows up as a brown color
        if (rotten()) {
            ret = c_brown;
        } else if (is_going_bad()) {
            ret = c_yellow;
        } else if (goes_bad()) {
            ret = c_cyan;
        }
    } else if (is_food_container()) {
        if (contents[0].rotten()) {
            ret = c_brown;
        } else if (contents[0].is_going_bad()) {
            ret = c_yellow;
        } else if (contents[0].goes_bad()) {
            ret = c_cyan;
        }
    } else if (is_ammo()) { // Likewise, ammo is green if you have guns that use it
        ammotype amtype = ammo_type();
        if (u->weapon.is_gun() && u->weapon.ammo_type() == amtype) {
            ret = c_green;
        } else {
            if (u->has_gun_for_ammo(amtype)) {
                ret = c_green;
            }
        }
    } else if (is_book()) {
        if(u->has_identified( type->id )) {
            auto &tmp = *type->book;
            if( tmp.skill && // Book can improve skill: blue
                u->get_skill_level( tmp.skill ).can_train() &&
                u->get_skill_level( tmp.skill ) >= tmp.req &&
                u->get_skill_level( tmp.skill ) < tmp.level ) {
                ret = c_ltblue;
            } else if( !u->studied_all_recipes( *type ) ) { // Book can't improve skill right now, but has more recipes: yellow
                ret = c_yellow;
            } else if( tmp.skill && // Book can't improve skill right now, but maybe later: pink
                       u->get_skill_level( tmp.skill ).can_train() &&
                       u->get_skill_level( tmp.skill ) < tmp.level ) {
                ret = c_pink;
            } else if( !tmp.use_methods.empty() && // Book has function or can teach new martial art: blue
                // TODO: replace this terrible hack to rely on the item name matching the style name, it's terrible.
                       (!item_group::group_contains_item("ma_manuals", type->id) || !u->has_martialart(matype_id( "style_" + type->id.substr(7)))) ) {
                ret = c_ltblue;
            }
        } else {
            ret = c_red; // Book hasn't been identified yet: red
        }
    } else if (is_bionic()) {
        if (!u->has_bionic(type->id)) {
            ret = c_green; // installable bionics show as green
        }
    }
    return ret;
}

void item::on_wear( player &p  )
{
    if (is_sided() && get_side() == BOTH) {
        // for sided items wear the item on the side which results in least encumbrance
        int lhs = 0, rhs = 0;

        set_side(LEFT);
        lhs += covers(bp_hand_l) ? p.encumb(bp_hand_l, *this) : 0;
        lhs += covers(bp_arm_l)  ? p.encumb(bp_arm_l,  *this) : 0;
        lhs += covers(bp_leg_l)  ? p.encumb(bp_leg_l,  *this) : 0;
        lhs += covers(bp_foot_l) ? p.encumb(bp_foot_l, *this) : 0;

        set_side(RIGHT);
        rhs += covers(bp_hand_r) ? p.encumb(bp_hand_r, *this) : 0;
        rhs += covers(bp_arm_r)  ? p.encumb(bp_arm_r,  *this) : 0;
        rhs += covers(bp_leg_r)  ? p.encumb(bp_leg_r,  *this) : 0;
        rhs += covers(bp_foot_r) ? p.encumb(bp_foot_r, *this) : 0;

        set_side(lhs <= rhs ? LEFT : RIGHT);
    }

    // TODO: artifacts currently only work with the player character
    if( &p == &g->u && type->artifact ) {
        g->add_artifact_messages( type->artifact->effects_worn );
    }
}

void item::on_takeoff (player &p)
{
    (void) p; // suppress unused variable warning

    if (is_sided()) {
        set_side(BOTH);
    }
}

void item::on_wield( player &p, int mv )
{
    // TODO: artifacts currently only work with the player character
    if( &p == &g->u && type->artifact ) {
        g->add_artifact_messages( type->artifact->effects_wielded );
    }

    if( has_flag("SLOW_WIELD") && !is_gunmod() ) {
        float d = 32.0; // arbitrary linear scaling factor
        if( is_gun() ) {
            d /= std::max( (float)p.skillLevel( gun_skill() ),  1.0f );
        } else if( is_weap() ) {
            d /= std::max( (float)p.skillLevel( weap_skill() ), 1.0f );
        }

        int penalty = get_var( "volume", type->volume ) * d;
        p.moves -= penalty;
        mv += penalty;
    }

    std::string msg;

    if( mv > 250 ) {
        msg = _( "It takes you a very long time to wield your %s." );
    } else if( mv > 100 ) {
        msg = _( "It takes you a long time to wield your %s." );
    } else if( mv > 50 ) {
        msg = _( "It takes you several seconds to wield your %s." );
    } else {
        msg = _( "You wield your %s." );
    }

    p.add_msg_if_player( msg.c_str(), tname().c_str() );
}

void item::on_pickup( Character &p  )
{
    // TODO: artifacts currently only work with the player character
    if( &p == &g->u && type->artifact ) {
        g->add_artifact_messages( type->artifact->effects_carried );
    }
}

std::string item::tname( unsigned int quantity, bool with_prefix ) const
{
    std::stringstream ret;

// MATERIALS-TODO: put this in json
    std::string damtext = "";
    if ((damage != 0 || ( OPTIONS["ITEM_HEALTH_BAR"] && is_armor() )) && !is_null() && with_prefix) {
        if( damage < 0 )  {
            if( damage < MIN_ITEM_DAMAGE ) {
                damtext = rm_prefix(_("<dam_adj>bugged "));
            } else if ( OPTIONS["ITEM_HEALTH_BAR"] ) {
                auto const &nc_text = get_item_hp_bar(damage);
                damtext = "<color_" + string_from_color(nc_text.second) + ">" + nc_text.first + " </color>";
            } else if (is_gun())  {
                damtext = rm_prefix(_("<dam_adj>accurized "));
            } else {
                damtext = rm_prefix(_("<dam_adj>reinforced "));
            }
        } else {
            if (type->id == "corpse") {
                if (damage == 1) damtext = rm_prefix(_("<dam_adj>bruised "));
                if (damage == 2) damtext = rm_prefix(_("<dam_adj>damaged "));
                if (damage == 3) damtext = rm_prefix(_("<dam_adj>mangled "));
                if (damage == 4) damtext = rm_prefix(_("<dam_adj>pulped "));

            } else if ( OPTIONS["ITEM_HEALTH_BAR"] ) {
                auto const &nc_text = get_item_hp_bar(damage);
                damtext = "<color_" + string_from_color(nc_text.second) + ">" + nc_text.first + " </color>";

            } else {
                damtext = rmp_format("%s ", get_base_material().dmg_adj(damage).c_str());
            }
        }
    }

    std::string vehtext = "";
    if( is_var_veh_part() ) {
        switch( type->variable_bigness->bigness_aspect ) {
            case BIGNESS_ENGINE_DISPLACEMENT:
                //~ liters, e.g. 3.21-Liter V8 engine
                vehtext = rmp_format( _( "<veh_adj>%4.2f-Liter " ), bigness / 100.0f );
                break;
            case BIGNESS_WHEEL_DIAMETER:
                //~ inches, e.g. 20" wheel
                vehtext = rmp_format( _( "<veh_adj>%d\" " ), bigness );
                break;
        }
    }

    std::string burntext = "";
    if (with_prefix && !made_of(LIQUID)) {
        if (volume() >= 4 && burnt >= volume() * 2) {
            burntext = rm_prefix(_("<burnt_adj>badly burnt "));
        } else if (burnt > 0) {
            burntext = rm_prefix(_("<burnt_adj>burnt "));
        }
    }

    const std::map<std::string, std::string>::const_iterator iname = item_vars.find("name");
    std::string maintext = "";
    if (corpse != NULL && typeId() == "corpse" ) {
        if (name != "") {
            maintext = rmp_format(ngettext("<item_name>%s corpse of %s",
                                           "<item_name>%s corpses of %s",
                                           quantity), corpse->nname().c_str(), name.c_str());
        } else {
            maintext = rmp_format(ngettext("<item_name>%s corpse",
                                           "<item_name>%s corpses",
                                           quantity), corpse->nname().c_str());
        }
    } else if (typeId() == "blood") {
        if (corpse == NULL || corpse->id == NULL_ID )
            maintext = rm_prefix(ngettext("<item_name>human blood",
                                          "<item_name>human blood",
                                          quantity));
        else
            maintext = rmp_format(ngettext("<item_name>%s blood",
                                           "<item_name>%s blood",
                                           quantity), corpse->nname().c_str());
    }
    else if (iname != item_vars.end()) {
        maintext = iname->second;
    }
    else if (is_gun() && !contents.empty() ) {
        ret.str("");
        ret << label(quantity);
        for( size_t i = 0; i < contents.size(); ++i ) {
            if( !contents.at(i).has_flag("IRREMOVABLE") ){
                ret << "+";
            }
        }
        maintext = ret.str();
    } else if( is_armor() && item_tags.count("wooled") + item_tags.count("furred") +
        item_tags.count("leather_padded") + item_tags.count("kevlar_padded") > 0 ) {
        ret.str("");
        ret << label(quantity);
        ret << "+";
        maintext = ret.str();
    } else if( is_magazine() ) {
        maintext = label( quantity );
    } else if (contents.size() == 1) {
        if(contents[0].made_of(LIQUID)) {
            maintext = rmp_format(_("<item_name>%s of %s"), label(quantity).c_str(), contents[0].tname( quantity, with_prefix ).c_str());
        } else if (contents[0].is_food()) {
            maintext = contents[0].charges > 1 ? rmp_format(_("<item_name>%s of %s"), label(quantity).c_str(),
                                                            contents[0].tname(contents[0].charges, with_prefix).c_str()) :
                                                 rmp_format(_("<item_name>%s of %s"), label(quantity).c_str(),
                                                            contents[0].tname( quantity, with_prefix ).c_str());
        } else {
            maintext = rmp_format(_("<item_name>%s with %s"), label(quantity).c_str(), contents[0].tname( quantity, with_prefix ).c_str());
        }
    }
    else if (!contents.empty()) {
        maintext = rmp_format(_("<item_name>%s, full"), label(quantity).c_str());
    } else {
        maintext = label(quantity);
    }

    const it_comest* food_type = NULL;
    std::string tagtext = "";
    std::string modtext = "";
    ret.str("");
    if (is_food())
    {
        food_type = dynamic_cast<const it_comest*>(type);

        if (food_type->spoils != 0)
        {
            if(rotten()) {
                ret << _(" (rotten)");
            } else if ( is_going_bad()) {
                ret << _(" (old)");
            } else if ( rot < 100 ) {
                ret << _(" (fresh)");
            }
        }
        if (has_flag("HOT")) {
            ret << _(" (hot)");
            }
        if (has_flag("COLD")) {
            ret << _(" (cold)");
            }
    }

    if (has_flag("FIT")) {
        ret << _(" (fits)");
    }

    if (has_flag("RECHARGE")) {
        ret << _(" (rechargeable)");
    }
    if (is_tool() && has_flag("USE_UPS")){
        ret << _(" (UPS)");
    }
    if (is_tool() && has_flag("RADIO_MOD")){
        ret << _(" (radio:");
        if( has_flag( "RADIOSIGNAL_1" ) ) {
            ret << _("R)");
        } else if( has_flag( "RADIOSIGNAL_2" ) ) {
            ret << _("B)");
        } else if( has_flag( "RADIOSIGNAL_3" ) ) {
            ret << _("G)");
        } else {
            ret << _("Bug");
        }
    }

    if (has_flag("ATOMIC_AMMO")) {
        modtext += _( "atomic " );
    }

    if( has_gunmod( "barrel_small" ) != -1 ) {
        modtext += _( "sawn-off ");
    }

    if(has_flag("WET"))
       ret << _(" (wet)");

    if(has_flag("LITCIG"))
        ret << _(" (lit)");

    if( already_used_by_player( g->u ) ) {
        ret << _( " (used)" );
    }

    if( active && !is_food() && !is_corpse() && ( type->id.length() < 3 || type->id.compare( type->id.length() - 3, 3, "_on" ) != 0 ) ) {
        // Usually the items whose ids end in "_on" have the "active" or "on" string already contained
        // in their name, also food is active while it rots.
        ret << _( " (active)" );
    }

    tagtext = ret.str();

    ret.str("");

    //~ This is a string to construct the item name as it is displayed. This format string has been added for maximum flexibility. The strings are: %1$s: Damage text (eg. "bruised"). %2$s: burn adjectives (eg. "burnt"). %3$s: tool modifier text (eg. "atomic"). %4$s: vehicle part text (eg. "3.8-Liter"). $5$s: main item text (eg. "apple"). %6s: tags (eg. "(wet) (fits)").
    ret << string_format(_("%1$s%2$s%3$s%4$s%5$s%6$s"), damtext.c_str(), burntext.c_str(),
                        modtext.c_str(), vehtext.c_str(), maintext.c_str(), tagtext.c_str());

    static const std::string const_str_item_note("item_note");
    if( item_vars.find(const_str_item_note) != item_vars.end() ) {
        //~ %s is an item name. This style is used to denote items with notes.
        return string_format(_("*%s*"), ret.str().c_str());
    } else {
        return ret.str();
    }
}

std::string item::display_name(unsigned int quantity) const
{
    std::string name = tname(quantity);
    std::string side = "";
    std::string qty  = "";

    switch (get_side()) {
        case LEFT:
            side = string_format(" (%s)", _("left"));
            break;
        case RIGHT:
            side = string_format(" (%s)", _("right"));
            break;
    }

    if( is_container() && contents.size() == 1 && contents[0].charges > 0 ) {
        // a container which is not empty
        qty = string_format(" (%i)", contents[0].charges);
    } else if( is_book() && get_chapters() > 0 ) {
        // a book which has remaining unread chapters
        qty = string_format(" (%i)", get_remaining_chapters(g->u));
    } else if( ammo_capacity() > 0 ) {
        // anything that can be reloaded including tools, guns and auxiliary gunmods
        qty = string_format(" (%i)", ammo_remaining());
    } else if( count_by_charges() ) {
        qty = string_format(" (%i)", charges);
    }

    return string_format("%s%s%s", name.c_str(), side.c_str(), qty.c_str());
}

nc_color item::color() const
{
    if( is_null() )
        return c_black;
    if( is_corpse() ) {
        return corpse->color;
    }
    return type->color;
}

int item::price() const
{
    if( is_null() ) {
        return 0;
    }

    int ret = type->price;
    if( rotten() ) {
        // better price here calculation? No value at all?
        ret = type->price / 10;
    }
    if( damage > 0 ) {
        // maximal damage is 4, maximal reduction is 1/10 of the value.
        ret -= ret * static_cast<double>( damage ) / 40;
    }
    // The price from the json data is for the default-sized stack, like the volume
    // calculation.
    if( count_by_charges() || made_of( LIQUID ) ) {
        ret = ret * charges / static_cast<double>( type->stack_size);
    }

    // tools, guns and auxiliary gunmods may contain ammunition which can affect the price
<<<<<<< HEAD
    if( ammo_remaining() > 0 && has_curammo() ) {
=======
    if( ammo_remaining() > 0 && ammo_current() != "null" ) {
>>>>>>> 8316446d
        item tmp( ammo_current(), 0 );
        tmp.charges = charges;
        ret += tmp.price();
    }

    // if tool has no ammo (eg. spray can) reduce price proportional to remaining charges
    if( is_tool() && ammo_type() == "NULL" && ammo_remaining() > -1 ) {
        ret *= ammo_remaining() / double( std::max( dynamic_cast<const it_tool *>( type )->def_charges, 1L ) );
    }

    for( auto &elem : contents ) {
        ret += elem.price();
    }
    return ret;
}

// MATERIALS-TODO: add a density field to materials.json
int item::weight() const
{
    if( is_null() ) {
        return 0;
    }

    int ret = get_var( "weight", type->weight );
    if( has_flag( "REDUCED_WEIGHT" ) ) {
        ret *= 0.75;
    }

    if( count_by_charges() ) {
        ret *= charges;

    } else if( ammo_capacity() > 0 ) {
        if ( ammo_type() == "plutonium" ) {
            ret += ammo_remaining() * find_type( default_ammo( ammo_type() ) )->weight / PLUTONIUM_CHARGES;
        } else if( ammo_data() ) {
            ret += ammo_remaining() * ammo_data()->weight;
        }

    } else if( is_corpse() ) {
        switch( corpse->size ) {
            case MS_TINY:   ret =   1000;  break;
            case MS_SMALL:  ret =  40750;  break;
            case MS_MEDIUM: ret =  81500;  break;
            case MS_LARGE:  ret = 120000;  break;
            case MS_HUGE:   ret = 200000;  break;
        }
        if( made_of( "veggy" ) ) {
            ret /= 3;
        }
        if( corpse->in_species( FISH ) || corpse->in_species( BIRD ) || corpse->in_species( INSECT ) || made_of( "bone" ) ) {
            ret /= 8;
        } else if ( made_of( "iron" ) || made_of( "steel" ) || made_of( "stone" ) ) {
            ret *= 7;
        }
    }

    for( auto &elem : contents ) {
        ret += elem.weight();
        if( elem.is_gunmod() && elem.ammo_data() ) {
            ret += elem.ammo_data()->weight * elem.ammo_remaining();
        }
    }

    // reduce weight for sawn-off weepons capped to the apportioned weight of the barrel
    if( has_gunmod( "barrel_small" ) != -1 ) {
        float b = type->gun->barrel_length;
        ret -= std::min( b * 250, b / type->volume * type->weight );
    }


    // tool mods also add about a pound of weight
    if( has_flag("ATOMIC_AMMO") ) {
        ret += 250;
    }

    return ret;
}

/*
 * precise_unit_volume: Returns the volume, multiplied by 1000.
 * 1: -except- ammo, since the game treats the volume of count_by_charge items as 1/stack_size of the volume defined in .json
 * 2: Ammo is also not totaled.
 * 3: gun mods -are- added to the total, since a modded gun is not a splittable thing, in an inventory sense
 * This allows one to obtain the volume of something consistent with game rules, with a precision that is lost
 * when a 2 volume bullet is divided by ???? and returned as an int.
 */
int item::precise_unit_volume() const
{
   return volume(true, true);
}

/*
 * note, the game currently has an undefined number of different scales of volume: items that are count_by_charges, and
 * everything else:
 *    everything else: volume = type->volume
 *   count_by_charges: volume = type->volume / stack_size
 * Also, this function will multiply count_by_charges items by the amount of charges before dividing by ???.
 * If you need more precision, precise_value = true will return a multiple of 1000
 * If you want to handle counting up charges elsewhere, unit value = true will skip that part,
 *   except for guns.
 * Default values are unit_value=false, precise_value=false
 */
int item::volume(bool unit_value, bool precise_value ) const
{
    int ret = 0;
    if( is_corpse() ) {
        switch (corpse->size) {
            case MS_TINY:
                ret = 3;
                break;
            case MS_SMALL:
                ret = 120;
                break;
            case MS_MEDIUM:
                ret = 250;
                break;
            case MS_LARGE:
                ret = 370;
                break;
            case MS_HUGE:
                ret = 3500;
                break;
        }
        if ( precise_value == true ) {
            ret *= 1000;
        }
        return ret;
    }

    if( is_null()) {
        return 0;
    }

    ret = type->volume;
    ret = get_var( "volume", ret );

    if ( precise_value == true ) {
        ret *= 1000;
    }

    if( type->container && !type->container->rigid ) {
        // non-rigid container add the volume of the content
        int tmpvol = 0;
        for( auto &elem : contents ) {
            tmpvol += elem.volume( false, true );
        }
        if (!precise_value) {
            tmpvol /= 1000;
        }
        ret += tmpvol;
    }

    if (count_by_charges() || made_of(LIQUID)) {
        if ( unit_value == false ) {
            ret *= charges;
        }
        ret /= type->stack_size;
    }

    if (is_gun()) {
        for( auto &elem : contents ) {
            ret += elem.volume( false, precise_value );
        }

        if (has_flag("COLLAPSIBLE_STOCK")) {
            // consider only the base size of the gun (without mods)
            int tmpvol = get_var( "volume", type->volume - type->gun->barrel_length );
            if      (tmpvol <=  3) ; // intentional NOP
            else if (tmpvol <=  5) ret -= precise_value ? 2000 : 2;
            else if (tmpvol <=  6) ret -= precise_value ? 3000 : 3;
            else if (tmpvol <=  8) ret -= precise_value ? 4000 : 4;
            else if (tmpvol <= 11) ret -= precise_value ? 5000 : 5;
            else if (tmpvol <= 16) ret -= precise_value ? 6000 : 6;
            else                   ret -= precise_value ? 7000 : 7;
        }

        if( has_gunmod( "barrel_small" ) != -1 ) {
            ret -= type->gun->barrel_length * ( precise_value ? 1000 : 1 );
        }
    }

// tool mods also add volume
    if (has_flag("ATOMIC_AMMO")) {
        ret += 1;
    }

    return ret;
}

int item::attack_time() const
{
    int ret = 65 + 4 * volume() + weight() / 60;
    return ret;
}

int item::damage_bash() const
{
    int total = type->melee_dam;
    if( is_null() ) {
        return 0;
    }
    total -= total * (damage * 0.1);
    if(has_flag("REDUCED_BASHING")) {
        total *= 0.5;
    }
    if (total > 0) {
        return total;
    } else {
        return 0;
    }
}

int item::damage_cut() const
{
    int total = type->melee_cut;
    if (is_gun()) {
        static const std::string FLAG_BAYONET( "BAYONET" );
        for( auto &elem : contents ) {
            if( elem.has_flag( FLAG_BAYONET ) ) {
                return elem.type->melee_cut;
            }
        }
    }

    if( is_null() ) {
        return 0;
    }

    total -= total * (damage * 0.1);
    if (total > 0) {
        return total;
    } else {
        return 0;
    }
}

void item::unset_flags()
{
    item_tags.clear();
}

bool item::has_flag( const std::string &f ) const
{
    bool ret = false;
    // TODO: this might need checking against the firing code, that code should use the
    // auxiliary gun mod item directly (and call has_flag on it, *not* on the gun),
    // e.g. for the NEVER_JAMS flag, that should not be inherited to the gun mod
    if (is_gun()) {
        if (is_in_auxiliary_mode()) {
            item const* gunmod = active_gunmod();
            if( gunmod != NULL )
                ret = gunmod->has_flag(f);
            if (ret) return ret;
        } else {
            for( auto &elem : contents ) {
                // Don't report flags from active gunmods for the gun.
                if( elem.has_flag( f ) && !elem.is_auxiliary_gunmod() ) {
                    ret = true;
                    return ret;
                }
            }
        }
    }
    // other item type flags
    ret = type->item_tags.count(f);
    if (ret) {
        return ret;
    }

    // now check for item specific flags
    ret = item_tags.count(f);
    return ret;
}

bool item::has_property( const std::string& prop ) const {
   return type->properties.find(prop) != type->properties.end();
}

std::string item::get_property_string( const std::string &prop, const std::string& def ) const
{
    const auto it = type->properties.find(prop);
    return it != type->properties.end() ? it->second : def;
}

long item::get_property_long( const std::string& prop, long def ) const
{
    const auto it = type->properties.find( prop );
    if  (it != type->properties.end() ) {
        char *e = nullptr;
        long  r = std::strtol( it->second.c_str(), &e, 10 );
        if( it->second.size() && *e == '\0' ) {
            return r;
        }
        debugmsg("invalid property '%s' for item '%s'", prop.c_str(), tname().c_str());
    }
    return def;
}

bool item::has_quality(std::string quality_id) const
{
    return has_quality(quality_id, 1);
}

bool item::has_quality(std::string quality_id, int quality_value) const
{
    for( const auto &quality : type->qualities ) {
        if( quality.first == quality_id && quality.second >= quality_value ) {
            return true;
        }
    }

    for( const auto &content : contents ) {
        if( content.has_quality( quality_id, quality_value ) ) {
            return true;
        }
    }

    return false;
}

bool item::has_technique( const matec_id & tech ) const
{
    return type->techniques.count( tech ) > 0 || techniques.count( tech ) > 0;
}

void item::add_technique( const matec_id & tech )
{
    techniques.insert( tech );
}

std::set<matec_id> item::get_techniques() const
{
    std::set<matec_id> result = type->techniques;
    result.insert( techniques.begin(), techniques.end() );
    return result;
}

int item::has_gunmod( const itype_id& mod_type ) const
{
    if( !is_gun() ) {
        return -1;
    }
    for( size_t i = 0; i < contents.size(); i++ ) {
        if( contents[i].is_gunmod() && contents[i].typeId() == mod_type ) {
            return i;
        }
    }
    return -1;
}

bool item::is_going_bad() const
{
    const it_comest *comest = dynamic_cast<const it_comest *>(type);
    if( comest != nullptr && comest->spoils > 0) {
        return ((float)rot / (float)comest->spoils) > 0.9;
    }
    return false;
}

bool item::rotten() const
{
    const it_comest *comest = dynamic_cast<const it_comest *>( type );
    if( comest != nullptr && comest->spoils > 0 ) {
        return rot > comest->spoils;
    }
    return false;
}

bool item::has_rotten_away() const
{
    const it_comest *comest = dynamic_cast<const it_comest *>( type );
    if( comest != nullptr && comest->spoils > 0 ) {
        // Twice the regular shelf life and it's gone.
        return rot > comest->spoils * 2;
    }
    return false;
}

float item::get_relative_rot()
{
    const it_comest *comest = dynamic_cast<const it_comest *>( type );
    if( comest != nullptr && comest->spoils > 0 ) {
        return static_cast<float>( rot ) / comest->spoils;
    }
    return 0;
}

void item::set_relative_rot( float rel_rot )
{
    const it_comest *comest = dynamic_cast<const it_comest *>( type );
    if( comest != nullptr && comest->spoils > 0 ) {
        rot = rel_rot * comest->spoils;
        // calc_rot uses last_rot_check (when it's not 0) instead of bday.
        // this makes sure the rotting starts from now, not from bday.
        last_rot_check = calendar::turn;
        fridge = 0;
        active = !rotten();
    }
}

void item::calc_rot(const tripoint &location)
{
    const int now = calendar::turn;
    if ( last_rot_check + 10 < now ) {
        const int since = ( last_rot_check == 0 ? bday : last_rot_check );
        const int until = ( fridge > 0 ? fridge : now );
        if ( since < until ) {
            // rot (outside of fridge) from bday/last_rot_check until fridge/now
            int old = rot;
            rot += get_rot_since( since, until, location );
            add_msg( m_debug, "r: %s %d,%d %d->%d", type->id.c_str(), since, until, old, rot );
        }
        last_rot_check = now;

        if (fridge > 0) {
            // Flat 20%, rot from time of putting it into fridge up to now
            rot += (now - fridge) * 0.2;
            fridge = 0;
        }
        // item stays active to let the item counter work
        if( item_counter == 0 && rotten() ) {
            active = false;
        }
    }
}

bool item::is_auxiliary_gunmod() const
{
    return type->gunmod && type->gun;
}

int item::get_storage() const
{
    auto t = find_armor_data();
    if( t == nullptr )
        return 0;

    // it_armor::storage is unsigned char
    return static_cast<int> (static_cast<unsigned int>( t->storage ) );
}

int item::get_env_resist() const
{
    const auto t = find_armor_data();
    if( t == nullptr ) {
        return 0;
    }
    // it_armor::env_resist is unsigned char
    return static_cast<int>( static_cast<unsigned int>( t->env_resist ) );
}

bool item::is_power_armor() const
{
    const auto t = find_armor_data();
    if( t == nullptr ) {
        return false;
    }
    return t->power_armor;
}

int item::get_encumber() const
{
    const auto t = find_armor_data();
    if( t == nullptr ) {
        // handle wearable guns (eg. shoulder strap) as special case
        return is_gun() ? volume() / 3 : 0;
    }
    // it_armor::encumber is signed char
    int encumber = static_cast<int>( t->encumber );

    // Fit checked before changes, fitting shouldn't reduce penalties from patching.
    if( item::item_tags.count("FIT") ) {
        encumber = std::max( encumber / 2, encumber - 10 );
    }
    // Good items to test this stuff on:
    // Hoodies (3 thickness), jumpsuits (2 thickness, 3 encumbrance),
    // Nomes socks (2 thickness, 0 encumbrance)
    // When a common item has 90%+ coverage, 15/15 protection and <=5 encumbrance,
    // it's a sure sign something has to be nerfed.
    if( item::item_tags.count("wooled") ) {
        encumber += 3;
    }
    if( item::item_tags.count("furred") ){
        encumber += 5;
    }
    // Don't let dual-armor-modded items get below 10 encumbrance after fitting
    // Also prevent 0 encumbrance armored underwear
    if( item::item_tags.count("leather_padded") ) {
        encumber = std::max( 15, encumber + 7 );
    }
    if( item::item_tags.count("kevlar_padded") ) {
        encumber = std::max( 13, encumber + 5 );
    }

    return encumber;
}

int item::get_layer() const
{
    if( has_flag("SKINTIGHT") ) {
        return UNDERWEAR;
    } else if( has_flag("WAIST") ) {
        return WAIST_LAYER;
    } else if( has_flag("OUTER") ) {
        return OUTER_LAYER;
    } else if( has_flag("BELTED") ) {
        return BELTED_LAYER;
    }
    return REGULAR_LAYER;
}

int item::get_coverage() const
{
    const auto t = find_armor_data();
    if( t == nullptr ) {
        return 0;
    }
    // it_armor::coverage is unsigned char
    return static_cast<int>( static_cast<unsigned int>( t->coverage ) );
}

int item::get_thickness() const
{
    const auto t = find_armor_data();
    if( t == nullptr ) {
        return 0;
    }
    // it_armor::thickness is unsigned char
    return static_cast<int>( static_cast<unsigned int>( t->thickness) );
}

int item::get_warmth() const
{
    int fur_lined = 0;
    int wool_lined = 0;
    const auto t = find_armor_data();
    if( t == nullptr ){
        return 0;
    }
    // it_armor::warmth is signed char
    int result = static_cast<int>( t->warmth );

    if (item::item_tags.count("furred") > 0){
        fur_lined = 35 * (float(get_coverage()) / 100);
    }
    if (item::item_tags.count("wooled") > 0){
        wool_lined = 20 * (float(get_coverage()) / 100);
    }
        return result + fur_lined + wool_lined;
}


int item::brewing_time() const
{
    float season_mult = ( (float)ACTIVE_WORLD_OPTIONS["SEASON_LENGTH"] ) / 14;
    unsigned int b_time = dynamic_cast<const it_comest*>(type)->brewtime;
    int ret = b_time * season_mult;
    return ret;
}

bool item::can_revive() const
{
    if( is_corpse() && corpse->has_flag( MF_REVIVES ) && damage < CORPSE_PULP_THRESHOLD ) {
        return true;
    }
    return false;
}

bool item::ready_to_revive( const tripoint &pos ) const
{
    if(can_revive() == false) {
        return false;
    }
    int age_in_hours = (int(calendar::turn) - bday) / HOURS( 1 );
    age_in_hours -= int((float)burnt / volume() * 24);
    if( damage > 0 ) {
        age_in_hours /= (damage + 1);
    }
    int rez_factor = 48 - age_in_hours;
    if( age_in_hours > 6 && (rez_factor <= 0 || one_in(rez_factor)) ) {
        // If we're a special revival zombie, wait to get up until the player is nearby.
        const bool isReviveSpecial = has_flag("REVIVE_SPECIAL");
        if( isReviveSpecial ) {
            const int distance = rl_dist( pos, g->u.pos() );
            if (distance > 3) {
                return false;
            }
            if (!one_in(distance + 1)) {
                return false;
            }
        }

        return true;
    }
    return false;
}

bool item::goes_bad() const
{
    if (!is_food()) {
        return false;
    }
    const auto food = dynamic_cast<const it_comest*>(type);
    return (food->spoils != 0);
}

bool item::count_by_charges() const
{
    return type->count_by_charges();
}

bool item::craft_has_charges()
{
    if (count_by_charges()) {
        return true;
    } else if (ammo_type() == "NULL") {
        return true;
    }

    return false;
}

long item::num_charges()
{
    if (is_gun()) {
        if (is_in_auxiliary_mode()) {
            item* gunmod = active_gunmod();
            if (gunmod != NULL)
                return gunmod->charges;
        } else {
            return charges;
        }
    }
    if( is_gunmod() && is_in_auxiliary_mode() ) {
        return charges;
    }
    return 0;
}

int item::bash_resist(bool /*to_self*/) const
{
    float resist = 0;
    float l_padding = 0;
    float k_padding = 0;
    int eff_thickness = 1;
    // With the multiplying and dividing in previous code, the following
    // is a coefficient equivalent to the bonuses and maluses hardcoded in
    // previous versions. Adjust to make you happier/sadder.
    float adjustment = 1.5;

    static constexpr float max_value = 10.0f;
    static constexpr float stepness = -0.8f;
    static constexpr float center_of_S = 2.0f;

    if (is_null()) {
        return resist;
    }
    if (item::item_tags.count("leather_padded") > 0){

        l_padding = max_value / ( 1 + exp( stepness * ( get_thickness() - center_of_S )));
    }
    if (item::item_tags.count("kevlar_padded") > 0){
        k_padding = max_value / ( 1 + exp( stepness * ( get_thickness() - center_of_S )));
    }
    std::vector<material_type*> mat_types = made_of_types();
    // Armor gets an additional multiplier.
    if (is_armor()) {
        // base resistance
        eff_thickness = ((get_thickness() - damage <= 0) ? 1 : (get_thickness() - damage));
    }

    for (auto mat : mat_types) {
        resist += mat->bash_resist();
    }
    // Average based on number of materials.
    resist /= mat_types.size();

    return lround((resist * eff_thickness * adjustment) + l_padding + k_padding);
}

int item::cut_resist(bool /*to_self*/) const
{
    float resist = 0;
    float l_padding = 0;
    float k_padding = 0;
    int eff_thickness = 1;
    // With the multiplying and dividing in previous code, the following
    // is a coefficient equivalent to the bonuses and maluses hardcoded in
    // previous versions. Adjust to make you happier/sadder.
    float adjustment = 1.5;

    if (is_null()) {
        return resist;
    }
    if (item::item_tags.count("leather_padded") > 0){
        static constexpr float max_value = 10.0f;
        static constexpr float stepness = -0.8f;
        static constexpr float center_of_S = 2.0f;
        l_padding = max_value / ( 1 + exp( stepness * ( get_thickness() - center_of_S )));
    }
    if (item::item_tags.count("kevlar_padded") > 0){
        static constexpr float max_value = 15.0f;
        static constexpr float stepness = -0.5f;
        static constexpr float center_of_S = 2.0f;
        k_padding = max_value / ( 1 + exp( stepness * ( get_thickness() - center_of_S )));
    }
    std::vector<material_type*> mat_types = made_of_types();
    // Armor gets an additional multiplier.
    if (is_armor()) {
        // base resistance
        eff_thickness = ((get_thickness() - damage <= 0) ? 1 : (get_thickness() - damage));
    }

    for (auto mat : mat_types) {
        resist += mat->cut_resist();
    }
    // Average based on number of materials.
    resist /= mat_types.size();

    return lround((resist * eff_thickness * adjustment) + l_padding + k_padding);
}

int item::stab_resist(bool to_self) const
{
    // Better than hardcoding it in multiple places
    return (int)(0.8f * cut_resist( to_self ));
}

int item::acid_resist( bool to_self ) const
{
    float resist = 0.0;
    if( is_null() ) {
        return 0.0;
    }

    std::vector<material_type*> mat_types = made_of_types();
    // Not sure why cut and bash get an armor thickness bonus but acid doesn't,
    // but such is the way of the code.

    for( auto mat : mat_types ) {
        resist += mat->acid_resist();
    }
    // Average based on number of materials.
    resist /= mat_types.size();
    const int env = get_env_resist();
    if( !to_self && env < 10 ) {
        // Low env protection means it doesn't prevent acid seeping in.
        resist *= env / 10.0f;
    }

    return lround(resist);
}

int item::fire_resist( bool to_self ) const
{
    float resist = 0.0;
    if( is_null() ) {
        return 0.0;
    }

    std::vector<material_type*> mat_types = made_of_types();

    for( auto mat : mat_types ) {
        resist += mat->fire_resist();
    }
    // Average based on number of materials.
    resist /= mat_types.size();
    const int env = get_env_resist();
    if( !to_self && env < 10 ) {
        // Iron resists immersion in magma, iron-clad knight won't.
        resist *= env / 10.0f;
    }

    return lround(resist);
}

int item::chip_resistance( bool worst ) const
{
    if( damage > MAX_ITEM_DAMAGE ) {
        return 0;
    }

    int res = worst ? INT_MAX : INT_MIN;
    for( const auto &mat : made_of_types() ) {
        const int val = mat->chip_resist();
        res = worst ? std::min( res, val ) : std::max( res, val );
    }

    if( res == INT_MAX || res == INT_MIN ) {
        return 2;
    }

    if( res <= 0 ) {
        return 0;
    }

    // An item's current state of damage can make it more susceptible to being damaged
    // 10% less resistance for each point of damage
    res = res * ( 10 - std::max<int>( 0, damage ) ) / 10;

    return res;
}

int item::damage_resist( damage_type dt, bool to_self ) const
{
    switch( dt ) {
        case DT_TRUE:
        case DT_BIOLOGICAL:
        case DT_ELECTRIC:
        case DT_COLD:
            // Currently hardcoded:
            // Items can never be damaged by those types
            // But they provide 0 protection from them
            return to_self ? INT_MAX : 0;
        case DT_BASH:
            return bash_resist( to_self );
        case DT_CUT:
            return cut_resist ( to_self );
        case DT_ACID:
            return acid_resist( to_self );
        case DT_STAB:
            return stab_resist( to_self );
        case DT_HEAT:
            return fire_resist( to_self );
        default:
            debugmsg( "Invalid damage type: %d", dt );
    }

    return 0;
}

bool item::is_two_handed( const player &u ) const
{
    if( has_flag("ALWAYS_TWOHAND") ) {
        return true;
    }
    ///\EFFECT_STR determines which weapons can be wielded with one hand
    return ((weight() / 113) > u.str_cur * 4);
}

const std::vector<std::string> &item::made_of() const
{
    const static std::vector<std::string> null_material = {"null"};
    if( is_null() ) {
        // pass, we're not made of anything at the moment.
        return null_material;
    } else if( is_corpse() ) {
        return corpse->mat;
    }
    return type->materials;
}

std::vector<material_type*> item::made_of_types() const
{
    std::vector<std::string> materials_composed_of = made_of();
    std::vector<material_type*> material_types_composed_of;
    material_type *next_material;

    for (auto mat_id : materials_composed_of) {
        next_material = material_type::find_material(mat_id);
        material_types_composed_of.push_back(next_material);
    }
    return material_types_composed_of;
}

bool item::made_of_any( const std::vector<std::string> &mat_idents ) const
{
    for( auto candidate_material : mat_idents ) {
        for( auto target_material : made_of() ) {
            if( candidate_material == target_material ) {
                return true;
            }
        }
    }
    return false;
}

bool item::only_made_of( const std::vector<std::string> &mat_idents ) const
{
    for( auto target_material : made_of() ) {
        bool found = false;
        for( auto candidate_material : mat_idents ) {
            if( candidate_material == target_material ) {
                found = true;
                break;
            }
        }
        if( !found ) {
            return false;
        }
    }
    return true;
}

bool item::made_of( const std::string &mat_ident ) const
{
    if( is_null() ) {
        return false;
    }

    const auto &materials = made_of();
    return std::find( materials.begin(), materials.end(), mat_ident ) != materials.end();
}

bool item::made_of(phase_id phase) const
{
    if (is_null()) {
        return false;
    }
    return (type->phase == phase);
}


bool item::conductive() const
{
    if (is_null()) {
        return false;
    }

    // If any material does not resist electricity we are conductive.
    for (auto mat : made_of_types()) {
        if (!mat->is_null() && mat->elec_resist() <= 0) {
            return true;
        }
    }
    return false;
}

bool item::destroyed_at_zero_charges() const
{
    return (is_ammo() || is_food());
}

bool item::is_var_veh_part() const
{
    return type->variable_bigness.get() != nullptr;
}

bool item::is_gun() const
{
    return type->gun.get() != nullptr;
}

bool item::is_firearm() const
{
    static const std::string primitive_flag( "PRIMITIVE_RANGED_WEAPON" );
    return is_gun() && !has_flag( primitive_flag );
}

bool item::is_silent() const
{
    return gun_noise().volume < 5;
}

bool item::is_gunmod() const
{
    return type->gunmod.get() != nullptr;
}

bool item::is_bionic() const
{
    return type->bionic.get() != nullptr;
}

bool item::is_magazine() const
{
    return type->magazine.get() != nullptr;
}

bool item::is_ammo() const
{
    return type->ammo.get() != nullptr;
}

bool item::is_food(player const*u) const
{
    if (!u)
        return is_food();

    if( is_null() )
        return false;

    if (type->is_food())
        return true;

    if( u->has_active_bionic( "bio_batteries" ) && is_ammo() && ammo_type() == "battery" ) {
        return true;
    }

    if( ( u->has_active_bionic( "bio_reactor" ) || u->has_active_bionic( "bio_advreactor" ) ) && is_ammo() && ( ammo_type() == "reactor_slurry" || ammo_type() == "plutonium" ) ) {
        return true;
    }
    if (u->has_active_bionic("bio_furnace") && flammable() && typeId() != "corpse")
        return true;
    return false;
}

bool item::is_food_container(player const*u) const
{
    return (contents.size() >= 1 && contents[0].is_food(u));
}

bool item::is_food() const
{
    if( is_null() )
        return false;

    if (type->is_food())
        return true;
    return false;
}

bool item::is_food_container() const
{
    return (contents.size() >= 1 && contents[0].is_food());
}

bool item::is_corpse() const
{
    return typeId() == "corpse" && corpse != nullptr;
}

const mtype *item::get_mtype() const
{
    return corpse;
}

void item::set_mtype( const mtype * const m )
{
    // This is potentially dangerous, e.g. for corpse items, which *must* have a valid mtype pointer.
    if( m == nullptr ) {
        debugmsg( "setting item::corpse of %s to NULL", tname().c_str() );
        return;
    }
    corpse = m;
}

bool item::is_ammo_container() const
{
    return (contents.size() >= 1 && contents[0].is_ammo());
}

bool item::is_weap() const
{
    if( is_null() )
        return false;

    if (is_gun() || is_food() || is_ammo() || is_food_container() || is_armor() ||
            is_book() || is_tool() || is_bionic() || is_gunmod())
        return false;
    return (type->melee_dam > 7 || type->melee_cut > 5);
}

bool item::is_bashing_weapon() const
{
    if( is_null() )
        return false;

    return (type->melee_dam >= 8);
}

bool item::is_cutting_weapon() const
{
    if( is_null() )
        return false;

    return (type->melee_cut >= 8 && !has_flag("SPEAR"));
}

const islot_armor *item::find_armor_data() const
{
    if( type->armor ) {
        return type->armor.get();
    }
    // Currently the only way to make a non-armor item into armor is to install a gun mod.
    // The gunmods are stored in the items contents, as are the contents of a container, and the
    // tools in a tool belt (a container actually), or the ammo in a quiver (container again).
    if( is_gun() ) {
        for( auto &mod : contents ) {
            if( mod.type->armor ) {
                return mod.type->armor.get();
            }
        }
    }
    return nullptr;
}

bool item::is_armor() const
{
    return find_armor_data() != nullptr || has_flag( "IS_ARMOR" );
}

bool item::is_book() const
{
    return type->book.get() != nullptr;
}

bool item::is_container() const
{
    return type->container.get() != nullptr;
}

bool item::is_watertight_container() const
{
    return type->container && type->container->watertight && type->container->seals;
}

bool item::is_sealable_container() const
{
    return type->container && type->container->seals;
}

bool item::is_container_empty() const
{
    return contents.empty();
}

bool item::is_container_full() const
{
    if( is_container_empty() ) {
        return false;
    }
    return get_remaining_capacity_for_liquid( contents[0] ) == 0;
}

bool item::is_salvageable() const
{
    if( is_null() ) {
        return false;
    }
    return !has_flag("NO_SALVAGE");
}

bool item::is_disassemblable() const
{
    if( is_null() ) {
        return false;
    }
    return get_disassemble_recipe(typeId()) != NULL;
}

bool item::is_funnel_container(int &bigger_than) const
{
    if ( ! is_watertight_container() ) {
        return false;
    }
    // todo; consider linking funnel to item or -making- it an active item
    if ( type->container->contains <= bigger_than ) {
        return false; // skip contents check, performance
    }
    if (
        contents.empty() ||
        contents[0].typeId() == "water" ||
        contents[0].typeId() == "water_acid" ||
        contents[0].typeId() == "water_acid_weak") {
        bigger_than = type->container->contains;
        return true;
    }
    return false;
}

bool item::is_emissive() const
{
    return light.luminance > 0 || type->light_emission > 0;
}

bool item::is_tool() const
{
    if( is_null() )
        return false;

    return type->is_tool();
}

bool item::is_tool_reversible() const
{
    const it_tool *source = dynamic_cast<const it_tool *>( type );
    if( source != nullptr && source->revert_to != "null" ) {
        item revert( source->revert_to, 0 );
        npc n;
        revert.type->invoke( &n, &revert, tripoint(-999, -999, -999) );
        const it_tool *target = dynamic_cast<const it_tool *>( revert.type );
        if ( target != nullptr ) {
            return ( source->id == target->id );
        }
    }
    return false;
}

bool item::is_software() const
{
    return type->software.get() != nullptr;
}

bool item::is_artifact() const
{
    return type->artifact.get() != nullptr;
}

int item::get_chapters() const
{
    if( !type->book ) {
        return 0;
    }
    return type->book->chapters;
}

int item::get_remaining_chapters( const player &u ) const
{
    const auto var = string_format( "remaining-chapters-%d", u.getID() );
    return get_var( var, get_chapters() );
}

void item::mark_chapter_as_read( const player &u )
{
    const int remain = std::max( 0, get_remaining_chapters( u ) - 1 );
    const auto var = string_format( "remaining-chapters-%d", u.getID() );
    set_var( var, remain );
}

const material_type &item::get_random_material() const
{
    if( type->materials.empty() ) {
        return *material_type::find_material( "null" );
    }
    return *material_type::find_material( random_entry( type->materials ) );
}

const material_type &item::get_base_material() const
{
    if( type->materials.empty() ) {
        return *material_type::find_material( "null" );
    }
    return *material_type::find_material( type->materials.front() );
}

bool item::operator<(const item& other) const
{
    const item_category &cat_a = get_category();
    const item_category &cat_b = other.get_category();
    if(cat_a != cat_b) {
        return cat_a < cat_b;
    } else {
        const item *me = is_container() && !contents.empty() ? &contents[0] : this;
        const item *rhs = other.is_container() && !other.contents.empty() ? &other.contents[0] : &other;

        if (me->type->id == rhs->type->id) {
            return me->charges < rhs->charges;
        } else {
            std::string n1 = me->type->nname(1);
            std::string n2 = rhs->type->nname(1);
            return std::lexicographical_compare( n1.begin(), n1.end(),
                                                 n2.begin(), n2.end(), sort_case_insensitive_less() );
        }
    }
}

int item::reload_time( const player &u ) const
{
    int ret = 0;

    if (is_gun()) {
        const auto reloading = type->gun.get();
        ret = reloading->reload_time;
        if (charges == 0) {
            int spare_mag = has_gunmod("spare_mag");
            if (spare_mag != -1 && contents[spare_mag].charges > 0) {
                ret -= int(double(ret) * 0.9);
            }
        }
        double skill_bonus = double(u.get_skill_level(reloading->skill_used)) * .075;
        if (skill_bonus > .75) {
            skill_bonus = .75;
        }
        ret -= int(double(ret) * skill_bonus);
    } else if (is_tool()) {
        ret = 100 + volume() + (weight() / 113);
    }

    if (has_flag("STR_RELOAD")) {
        ///\EFFECT_STR reduces reload time of some weapons
        ret -= u.str_cur * 20;
    }
    if (ret < 25) {
        ret = 25;
    }
    ret += u.encumb(bp_hand_l) * 1.5;
    ret += u.encumb(bp_hand_r) * 1.5;
    return ret;
}

item* item::active_gunmod()
{
    return const_cast<item*>( const_cast<const item*>( this )->active_gunmod() );
}

item const* item::active_gunmod() const
{
    if( is_in_auxiliary_mode() ) {
        for( auto &elem : contents ) {
            if( elem.is_gunmod() && elem.is_in_auxiliary_mode() ) {
                return &elem;
            }
        }
    }
    return nullptr;
}

bool item::is_in_auxiliary_mode() const
{
    return get_gun_mode() == "MODE_AUX";
}

void item::set_auxiliary_mode()
{
    set_gun_mode( "MODE_AUX" );
}

std::string item::get_gun_mode() const
{
    // has_flag() calls get_gun_mode(), so this:
    const std::string default_mode = type->item_tags.count( "BURST_ONLY" ) ? "MODE_BURST" : "NULL";
    return get_var( GUN_MODE_VAR_NAME, default_mode );
}

void item::set_gun_mode( const std::string &mode )
{
    // a gun mode only makes sense on things that can fire, all other items are ignored!
    if( !is_gun() ) {
        return;
    }
    if( mode.empty() || mode == "NULL" ) {
        erase_var( GUN_MODE_VAR_NAME );
    } else {
        set_var( GUN_MODE_VAR_NAME, mode );
    }
}

void item::next_mode()
{
    auto mode = get_gun_mode();
    if( mode == "NULL" && has_flag("MODE_BURST") ) {
        set_gun_mode("MODE_BURST");
    } else if( mode == "NULL" || mode == "MODE_BURST" ) {
        // mode is MODE_BURST, or item has no MODE_BURST flag and mode is NULL
        // Enable the first mod with an AUX firing mode.
        for( auto &elem : contents ) {
            if( elem.is_auxiliary_gunmod() ) {
                set_auxiliary_mode();
                elem.set_auxiliary_mode();
                return;
            }
        }
        if( has_flag( "REACH_ATTACK" ) ) {
            set_gun_mode( "MODE_REACH" );
        } else {
            set_gun_mode( "NULL" );
        }
    } else if( is_in_auxiliary_mode() ) {
        size_t i = 0;
        // Advance to next aux mode, or if there isn't one, normal mode
        for( ; i < contents.size(); i++ ) {
            if( contents[i].is_gunmod() && contents[i].is_in_auxiliary_mode() ) {
                contents[i].set_gun_mode( "NULL" );
                break;
            }
        }
        for( i++; i < contents.size(); i++ ) {
            if( contents[i].is_auxiliary_gunmod() ) {
                contents[i].set_auxiliary_mode();
                break;
            }
        }
        if( i == contents.size() ) {
            if( has_flag( "REACH_ATTACK" ) ) {
                set_gun_mode( "MODE_REACH" );
            } else {
                set_gun_mode( "NULL" );
            }
        }
    } else if( mode == "MODE_REACH" ) {
        set_gun_mode( "NULL" );
    }
    // ensure MODE_BURST for BURST_ONLY weapons
    mode = get_gun_mode();
    if( mode == "NULL" && has_flag( "BURST_ONLY" ) ) {
        set_gun_mode( "MODE_BURST" );
    }
}

int item::spare_mag_size() const
{
    if( !type->gun ) {
        return 0;
    }
    if( clip_size() < type->gun->clip ) {
        return clip_size();
    } else {
        return type->gun->clip;
    }
}

skill_id item::gun_skill() const
{
    if( !is_gun() ) {
        return NULL_ID;
    }
    return type->gun->skill_used;
}

skill_id item::weap_skill() const
{
    if( !is_weap() && !is_tool() ) {
        return NULL_ID;
    }

    if (type->melee_dam >= type->melee_cut) return skill_bashing;
    if (has_flag("STAB")) return skill_stabbing;
    return skill_cutting;
}

skill_id item::skill() const
{
    if( is_gunmod() ) {
        return type->gunmod->skill_used;
    } else if ( is_gun() ) {
        return type->gun->skill_used;
    } else if( type->book && type->book->skill ) {
        return type->book->skill;
    }
    return NULL_ID;
}

int item::clip_size() const
{
    if (!is_gun())
        return 0;

    int ret = type->gun->clip;
    for( auto &elem : contents ) {
        if( elem.is_gunmod() && !elem.is_auxiliary_gunmod() ) {
            int bonus = ( ret * elem.type->gunmod->clip ) / 100;
            ret = int(ret + bonus);
        }
    }
    return ret;
}

int item::gun_dispersion( bool with_ammo ) const
{
    if( !is_gun() ) {
        return 0;
    }
    int dispersion_sum = type->gun->dispersion;
    for( auto & elem : contents ) {
        if( elem.is_gunmod() ) {
            dispersion_sum += elem.type->gunmod->dispersion;
        }
    }
    dispersion_sum += damage * 60;
    dispersion_sum = std::max(dispersion_sum, 0);
    if( with_ammo && ammo_data() ) {
        dispersion_sum += ammo_data()->ammo->dispersion;
    }
    dispersion_sum = std::max(dispersion_sum, 0);
    return dispersion_sum;
}

// Sight dispersion and aim speed pick the best sight bonus to use.
// The best one is the fastest one whose dispersion is under the threshold.
// If you provide a threshold of -1, it just gives lowest dispersion.
int item::sight_dispersion( int aim_threshold ) const
{
    if (!is_gun()) {
        return 0;
    }
    const auto gun = type->gun.get();
    int best_dispersion = gun->sight_dispersion;
    int best_aim_speed = INT_MAX;
    if( gun->sight_dispersion < aim_threshold || aim_threshold == -1 ) {
        best_aim_speed = gun->aim_speed;
    }
    for( auto &elem : contents ) {
        if( elem.is_gunmod() ) {
            const auto mod = elem.type->gunmod.get();
            if( mod->sight_dispersion != -1 && mod->aim_speed != -1 &&
                ( ( aim_threshold == -1 && mod->sight_dispersion < best_dispersion ) ||
                  ( mod->sight_dispersion < aim_threshold && mod->aim_speed < best_aim_speed ) ) ) {
                best_aim_speed = mod->aim_speed;
                best_dispersion = mod->sight_dispersion;
            }
        }
    }
    return best_dispersion;
}

// This method should never be called if the threshold exceeds the accuracy of the available sights.
int item::aim_speed( int aim_threshold ) const
{
    if (!is_gun()) {
        return 0;
    }
    const auto gun = type->gun.get();
    int best_dispersion = gun->sight_dispersion;
    int best_aim_speed = INT_MAX;
    if( gun->sight_dispersion <= aim_threshold || aim_threshold == -1 ) {
        best_aim_speed = gun->aim_speed;
    }
    for( auto &elem : contents ) {
        if( elem.is_gunmod() ) {
            const auto mod = elem.type->gunmod.get();
            if( mod->sight_dispersion != -1 && mod->aim_speed != -1 &&
                ((aim_threshold == -1 && mod->sight_dispersion < best_dispersion ) ||
                 (mod->sight_dispersion <= aim_threshold &&
                  mod->aim_speed < best_aim_speed)) ) {
                best_aim_speed = mod->aim_speed;
                best_dispersion = mod->sight_dispersion;
            }
        }
    }
    return best_aim_speed;
}

int item::gun_damage( bool with_ammo ) const
{
    if( !is_gun() ) {
        return 0;
    }
    int ret = type->gun->damage;
    if( with_ammo && ammo_data() ) {
        ret += ammo_data()->ammo->damage;
    }
    for( auto & elem : contents ) {
        if( elem.is_gunmod() ) {
            ret += elem.type->gunmod->damage;
        }
    }
    ret -= damage * 2;
    return ret;
}

int item::gun_pierce( bool with_ammo ) const
{
    if( !is_gun() ) {
        return 0;
    }
    int ret = type->gun->pierce;
    if( with_ammo && ammo_data() ) {
        ret += ammo_data()->ammo->pierce;
    }
    for( auto &elem : contents ) {
        if( elem.is_gunmod() ) {
            ret += elem.type->gunmod->pierce;
        }
    }
    // TODO: item::damage is not used here, but it is in item::gun_damage?
    return ret;
}

int item::burst_size() const
{
    if( !is_gun() ) {
        return 0;
    }
    // No burst fire for gunmods right now.
    if( is_in_auxiliary_mode() ) {
        return 1;
    }
    int ret = type->gun->burst;
    for( auto &elem : contents ) {
        if( elem.is_gunmod() ) {
            ret += elem.type->gunmod->burst;
        }
    }
    if( ret < 0 ) {
        return 0;
    }
    return ret;
}

int item::gun_recoil( bool with_ammo ) const
{
    if( !is_gun() ) {
        return 0;
    }
    int ret = type->gun->recoil;
    if( with_ammo && ammo_data() ) {
        ret += ammo_data()->ammo->recoil;
    }
    for( auto & elem : contents ) {
        if( elem.is_gunmod() ) {
            ret += elem.type->gunmod->recoil;
        }
    }
    ret += 15 * damage;
    return ret;
}

int item::gun_range( bool with_ammo ) const
{
    if( !is_gun() ) {
        return 0;
    }
    int ret = type->gun->range;
    for( auto & elem : contents ) {
        if( elem.is_gunmod() ) {
            ret += elem.type->gunmod->range;
        }
    }
    if( has_flag( "NO_AMMO" ) && !ammo_data() ) {
        return ret;
    }
    if( with_ammo && is_charger_gun() ) {
        ret += 5 + charges * 5;
    } else if( with_ammo && ammo_data() ) {
        ret += ammo_data()->ammo->range;
    }
    return std::max( 0, ret );
}

int item::gun_range( const player *p ) const
{
    const item *gunmod = active_gunmod();
    if( gunmod != nullptr ) {
        return gunmod->gun_range( p );
    }
    int ret = gun_range( true );
    if( p == nullptr ) {
        return ret;
    }
    if( !p->can_use( *this, false ) ) {
        return 0;
    }

    // Reduce bow range until player has twice minimm required strength
    if( has_flag( "STR_DRAW" ) ) {
        ret -= std::max( 0, type->min_str * 2 - p->get_str() );
    }

    return std::max( 0, ret );
}

long item::ammo_remaining() const
{
    if( is_tool() ) {
        return charges;
    }

    if( is_gun() ) {
        // includes auxiliary gunmods
        // @todo handle magazines
        return charges;
    }

    if( is_magazine() ) {
        long res = 0;
        for( const auto& e : contents ) {
            res += e.charges;
        }
        return res;
    }

    return 0;
}

long item::ammo_capacity() const
{
    long res = 0;

    if( is_tool() ) {
        res = type->maximum_charges();

        if( has_flag("DOUBLE_AMMO") ) {
            res *= 2;
        }
        if( has_flag("ATOMIC_AMMO") ) {
            res *= 100;
        }
    }

    if( is_gun() ) {
        // @todo handle magazines
        res = type->gun->clip;

        for( auto &e : contents ) {
            if( e.is_gunmod() && !e.is_auxiliary_gunmod() ) {
                res += res * e.type->gunmod->clip / 100;
            }
        }
    }

    if( is_magazine() ) {
        res = type->magazine->capacity;
    }

    if( has_flag("NO_AMMO") ) {
        res = 0;
    }

    return res;
}

long item::ammo_required() const {
    long res = 0;

    if( is_tool() ) {
        type->charges_to_use();
    }

    if( is_gun() ) {
        if( has_flag( "NO_AMMO" ) ) {
            res = 0;
        } else if( has_flag( "FIRE_100" ) ) {
            res = 100;
        } else if( has_flag( "FIRE_50" ) ) {
            res = 50;
        } else if( has_flag( "FIRE_20" ) ) {
            res = 20;
        } else {
            res = 1;
        }
    }

    return res;
}

bool item::ammo_consume( int qty ) {
    if( qty < 0 ) {
        debugmsg( "Cannot consume negative quantity of ammo for %s", tname().c_str() );
        return false;
    }

    if( qty > ammo_remaining() ) {
        return false;
    }

    if( is_tool() ) {
        charges -= qty;
        if( charges == 0 ) {
            unset_curammo();
        }
        return true;
    }

    if( is_gun() ) {
        // includes auxiliary gunmods
        // @todo handle magazines
        charges -= qty;
        if( charges == 0 ) {
            unset_curammo();
        }
        return true;
    }

    return false;
}

<<<<<<< HEAD
itype_id item::ammo_current() const
{
    const auto ammo = ammo_data();
    return ammo ? ammo->id : "null";
}

=======
>>>>>>> 8316446d
const itype * item::ammo_data() const
{
    // @todo handle magazines

    if( is_ammo() ) {
        return type;
    }

<<<<<<< HEAD
    if( is_magazine() ) {
        return !contents.empty() ? contents[0].type : nullptr;
    }

    return curammo;
}

=======
    return curammo;
}

itype_id item::ammo_current() const
{
    const auto ammo = ammo_data();
    return ammo ? ammo->id : "null";
}

>>>>>>> 8316446d
ammotype item::ammo_type() const
{
    if (is_gun()) {
        ammotype ret = type->gun->ammo;
        for( auto &elem : contents ) {
            if( elem.is_gunmod() && !elem.is_auxiliary_gunmod() ) {
                const auto mod = elem.type->gunmod.get();
                if (mod->newtype != "NULL")
                    ret = mod->newtype;
            }
        }
        return ret;
    } else if (is_tool()) {
        const auto tool = dynamic_cast<const it_tool*>(type);
        if (has_flag("ATOMIC_AMMO")) {
            return "plutonium";
        }
        return tool->ammo_id;
    } else if (is_magazine()) {
        return type->magazine->type;
    } else if (is_ammo()) {
        return type->ammo->type;
    } else if (is_gunmod()) {
        return type->gunmod->newtype;
    }
    return "NULL";
}

const use_function *item::get_use( const std::string &use_name ) const
{
    if( type != nullptr && type->get_use( use_name ) != nullptr ) {
        return type->get_use( use_name );
    }

    for( const auto &elem : contents ) {
        const auto fun = elem.get_use( use_name );
        if( fun != nullptr ) {
            return fun;
        }
    }

    return nullptr;
}

item *item::get_usable_item( const std::string &use_name )
{
    if( type != nullptr && type->get_use( use_name ) != nullptr ) {
        return this;
    }

    for( auto &elem : contents ) {
        const auto fun = elem.get_use( use_name );
        if( fun != nullptr ) {
            return &elem;
        }
    }

    return nullptr;
}

item_location item::pick_reload_ammo( player &u, bool interactive ) const
{
    std::set<std::string> ammo_types; // for unloaded items any ammo will do
    std::set<std::string> item_types; // for partially loaded require matching type

    // @todo deprecate handling of spare magazine as special case
    auto spare = has_gunmod( "spare_mag" );
    if( spare >= 0 ) {
        if( ammo_remaining() <= 0 && contents[spare].charges > 0 ) {
            return item_location::on_character( u, this );
        }
        if( contents[spare].charges < ammo_remaining() ) {
            if( contents[spare].charges > 0 || ammo_remaining() > 0 ) {
                item_types.insert( ammo_current() ); // gun or spare mag partially loaded
            } else {
                ammo_types.insert( ammo_type() ); // neither loaded
            }
        }
    }

    // checks if item reloadable and if so appends to either ammo_type or item_type
    auto wants_ammo = [&ammo_types,&item_types](const item& it) {
        if( it.ammo_remaining() < it.ammo_capacity() && !it.has_flag( "NO_RELOAD" ) ) {
            if( it.ammo_remaining() > 0 ) {
                item_types.insert( it.ammo_current() ); // partially loaded
            } else {
                ammo_types.insert( it.ammo_type() ); // not loaded
            }
        }
    };

    // consider both the item and any attached gunmods
    wants_ammo( *this );
    std::for_each( contents.begin(), contents.end(), wants_ammo );

    // magazines always use loose ammo, for guns it depends on whether the magazine is integral or detachable
    bool use_ammo = true;
    bool use_mags = false;

    // first check the inventory for suitable ammo
    std::vector<item_location> ammo_list;
    u.visit_items( [&]( const item& it ) {
        if( ( it.is_ammo() && use_ammo ) || ( it.is_magazine() && use_mags ) ) {
            if( item_types.count( it.ammo_current() ) || ammo_types.count( it.ammo_type() ) ) {
                auto loc = item_location::on_character( u, &it );
                ammo_list.push_back( std::move( loc ) );
            }
        }
        return it.is_magazine() ? VisitResponse::SKIP : VisitResponse::NEXT;
    });

    if( ammo_list.empty() ) {
        if( interactive ) {
            u.add_msg_if_player( m_info, _( "Out of %s!" ), is_gun() ? _("ammo") : ammo_name( ammo_type() ).c_str() );
        }
        return item_location::nowhere();
    }
    if( ammo_list.size() == 1 || !interactive ) {
        return std::move( ammo_list[0] );
    }

    // If interactive and more than one option prompt the user for a selection
    uimenu amenu;
    amenu.return_invalid = true;
    amenu.w_y = 0;
    amenu.w_x = 0;
    amenu.w_width = TERMX;
    // 40: = 4 * ammo stats colum (10 chars each)
    // 2: prefix from uimenu: hotkey + space in front of name
    // 4: borders: 2 char each ("| " and " |")
    const int namelen = TERMX - 2 - 40 - 4;

    std::string lastreload = "";
    if( uistate.lastreload.find( ammo_type() ) != uistate.lastreload.end() ) {
        lastreload = uistate.lastreload[ ammo_type() ];
    }

    amenu.text = std::string( _( "Choose ammo type:" ) );
    if( utf8_width(amenu.text) < namelen ) {
        amenu.text += std::string( namelen - utf8_width(amenu.text), ' ' );
    } else {
        utf8_truncate( amenu.text, utf8_width(amenu.text) - namelen );
    }
    // To cover the space in the header that is used by the hotkeys created by uimenu
    amenu.text.insert( 0, "  " );
    //~ header of table that appears when reloading, each colum must contain exactly 10 characters
    amenu.text += _( "| Damage  | Pierce  | Range   | Accuracy" );
    int i = 0;
    for( auto& e : ammo_list ) {
        const item *it = e.get_item();
        const auto& ammo_def = *it->type->ammo;
        std::string row = it->type->nname( it->charges ) + string_format( " (%d)", it->charges );
        if( utf8_width(row) < namelen ) {
            row += std::string( namelen - utf8_width(row), ' ' );
        } else {
            utf8_truncate( row, utf8_width(row) - namelen );
        }
        row += string_format( "| %-7d | %-7d | %-7d | %-7d",
                              ammo_def.damage, ammo_def.pierce,
                              ammo_def.range, 100 - ammo_def.dispersion );
        amenu.addentry( i, true, i + 'a', row );
        if( lastreload == it->type->id ) {
            amenu.selected = i;
        }
        i++;
    }

    amenu.query();
    if( amenu.ret < 0 || amenu.ret >= ( int )ammo_list.size() ) {
        // invalid selection / escaped from the menu
        if( interactive ) {
            u.add_msg_if_player( m_info, _( "Never mind." ) );
        }
        return item_location::nowhere();
    }

    item_location sel = std::move( ammo_list[amenu.ret] );
    uistate.lastreload[ ammo_type() ] = sel.get_item()->type->id;
    return sel;
}

// Helper to handle ejecting casings from guns that require them to be manually extracted.
static void eject_casings( player &p, item& target )
{
    const auto curammo = target.ammo_data();

    if( !target.has_flag( "RELOAD_EJECT" ) || !curammo ||
        curammo->ammo->casing == "NULL" || curammo->ammo->casing.empty() ) {
        return;
    }

    // Casings need a count of one to stack properly.
    item casing( curammo->ammo->casing, calendar::turn );
    casing.charges = 1;

    // Drop all the casings on the ground under the player.
    for( auto i = target.get_var( "CASINGS", 0 ); i > 0 ; --i ) {
        g->m.add_item_or_charges( p.posx(), p.posy(), casing );
    }

    target.erase_var( "CASINGS" );
}

bool item::reload( player &u, int pos )
{
    return reload( u, item_location::on_character( u, &u.i_at( pos ) ) );
}

bool item::reload( player &u, item_location loc )
{
    // @todo deprecate reloading using a spare magazine
    item *spare_mag = has_gunmod("spare_mag") >= 0 ? &contents[has_gunmod("spare_mag")] : nullptr;
    if( spare_mag && spare_mag->charges > 0 && ammo_remaining() <= 0 ) {
        charges = spare_mag->charges;
        set_curammo( spare_mag->ammo_current() );
        spare_mag->charges = 0;
        spare_mag->unset_curammo();
        return true;
    }

    item *ammo = loc.get_item();
    if( ammo == nullptr || ammo->is_null() ) {
        debugmsg( "Tried to reload using non-existent ammo" );
        return false;
    }

    // Handle ammo in containers, currently only gasoline and quivers
    item *container = nullptr;
    if ( (ammo->is_container() || ammo->type->can_use("QUIVER")) && !ammo->contents.empty() ) {
        container = ammo;
        ammo = &ammo->contents[0];
    }

    // Chance to fail pulling an arrow at lower levels
    if( container && container->type->can_use( "QUIVER" ) ) {
        int archery = u.skillLevel( skill_id( "archery" ) );
        ///\EFFECT_ARCHERY increases reliability of pulling arrows from a quiver
        if( archery <= 2 && one_in( 10 ) ) {
            u.moves -= 30;
            u.add_msg_if_player( _( "You try to pull a %1$s from your %2$s, but fail!" ),
                                ammo->tname().c_str(), container->type_name().c_str() );
            return false;
        }
        u.add_msg_if_player( _( "You pull a %1$s from your %2$s and nock it." ),
                             ammo->tname().c_str(), container->type_name().c_str() );
    }

    // First determine what we are trying to reload
    long qty = 0;
    item *target = nullptr;

    if( is_gun() ) {
        // In order of preference reload active gunmod, gun, spare magazine, any other auxiliary gunmod
        std::vector<item *> opts = { active_gunmod(), this, spare_mag };
        std::transform(contents.begin(), contents.end(), std::back_inserter(opts), [](item& mod){
            return mod.is_auxiliary_gunmod() ? &mod : nullptr;
        });

        for( auto e : opts ) {
            if( e != nullptr ) {
                // @todo deprecate handling of spare magazines as a special case
                if( e == spare_mag && ammo_type() == ammo->ammo_type() &&
                    (!e->charges || e->ammo_current() == ammo->typeId()) &&
                    e->charges < ammo_capacity() ) {

                    qty = has_flag("RELOAD_ONE") ? 1 : ammo_capacity() - e->charges;
                    target = e;
                    break;
                } // handle everything else (gun and auxiliary gunmods)
                if( e->ammo_type() == ammo->ammo_type() &&
                    (!e->ammo_remaining() || e->ammo_current() == ammo->typeId()) &&
                    e->ammo_remaining() < e->ammo_capacity() ) {
                    qty = e->ammo_capacity() - e->ammo_remaining();

                    qty = e->has_flag("RELOAD_ONE") ? 1 : e->ammo_capacity() - e->ammo_remaining();
                    target = e;
                    break;
                }
            }
        }
    } else if( is_tool() || is_magazine() ) {
        qty = ammo_capacity() - ammo_remaining();
        if( ammo_type() == ammo->ammo_type() && qty > 0 ) {
            target = this;
        }
    }

    // If we found a suitable target, try and reload it
    if ( target ) {

<<<<<<< HEAD
        // we eject casings from the base item rather than the target
        if( has_curammo() ) {
            eject_casings( u, target, get_curammo()->ammo->casing );
        }

        if( target->is_magazine() ) {
=======
        eject_casings( u, *target );

        target->set_curammo( *ammo );

        if( ammo_type() == "plutonium" ) {
            // always consume at least one cell but never more than actually available
            auto cells = std::min(qty / PLUTONIUM_CHARGES + (qty % PLUTONIUM_CHARGES != 0), ammo->charges);
            ammo->charges -= cells;
            // any excess is wasted rather than overfilling the target
            target->charges += std::min(cells * PLUTONIUM_CHARGES, qty);
        } else {
>>>>>>> 8316446d
            qty = std::min(qty, ammo->charges);
            target->contents.emplace_back( *ammo );
            target->contents.back().charges = qty;
            ammo->charges -= qty;
        } else {
            target->set_curammo( *ammo );

            if( ammo_type() == "plutonium" ) {
                // always consume at least one cell but never more than actually available
                auto cells = std::min(qty / 500 + (qty % 500 != 0), ammo->charges);
                ammo->charges -= cells;
                // any excess is wasted rather than overfilling the target
                target->charges += std::min(cells * 500, qty);
            } else {
                qty = std::min(qty, ammo->charges);
                ammo->charges   -= qty;
                target->charges += qty;
            }
        }

        if( ammo->charges == 0 ) {
            if( container != nullptr ) {
                container->contents.erase(container->contents.begin());
                u.inv.restack(&u); // emptied containers do not stack with non-empty ones
            } else {
                loc.remove_item();
            }
        }
        return true;
    }
    return false;
}

bool item::burn(int amount)
{
    if( amount < 0 ) {
        return false;
    }

    if( !count_by_charges() ) {
        burnt += amount;
        return burnt >= volume() * 3;
    }

    amount *= rng( type->stack_size / 2, type->stack_size );
    if( charges <= amount ) {
        return true;
    }

    charges -= amount;
    return false;
}

bool item::flammable() const
{
    int flammability = 0;
    for( auto mat : made_of_types() ) {
        flammability += mat->fire_resist();
    }

    if( flammability == 0 ) {
        return true;
    }

    if( made_of("nomex") ) {
        return false;
    }

    if( made_of("paper") || made_of("powder") || made_of("plastic") ) {
        return true;
    }

    int vol = volume();
    if( ( made_of( "wood" ) || made_of( "veggy" ) ) && ( burnt < 1 || vol <= 10 ) ) {
        return true;
    }

    if( ( made_of("cotton") || made_of("wool") ) && ( burnt / ( vol + 1 ) <= 1 ) ) {
        return true;
    }

    return false;
}

std::ostream & operator<<(std::ostream & out, const item * it)
{
    out << "item(";
    if(!it)
    {
        out << "NULL)";
        return out;
    }
    out << it->tname() << ")";
    return out;
}

std::ostream & operator<<(std::ostream & out, const item & it)
{
    out << (&it);
    return out;
}


itype_id item::typeId() const
{
    if (!type) {
        return "null";
    }
    return type->id;
}

bool item::getlight(float & luminance, int & width, int & direction ) const
{
    luminance = 0;
    width = 0;
    direction = 0;
    if ( light.luminance > 0 ) {
        luminance = (float)light.luminance;
        if ( light.width > 0 ) { // width > 0 is a light arc
            width = light.width;
            direction = light.direction;
        }
        return true;
    } else {
        const int lumint = getlight_emit();
        if ( lumint > 0 ) {
            luminance = (float)lumint;
            return true;
        }
    }
    return false;
}

int item::getlight_emit() const
{
    float lumint = type->light_emission;

    if ( lumint == 0 ) {
        return 0;
    }
    if ( has_flag("CHARGEDIM") && is_tool() && !has_flag("USE_UPS")) {
        const auto tool = dynamic_cast<const it_tool *>(type);
        int maxcharge = tool->max_charges;
        // Falloff starts at 1/5 total charge and scales linearly from there to 0.
        if( maxcharge > 0 && charges < maxcharge / 5 ) {
            lumint *= (float)charges * 5.0 / (float)maxcharge;
        }
    }
    return lumint;
}

long item::get_remaining_capacity_for_liquid(const item &liquid) const
{
    if ( has_valid_capacity_for_liquid( liquid ) != L_ERR_NONE) {
        return 0;
    }

    if (liquid.is_ammo() && (is_tool() || is_gun())) {
        // for filling up chainsaws, jackhammers and flamethrowers
        long max = 0;
        if (is_tool()) {
            const auto tool = dynamic_cast<const it_tool *>(type);
            max = tool->max_charges;
        } else {
            max = type->gun->clip;
        }
        return max - charges;
    }

    const auto total_capacity = liquid.liquid_charges( type->container->contains );

    long remaining_capacity = total_capacity;
    if (!contents.empty()) {
        remaining_capacity -= contents[0].charges;
    }
    return remaining_capacity;
}

item::LIQUID_FILL_ERROR item::has_valid_capacity_for_liquid(const item &liquid) const
{
    if (liquid.is_ammo() && (is_tool() || is_gun())) {
        // for filling up chainsaws, jackhammers and flamethrowers
        ammotype ammo = "NULL";
        int max = 0;

        if (is_tool()) {
            const auto tool = dynamic_cast<const it_tool *>(type);
            ammo = tool->ammo_id;
            max = tool->max_charges;
        } else {
            ammo = type->gun->ammo;
            max = type->gun->clip;
        }

        ammotype liquid_type = liquid.ammo_type();

        if (ammo != liquid_type) {
            return L_ERR_NOT_CONTAINER;
        }

        if (max <= 0 || charges >= max) {
            return L_ERR_FULL;
        }

        if (charges > 0 && has_curammo() && ammo_current() != liquid.type->id) {
            return L_ERR_NO_MIX;
        }
    }

    if (!is_container()) {
        return L_ERR_NOT_CONTAINER;
    }

    if (contents.empty()) {
        if ( !type->container->watertight ) {
            return L_ERR_NOT_WATERTIGHT;
        } else if( !type->container->seals) {
            return L_ERR_NOT_SEALED;
        }
    } else { // Not empty
        if ( contents[0].type->id != liquid.type->id ) {
            return L_ERR_NO_MIX;
        }
    }

    if (!contents.empty()) {
        const auto total_capacity = liquid.liquid_charges( type->container->contains);
        if( (total_capacity - contents[0].charges) <= 0) {
            return L_ERR_FULL;
        }
    }
    return L_ERR_NONE;
}

int item::amount_of(const itype_id &it, bool used_as_tool) const
{
    int count = 0;
    // Check that type matches, and (if not used as tool), it
    // is not a pseudo item.
    if (type->id == it && (used_as_tool || !has_flag("PSEUDO"))) {
        if (contents.empty()) {
            // Only use empty container
            count++;
        }
    }
    for( auto &elem : contents ) {
        count += elem.amount_of( it, used_as_tool );
    }
    return count;
}

bool item::use_amount(const itype_id &it, long &quantity, std::list<item> &used)
{
    // First, check contents
    for( auto a = contents.begin(); a != contents.end() && quantity > 0; ) {
        if (a->use_amount(it, quantity, used)) {
            a = contents.erase(a);
        } else {
            ++a;
        }
    }
    // Now check the item itself
    if (type->id == it && quantity > 0 && contents.empty()) {
        used.push_back(*this);
        quantity--;
        return true;
    } else {
        return false;
    }
}

bool item::fill_with( item &liquid, std::string &err )
{
    LIQUID_FILL_ERROR lferr = has_valid_capacity_for_liquid( liquid );
    switch ( lferr ) {
        case L_ERR_NONE :
            break;
        case L_ERR_NO_MIX:
            err = string_format( _( "You can't mix loads in your %s." ), tname().c_str() );
            return false;
        case L_ERR_NOT_CONTAINER:
            err = string_format( _( "That %1$s won't hold %2$s." ), tname().c_str(), liquid.tname().c_str());
            return false;
        case L_ERR_NOT_WATERTIGHT:
            err = string_format( _( "That %s isn't water-tight." ), tname().c_str());
            return false;
        case L_ERR_NOT_SEALED:
            err = string_format( _( "You can't seal that %s!" ), tname().c_str());
            return false;
        case L_ERR_FULL:
            err = string_format( _( "Your %1$s can't hold any more %2$s." ), tname().c_str(), liquid.tname().c_str());
            return false;
        default:
            err = string_format( _( "Unimplemented liquid fill error '%s'." ),lferr);
            return false;
    }

    const long remaining_capacity = get_remaining_capacity_for_liquid( liquid );
    const long amount = std::min( remaining_capacity, liquid.charges );

    if( !is_container_empty() ) {
        contents[0].charges += amount;
    } else {
        item liquid_copy = liquid;
        liquid_copy.charges = amount;
        put_in( liquid_copy );
    }
    liquid.charges -= amount;

    return true;
}

long item::charges_of(const itype_id &it) const
{
    long count = 0;

    if (((type->id == it) || (is_tool() && (dynamic_cast<const it_tool *>(type))->subtype == it)) && contents.empty()) {
        // If we're specifically looking for a container, only say we have it if it's empty.
        if (charges < 0) {
            count++;
        } else {
            count += charges;
        }
    } else {
        for( const auto &elem : contents ) {
            count += elem.charges_of( it );
        }
    }
    return count;
}

bool item::use_charges(const itype_id &it, long &quantity, std::list<item> &used)
{
    // First, check contents
    for( auto a = contents.begin(); a != contents.end() && quantity > 0; ) {
        if (a->use_charges(it, quantity, used)) {
            a = contents.erase(a);
        } else {
            ++a;
        }
    }
    // Now check the item itself
    if( !((type->id == it) || (is_tool() && (dynamic_cast<const it_tool *>(type))->subtype == it)) ||
        quantity <= 0 || !contents.empty() ) {
        return false;
    }
    if (charges <= quantity) {
        used.push_back(*this);
        if (charges < 0) {
            quantity--;
        } else {
            quantity -= charges;
        }
        charges = 0;
        return destroyed_at_zero_charges();
    }
    used.push_back(*this);
    used.back().charges = quantity;
    charges -= quantity;
    quantity = 0;
    return false;
}

void item::set_snippet( const std::string &snippet_id )
{
    if( is_null() ) {
        return;
    }
    if( type->snippet_category.empty() ) {
        debugmsg("can not set description for item %s without snippet category", type->id.c_str() );
        return;
    }
    const int hash = SNIPPET.get_snippet_by_id( snippet_id );
    if( SNIPPET.get( hash ).empty() ) {
        debugmsg("snippet id %s is not contained in snippet category %s", snippet_id.c_str(), type->snippet_category.c_str() );
        return;
    }
    note = hash;
}

const item_category &item::get_category() const
{
    if(is_container() && !contents.empty()) {
        return contents[0].get_category();
    }
    if(type != 0) {
        if(type->category == 0) {
            // Category not set? Set it now.
            itype *t = const_cast<itype *>(type);
            t->category = item_controller->get_category(item_controller->calc_category(t));
        }
        return *type->category;
    }
    // null-item -> null-category
    static item_category null_category;
    return null_category;
}

bool item_matches_locator(const item &it, const itype_id &id, int)
{
    return it.typeId() == id;
}

bool item_matches_locator(const item &, int locator_pos, int item_pos)
{
    return item_pos == locator_pos;
}

bool item_matches_locator(const item &it, const item *other, int)
{
    return &it == other;
}

iteminfo::iteminfo(std::string Type, std::string Name, std::string Fmt,
                   double Value, bool _is_int, std::string Plus,
                   bool NewLine, bool LowerIsBetter, bool DrawName)
{
    sType = Type;
    sName = replace_colors(Name);
    sFmt = replace_colors(Fmt);
    is_int = _is_int;
    dValue = Value;
    std::stringstream convert;
    if (_is_int) {
        int dIn0i = int(Value);
        convert << dIn0i;
    } else {
        convert.precision(2);
        convert << std::fixed << Value;
    }
    sValue = convert.str();
    sPlus = Plus;
    bNewLine = NewLine;
    bLowerIsBetter = LowerIsBetter;
    bDrawName = DrawName;
}

void item::detonate( const tripoint &p ) const
{
    if (type == NULL || type->explosion_on_fire_data.power < 0) {
        return;
    }

    g->explosion( p, type->explosion_on_fire_data.power, type->explosion_on_fire_data.distance_factor,
                     type->explosion_on_fire_data.shrapnel, type->explosion_on_fire_data.fire );
}

bool item_ptr_compare_by_charges( const item *left, const item *right)
{
    if(left->contents.empty()) {
        return false;
    } else if( right->contents.empty()) {
        return true;
    } else {
        return right->contents[0].charges < left->contents[0].charges;
    }
}

bool item_compare_by_charges( const item& left, const item& right)
{
    return item_ptr_compare_by_charges( &left, &right);
}

//return value is number of arrows/bolts quivered
int item::quiver_store_arrow( item &arrow)
{
    if( arrow.charges <= 0 ) {
        return 0;
    }

    //item is valid quiver to store items in if it satisfies these conditions:
    // a) is a quiver
    // b) has some arrow already, but same type is ok
    // c) quiver isn't full

    if( !type->can_use( "QUIVER")) {
        return 0;
    }

    if( !contents.empty() && contents[0].type->id != arrow.type->id) {
        return 0;
    }

    long max_arrows = (long)max_charges_from_flag( "QUIVER");
    if( !contents.empty() && contents[0].charges >= max_arrows) {
        return 0;
    }

    // check ends, now store.
    if( contents.empty()) {
        item quivered_arrow( arrow);
        quivered_arrow.charges = std::min( max_arrows, arrow.charges);
        put_in( quivered_arrow);
        arrow.charges -= quivered_arrow.charges;
        return quivered_arrow.charges;
    } else {
        int quivered = std::min( max_arrows - contents[0].charges, arrow.charges);
        contents[0].charges += quivered;
        arrow.charges -= quivered;
        return quivered;
    }
}

//used to implement charges for items that aren't tools (e.g. quivers)
//flagName arg is the flag's name before the underscore and integer on the end
//e.g. for "QUIVER_20" flag, flagName = "QUIVER"
int item::max_charges_from_flag(std::string flagName)
{
    item* it = this;
    int maxCharges = 0;

    //loop through item's flags, looking for flag that matches flagName
    for( auto flag : it->type->item_tags ) {

        if(flag.substr(0, flagName.size()) == flagName ) {
            //get the substring of the flag starting w/ digit after underscore
            std::stringstream ss(flag.substr(flagName.size() + 1, flag.size()));

            //attempt to store that stringstream into maxCharges and error if there's a problem
            if(!(ss >> maxCharges)) {
                debugmsg("Error parsing %s_n tag (item::max_charges_from_flag)"), flagName.c_str();
                maxCharges = -1;
            }
            break;
        }
    }

    return maxCharges;
}

int item::butcher_factor() const
{
    static const std::string BUTCHER_QUALITY_ID( "BUTCHER" );
    const auto it = type->qualities.find( BUTCHER_QUALITY_ID );
    if( it != type->qualities.end() ) {
        return it->second;
    }
    int butcher_factor = INT_MIN;
    for( auto &itm : contents ) {
        butcher_factor = std::max( butcher_factor, itm.butcher_factor() );
    }
    return butcher_factor;
}

static const std::string USED_BY_IDS( "USED_BY_IDS" );
bool item::already_used_by_player(const player &p) const
{
    const auto it = item_vars.find( USED_BY_IDS );
    if( it == item_vars.end() ) {
        return false;
    }
    // USED_BY_IDS always starts *and* ends with a ';', the search string
    // ';<id>;' matches at most one part of USED_BY_IDS, and only when exactly that
    // id has been added.
    const std::string needle = string_format( ";%d;", p.getID() );
    return it->second.find( needle ) != std::string::npos;
}

void item::mark_as_used_by_player(const player &p)
{
    std::string &used_by_ids = item_vars[ USED_BY_IDS ];
    if( used_by_ids.empty() ) {
        // *always* start with a ';'
        used_by_ids = ";";
    }
    // and always end with a ';'
    used_by_ids += string_format( "%d;", p.getID() );
}

VisitResponse item::visit( const std::function<VisitResponse(item&)>& func ) {
    switch( func( *this ) ) {
        case VisitResponse::ABORT:
            return VisitResponse::ABORT;

        case VisitResponse::NEXT:
            for( auto& e : contents ) {
                if( e.visit( func ) == VisitResponse::ABORT ) {
                    return VisitResponse::ABORT;
                }
            }
        /* intentional fallthrough */

        case VisitResponse::SKIP:
            return VisitResponse::NEXT;
    }

    /* never reached but suppresses GCC warning */
    return VisitResponse::ABORT;
}

VisitResponse item::visit( const std::function<VisitResponse(const item&)>& func ) const {
    return const_cast<item *>( this )->visit( static_cast<const std::function<VisitResponse(item&)>&>( func ) );
}

bool item::can_holster ( const item& obj ) const {
    if( !type->can_use("holster") ) {
        return false; // item is not a holster
    }

    auto ptr = dynamic_cast<const holster_actor *>(type->get_use("holster")->get_actor_ptr());
    if( !ptr->can_holster(obj) ) {
        return false; // item is not a suitable holster for obj
    }

    if( (int) contents.size() >= ptr->multi ) {
        return false; // item is already full
    }

    return true;
}


const itype *item::get_curammo() const
{
    return curammo;
}

bool item::has_curammo() const
{
    return curammo != nullptr;
}

void item::unset_curammo()
{
    curammo = nullptr;
}

void item::set_curammo( const itype_id &type )
{
    if( type == "null" ) {
        unset_curammo();
        return;
    }
    const auto at = item_controller->find_template( type );
    if( !at->ammo ) {
        // Much code expects curammo to be a valid ammo, or null, make sure this assumption
        // is correct
        debugmsg( "Tried to set non-ammo type %s as curammo of %s", type.c_str(), tname().c_str() );
        return;
    }
    curammo = at;
}

void item::set_curammo( const item &ammo )
{
    if( ammo.is_null() ) {
        unset_curammo();
        return;
    }
    const auto at = ammo.type;
    if( !at->ammo ) {
        debugmsg( "Tried to set non-ammo type %s as curammo of %s", ammo.type->id.c_str(),
                  tname().c_str() );
        return;
    }
    curammo = at;
}

std::string item::components_to_string() const
{
    typedef std::map<std::string, int> t_count_map;
    t_count_map counts;
    for( const auto &elem : components ) {
        const std::string name = elem.display_name();
        counts[name]++;
    }
    std::ostringstream buffer;
    for(t_count_map::const_iterator a = counts.begin(); a != counts.end(); ++a) {
        if (a != counts.begin()) {
            buffer << _(", ");
        }
        if (a->second != 1) {
            buffer << string_format(_("%d x %s"), a->second, a->first.c_str());
        } else {
            buffer << a->first;
        }
    }
    return buffer.str();
}

bool item::needs_processing() const
{
    return active || has_flag("RADIO_ACTIVATION") ||
           ( is_container() && !contents.empty() && contents[0].needs_processing() ) ||
           is_artifact();
}

int item::processing_speed() const
{
    if( is_food() && !( item_tags.count("HOT") || item_tags.count("COLD") ) ) {
        // Hot and cold food need turn-by-turn updates.
        // If they ever become a performance problem, update process_food to handle them occasionally.
        return 600;
    }
    if( is_corpse() ) {
        return 100;
    }
    // Unless otherwise indicated, update every turn.
    return 1;
}

bool item::process_food( player * /*carrier*/, const tripoint &pos )
{
    calc_rot( g->m.getabs( pos ) );
    if( item_tags.count( "HOT" ) > 0 ) {
        item_counter--;
        if( item_counter == 0 ) {
            item_tags.erase( "HOT" );
        }
    } else if( item_tags.count( "COLD" ) > 0 ) {
        item_counter--;
        if( item_counter == 0 ) {
            item_tags.erase( "COLD" );
        }
    }
    return false;
}

bool item::process_artifact( player *carrier, const tripoint & /*pos*/ )
{
    if( !is_artifact() ) {
        return false;
    }
    // Artifacts are currently only useful for the player character, the messages
    // don't consider npcs. Also they are not processed when laying on the ground.
    // TODO: change game::process_artifact to work with npcs,
    // TODO: consider moving game::process_artifact here.
    if( carrier == &g->u ) {
        g->process_artifact( this, carrier );
    }
    // Artifacts are never consumed
    return false;
}

bool item::process_corpse( player *carrier, const tripoint &pos )
{
    // some corpses rez over time
    if( corpse == nullptr ) {
        return false;
    }
    if( !ready_to_revive( pos ) ) {
        return false;
    }

    active = false;
    if( rng( 0, volume() ) > burnt && g->revive_corpse( pos, *this ) ) {
        if( carrier == nullptr ) {
            if( g->u.sees( pos ) ) {
                if( corpse->in_species( ROBOT ) ) {
                    add_msg( m_warning, _( "A nearby robot has repaired itself and stands up!" ) );
                } else {
                    add_msg( m_warning, _( "A nearby corpse rises and moves towards you!" ) );
                }
            }
        } else {
            //~ %s is corpse name
            carrier->add_memorial_log( pgettext( "memorial_male", "Had a %s revive while carrying it." ),
                                       pgettext( "memorial_female", "Had a %s revive while carrying it." ),
                                       tname().c_str() );
            if( corpse->in_species( ROBOT ) ) {
                carrier->add_msg_if_player( m_warning, _( "Oh dear god, a robot you're carrying has started moving!" ) );
            } else {
                carrier->add_msg_if_player( m_warning, _( "Oh dear god, a corpse you're carrying has started moving!" ) );
            }
        }
        // Destroy this corpse item
        return true;
    }

    return false;
}

bool item::process_litcig( player *carrier, const tripoint &pos )
{
    field_id smoke_type;
    if( has_flag( "TOBACCO" ) ) {
        smoke_type = fd_cigsmoke;
    } else {
        smoke_type = fd_weedsmoke;
    }
    // if carried by someone:
    if( carrier != nullptr ) {
        // only puff every other turn
        if( item_counter % 2 == 0 ) {
            int duration = 10;
            if( carrier->has_trait( "TOLERANCE" ) ) {
                duration = 5;
            } else if( carrier->has_trait( "LIGHTWEIGHT" ) ) {
                duration = 20;
            }
            carrier->add_msg_if_player( m_neutral, _( "You take a puff of your %s." ), tname().c_str() );
            if( has_flag( "TOBACCO" ) ) {
                carrier->add_effect( "cig", duration );
            } else {
                carrier->add_effect( "weed_high", duration / 2 );
            }
            g->m.add_field( tripoint( pos.x + rng( -1, 1 ), pos.y + rng( -1, 1 ), pos.z ), smoke_type, 2, 0 );
            carrier->moves -= 15;
        }

        if( ( carrier->has_effect( "shakes" ) && one_in( 10 ) ) ||
            ( carrier->has_trait( "JITTERY" ) && one_in( 200 ) ) ) {
            carrier->add_msg_if_player( m_bad, _( "Your shaking hand causes you to drop your %s." ),
                                        tname().c_str() );
            g->m.add_item_or_charges( tripoint( pos.x + rng( -1, 1 ), pos.y + rng( -1, 1 ), pos.z ), *this, 2 );
            return true; // removes the item that has just been added to the map
        }
    } else {
        // If not carried by someone, but laying on the ground:
        // release some smoke every five ticks
        if( item_counter % 5 == 0 ) {
            g->m.add_field( tripoint( pos.x + rng( -2, 2 ), pos.y + rng( -2, 2 ), pos.z ), smoke_type, 1, 0 );
            // lit cigarette can start fires
            if( g->m.flammable_items_at( pos ) ||
                g->m.has_flag( "FLAMMABLE", pos ) ||
                g->m.has_flag( "FLAMMABLE_ASH", pos ) ) {
                g->m.add_field( pos, fd_fire, 1, 0 );
            }
        }
    }

    item_counter--;
    // cig dies out
    if( item_counter == 0 ) {
        if( carrier != nullptr ) {
            carrier->add_msg_if_player( m_neutral, _( "You finish your %s." ), tname().c_str() );
        }
        if( type->id == "cig_lit" ) {
            make( "cig_butt" );
        } else if( type->id == "cigar_lit" ) {
            make( "cigar_butt" );
        } else { // joint
            make( "joint_roach" );
            if( carrier != nullptr ) {
                carrier->add_effect( "weed_high", 10 ); // one last puff
                g->m.add_field( tripoint( pos.x + rng( -1, 1 ), pos.y + rng( -1, 1 ), pos.z ), fd_weedsmoke, 2, 0 );
                weed_msg( carrier );
            }
        }
        active = false;
    }
    // Item remains
    return false;
}

bool item::process_cable( player *p, const tripoint &pos )
{
    if( get_var( "state" ) != "pay_out_cable" ) {
        return false;
    }

    int source_x = get_var( "source_x", 0 );
    int source_y = get_var( "source_y", 0 );
    int source_z = get_var( "source_z", 0 );
    tripoint source( source_x, source_y, source_z );

    tripoint relpos = g->m.getlocal( source );
    auto veh = g->m.veh_at( relpos );
    if( veh == nullptr || source_z != g->get_levz() ) {
        if( p != nullptr && p->has_item(this) ) {
            p->add_msg_if_player(m_bad, _("You notice the cable has come loose!"));
        }
        reset_cable(p);
        return false;
    }

    tripoint abspos = g->m.getabs( pos );

    int distance = rl_dist( abspos, source );
    int max_charges = type->maximum_charges();
    charges = max_charges - distance;

    if( charges < 1 ) {
        if( p != nullptr && p->has_item(this) ) {
            p->add_msg_if_player(m_bad, _("The over-extended cable breaks loose!"));
        }
        reset_cable(p);
    }

    return false;
}

void item::reset_cable( player* p )
{
    int max_charges = type->maximum_charges();

    set_var( "state", "attach_first" );
    active = false;
    charges = max_charges;

    if ( p != nullptr ) {
        p->add_msg_if_player(m_info, _("You reel in the cable."));
        p->moves -= charges * 10;
    }
}

bool item::process_wet( player * /*carrier*/, const tripoint & /*pos*/ )
{
    item_counter--;
    if( item_counter == 0 ) {
        const it_tool *tool = dynamic_cast<const it_tool *>( type );
        if( tool != nullptr && tool->revert_to != "null" ) {
            make( tool->revert_to );
        }
        item_tags.erase( "WET" );
        active = false;
    }
    // Always return true so our caller will bail out instead of processing us as a tool.
    return true;
}

bool item::process_tool( player *carrier, const tripoint &pos )
{
    const auto tmp = dynamic_cast<const it_tool *>( type );
    long charges_used = 0;
    // Some tools (bombs) use charges as a countdown timer.
    if( tmp->turns_per_charge > 0 && int( calendar::turn ) % tmp->turns_per_charge == 0 ) {
        charges_used = 1;
    }
    if( charges_used > 0 ) {
        // UPS charges can only be taken from a player, it does not work
        // when the item is on the ground.
        if( carrier != nullptr && has_flag( "USE_UPS" ) ) {
            //With the new UPS system, we'll want to use any charges built up in the tool before pulling from the UPS
            if( charges > charges_used ) {
                charges -= charges_used;
                charges_used = 0;
            } else if( carrier->use_charges_if_avail( "UPS", charges_used ) ) {
                charges_used = 0;
            }
        } else if( charges > 0 ) {
            charges -= charges_used;
            charges_used = 0;
        }
    }
    // charges_used is 0 when the tool did not require charges at
    // this turn or the required charges have been consumed.
    // Otherwise the required charges are not available, shut the tool down.
    if( charges_used == 0 ) {
        // TODO: iuse functions should expect a nullptr as player, but many of them
        // don't and therefore will fail.
        tmp->tick( carrier != nullptr ? carrier : &g->u, this, pos );
        if( charges == -1 ) {
            // Signal that the item has destroyed itself.
            return true;
        }
    } else {
        if( carrier != nullptr && has_flag( "USE_UPS" ) && charges < charges_used ) {
            carrier->add_msg_if_player( m_info, _( "You need an UPS to run %s!" ), tname().c_str() );
        }
        // TODO: iuse functions should expect a nullptr as player, but many of them
        // don't and therefor will fail.
        tmp->invoke( carrier != nullptr ? carrier : &g->u, this, pos );
        if( tmp->revert_to == "null" ) {
            return true; // reverts to nothing -> destroy the item
        }
        make( tmp->revert_to );
        active = false;
    }
    // Keep the item
    return false;
}

bool item::is_charger_gun() const
{
    return has_flag( CHARGER_GUN_FLAG_NAME );
}

bool item::deactivate_charger_gun()
{
    if( !is_charger_gun() ) {
        return false;
    }
    charges = 0;
    active = false;
    return true;
}

bool item::activate_charger_gun( player &u )
{
    if( !is_charger_gun() ) {
        return false;
    }
    if( u.has_charges( "UPS", 1 ) ) {
        u.add_msg_if_player( m_info, _( "Your %s starts charging." ), tname().c_str() );
        charges = 0;
        poison = 0;
        set_curammo( CHARGER_GUN_AMMO_ID );
        active = true;
    } else {
        u.add_msg_if_player( m_info, _( "You need a powered UPS." ) );
    }
    return true;
}

bool item::update_charger_gun_ammo()
{
    if( !is_charger_gun() ) {
        return false;
    }
    if( ammo_current() != CHARGER_GUN_AMMO_ID ) {
        set_curammo( CHARGER_GUN_AMMO_ID );
    }
    const auto tmpammo = ammo_data()->ammo.get();

    long charges = num_charges();
    tmpammo->damage = charges * charges;
    tmpammo->pierce = ( charges >= 4 ? ( charges - 3 ) * 2.5 : 0 );
    if( charges <= 4 ) {
        tmpammo->dispersion = 210 - charges * 30;
    } else {
        tmpammo->dispersion = charges * ( charges - 4 );
        tmpammo->dispersion = 15 * charges * ( charges - 4 );
    }
    tmpammo->recoil = tmpammo->dispersion * .8;
    tmpammo->ammo_effects.clear();
    if( charges == 8 ) {
        tmpammo->ammo_effects.insert( "EXPLOSIVE_BIG" );
    } else if( charges >= 7 ) {
        tmpammo->ammo_effects.insert( "EXPLOSIVE" );
    } else if( charges >= 6 ) {
        tmpammo->ammo_effects.insert( "EXPLOSIVE_SMALL" );
    }
    if( charges >= 5 ) {
        tmpammo->ammo_effects.insert( "FLAME" );
    } else if( charges >= 4 ) {
        tmpammo->ammo_effects.insert( "INCENDIARY" );
    }
    return true;
}

bool item::process_charger_gun( player *carrier, const tripoint &pos )
{
    if( carrier == nullptr || this != &carrier->weapon ) {
        // Either on the ground or in the inventory of the player, in both cases:
        // stop charging.
        deactivate_charger_gun();
        return false;
    }
    if( charges == 8 ) { // Maintaining charge takes less power.
        if( carrier->use_charges_if_avail( "UPS", 4 ) ) {
            poison++;
        } else {
            poison--;
        }
        if( poison >= 3  &&  one_in( 20 ) ) {   // 3 turns leeway, then it may discharge.
            //~ %s is weapon name
            carrier->add_memorial_log( pgettext( "memorial_male", "Accidental discharge of %s." ),
                                       pgettext( "memorial_female", "Accidental discharge of %s." ),
                                       tname().c_str() );
            carrier->add_msg_player_or_npc( m_bad, _( "Your %s discharges!" ), _( "<npcname>'s %s discharges!" ), tname().c_str() );
            tripoint target( pos.x + rng( -12, 12 ), pos.y + rng( -12, 12 ), pos.z );
            carrier->fire_gun( target, false );
        } else {
            carrier->add_msg_player_or_npc( m_warning, _( "Your %s beeps alarmingly." ), _( "<npcname>'s %s beeps alarmingly." ), tname().c_str() );
        }
    } else { // We're chargin it up!
        if( carrier->use_charges_if_avail( "UPS", 1 + charges ) ) {
            poison++;
        } else {
            poison--;
        }
        if( poison >= charges ) {
            charges++;
            poison = 0;
        }
    }
    if( poison < 0 ) {
        carrier->add_msg_if_player( m_neutral, _( "Your %s spins down." ), tname().c_str() );
        charges--;
        poison = charges - 1;
    }
    if( charges <= 0 ) {
        active = false;
    }
    return false;
}

bool item::process( player *carrier, const tripoint &pos, bool activate )
{
    const bool preserves = type->container && type->container->preserves;
    for( auto it = contents.begin(); it != contents.end(); ) {
        if( preserves ) {
            // Simulate that the item has already "rotten" up to last_rot_check, but as item::rot
            // is not changed, the item is still fresh.
            it->last_rot_check = calendar::turn;
        }
        if( it->process( carrier, pos, activate ) ) {
            it = contents.erase( it );
        } else {
            ++it;
        }
    }
    if( activate ) {
        return type->invoke( carrier != nullptr ? carrier : &g->u, this, pos );
    }
    // How this works: it checks what kind of processing has to be done
    // (e.g. for food, for drying towels, lit cigars), and if that matches,
    // call the processing function. If that function returns true, the item
    // has been destroyed by the processing, so no further processing has to be
    // done.
    // Otherwise processing continues. This allows items that are processed as
    // food and as litcig and as ...

    // Remaining stuff is only done for active items.
    if( !active ) {
        return false;
    }
    if( is_food() &&  process_food( carrier, pos ) ) {
        return true;
    }
    if( is_corpse() && process_corpse( carrier, pos ) ) {
        return true;
    }
    if( has_flag( "WET" ) && process_wet( carrier, pos ) ) {
        // Drying items are never destroyed, but we want to exit so they don't get processed as tools.
        return false;
    }
    if( has_flag( "LITCIG" ) && process_litcig( carrier, pos ) ) {
        return true;
    }
    if( has_flag( "CABLE_SPOOL" ) ) {
        // DO NOT process this as a tool! It really isn't!
        return process_cable(carrier, pos);
    }
    if( is_tool() && process_tool( carrier, pos ) ) {
        return true;
    }
    if( is_charger_gun() && process_charger_gun( carrier, pos ) ) {
        return true;
    }
    return false;
}

bool item::reduce_charges( long quantity )
{
    if( !count_by_charges() ) {
        debugmsg( "Tried to remove %s by charges, but item is not counted by charges", tname().c_str() );
        return false;
    }
    if( quantity > charges ) {
        debugmsg( "Charges: Tried to remove charges that do not exist, removing maximum available charges instead" );
    }
    if( charges <= quantity ) {
        return true;
    }
    charges -= quantity;
    return false;
}

bool item::has_effect_when_wielded( art_effect_passive effect ) const
{
    if( !type->artifact ) {
        return false;
    }
    auto &ew = type->artifact->effects_wielded;
    if( std::find( ew.begin(), ew.end(), effect ) != ew.end() ) {
        return true;
    }
    return false;
}

bool item::has_effect_when_worn( art_effect_passive effect ) const
{
    if( !type->artifact ) {
        return false;
    }
    auto &ew = type->artifact->effects_worn;
    if( std::find( ew.begin(), ew.end(), effect ) != ew.end() ) {
        return true;
    }
    return false;
}

bool item::has_effect_when_carried( art_effect_passive effect ) const
{
    if( !type->artifact ) {
        return false;
    }
    auto &ec = type->artifact->effects_carried;
    if( std::find( ec.begin(), ec.end(), effect ) != ec.end() ) {
        return true;
    }
    for( auto &i : contents ) {
        if( i.has_effect_when_carried( effect ) ) {
            return true;
        }
    }
    return false;
}

bool item::is_seed() const
{
    return type->seed.get() != nullptr;
}

int item::get_plant_epoch() const
{
    if( !type->seed ) {
        return 0;
    }
    // 91 days is the approximate length of a real world season
    // Growing times have been based around 91 rather than the default of 14 to give
    // more accuracy for longer season lengths
    // Note that it is converted based on the season_length option!
    // Also note that seed->grow is the time it takes from seeding to harvest, this is
    // divied by 3 to get the time it takes from one plant state to the next.
    return DAYS( type->seed->grow * calendar::season_length() / ( 91 * 3 ) );
}

std::string item::get_plant_name() const
{
    if( !type->seed ) {
        return std::string{};
    }
    return type->seed->plant_name;
}

bool item::is_dangerous() const
{
    // Note: doesn't handle the pipebomb or radio bombs
    // Consider flagging dangerous items with an explicit flag instead
    static const std::string explosion_string( "explosion" );
    if( type->can_use( explosion_string ) ) {
        return true;
    }

    return std::any_of( contents.begin(), contents.end(), []( const item &it ) {
        return it.is_dangerous();
    } );
}

std::string item::type_name( unsigned int quantity ) const
{
    const auto iter = item_vars.find( "name" );
    if( corpse != nullptr && typeId() == "corpse" ) {
        if( name.empty() ) {
            return rmp_format( ngettext( "<item_name>%s corpse",
                                         "<item_name>%s corpses", quantity ),
                               corpse->nname().c_str() );
        } else {
            return rmp_format( ngettext( "<item_name>%s corpse of %s",
                                         "<item_name>%s corpses of %s", quantity ),
                               corpse->nname().c_str(), name.c_str() );
        }
    } else if( typeId() == "blood" ) {
        if( corpse == nullptr || corpse->id == NULL_ID ) {
            return rm_prefix( ngettext( "<item_name>human blood",
                                        "<item_name>human blood", quantity ) );
        } else {
            return rmp_format( ngettext( "<item_name>%s blood",
                                         "<item_name>%s blood",  quantity ),
                               corpse->nname().c_str() );
        }
    } else if( iter != item_vars.end() ) {
        return iter->second;
    } else {
        return type->nname( quantity );
    }
}

std::string item::nname( const itype_id &id, unsigned int quantity )
{
    const auto t = find_type( id );
    return t->nname( quantity );
}

bool item::count_by_charges( const itype_id &id )
{
    const auto t = find_type( id );
    return t->count_by_charges();
}

bool item::type_is_defined( const itype_id &id )
{
    return item_controller->has_template( id );
}

itype *item::find_type( const itype_id &type )
{
    return item_controller->find_template( type );
}

int item::get_gun_ups_drain() const
{
    int draincount = 0;
    if( type->gun.get() != nullptr ){
        draincount += type->gun->ups_charges;
        for( auto &mod : contents ){
            if( mod.type->gunmod->ups_charges > 0 ){
                draincount += mod.type->gunmod->ups_charges;
            }
        }
    }
    return draincount;
}

bool item::has_label() const
{
    return has_var( "item_label" );
}

std::string item::label( unsigned int quantity ) const
{
    if ( has_label() ) {
        return get_var( "item_label" );
    }

    return type_name( quantity );
}

item_category::item_category() : id(), name(), sort_rank( 0 )
{
}

item_category::item_category( const std::string &id_, const std::string &name_,
                              int sort_rank_ )
    : id( id_ ), name( name_ ), sort_rank( sort_rank_ )
{
}

bool item_category::operator<( const item_category &rhs ) const
{
    if( sort_rank != rhs.sort_rank ) {
        return sort_rank < rhs.sort_rank;
    }
    if( name != rhs.name ) {
        return name < rhs.name;
    }
    return id < rhs.id;
}

bool item_category::operator==( const item_category &rhs ) const
{
    return sort_rank == rhs.sort_rank && name == rhs.name && id == rhs.id;
}

bool item_category::operator!=( const item_category &rhs ) const
{
    return !( *this == rhs );
}<|MERGE_RESOLUTION|>--- conflicted
+++ resolved
@@ -2217,11 +2217,7 @@
     }
 
     // tools, guns and auxiliary gunmods may contain ammunition which can affect the price
-<<<<<<< HEAD
-    if( ammo_remaining() > 0 && has_curammo() ) {
-=======
     if( ammo_remaining() > 0 && ammo_current() != "null" ) {
->>>>>>> 8316446d
         item tmp( ammo_current(), 0 );
         tmp.charges = charges;
         ret += tmp.price();
@@ -3979,42 +3975,30 @@
     return false;
 }
 
-<<<<<<< HEAD
+const itype * item::ammo_data() const
+{
+    // @todo handle magazines
+
+    if( is_ammo() ) {
+        return type;
+    }
+
+    if( is_magazine() ) {
+        return !contents.empty() ? contents[0].type : nullptr;
+    }
+
+    return curammo;
+}
+
+    return curammo;
+}
+
 itype_id item::ammo_current() const
 {
     const auto ammo = ammo_data();
     return ammo ? ammo->id : "null";
 }
 
-=======
->>>>>>> 8316446d
-const itype * item::ammo_data() const
-{
-    // @todo handle magazines
-
-    if( is_ammo() ) {
-        return type;
-    }
-
-<<<<<<< HEAD
-    if( is_magazine() ) {
-        return !contents.empty() ? contents[0].type : nullptr;
-    }
-
-    return curammo;
-}
-
-=======
-    return curammo;
-}
-
-itype_id item::ammo_current() const
-{
-    const auto ammo = ammo_data();
-    return ammo ? ammo->id : "null";
-}
-
->>>>>>> 8316446d
 ammotype item::ammo_type() const
 {
     if (is_gun()) {
@@ -4305,26 +4289,9 @@
     // If we found a suitable target, try and reload it
     if ( target ) {
 
-<<<<<<< HEAD
-        // we eject casings from the base item rather than the target
-        if( has_curammo() ) {
-            eject_casings( u, target, get_curammo()->ammo->casing );
-        }
+        eject_casings( u, *target );
 
         if( target->is_magazine() ) {
-=======
-        eject_casings( u, *target );
-
-        target->set_curammo( *ammo );
-
-        if( ammo_type() == "plutonium" ) {
-            // always consume at least one cell but never more than actually available
-            auto cells = std::min(qty / PLUTONIUM_CHARGES + (qty % PLUTONIUM_CHARGES != 0), ammo->charges);
-            ammo->charges -= cells;
-            // any excess is wasted rather than overfilling the target
-            target->charges += std::min(cells * PLUTONIUM_CHARGES, qty);
-        } else {
->>>>>>> 8316446d
             qty = std::min(qty, ammo->charges);
             target->contents.emplace_back( *ammo );
             target->contents.back().charges = qty;
