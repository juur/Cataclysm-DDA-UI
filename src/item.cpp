#include "item.h"

#include <algorithm>
#include <array>
#include <cassert>
#include <cctype>
#include <cmath>
#include <cstdlib>
#include <iomanip>
#include <iterator>
#include <limits>
#include <locale>
#include <memory>
#include <set>
#include <sstream>
#include <tuple>

#include "advanced_inv.h"
#include "ammo.h"
#include "avatar.h"
#include "bionics.h"
#include "bodypart.h"
#include "cata_utility.h"
#include "catacharset.h"
#include "character.h"
#include "character_id.h"
#include "character_martial_arts.h"
#include "clothing_mod.h"
#include "color.h"
#include "coordinate_conversions.h"
#include "craft_command.h"
#include "damage.h"
#include "debug.h"
#include "dispersion.h"
#include "effect.h" // for weed_msg
#include "enums.h"
#include "explosion.h"
#include "faction.h"
#include "fault.h"
#include "field_type.h"
#include "fire.h"
#include "flag.h"
#include "game.h"
#include "game_constants.h"
#include "gun_mode.h"
#include "iexamine.h"
#include "int_id.h"
#include "inventory.h"
#include "item_category.h"
#include "item_factory.h"
#include "item_group.h"
#include "iteminfo_query.h"
#include "itype.h"
#include "iuse.h"
#include "iuse_actor.h"
#include "line.h"
#include "magic.h"
#include "map.h"
#include "martialarts.h"
#include "material.h"
#include "messages.h"
#include "mtype.h"
#include "npc.h"
#include "optional.h"
#include "options.h"
#include "output.h"
#include "overmap.h"
#include "overmapbuffer.h"
#include "pimpl.h"
#include "player.h"
#include "pldata.h"
#include "point.h"
#include "projectile.h"
#include "ranged.h"
#include "recipe.h"
#include "recipe_dictionary.h"
#include "relic.h"
#include "requirements.h"
#include "ret_val.h"
#include "rng.h"
#include "skill.h"
#include "stomach.h"
#include "string_formatter.h"
#include "text_snippets.h"
#include "translations.h"
#include "units.h"
#include "value_ptr.h"
#include "vehicle.h"
#include "vitamin.h"
#include "vpart_position.h"
#include "weather.h"
#include "weather_gen.h"

static const std::string GUN_MODE_VAR_NAME( "item::mode" );
static const std::string CLOTHING_MOD_VAR_PREFIX( "clothing_mod_" );

static const ammotype ammo_battery( "battery" );
static const ammotype ammo_plutonium( "plutonium" );

static const efftype_id effect_cig( "cig" );
static const efftype_id effect_shakes( "shakes" );
static const efftype_id effect_sleep( "sleep" );
static const efftype_id effect_weed_high( "weed_high" );

static const fault_id fault_gun_blackpowder( "fault_gun_blackpowder" );

static const skill_id skill_cooking( "cooking" );
static const skill_id skill_melee( "melee" );
static const skill_id skill_survival( "survival" );
static const skill_id skill_unarmed( "unarmed" );
static const skill_id skill_weapon( "weapon" );

static const quality_id qual_JACK( "JACK" );
static const quality_id qual_LIFT( "LIFT" );
static const species_id ROBOT( "ROBOT" );

static const std::string trait_flag_CANNIBAL( "CANNIBAL" );

static const bionic_id bio_digestion( "bio_digestion" );

static const trait_id trait_CARNIVORE( "CARNIVORE" );
static const trait_id trait_HUGE( "HUGE" );
static const trait_id trait_HUGE_OK( "HUGE_OK" );
static const trait_id trait_JITTERY( "JITTERY" );
static const trait_id trait_LIGHTWEIGHT( "LIGHTWEIGHT" );
static const trait_id trait_SAPROVORE( "SAPROVORE" );
static const trait_id trait_SMALL_OK( "SMALL_OK" );
static const trait_id trait_SMALL2( "SMALL2" );
static const trait_id trait_SQUEAMISH( "SQUEAMISH" );
static const trait_id trait_TOLERANCE( "TOLERANCE" );
static const trait_id trait_WOOLALLERGY( "WOOLALLERGY" );

static const std::string flag_ALWAYS_TWOHAND( "ALWAYS_TWOHAND" );
static const std::string flag_AURA( "AURA" );
static const std::string flag_BELTED( "BELTED" );
static const std::string flag_BIPOD( "BIPOD" );
static const std::string flag_BYPRODUCT( "BYPRODUCT" );
static const std::string flag_CABLE_SPOOL( "CABLE_SPOOL" );
static const std::string flag_CANNIBALISM( "CANNIBALISM" );
static const std::string flag_CASING( "CASING" );
static const std::string flag_CHARGEDIM( "CHARGEDIM" );
static const std::string flag_COLD( "COLD" );
static const std::string flag_COLLAPSIBLE_STOCK( "COLLAPSIBLE_STOCK" );
static const std::string flag_CONDUCTIVE( "CONDUCTIVE" );
static const std::string flag_CONSUMABLE( "CONSUMABLE" );
static const std::string flag_CORPSE( "CORPSE" );
static const std::string flag_DANGEROUS( "DANGEROUS" );
static const std::string flag_DEEP_WATER( "DEEP_WATER" );
static const std::string flag_DIAMOND( "DIAMOND" );
static const std::string flag_DISABLE_SIGHTS( "DISABLE_SIGHTS" );
static const std::string flag_ETHEREAL_ITEM( "ETHEREAL_ITEM" );
static const std::string flag_FAKE_MILL( "FAKE_MILL" );
static const std::string flag_FAKE_SMOKE( "FAKE_SMOKE" );
static const std::string flag_FIELD_DRESS( "FIELD_DRESS" );
static const std::string flag_FIELD_DRESS_FAILED( "FIELD_DRESS_FAILED" );
static const std::string flag_FILTHY( "FILTHY" );
static const std::string flag_FIRE_100( "FIRE_100" );
static const std::string flag_FIRE_20( "FIRE_20" );
static const std::string flag_FIRE_50( "FIRE_50" );
static const std::string flag_FIRE_TWOHAND( "FIRE_TWOHAND" );
static const std::string flag_FIT( "FIT" );
static const std::string flag_FLAMMABLE( "FLAMMABLE" );
static const std::string flag_FLAMMABLE_ASH( "FLAMMABLE_ASH" );
static const std::string flag_FREEZERBURN( "FREEZERBURN" );
static const std::string flag_FROZEN( "FROZEN" );
static const std::string flag_GIBBED( "GIBBED" );
static const std::string flag_HELMET_COMPAT( "HELMET_COMPAT" );
static const std::string flag_HIDDEN_HALLU( "HIDDEN_HALLU" );
static const std::string flag_HIDDEN_POISON( "HIDDEN_POISON" );
static const std::string flag_HOT( "HOT" );
static const std::string flag_IRREMOVABLE( "IRREMOVABLE" );
static const std::string flag_IS_ARMOR( "IS_ARMOR" );
static const std::string flag_IS_PET_ARMOR( "IS_PET_ARMOR" );
static const std::string flag_IS_UPS( "IS_UPS" );
static const std::string flag_LEAK_ALWAYS( "LEAK_ALWAYS" );
static const std::string flag_LEAK_DAM( "LEAK_DAM" );
static const std::string flag_LIQUID( "LIQUID" );
static const std::string flag_LIQUIDCONT( "LIQUIDCONT" );
static const std::string flag_LITCIG( "LITCIG" );
static const std::string flag_MAG_BELT( "MAG_BELT" );
static const std::string flag_MAG_DESTROY( "MAG_DESTROY" );
static const std::string flag_MAG_EJECT( "MAG_EJECT" );
static const std::string flag_MELTS( "MELTS" );
static const std::string flag_MUSHY( "MUSHY" );
static const std::string flag_NANOFAB_TEMPLATE( "NANOFAB_TEMPLATE" );
static const std::string flag_NEEDS_UNFOLD( "NEEDS_UNFOLD" );
static const std::string flag_NEVER_JAMS( "NEVER_JAMS" );
static const std::string flag_NONCONDUCTIVE( "NONCONDUCTIVE" );
static const std::string flag_NO_DISPLAY( "NO_DISPLAY" );
static const std::string flag_NO_DROP( "NO_DROP" );
static const std::string flag_NO_PACKED( "NO_PACKED" );
static const std::string flag_NO_PARASITES( "NO_PARASITES" );
static const std::string flag_NO_RELOAD( "NO_RELOAD" );
static const std::string flag_NO_REPAIR( "NO_REPAIR" );
static const std::string flag_NO_SALVAGE( "NO_SALVAGE" );
static const std::string flag_NO_STERILE( "NO_STERILE" );
static const std::string flag_NO_UNLOAD( "NO_UNLOAD" );
static const std::string flag_OUTER( "OUTER" );
static const std::string flag_OVERSIZE( "OVERSIZE" );
static const std::string flag_PERSONAL( "PERSONAL" );
static const std::string flag_PROCESSING( "PROCESSING" );
static const std::string flag_PROCESSING_RESULT( "PROCESSING_RESULT" );
static const std::string flag_PULPED( "PULPED" );
static const std::string flag_PUMP_ACTION( "PUMP_ACTION" );
static const std::string flag_PUMP_RAIL_COMPATIBLE( "PUMP_RAIL_COMPATIBLE" );
static const std::string flag_QUARTERED( "QUARTERED" );
static const std::string flag_RADIOACTIVE( "RADIOACTIVE" );
static const std::string flag_RADIOSIGNAL_1( "RADIOSIGNAL_1" );
static const std::string flag_RADIOSIGNAL_2( "RADIOSIGNAL_2" );
static const std::string flag_RADIOSIGNAL_3( "RADIOSIGNAL_3" );
static const std::string flag_RADIO_ACTIVATION( "RADIO_ACTIVATION" );
static const std::string flag_RADIO_INVOKE_PROC( "RADIO_INVOKE_PROC" );
static const std::string flag_RADIO_MOD( "RADIO_MOD" );
static const std::string flag_RAIN_PROTECT( "RAIN_PROTECT" );
static const std::string flag_REACH3( "REACH3" );
static const std::string flag_REACH_ATTACK( "REACH_ATTACK" );
static const std::string flag_RECHARGE( "RECHARGE" );
static const std::string flag_REDUCED_BASHING( "REDUCED_BASHING" );
static const std::string flag_REDUCED_WEIGHT( "REDUCED_WEIGHT" );
static const std::string flag_RELOAD_AND_SHOOT( "RELOAD_AND_SHOOT" );
static const std::string flag_RELOAD_EJECT( "RELOAD_EJECT" );
static const std::string flag_RELOAD_ONE( "RELOAD_ONE" );
static const std::string flag_REVIVE_SPECIAL( "REVIVE_SPECIAL" );
static const std::string flag_SILENT( "SILENT" );
static const std::string flag_SKINNED( "SKINNED" );
static const std::string flag_SKINTIGHT( "SKINTIGHT" );
static const std::string flag_SLOW_WIELD( "SLOW_WIELD" );
static const std::string flag_SPEEDLOADER( "SPEEDLOADER" );
static const std::string flag_SPLINT( "SPLINT" );
static const std::string flag_STR_DRAW( "STR_DRAW" );
static const std::string flag_TOBACCO( "TOBACCO" );
static const std::string flag_UNARMED_WEAPON( "UNARMED_WEAPON" );
static const std::string flag_UNDERSIZE( "UNDERSIZE" );
static const std::string flag_USES_BIONIC_POWER( "USES_BIONIC_POWER" );
static const std::string flag_USE_UPS( "USE_UPS" );
static const std::string flag_VARSIZE( "VARSIZE" );
static const std::string flag_VEHICLE( "VEHICLE" );
static const std::string flag_WAIST( "WAIST" );
static const std::string flag_WATERPROOF_GUN( "WATERPROOF_GUN" );
static const std::string flag_WATER_EXTINGUISH( "WATER_EXTINGUISH" );
static const std::string flag_WET( "WET" );
static const std::string flag_WIND_EXTINGUISH( "WIND_EXTINGUISH" );

static const matec_id rapid_strike( "RAPID" );

class npc_class;

using npc_class_id = string_id<npc_class>;

std::string rad_badge_color( const int rad )
{
    using pair_t = std::pair<const int, const translation>;

    static const std::array<pair_t, 6> values = {{
            pair_t {  0, to_translation( "color", "green" ) },
            pair_t { 30, to_translation( "color", "blue" )  },
            pair_t { 60, to_translation( "color", "yellow" )},
            pair_t {120, to_translation( "color", "orange" )},
            pair_t {240, to_translation( "color", "red" )   },
            pair_t {500, to_translation( "color", "black" ) },
        }
    };

    for( const auto &i : values ) {
        if( rad <= i.first ) {
            return i.second.translated();
        }
    }

    return values.back().second.translated();
}

light_emission nolight = {0, 0, 0};

// Returns the default item type, used for the null item (default constructed),
// the returned pointer is always valid, it's never cleared by the @ref Item_factory.
static const itype *nullitem()
{
    static itype nullitem_m;
    return &nullitem_m;
}

item &null_item_reference()
{
    static item result{};
    // reset it, in case a previous caller has changed it
    result = item();
    return result;
}

namespace item_internal
{
bool goes_bad_temp_cache = false;
const item *goes_bad_temp_cache_for = nullptr;
inline bool goes_bad_cache_fetch()
{
    return goes_bad_temp_cache;
}
inline void goes_bad_cache_set( const item *i )
{
    goes_bad_temp_cache = i->goes_bad();
    goes_bad_temp_cache_for = i;
}
inline void goes_bad_cache_unset()
{
    goes_bad_temp_cache = false;
    goes_bad_temp_cache_for = nullptr;
}
inline bool goes_bad_cache_is_for( const item *i )
{
    return goes_bad_temp_cache_for == i;
}

struct scoped_goes_bad_cache {
    scoped_goes_bad_cache( item *i ) {
        goes_bad_cache_set( i );
    }
    ~scoped_goes_bad_cache() {
        goes_bad_cache_unset();
    }
};
} // namespace item_internal

const int item::INFINITE_CHARGES = INT_MAX;

item::item() : bday( calendar::start_of_cataclysm )
{
    type = nullitem();
    charges = 0;
}

item::item( const itype *type, time_point turn, int qty ) : type( type ), bday( turn )
{
    corpse = has_flag( flag_CORPSE ) ? &mtype_id::NULL_ID().obj() : nullptr;
    item_counter = type->countdown_interval;

    if( qty >= 0 ) {
        charges = qty;
    } else {
        if( type->tool && type->tool->rand_charges.size() > 1 ) {
            const int charge_roll = rng( 1, type->tool->rand_charges.size() - 1 );
            charges = rng( type->tool->rand_charges[charge_roll - 1], type->tool->rand_charges[charge_roll] );
        } else {
            charges = type->charges_default();
        }
    }

    if( has_flag( flag_NANOFAB_TEMPLATE ) ) {
        itype_id nanofab_recipe = item_group::item_from( "nanofab_recipes" ).typeId();
        set_var( "NANOFAB_ITEM_ID", nanofab_recipe );
    }

    if( type->gun ) {
        for( const std::string &mod : type->gun->built_in_mods ) {
            item it( mod, turn, qty );
            it.item_tags.insert( "IRREMOVABLE" );
            put_in( it );
        }
        for( const std::string &mod : type->gun->default_mods ) {
            put_in( item( mod, turn, qty ) );
        }

    } else if( type->magazine ) {
        if( type->magazine->count > 0 ) {
            put_in( item( type->magazine->default_ammo, calendar::turn, type->magazine->count ) );
        }

    } else if( has_temperature() || goes_bad() ) {
        active = true;
        last_temp_check = bday;
        last_rot_check = bday;

    } else if( type->tool ) {
        if( ammo_remaining() && !ammo_types().empty() ) {
            ammo_set( ammo_default(), ammo_remaining() );
        }
    }

    if( ( type->gun || type->tool ) && !magazine_integral() ) {
        set_var( "magazine_converted", 1 );
    }

    if( !type->snippet_category.empty() ) {
        snip_id = SNIPPET.random_id_from_category( type->snippet_category );
    }

    if( current_phase == PNULL ) {
        current_phase = type->phase;
    }
    // item always has any relic properties from itype.
    if( type->relic_data ) {
        relic_data = type->relic_data;
    }
}

item::item( const itype_id &id, time_point turn, int qty )
    : item( find_type( id ), turn, qty ) {}

item::item( const itype *type, time_point turn, default_charges_tag )
    : item( type, turn, type->charges_default() ) {}

item::item( const itype_id &id, time_point turn, default_charges_tag tag )
    : item( find_type( id ), turn, tag ) {}

item::item( const itype *type, time_point turn, solitary_tag )
    : item( type, turn, type->count_by_charges() ? 1 : -1 ) {}

item::item( const itype_id &id, time_point turn, solitary_tag tag )
    : item( find_type( id ), turn, tag ) {}

safe_reference<item> item::get_safe_reference()
{
    return anchor.reference_to( this );
}

static const item *get_most_rotten_component( const item &craft )
{
    const item *most_rotten = nullptr;
    for( const item &it : craft.components ) {
        if( it.goes_bad() ) {
            if( !most_rotten || it.get_relative_rot() > most_rotten->get_relative_rot() ) {
                most_rotten = &it;
            }
        }
    }
    return most_rotten;
}

item::item( const recipe *rec, int qty, std::list<item> items, std::vector<item_comp> selections )
    : item( "craft", calendar::turn, qty )
{
    craft_data_ = cata::make_value<craft_data>();
    craft_data_->making = rec;
    components = items;
    craft_data_->comps_used = selections;

    if( is_food() ) {
        active = true;
        last_temp_check = bday;
        last_rot_check = bday;
        if( goes_bad() ) {
            const item *most_rotten = get_most_rotten_component( *this );
            if( most_rotten ) {
                set_relative_rot( most_rotten->get_relative_rot() );
            }
        }
    }

    for( item &component : components ) {
        for( const std::string &f : component.item_tags ) {
            if( json_flag::get( f ).craft_inherit() ) {
                set_flag( f );
            }
        }
        for( const std::string &f : component.type->item_tags ) {
            if( json_flag::get( f ).craft_inherit() ) {
                set_flag( f );
            }
        }
    }
}

item::item( const item & ) = default;
item::item( item && ) = default;
item::~item() = default;
item &item::operator=( const item & ) = default;
item &item::operator=( item && ) = default;

item item::make_corpse( const mtype_id &mt, time_point turn, const std::string &name,
                        const int upgrade_time )
{
    if( !mt.is_valid() ) {
        debugmsg( "tried to make a corpse with an invalid mtype id" );
    }

    std::string corpse_type = mt == mtype_id::NULL_ID() ? "corpse_generic_human" : "corpse";

    item result( corpse_type, turn );
    result.corpse = &mt.obj();

    if( result.corpse->has_flag( MF_REVIVES ) ) {
        if( one_in( 20 ) ) {
            result.item_tags.insert( "REVIVE_SPECIAL" );
        }
        result.set_var( "upgrade_time", std::to_string( upgrade_time ) );
    }

    // This is unconditional because the const itemructor above sets result.name to
    // "human corpse".
    result.corpse_name = name;

    return result;
}

item &item::convert( const itype_id &new_type )
{
    type = find_type( new_type );
    return *this;
}

item &item::deactivate( const Character *ch, bool alert )
{
    if( !active ) {
        return *this; // no-op
    }

    if( is_tool() && type->tool->revert_to ) {
        if( ch && alert && !type->tool->revert_msg.empty() ) {
            ch->add_msg_if_player( m_info, _( type->tool->revert_msg ), tname() );
        }
        convert( *type->tool->revert_to );
        active = false;

    }
    return *this;
}

item &item::activate()
{
    if( active ) {
        return *this; // no-op
    }

    if( type->countdown_interval > 0 ) {
        item_counter = type->countdown_interval;
    }

    active = true;

    return *this;
}

units::energy item::set_energy( const units::energy &qty )
{
    if( !is_battery() ) {
        debugmsg( "Tried to set energy of non-battery item" );
        return 0_J;
    }

    units::energy val = energy_remaining() + qty;
    if( val < 0_J ) {
        return val;
    } else if( val > type->battery->max_capacity ) {
        energy = type->battery->max_capacity;
    } else {
        energy = val;
    }
    return 0_J;
}

item &item::ammo_set( const itype_id &ammo, int qty )
{
    if( qty < 0 ) {
        // completely fill an integral or existing magazine
        if( magazine_integral() || magazine_current() ) {
            qty = ammo_capacity();

            // else try to add a magazine using default ammo count property if set
        } else if( magazine_default() != "null" ) {
            item mag( magazine_default() );
            if( mag.type->magazine->count > 0 ) {
                qty = mag.type->magazine->count;
            } else {
                qty = item( magazine_default() ).ammo_capacity();
            }
        }
    }

    if( qty <= 0 ) {
        ammo_unset();
        return *this;
    }

    // handle reloadable tools and guns with no specific ammo type as special case
    if( ( ammo == "null" && ammo_types().empty() ) || is_money() ) {
        if( ( is_tool() || is_gun() ) && magazine_integral() ) {
            curammo = nullptr;
            charges = std::min( qty, ammo_capacity() );
        }
        return *this;
    }

    // check ammo is valid for the item
    const itype *atype = item_controller->find_template( ammo );
    if( !atype->ammo || !ammo_types().count( atype->ammo->type ) ) {
        debugmsg( "Tried to set invalid ammo of %s for %s", atype->nname( qty ), tname() );
        return *this;
    }

    if( is_magazine() ) {
        ammo_unset();
        item set_ammo( ammo, calendar::turn, std::min( qty, ammo_capacity() ) );
        if( has_flag( flag_NO_UNLOAD ) ) {
            set_ammo.item_tags.insert( "NO_DROP" );
            set_ammo.item_tags.insert( "IRREMOVABLE" );
        }
        put_in( set_ammo );

    } else if( magazine_integral() ) {
        curammo = atype;
        charges = std::min( qty, ammo_capacity() );

    } else {
        if( !magazine_current() ) {
            const itype *mag = find_type( magazine_default() );
            if( !mag->magazine ) {
                debugmsg( "Tried to set ammo of %s without suitable magazine for %s",
                          atype->nname( qty ), tname() );
                return *this;
            }

            // if default magazine too small fetch instead closest available match
            if( mag->magazine->capacity < qty ) {
                // as above call to magazine_default successful can infer minimum one option exists
                auto iter = type->magazines.find( atype->ammo->type );
                if( iter == type->magazines.end() ) {
                    debugmsg( "%s doesn't have a magazine for %s",
                              tname(), ammo );
                    return *this;
                }
                std::vector<itype_id> opts( iter->second.begin(), iter->second.end() );
                std::sort( opts.begin(), opts.end(), []( const itype_id & lhs, const itype_id & rhs ) {
                    return find_type( lhs )->magazine->capacity < find_type( rhs )->magazine->capacity;
                } );
                mag = find_type( opts.back() );
                for( const std::string &e : opts ) {
                    if( find_type( e )->magazine->capacity >= qty ) {
                        mag = find_type( e );
                        break;
                    }
                }
            }
            put_in( item( mag ) );
        }
        magazine_current()->ammo_set( ammo, qty );
    }

    return *this;
}

item &item::ammo_unset()
{
    if( !is_tool() && !is_gun() && !is_magazine() ) {
        // do nothing
    } else if( is_magazine() ) {
        contents.clear_items();
    } else if( magazine_integral() ) {
        curammo = nullptr;
        charges = 0;
    } else if( magazine_current() ) {
        magazine_current()->ammo_unset();
    }

    return *this;
}

int item::damage() const
{
    return damage_;
}

int item::damage_level( int max ) const
{
    if( damage_ == 0 || max <= 0 ) {
        return 0;
    } else if( max_damage() <= 1 ) {
        return damage_ > 0 ? max : damage_;
    } else if( damage_ < 0 ) {
        return -( ( max - 1 ) * ( -damage_ - 1 ) / ( max_damage() - 1 ) + 1 );
    } else {
        return ( max - 1 ) * ( damage_ - 1 ) / ( max_damage() - 1 ) + 1;
    }
}

item &item::set_damage( int qty )
{
    damage_ = std::max( std::min( qty, max_damage() ), min_damage() );
    return *this;
}

item item::split( int qty )
{
    if( !count_by_charges() || qty <= 0 || qty >= charges ) {
        return item();
    }
    item res = *this;
    res.charges = qty;
    charges -= qty;
    return res;
}

bool item::is_null() const
{
    static const std::string s_null( "null" ); // used a lot, no need to repeat
    // Actually, type should never by null at all.
    return ( type == nullptr || type == nullitem() || typeId() == s_null );
}

bool item::is_unarmed_weapon() const
{
    return has_flag( flag_UNARMED_WEAPON ) || is_null();
}

bool item::is_frozen_liquid() const
{
    return made_of( SOLID ) && made_of_from_type( LIQUID );
}

bool item::covers( const body_part bp ) const
{
    return get_covered_body_parts().test( bp );
}

body_part_set item::get_covered_body_parts() const
{
    return get_covered_body_parts( get_side() );
}

body_part_set item::get_covered_body_parts( const side s ) const
{
    body_part_set res;

    if( is_gun() ) {
        // Currently only used for guns with the should strap mod, other guns might
        // go on another bodypart.
        res.set( bp_torso );
    }

    const islot_armor *armor = find_armor_data();
    if( armor == nullptr ) {
        return res;
    }

    res |= armor->covers;

    if( !armor->sided ) {
        return res; // Just ignore the side.
    }

    switch( s ) {
        case side::BOTH:
        case side::num_sides:
            break;

        case side::LEFT:
            res.reset( bp_arm_r );
            res.reset( bp_hand_r );
            res.reset( bp_leg_r );
            res.reset( bp_foot_r );
            break;

        case side::RIGHT:
            res.reset( bp_arm_l );
            res.reset( bp_hand_l );
            res.reset( bp_leg_l );
            res.reset( bp_foot_l );
            break;
    }

    return res;
}

bool item::is_sided() const
{
    const islot_armor *t = find_armor_data();
    return t ? t->sided : false;
}

side item::get_side() const
{
    // MSVC complains if directly cast double to enum
    return static_cast<side>( static_cast<int>( get_var( "lateral",
                              static_cast<int>( side::BOTH ) ) ) );
}

bool item::set_side( side s )
{
    if( !is_sided() ) {
        return false;
    }

    if( s == side::BOTH ) {
        erase_var( "lateral" );
    } else {
        set_var( "lateral", static_cast<int>( s ) );
    }

    return true;
}

bool item::swap_side()
{
    return set_side( opposite_side( get_side() ) );
}

bool item::is_worn_only_with( const item &it ) const
{
    return is_power_armor() && it.is_power_armor() && it.covers( bp_torso );
}

item item::in_its_container() const
{
    return in_container( type->default_container.value_or( "null" ) );
}

item item::in_container( const itype_id &cont ) const
{
    if( cont != "null" ) {
        item ret( cont, birthday() );
        ret.put_in( *this );
        if( made_of( LIQUID ) && ret.is_container() ) {
            // Note: we can't use any of the normal container functions as they check the
            // container being suitable (seals, watertight etc.)
            ret.contents.back().charges = charges_per_volume( ret.get_container_capacity() );
        }

        ret.invlet = invlet;
        return ret;
    } else {
        return *this;
    }
}

int item::charges_per_volume( const units::volume &vol ) const
{
    if( count_by_charges() ) {
        if( type->volume == 0_ml ) {
            debugmsg( "Item '%s' with zero volume", tname() );
            return INFINITE_CHARGES;
        }
        // Type cast to prevent integer overflow with large volume containers like the cargo
        // dimension
        return vol * static_cast<int64_t>( type->stack_size ) / type->volume;
    } else {
        units::volume my_volume = volume();
        if( my_volume == 0_ml ) {
            debugmsg( "Item '%s' with zero volume", tname() );
            return INFINITE_CHARGES;
        }
        return vol / my_volume;
    }
}

bool item::display_stacked_with( const item &rhs, bool check_components ) const
{
    return !count_by_charges() && stacks_with( rhs, check_components );
}

bool item::stacks_with( const item &rhs, bool check_components ) const
{
    if( type != rhs.type ) {
        return false;
    }
    if( charges != 0 && rhs.charges != 0 && is_money() ) {
        // Dealing with nonempty cash cards
        return true;
    }
    // This function is also used to test whether items counted by charges should be merged, for that
    // check the, the charges must be ignored. In all other cases (tools/guns), the charges are important.
    if( !count_by_charges() && charges != rhs.charges ) {
        return false;
    }
    if( is_favorite != rhs.is_favorite ) {
        return false;
    }
    if( damage_ != rhs.damage_ ) {
        return false;
    }
    if( burnt != rhs.burnt ) {
        return false;
    }
    if( active != rhs.active ) {
        return false;
    }
    if( item_tags != rhs.item_tags ) {
        return false;
    }
    if( faults != rhs.faults ) {
        return false;
    }
    if( techniques != rhs.techniques ) {
        return false;
    }
    if( item_vars != rhs.item_vars ) {
        return false;
    }
    if( goes_bad() && rhs.goes_bad() ) {
        // Stack items that fall into the same "bucket" of freshness.
        // Distant buckets are larger than near ones.
        std::pair<int, clipped_unit> my_clipped_time_to_rot =
            clipped_time( get_shelf_life() - rot );
        std::pair<int, clipped_unit> other_clipped_time_to_rot =
            clipped_time( rhs.get_shelf_life() - rhs.rot );
        if( my_clipped_time_to_rot != other_clipped_time_to_rot ) {
            return false;
        }
        if( rotten() != rhs.rotten() ) {
            // just to be safe that rotten and unrotten food is *never* stacked.
            return false;
        }
    }
    if( ( corpse == nullptr && rhs.corpse != nullptr ) ||
        ( corpse != nullptr && rhs.corpse == nullptr ) ) {
        return false;
    }
    if( corpse != nullptr && rhs.corpse != nullptr && corpse->id != rhs.corpse->id ) {
        return false;
    }
    if( craft_data_ || rhs.craft_data_ ) {
        // In-progress crafts are always distinct items. Easier to handle for the player,
        // and there shouldn't be that many items of this type around anyway.
        return false;
    }
    if( check_components || is_comestible() || is_craft() ) {
        //Only check if at least one item isn't using the default recipe or is comestible
        if( !components.empty() || !rhs.components.empty() ) {
            if( get_uncraft_components() != rhs.get_uncraft_components() ) {
                return false;
            }
        }
    }
    if( contents.num_item_stacks() != rhs.contents.num_item_stacks() ) {
        return false;
    }
    return contents.stacks_with( rhs.contents );
}

bool item::merge_charges( const item &rhs )
{
    if( !count_by_charges() || !stacks_with( rhs ) ) {
        return false;
    }
    // Prevent overflow when either item has "near infinite" charges.
    if( charges >= INFINITE_CHARGES / 2 || rhs.charges >= INFINITE_CHARGES / 2 ) {
        charges = INFINITE_CHARGES;
        return true;
    }
    // We'll just hope that the item counter represents the same thing for both items
    if( item_counter > 0 || rhs.item_counter > 0 ) {
        item_counter = ( static_cast<double>( item_counter ) * charges + static_cast<double>
                         ( rhs.item_counter ) * rhs.charges ) / ( charges + rhs.charges );
    }
    charges += rhs.charges;
    return true;
}

void item::put_in( const item &payload )
{
    contents.insert_item( payload );
}

void item::set_var( const std::string &name, const int value )
{
    std::ostringstream tmpstream;
    tmpstream.imbue( std::locale::classic() );
    tmpstream << value;
    item_vars[name] = tmpstream.str();
}

void item::set_var( const std::string &name, const long long value )
{
    std::ostringstream tmpstream;
    tmpstream.imbue( std::locale::classic() );
    tmpstream << value;
    item_vars[name] = tmpstream.str();
}

// NOLINTNEXTLINE(cata-no-long)
void item::set_var( const std::string &name, const long value )
{
    std::ostringstream tmpstream;
    tmpstream.imbue( std::locale::classic() );
    tmpstream << value;
    item_vars[name] = tmpstream.str();
}

void item::set_var( const std::string &name, const double value )
{
    item_vars[name] = string_format( "%f", value );
}

double item::get_var( const std::string &name, const double default_value ) const
{
    const auto it = item_vars.find( name );
    if( it == item_vars.end() ) {
        return default_value;
    }
    return atof( it->second.c_str() );
}

void item::set_var( const std::string &name, const tripoint &value )
{
    item_vars[name] = string_format( "%d,%d,%d", value.x, value.y, value.z );
}

tripoint item::get_var( const std::string &name, const tripoint &default_value ) const
{
    const auto it = item_vars.find( name );
    if( it == item_vars.end() ) {
        return default_value;
    }
    std::vector<std::string> values = string_split( it->second, ',' );
    return tripoint( atoi( values[0].c_str() ),
                     atoi( values[1].c_str() ),
                     atoi( values[2].c_str() ) );
}

void item::set_var( const std::string &name, const std::string &value )
{
    item_vars[name] = value;
}

std::string item::get_var( const std::string &name, const std::string &default_value ) const
{
    const auto it = item_vars.find( name );
    if( it == item_vars.end() ) {
        return default_value;
    }
    return it->second;
}

std::string item::get_var( const std::string &name ) const
{
    return get_var( name, "" );
}

bool item::has_var( const std::string &name ) const
{
    return item_vars.count( name ) > 0;
}

void item::erase_var( const std::string &name )
{
    item_vars.erase( name );
}

void item::clear_vars()
{
    item_vars.clear();
}

// TODO: Get rid of, handle multiple types gracefully
static int get_ranged_pierce( const common_ranged_data &ranged )
{
    if( ranged.damage.empty() ) {
        return 0;
    }

    return ranged.damage.damage_units.front().res_pen;
}

std::string item::info( bool showtext ) const
{
    std::vector<iteminfo> dummy;
    return info( showtext, dummy );
}

std::string item::info( bool showtext, std::vector<iteminfo> &iteminfo ) const
{
    return info( showtext, iteminfo, 1 );
}

std::string item::info( bool showtext, std::vector<iteminfo> &iteminfo, int batch ) const
{
    return info( iteminfo, showtext ? &iteminfo_query::all : &iteminfo_query::notext, batch );
}

// Generates a long-form description of the freshness of the given rottable food item.
// NB: Doesn't check for non-rottable!
static std::string get_freshness_description( const item &food_item )
{
    // So, skilled characters looking at food that is neither super-fresh nor about to rot
    // can guess its age as one of {quite fresh,midlife,past midlife,old soon}, and also
    // guess about how long until it spoils.
    const double rot_progress = food_item.get_relative_rot();
    const time_duration shelf_life = food_item.get_shelf_life();
    time_duration time_left = shelf_life - ( shelf_life * rot_progress );

    // Correct for an estimate that exceeds shelf life -- this happens especially with
    // fresh items.
    if( time_left > shelf_life ) {
        time_left = shelf_life;
    }

    if( food_item.is_fresh() ) {
        // Fresh food is assumed to be obviously so regardless of skill.
        if( g->u.can_estimate_rot() ) {
            return string_format( _( "* This food looks as <good>fresh</good> as it can be.  "
                                     "It still has <info>%s</info> until it spoils." ),
                                  to_string_approx( time_left ) );
        } else {
            return _( "* This food looks as <good>fresh</good> as it can be." );
        }
    } else if( food_item.is_going_bad() ) {
        // Old food likewise is assumed to be fairly obvious.
        if( g->u.can_estimate_rot() ) {
            return string_format( _( "* This food looks <bad>old</bad>.  "
                                     "It's just <info>%s</info> from becoming inedible." ),
                                  to_string_approx( time_left ) );
        } else {
            return _( "* This food looks <bad>old</bad>.  "
                      "It's on the brink of becoming inedible." );
        }
    }

    if( !g->u.can_estimate_rot() ) {
        // Unskilled characters only get a hint that more information exists...
        return _( "* This food looks <info>fine</info>.  If you were more skilled in "
                  "cooking or survival, you might be able to make a better estimation." );
    }

    // Otherwise, a skilled character can determine the below options:
    if( rot_progress < 0.3 ) {
        //~ here, %s is an approximate time span, e.g., "over 2 weeks" or "about 1 season"
        return string_format( _( "* This food looks <good>quite fresh</good>.  "
                                 "It has <info>%s</info> until it spoils." ),
                              to_string_approx( time_left ) );
    } else if( rot_progress < 0.5 ) {
        //~ here, %s is an approximate time span, e.g., "over 2 weeks" or "about 1 season"
        return string_format( _( "* This food looks like it is reaching its <neutral>midlife</neutral>.  "
                                 "There's <info>%s</info> before it spoils." ),
                              to_string_approx( time_left ) );
    } else if( rot_progress < 0.7 ) {
        //~ here, %s is an approximate time span, e.g., "over 2 weeks" or "about 1 season"
        return string_format( _( "* This food looks like it has <neutral>passed its midlife</neutral>.  "
                                 "Edible, but will go bad in <info>%s</info>." ),
                              to_string_approx( time_left ) );
    } else {
        //~ here, %s is an approximate time span, e.g., "over 2 weeks" or "about 1 season"
        return string_format( _( "* This food looks like it <bad>will be old soon</bad>.  "
                                 "It has <info>%s</info>, so if you plan to use it, it's now or never." ),
                              to_string_approx( time_left ) );
    }
}

item::sizing item::get_sizing( const Character &p, bool wearable ) const
{
    if( wearable ) {
        const bool small = p.has_trait( trait_SMALL2 ) ||
                           p.has_trait( trait_SMALL_OK );

        const bool big = p.has_trait( trait_HUGE ) ||
                         p.has_trait( trait_HUGE_OK );

        // due to the iterative nature of these features, something can fit and be undersized/oversized
        // but that is fine because we have separate logic to adjust encumberance per each. One day we
        // may want to have fit be a flag that only applies if a piece of clothing is sized for you as there
        // is a bit of cognitive dissonance when something 'fits' and is 'oversized' and the same time
        const bool undersize = has_flag( flag_UNDERSIZE );
        const bool oversize = has_flag( flag_OVERSIZE );

        if( undersize ) {
            if( small ) {
                return sizing::small_sized_small_char;
            } else if( big ) {
                return sizing::small_sized_big_char;
            } else {
                return sizing::small_sized_human_char;
            }
        } else if( oversize ) {
            if( big ) {
                return sizing::big_sized_big_char;
            } else if( small ) {
                return sizing::big_sized_small_char;
            } else {
                return sizing::big_sized_human_char;
            }
        } else {
            if( big ) {
                return sizing::human_sized_big_char;
            } else if( small ) {
                return sizing::human_sized_small_char;
            } else {
                return sizing::human_sized_human_char;
            }
        }
    }
    return sizing::not_wearable;

}

static int get_base_env_resist( const item &it )
{
    const islot_armor *t = it.find_armor_data();
    if( t == nullptr ) {
        return 0;
    }

    return t->env_resist * it.get_relative_health();

}

bool item::is_owned_by( const Character &c, bool available_to_take ) const
{
    // owner.is_null() implies faction_id( "no_faction" ) which shouldn't happen, or no owner at all.
    // either way, certain situations this means the thing is available to take.
    // in other scenarios we actually really want to check for id == id, even for no_faction
    if( get_owner().is_null() ) {
        return available_to_take;
    }
    if( !c.get_faction() ) {
        debugmsg( "Character %s has no faction", c.disp_name() );
        return false;
    }
    return c.get_faction()->id == get_owner();
}

bool item::is_old_owner( const Character &c, bool available_to_take ) const
{
    if( get_old_owner().is_null() ) {
        return available_to_take;
    }
    if( !c.get_faction() ) {
        debugmsg( "Character %s has no faction.", c.disp_name() );
        return false;
    }
    return c.get_faction()->id == get_old_owner();
}

std::string item::get_owner_name() const
{
    if( !g->faction_manager_ptr->get( get_owner() ) ) {
        debugmsg( "item::get_owner_name() item %s has no valid nor null faction id ", tname() );
        return "no owner";
    }
    return g->faction_manager_ptr->get( get_owner() )->name;
}

void item::set_owner( const Character &c )
{
    if( !c.get_faction() ) {
        debugmsg( "item::set_owner() Character %s has no valid faction", c.disp_name() );
        return;
    }
    owner = c.get_faction()->id;
}

faction_id item::get_owner() const
{
    validate_ownership();
    return owner;
}

faction_id item::get_old_owner() const
{
    validate_ownership();
    return old_owner;
}

void item::validate_ownership() const
{
    if( !old_owner.is_null() && !g->faction_manager_ptr->get( old_owner, false ) ) {
        remove_old_owner();
    }
    if( !owner.is_null() && !g->faction_manager_ptr->get( owner, false ) ) {
        remove_owner();
    }
}

static void insert_separation_line( std::vector<iteminfo> &info )
{
    if( info.empty() || info.back().sName != "--" ) {
        info.push_back( iteminfo( "DESCRIPTION", "--" ) );
    }
}

/*
 * 0 based lookup table of accuracy - monster defense converted into number of hits per 1000
 * attacks
 * data painstakingly looked up at http://onlinestatbook.com/2/calculators/normal_dist.html
 */
static const double hits_by_accuracy[41] = {
    0.0,    0.1,   0.2,   0.3,   0.7, // -20 to -16
    1.3,    2.6,   4.7,   8.2,  13.9, // -15 to -11
    22.8,   35.9,  54.8,  80.8, 115.1, // -10 to -6
    158.7, 211.9, 274.3, 344.6, 420.7, // -5 to -1
    500,  // 0
    579.3, 655.4, 725.7, 788.1, 841.3, // 1 to 5
    884.9, 919.2, 945.2, 964.1, 977.2, // 6 to 10
    986.1, 991.8, 995.3, 997.4, 998.7, // 11 to 15
    999.3, 999.7, 999.8, 999.9, 1000.0 // 16 to 20
};

double item::effective_dps( const player &guy, monster &mon ) const
{
    const float mon_dodge = mon.get_dodge();
    float base_hit = guy.get_dex() / 4.0f + guy.get_hit_weapon( *this );
    base_hit *= std::max( 0.25f, 1.0f - guy.encumb( bp_torso ) / 100.0f );
    float mon_defense = mon_dodge + mon.size_melee_penalty() / 5.0;
    constexpr double hit_trials = 1000.0;
    // a hit occurs when a normal distribution with a mean value of base_hit * 5 and a
    // standard deviation of 25, minus 5 * monster defense, is greater than 0
    // to shorten the lookup table, divide everything by 5 and simplify
    // hit occurs when normal( acc - monster_defense, 5 ) > 0
    const int rng_mean = std::max( std::min( static_cast<int>( base_hit - mon_defense ), 20 ),
                                   -20 ) + 20;
    double num_hits = hits_by_accuracy[ rng_mean ];
    double moves_per_attack = guy.attack_speed( *this );
    // attacks that miss do no damage but take time
    double total_moves = ( hit_trials - num_hits ) * moves_per_attack;
    double total_damage = 0.0;
    double num_crits = std::min( hit_trials * guy.crit_chance( base_hit * 5.0,
                                 mon_dodge * 5.0, *this ), num_hits );
    // critical hits are counted separately
    num_hits -= num_crits;

    // sum average damage past armor and return the number of moves required to achieve
    // that damage
    const auto calc_effective_damage = [ &, moves_per_attack]( int num_hits, bool crit,
    const player & guy, monster & mon ) {
        damage_instance base_damage;
        guy.roll_all_damage( crit, base_damage, true, *this );
        damage_instance dealt_damage = base_damage;
        mon.absorb_hit( bp_torso, dealt_damage );
        double damage_per_hit = 0;
        for( const damage_unit &dmg_unit : dealt_damage.damage_units ) {
            damage_per_hit += dmg_unit.amount + dmg_unit.damage_multiplier;
        }
        double subtotal_damage = damage_per_hit * num_hits;
        double subtotal_moves = moves_per_attack * num_hits;

        if( has_technique( rapid_strike ) ) {
            damage_instance dealt_rs_damage = base_damage;
            for( damage_unit &dmg_unit : dealt_rs_damage.damage_units ) {
                dmg_unit.damage_multiplier *= 0.66;
            }
            mon.absorb_hit( bp_torso, dealt_rs_damage );
            double rs_damage_per_hit = 0;
            for( const damage_unit &dmg_unit : dealt_rs_damage.damage_units ) {
                rs_damage_per_hit += dmg_unit.amount + dmg_unit.damage_multiplier;
            }
            // assume half of hits turn into rapid strikes
            subtotal_moves *= 0.5;
            subtotal_damage *= 0.5;
            subtotal_moves += moves_per_attack * num_hits * 0.33;
            subtotal_damage += rs_damage_per_hit * num_hits * 0.5;
        }
        return std::make_pair( subtotal_moves, subtotal_damage );
    };
    std::pair<double, double> summary = calc_effective_damage( num_hits, false, guy, mon );
    total_moves += summary.first;
    total_damage += summary.second;
    summary = calc_effective_damage( num_crits, true, guy, mon );
    total_moves += summary.first;
    total_damage += summary.second;
    return total_damage * to_moves<double>( 1_seconds ) / total_moves;
}

struct dps_comp_data {
    mtype_id mon_id;
    bool display;
    bool evaluate;
};

const std::map<std::string, dps_comp_data> dps_comp_monsters = {
    { _( "Vs. Armored" ), { mtype_id( "mon_zombie_soldier" ), true, true } },
    { _( "Best" ), { mtype_id( "debug_mon" ), true, false } },
    { _( "Vs. Mixed" ), { mtype_id( "mon_zombie_survivor" ), false, true } },
    { _( "Vs. Agile" ), { mtype_id( "mon_zombie_smoker" ), true, true } }
};

std::map<std::string, double> item::dps( const player &guy ) const
{
    std::map<std::string, double> results;
    for( const std::pair<std::string, dps_comp_data> &comp_mon : dps_comp_monsters ) {
        monster test_mon = monster( comp_mon.second.mon_id );
        results[ comp_mon.first ] = effective_dps( guy, test_mon );
    }
    return results;
}

std::map<std::string, double> item::dps() const
{
    return dps( g->u );
}

void item::basic_info( std::vector<iteminfo> &info, const iteminfo_query *parts, int batch,
                       bool debug /* debug */ ) const
{
    const std::string space = "  ";
    if( parts->test( iteminfo_parts::BASE_MATERIAL ) ) {
        const std::vector<const material_type *> mat_types = made_of_types();
        if( !mat_types.empty() ) {
            const std::string material_list = enumerate_as_string( mat_types.begin(), mat_types.end(),
            []( const material_type * material ) {
                return string_format( "<stat>%s</stat>", material->name() );
            }, enumeration_conjunction::none );
            info.push_back( iteminfo( "BASE", string_format( _( "Material: %s" ), material_list ) ) );
        }
    }
    if( parts->test( iteminfo_parts::BASE_VOLUME ) ) {
        int converted_volume_scale = 0;
        const double converted_volume = round_up( convert_volume( volume().value(),
                                        &converted_volume_scale ) * batch, 3 );
        iteminfo::flags f = iteminfo::lower_is_better | iteminfo::no_newline;
        if( converted_volume_scale != 0 ) {
            f |= iteminfo::is_three_decimal;
        }
        info.push_back( iteminfo( "BASE", _( "Volume: " ),
                                  string_format( "<num> %s", volume_units_abbr() ),
                                  f, converted_volume ) );
    }
    if( parts->test( iteminfo_parts::BASE_WEIGHT ) ) {
        info.push_back( iteminfo( "BASE", space + _( "Weight: " ),
                                  string_format( "<num> %s", weight_units() ),
                                  iteminfo::lower_is_better | iteminfo::is_decimal,
                                  convert_weight( weight() ) * batch ) );
    }
    if( !owner.is_null() ) {
        info.push_back( iteminfo( "BASE", string_format( _( "Owner: %s" ),
                                  _( get_owner_name() ) ) ) );
    }
    if( parts->test( iteminfo_parts::BASE_CATEGORY ) ) {
        info.push_back( iteminfo( "BASE", _( "Category: " ),
                                  "<header>" + get_category().name() + "</header>" ) );
    }

    if( parts->test( iteminfo_parts::DESCRIPTION ) ) {
        insert_separation_line( info );
        const std::map<std::string, std::string>::const_iterator idescription =
            item_vars.find( "description" );
        const cata::optional<translation> snippet = SNIPPET.get_snippet_by_id( snip_id );
        if( snippet.has_value() ) {
            // Just use the dynamic description
            info.push_back( iteminfo( "DESCRIPTION", snippet.value().translated() ) );
        } else if( idescription != item_vars.end() ) {
            info.push_back( iteminfo( "DESCRIPTION", idescription->second ) );
        } else {
            if( has_flag( "MAGIC_FOCUS" ) ) {
                info.push_back( iteminfo( "DESCRIPTION",
                                          _( "This item is a <info>magical focus</info>.  "
                                             "You can cast spells with it in your hand." ) ) );
            }
            if( is_craft() ) {
                const std::string desc = _( "This is an in progress %s.  "
                                            "It is %d percent complete." );
                const int percent_progress = item_counter / 100000;
                info.push_back( iteminfo( "DESCRIPTION", string_format( desc,
                                          craft_data_->making->result_name(),
                                          percent_progress ) ) );
            } else {
                info.push_back( iteminfo( "DESCRIPTION", type->description.translated() ) );
            }
        }
        insert_separation_line( info );
    }

    insert_separation_line( info );

    if( parts->test( iteminfo_parts::BASE_REQUIREMENTS ) ) {
        // Display any minimal stat or skill requirements for the item
        std::vector<std::string> req;
        if( get_min_str() > 0 ) {
            req.push_back( string_format( "%s %d", _( "strength" ), get_min_str() ) );
        }
        if( type->min_dex > 0 ) {
            req.push_back( string_format( "%s %d", _( "dexterity" ), type->min_dex ) );
        }
        if( type->min_int > 0 ) {
            req.push_back( string_format( "%s %d", _( "intelligence" ), type->min_int ) );
        }
        if( type->min_per > 0 ) {
            req.push_back( string_format( "%s %d", _( "perception" ), type->min_per ) );
        }
        for( const std::pair<const skill_id, int> &sk : type->min_skills ) {
            req.push_back( string_format( "%s %d", skill_id( sk.first )->name(), sk.second ) );
        }
        if( !req.empty() ) {
            info.emplace_back( "BASE", _( "<bold>Minimum requirements</bold>:" ) );
            info.emplace_back( "BASE", enumerate_as_string( req ) );
            insert_separation_line( info );
        }
    }

    if( has_var( "contained_name" ) && parts->test( iteminfo_parts::BASE_CONTENTS ) ) {
        info.push_back( iteminfo( "BASE", string_format( _( "Contains: %s" ),
                                  get_var( "contained_name" ) ) ) );
    }
    if( count_by_charges() && !is_food() && !is_medication() &&
        parts->test( iteminfo_parts::BASE_AMOUNT ) ) {
        info.push_back( iteminfo( "BASE", _( "Amount: " ), "<num>", iteminfo::no_flags,
                                  charges * batch ) );
    }
    if( debug && parts->test( iteminfo_parts::BASE_DEBUG ) ) {
        if( g != nullptr ) {
            info.push_back( iteminfo( "BASE", _( "age (hours): " ), "", iteminfo::lower_is_better,
                                      to_hours<int>( age() ) ) );
            info.push_back( iteminfo( "BASE", _( "charges: " ), "", iteminfo::lower_is_better,
                                      charges ) );
            info.push_back( iteminfo( "BASE", _( "damage: " ), "", iteminfo::lower_is_better,
                                      damage_ ) );
            info.push_back( iteminfo( "BASE", _( "active: " ), "", iteminfo::lower_is_better,
                                      active ) );
            info.push_back( iteminfo( "BASE", _( "burn: " ), "", iteminfo::lower_is_better,
                                      burnt ) );
            const std::string tags_listed = enumerate_as_string( item_tags, enumeration_conjunction::none );
            info.push_back( iteminfo( "BASE", string_format( _( "tags: %s" ), tags_listed ) ) );
            for( auto const &imap : item_vars ) {
                info.push_back( iteminfo( "BASE",
                                          string_format( _( "item var: %s, %s" ), imap.first,
                                                  imap.second ) ) );
            }

            const item *food = get_food();
            if( food && food->goes_bad() ) {
                info.push_back( iteminfo( "BASE", _( "age (turns): " ),
                                          "", iteminfo::lower_is_better,
                                          to_turns<int>( food->age() ) ) );
                info.push_back( iteminfo( "BASE", _( "rot (turns): " ),
                                          "", iteminfo::lower_is_better,
                                          to_turns<int>( food->rot ) ) );
                info.push_back( iteminfo( "BASE", space + _( "max rot (turns): " ),
                                          "", iteminfo::lower_is_better,
                                          to_turns<int>( food->get_shelf_life() ) ) );
                info.push_back( iteminfo( "BASE", _( "last rot: " ),
                                          "", iteminfo::lower_is_better,
                                          to_turn<int>( food->last_rot_check ) ) );
            }
            if( food && food->has_temperature() ) {
                info.push_back( iteminfo( "BASE", _( "last temp: " ),
                                          "", iteminfo::lower_is_better,
                                          to_turn<int>( food->last_temp_check ) ) );
                info.push_back( iteminfo( "BASE", _( "Temp: " ), "", iteminfo::lower_is_better,
                                          food->temperature ) );
                info.push_back( iteminfo( "BASE", _( "Spec ener: " ), "",
                                          iteminfo::lower_is_better,
                                          food->specific_energy ) );
                info.push_back( iteminfo( "BASE", _( "Spec heat lq: " ), "",
                                          iteminfo::lower_is_better,
                                          1000 * food->get_specific_heat_liquid() ) );
                info.push_back( iteminfo( "BASE", _( "Spec heat sld: " ), "",
                                          iteminfo::lower_is_better,
                                          1000 * food->get_specific_heat_solid() ) );
                info.push_back( iteminfo( "BASE", _( "latent heat: " ), "",
                                          iteminfo::lower_is_better,
                                          food->get_latent_heat() ) );
                info.push_back( iteminfo( "BASE", _( "Freeze point: " ), "",
                                          iteminfo::lower_is_better,
                                          food->get_freeze_point() ) );
            }
        }
    }
}

void item::med_info( const item *med_item, std::vector<iteminfo> &info, const iteminfo_query *parts,
                     int batch, bool ) const
{
    const cata::value_ptr<islot_comestible> &med_com = med_item->get_comestible();
    if( med_com->quench != 0 && parts->test( iteminfo_parts::MED_QUENCH ) ) {
        info.push_back( iteminfo( "MED", _( "Quench: " ), med_com->quench ) );
    }

    if( med_item->get_comestible_fun() != 0 && parts->test( iteminfo_parts::MED_JOY ) ) {
        info.push_back( iteminfo( "MED", _( "Enjoyability: " ),
                                  g->u.fun_for( *med_item ).first ) );
    }

    if( med_com->stim != 0 && parts->test( iteminfo_parts::MED_STIMULATION ) ) {
        std::string name = string_format( "%s <stat>%s</stat>", _( "Stimulation:" ),
                                          med_com->stim > 0 ? _( "Upper" ) : _( "Downer" ) );
        info.push_back( iteminfo( "MED", name ) );
    }

    if( parts->test( iteminfo_parts::MED_PORTIONS ) ) {
        info.push_back( iteminfo( "MED", _( "Portions: " ),
                                  abs( static_cast<int>( med_item->charges ) * batch ) ) );
    }

    if( med_com->addict && parts->test( iteminfo_parts::DESCRIPTION_MED_ADDICTING ) ) {
        info.emplace_back( "DESCRIPTION", _( "* Consuming this item is <bad>addicting</bad>." ) );
    }
}

void item::food_info( const item *food_item, std::vector<iteminfo> &info,
                      const iteminfo_query *parts, int batch, bool debug ) const
{
    nutrients min_nutr;
    nutrients max_nutr;

    std::string recipe_exemplar = get_var( "recipe_exemplar", "" );
    if( recipe_exemplar.empty() ) {
        min_nutr = max_nutr = g->u.compute_effective_nutrients( *food_item );
    } else {
        std::tie( min_nutr, max_nutr ) =
            g->u.compute_nutrient_range( *food_item, recipe_id( recipe_exemplar ) );
    }

    bool show_nutr = parts->test( iteminfo_parts::FOOD_NUTRITION ) ||
                     parts->test( iteminfo_parts::FOOD_VITAMINS );
    if( min_nutr != max_nutr && show_nutr ) {
        info.emplace_back(
            "FOOD", _( "Nutrition will <color_cyan>vary with chosen ingredients</color>." ) );
        if( recipe_dict.is_item_on_loop( food_item->typeId() ) ) {
            info.emplace_back(
                "FOOD", _( "Nutrition range cannot be calculated accurately due to "
                           "<color_red>recipe loops</color>." ) );
        }
    }

    const std::string space = "  ";
    if( max_nutr.kcal != 0 || food_item->get_comestible()->quench != 0 ) {
        if( parts->test( iteminfo_parts::FOOD_NUTRITION ) ) {
            info.push_back( iteminfo( "FOOD", _( "<bold>Calories (kcal)</bold>: " ),
                                      "", iteminfo::no_newline, min_nutr.kcal ) );
            if( max_nutr.kcal != min_nutr.kcal ) {
                info.push_back( iteminfo( "FOOD", _( "-" ),
                                          "", iteminfo::no_newline, max_nutr.kcal ) );
            }
        }
        if( parts->test( iteminfo_parts::FOOD_QUENCH ) ) {
            info.push_back( iteminfo( "FOOD", space + _( "Quench: " ),
                                      food_item->get_comestible()->quench ) );
        }
    }

    const std::pair<int, int> fun_for_food_item = g->u.fun_for( *food_item );
    if( fun_for_food_item.first != 0 && parts->test( iteminfo_parts::FOOD_JOY ) ) {
        info.push_back( iteminfo( "FOOD", _( "Enjoyability: " ), fun_for_food_item.first ) );
    }

    if( parts->test( iteminfo_parts::FOOD_PORTIONS ) ) {
        info.push_back( iteminfo( "FOOD", _( "Portions: " ),
                                  abs( static_cast<int>( food_item->charges ) * batch ) ) );
    }
    if( food_item->corpse != nullptr && parts->test( iteminfo_parts::FOOD_SMELL ) &&
        ( debug || ( g != nullptr && ( g->u.has_trait( trait_CARNIVORE ) ||
                                       g->u.has_artifact_with( AEP_SUPER_CLAIRVOYANCE ) ) ) ) ) {
        info.push_back( iteminfo( "FOOD", _( "Smells like: " ) + food_item->corpse->nname() ) );
    }

    auto format_vitamin = [&]( const std::pair<vitamin_id, int> &v, bool display_vitamins ) {
        const bool is_vitamin = v.first->type() == vitamin_type::VITAMIN;
        // only display vitamins that we actually require
        if( g->u.vitamin_rate( v.first ) == 0_turns || v.second == 0 ||
            display_vitamins != is_vitamin || v.first->has_flag( flag_NO_DISPLAY ) ) {
            return std::string();
        }
        const double multiplier = g->u.vitamin_rate( v.first ) / 1_days * 100;
        const int min_value = min_nutr.get_vitamin( v.first );
        const int max_value = v.second;
        const int min_rda = lround( min_value * multiplier );
        const int max_rda = lround( max_value * multiplier );
        const std::string format = min_rda == max_rda ? "%s (%i%%)" : "%s (%i-%i%%)";
        return string_format( format, v.first->name(), min_value, max_value );
    };

    const std::string required_vits = enumerate_as_string(
                                          max_nutr.vitamins.begin(),
                                          max_nutr.vitamins.end(),
    [&]( const std::pair<vitamin_id, int> &v ) {
        return format_vitamin( v, true );
    } );

    const std::string effect_vits = enumerate_as_string(
                                        max_nutr.vitamins.begin(),
                                        max_nutr.vitamins.end(),
    [&]( const std::pair<vitamin_id, int> &v ) {
        return format_vitamin( v, false );
    } );

    if( !required_vits.empty() && parts->test( iteminfo_parts::FOOD_VITAMINS ) ) {
        info.emplace_back( "FOOD", _( "Vitamins (RDA): " ), required_vits );
    }

    if( !effect_vits.empty() && parts->test( iteminfo_parts::FOOD_VIT_EFFECTS ) ) {
        info.emplace_back( "FOOD", _( "Other contents: " ), effect_vits );
    }

    insert_separation_line( info );

    if( g->u.allergy_type( *food_item ) != morale_type( "morale_null" ) ) {
        info.emplace_back( "DESCRIPTION",
                           _( "* This food will cause an <bad>allergic reaction</bad>." ) );
    }

    if( food_item->has_flag( flag_CANNIBALISM ) &&
        parts->test( iteminfo_parts::FOOD_CANNIBALISM ) ) {
        if( !g->u.has_trait_flag( trait_flag_CANNIBAL ) ) {
            info.emplace_back( "DESCRIPTION",
                               _( "* This food contains <bad>human flesh</bad>." ) );
        } else {
            info.emplace_back( "DESCRIPTION",
                               _( "* This food contains <good>human flesh</good>." ) );
        }
    }

    if( food_item->is_tainted() && parts->test( iteminfo_parts::FOOD_CANNIBALISM ) ) {
        info.emplace_back( "DESCRIPTION",
                           _( "* This food is <bad>tainted</bad> and will poison you." ) );
    }

    ///\EFFECT_SURVIVAL >=3 allows detection of poisonous food
    if( food_item->has_flag( flag_HIDDEN_POISON ) && g->u.get_skill_level( skill_survival ) >= 3 &&
        parts->test( iteminfo_parts::FOOD_POISON ) ) {
        info.emplace_back( "DESCRIPTION",
                           _( "* On closer inspection, this appears to be "
                              "<bad>poisonous</bad>." ) );
    }

    ///\EFFECT_SURVIVAL >=5 allows detection of hallucinogenic food
    if( food_item->has_flag( flag_HIDDEN_HALLU ) && g->u.get_skill_level( skill_survival ) >= 5 &&
        parts->test( iteminfo_parts::FOOD_HALLUCINOGENIC ) ) {
        info.emplace_back( "DESCRIPTION",
                           _( "* On closer inspection, this appears to be "
                              "<neutral>hallucinogenic</neutral>." ) );
    }

    if( food_item->goes_bad() && parts->test( iteminfo_parts::FOOD_ROT ) ) {
        const std::string rot_time = to_string_clipped( food_item->get_shelf_life() );
        info.emplace_back( "DESCRIPTION",
                           string_format( _( "* This food is <neutral>perishable</neutral>, "
                                             "and at room temperature has an estimated nominal "
                                             "shelf life of <info>%s</info>." ), rot_time ) );

        if( !food_item->rotten() ) {
            info.emplace_back( "DESCRIPTION", get_freshness_description( *food_item ) );
        }

        if( food_item->has_flag( flag_FREEZERBURN ) && !food_item->rotten() &&
            !food_item->has_flag( flag_MUSHY ) ) {
            info.emplace_back( "DESCRIPTION",
                               _( "* Quality of this food suffers when it's frozen, and it "
                                  "<neutral>will become mushy after thawing out</neutral>." ) );
        }
        if( food_item->has_flag( flag_MUSHY ) && !food_item->rotten() ) {
            info.emplace_back( "DESCRIPTION",
                               _( "* It was frozen once and after thawing became <bad>mushy and "
                                  "tasteless</bad>.  It will rot quickly if thawed again." ) );
        }
        if( food_item->has_flag( flag_NO_PARASITES ) && g->u.get_skill_level( skill_cooking ) >= 3 ) {
            info.emplace_back( "DESCRIPTION",
                               _( "* It seems that deep freezing <good>killed all "
                                  "parasites</good>." ) );
        }
        if( food_item->rotten() ) {
            if( g->u.has_bionic( bio_digestion ) ) {
                info.push_back( iteminfo( "DESCRIPTION",
                                          _( "This food has started to <neutral>rot</neutral>, "
                                             "but <info>your bionic digestion can tolerate "
                                             "it</info>." ) ) );
            } else if( g->u.has_trait( trait_SAPROVORE ) ) {
                info.push_back( iteminfo( "DESCRIPTION",
                                          _( "This food has started to <neutral>rot</neutral>, "
                                             "but <info>you can tolerate it</info>." ) ) );
            } else {
                info.push_back( iteminfo( "DESCRIPTION",
                                          _( "This food has started to <bad>rot</bad>. "
                                             "<info>Eating</info> it would be a <bad>very bad "
                                             "idea</bad>." ) ) );
            }
        }
    }
}

void item::magazine_info( std::vector<iteminfo> &info, const iteminfo_query *parts, int /*batch*/,
                          bool /*debug*/ ) const
{
    if( !is_magazine() || has_flag( flag_NO_RELOAD ) ) {
        return;
    }

    if( parts->test( iteminfo_parts::MAGAZINE_CAPACITY ) ) {
        for( const ammotype &at : ammo_types() ) {
            const std::string fmt = string_format( ngettext( "<num> round of %s",
                                                   "<num> rounds of %s", ammo_capacity() ),
                                                   at->name() );
            info.emplace_back( "MAGAZINE", _( "Capacity: " ), fmt, iteminfo::no_flags,
                               ammo_capacity() );
        }
    }
    if( parts->test( iteminfo_parts::MAGAZINE_RELOAD ) ) {
        info.emplace_back( "MAGAZINE", _( "Reload time: " ), _( "<num> moves per round" ),
                           iteminfo::lower_is_better, type->magazine->reload_time );
    }
    insert_separation_line( info );
}

void item::ammo_info( std::vector<iteminfo> &info, const iteminfo_query *parts, int /* batch */,
                      bool /* debug */ ) const
{
    if( is_gun() || !ammo_data() || !parts->test( iteminfo_parts::AMMO_REMAINING_OR_TYPES ) ) {
        return;
    }

    const std::string space = "  ";
    if( ammo_remaining() > 0 ) {
        info.emplace_back( "AMMO", _( "<bold>Ammunition</bold>: " ),
                           ammo_data()->nname( ammo_remaining() ) );
    } else if( is_ammo() ) {
        info.emplace_back( "AMMO", _( "<bold>Ammunition type</bold>: " ), ammo_type()->name() );
    }

    const islot_ammo &ammo = *ammo_data()->ammo;
    if( !ammo.damage.empty() || ammo.force_stat_display ) {
        if( !ammo.damage.empty() && ammo.damage.damage_units.front().amount > 0 ) {
            if( parts->test( iteminfo_parts::AMMO_DAMAGE_VALUE ) ) {
                info.emplace_back( "AMMO", _( "Damage: " ), "",
                                   iteminfo::no_newline, ammo.damage.total_damage() );
            }
        } else {
            if( parts->test( iteminfo_parts::AMMO_DAMAGE_PROPORTIONAL ) ) {
                info.emplace_back( "AMMO", _( "Damage multiplier: " ), "",
                                   iteminfo::no_newline | iteminfo::is_decimal,
                                   ammo.damage.damage_units.front().unconditional_damage_mult );
            }
        }
        if( parts->test( iteminfo_parts::AMMO_DAMAGE_AP ) ) {
            info.emplace_back( "AMMO", space + _( "Armor-pierce: " ), get_ranged_pierce( ammo ) );
        }
        if( parts->test( iteminfo_parts::AMMO_DAMAGE_RANGE ) ) {
            info.emplace_back( "AMMO", _( "Range: " ), "", iteminfo::no_newline, ammo.range );
        }
        if( parts->test( iteminfo_parts::AMMO_DAMAGE_DISPERSION ) ) {
            info.emplace_back( "AMMO", space + _( "Dispersion: " ), "",
                               iteminfo::lower_is_better, ammo.dispersion );
        }
        if( parts->test( iteminfo_parts::AMMO_DAMAGE_RECOIL ) ) {
            info.emplace_back( "AMMO", _( "Recoil: " ), "",
                               iteminfo::lower_is_better, ammo.recoil );
        }
    }

    std::vector<std::string> fx;
    if( ammo.ammo_effects.count( "RECYCLED" ) &&
        parts->test( iteminfo_parts::AMMO_FX_RECYCLED ) ) {
        fx.emplace_back( _( "This ammo has been <bad>hand-loaded</bad>." ) );
    }
    if( ammo.ammo_effects.count( "BLACKPOWDER" ) &&
        parts->test( iteminfo_parts::AMMO_FX_BLACKPOWDER ) ) {
        fx.emplace_back(
            _( "This ammo has been loaded with <bad>blackpowder</bad>, and will quickly "
               "clog up most guns, and cause rust if the gun is not cleaned." ) );
    }
    if( ammo.ammo_effects.count( "NEVER_MISFIRES" ) &&
        parts->test( iteminfo_parts::AMMO_FX_CANTMISSFIRE ) ) {
        fx.emplace_back( _( "This ammo <good>never misfires</good>." ) );
    }
    if( ammo.ammo_effects.count( "INCENDIARY" ) &&
        parts->test( iteminfo_parts::AMMO_FX_INCENDIARY ) ) {
        fx.emplace_back( _( "This ammo <neutral>starts fires</neutral>." ) );
    }
    if( !fx.empty() ) {
        insert_separation_line( info );
        for( const std::string &e : fx ) {
            info.emplace_back( "AMMO", e );
        }
    }
}

void item::gun_info( const item *mod, std::vector<iteminfo> &info, const iteminfo_query *parts,
                     int /* batch */, bool /* debug */ ) const
{
    const std::string space = "  ";
    const islot_gun &gun = *mod->type->gun;
    const Skill &skill = *mod->gun_skill();

    // many statistics are dependent upon loaded ammo
    // if item is unloaded (or is RELOAD_AND_SHOOT) shows approximate stats using default ammo
    const item *loaded_mod = mod;
    item tmp;
    if( mod->ammo_required() && !mod->ammo_remaining() ) {
        tmp = *mod;
        tmp.ammo_set( mod->magazine_current() ? tmp.common_ammo_default() : tmp.ammo_default() );
        loaded_mod = &tmp;
        if( parts->test( iteminfo_parts::GUN_DEFAULT_AMMO ) ) {
            insert_separation_line( info );
            info.emplace_back( "GUN",
                               _( "Weapon is <bad>not loaded</bad>, so stats below assume the default ammo: " ),
                               string_format( "<stat>%s</stat>",
                                              loaded_mod->ammo_data()->nname( 1 ) ) );
        }
    }

    const itype *curammo = loaded_mod->ammo_data();

    if( parts->test( iteminfo_parts::GUN_DAMAGE ) ) {
        insert_separation_line( info );
        info.push_back( iteminfo( "GUN", _( "<bold>Ranged damage</bold>: " ), "", iteminfo::no_newline,
                                  mod->gun_damage( false ).total_damage() ) );
    }

    if( mod->ammo_required() ) {
        // ammo_damage, sum_of_damage, and ammo_mult not shown so don't need to translate.
        float dmg_mult = 1.0f;
        for( const damage_unit &dmg : curammo->ammo->damage.damage_units ) {
            dmg_mult *= dmg.unconditional_damage_mult;
        }
        if( dmg_mult != 1.0f ) {
            if( parts->test( iteminfo_parts::GUN_DAMAGE_AMMOPROP ) ) {
                info.push_back( iteminfo( "GUN", "ammo_mult", "*",
                                          iteminfo::no_newline | iteminfo::no_name | iteminfo::is_decimal, dmg_mult ) );
            }
        } else {
            if( parts->test( iteminfo_parts::GUN_DAMAGE_LOADEDAMMO ) ) {
                damage_instance ammo_dam = curammo->ammo->damage;
                info.push_back( iteminfo( "GUN", "ammo_damage", "",
                                          iteminfo::no_newline | iteminfo::no_name |
                                          iteminfo::show_plus, ammo_dam.total_damage() ) );
            }
        }
        if( parts->test( iteminfo_parts::GUN_DAMAGE_TOTAL ) ) {
            info.push_back( iteminfo( "GUN", "sum_of_damage", _( " = <num>" ),
                                      iteminfo::no_newline | iteminfo::no_name,
                                      loaded_mod->gun_damage( true ).total_damage() ) );
        }
    }
    info.back().bNewLine = true;

    int max_gun_range = loaded_mod->gun_range( &g->u );
    if( max_gun_range > 0 && parts->test( iteminfo_parts::GUN_MAX_RANGE ) ) {
        info.emplace_back( "GUN", _( "Maximum range: " ), "<num>", iteminfo::no_flags,
                           max_gun_range );
    }

    // TODO: This doesn't cover multiple damage types

    if( parts->test( iteminfo_parts::GUN_ARMORPIERCE ) ) {
        info.push_back( iteminfo( "GUN", _( "Armor-pierce: " ), "",
                                  iteminfo::no_newline, get_ranged_pierce( gun ) ) );
    }
    if( mod->ammo_required() ) {
        int ammo_pierce = get_ranged_pierce( *curammo->ammo );
        // ammo_armor_pierce and sum_of_armor_pierce don't need to translate.
        if( parts->test( iteminfo_parts::GUN_ARMORPIERCE_LOADEDAMMO ) ) {
            info.push_back( iteminfo( "GUN", "ammo_armor_pierce", "",
                                      iteminfo::no_newline | iteminfo::no_name |
                                      iteminfo::show_plus, ammo_pierce ) );
        }
        if( parts->test( iteminfo_parts::GUN_ARMORPIERCE_TOTAL ) ) {
            info.push_back( iteminfo( "GUN", "sum_of_armor_pierce", _( " = <num>" ),
                                      iteminfo::no_name,
                                      get_ranged_pierce( gun ) + ammo_pierce ) );
        }
    }
    info.back().bNewLine = true;

    if( parts->test( iteminfo_parts::GUN_DISPERSION ) ) {
        info.push_back( iteminfo( "GUN", _( "Dispersion: " ), "",
                                  iteminfo::no_newline | iteminfo::lower_is_better,
                                  mod->gun_dispersion( false, false ) ) );
    }
    if( mod->ammo_required() ) {
        int ammo_dispersion = curammo->ammo->dispersion;
        // ammo_dispersion and sum_of_dispersion don't need to translate.
        if( parts->test( iteminfo_parts::GUN_DISPERSION_LOADEDAMMO ) ) {
            info.push_back( iteminfo( "GUN", "ammo_dispersion", "",
                                      iteminfo::no_newline | iteminfo::lower_is_better |
                                      iteminfo::no_name | iteminfo::show_plus,
                                      ammo_dispersion ) );
        }
        if( parts->test( iteminfo_parts::GUN_DISPERSION_TOTAL ) ) {
            info.push_back( iteminfo( "GUN", "sum_of_dispersion", _( " = <num>" ),
                                      iteminfo::lower_is_better | iteminfo::no_name,
                                      loaded_mod->gun_dispersion( true, false ) ) );
        }
    }
    info.back().bNewLine = true;

    // if effective sight dispersion differs from actual sight dispersion display both
    int act_disp = mod->sight_dispersion();
    int eff_disp = g->u.effective_dispersion( act_disp );
    int adj_disp = eff_disp - act_disp;

    if( parts->test( iteminfo_parts::GUN_DISPERSION_SIGHT ) ) {
        info.push_back( iteminfo( "GUN", _( "Sight dispersion: " ), "",
                                  iteminfo::no_newline | iteminfo::lower_is_better,
                                  act_disp ) );

        if( adj_disp ) {
            info.push_back( iteminfo( "GUN", "sight_adj_disp", "",
                                      iteminfo::no_newline | iteminfo::lower_is_better |
                                      iteminfo::no_name | iteminfo::show_plus, adj_disp ) );
            info.push_back( iteminfo( "GUN", "sight_eff_disp", _( " = <num>" ),
                                      iteminfo::lower_is_better | iteminfo::no_name,
                                      eff_disp ) );
        }
    }

    bool bipod = mod->has_flag( flag_BIPOD );

    if( loaded_mod->gun_recoil( g->u ) ) {
        if( parts->test( iteminfo_parts::GUN_RECOIL ) ) {
            info.emplace_back( "GUN", _( "Effective recoil: " ), "",
                               iteminfo::no_newline | iteminfo::lower_is_better,
                               loaded_mod->gun_recoil( g->u ) );
        }
        if( bipod && parts->test( iteminfo_parts::GUN_RECOIL_BIPOD ) ) {
            info.emplace_back( "GUN", "bipod_recoil", _( " (with bipod <num>)" ),
                               iteminfo::lower_is_better | iteminfo::no_name,
                               loaded_mod->gun_recoil( g->u, true ) );
        }
    }
    info.back().bNewLine = true;

    std::map<gun_mode_id, gun_mode> fire_modes = mod->gun_all_modes();
    if( std::any_of( fire_modes.begin(), fire_modes.end(),
    []( const std::pair<gun_mode_id, gun_mode> &e ) {
    return e.second.qty > 1 && !e.second.melee();
    } ) ) {
        info.emplace_back( "GUN", _( "Recommended strength (burst): " ), "",
                           iteminfo::lower_is_better, ceil( mod->type->weight / 333.0_gram ) );
    }

    if( parts->test( iteminfo_parts::GUN_RELOAD_TIME ) ) {
        info.emplace_back( "GUN", _( "Reload time: " ),
                           has_flag( flag_RELOAD_ONE ) ? _( "<num> moves per round" ) :
                           _( "<num> moves " ),
                           iteminfo::lower_is_better,  mod->get_reload_time() );
    }

    if( parts->test( iteminfo_parts::GUN_USEDSKILL ) ) {
        info.push_back( iteminfo( "GUN", _( "Skill used: " ),
                                  "<info>" + skill.name() + "</info>" ) );
    }

    if( mod->magazine_integral() || mod->magazine_current() ) {
        if( mod->magazine_current() && parts->test( iteminfo_parts::GUN_MAGAZINE ) ) {
            info.emplace_back( "GUN", _( "Magazine: " ),
                               string_format( "<stat>%s</stat>",
                                              mod->magazine_current()->tname() ) );
        }
        if( mod->ammo_capacity() && parts->test( iteminfo_parts::GUN_CAPACITY ) ) {
            for( const ammotype &at : mod->ammo_types() ) {
                const std::string fmt = string_format( ngettext( "<num> round of %s",
                                                       "<num> rounds of %s",
                                                       mod->ammo_capacity() ), at->name() );
                info.emplace_back( "GUN", _( "Capacity: " ), fmt, iteminfo::no_flags,
                                   mod->ammo_capacity() );
            }
        }
    } else if( parts->test( iteminfo_parts::GUN_TYPE ) ) {
        info.emplace_back( "GUN", _( "Type: " ), enumerate_as_string( mod->ammo_types().begin(),
        mod->ammo_types().end(), []( const ammotype & at ) {
            return at->name();
        }, enumeration_conjunction::none ) );
    }

    if( mod->ammo_data() && parts->test( iteminfo_parts::AMMO_REMAINING ) ) {
        info.emplace_back( "AMMO", _( "Ammunition: " ), string_format( "<stat>%s</stat>",
                           mod->ammo_data()->nname( mod->ammo_remaining() ) ) );
    }

    if( mod->get_gun_ups_drain() && parts->test( iteminfo_parts::AMMO_UPSCOST ) ) {
        info.emplace_back( "AMMO",
                           string_format( ngettext( "Uses <stat>%i</stat> charge of UPS per shot",
                                          "Uses <stat>%i</stat> charges of UPS per shot",
                                          mod->get_gun_ups_drain() ),
                                          mod->get_gun_ups_drain() ) );
    }

    if( parts->test( iteminfo_parts::GUN_AIMING_STATS ) ) {
        insert_separation_line( info );
        info.emplace_back( "GUN", _( "<bold>Base aim speed</bold>: " ), "<num>", iteminfo::no_flags,
                           g->u.aim_per_move( *mod, MAX_RECOIL ) );
        for( const aim_type &type : g->u.get_aim_types( *mod ) ) {
            // Nameless aim levels don't get an entry.
            if( type.name.empty() ) {
                continue;
            }
            // For item comparison to work correctly each info object needs a
            // distinct tag per aim type.
            const std::string tag = "GUN_" + type.name;
            info.emplace_back( tag, string_format( "<info>%s</info>", type.name ) );
            int max_dispersion = g->u.get_weapon_dispersion( *loaded_mod ).max();
            int range = range_with_even_chance_of_good_hit( max_dispersion + type.threshold );
            info.emplace_back( tag, _( "Even chance of good hit at range: " ),
                               _( "<num>" ), iteminfo::no_flags, range );
            int aim_mv = g->u.gun_engagement_moves( *mod, type.threshold );
            info.emplace_back( tag, _( "Time to reach aim level: " ), _( "<num> moves " ),
                               iteminfo::lower_is_better, aim_mv );
        }
    }

    if( parts->test( iteminfo_parts::GUN_FIRE_MODES ) ) {
        std::vector<std::string> fm;
        for( const std::pair<const gun_mode_id, gun_mode> &e : fire_modes ) {
            if( e.second.target == this && !e.second.melee() ) {
                fm.emplace_back( string_format( "%s (%i)", e.second.tname(), e.second.qty ) );
            }
        }
        if( !fm.empty() ) {
            insert_separation_line( info );
            info.emplace_back( "GUN", _( "<bold>Fire modes</bold>: " ) +
                               enumerate_as_string( fm ) );
        }
    }

    if( !magazine_integral() && parts->test( iteminfo_parts::GUN_ALLOWED_MAGAZINES ) ) {
        insert_separation_line( info );
        const std::set<std::string> compat = magazine_compatible();
        info.emplace_back( "DESCRIPTION", _( "<bold>Compatible magazines</bold>: " ) +
        enumerate_as_string( compat.begin(), compat.end(), []( const itype_id & id ) {
            return item::nname( id );
        } ) );
    }

    if( !gun.valid_mod_locations.empty() && parts->test( iteminfo_parts::DESCRIPTION_GUN_MODS ) ) {
        insert_separation_line( info );

        std::string mod_str = _( "<bold>Mods</bold>: " );

        std::map<gunmod_location, int> mod_locations = get_mod_locations();

        int iternum = 0;
        for( std::pair<const gunmod_location, int> &elem : mod_locations ) {
            if( iternum != 0 ) {
                mod_str += "; ";
            }
            const int free_slots = ( elem ).second - get_free_mod_locations( elem.first );
            mod_str += string_format( "<bold>%d/%d</bold> %s", free_slots,  elem.second,
                                      elem.first.name() );
            bool first_mods = true;
            for( const item *gmod : gunmods() ) {
                if( gmod->type->gunmod->location == ( elem ).first ) { // if mod for this location
                    if( first_mods ) {
                        mod_str += ": ";
                        first_mods = false;
                    } else {
                        mod_str += ", ";
                    }
                    mod_str += string_format( "<stat>%s</stat>", gmod->tname() );
                }
            }
            iternum++;
        }
        mod_str += ".";
        info.push_back( iteminfo( "DESCRIPTION", mod_str ) );
    }

    if( mod->casings_count() && parts->test( iteminfo_parts::DESCRIPTION_GUN_CASINGS ) ) {
        insert_separation_line( info );
        std::string tmp = ngettext( "Contains <stat>%i</stat> casing",
                                    "Contains <stat>%i</stat> casings", mod->casings_count() );
        info.emplace_back( "DESCRIPTION", string_format( tmp, mod->casings_count() ) );
    }
}

void item::gunmod_info( std::vector<iteminfo> &info, const iteminfo_query *parts, int /* batch */,
                        bool /* debug */ ) const
{
    if( !is_gunmod() ) {
        return;
    }
    const islot_gunmod &mod = *type->gunmod;

    if( is_gun() && parts->test( iteminfo_parts::DESCRIPTION_GUNMOD ) ) {
        info.push_back( iteminfo( "DESCRIPTION",
                                  _( "This mod <info>must be attached to a gun</info>, "
                                     "it can not be fired separately." ) ) );
    }
    if( has_flag( flag_REACH_ATTACK ) && parts->test( iteminfo_parts::DESCRIPTION_GUNMOD_REACH ) ) {
        info.push_back( iteminfo( "DESCRIPTION",
                                  _( "When attached to a gun, <good>allows</good> making "
                                     "<info>reach melee attacks</info> with it." ) ) );
    }
    if( mod.dispersion != 0 && parts->test( iteminfo_parts::GUNMOD_DISPERSION ) ) {
        info.push_back( iteminfo( "GUNMOD", _( "Dispersion modifier: " ), "",
                                  iteminfo::lower_is_better | iteminfo::show_plus,
                                  mod.dispersion ) );
    }
    if( mod.sight_dispersion != -1 && parts->test( iteminfo_parts::GUNMOD_DISPERSION_SIGHT ) ) {
        info.push_back( iteminfo( "GUNMOD", _( "Sight dispersion: " ), "",
                                  iteminfo::lower_is_better, mod.sight_dispersion ) );
    }
    if( mod.aim_speed >= 0 && parts->test( iteminfo_parts::GUNMOD_AIMSPEED ) ) {
        info.push_back( iteminfo( "GUNMOD", _( "Aim speed: " ), "",
                                  iteminfo::lower_is_better, mod.aim_speed ) );
    }
    int total_damage = static_cast<int>( mod.damage.total_damage() );
    if( total_damage != 0 && parts->test( iteminfo_parts::GUNMOD_DAMAGE ) ) {
        info.push_back( iteminfo( "GUNMOD", _( "Damage: " ), "", iteminfo::show_plus,
                                  total_damage ) );
    }
    int pierce = get_ranged_pierce( mod );
    if( get_ranged_pierce( mod ) != 0 && parts->test( iteminfo_parts::GUNMOD_ARMORPIERCE ) ) {
        info.push_back( iteminfo( "GUNMOD", _( "Armor-pierce: " ), "", iteminfo::show_plus,
                                  pierce ) );
    }
    if( mod.handling != 0 && parts->test( iteminfo_parts::GUNMOD_HANDLING ) ) {
        info.emplace_back( "GUNMOD", _( "Handling modifier: " ), "",
                           iteminfo::show_plus, mod.handling );
    }
    if( !type->mod->ammo_modifier.empty() && parts->test( iteminfo_parts::GUNMOD_AMMO ) ) {
        for( const ammotype &at : type->mod->ammo_modifier ) {
            info.push_back( iteminfo( "GUNMOD", string_format( _( "Ammo: <stat>%s</stat>" ),
                                      at->name() ) ) );
        }
    }
    if( mod.reload_modifier != 0 && parts->test( iteminfo_parts::GUNMOD_RELOAD ) ) {
        info.emplace_back( "GUNMOD", _( "Reload modifier: " ), _( "<num>%" ),
                           iteminfo::lower_is_better, mod.reload_modifier );
    }
    if( mod.min_str_required_mod > 0 && parts->test( iteminfo_parts::GUNMOD_STRENGTH ) ) {
        info.push_back( iteminfo( "GUNMOD", _( "Minimum strength required modifier: " ),
                                  mod.min_str_required_mod ) );
    }
    if( !mod.add_mod.empty() && parts->test( iteminfo_parts::GUNMOD_ADD_MOD ) ) {
        insert_separation_line( info );

        std::string mod_loc_str = _( "<bold>Adds mod locations: </bold> " );

        std::map<gunmod_location, int> mod_locations = mod.add_mod;

        int iternum = 0;
        for( std::pair<const gunmod_location, int> &elem : mod_locations ) {
            if( iternum != 0 ) {
                mod_loc_str += "; ";
            }
            mod_loc_str += string_format( "<bold>%s</bold> %s", elem.second, elem.first.name() );
            iternum++;
        }
        mod_loc_str += ".";
        info.push_back( iteminfo( "GUNMOD", mod_loc_str ) );
    }

    insert_separation_line( info );

    if( parts->test( iteminfo_parts::GUNMOD_USEDON ) ) {
        std::string used_on_str = _( "Used on: " ) +
        enumerate_as_string( mod.usable.begin(), mod.usable.end(), []( const gun_type_type & used_on ) {
            std::string id_string = item_controller->has_template( used_on.name() ) ? nname( used_on.name(),
                                    1 ) : used_on.name();
            return string_format( "<info>%s</info>", id_string );
        } );
        info.push_back( iteminfo( "GUNMOD", used_on_str ) );
    }

    if( parts->test( iteminfo_parts::GUNMOD_LOCATION ) ) {
        info.push_back( iteminfo( "GUNMOD", string_format( _( "Location: %s" ),
                                  mod.location.name() ) ) );
    }

    if( !mod.blacklist_mod.empty() && parts->test( iteminfo_parts::GUNMOD_BLACKLIST_MOD ) ) {
        std::string mod_black_str = _( "<bold>Incompatible with mod location: </bold> " );

        int iternum = 0;
        for( const gunmod_location &black : mod.blacklist_mod ) {
            if( iternum != 0 ) {
                mod_black_str += ", ";
            }
            mod_black_str += string_format( "%s", black.name() );
            iternum++;
        }
        mod_black_str += ".";
        info.push_back( iteminfo( "GUNMOD", mod_black_str ) );
    }
}

void item::armor_protection_info( std::vector<iteminfo> &info, const iteminfo_query *parts,
                                  int /*batch*/,
                                  bool /*debug*/ ) const
{
    if( !is_armor() && !is_pet_armor() ) {
        return;
    }

    const std::string space = "  ";

    if( parts->test( iteminfo_parts::ARMOR_PROTECTION ) ) {
        info.push_back( iteminfo( "ARMOR", _( "<bold>Protection</bold>: Bash: " ), "",
                                  iteminfo::no_newline, bash_resist() ) );
        info.push_back( iteminfo( "ARMOR", space + _( "Cut: " ), cut_resist() ) );
        info.push_back( iteminfo( "ARMOR", space + _( "Acid: " ), "",
                                  iteminfo::no_newline, acid_resist() ) );
        info.push_back( iteminfo( "ARMOR", space + _( "Fire: " ), "",
                                  iteminfo::no_newline, fire_resist() ) );
        info.push_back( iteminfo( "ARMOR", space + _( "Environmental: " ),
                                  get_base_env_resist( *this ) ) );
        if( type->can_use( "GASMASK" ) || type->can_use( "DIVE_TANK" ) ) {
            info.push_back( iteminfo( "ARMOR",
                                      _( "<bold>Protection when active</bold>: " ) ) );
            info.push_back( iteminfo( "ARMOR", space + _( "Acid: " ), "",
                                      iteminfo::no_newline,
                                      acid_resist( false, get_base_env_resist_w_filter() ) ) );
            info.push_back( iteminfo( "ARMOR", space + _( "Fire: " ), "",
                                      iteminfo::no_newline,
                                      fire_resist( false, get_base_env_resist_w_filter() ) ) );
            info.push_back( iteminfo( "ARMOR", space + _( "Environmental: " ),
                                      get_env_resist( get_base_env_resist_w_filter() ) ) );
        }

        if( damage() > 0 ) {
            info.push_back( iteminfo( "ARMOR",
                                      _( "Protection values are <bad>reduced by damage</bad> and "
                                         "you may be able to <info>improve them by repairing this "
                                         "item</info>." ) ) );
        }
    }
}

void item::armor_info( std::vector<iteminfo> &info, const iteminfo_query *parts, int batch,
                       bool debug ) const
{
    if( !is_armor() ) {
        return;
    }

    int encumbrance = get_encumber( g->u );
    const sizing sizing_level = get_sizing( g->u, encumbrance != 0 );
    const std::string space = "  ";
    body_part_set covered_parts = get_covered_body_parts();
    bool covers_anything = covered_parts.any();

    if( parts->test( iteminfo_parts::ARMOR_BODYPARTS ) ) {
        insert_separation_line( info );
        std::string coverage = _( "<bold>Covers</bold>: " );
        if( covers( bp_head ) ) {
            coverage += _( "The <info>head</info>. " );
        }
        if( covers( bp_eyes ) ) {
            coverage += _( "The <info>eyes</info>. " );
        }
        if( covers( bp_mouth ) ) {
            coverage += _( "The <info>mouth</info>. " );
        }
        if( covers( bp_torso ) ) {
            coverage += _( "The <info>torso</info>. " );
        }

        if( is_sided() && ( covers( bp_arm_l ) || covers( bp_arm_r ) ) ) {
            coverage += _( "Either <info>arm</info>. " );
        } else if( covers( bp_arm_l ) && covers( bp_arm_r ) ) {
            coverage += _( "The <info>arms</info>. " );
        } else if( covers( bp_arm_l ) ) {
            coverage += _( "The <info>left arm</info>. " );
        } else if( covers( bp_arm_r ) ) {
            coverage += _( "The <info>right arm</info>. " );
        }

        if( is_sided() && ( covers( bp_hand_l ) || covers( bp_hand_r ) ) ) {
            coverage += _( "Either <info>hand</info>. " );
        } else if( covers( bp_hand_l ) && covers( bp_hand_r ) ) {
            coverage += _( "The <info>hands</info>. " );
        } else if( covers( bp_hand_l ) ) {
            coverage += _( "The <info>left hand</info>. " );
        } else if( covers( bp_hand_r ) ) {
            coverage += _( "The <info>right hand</info>. " );
        }

        if( is_sided() && ( covers( bp_leg_l ) || covers( bp_leg_r ) ) ) {
            coverage += _( "Either <info>leg</info>. " );
        } else if( covers( bp_leg_l ) && covers( bp_leg_r ) ) {
            coverage += _( "The <info>legs</info>. " );
        } else if( covers( bp_leg_l ) ) {
            coverage += _( "The <info>left leg</info>. " );
        } else if( covers( bp_leg_r ) ) {
            coverage += _( "The <info>right leg</info>. " );
        }

        if( is_sided() && ( covers( bp_foot_l ) || covers( bp_foot_r ) ) ) {
            coverage += _( "Either <info>foot</info>. " );
        } else if( covers( bp_foot_l ) && covers( bp_foot_r ) ) {
            coverage += _( "The <info>feet</info>. " );
        } else if( covers( bp_foot_l ) ) {
            coverage += _( "The <info>left foot</info>. " );
        } else if( covers( bp_foot_r ) ) {
            coverage += _( "The <info>right foot</info>. " );
        }

        if( !covers_anything ) {
            coverage += _( "<info>Nothing</info>." );
        }

        info.push_back( iteminfo( "ARMOR", coverage ) );
    }

    if( parts->test( iteminfo_parts::ARMOR_LAYER ) && covers_anything ) {
        std::string layering = _( "Layer: " );
        if( has_flag( flag_PERSONAL ) ) {
            layering += _( "<stat>Personal aura</stat>. " );
        } else if( has_flag( flag_SKINTIGHT ) ) {
            layering +=  _( "<stat>Close to skin</stat>. " );
        } else if( has_flag( flag_BELTED ) ) {
            layering +=  _( "<stat>Strapped</stat>. " );
        } else if( has_flag( flag_OUTER ) ) {
            layering +=  _( "<stat>Outer</stat>. " );
        } else if( has_flag( flag_WAIST ) ) {
            layering +=  _( "<stat>Waist</stat>. " );
        } else if( has_flag( flag_AURA ) ) {
            layering +=  _( "<stat>Outer aura</stat>. " );
        } else {
            layering +=  _( "<stat>Normal</stat>. " );
        }

        info.push_back( iteminfo( "ARMOR", layering ) );
    }

    if( parts->test( iteminfo_parts::ARMOR_COVERAGE ) && covers_anything ) {
        info.push_back( iteminfo( "ARMOR", _( "Coverage: " ), "<num>%",
                                  iteminfo::no_newline, get_coverage() ) );
    }
    if( parts->test( iteminfo_parts::ARMOR_WARMTH ) && covers_anything ) {
        info.push_back( iteminfo( "ARMOR", space + _( "Warmth: " ), get_warmth() ) );
    }

    insert_separation_line( info );

    if( parts->test( iteminfo_parts::ARMOR_ENCUMBRANCE ) && covers_anything ) {
        std::string format;
        if( has_flag( flag_FIT ) ) {
            format = _( "<num> <info>(fits)</info>" );
        } else if( has_flag( flag_VARSIZE ) && encumbrance ) {
            format = _( "<num> <bad>(poor fit)</bad>" );
        }

        //If we have the wrong size, we do not fit so alert the player
        if( sizing_level == sizing::human_sized_small_char )  {
            format = _( "<num> <bad>(too big)</bad>" );
        } else if( sizing_level == sizing::big_sized_small_char ) {
            format = _( "<num> <bad>(huge!)</bad>" );
        } else if( sizing_level == sizing::small_sized_human_char ||
                   sizing_level == sizing::human_sized_big_char )  {
            format = _( "<num> <bad>(too small)</bad>" );
        } else if( sizing_level == sizing::small_sized_big_char )  {
            format = _( "<num> <bad>(tiny!)</bad>" );
        }

        info.push_back( iteminfo( "ARMOR", _( "<bold>Encumbrance</bold>: " ), format,
                                  iteminfo::no_newline | iteminfo::lower_is_better,
                                  encumbrance ) );
        if( !type->rigid ) {
            const int encumbrance_when_full =
                get_encumber_when_containing( g->u, get_total_capacity() );
            info.push_back( iteminfo( "ARMOR", space + _( "Encumbrance when full: " ), "",
                                      iteminfo::no_newline | iteminfo::lower_is_better,
                                      encumbrance_when_full ) );
        }
    }

    int converted_storage_scale = 0;
    const double converted_storage = round_up( convert_volume( get_storage().value(),
                                     &converted_storage_scale ), 2 );
    if( parts->test( iteminfo_parts::ARMOR_STORAGE ) && converted_storage > 0 ) {
        const iteminfo::flags f = converted_storage_scale == 0 ? iteminfo::no_flags : iteminfo::is_decimal;
        info.push_back( iteminfo( "ARMOR", space + _( "Storage: " ),
                                  string_format( "<num> %s", volume_units_abbr() ),
                                  f, converted_storage ) );
    }

    // Whatever the last entry was, we want a newline at this point
    info.back().bNewLine = true;

    if( covers_anything ) {
        armor_protection_info( info, parts, batch, debug );
    }

    const units::mass weight_bonus = get_weight_capacity_bonus();
    const float weight_modif = get_weight_capacity_modifier();
    if( weight_modif != 1 ) {
        std::string modifier;
        if( weight_modif < 1 ) {
            modifier = "<num><bad>x</bad>";
        } else {
            modifier = "<num><color_light_green>x</color>";
        }
        info.push_back( iteminfo( "ARMOR",
                                  _( "<bold>Weight capacity modifier</bold>: " ), modifier,
                                  iteminfo::no_newline | iteminfo::is_decimal, weight_modif ) );
    }
    if( weight_bonus != 0_gram ) {
        std::string bonus;
        if( weight_bonus < 0_gram ) {
            bonus = string_format( "<num> <bad>%s</bad>", weight_units() );
        } else {
            bonus = string_format( "<num> <color_light_green> %s</color>", weight_units() );
        }
        info.push_back( iteminfo( "ARMOR", _( "<bold>Weight capacity bonus</bold>: " ), bonus,
                                  iteminfo::no_newline | iteminfo::is_decimal,
                                  convert_weight( weight_bonus ) ) );
    }
}

void item::animal_armor_info( std::vector<iteminfo> &info, const iteminfo_query *parts, int batch,
                              bool debug ) const
{
    if( !is_pet_armor() ) {
        return;
    }

    const std::string space = "  ";

    int converted_storage_scale = 0;
    const double converted_storage = round_up( convert_volume( get_storage().value(),
                                     &converted_storage_scale ), 2 );
    if( parts->test( iteminfo_parts::ARMOR_STORAGE ) && converted_storage > 0 ) {
        const iteminfo::flags f = converted_storage_scale == 0 ? iteminfo::no_flags : iteminfo::is_decimal;
        info.push_back( iteminfo( "ARMOR", space + _( "Storage: " ),
                                  string_format( "<num> %s", volume_units_abbr() ),
                                  f, converted_storage ) );
    }

    // Whatever the last entry was, we want a newline at this point
    info.back().bNewLine = true;

    armor_protection_info( info, parts, batch, debug );
}

void item::armor_fit_info( std::vector<iteminfo> &info, const iteminfo_query *parts, int /*batch*/,
                           bool /*debug*/ ) const
{
    if( !is_armor() ) {
        return;
    }

    int encumbrance = get_encumber( g->u );
    const sizing sizing_level = get_sizing( g->u, encumbrance != 0 );

    if( has_flag( flag_HELMET_COMPAT ) &&
        parts->test( iteminfo_parts::DESCRIPTION_FLAGS_HELMETCOMPAT ) ) {
        info.push_back( iteminfo( "DESCRIPTION",
                                  _( "* This item can be <info>worn with a "
                                     "helmet</info>." ) ) );
    }

    if( parts->test( iteminfo_parts::DESCRIPTION_FLAGS_FITS ) ) {
        switch( sizing_level ) {
            case sizing::human_sized_human_char:
                if( has_flag( flag_FIT ) ) {
                    info.emplace_back( "DESCRIPTION",
                                       _( "* This clothing <info>fits</info> you perfectly." ) );
                }
                break;
            case sizing::big_sized_big_char:
                if( has_flag( flag_FIT ) ) {
                    info.emplace_back( "DESCRIPTION", _( "* This clothing <info>fits</info> "
                                                         "your large frame perfectly." ) );
                }
                break;
            case sizing::small_sized_small_char:
                if( has_flag( flag_FIT ) ) {
                    info.emplace_back( "DESCRIPTION", _( "* This clothing <info>fits</info> "
                                                         "your small frame perfectly." ) );
                }
                break;
            case sizing::big_sized_human_char:
                info.emplace_back( "DESCRIPTION", _( "* This clothing is <bad>oversized</bad> "
                                                     "and does <bad>not fit</bad> you." ) );
                break;
            case sizing::big_sized_small_char:
                info.emplace_back( "DESCRIPTION",
                                   _( "* This clothing is hilariously <bad>oversized</bad> "
                                      "and does <bad>not fit</bad> your <info>abnormally "
                                      "small mutated anatomy</info>." ) );
                break;
            case sizing::human_sized_big_char:
                info.emplace_back( "DESCRIPTION",
                                   _( "* This clothing is <bad>normal sized</bad> and does "
                                      "<bad>not fit</info> your <info>abnormally large "
                                      "mutated anatomy</info>." ) );
                break;
            case sizing::human_sized_small_char:
                info.emplace_back( "DESCRIPTION",
                                   _( "* This clothing is <bad>normal sized</bad> and does "
                                      "<bad>not fit</bad> your <info>abnormally small "
                                      "mutated anatomy</info>." ) );
                break;
            case sizing::small_sized_big_char:
                info.emplace_back( "DESCRIPTION",
                                   _( "* This clothing is hilariously <bad>undersized</bad> "
                                      "and does <bad>not fit</bad> your <info>abnormally "
                                      "large mutated anatomy</info>." ) );
                break;
            case sizing::small_sized_human_char:
                info.emplace_back( "DESCRIPTION", _( "* This clothing is <bad>undersized</bad> "
                                                     "and does <bad>not fit</bad> you." ) );
                break;
            default:
                break;
        }
    }

    if( parts->test( iteminfo_parts::DESCRIPTION_FLAGS_VARSIZE ) ) {
        if( has_flag( flag_VARSIZE ) ) {
            std::string resize_str;
            if( has_flag( flag_FIT ) ) {
                switch( sizing_level ) {
                    case sizing::small_sized_human_char:
                        resize_str = _( "<info>can be upsized</info>" );
                        break;
                    case sizing::human_sized_small_char:
                        resize_str = _( "<info>can be downsized</info>" );
                        break;
                    case sizing::big_sized_human_char:
                    case sizing::big_sized_small_char:
                        resize_str = _( "<bad>can not be downsized</bad>" );
                        break;
                    case sizing::small_sized_big_char:
                    case sizing::human_sized_big_char:
                        resize_str = _( "<bad>can not be upsized</bad>" );
                        break;
                    default:
                        break;
                }
                if( !resize_str.empty() ) {
                    std::string info_str = string_format( _( "* This clothing %s." ), resize_str );
                    info.push_back( iteminfo( "DESCRIPTION", info_str ) );
                }
            } else {
                switch( sizing_level ) {
                    case sizing::small_sized_human_char:
                        resize_str = _( " and <info>upsized</info>" );
                        break;
                    case sizing::human_sized_small_char:
                        resize_str = _( " and <info>downsized</info>" );
                        break;
                    case sizing::big_sized_human_char:
                    case sizing::big_sized_small_char:
                        resize_str = _( " but <bad>not downsized</bad>" );
                        break;
                    case sizing::small_sized_big_char:
                    case sizing::human_sized_big_char:
                        resize_str = _( " but <bad>not upsized</bad>" );
                        break;
                    default:
                        break;
                }
                std::string info_str = string_format( _( "* This clothing <info>can be "
                                                      "refitted</info>%s." ), resize_str );
                info.push_back( iteminfo( "DESCRIPTION", info_str ) );
            }
        } else {
            info.emplace_back( "DESCRIPTION", _( "* This clothing <bad>can not be refitted, "
                                                 "upsized, or downsized</bad>." ) );
        }
    }

    if( is_sided() && parts->test( iteminfo_parts::DESCRIPTION_FLAGS_SIDED ) ) {
        info.push_back( iteminfo( "DESCRIPTION",
                                  _( "* This item can be worn on <info>either side</info> of "
                                     "the body." ) ) );
    }
    if( is_power_armor() && parts->test( iteminfo_parts::DESCRIPTION_FLAGS_POWERARMOR ) ) {
        info.push_back( iteminfo( "DESCRIPTION",
                                  _( "* This gear is a part of power armor." ) ) );
        if( parts->test( iteminfo_parts::DESCRIPTION_FLAGS_POWERARMOR_RADIATIONHINT ) ) {
            if( covers( bp_head ) ) {
                info.push_back( iteminfo( "DESCRIPTION",
                                          _( "* When worn with a power armor suit, it will "
                                             "<good>fully protect</good> you from "
                                             "<info>radiation</info>." ) ) );
            } else {
                info.push_back( iteminfo( "DESCRIPTION",
                                          _( "* When worn with a power armor helmet, it will "
                                             "<good>fully protect</good> you from " "<info>radiation</info>." ) ) );
            }
        }
    }
    if( typeId() == "rad_badge" && parts->test( iteminfo_parts::DESCRIPTION_IRRADIATION ) ) {
        info.push_back( iteminfo( "DESCRIPTION",
                                  string_format( _( "* The film strip on the badge is %s." ),
                                          rad_badge_color( irradiation ) ) ) );
    }
}

void item::book_info( std::vector<iteminfo> &info, const iteminfo_query *parts, int /* batch */,
                      bool /* debug */ ) const
{
    if( !is_book() ) {
        return;
    }

    insert_separation_line( info );
    const islot_book &book = *type->book;
    // Some things about a book you CAN tell by it's cover.
    if( !book.skill && !type->can_use( "MA_MANUAL" ) && parts->test( iteminfo_parts::BOOK_SUMMARY ) ) {
        info.push_back( iteminfo( "BOOK", _( "Just for fun." ) ) );
    }
    if( type->can_use( "MA_MANUAL" ) && parts->test( iteminfo_parts::BOOK_SUMMARY ) ) {
        info.push_back( iteminfo( "BOOK",
                                  _( "Some sort of <info>martial arts training "
                                     "manual</info>." ) ) );
        if( g->u.has_identified( typeId() ) ) {
            const matype_id style_to_learn = martial_art_learned_from( *type );
            info.push_back( iteminfo( "BOOK",
                                      string_format( _( "You can learn <info>%s</info> style "
                                              "from it." ), style_to_learn->name ) ) );
            info.push_back( iteminfo( "BOOK",
                                      string_format( _( "This fighting style is <info>%s</info> "
                                              "to learn." ),
                                              martialart_difficulty( style_to_learn ) ) ) );
            info.push_back( iteminfo( "BOOK",
                                      string_format( _( "It'd be easier to master if you'd have "
                                              "skill expertise in <info>%s</info>." ),
                                              style_to_learn->primary_skill->name() ) ) );
        }
    }
    if( book.req == 0 && parts->test( iteminfo_parts::BOOK_REQUIREMENTS_BEGINNER ) ) {
        info.push_back( iteminfo( "BOOK", _( "It can be <info>understood by "
                                             "beginners</info>." ) ) );
    }
    if( g->u.has_identified( typeId() ) ) {
        if( book.skill ) {
            const SkillLevel &skill = g->u.get_skill_level_object( book.skill );
            if( skill.can_train() && parts->test( iteminfo_parts::BOOK_SKILLRANGE_MAX ) ) {
                const std::string skill_name = book.skill->name();
                std::string fmt = string_format( _( "Can bring your <info>%s skill to</info> "
                                                    "<num>." ), skill_name );
                info.push_back( iteminfo( "BOOK", "", fmt, iteminfo::no_flags, book.level ) );
                fmt = string_format( _( "Your current <stat>%s skill</stat> is <num>." ),
                                     skill_name );
                info.push_back( iteminfo( "BOOK", "", fmt, iteminfo::no_flags, skill.level() ) );
            }

            if( book.req != 0 && parts->test( iteminfo_parts::BOOK_SKILLRANGE_MIN ) ) {
                const std::string fmt = string_format(
                                            _( "<info>Requires %s level</info> <num> to "
                                               "understand." ), book.skill.obj().name() );
                info.push_back( iteminfo( "BOOK", "", fmt,
                                          iteminfo::lower_is_better, book.req ) );
            }
        }

        if( book.intel != 0 && parts->test( iteminfo_parts::BOOK_REQUIREMENTS_INT ) ) {
            info.push_back( iteminfo( "BOOK", "",
                                      _( "Requires <info>intelligence of</info> <num> to easily "
                                         "read." ), iteminfo::lower_is_better, book.intel ) );
        }
        if( g->u.book_fun_for( *this, g->u ) != 0 &&
            parts->test( iteminfo_parts::BOOK_MORALECHANGE ) ) {
            info.push_back( iteminfo( "BOOK", "",
                                      _( "Reading this book affects your morale by <num>" ),
                                      iteminfo::show_plus, g->u.book_fun_for( *this, g->u ) ) );
        }
        if( parts->test( iteminfo_parts::BOOK_TIMEPERCHAPTER ) ) {
            std::string fmt = ngettext(
                                  "A chapter of this book takes <num> <info>minute to "
                                  "read</info>.",
                                  "A chapter of this book takes <num> <info>minutes to "
                                  "read</info>.", book.time );
            if( type->use_methods.count( "MA_MANUAL" ) ) {
                fmt = ngettext(
                          "<info>A training session</info> with this book takes "
                          "<num> <info>minute</info>.",
                          "<info>A training session</info> with this book takes "
                          "<num> <info>minutes</info>.", book.time );
            }
            info.push_back( iteminfo( "BOOK", "", fmt,
                                      iteminfo::lower_is_better, book.time ) );
        }

        if( book.chapters > 0 && parts->test( iteminfo_parts::BOOK_NUMUNREADCHAPTERS ) ) {
            const int unread = get_remaining_chapters( g->u );
            std::string fmt = ngettext( "This book has <num> <info>unread chapter</info>.",
                                        "This book has <num> <info>unread chapters</info>.",
                                        unread );
            info.push_back( iteminfo( "BOOK", "", fmt, iteminfo::no_flags, unread ) );
        }

        std::vector<std::string> recipe_list;
        for( const islot_book::recipe_with_description_t &elem : book.recipes ) {
            const bool knows_it = g->u.knows_recipe( elem.recipe );
            const bool can_learn = g->u.get_skill_level( elem.recipe->skill_used )  >= elem.skill_level;
            // If the player knows it, they recognize it even if it's not clearly stated.
            if( elem.is_hidden() && !knows_it ) {
                continue;
            }
            if( knows_it ) {
                // In case the recipe is known, but has a different name in the book, use the
                // real name to avoid confusing the player.
                const std::string name = elem.recipe->result_name();
                recipe_list.push_back( "<bold>" + name + "</bold>" );
            } else if( !can_learn ) {
                recipe_list.push_back( "<color_brown>" + elem.name + "</color>" );
            } else {
                recipe_list.push_back( "<dark>" + elem.name + "</dark>" );
            }
        }

        if( !recipe_list.empty() && parts->test( iteminfo_parts::DESCRIPTION_BOOK_RECIPES ) ) {
            std::string recipe_line =
                string_format( ngettext( "This book contains %1$d crafting recipe: %2$s",
                                         "This book contains %1$d crafting recipes: %2$s",
                                         recipe_list.size() ),
                               recipe_list.size(), enumerate_as_string( recipe_list ) );

            insert_separation_line( info );
            info.push_back( iteminfo( "DESCRIPTION", recipe_line ) );
        }

        if( recipe_list.size() != book.recipes.size() &&
            parts->test( iteminfo_parts::DESCRIPTION_BOOK_ADDITIONAL_RECIPES ) ) {
            info.push_back( iteminfo( "DESCRIPTION",
                                      _( "It might help you figuring out some <good>more "
                                         "recipes</good>." ) ) );
        }

    } else {
        if( parts->test( iteminfo_parts::BOOK_UNREAD ) ) {
            info.push_back( iteminfo( "BOOK",
                                      _( "You need to <info>read this book to see its "
                                         "contents</info>." ) ) );
        }
    }
}

void item::container_info( std::vector<iteminfo> &info, const iteminfo_query *parts, int /*batch*/,
                           bool /*debug*/ ) const
{
    if( !is_container() || !parts->test( iteminfo_parts::CONTAINER_DETAILS ) ) {
        return;
    }

    insert_separation_line( info );
    const islot_container &c = *type->container;

    std::string container_str =  _( "This container " );

    if( c.seals ) {
        container_str += _( "can be <info>resealed</info>, " );
    }
    if( c.watertight ) {
        container_str += _( "is <info>watertight</info>, " );
    }
    if( c.preserves ) {
        container_str += _( "<good>prevents spoiling</good>, " );
    }

    container_str += string_format( _( "can store <info>%s %s</info>." ),
                                    format_volume( c.contains ), volume_units_long() );

    info.push_back( iteminfo( "CONTAINER", container_str ) );
}

void item::battery_info( std::vector<iteminfo> &info, const iteminfo_query * /*parts*/,
                         int /*batch*/, bool /*debug*/ ) const
{
    if( !is_battery() ) {
        return;
    }

    std::string info_string;
    if( type->battery->max_capacity < 1_J ) {
        info_string = string_format( _( "<bold>Capacity</bold>: %dmJ" ),
                                     to_millijoule( type->battery->max_capacity ) );
    } else if( type->battery->max_capacity < 1_kJ ) {
        info_string = string_format( _( "<bold>Capacity</bold>: %dJ" ),
                                     to_joule( type->battery->max_capacity ) );
    } else if( type->battery->max_capacity >= 1_kJ ) {
        info_string = string_format( _( "<bold>Capacity</bold>: %dkJ" ),
                                     to_kilojoule( type->battery->max_capacity ) );
    }
    insert_separation_line( info );
    info.emplace_back( "BATTERY", info_string );
}

void item::tool_info( std::vector<iteminfo> &info, const iteminfo_query *parts, int /*batch*/,
                      bool /*debug*/ ) const
{
    if( !is_tool() ) {
        return;
    }

    insert_separation_line( info );
    if( ammo_capacity() != 0 && parts->test( iteminfo_parts::TOOL_CHARGES ) ) {
        info.emplace_back( "TOOL", string_format( _( "<bold>Charges</bold>: %d" ),
                           ammo_remaining() ) );
    }

    if( !magazine_integral() ) {
        if( magazine_current() && parts->test( iteminfo_parts::TOOL_MAGAZINE_CURRENT ) ) {
            info.emplace_back( "TOOL", _( "Magazine: " ),
                               string_format( "<stat>%s</stat>", magazine_current()->tname() ) );
        }

        if( parts->test( iteminfo_parts::TOOL_MAGAZINE_COMPATIBLE ) ) {
            const std::set<std::string> compat = magazine_compatible();
            info.emplace_back( "TOOL", _( "Compatible magazines: " ),
            enumerate_as_string( compat.begin(), compat.end(), []( const itype_id & id ) {
                return item::nname( id );
            } ) );
        }
    } else if( ammo_capacity() != 0 && parts->test( iteminfo_parts::TOOL_CAPACITY ) ) {
        std::string tmp;
        bool bionic_tool = has_flag( flag_USES_BIONIC_POWER );
        if( !ammo_types().empty() ) {
            //~ "%s" is ammunition type. This types can't be plural.
            tmp = ngettext( "Maximum <num> charge of %s.", "Maximum <num> charges of %s.",
                            ammo_capacity() );
            tmp = string_format( tmp, enumerate_as_string( ammo_types().begin(),
            ammo_types().end(), []( const ammotype & at ) {
                return at->name();
            }, enumeration_conjunction::none ) );

            // No need to display max charges, since charges are always equal to bionic power
        } else if( !bionic_tool ) {
            tmp = ngettext( "Maximum <num> charge.", "Maximum <num> charges.", ammo_capacity() );
        }
        if( !bionic_tool ) {
            info.emplace_back( "TOOL", "", tmp, iteminfo::no_flags, ammo_capacity() );
        }
    }
}

void item::component_info( std::vector<iteminfo> &info, const iteminfo_query *parts, int /*batch*/,
                           bool /*debug*/ ) const
{
    if( components.empty() || !parts->test( iteminfo_parts::DESCRIPTION_COMPONENTS_MADEFROM ) ) {
        return;
    }
    if( is_craft() ) {
        info.push_back( iteminfo( "DESCRIPTION", string_format( _( "Using: %s" ),
                                  _( components_to_string() ) ) ) );
    } else {
        info.push_back( iteminfo( "DESCRIPTION", string_format( _( "Made from: %s" ),
                                  _( components_to_string() ) ) ) );
    }
}

void item::repair_info( std::vector<iteminfo> &info, const iteminfo_query *parts,
                        int /*batch*/, bool /*debug*/ ) const
{
    if( !parts->test( iteminfo_parts::DESCRIPTION_REPAIREDWITH ) ) {
        return;
    }
    insert_separation_line( info );
    const std::set<std::string> &rep = repaired_with();
    if( !rep.empty() ) {
        info.emplace_back( "DESCRIPTION", string_format( _( "<bold>Repair</bold> using %s." ),
        enumerate_as_string( rep.begin(), rep.end(), []( const itype_id & e ) {
            return nname( e );
        }, enumeration_conjunction::or_ ) ) );
        if( reinforceable() ) {
            info.emplace_back( "DESCRIPTION", _( "* This item can be <good>reinforced</good>." ) );
        }
    } else {
        info.emplace_back( "DESCRIPTION", _( "* This item is <bad>not repairable</bad>." ) );
    }
}

void item::disassembly_info( std::vector<iteminfo> &info, const iteminfo_query *parts,
                             int /*batch*/, bool /*debug*/ ) const
{
    if( !components.empty() && parts->test( iteminfo_parts::DESCRIPTION_COMPONENTS_MADEFROM ) ) {
        return;
    }
    if( !parts->test( iteminfo_parts::DESCRIPTION_COMPONENTS_DISASSEMBLE ) ) {
        return;
    }

    const recipe &dis = recipe_dictionary::get_uncraft( typeId() );
    const requirement_data &req = dis.disassembly_requirements();
    if( !req.is_empty() ) {
        const requirement_data::alter_item_comp_vector &components = req.get_components();
        const std::string components_list = enumerate_as_string( components.begin(), components.end(),
        []( const std::vector<item_comp> &comps ) {
            return comps.front().to_string();
        } );
        insert_separation_line( info );
        info.push_back( iteminfo( "DESCRIPTION",
                                  string_format( _( "<bold>Disassembly</bold> takes %s and "
                                          "might yield: %s." ),
                                          to_string_approx( time_duration::from_turns( dis.time /
                                                  100 ) ), components_list ) ) );
    }
}

void item::qualities_info( std::vector<iteminfo> &info, const iteminfo_query *parts, int /*batch*/,
                           bool /*debug*/ ) const
{
    auto name_quality = [&info]( const std::pair<quality_id, int> &q ) {
        std::string str;
        if( q.first == qual_JACK || q.first == qual_LIFT ) {
            str = string_format( _( "Has level <info>%1$d %2$s</info> quality and "
                                    "is rated at <info>%3$d</info> %4$s" ),
                                 q.second, q.first.obj().name,
                                 static_cast<int>( convert_weight( q.second * TOOL_LIFT_FACTOR ) ),
                                 weight_units() );
        } else {
            str = string_format( _( "Has level <info>%1$d %2$s</info> quality." ),
                                 q.second, q.first.obj().name );
        }
        info.emplace_back( "QUALITIES", "", str );
    };

    if( parts->test( iteminfo_parts::QUALITIES ) ) {
        insert_separation_line( info );
        for( const std::pair<const quality_id, int> &q : type->qualities ) {
            name_quality( q );
        }
    }

    if( parts->test( iteminfo_parts::QUALITIES_CONTAINED ) &&
    contents.has_any_with( []( const item & e ) {
    return !e.type->qualities.empty();
    } ) ) {

        info.emplace_back( "QUALITIES", "", _( "Contains items with qualities:" ) );
        std::map<quality_id, int> most_quality;
        for( const item *e : contents.all_items_top() ) {
            for( const std::pair<const quality_id, int> &q : e->type->qualities ) {
                auto emplace_result = most_quality.emplace( q );
                if( !emplace_result.second &&
                    most_quality.at( emplace_result.first->first ) < q.second ) {
                    most_quality[ q.first ] = q.second;
                }
            }
        }
        for( const std::pair<const quality_id, int> &q : most_quality ) {
            name_quality( q );
        }
    }
}

void item::bionic_info( std::vector<iteminfo> &info, const iteminfo_query *parts, int /*batch*/,
                        bool /*debug*/ ) const
{
    if( !is_bionic() ) {
        return;
    }

    // TODO: Unhide when enforcing limits
    if( get_option < bool >( "CBM_SLOTS_ENABLED" )
        && parts->test( iteminfo_parts::DESCRIPTION_CBM_SLOTS ) ) {
        info.push_back( iteminfo( "DESCRIPTION", list_occupied_bps( type->bionic->id,
                                  _( "This bionic is installed in the following body "
                                     "part(s):" ) ) ) );
    }
    insert_separation_line( info );

    if( is_bionic() && has_flag( flag_NO_STERILE ) ) {
        info.push_back( iteminfo( "DESCRIPTION",
                                  _( "* This bionic is <bad>not sterile</bad>, use an <info>autoclave</info> and an <info>autoclave pouch</info> to sterilize it. " ) ) );
    }
    insert_separation_line( info );

    const bionic_id bid = type->bionic->id;
    const std::vector<itype_id> &fuels = bid->fuel_opts;
    if( !fuels.empty() ) {
        const int &fuel_numb = fuels.size();

        info.push_back( iteminfo( "DESCRIPTION",
                                  ngettext( "* This bionic can produce power from the following fuel: ",
                                            "* This bionic can produce power from the following fuels: ",
                                            fuel_numb ) + enumerate_as_string( fuels.begin(),
                                                    fuels.end(), []( const itype_id & id ) -> std::string { return "<info>" + item_controller->find_template( id )->nname( 1 ) + "</info>"; } ) ) );
    }

    insert_separation_line( info );

    if( bid->capacity > 0_mJ ) {
        info.push_back( iteminfo( "CBM", _( "<bold>Power Capacity</bold>:" ), _( " <num> mJ" ),
                                  iteminfo::no_newline,
                                  units::to_millijoule( bid->capacity ) ) );
    }

    insert_separation_line( info );

    if( !bid->encumbrance.empty() ) {
        info.push_back( iteminfo( "DESCRIPTION", _( "<bold>Encumbrance</bold>: " ),
                                  iteminfo::no_newline ) );
        for( const auto &element : bid->encumbrance ) {
            info.push_back( iteminfo( "CBM", body_part_name_as_heading( element.first, 1 ),
                                      " <num> ", iteminfo::no_newline, element.second ) );
        }
    }

    if( !bid->env_protec.empty() ) {
        info.push_back( iteminfo( "DESCRIPTION",
                                  _( "<bold>Environmental Protection</bold>: " ),
                                  iteminfo::no_newline ) );
        for( const std::pair< body_part, size_t > &element : bid->env_protec ) {
            info.push_back( iteminfo( "CBM", body_part_name_as_heading( element.first, 1 ),
                                      " <num> ", iteminfo::no_newline, element.second ) );
        }
    }

    if( !bid->bash_protec.empty() ) {
        info.push_back( iteminfo( "DESCRIPTION",
                                  _( "<bold>Bash Protection</bold>: " ),
                                  iteminfo::no_newline ) );
        for( const std::pair< body_part, size_t > &element : bid->bash_protec ) {
            info.push_back( iteminfo( "CBM", body_part_name_as_heading( element.first, 1 ),
                                      " <num> ", iteminfo::no_newline, element.second ) );
        }
    }

    if( !bid->cut_protec.empty() ) {
        info.push_back( iteminfo( "DESCRIPTION",
                                  _( "<bold>Cut Protection</bold>: " ),
                                  iteminfo::no_newline ) );
        for( const std::pair< body_part, size_t > &element : bid->cut_protec ) {
            info.push_back( iteminfo( "CBM", body_part_name_as_heading( element.first, 1 ),
                                      " <num> ", iteminfo::no_newline, element.second ) );
        }
    }

    if( !bid->stat_bonus.empty() ) {
        info.push_back( iteminfo( "DESCRIPTION", _( "<bold>Stat Bonus</bold>: " ),
                                  iteminfo::no_newline ) );
        for( const auto &element : bid->stat_bonus ) {
            info.push_back( iteminfo( "CBM", get_stat_name( element.first ), " <num> ",
                                      iteminfo::no_newline, element.second ) );
        }
    }

    const units::mass weight_bonus = bid->weight_capacity_bonus;
    const float weight_modif = bid->weight_capacity_modifier;
    if( weight_modif != 1 ) {
        std::string modifier;
        if( weight_modif < 1 ) {
            modifier = "<num><bad>x</bad>";
        } else {
            modifier = "<num><color_light_green>x</color>";
        }
        info.push_back( iteminfo( "CBM",
                                  _( "<bold>Weight capacity modifier</bold>: " ), modifier,
                                  iteminfo::no_newline | iteminfo::is_decimal,
                                  weight_modif ) );
    }
    if( weight_bonus != 0_gram ) {
        std::string bonus;
        if( weight_bonus < 0_gram ) {
            bonus = string_format( "<num> <bad>%s</bad>", weight_units() );
        } else {
            bonus = string_format( "<num> <color_light_green>%s</color>", weight_units() );
        }
        info.push_back( iteminfo( "CBM", _( "<bold>Weight capacity bonus</bold>: " ), bonus,
                                  iteminfo::no_newline | iteminfo::is_decimal,
                                  convert_weight( weight_bonus ) ) );
    }
}

void item::combat_info( std::vector<iteminfo> &info, const iteminfo_query *parts, int /*batch*/,
                        bool /*debug*/ ) const
{
    const std::string space = "  ";

    int dmg_bash = damage_melee( DT_BASH );
    int dmg_cut  = damage_melee( DT_CUT );
    int dmg_stab = damage_melee( DT_STAB );
    if( parts->test( iteminfo_parts::BASE_DAMAGE ) ) {
        insert_separation_line( info );
        std::string sep;
        if( dmg_bash || dmg_cut || dmg_stab ) {
            info.push_back( iteminfo( "BASE", _( "<bold>Melee damage</bold>: " ), "", iteminfo::no_newline ) );
        }
        if( dmg_bash ) {
            info.push_back( iteminfo( "BASE", _( "Bash: " ), "", iteminfo::no_newline, dmg_bash ) );
            sep = space;
        }
        if( dmg_cut ) {
            info.push_back( iteminfo( "BASE", sep + _( "Cut: " ), "", iteminfo::no_newline, dmg_cut ) );
            sep = space;
        }
        if( dmg_stab ) {
            info.push_back( iteminfo( "BASE", sep + _( "Pierce: " ), "", iteminfo::no_newline, dmg_stab ) );
        }
    }

    if( dmg_bash || dmg_cut || dmg_stab ) {
        if( parts->test( iteminfo_parts::BASE_TOHIT ) ) {
            info.push_back( iteminfo( "BASE", space + _( "To-hit bonus: " ), "",
                                      iteminfo::show_plus, type->m_to_hit ) );
        }

        if( parts->test( iteminfo_parts::BASE_MOVES ) ) {
            info.push_back( iteminfo( "BASE", _( "Moves per attack: " ), "",
                                      iteminfo::lower_is_better, attack_time() ) );
            info.emplace_back( "BASE", _( "Typical damage per second:" ), "" );
            const std::map<std::string, double> &dps_data = dps();
            for( const std::pair<std::string, double> &dps_entry : dps_data ) {
                const auto &ref_data = dps_comp_monsters.find( dps_entry.first );
                if( ( ref_data == dps_comp_monsters.end() ) || !ref_data->second.display ) {
                    continue;
                }
                info.emplace_back( "BASE", space + dps_entry.first + ": ", "",
                                   iteminfo::no_newline | iteminfo::is_decimal,
                                   dps_entry.second );
            }
        }
    }

    if( parts->test( iteminfo_parts::DESCRIPTION_TECHNIQUES ) ) {
        std::set<matec_id> all_techniques = type->techniques;
        all_techniques.insert( techniques.begin(), techniques.end() );

        if( !all_techniques.empty() ) {
            insert_separation_line( info );
            info.push_back( iteminfo( "DESCRIPTION", _( "<bold>Techniques when wielded</bold>: " ) +
            enumerate_as_string( all_techniques.begin(), all_techniques.end(), []( const matec_id & tid ) {
                return string_format( "<stat>%s</stat>: <info>%s</info>", _( tid.obj().name ),
                                      _( tid.obj().description ) );
            } ) ) );
        }
    }

    // display which martial arts styles character can use with this weapon
    if( parts->test( iteminfo_parts::DESCRIPTION_APPLICABLEMARTIALARTS ) ) {
        const std::string valid_styles = g->u.martial_arts_data.enumerate_known_styles( typeId() );
        if( !valid_styles.empty() ) {
            insert_separation_line( info );
            info.push_back( iteminfo( "DESCRIPTION",
                                      _( "You know how to use this with these martial arts "
                                         "styles: " ) + valid_styles ) );
        }
    }

    if( !is_gunmod() && has_flag( flag_REACH_ATTACK ) &&
        parts->test( iteminfo_parts::DESCRIPTION_GUNMOD_ADDREACHATTACK ) ) {
        insert_separation_line( info );
        if( has_flag( flag_REACH3 ) ) {
            info.push_back( iteminfo( "DESCRIPTION",
                                      _( "* This item can be used to make <stat>long reach "
                                         "attacks</stat>." ) ) );
        } else {
            info.push_back( iteminfo( "DESCRIPTION",
                                      _( "* This item can be used to make <stat>reach "
                                         "attacks</stat>." ) ) );
        }
    }

    ///\EFFECT_MELEE >2 allows seeing melee damage stats on weapons
    if( ( g->u.get_skill_level( skill_melee ) > 2 &&
          ( dmg_bash || dmg_cut || dmg_stab || type->m_to_hit > 0 ) ) || debug_mode ) {
        damage_instance non_crit;
        g->u.roll_all_damage( false, non_crit, true, *this );
        damage_instance crit;
        g->u.roll_all_damage( true, crit, true, *this );
        int attack_cost = g->u.attack_speed( *this );
        insert_separation_line( info );
        if( parts->test( iteminfo_parts::DESCRIPTION_MELEEDMG ) ) {
            info.push_back( iteminfo( "DESCRIPTION", _( "<bold>Average melee damage</bold>:" ) ) );
        }
        if( parts->test( iteminfo_parts::DESCRIPTION_MELEEDMG_CRIT ) ) {
            info.push_back( iteminfo( "DESCRIPTION",
                                      string_format( _( "Critical hit chance %d%% - %d%%" ),
                                              static_cast<int>( g->u.crit_chance( 0, 100, *this ) *
                                                      100 ),
                                              static_cast<int>( g->u.crit_chance( 100, 0, *this ) *
                                                      100 ) ) ) );
        }
        if( parts->test( iteminfo_parts::DESCRIPTION_MELEEDMG_BASH ) ) {
            info.push_back( iteminfo( "DESCRIPTION",
                                      string_format( _( "%d bashing (%d on a critical hit)" ),
                                              static_cast<int>( non_crit.type_damage( DT_BASH ) ),
                                              static_cast<int>( crit.type_damage( DT_BASH ) ) ) ) );
        }
        if( ( non_crit.type_damage( DT_CUT ) > 0.0f || crit.type_damage( DT_CUT ) > 0.0f )
            && parts->test( iteminfo_parts::DESCRIPTION_MELEEDMG_CUT ) ) {
            info.push_back( iteminfo( "DESCRIPTION",
                                      string_format( _( "%d cutting (%d on a critical hit)" ),
                                              static_cast<int>( non_crit.type_damage( DT_CUT ) ),
                                              static_cast<int>( crit.type_damage( DT_CUT ) ) ) ) );
        }
        if( ( non_crit.type_damage( DT_STAB ) > 0.0f || crit.type_damage( DT_STAB ) > 0.0f )
            && parts->test( iteminfo_parts::DESCRIPTION_MELEEDMG_PIERCE ) ) {
            info.push_back( iteminfo( "DESCRIPTION",
                                      string_format( _( "%d piercing (%d on a critical hit)" ),
                                              static_cast<int>( non_crit.type_damage( DT_STAB ) ),
                                              static_cast<int>( crit.type_damage( DT_STAB ) ) ) ) );
        }
        if( parts->test( iteminfo_parts::DESCRIPTION_MELEEDMG_MOVES ) ) {
            info.push_back( iteminfo( "DESCRIPTION",
                                      string_format( _( "%d moves per attack" ), attack_cost ) ) );
        }
        insert_separation_line( info );
    }
}

void item::contents_info( std::vector<iteminfo> &info, const iteminfo_query *parts, int batch,
                          bool /*debug*/ ) const
{
    if( contents.empty() || !parts->test( iteminfo_parts::DESCRIPTION_CONTENTS ) ) {
        return;
    }
    const std::string space = "  ";

    for( const item *mod : is_gun() ? gunmods() : toolmods() ) {
        std::string mod_str;
        if( mod->type->gunmod ) {
            if( mod->is_irremovable() ) {
                mod_str = _( "Integrated mod: " );
            } else {
                mod_str = _( "Mod: " );
            }
            mod_str += string_format( "<bold>%s</bold> (%s) ", mod->tname(),
                                      mod->type->gunmod->location.name() );
        }
        insert_separation_line( info );
        info.emplace_back( "DESCRIPTION", mod_str );
        info.emplace_back( "DESCRIPTION", mod->type->description.translated() );
    }
    bool contents_header = false;
    for( const item *contents_item : contents.all_items_top() ) {
        if( !contents_item->type->mod ) {
            if( !contents_header ) {
                insert_separation_line( info );
                info.emplace_back( "DESCRIPTION", _( "<bold>Contents of this item</bold>:" ) );
                contents_header = true;
            } else {
                // Separate items with a blank line
                info.emplace_back( "DESCRIPTION", space );
            }

            const translation &description = contents_item->type->description;

            if( contents_item->made_of_from_type( LIQUID ) ) {
                units::volume contents_volume = contents_item->volume() * batch;
                int converted_volume_scale = 0;
                const double converted_volume =
                    round_up( convert_volume( contents_volume.value(),
                                              &converted_volume_scale ), 2 );
                info.emplace_back( "DESCRIPTION", contents_item->display_name() );
                iteminfo::flags f = iteminfo::no_newline;
                if( converted_volume_scale != 0 ) {
                    f |= iteminfo::is_decimal;
                }
                info.emplace_back( "CONTAINER", description + space,
                                   string_format( "<num> %s", volume_units_abbr() ), f,
                                   converted_volume );
            } else {
                info.emplace_back( "DESCRIPTION", contents_item->display_name() );
                info.emplace_back( "DESCRIPTION", description.translated() );
            }
        }
    }
}

void item::final_info( std::vector<iteminfo> &info, const iteminfo_query *parts, int batch,
                       bool debug ) const
{
    if( is_null() ) {
        return;
    }

    const std::string space = "  ";

    insert_separation_line( info );

    if( parts->test( iteminfo_parts::BASE_RIGIDITY ) ) {
        if( !type->rigid ) {
            info.emplace_back( "BASE",
                               _( "* This item is <info>not rigid</info>.  Its"
                                  " volume and encumbrance increase with contents." ) );
        }
    }

    if( parts->test( iteminfo_parts::DESCRIPTION_CONDUCTIVITY ) ) {
        if( !conductive() ) {
            info.push_back( iteminfo( "BASE", _( "* This item <good>does not "
                                                 "conduct</good> electricity." ) ) );
        } else if( has_flag( flag_CONDUCTIVE ) ) {
            info.push_back( iteminfo( "BASE",
                                      _( "* This item effectively <bad>conducts</bad> "
                                         "electricity, as it has no guard." ) ) );
        } else {
            info.push_back( iteminfo( "BASE", _( "* This item <bad>conducts</bad> electricity." ) ) );
        }
    }

    if( is_armor() && g->u.has_trait( trait_WOOLALLERGY ) &&
        ( made_of( material_id( "wool" ) ) || item_tags.count( "wooled" ) ) ) {
        info.push_back( iteminfo( "DESCRIPTION",
                                  _( "* This clothing will give you an <bad>allergic "
                                     "reaction</bad>." ) ) );
    }

    if( parts->test( iteminfo_parts::DESCRIPTION_FLAGS ) ) {
        // concatenate base and acquired flags...
        std::vector<std::string> flags;
        std::set_union( type->item_tags.begin(), type->item_tags.end(),
                        item_tags.begin(), item_tags.end(),
                        std::back_inserter( flags ) );

        // ...and display those which have an info description
        for( const std::string &e : flags ) {
            const json_flag &f = json_flag::get( e );
            if( !f.info().empty() ) {
                info.emplace_back( "DESCRIPTION", string_format( "* %s", _( f.info() ) ) );
            }
        }
    }

    armor_fit_info( info, parts, batch, debug );

    if( is_tool() ) {
        if( has_flag( flag_USE_UPS ) && parts->test( iteminfo_parts::DESCRIPTION_RECHARGE_UPSMODDED ) ) {
            info.push_back( iteminfo( "DESCRIPTION",
                                      _( "* This tool has been modified to use a <info>universal "
                                         "power supply</info> and is <neutral>not compatible"
                                         "</neutral> with <info>standard batteries</info>." ) ) );
        } else if( has_flag( flag_RECHARGE ) && has_flag( flag_NO_RELOAD ) &&
                   parts->test( iteminfo_parts::DESCRIPTION_RECHARGE_NORELOAD ) ) {
            info.push_back( iteminfo( "DESCRIPTION",
                                      _( "* This tool has a <info>rechargeable power cell</info> "
                                         "and is <neutral>not compatible</neutral> with "
                                         "<info>standard batteries</info>." ) ) );
        } else if( has_flag( flag_RECHARGE ) &&
                   parts->test( iteminfo_parts::DESCRIPTION_RECHARGE_UPSCAPABLE ) ) {
            info.push_back( iteminfo( "DESCRIPTION",
                                      _( "* This tool has a <info>rechargeable power cell</info> "
                                         "and can be recharged in any <neutral>UPS-compatible "
                                         "recharging station</neutral>. You could charge it with "
                                         "<info>standard batteries</info>, but unloading it is "
                                         "impossible." ) ) );
        } else if( has_flag( flag_USES_BIONIC_POWER ) ) {
            info.emplace_back( "DESCRIPTION",
                               _( "* This tool <info>runs on bionic power</info>." ) );
        }
    }

    if( has_flag( flag_RADIO_ACTIVATION ) &&
        parts->test( iteminfo_parts::DESCRIPTION_RADIO_ACTIVATION ) ) {
        if( has_flag( flag_RADIO_MOD ) ) {
            info.emplace_back( "DESCRIPTION",
                               _( "* This item has been modified to listen to <info>radio "
                                  "signals</info>.  It can still be activated manually." ) );
        } else {
            info.emplace_back( "DESCRIPTION",
                               _( "* This item can only be activated by a <info>radio "
                                  "signal</info>." ) );
        }

        std::string signame;
        if( has_flag( flag_RADIOSIGNAL_1 ) ) {
            signame = "<color_c_red>red</color> radio signal.";
        } else if( has_flag( flag_RADIOSIGNAL_2 ) ) {
            signame = "<color_c_blue>blue</color> radio signal.";
        } else if( has_flag( flag_RADIOSIGNAL_3 ) ) {
            signame = "<color_c_green>green</color> radio signal.";
        }
        if( parts->test( iteminfo_parts::DESCRIPTION_RADIO_ACTIVATION_CHANNEL ) ) {
            info.emplace_back( "DESCRIPTION",
                               string_format( _( "* It will be activated by the %s." ),
                                              signame ) );
        }

        if( has_flag( flag_RADIO_INVOKE_PROC ) &&
            parts->test( iteminfo_parts::DESCRIPTION_RADIO_ACTIVATION_PROC ) ) {
            info.emplace_back( "DESCRIPTION",
                               _( "* Activating this item with a <info>radio signal</info> will "
                                  "<neutral>detonate</neutral> it immediately." ) );
        }
    }

    bionic_info( info, parts, batch, debug );

    if( is_gun() && has_flag( flag_FIRE_TWOHAND ) &&
        parts->test( iteminfo_parts::DESCRIPTION_TWOHANDED ) ) {
        info.push_back( iteminfo( "DESCRIPTION",
                                  _( "* This weapon needs <info>two free hands</info> "
                                     "to fire." ) ) );
    }

    if( is_gunmod() && has_flag( flag_DISABLE_SIGHTS ) &&
        parts->test( iteminfo_parts::DESCRIPTION_GUNMOD_DISABLESSIGHTS ) ) {
        info.push_back( iteminfo( "DESCRIPTION",
                                  _( "* This mod <bad>obscures sights</bad> of the "
                                     "base weapon." ) ) );
    }

    if( is_gunmod() && has_flag( flag_CONSUMABLE ) &&
        parts->test( iteminfo_parts::DESCRIPTION_GUNMOD_CONSUMABLE ) ) {
        info.push_back( iteminfo( "DESCRIPTION",
                                  _( "* This mod might <bad>suffer wear</bad> when firing "
                                     "the base weapon." ) ) );
    }

    if( has_flag( flag_LEAK_DAM ) && has_flag( flag_RADIOACTIVE ) && damage() > 0
        && parts->test( iteminfo_parts::DESCRIPTION_RADIOACTIVITY_DAMAGED ) ) {
        info.push_back( iteminfo( "DESCRIPTION",
                                  _( "* The casing of this item has <neutral>cracked</neutral>, "
                                     "revealing an <info>ominous green glow</info>." ) ) );
    }

    if( has_flag( flag_LEAK_ALWAYS ) && has_flag( flag_RADIOACTIVE ) &&
        parts->test( iteminfo_parts::DESCRIPTION_RADIOACTIVITY_ALWAYS ) ) {
        info.push_back( iteminfo( "DESCRIPTION",
                                  _( "* This object is <neutral>surrounded</neutral> by a "
                                     "<info>sickly green glow</info>." ) ) );
    }

    if( is_brewable() || ( !contents.empty() && contents.front().is_brewable() ) ) {
        const item &brewed = !is_brewable() ? contents.front() : *this;
        if( parts->test( iteminfo_parts::DESCRIPTION_BREWABLE_DURATION ) ) {
            const time_duration btime = brewed.brewing_time();
            int btime_i = to_days<int>( btime );
            if( btime <= 2_days ) {
                btime_i = to_hours<int>( btime );
                info.push_back( iteminfo( "DESCRIPTION",
                                          string_format( ngettext( "* Once set in a vat, this "
                                                  "will ferment in around %d hour.",
                                                  "* Once set in a vat, this will ferment in "
                                                  "around %d hours.", btime_i ), btime_i ) ) );
            } else {
                info.push_back( iteminfo( "DESCRIPTION",
                                          string_format( ngettext( "* Once set in a vat, this "
                                                  "will ferment in around %d day.",
                                                  "* Once set in a vat, this will ferment in "
                                                  "around %d days.", btime_i ), btime_i ) ) );
            }
        }
        if( parts->test( iteminfo_parts::DESCRIPTION_BREWABLE_PRODUCTS ) ) {
            for( const std::string &res : brewed.brewing_results() ) {
                info.push_back( iteminfo( "DESCRIPTION",
                                          string_format( _( "* Fermenting this will produce "
                                                  "<neutral>%s</neutral>." ),
                                                  nname( res, brewed.charges ) ) ) );
            }
        }
    }

    if( parts->test( iteminfo_parts::DESCRIPTION_FAULTS ) ) {
        for( const fault_id &e : faults ) {
            //~ %1$s is the name of a fault and %2$s is the description of the fault
            info.emplace_back( "DESCRIPTION", string_format( _( "* <bad>%1$s</bad>.  %2$s" ),
                               e.obj().name(), e.obj().description() ) );
        }
    }

    // does the item fit in any holsters?
    std::vector<const itype *> holsters = Item_factory::find( [this]( const itype & e ) {
        if( !e.can_use( "holster" ) ) {
            return false;
        }
        const holster_actor *ptr = dynamic_cast<const holster_actor *>
                                   ( e.get_use( "holster" )->get_actor_ptr() );
        return ptr->can_holster( *this );
    } );

    if( !holsters.empty() && parts->test( iteminfo_parts::DESCRIPTION_HOLSTERS ) ) {
        insert_separation_line( info );
        info.emplace_back( "DESCRIPTION", _( "<bold>Can be stored in</bold>: " ) +
                           enumerate_as_string( holsters.begin(), holsters.end(),
        []( const itype * e ) {
            return e->nname( 1 );
        } ) );
    }

    if( parts->test( iteminfo_parts::DESCRIPTION_ACTIVATABLE_TRANSFORMATION ) ) {
        for( auto &u : type->use_methods ) {
            const delayed_transform_iuse *tt = dynamic_cast<const delayed_transform_iuse *>
                                               ( u.second.get_actor_ptr() );
            if( tt == nullptr ) {
                continue;
            }
            const int time_to_do = tt->time_to_do( *this );
            if( time_to_do <= 0 ) {
                info.push_back( iteminfo( "DESCRIPTION",
                                          _( "It's done and <info>can be activated</info>." ) ) );
            } else {
                const std::string time = to_string_clipped( time_duration::from_turns( time_to_do ) );
                info.push_back( iteminfo( "DESCRIPTION",
                                          string_format( _( "It will be done in %s." ),
                                                  time.c_str() ) ) );
            }
        }
    }

    std::map<std::string, std::string>::const_iterator item_note = item_vars.find( "item_note" );
    std::map<std::string, std::string>::const_iterator item_note_tool =
        item_vars.find( "item_note_tool" );

    if( item_note != item_vars.end() && parts->test( iteminfo_parts::DESCRIPTION_NOTES ) ) {
        insert_separation_line( info );
        std::string ntext;
        const use_function *use_func = item_note_tool != item_vars.end() ?
                                       item_controller->find_template( item_note_tool->second )->get_use( "inscribe" ) : nullptr;
        const inscribe_actor *use_actor = use_func ?
                                          dynamic_cast<const inscribe_actor *>( use_func->get_actor_ptr() ) : nullptr;
        if( use_actor ) {
            //~ %1$s: gerund (e.g. carved), %2$s: item name, %3$s: inscription text
            ntext = string_format( pgettext( "carving", "%1$s on the %2$s is: %3$s" ),
                                   use_actor->gerund, tname(), item_note->second );
        } else {
            //~ %1$s: inscription text
            ntext = string_format( pgettext( "carving", "Note: %1$s" ), item_note->second );
        }
        info.push_back( iteminfo( "DESCRIPTION", ntext ) );
    }

    if( this->get_var( "die_num_sides", 0 ) != 0 ) {
        info.emplace_back( "DESCRIPTION",
                           string_format( _( "* This item can be used as a <info>die</info>, "
                                             "and has <info>%d</info> sides." ),
                                          static_cast<int>( this->get_var( "die_num_sides",
                                                  0 ) ) ) );
    }

    // Price and barter value
    const int price_preapoc = price( false ) * batch;
    const int price_postapoc = price( true ) * batch;
    if( parts->test( iteminfo_parts::BASE_PRICE ) ) {
        insert_separation_line( info );
        info.push_back( iteminfo( "BASE", _( "Price: " ), _( "$<num>" ),
                                  iteminfo::is_decimal | iteminfo::lower_is_better | iteminfo::no_newline,
                                  static_cast<double>( price_preapoc ) / 100 ) );
    }
    if( price_preapoc != price_postapoc && parts->test( iteminfo_parts::BASE_BARTER ) ) {
        info.push_back( iteminfo( "BASE", space + _( "Barter value: " ), _( "$<num>" ),
                                  iteminfo::is_decimal | iteminfo::lower_is_better,
                                  static_cast<double>( price_postapoc ) / 100 ) );
    }

    // Recipes using this item as an ingredient
    if( parts->test( iteminfo_parts::DESCRIPTION_APPLICABLE_RECIPES ) ) {
        itype_id tid = contents.empty() ? typeId() : contents.front().typeId();
        const inventory &crafting_inv = g->u.crafting_inventory();
        const recipe_subset available_recipe_subset = g->u.get_available_recipes( crafting_inv );
        const std::set<const recipe *> &item_recipes = available_recipe_subset.of_component( tid );

        if( item_recipes.empty() ) {
            insert_separation_line( info );
            info.push_back( iteminfo( "DESCRIPTION",
                                      _( "You know of nothing you could craft with it." ) ) );
        } else {
            if( item_recipes.size() > 24 ) {
                insert_separation_line( info );
                info.push_back( iteminfo( "DESCRIPTION",
                                          _( "You know dozens of things you could craft with it." ) ) );
            } else if( item_recipes.size() > 12 ) {
                insert_separation_line( info );
                info.push_back( iteminfo( "DESCRIPTION",
                                          _( "You could use it to craft various other things." ) ) );
            } else {
                const std::string recipes = enumerate_as_string( item_recipes.begin(), item_recipes.end(),
                [ &crafting_inv ]( const recipe * r ) {
                    if( r->deduped_requirements().can_make_with_inventory(
                            crafting_inv, r->get_component_filter() ) ) {
                        return r->result_name();
                    } else {
                        return string_format( "<dark>%s</dark>", r->result_name() );
                    }
                } );
                if( !recipes.empty() ) {
                    insert_separation_line( info );
                    info.push_back( iteminfo( "DESCRIPTION",
                                              string_format( _( "You could use it to craft: %s" ),
                                                      recipes ) ) );
                }
            }
        }
    }
    if( get_option<bool>( "ENABLE_ASCII_ART_ITEM" ) ) {
        for( const std::string &line : type->ascii_picture ) {
            info.push_back( iteminfo( "DESCRIPTION", line ) );
        }
    }
}

std::string item::info( std::vector<iteminfo> &info, const iteminfo_query *parts, int batch ) const
{
    const bool debug = g != nullptr && debug_mode;

    if( parts == nullptr ) {
        parts = &iteminfo_query::all;
    }

    info.clear();

    if( !is_null() ) {
        basic_info( info, parts, batch, debug );
    }

    const item *med_item = nullptr;
    if( is_medication() ) {
        med_item = this;
    } else if( is_med_container() ) {
        med_item = &contents.front();
    }
    if( med_item != nullptr ) {
        med_info( med_item, info, parts, batch, debug );
    }

    if( const item *food_item = get_food() ) {
        food_info( food_item, info, parts, batch, debug );
    }

    container_info( info, parts, batch, debug );
    contents_info( info, parts, batch, debug );
    combat_info( info, parts, batch, debug );

    magazine_info( info, parts, batch, debug );
    ammo_info( info, parts, batch, debug );

    const item *gun = nullptr;
    if( is_gun() ) {
        gun = this;
        const gun_mode aux = gun_current_mode();
        // if we have an active auxiliary gunmod display stats for this instead
        if( aux && aux->is_gunmod() && aux->is_gun() &&
            parts->test( iteminfo_parts::DESCRIPTION_AUX_GUNMOD_HEADER ) ) {
            gun = &*aux;
            info.emplace_back( "DESCRIPTION",
                               string_format( _( "Stats of the active <info>gunmod (%s)</info> "
                                                 "are shown." ), gun->tname() ) );
        }
    }
    if( gun != nullptr ) {
        gun_info( gun, info, parts, batch, debug );
    }

    gunmod_info( info, parts, batch, debug );
    armor_info( info, parts, batch, debug );
    animal_armor_info( info, parts, batch, debug );
    book_info( info, parts, batch, debug );
    battery_info( info, parts, batch, debug );
    tool_info( info, parts, batch, debug );
    component_info( info, parts, batch, debug );
    qualities_info( info, parts, batch, debug );

    // Uses for item (bandaging quality, holster capacity, grenade activation)
    if( parts->test( iteminfo_parts::DESCRIPTION_USE_METHODS ) ) {
        for( const std::pair<const std::string, use_function> &method : type->use_methods ) {
            insert_separation_line( info );
            method.second.dump_info( *this, info );
        }
    }

    repair_info( info, parts, batch, debug );
    disassembly_info( info, parts, batch, debug );

    final_info( info, parts, batch, debug );

    if( !info.empty() && info.back().sName == "--" ) {
        info.pop_back();
    }

    return format_item_info( info, {} );
}

std::map<gunmod_location, int> item::get_mod_locations() const
{
    std::map<gunmod_location, int> mod_locations = type->gun->valid_mod_locations;

    for( const item *mod : gunmods() ) {
        if( !mod->type->gunmod->add_mod.empty() ) {
            std::map<gunmod_location, int> add_locations = mod->type->gunmod->add_mod;

            for( const std::pair<const gunmod_location, int> &add_location : add_locations ) {
                mod_locations[add_location.first] += add_location.second;
            }
        }
    }

    return mod_locations;
}

int item::get_free_mod_locations( const gunmod_location &location ) const
{
    if( !is_gun() ) {
        return 0;
    }

    std::map<gunmod_location, int> mod_locations = get_mod_locations();

    const auto loc = mod_locations.find( location );
    if( loc == mod_locations.end() ) {
        return 0;
    }
    int result = loc->second;
    for( const item *elem : contents.all_items_top() ) {
        const cata::value_ptr<islot_gunmod> &mod = elem->type->gunmod;
        if( mod && mod->location == location ) {
            result--;
        }
    }
    return result;
}

int item::engine_displacement() const
{
    return type->engine ? type->engine->displacement : 0;
}

const std::string &item::symbol() const
{
    return type->sym;
}

nc_color item::color_in_inventory() const
{
    // TODO: make a const reference
    avatar &u = g->u;

    // Only item not otherwise colored gets colored as favorite
    nc_color ret = is_favorite ? c_white : c_light_gray;
    if( type->can_use( "learn_spell" ) ) {
        const use_function *iuse = get_use( "learn_spell" );
        const learn_spell_actor *actor_ptr =
            static_cast<const learn_spell_actor *>( iuse->get_actor_ptr() );
        for( const std::string &spell_id_str : actor_ptr->spells ) {
            const spell_id sp_id( spell_id_str );
            if( u.magic.knows_spell( sp_id ) && !u.magic.get_spell( sp_id ).is_max_level() ) {
                ret = c_yellow;
            }
            if( !u.magic.knows_spell( sp_id ) && u.magic.can_learn_spell( u, sp_id ) ) {
                return c_light_blue;
            }
        }
    } else if( has_flag( flag_WET ) ) {
        ret = c_cyan;
    } else if( has_flag( flag_LITCIG ) ) {
        ret = c_red;
    } else if( is_armor() && u.has_trait( trait_WOOLALLERGY ) &&
               ( made_of( material_id( "wool" ) ) || item_tags.count( "wooled" ) ) ) {
        ret = c_red;
    } else if( is_filthy() || item_tags.count( "DIRTY" ) ) {
        ret = c_brown;
    } else if( is_bionic() ) {
        if( !u.has_bionic( type->bionic->id ) ) {
            ret = u.bionic_installation_issues( type->bionic->id ).empty() ? c_green : c_red;
        } else if( !has_flag( flag_NO_STERILE ) ) {
            ret = c_dark_gray;
        }
    } else if( has_flag( flag_LEAK_DAM ) && has_flag( flag_RADIOACTIVE ) && damage() > 0 ) {
        ret = c_light_green;
    } else if( active && !is_food() && !is_food_container() && !is_corpse() ) {
        // Active items show up as yellow
        ret = c_yellow;
    } else if( is_corpse() && can_revive() ) {
        // Only reviving corpses are yellow
        ret = c_yellow;
    } else if( const item *food = get_food() ) {
        const bool preserves = type->container && type->container->preserves;

        // Give color priority to allergy (allergy > inedible by freeze or other conditions)
        // TODO: refactor u.will_eat to let this section handle coloring priority without duplicating code.
        if( u.allergy_type( *food ) != morale_type( "morale_null" ) ) {
            return c_red;
        }

        // Default: permafood, drugs
        // Brown: rotten (for non-saprophages) or non-rotten (for saprophages)
        // Dark gray: inedible
        // Red: morale penalty
        // Yellow: will rot soon
        // Cyan: will rot eventually
        const ret_val<edible_rating> rating = u.will_eat( *food );
        // TODO: More colors
        switch( rating.value() ) {
            case EDIBLE:
            case TOO_FULL:
                if( preserves ) {
                    // Nothing, canned food won't rot
                } else if( food->is_going_bad() ) {
                    ret = c_yellow;
                } else if( food->goes_bad() ) {
                    ret = c_cyan;
                }
                break;
            case INEDIBLE:
            case INEDIBLE_MUTATION:
                ret = c_dark_gray;
                break;
            case ALLERGY:
            case ALLERGY_WEAK:
            case CANNIBALISM:
                ret = c_red;
                break;
            case ROTTEN:
                ret = c_brown;
                break;
            case NAUSEA:
                ret = c_pink;
                break;
            case NO_TOOL:
                break;
        }
    } else if( is_gun() ) {
        // Guns are green if you are carrying ammo for them
        // ltred if you have ammo but no mags
        // Gun with integrated mag counts as both
        for( const ammotype &at : ammo_types() ) {
            // get_ammo finds uncontained ammo, find_ammo finds ammo in magazines
            bool has_ammo = !u.get_ammo( at ).empty() || !u.find_ammo( *this, false, -1 ).empty();
            bool has_mag = magazine_integral() || !u.find_ammo( *this, true, -1 ).empty();
            if( has_ammo && has_mag ) {
                ret = c_green;
                break;
            } else if( has_ammo || has_mag ) {
                ret = c_light_red;
                break;
            }
        }
    } else if( is_ammo() ) {
        // Likewise, ammo is green if you have guns that use it
        // ltred if you have the gun but no mags
        // Gun with integrated mag counts as both
        bool has_gun = u.has_item_with( [this]( const item & i ) {
            return i.is_gun() && i.ammo_types().count( ammo_type() );
        } );
        bool has_mag = u.has_item_with( [this]( const item & i ) {
            return ( i.is_gun() && i.magazine_integral() && i.ammo_types().count( ammo_type() ) ) ||
                   ( i.is_magazine() && i.ammo_types().count( ammo_type() ) );
        } );
        if( has_gun && has_mag ) {
            ret = c_green;
        } else if( has_gun || has_mag ) {
            ret = c_light_red;
        }
    } else if( is_magazine() ) {
        // Magazines are green if you have guns and ammo for them
        // ltred if you have one but not the other
        bool has_gun = u.has_item_with( [this]( const item & it ) {
            return it.is_gun() && it.magazine_compatible().count( typeId() ) > 0;
        } );
        bool has_ammo = !u.find_ammo( *this, false, -1 ).empty();
        if( has_gun && has_ammo ) {
            ret = c_green;
        } else if( has_gun || has_ammo ) {
            ret = c_light_red;
        }
    } else if( is_book() ) {
        if( u.has_identified( typeId() ) ) {
            const islot_book &tmp = *type->book;
            if( tmp.skill && // Book can improve skill: blue
                u.get_skill_level_object( tmp.skill ).can_train() &&
                u.get_skill_level( tmp.skill ) >= tmp.req &&
                u.get_skill_level( tmp.skill ) < tmp.level ) {
                ret = c_light_blue;
            } else if( type->can_use( "MA_MANUAL" ) &&
                       !u.martial_arts_data.has_martialart( martial_art_learned_from( *type ) ) ) {
                ret = c_light_blue;
            } else if( tmp.skill && // Book can't improve skill right now, but maybe later: pink
                       u.get_skill_level_object( tmp.skill ).can_train() &&
                       u.get_skill_level( tmp.skill ) < tmp.level ) {
                ret = c_pink;
            } else if( !u.studied_all_recipes(
                           *type ) ) { // Book can't improve skill anymore, but has more recipes: yellow
                ret = c_yellow;
            }
        } else {
            ret = c_red; // Book hasn't been identified yet: red
        }
    }
    return ret;
}

void item::on_wear( Character &p )
{
    if( is_sided() && get_side() == side::BOTH ) {
        if( has_flag( flag_SPLINT ) ) {
            set_side( side::LEFT );
            if( ( covers( bp_leg_l ) && p.is_limb_broken( hp_leg_r ) &&
                  !p.worn_with_flag( flag_SPLINT, bp_leg_r ) ) ||
                ( covers( bp_arm_l ) && p.is_limb_broken( hp_arm_r ) &&
                  !p.worn_with_flag( flag_SPLINT, bp_arm_r ) ) ) {
                set_side( side::RIGHT );
            }
        } else {
            // for sided items wear the item on the side which results in least encumbrance
            int lhs = 0;
            int rhs = 0;
            set_side( side::LEFT );
            const auto left_enc = p.get_encumbrance( *this );
            for( const body_part bp : all_body_parts ) {
                lhs += left_enc[bp].encumbrance;
            }

            set_side( side::RIGHT );
            const auto right_enc = p.get_encumbrance( *this );
            for( const body_part bp : all_body_parts ) {
                rhs += right_enc[bp].encumbrance;
            }

            set_side( lhs <= rhs ? side::LEFT : side::RIGHT );
        }
    }

    // TODO: artifacts currently only work with the player character
    if( &p == &g->u && type->artifact ) {
        g->add_artifact_messages( type->artifact->effects_worn );
    }
    // if game is loaded - don't want ownership assigned during char creation
    if( g->u.getID().is_valid() ) {
        handle_pickup_ownership( p );
    }
    p.on_item_wear( *this );
}

void item::on_takeoff( Character &p )
{
    p.on_item_takeoff( *this );

    if( is_sided() ) {
        set_side( side::BOTH );
    }
}

void item::on_wield( player &p, int mv )
{
    // TODO: artifacts currently only work with the player character
    if( &p == &g->u && type->artifact ) {
        g->add_artifact_messages( type->artifact->effects_wielded );
    }

    // weapons with bayonet/bipod or other generic "unhandiness"
    if( has_flag( flag_SLOW_WIELD ) && !is_gunmod() ) {
        float d = 32.0; // arbitrary linear scaling factor
        if( is_gun() ) {
            d /= std::max( p.get_skill_level( gun_skill() ), 1 );
        } else if( is_melee() ) {
            d /= std::max( p.get_skill_level( melee_skill() ), 1 );
        }

        int penalty = get_var( "volume", volume() / units::legacy_volume_factor ) * d;
        p.moves -= penalty;
        mv += penalty;
    }

    // firearms with a folding stock or tool/melee without collapse/retract iuse
    if( has_flag( flag_NEEDS_UNFOLD ) && !is_gunmod() ) {
        int penalty = 50; // 200-300 for guns, 50-150 for melee, 50 as fallback
        if( is_gun() ) {
            penalty = std::max( 0, 300 - p.get_skill_level( gun_skill() ) * 10 );
        } else if( is_melee() ) {
            penalty = std::max( 0, 150 - p.get_skill_level( melee_skill() ) * 10 );
        }

        p.moves -= penalty;
        mv += penalty;
    }

    std::string msg;

    if( mv > 500 ) {
        msg = _( "It takes you an extremely long time to wield your %s." );
    } else if( mv > 250 ) {
        msg = _( "It takes you a very long time to wield your %s." );
    } else if( mv > 100 ) {
        msg = _( "It takes you a long time to wield your %s." );
    } else if( mv > 50 ) {
        msg = _( "It takes you several seconds to wield your %s." );
    } else {
        msg = _( "You wield your %s." );
    }
    // if game is loaded - don't want ownership assigned during char creation
    if( g->u.getID().is_valid() ) {
        handle_pickup_ownership( p );
    }
    p.add_msg_if_player( m_neutral, msg, tname() );

    if( !p.martial_arts_data.selected_is_none() ) {
        p.martial_arts_data.martialart_use_message( p );
    }

    // Update encumbrance in case we were wearing it
    p.flag_encumbrance();
}

void item::handle_pickup_ownership( Character &c )
{
    if( is_owned_by( c ) ) {
        return;
    }
    // Add ownership to item if unowned
    if( owner.is_null() ) {
        set_owner( c );
    } else {
        if( !is_owned_by( c ) && &c == &g->u ) {
            std::vector<npc *> witnesses;
            for( npc &elem : g->all_npcs() ) {
                if( rl_dist( elem.pos(), g->u.pos() ) < MAX_VIEW_DISTANCE && elem.get_faction() &&
                    is_owned_by( elem ) && elem.sees( g->u.pos() ) ) {
                    elem.say( "<witnessed_thievery>", 7 );
                    npc *npc_to_add = &elem;
                    witnesses.push_back( npc_to_add );
                }
            }
            if( !witnesses.empty() ) {
                set_old_owner( get_owner() );
                bool guard_chosen = false;
                for( npc *elem : witnesses ) {
                    if( elem->myclass == npc_class_id( "NC_BOUNTY_HUNTER" ) ) {
                        guard_chosen = true;
                        elem->witness_thievery( &*this );
                        break;
                    }
                }
                if( !guard_chosen ) {
                    int random_index = rand() % witnesses.size();
                    witnesses[random_index]->witness_thievery( &*this );
                }
            }
            set_owner( c );
        }
    }
}

void item::on_pickup( Character &p )
{
    // Fake characters are used to determine pickup weight and volume
    if( p.is_fake() ) {
        return;
    }
    // TODO: artifacts currently only work with the player character
    if( &p == &g->u && type->artifact ) {
        g->add_artifact_messages( type->artifact->effects_carried );
    }
    // if game is loaded - don't want ownership assigned during char creation
    if( g->u.getID().is_valid() ) {
        handle_pickup_ownership( p );
    }
    if( is_bucket_nonempty() ) {
        contents.spill_contents( p.pos() );
    }

    p.flag_encumbrance();
}

void item::on_contents_changed()
{
    if( is_non_resealable_container() ) {
        convert( type->container->unseals_into );
    }

    encumbrance_update_ = true;
}

void item::on_damage( int, damage_type )
{

}

std::string item::tname( unsigned int quantity, bool with_prefix, unsigned int truncate ) const
{
    int dirt_level = get_var( "dirt", 0 ) / 2000;
    std::string dirt_symbol;
    // TODO: MATERIALS put this in json

    // these symbols are unicode square characeters of different heights, representing a rough
    // estimation of fouling in a gun. This appears instead of "faulty"
    // since most guns will have some level of fouling in them, and usually it is not a big deal.
    switch( dirt_level ) {
        case 0:
            dirt_symbol = "";
            break;
        case 1:
            dirt_symbol = "<color_white>\u2581</color>";
            break;
        case 2:
            dirt_symbol = "<color_light_gray>\u2583</color>";
            break;
        case 3:
            dirt_symbol = "<color_light_gray>\u2585</color>";
            break;
        case 4:
            dirt_symbol = "<color_dark_gray>\u2587</color>";
            break;
        case 5:
            dirt_symbol = "<color_brown>\u2588</color>";
            break;
        default:
            dirt_symbol = "";
    }
    std::string damtext;

    // for portions of string that have <color_ etc in them, this aims to truncate the whole string correctly
    unsigned int truncate_override = 0;

    if( ( damage() != 0 || ( get_option<bool>( "ITEM_HEALTH_BAR" ) && is_armor() ) ) && !is_null() &&
        with_prefix ) {
        damtext = durability_indicator();
        if( get_option<bool>( "ITEM_HEALTH_BAR" ) ) {
            // get the utf8 width of the tags
            truncate_override = utf8_width( damtext, false ) - utf8_width( damtext, true );
        }
    }
    if( !faults.empty() ) {
        bool silent = true;
        for( const auto &fault : faults ) {
            if( !fault->has_flag( flag_SILENT ) ) {
                silent = false;
                break;
            }
        }
        if( silent ) {
            damtext.insert( 0, dirt_symbol );
        } else {
            damtext.insert( 0, _( "faulty " ) + dirt_symbol );
        }
    }

    std::string vehtext;
    if( is_engine() && engine_displacement() > 0 ) {
        vehtext = string_format( pgettext( "vehicle adjective", "%2.1fL " ),
                                 engine_displacement() / 100.0f );

    } else if( is_wheel() && type->wheel->diameter > 0 ) {
        vehtext = string_format( pgettext( "vehicle adjective", "%d\" " ), type->wheel->diameter );
    }

    std::string burntext;
    if( with_prefix && !made_of_from_type( LIQUID ) ) {
        if( volume() >= 1_liter && burnt * 125_ml >= volume() ) {
            burntext = pgettext( "burnt adjective", "badly burnt " );
        } else if( burnt > 0 ) {
            burntext = pgettext( "burnt adjective", "burnt " );
        }
    }

    std::string maintext;
    if( is_corpse() || typeId() == "blood" || item_vars.find( "name" ) != item_vars.end() ) {
        maintext = type_name( quantity );
    } else if( is_gun() || is_tool() || is_magazine() ) {
        int amt = 0;
        maintext = label( quantity );
        for( const item *mod : is_gun() ? gunmods() : toolmods() ) {
            if( !type->gun || !type->gun->built_in_mods.count( mod->typeId() ) ) {
                amt++;
            }
        }
        if( amt ) {
            maintext += string_format( "+%d", amt );
        }
    } else if( is_armor() && has_clothing_mod() ) {
        maintext = label( quantity ) + "+1";
    } else if( is_craft() ) {
        maintext = string_format( _( "in progress %s" ), craft_data_->making->result_name() );
        if( charges > 1 ) {
            maintext += string_format( " (%d)", charges );
        }
        const int percent_progress = item_counter / 100000;
        maintext += string_format( " (%d%%)", percent_progress );
    } else if( contents.num_item_stacks() == 1 ) {
        const item &contents_item = contents.front();
        if( contents_item.made_of( LIQUID ) || contents_item.is_food() ) {
            const unsigned contents_count = contents_item.charges > 1 ? contents_item.charges : quantity;
            //~ %1$s: item name, %2$s: content liquid, food, or drink name
            maintext = string_format( pgettext( "item name", "%1$s of %2$s" ), label( quantity ),
                                      contents_item.tname( contents_count, with_prefix ) );
        } else {
            //~ %1$s: item name, %2$s: non-liquid, non-food, non-drink content item name
            maintext = string_format( pgettext( "item name", "%1$s with %2$s" ), label( quantity ),
                                      contents_item.tname( quantity, with_prefix ) );
        }
    } else if( !contents.empty() ) {
        maintext = string_format( npgettext( "item name",
                                             //~ %1$s: item name, %2$zd: content size
                                             "%1$s with %2$zd item",
                                             "%1$s with %2$zd items", contents.num_item_stacks() ),
                                  label( quantity ), contents.num_item_stacks() );
    } else {
        maintext = label( quantity );
    }

    std::string tagtext;
    if( is_food() ) {
        if( has_flag( flag_HIDDEN_POISON ) && g->u.get_skill_level( skill_survival ) >= 3 ) {
            tagtext += _( " (poisonous)" );
        } else if( has_flag( flag_HIDDEN_HALLU ) && g->u.get_skill_level( skill_survival ) >= 5 ) {
            tagtext += _( " (hallucinogenic)" );
        }
    }
    if( has_flag( flag_ETHEREAL_ITEM ) ) {
        tagtext += string_format( _( " (%s turns)" ), get_var( "ethereal" ) );
    } else if( goes_bad() || is_food() ) {
        if( item_tags.count( "DIRTY" ) ) {
            tagtext += _( " (dirty)" );
        } else if( rotten() ) {
            tagtext += _( " (rotten)" );
        } else if( has_flag( flag_MUSHY ) ) {
            tagtext += _( " (mushy)" );
        } else if( is_going_bad() ) {
            tagtext += _( " (old)" );
        } else if( is_fresh() ) {
            tagtext += _( " (fresh)" );
        }
    }
    if( has_temperature() ) {
        if( has_flag( flag_HOT ) ) {
            tagtext += _( " (hot)" );
        }
        if( has_flag( flag_COLD ) ) {
            tagtext += _( " (cold)" );
        }
        if( has_flag( flag_FROZEN ) ) {
            tagtext += _( " (frozen)" );
        } else if( has_flag( flag_MELTS ) ) {
            tagtext += _( " (melted)" ); // he melted
        }
    }

    const sizing sizing_level = get_sizing( g->u, get_encumber( g->u ) != 0 );

    if( sizing_level == sizing::human_sized_small_char ) {
        tagtext += _( " (too big)" );
    } else if( sizing_level == sizing::big_sized_small_char ) {
        tagtext += _( " (huge!)" );
    } else if( sizing_level == sizing::human_sized_big_char ||
               sizing_level == sizing::small_sized_human_char ) {
        tagtext += _( " (too small)" );
    } else if( sizing_level == sizing::small_sized_big_char ) {
        tagtext += _( " (tiny!)" );
    } else if( !has_flag( flag_FIT ) && has_flag( flag_VARSIZE ) ) {
        tagtext += _( " (poor fit)" );
    }

    if( is_filthy() ) {
        tagtext += _( " (filthy)" );
    }
    if( is_bionic() && !has_flag( flag_NO_PACKED ) ) {
        if( !has_flag( flag_NO_STERILE ) ) {
            tagtext += _( " (sterile)" );
        } else {
            tagtext += _( " (packed)" );
        }
    }

    if( is_tool() && has_flag( flag_USE_UPS ) ) {
        tagtext += _( " (UPS)" );
    }

    if( has_var( "NANOFAB_ITEM_ID" ) ) {
        tagtext += string_format( " (%s)", nname( get_var( "NANOFAB_ITEM_ID" ) ) );
    }

    if( has_flag( flag_RADIO_MOD ) ) {
        tagtext += _( " (radio:" );
        if( has_flag( flag_RADIOSIGNAL_1 ) ) {
            tagtext += pgettext( "The radio mod is associated with the [R]ed button.", "R)" );
        } else if( has_flag( flag_RADIOSIGNAL_2 ) ) {
            tagtext += pgettext( "The radio mod is associated with the [B]lue button.", "B)" );
        } else if( has_flag( flag_RADIOSIGNAL_3 ) ) {
            tagtext += pgettext( "The radio mod is associated with the [G]reen button.", "G)" );
        } else {
            debugmsg( "Why is the radio neither red, blue, nor green?" );
            tagtext += "?)";
        }
    }

    if( has_flag( flag_WET ) ) {
        tagtext += _( " (wet)" );
    }
    if( already_used_by_player( g->u ) ) {
        tagtext += _( " (used)" );
    }
    if( active && ( has_flag( flag_WATER_EXTINGUISH ) || has_flag( flag_LITCIG ) ) ) {
        tagtext += _( " (lit)" );
    } else if( has_flag( flag_IS_UPS ) && get_var( "cable" ) == "plugged_in" ) {
        tagtext += _( " (plugged in)" );
    } else if( active && !is_food() && !is_corpse() && ( typeId().length() < 3 ||
               typeId().compare( typeId().length() - 3, 3, "_on" ) != 0 ) ) {
        // Usually the items whose ids end in "_on" have the "active" or "on" string already contained
        // in their name, also food is active while it rots.
        tagtext += _( " (active)" );
    }

    if( is_favorite ) {
        tagtext += _( " *" ); // Display asterisk for favorite items
    }

    std::string modtext;
    if( gunmod_find( "barrel_small" ) ) {
        modtext += _( "sawn-off " );
    }
    if( has_flag( flag_DIAMOND ) ) {
        modtext += std::string( pgettext( "Adjective, as in diamond katana", "diamond" ) ) + " ";
    }

    //~ This is a string to construct the item name as it is displayed. This format string has been added for maximum flexibility. The strings are: %1$s: Damage text (e.g. "bruised"). %2$s: burn adjectives (e.g. "burnt"). %3$s: tool modifier text (e.g. "atomic"). %4$s: vehicle part text (e.g. "3.8-Liter"). $5$s: main item text (e.g. "apple"). %6s: tags (e.g. "(wet) (poor fit)").
    std::string ret = string_format( _( "%1$s%2$s%3$s%4$s%5$s%6$s" ), damtext, burntext, modtext,
                                     vehtext, maintext, tagtext );

    if( truncate != 0 ) {
        ret = utf8_truncate( ret, truncate + truncate_override );
    }

    if( item_vars.find( "item_note" ) != item_vars.end() ) {
        //~ %s is an item name. This style is used to denote items with notes.
        return string_format( _( "*%s*" ), ret );
    } else {
        return ret;
    }
}

std::string item::display_money( unsigned int quantity, unsigned int total,
                                 const cata::optional<unsigned int> &selected ) const
{
    if( selected ) {
        //~ This is a string to display the selected and total amount of money in a stack of cash cards.
        //~ %1$s is the display name of cash cards.
        //~ %2$s is the total amount of money.
        //~ %3$s is the selected amount of money.
        //~ Example: "cash cards $15.35 of $20.48"
        return string_format( pgettext( "cash card and money", "%1$s %3$s of %2$s" ), tname( quantity ),
                              format_money( total ), format_money( *selected ) );
    } else {
        //~ This is a string to display the total amount of money in a stack of cash cards.
        //~ %1$s is the display name of cash cards.
        //~ %2$s is the total amount of money on the cash cards.
        //~ Example: "cash cards $20.48"
        return string_format( pgettext( "cash card and money", "%1$s %2$s" ), tname( quantity ),
                              format_money( total ) );
    }
}

std::string item::display_name( unsigned int quantity ) const
{
    std::string name = tname( quantity );
    std::string sidetxt;
    std::string amt;

    switch( get_side() ) {
        case side::BOTH:
        case side::num_sides:
            break;
        case side::LEFT:
            sidetxt = string_format( " (%s)", _( "left" ) );
            break;
        case side::RIGHT:
            sidetxt = string_format( " (%s)", _( "right" ) );
            break;
    }
    int amount = 0;
    int max_amount = 0;
    bool has_item = is_container() && contents.num_item_stacks() == 1;
    bool has_ammo = is_ammo_container() && contents.num_item_stacks() == 1;
    bool contains = has_item || has_ammo;
    bool show_amt = false;
    // We should handle infinite charges properly in all cases.
    if( contains ) {
        amount = contents.front().charges;
        max_amount = contents.front().charges_per_volume( get_container_capacity() );
    } else if( is_book() && get_chapters() > 0 ) {
        // a book which has remaining unread chapters
        amount = get_remaining_chapters( g->u );
    } else if( ammo_capacity() > 0 ) {
        // anything that can be reloaded including tools, magazines, guns and auxiliary gunmods
        // but excluding bows etc., which have ammo, but can't be reloaded
        amount = ammo_remaining();
        max_amount = ammo_capacity();
        show_amt = !has_flag( flag_RELOAD_AND_SHOOT );
    } else if( count_by_charges() && !has_infinite_charges() ) {
        // A chargeable item
        amount = charges;
        max_amount = ammo_capacity();
    } else if( is_battery() ) {
        show_amt = true;
        amount = to_joule( energy_remaining() );
        max_amount = to_joule( type->battery->max_capacity );
    }

    std::string ammotext;
    if( ( ( is_gun() && ammo_required() ) || is_magazine() ) && get_option<bool>( "AMMO_IN_NAMES" ) ) {
        if( ammo_current() != "null" ) {
            ammotext = find_type( ammo_current() )->ammo->type->name();
        } else {
            ammotext = ammotype( *ammo_types().begin() )->name();
        }
    }

    if( amount || show_amt ) {
        if( is_money() ) {
            amt = string_format( " $%.2f", amount / 100.0 );
        } else {
            if( !ammotext.empty() ) {
                ammotext = " " + ammotext;
            }

            if( max_amount != 0 ) {
                amt = string_format( " (%i/%i%s)", amount, max_amount, ammotext );
            } else {
                amt = string_format( " (%i%s)", amount, ammotext );
            }
        }
    } else if( !ammotext.empty() ) {
        amt = " (" + ammotext + ")";
    }

    // HACK: This is a hack to prevent possible crashing when displaying maps as items during character creation
    if( is_map() && calendar::turn != calendar::turn_zero ) {
        const city *c = overmap_buffer.closest_city( omt_to_sm_copy( get_var( "reveal_map_center_omt",
                        g->u.global_omt_location() ) ) ).city;
        if( c != nullptr ) {
            name = string_format( "%s %s", c->name, name );
        }
    }

    return string_format( "%s%s%s", name, sidetxt, amt );
}

nc_color item::color() const
{
    if( is_null() ) {
        return c_black;
    }
    if( is_corpse() ) {
        return corpse->color;
    }
    return type->color;
}

int item::price( bool practical ) const
{
    int res = 0;

    visit_items( [&res, practical]( const item * e ) {
        if( e->rotten() ) {
            // TODO: Special case things that stay useful when rotten
            return VisitResponse::NEXT;
        }

        int child = units::to_cent( practical ? e->type->price_post : e->type->price );
        if( e->damage() > 0 ) {
            // maximal damage level is 4, maximal reduction is 40% of the value.
            child -= child * static_cast<double>( e->damage_level( 4 ) ) / 10;
        }

        if( e->count_by_charges() || e->made_of( LIQUID ) ) {
            // price from json data is for default-sized stack
            child *= e->charges / static_cast<double>( e->type->stack_size );

        } else if( e->magazine_integral() && e->ammo_remaining() && e->ammo_data() ) {
            // items with integral magazines may contain ammunition which can affect the price
            child += item( e->ammo_data(), calendar::turn, e->charges ).price( practical );

        } else if( e->is_tool() && e->ammo_types().empty() && e->ammo_capacity() ) {
            // if tool has no ammo (e.g. spray can) reduce price proportional to remaining charges
            child *= e->ammo_remaining() / static_cast<double>( std::max( e->type->charges_default(), 1 ) );
        }

        res += child;
        return VisitResponse::NEXT;
    } );

    return res;
}

// TODO: MATERIALS add a density field to materials.json
units::mass item::weight( bool include_contents, bool integral ) const
{
    if( is_null() ) {
        return 0_gram;
    }

    // Items that don't drop aren't really there, they're items just for ease of implementation
    if( has_flag( flag_NO_DROP ) ) {
        return 0_gram;
    }

    if( is_craft() ) {
        units::mass ret = 0_gram;
        for( const item &it : components ) {
            ret += it.weight();
        }
        return ret;
    }

    units::mass ret;
    std::string local_str_mass = integral ? get_var( "integral_weight" ) : get_var( "weight" );
    if( local_str_mass.empty() ) {
        ret = integral ? type->integral_weight : type->weight;
    } else {
        ret = units::from_milligram( std::stoll( local_str_mass ) );
    }

    if( has_flag( flag_REDUCED_WEIGHT ) ) {
        ret *= 0.75;
    }

    // if this is a gun apply all of its gunmods' weight multipliers
    if( type->gun ) {
        for( const item *mod : gunmods() ) {
            ret *= mod->type->gunmod->weight_multiplier;
        }
    }

    if( count_by_charges() ) {
        ret *= charges;

    } else if( is_corpse() ) {
        assert( corpse ); // To appease static analysis
        ret = corpse->weight;
        if( has_flag( flag_FIELD_DRESS ) || has_flag( flag_FIELD_DRESS_FAILED ) ) {
            ret *= 0.75;
        }
        if( has_flag( flag_QUARTERED ) ) {
            ret /= 4;
        }
        if( has_flag( flag_GIBBED ) ) {
            ret *= 0.85;
        }
        if( has_flag( flag_SKINNED ) ) {
            ret *= 0.85;
        }

    } else if( magazine_integral() && !is_magazine() ) {
        if( ammo_current() == "plut_cell" ) {
            ret += ammo_remaining() * find_type( ammotype(
                    *ammo_types().begin() )->default_ammotype() )->weight / PLUTONIUM_CHARGES;
        } else if( ammo_data() ) {
            ret += ammo_remaining() * ammo_data()->weight;
        }
    }

    // if this is an ammo belt add the weight of any implicitly contained linkages
    if( is_magazine() && type->magazine->linkage ) {
        item links( *type->magazine->linkage );
        links.charges = ammo_remaining();
        ret += links.weight();
    }

    // reduce weight for sawn-off weapons capped to the apportioned weight of the barrel
    if( gunmod_find( "barrel_small" ) ) {
        const units::volume b = type->gun->barrel_length;
        const units::mass max_barrel_weight = units::from_gram( to_milliliter( b ) );
        const units::mass barrel_weight = units::from_gram( b.value() * type->weight.value() /
                                          type->volume.value() );
        ret -= std::min( max_barrel_weight, barrel_weight );
    }

    if( is_gun() ) {
        for( const item *elem : gunmods() ) {
            ret += elem->weight( true, true );
        }
    } else if( include_contents ) {
        ret += contents.item_weight_modifier();
    }

    return ret;
}

units::volume item::corpse_volume( const mtype *corpse ) const
{
    units::volume corpse_volume = corpse->volume;
    if( has_flag( flag_QUARTERED ) ) {
        corpse_volume /= 4;
    }
    if( has_flag( flag_FIELD_DRESS ) || has_flag( flag_FIELD_DRESS_FAILED ) ) {
        corpse_volume *= 0.75;
    }
    if( has_flag( flag_GIBBED ) ) {
        corpse_volume *= 0.85;
    }
    if( has_flag( flag_SKINNED ) ) {
        corpse_volume *= 0.85;
    }
    if( corpse_volume > 0_ml ) {
        return corpse_volume;
    }
    debugmsg( "invalid monster volume for corpse" );
    return 0_ml;
}

units::volume item::base_volume() const
{
    if( is_null() ) {
        return 0_ml;
    }
    if( is_corpse() ) {
        return corpse_volume( corpse );
    }

    if( is_craft() ) {
        units::volume ret = 0_ml;
        for( const item &it : components ) {
            ret += it.base_volume();
        }
        return ret;
    }

    if( count_by_charges() ) {
        if( type->volume % type->stack_size == 0_ml ) {
            return type->volume / type->stack_size;
        } else {
            return type->volume / type->stack_size + 1_ml;
        }
    }

    return type->volume;
}

units::volume item::volume( bool integral ) const
{
    if( is_null() ) {
        return 0_ml;
    }

    if( is_corpse() ) {
        return corpse_volume( corpse );
    }

    if( is_craft() ) {
        units::volume ret = 0_ml;
        for( const item &it : components ) {
            ret += it.volume();
        }
        return ret;
    }

    const int local_volume = get_var( "volume", -1 );
    units::volume ret;
    if( local_volume >= 0 ) {
        ret = local_volume * units::legacy_volume_factor;
    } else if( integral ) {
        ret = type->integral_volume;
    } else {
        ret = type->volume;
    }

    if( count_by_charges() || made_of( LIQUID ) ) {
        units::quantity<int64_t, units::volume_in_milliliter_tag> num = ret * static_cast<int64_t>
                ( charges );
        if( type->stack_size <= 0 ) {
            debugmsg( "Item type %s has invalid stack_size %d", typeId(), type->stack_size );
            ret = num;
        } else {
            ret = num / type->stack_size;
            if( num % type->stack_size != 0_ml ) {
                ret += 1_ml;
            }
        }
    }

    // Non-rigid items add the volume of the content
    if( !type->rigid ) {
        ret += contents.item_size_modifier();
    }

    // Some magazines sit (partly) flush with the item so add less extra volume
    if( magazine_current() != nullptr ) {
        ret += std::max( magazine_current()->volume() - type->magazine_well, 0_ml );
    }

    if( is_gun() ) {
        for( const item *elem : gunmods() ) {
            ret += elem->volume( true );
        }

        // TODO: implement stock_length property for guns
        if( has_flag( flag_COLLAPSIBLE_STOCK ) ) {
            // consider only the base size of the gun (without mods)
            int tmpvol = get_var( "volume",
                                  ( type->volume - type->gun->barrel_length ) / units::legacy_volume_factor );
            if( tmpvol <= 3 ) {
                // intentional NOP
            } else if( tmpvol <= 5 ) {
                ret -= 250_ml;
            } else if( tmpvol <= 6 ) {
                ret -= 500_ml;
            } else if( tmpvol <= 9 ) {
                ret -= 750_ml;
            } else if( tmpvol <= 12 ) {
                ret -= 1000_ml;
            } else if( tmpvol <= 15 ) {
                ret -= 1250_ml;
            } else {
                ret -= 1500_ml;
            }
        }

        if( gunmod_find( "barrel_small" ) ) {
            ret -= type->gun->barrel_length;
        }
    }

    return ret;
}

int item::lift_strength() const
{
    const int mass = units::to_gram( weight() );
    return std::max( mass / 10000, 1 );
}

int item::attack_time() const
{
    int ret = 65 + ( volume() / 62.5_ml + weight() / 60_gram ) / count();
    ret = calculate_by_enchantment_wield( ret, enchantment::mod::ITEM_ATTACK_SPEED,
                                          true );
    return ret;
}

int item::damage_melee( damage_type dt ) const
{
    assert( dt >= DT_NULL && dt < NUM_DT );
    if( is_null() ) {
        return 0;
    }

    // effectiveness is reduced by 10% per damage level
    int res = type->melee[ dt ];
    res -= res * damage_level( 4 ) * 0.1;

    // apply type specific flags
    switch( dt ) {
        case DT_BASH:
            if( has_flag( flag_REDUCED_BASHING ) ) {
                res *= 0.5;
            }
            break;

        case DT_CUT:
        case DT_STAB:
            if( has_flag( flag_DIAMOND ) ) {
                res *= 1.3;
            }
            break;

        default:
            break;
    }

    // consider any melee gunmods
    if( is_gun() ) {
        std::vector<int> opts = { res };
        for( const std::pair<const gun_mode_id, gun_mode> &e : gun_all_modes() ) {
            if( e.second.target != this && e.second.melee() ) {
                opts.push_back( e.second.target->damage_melee( dt ) );
            }
        }
        return *std::max_element( opts.begin(), opts.end() );

    }

    return std::max( res, 0 );
}

damage_instance item::base_damage_melee() const
{
    // TODO: Caching
    damage_instance ret;
    for( size_t i = DT_NULL + 1; i < NUM_DT; i++ ) {
        damage_type dt = static_cast<damage_type>( i );
        int dam = damage_melee( dt );
        if( dam > 0 ) {
            ret.add_damage( dt, dam );
        }
    }

    return ret;
}

damage_instance item::base_damage_thrown() const
{
    // TODO: Create a separate cache for individual items (for modifiers like diamond etc.)
    return type->thrown_damage;
}

int item::reach_range( const player &p ) const
{
    int res = 1;

    if( has_flag( flag_REACH_ATTACK ) ) {
        res = has_flag( flag_REACH3 ) ? 3 : 2;
    }

    // for guns consider any attached gunmods
    if( is_gun() && !is_gunmod() ) {
        for( const std::pair<const gun_mode_id, gun_mode> &m : gun_all_modes() ) {
            if( p.is_npc() && m.second.flags.count( "NPC_AVOID" ) ) {
                continue;
            }
            if( m.second.melee() ) {
                res = std::max( res, m.second.qty );
            }
        }
    }

    return res;
}

void item::unset_flags()
{
    item_tags.clear();
}

bool item::has_fault( const fault_id &fault ) const
{
    return faults.count( fault );
}

bool item::has_flag( const std::string &f ) const
{
    bool ret = false;

    if( json_flag::get( f ).inherit() ) {
        for( const item *e : is_gun() ? gunmods() : toolmods() ) {
            // gunmods fired separately do not contribute to base gun flags
            if( !e->is_gun() && e->has_flag( f ) ) {
                return true;
            }
        }
    }

    // other item type flags
    ret = type->item_tags.count( f );
    if( ret ) {
        return ret;
    }

    // now check for item specific flags
    ret = item_tags.count( f );
    return ret;
}

bool item::has_any_flag( const std::vector<std::string> &flags ) const
{
    for( const std::string &flag : flags ) {
        if( has_flag( flag ) ) {
            return true;
        }
    }

    return false;
}

item &item::set_flag( const std::string &flag )
{
    item_tags.insert( flag );
    return *this;
}

item &item::unset_flag( const std::string &flag )
{
    item_tags.erase( flag );
    return *this;
}

item &item::set_flag_recursive( const std::string &flag )
{
    set_flag( flag );
    for( item &comp : components ) {
        comp.set_flag_recursive( flag );
    }
    return *this;
}

bool item::has_property( const std::string &prop ) const
{
    return type->properties.find( prop ) != type->properties.end();
}

std::string item::get_property_string( const std::string &prop, const std::string &def ) const
{
    const auto it = type->properties.find( prop );
    return it != type->properties.end() ? it->second : def;
}

int64_t item::get_property_int64_t( const std::string &prop, int64_t def ) const
{
    const auto it = type->properties.find( prop );
    if( it != type->properties.end() ) {
        char *e = nullptr;
        int64_t r = std::strtoll( it->second.c_str(), &e, 10 );
        if( !it->second.empty() && *e == '\0' ) {
            return r;
        }
        debugmsg( "invalid property '%s' for item '%s'", prop.c_str(), tname() );
    }
    return def;
}

int item::get_quality( const quality_id &id ) const
{
    int return_quality = INT_MIN;

    /**
     * EXCEPTION: Items with quality BOIL only count as such if they are empty,
     * excluding items of their ammo type if they are tools.
     */
    auto boil_filter = [this]( const item & itm ) {
        if( itm.is_ammo() ) {
            return ammo_types().count( itm.ammo_type() ) != 0;
        } else if( itm.is_magazine() ) {
            for( const ammotype &at : ammo_types() ) {
                for( const ammotype &mag_at : itm.ammo_types() ) {
                    if( at == mag_at ) {
                        return true;
                    }
                }
            }
            return false;
        } else if( itm.is_toolmod() ) {
            return true;
        }
        return false;
    };
    if( id == quality_id( "BOIL" ) && !( contents.empty() ||
                                         ( is_tool() && !has_item_with( boil_filter ) ) ) ) {
        return INT_MIN;
    }

    for( const std::pair<const quality_id, int> &quality : type->qualities ) {
        if( quality.first == id ) {
            return_quality = quality.second;
        }
    }
    return_quality = std::max( return_quality, contents.best_quality( id ) );

    return return_quality;
}

bool item::has_technique( const matec_id &tech ) const
{
    return type->techniques.count( tech ) > 0 || techniques.count( tech ) > 0;
}

void item::add_technique( const matec_id &tech )
{
    techniques.insert( tech );
}

std::vector<item *> item::toolmods()
{
    std::vector<item *> res;
    if( is_tool() ) {
        for( item *e : contents.all_items_top() ) {
            if( e->is_toolmod() ) {
                res.push_back( e );
            }
        }
    }
    return res;
}

std::vector<const item *> item::toolmods() const
{
    std::vector<const item *> res;
    if( is_tool() ) {
        for( const item *e : contents.all_items_top() ) {
            if( e->is_toolmod() ) {
                res.push_back( e );
            }
        }
    }
    return res;
}

std::set<matec_id> item::get_techniques() const
{
    std::set<matec_id> result = type->techniques;
    result.insert( techniques.begin(), techniques.end() );
    return result;
}

int item::get_comestible_fun() const
{
    if( !is_comestible() ) {
        return 0;
    }
    int fun = get_comestible()->fun;
    for( const std::string &flag : item_tags ) {
        fun += json_flag::get( flag ).taste_mod();
    }
    for( const std::string &flag : type->item_tags ) {
        fun += json_flag::get( flag ).taste_mod();
    }

    if( has_flag( flag_MUSHY ) ) {
        return std::min( -5, fun ); // defrosted MUSHY food is practicaly tastless or tastes off
    }

    return fun;
}

bool item::goes_bad() const
{
    if( item_internal::goes_bad_cache_is_for( this ) ) {
        return item_internal::goes_bad_cache_fetch();
    }
    if( has_flag( flag_PROCESSING ) ) {
        return false;
    }
    if( is_corpse() ) {
        // Corpses rot only if they are made of rotting materials
        return made_of_any( materials::get_rotting() );
    }
    return is_food() && get_comestible()->spoils != 0_turns;
}

bool item::goes_bad_after_opening() const
{
    return goes_bad() || ( type->container && type->container->preserves &&
                           !contents.empty() && contents.front().goes_bad() );
}

time_duration item::get_shelf_life() const
{
    if( goes_bad() ) {
        if( is_food() ) {
            return get_comestible()->spoils;
        } else if( is_corpse() ) {
            return 24_hours;
        }
    }
    return 0_turns;
}

double item::get_relative_rot() const
{
    if( goes_bad() ) {
        return rot / get_shelf_life();
    }
    return 0;
}

void item::set_relative_rot( double val )
{
    if( goes_bad() ) {
        rot = get_shelf_life() * val;
        // calc_rot uses last_rot_check (when it's not turn_zero) instead of bday.
        // this makes sure the rotting starts from now, not from bday.
        // if this item is the result of smoking or milling don't do this, we want to start from bday.
        if( !has_flag( flag_PROCESSING_RESULT ) ) {
            last_rot_check = calendar::turn;
        }
    }
}

void item::set_rot( time_duration val )
{
    rot = val;
}

int item::spoilage_sort_order()
{
    item *subject;
    int bottom = std::numeric_limits<int>::max();

    if( type->container && !contents.empty() ) {
        if( type->container->preserves ) {
            return bottom - 3;
        }
        subject = &contents.front();
    } else {
        subject = this;
    }

    if( subject->goes_bad() ) {
        return to_turns<int>( subject->get_shelf_life() - subject->rot );
    }

    if( subject->get_comestible() ) {
        if( subject->get_category().get_id() == "food" ) {
            return bottom - 3;
        } else if( subject->get_category().get_id() == "drugs" ) {
            return bottom - 2;
        } else {
            return bottom - 1;
        }
    }
    return bottom;
}

/**
 * Food decay calculation.
 * Calculate how much food rots per hour, based on 10 = 1 minute of decay @ 65 F.
 * IRL this tends to double every 10c a few degrees above freezing, but past a certain
 * point the rate decreases until even extremophiles find it too hot. Here we just stop
 * further acceleration at 105 F. This should only need to run once when the game starts.
 * @see calc_rot_array
 * @see rot_chart
 */
static int calc_hourly_rotpoints_at_temp( const int temp )
{
    // default temp = 65, so generic->rotten() assumes 600 decay points per hour
    const int dropoff = 38;     // ditch our fancy equation and do a linear approach to 0 rot at 31f
    const int cutoff = 105;     // stop torturing the player at this temperature, which is
    const int cutoffrot = 21240; // ..almost 6 times the base rate. bacteria hate the heat too

    const int dsteps = dropoff - temperatures::freezing;
    const int dstep = ( 215.46 * std::pow( 2.0, static_cast<float>( dropoff ) / 16.0 ) / dsteps );

    if( temp < temperatures::freezing ) {
        return 0;
    } else if( temp > cutoff ) {
        return cutoffrot;
    } else if( temp < dropoff ) {
        return ( temp - temperatures::freezing ) * dstep;
    } else {
        return lround( 215.46 * std::pow( 2.0, static_cast<float>( temp ) / 16.0 ) );
    }
}

/**
 * Initialize the rot table.
 * @see rot_chart
 */
static std::vector<int> calc_rot_array( const size_t cap )
{
    std::vector<int> ret;
    ret.reserve( cap );
    for( size_t i = 0; i < cap; ++i ) {
        ret.push_back( calc_hourly_rotpoints_at_temp( static_cast<int>( i ) ) );
    }
    return ret;
}

/**
 * Get the hourly rot for a given temperature from the precomputed table.
 * @see rot_chart
 */
int get_hourly_rotpoints_at_temp( const int temp )
{
    /**
     * Precomputed rot lookup table.
     */
    static const std::vector<int> rot_chart = calc_rot_array( 200 );

    if( temp < 0 ) {
        return 0;
    }
    if( temp > 150 ) {
        return 21240;
    }
    return rot_chart[temp];
}

void item::calc_rot( time_point time, int temp )
{
    // Avoid needlessly calculating already rotten things.  Corpses should
    // always rot away and food rots away at twice the shelf life.  If the food
    // is in a sealed container they won't rot away, this avoids needlessly
    // calculating their rot in that case.
    if( !is_corpse() && get_relative_rot() > 2.0 ) {
        last_rot_check = time;
        return;
    }

    if( item_tags.count( "FROZEN" ) ) {
        last_rot_check = time;
        return;
    }

    // rot modifier
    float factor = 1.0;
    if( is_corpse() && has_flag( flag_FIELD_DRESS ) ) {
        factor = 0.75;
    }
    if( item_tags.count( "MUSHY" ) ) {
        factor = 3.0;
    }

    if( item_tags.count( "COLD" ) ) {
        temp = std::min( temperatures::fridge, temp );
    }

    // simulation of different age of food at the start of the game and good/bad storage
    // conditions by applying starting variation bonus/penalty of +/- 20% of base shelf-life
    // positive = food was produced some time before calendar::start and/or bad storage
    // negative = food was stored in good conditions before calendar::start
    if( last_rot_check <= calendar::start_of_cataclysm ) {
        time_duration spoil_variation = get_shelf_life() * 0.2f;
        rot += rng( -spoil_variation, spoil_variation );
    }

    time_duration time_delta = time - last_rot_check;
    rot += factor * time_delta / 1_hours * get_hourly_rotpoints_at_temp( temp ) * 1_turns;
    last_rot_check = time;
}

void item::calc_rot_while_processing( time_duration processing_duration )
{
    if( !item_tags.count( "PROCESSING" ) ) {
        debugmsg( "calc_rot_while_processing called on non smoking item: %s", tname() );
        return;
    }

    // Apply no rot or temperature while smoking
    last_rot_check += processing_duration;
    last_temp_check += processing_duration;
}

units::volume item::get_storage() const
{
    const islot_armor *t = find_armor_data();
    if( t == nullptr ) {
        return is_pet_armor() ? type->pet_armor->storage : 0_ml;
    }
    units::volume storage = t->storage;
    float mod = get_clothing_mod_val( clothing_mod_type_storage );
    storage += lround( mod ) * units::legacy_volume_factor;

    return storage;
}

float item::get_weight_capacity_modifier() const
{
    const islot_armor *t = find_armor_data();
    if( t == nullptr ) {
        return 1;
    }
    return t->weight_capacity_modifier;
}

units::mass item::get_weight_capacity_bonus() const
{
    const islot_armor *t = find_armor_data();
    if( t == nullptr ) {
        return 0_gram;
    }
    return t->weight_capacity_bonus;
}

int item::get_env_resist( int override_base_resist ) const
{
    const islot_armor *t = find_armor_data();
    if( t == nullptr ) {
        return is_pet_armor() ? type->pet_armor->env_resist : 0;
    }
    // modify if item is a gas mask and has filter
    int resist_base = t->env_resist;
    int resist_filter = get_var( "overwrite_env_resist", 0 );
    int resist = std::max( { resist_base, resist_filter, override_base_resist } );

    return std::lround( resist * get_relative_health() );
}

int item::get_base_env_resist_w_filter() const
{
    const islot_armor *t = find_armor_data();
    if( t == nullptr ) {
        return is_pet_armor() ? type->pet_armor->env_resist_w_filter : 0;
    }
    return t->env_resist_w_filter;
}

bool item::is_power_armor() const
{
    const islot_armor *t = find_armor_data();
    if( t == nullptr ) {
        return is_pet_armor() ? type->pet_armor->power_armor : false;
    }
    return t->power_armor;
}

int item::get_encumber( const Character &p ) const
{

    units::volume contents_volume( 0_ml );

    contents_volume += contents.item_size_modifier();

    if( p.is_worn( *this ) ) {
        const islot_armor *t = find_armor_data();

        if( t != nullptr && t->max_encumber != 0 ) {
            units::volume char_storage( 0_ml );

            for( const item &e : p.worn ) {
                char_storage += e.get_storage();
            }

            if( char_storage != 0_ml ) {
                // Cast up to 64 to prevent overflow. Dividing before would prevent this but lose data.
                contents_volume += units::from_milliliter( static_cast<int64_t>( t->storage.value() ) *
                                   p.inv.volume().value() / char_storage.value() );
            }
        }
    }

    return get_encumber_when_containing( p, contents_volume );
}

int item::get_encumber_when_containing(
    const Character &p, const units::volume &contents_volume ) const
{
    const islot_armor *t = find_armor_data();
    if( t == nullptr ) {
        // handle wearable guns (e.g. shoulder strap) as special case
        return is_gun() ? volume() / 750_ml : 0;
    }
    int encumber = t->encumber;

    // Non-rigid items add additional encumbrance proportional to their volume
    if( !type->rigid ) {
        const int capacity = get_total_capacity().value();

        if( t->max_encumber != 0 ) {

            if( capacity > 0 ) {
                // Cast up to 64 to prevent overflow. Dividing before would prevent this but lose data.
                encumber += static_cast<int64_t>( t->max_encumber - t->encumber ) * contents_volume.value() /
                            capacity;
            } else {
                debugmsg( "Non-rigid item (%s) without storage capacity.", tname() );
            }
        } else {
            encumber += contents_volume / 250_ml;
        }
    }

    // Fit checked before changes, fitting shouldn't reduce penalties from patching.
    if( has_flag( flag_FIT ) && has_flag( flag_VARSIZE ) ) {
        encumber = std::max( encumber / 2, encumber - 10 );
    }

    // TODO: Should probably have sizing affect coverage
    const sizing sizing_level = get_sizing( p, encumber != 0 );
    switch( sizing_level ) {
        case sizing::small_sized_human_char:
        case sizing::small_sized_big_char:
            // non small characters have a HARD time wearing undersized clothing
            encumber *= 3;
            break;
        case sizing::human_sized_small_char:
        case sizing::big_sized_small_char:
            // clothes bag up around smol characters and encumber them more
            encumber *= 2;
            break;
        default:
            break;
    }

    encumber += static_cast<int>( std::ceil( get_clothing_mod_val( clothing_mod_type_encumbrance ) ) );

    return encumber;
}

layer_level item::get_layer() const
{
    if( type->armor ) {
        // We assume that an item will never have per-item flags defining its
        // layer, so we can defer to the itype.
        return type->layer;
    }

    if( has_flag( flag_PERSONAL ) ) {
        return PERSONAL_LAYER;
    } else if( has_flag( flag_SKINTIGHT ) ) {
        return UNDERWEAR_LAYER;
    } else if( has_flag( flag_WAIST ) ) {
        return WAIST_LAYER;
    } else if( has_flag( flag_OUTER ) ) {
        return OUTER_LAYER;
    } else if( has_flag( flag_BELTED ) ) {
        return BELTED_LAYER;
    } else if( has_flag( flag_AURA ) ) {
        return AURA_LAYER;
    } else {
        return REGULAR_LAYER;
    }
}

int item::get_coverage() const
{
    const islot_armor *t = find_armor_data();
    if( t == nullptr ) {
        return 0;
    }
    return t->coverage;
}

int item::get_thickness() const
{
    const islot_armor *t = find_armor_data();
    if( t == nullptr ) {
        return is_pet_armor() ? type->pet_armor->thickness : 0;
    }
    return t->thickness;
}

int item::get_warmth() const
{
    const islot_armor *t = find_armor_data();
    if( t == nullptr ) {
        return 0;
    }
    int result = t->warmth;

    result += get_clothing_mod_val( clothing_mod_type_warmth );

    return result;
}

units::volume item::get_pet_armor_max_vol() const
{
    return is_pet_armor() ? type->pet_armor->max_vol : 0_ml;
}

units::volume item::get_pet_armor_min_vol() const
{
    return is_pet_armor() ? type->pet_armor->min_vol : 0_ml;
}

std::string item::get_pet_armor_bodytype() const
{
    return is_pet_armor() ? type->pet_armor->bodytype : "";
}

time_duration item::brewing_time() const
{
    return is_brewable() ? type->brewable->time * calendar::season_from_default_ratio() : 0_turns;
}

const std::vector<itype_id> &item::brewing_results() const
{
    static const std::vector<itype_id> nulresult{};
    return is_brewable() ? type->brewable->results : nulresult;
}

bool item::can_revive() const
{
    return is_corpse() && corpse->has_flag( MF_REVIVES ) && damage() < max_damage() &&
           !( has_flag( flag_FIELD_DRESS ) || has_flag( flag_FIELD_DRESS_FAILED ) ||
              has_flag( flag_QUARTERED ) ||
              has_flag( flag_SKINNED ) || has_flag( flag_PULPED ) );
}

bool item::ready_to_revive( const tripoint &pos ) const
{
    if( !can_revive() ) {
        return false;
    }
    if( g->m.veh_at( pos ) ) {
        return false;
    }
    if( !calendar::once_every( 1_seconds ) ) {
        return false;
    }
    int age_in_hours = to_hours<int>( age() );
    age_in_hours -= static_cast<int>( static_cast<float>( burnt ) / ( volume() / 250_ml ) );
    if( damage_level( 4 ) > 0 ) {
        age_in_hours /= ( damage_level( 4 ) + 1 );
    }
    int rez_factor = 48 - age_in_hours;
    if( age_in_hours > 6 && ( rez_factor <= 0 || one_in( rez_factor ) ) ) {
        // If we're a special revival zombie, wait to get up until the player is nearby.
        const bool isReviveSpecial = has_flag( flag_REVIVE_SPECIAL );
        if( isReviveSpecial ) {
            const int distance = rl_dist( pos, g->u.pos() );
            if( distance > 3 ) {
                return false;
            }
            if( !one_in( distance + 1 ) ) {
                return false;
            }
        }

        return true;
    }
    return false;
}

bool item::is_money() const
{
    return ammo_types().count( ammotype( "money" ) );
}

bool item::count_by_charges() const
{
    return type->count_by_charges();
}

int item::count() const
{
    return count_by_charges() ? charges : 1;
}

bool item::craft_has_charges()
{
    if( count_by_charges() ) {
        return true;
    } else if( ammo_types().empty() ) {
        return true;
    }

    return false;
}

#if defined(_MSC_VER)
// Deal with MSVC compiler bug (#17791, #17958)
#pragma optimize( "", off )
#endif

int item::bash_resist( bool to_self ) const
{
    if( is_null() ) {
        return 0;
    }

    float resist = 0;
    float mod = get_clothing_mod_val( clothing_mod_type_bash );
    int eff_thickness = 1;

    // base resistance
    // Don't give reinforced items +armor, just more resistance to ripping
    const int dmg = damage_level( 4 );
    const int eff_damage = to_self ? std::min( dmg, 0 ) : std::max( dmg, 0 );
    eff_thickness = std::max( 1, get_thickness() - eff_damage );

    const std::vector<const material_type *> mat_types = made_of_types();
    if( !mat_types.empty() ) {
        for( const material_type *mat : mat_types ) {
            resist += mat->bash_resist();
        }
        // Average based on number of materials.
        resist /= mat_types.size();
    }

    return lround( ( resist * eff_thickness ) + mod );
}

int item::cut_resist( bool to_self ) const
{
    if( is_null() ) {
        return 0;
    }

    const int base_thickness = get_thickness();
    float resist = 0;
    float mod = get_clothing_mod_val( clothing_mod_type_cut );
    int eff_thickness = 1;

    // base resistance
    // Don't give reinforced items +armor, just more resistance to ripping
    const int dmg = damage_level( 4 );
    const int eff_damage = to_self ? std::min( dmg, 0 ) : std::max( dmg, 0 );
    eff_thickness = std::max( 1, base_thickness - eff_damage );

    const std::vector<const material_type *> mat_types = made_of_types();
    if( !mat_types.empty() ) {
        for( const material_type *mat : mat_types ) {
            resist += mat->cut_resist();
        }
        // Average based on number of materials.
        resist /= mat_types.size();
    }

    return lround( ( resist * eff_thickness ) + mod );
}

#if defined(_MSC_VER)
#pragma optimize( "", on )
#endif

int item::stab_resist( bool to_self ) const
{
    // Better than hardcoding it in multiple places
    return static_cast<int>( 0.8f * cut_resist( to_self ) );
}

int item::acid_resist( bool to_self, int base_env_resist ) const
{
    if( to_self ) {
        // Currently no items are damaged by acid
        return INT_MAX;
    }

    float resist = 0.0;
    float mod = get_clothing_mod_val( clothing_mod_type_acid );
    if( is_null() ) {
        return 0.0;
    }

    const std::vector<const material_type *> mat_types = made_of_types();
    if( !mat_types.empty() ) {
        // Not sure why cut and bash get an armor thickness bonus but acid doesn't,
        // but such is the way of the code.

        for( const material_type *mat : mat_types ) {
            resist += mat->acid_resist();
        }
        // Average based on number of materials.
        resist /= mat_types.size();
    }

    const int env = get_env_resist( base_env_resist );
    if( env < 10 ) {
        // Low env protection means it doesn't prevent acid seeping in.
        resist *= env / 10.0f;
    }

    return lround( resist + mod );
}

int item::fire_resist( bool to_self, int base_env_resist ) const
{
    if( to_self ) {
        // Fire damages items in a different way
        return INT_MAX;
    }

    float resist = 0.0;
    float mod = get_clothing_mod_val( clothing_mod_type_fire );
    if( is_null() ) {
        return 0.0;
    }

    const std::vector<const material_type *> mat_types = made_of_types();
    if( !mat_types.empty() ) {
        for( const material_type *mat : mat_types ) {
            resist += mat->fire_resist();
        }
        // Average based on number of materials.
        resist /= mat_types.size();
    }

    const int env = get_env_resist( base_env_resist );
    if( env < 10 ) {
        // Iron resists immersion in magma, iron-clad knight won't.
        resist *= env / 10.0f;
    }

    return lround( resist + mod );
}

int item::chip_resistance( bool worst ) const
{
    int res = worst ? INT_MAX : INT_MIN;
    for( const material_type *mat : made_of_types() ) {
        const int val = mat->chip_resist();
        res = worst ? std::min( res, val ) : std::max( res, val );
    }

    if( res == INT_MAX || res == INT_MIN ) {
        return 2;
    }

    if( res <= 0 ) {
        return 0;
    }

    return res;
}

int item::min_damage() const
{
    return type->damage_min();
}

int item::max_damage() const
{
    return type->damage_max();
}

float item::get_relative_health() const
{
    return ( max_damage() + 1.0f - damage() ) / ( max_damage() + 1.0f );
}

bool item::mod_damage( int qty, damage_type dt )
{
    bool destroy = false;

    if( count_by_charges() ) {
        charges -= std::min( type->stack_size * qty / itype::damage_scale, charges );
        destroy |= charges == 0;
    }

    if( qty > 0 ) {
        on_damage( qty, dt );
    }

    if( !count_by_charges() ) {
        destroy |= damage_ + qty > max_damage();

        damage_ = std::max( std::min( damage_ + qty, max_damage() ), min_damage() );
    }

    return destroy;
}

bool item::mod_damage( const int qty )
{
    return mod_damage( qty, DT_NULL );
}

bool item::inc_damage( const damage_type dt )
{
    return mod_damage( itype::damage_scale, dt );
}

bool item::inc_damage()
{
    return inc_damage( DT_NULL );
}

nc_color item::damage_color() const
{
    // TODO: unify with veh_interact::countDurability
    switch( damage_level( 4 ) ) {
        default:
            // reinforced
            if( damage() <= min_damage() ) {
                // fully reinforced
                return c_green;
            } else {
                return c_light_green;
            }
        case 0:
            return c_light_green;
        case 1:
            return c_yellow;
        case 2:
            return c_magenta;
        case 3:
            return c_light_red;
        case 4:
            if( damage() >= max_damage() ) {
                return c_dark_gray;
            } else {
                return c_red;
            }
    }
}

std::string item::damage_symbol() const
{
    switch( damage_level( 4 ) ) {
        default:
            // reinforced
            return _( R"(++)" );
        case 0:
            return _( R"(||)" );
        case 1:
            return _( R"(|\)" );
        case 2:
            return _( R"(|.)" );
        case 3:
            return _( R"(\.)" );
        case 4:
            if( damage() >= max_damage() ) {
                return _( R"(XX)" );
            } else {
                return _( R"(..)" );
            }

    }
}

std::string item::durability_indicator( bool include_intact ) const
{
    std::string outputstring;

    if( damage() < 0 )  {
        if( get_option<bool>( "ITEM_HEALTH_BAR" ) ) {
            outputstring = colorize( damage_symbol() + "\u00A0", damage_color() );
        } else if( is_gun() ) {
            outputstring = pgettext( "damage adjective", "accurized " );
        } else {
            outputstring = pgettext( "damage adjective", "reinforced " );
        }
    } else if( has_flag( flag_CORPSE ) ) {
        if( damage() > 0 ) {
            switch( damage_level( 4 ) ) {
                case 1:
                    outputstring = pgettext( "damage adjective", "bruised " );
                    break;
                case 2:
                    outputstring = pgettext( "damage adjective", "damaged " );
                    break;
                case 3:
                    outputstring = pgettext( "damage adjective", "mangled " );
                    break;
                default:
                    outputstring = pgettext( "damage adjective", "pulped " );
                    break;
            }
        }
    } else if( get_option<bool>( "ITEM_HEALTH_BAR" ) ) {
        outputstring = colorize( damage_symbol() + "\u00A0", damage_color() );
    } else {
        outputstring = string_format( "%s ", get_base_material().dmg_adj( damage_level( 4 ) ) );
        if( include_intact && outputstring == " " ) {
            outputstring = _( "fully intact " );
        }
    }

    return  outputstring;
}

const std::set<itype_id> &item::repaired_with() const
{
    static std::set<itype_id> no_repair;
    return has_flag( flag_NO_REPAIR )  ? no_repair : type->repair;
}

void item::mitigate_damage( damage_unit &du ) const
{
    const resistances res = resistances( *this );
    const float mitigation = res.get_effective_resist( du );
    du.amount -= mitigation;
    du.amount = std::max( 0.0f, du.amount );
}

int item::damage_resist( damage_type dt, bool to_self ) const
{
    switch( dt ) {
        case DT_NULL:
        case NUM_DT:
            return 0;
        case DT_TRUE:
        case DT_BIOLOGICAL:
        case DT_ELECTRIC:
        case DT_COLD:
            // Currently hardcoded:
            // Items can never be damaged by those types
            // But they provide 0 protection from them
            return to_self ? INT_MAX : 0;
        case DT_BASH:
            return bash_resist( to_self );
        case DT_CUT:
            return cut_resist( to_self );
        case DT_ACID:
            return acid_resist( to_self );
        case DT_STAB:
            return stab_resist( to_self );
        case DT_HEAT:
            return fire_resist( to_self );
        default:
            debugmsg( "Invalid damage type: %d", dt );
    }

    return 0;
}

bool item::is_two_handed( const Character &guy ) const
{
    if( has_flag( flag_ALWAYS_TWOHAND ) ) {
        return true;
    }
    ///\EFFECT_STR determines which weapons can be wielded with one hand
    return ( ( weight() / 113_gram ) > guy.str_cur * 4 );
}

const std::vector<material_id> &item::made_of() const
{
    if( is_corpse() ) {
        return corpse->mat;
    }
    return type->materials;
}

const std::map<quality_id, int> &item::quality_of() const
{
    return type->qualities;
}

std::vector<const material_type *> item::made_of_types() const
{
    std::vector<const material_type *> material_types_composed_of;
    for( const material_id &mat_id : made_of() ) {
        material_types_composed_of.push_back( &mat_id.obj() );
    }
    return material_types_composed_of;
}

bool item::made_of_any( const std::set<material_id> &mat_idents ) const
{
    const std::vector<material_id> &mats = made_of();
    if( mats.empty() ) {
        return false;
    }

    return std::any_of( mats.begin(), mats.end(), [&mat_idents]( const material_id & e ) {
        return mat_idents.count( e );
    } );
}

bool item::only_made_of( const std::set<material_id> &mat_idents ) const
{
    const std::vector<material_id> &mats = made_of();
    if( mats.empty() ) {
        return false;
    }

    return std::all_of( mats.begin(), mats.end(), [&mat_idents]( const material_id & e ) {
        return mat_idents.count( e );
    } );
}

bool item::made_of( const material_id &mat_ident ) const
{
    const std::vector<material_id> &materials = made_of();
    return std::find( materials.begin(), materials.end(), mat_ident ) != materials.end();
}

bool item::contents_made_of( const phase_id phase ) const
{
    return !contents.empty() && contents.front().made_of( phase );
}

bool item::made_of( phase_id phase ) const
{
    if( is_null() ) {
        return false;
    }
    return current_phase == phase;
}

bool item::made_of_from_type( phase_id phase ) const
{
    if( is_null() ) {
        return false;
    }
    return type->phase == phase;
}

bool item::conductive() const
{
    if( is_null() ) {
        return false;
    }

    if( has_flag( flag_CONDUCTIVE ) ) {
        return true;
    }

    if( has_flag( flag_NONCONDUCTIVE ) ) {
        return false;
    }

    // If any material has electricity resistance equal to or lower than flesh (1) we are conductive.
    const std::vector<const material_type *> &mats = made_of_types();
    return std::any_of( mats.begin(), mats.end(), []( const material_type * mt ) {
        return mt->elec_resist() <= 1;
    } );
}

bool item::reinforceable() const
{
    if( is_null() || has_flag( flag_NO_REPAIR ) ) {
        return false;
    }

    // If a material is reinforceable, so are we
    const std::vector<const material_type *> &mats = made_of_types();
    return std::any_of( mats.begin(), mats.end(), []( const material_type * mt ) {
        return mt->reinforces();
    } );
}

bool item::destroyed_at_zero_charges() const
{
    return ( is_ammo() || is_food() );
}

bool item::is_gun() const
{
    return !!type->gun;
}

bool item::is_firearm() const
{
    static const std::string primitive_flag( "PRIMITIVE_RANGED_WEAPON" );
    return is_gun() && !has_flag( primitive_flag );
}

int item::get_reload_time() const
{
    if( !is_gun() && !is_magazine() ) {
        return 0;
    }

    int reload_time = is_gun() ? type->gun->reload_time : type->magazine->reload_time;
    for( const item *mod : gunmods() ) {
        reload_time = static_cast<int>( reload_time * ( 100 + mod->type->gunmod->reload_modifier ) / 100 );
    }

    return reload_time;
}

bool item::is_silent() const
{
    return gun_noise().volume < 5;
}

bool item::is_gunmod() const
{
    return !!type->gunmod;
}

bool item::is_bionic() const
{
    return !!type->bionic;
}

bool item::is_magazine() const
{
    return !!type->magazine;
}

bool item::is_battery() const
{
    return !!type->battery;
}

bool item::is_ammo_belt() const
{
    return is_magazine() && has_flag( flag_MAG_BELT );
}

bool item::is_bandolier() const
{
    return type->can_use( "bandolier" );
}

bool item::is_holster() const
{
    return type->can_use( "holster" );
}

bool item::is_ammo() const
{
    return !!type->ammo;
}

bool item::is_comestible() const
{
    return !!get_comestible();
}

bool item::is_food() const
{
    return is_comestible() && ( get_comestible()->comesttype == "FOOD" ||
                                get_comestible()->comesttype == "DRINK" );
}

bool item::is_medication() const
{
    return is_comestible() && get_comestible()->comesttype == "MED";
}

bool item::is_brewable() const
{
    return !!type->brewable;
}

bool item::is_food_container() const
{
    return ( !contents.empty() && contents.front().is_food() ) || ( is_craft() &&
            craft_data_->making->create_result().is_food_container() );
}

bool item::has_temperature() const
{
    return is_food() || is_corpse();
}

bool item::is_med_container() const
{
    return !contents.empty() && contents.front().is_medication();
}

bool item::is_corpse() const
{
    return corpse != nullptr && has_flag( flag_CORPSE );
}

const mtype *item::get_mtype() const
{
    return corpse;
}

float item::get_specific_heat_liquid() const
{
    if( is_corpse() ) {
        return made_of_types()[0]->specific_heat_liquid();
    }
    // If it is not a corpse it is a food
    return get_comestible()->specific_heat_liquid;
}

float item::get_specific_heat_solid() const
{
    if( is_corpse() ) {
        return made_of_types()[0]->specific_heat_solid();
    }
    // If it is not a corpse it is a food
    return get_comestible()->specific_heat_solid;
}

float item::get_latent_heat() const
{
    if( is_corpse() ) {
        return made_of_types()[0]->latent_heat();
    }
    // If it is not a corpse it is a food
    return get_comestible()->latent_heat;
}

float item::get_freeze_point() const
{
    if( is_corpse() ) {
        return made_of_types()[0]->freeze_point();
    }
    // If it is not a corpse it is a food
    return get_comestible()->freeze_point;
}

template<typename Item>
static Item *get_food_impl( Item *it )
{
    if( it->is_food() ) {
        return it;
    } else if( it->is_food_container() && !it->contents.empty() ) {
        return &it->contents.front();
    } else {
        return nullptr;
    }
}

item *item::get_food()
{
    return get_food_impl( this );
}

const item *item::get_food() const
{
    return get_food_impl( this );
}

void item::set_mtype( const mtype *const m )
{
    // This is potentially dangerous, e.g. for corpse items, which *must* have a valid mtype pointer.
    if( m == nullptr ) {
        debugmsg( "setting item::corpse of %s to NULL", tname() );
        return;
    }
    corpse = m;
}

bool item::is_ammo_container() const
{
    return !is_magazine() && !contents.empty() && contents.front().is_ammo();
}

bool item::is_melee() const
{
    for( int idx = DT_NULL + 1; idx != NUM_DT; ++idx ) {
        if( is_melee( static_cast<damage_type>( idx ) ) ) {
            return true;
        }
    }
    return false;
}

bool item::is_melee( damage_type dt ) const
{
    return damage_melee( dt ) > MELEE_STAT;
}

const islot_armor *item::find_armor_data() const
{
    if( type->armor ) {
        return &*type->armor;
    }
    // Currently the only way to make a non-armor item into armor is to install a gun mod.
    // The gunmods are stored in the items contents, as are the contents of a container, and the
    // tools in a tool belt (a container actually), or the ammo in a quiver (container again).
    for( const item *mod : gunmods() ) {
        if( mod->type->armor ) {
            return &*mod->type->armor;
        }
    }
    return nullptr;
}

bool item::is_pet_armor( bool on_pet ) const
{
    bool is_worn = on_pet && !get_var( "pet_armor", "" ).empty();
    return has_flag( flag_IS_PET_ARMOR ) && ( is_worn || !on_pet );
}

bool item::is_armor() const
{
    return find_armor_data() != nullptr || has_flag( flag_IS_ARMOR );
}

bool item::is_book() const
{
    return !!type->book;
}

bool item::is_map() const
{
    return get_category().get_id() == "maps";
}

bool item::is_container() const
{
    return !!type->container;
}

bool item::is_watertight_container() const
{
    return type->container && type->container->watertight && type->container->seals;
}

bool item::is_non_resealable_container() const
{
    return type->container && !type->container->seals && type->container->unseals_into != "null";
}

bool item::is_bucket() const
{
    // That "preserves" part is a hack:
    // Currently all non-empty cans are effectively sealed at all times
    // Making them buckets would cause weirdness
    return type->container &&
           type->container->watertight &&
           !type->container->seals &&
           type->container->unseals_into == "null";
}

bool item::is_bucket_nonempty() const
{
    return is_bucket() && !is_container_empty();
}

bool item::is_engine() const
{
    return !!type->engine;
}

bool item::is_wheel() const
{
    return !!type->wheel;
}

bool item::is_fuel() const
{
    return !!type->fuel;
}

bool item::is_toolmod() const
{
    return !is_gunmod() && type->mod;
}

bool item::is_faulty() const
{
    return is_engine() ? !faults.empty() : false;
}

bool item::is_irremovable() const
{
    return has_flag( flag_IRREMOVABLE );
}

std::set<fault_id> item::faults_potential() const
{
    std::set<fault_id> res;
    res.insert( type->faults.begin(), type->faults.end() );
    return res;
}

int item::wheel_area() const
{
    return is_wheel() ? type->wheel->diameter * type->wheel->width : 0;
}

float item::fuel_energy() const
{
    return is_fuel() ? type->fuel->energy : 0.0f;
}

std::string item::fuel_pump_terrain() const
{
    return is_fuel() ? type->fuel->pump_terrain : "t_null";
}

bool item::has_explosion_data() const
{
    return is_fuel() ? type->fuel->has_explode_data : false;
}

struct fuel_explosion item::get_explosion_data()
{
    static struct fuel_explosion null_data;
    return has_explosion_data() ? type->fuel->explosion_data : null_data;
}

bool item::is_container_empty() const
{
    return contents.empty();
}

bool item::is_container_full( bool allow_bucket ) const
{
    if( is_container_empty() ) {
        return false;
    }
    return get_remaining_capacity_for_liquid( contents.front(), allow_bucket ) == 0;
}

bool item::can_unload_liquid() const
{
    if( is_container_empty() ) {
        return true;
    }

    const item &cts = contents.front();
    bool cts_is_frozen_liquid = cts.made_of_from_type( LIQUID ) && cts.made_of( SOLID );
    return is_bucket() || !cts_is_frozen_liquid;
}

bool item::can_reload_with( const itype_id &ammo ) const
{
    return is_reloadable_helper( ammo, false );
}

bool item::is_reloadable_with( const itype_id &ammo ) const
{
    return is_reloadable_helper( ammo, true );
}

bool item::is_reloadable_helper( const itype_id &ammo, bool now ) const
{
    // empty ammo is passed for listing possible ammo apparently, so it needs to return true.
    if( !is_reloadable() ) {
        return false;
    } else if( is_watertight_container() ) {
        return ( ( now ? !is_container_full() : true ) && ( ammo.empty()
                 || ( find_type( ammo )->phase == LIQUID && ( is_container_empty()
                         || contents.front().typeId() == ammo ) ) ) );
    } else if( magazine_integral() ) {
        if( !ammo.empty() ) {
            if( ammo_data() ) {
                if( ammo_current() != ammo ) {
                    return false;
                }
            } else {
                const itype *at = find_type( ammo );
                if( ( !at->ammo || !ammo_types().count( at->ammo->type ) ) &&
                    !magazine_compatible().count( ammo ) ) {
                    return false;
                }
            }
        }
        return now ? ( ammo_remaining() < ammo_capacity() ) : true;
    } else {
        return ammo.empty() ? true : magazine_compatible().count( ammo );
    }
}

bool item::is_salvageable() const
{
    if( is_null() ) {
        return false;
    }
    const std::vector<material_id> &mats = made_of();
    if( std::none_of( mats.begin(), mats.end(), []( const material_id & m ) {
    return m->salvaged_into().has_value();
    } ) ) {
        return false;
    }
    return !has_flag( flag_NO_SALVAGE );
}

bool item::is_craft() const
{
    return craft_data_ != nullptr;
}

bool item::is_funnel_container( units::volume &bigger_than ) const
{
    if( !is_bucket() && !is_watertight_container() ) {
        return false;
    }
    // TODO: consider linking funnel to item or -making- it an active item
    if( get_container_capacity() <= bigger_than ) {
        return false; // skip contents check, performance
    }
    if(
        contents.empty() ||
        contents.front().typeId() == "water" ||
        contents.front().typeId() == "water_acid" ||
        contents.front().typeId() == "water_acid_weak" ) {
        bigger_than = get_container_capacity();
        return true;
    }
    return false;
}

bool item::is_emissive() const
{
    return light.luminance > 0 || type->light_emission > 0;
}

bool item::is_deployable() const
{
    return type->can_use( "deploy_furn" );
}

bool item::is_tool() const
{
    return !!type->tool;
}

bool item::is_transformable() const
{
    return type->use_methods.find( "transform" ) != type->use_methods.end();
}

bool item::is_artifact() const
{
    return !!type->artifact;
}

bool item::is_relic() const
{
    return !!relic_data;
}

std::vector<enchantment> item::get_enchantments() const
{
    if( !is_relic() ) {
        return std::vector<enchantment> {};
    }
    return relic_data->get_enchantments();
}

double item::calculate_by_enchantment( const Character &owner, double modify,
                                       enchantment::mod value, bool round_value ) const
{
    double add_value = 0.0;
    double mult_value = 1.0;
    for( const enchantment &ench : get_enchantments() ) {
        if( ench.is_active( owner, *this ) ) {
            add_value += ench.get_value_add( value );
            mult_value += ench.get_value_multiply( value );
        }
    }
    modify += add_value;
    modify *= mult_value;
    if( round_value ) {
        modify = round( modify );
    }
    return modify;
}

double item::calculate_by_enchantment_wield( double modify, enchantment::mod value,
        bool round_value ) const
{
    double add_value = 0.0;
    double mult_value = 1.0;
    for( const enchantment &ench : get_enchantments() ) {
        if( ench.active_wield() ) {
            add_value += ench.get_value_add( value );
            mult_value += ench.get_value_multiply( value );
        }
    }
    modify += add_value;
    modify *= mult_value;
    if( round_value ) {
        modify = round( modify );
    }
    return modify;
}

bool item::can_contain( const item &it ) const
{
    // TODO: Volume check
    return can_contain( *it.type );
}

bool item::can_contain( const itype &tp ) const
{
    if( !type->container ) {
        // TODO: Tools etc.
        return false;
    }

    if( tp.phase == LIQUID && !type->container->watertight ) {
        return false;
    }

    // TODO: Acid in waterskins
    return true;
}

const item &item::get_contained() const
{
    if( contents.empty() ) {
        return null_item_reference();
    }
    return contents.front();
}

bool item::spill_contents( Character &c )
{
    if( !is_container() || is_container_empty() ) {
        return true;
    }

    if( c.is_npc() ) {
        return spill_contents( c.pos() );
    }

    contents.handle_liquid_or_spill( c );
    on_contents_changed();

    return true;
}

bool item::spill_contents( const tripoint &pos )
{
    if( !is_container() || is_container_empty() ) {
        return true;
    }

    for( item *it : contents.all_items_top() ) {
        g->m.add_item_or_charges( pos, *it );
    }

    contents.clear_items();
    return true;
}

int item::get_chapters() const
{
    if( !type->book ) {
        return 0;
    }
    return type->book->chapters;
}

int item::get_remaining_chapters( const player &u ) const
{
    const std::string var = string_format( "remaining-chapters-%d", u.getID().get_value() );
    return get_var( var, get_chapters() );
}

void item::mark_chapter_as_read( const player &u )
{
    const std::string var = string_format( "remaining-chapters-%d", u.getID().get_value() );
    if( type->book && type->book->chapters == 0 ) {
        // books without chapters will always have remaining chapters == 0, so we don't need to store them
        erase_var( var );
        return;
    }
    const int remain = std::max( 0, get_remaining_chapters( u ) - 1 );
    set_var( var, remain );
}

std::vector<std::pair<const recipe *, int>> item::get_available_recipes( const player &u ) const
{
    std::vector<std::pair<const recipe *, int>> recipe_entries;
    if( is_book() ) {
        // NPCs don't need to identify books
        // TODO: remove this cast
        if( const avatar *a = dynamic_cast<const avatar *>( &u ) ) {
            if( !a->has_identified( typeId() ) ) {
                return recipe_entries;
            }
        }

        for( const islot_book::recipe_with_description_t &elem : type->book->recipes ) {
            if( u.get_skill_level( elem.recipe->skill_used ) >= elem.skill_level ) {
                recipe_entries.push_back( std::make_pair( elem.recipe, elem.skill_level ) );
            }
        }
    } else if( has_var( "EIPC_RECIPES" ) ) {
        // See einkpc_download_memory_card() in iuse.cpp where this is set.
        const std::string recipes = get_var( "EIPC_RECIPES" );
        // Capture the index one past the delimiter, i.e. start of target string.
        size_t first_string_index = recipes.find_first_of( ',' ) + 1;
        while( first_string_index != std::string::npos ) {
            size_t next_string_index = recipes.find_first_of( ',', first_string_index );
            if( next_string_index == std::string::npos ) {
                break;
            }
            std::string new_recipe = recipes.substr( first_string_index,
                                     next_string_index - first_string_index );
            const recipe *r = &recipe_id( new_recipe ).obj();
            if( u.get_skill_level( r->skill_used ) >= r->difficulty ) {
                recipe_entries.push_back( std::make_pair( r, r->difficulty ) );
            }
            first_string_index = next_string_index + 1;
        }
    }
    return recipe_entries;
}

const material_type &item::get_random_material() const
{
    return random_entry( made_of(), material_id::NULL_ID() ).obj();
}

const material_type &item::get_base_material() const
{
    const std::vector<material_id> &mats = made_of();
    return mats.empty() ? material_id::NULL_ID().obj() : mats.front().obj();
}

bool item::operator<( const item &other ) const
{
    const item_category &cat_a = get_category();
    const item_category &cat_b = other.get_category();
    if( cat_a != cat_b ) {
        return cat_a < cat_b;
    } else {
        const item *me = is_container() && !contents.empty() ? &contents.front() : this;
        const item *rhs = other.is_container() &&
                          !other.contents.empty() ? &other.contents.front() : &other;

        if( me->typeId() == rhs->typeId() ) {
            if( me->is_money() ) {
                return me->charges > rhs->charges;
            }
            return me->charges < rhs->charges;
        } else {
            std::string n1 = me->type->nname( 1 );
            std::string n2 = rhs->type->nname( 1 );
            return std::lexicographical_compare( n1.begin(), n1.end(),
                                                 n2.begin(), n2.end(), sort_case_insensitive_less() );
        }
    }
}

skill_id item::gun_skill() const
{
    if( !is_gun() ) {
        return skill_id::NULL_ID();
    }
    return type->gun->skill_used;
}

gun_type_type item::gun_type() const
{
    static skill_id skill_archery( "archery" );

    if( !is_gun() ) {
        return gun_type_type( std::string() );
    }
    // TODO: move to JSON and remove extraction of this from "GUN" (via skill id)
    //and from "GUNMOD" (via "mod_targets") in lang/extract_json_strings.py
    if( gun_skill() == skill_archery ) {
        if( ammo_types().count( ammotype( "bolt" ) ) || typeId() == "bullet_crossbow" ) {
            return gun_type_type( translate_marker_context( "gun_type_type", "crossbow" ) );
        } else {
            return gun_type_type( translate_marker_context( "gun_type_type", "bow" ) );
        }
    }
    return gun_type_type( gun_skill().str() );
}

skill_id item::melee_skill() const
{
    if( !is_melee() ) {
        return skill_id::NULL_ID();
    }

    if( has_flag( flag_UNARMED_WEAPON ) ) {
        return skill_unarmed;
    }

    int hi = 0;
    skill_id res = skill_id::NULL_ID();

    for( int idx = DT_NULL + 1; idx != NUM_DT; ++idx ) {
        const int val = damage_melee( static_cast<damage_type>( idx ) );
        const skill_id &sk  = skill_by_dt( static_cast<damage_type>( idx ) );
        if( val > hi && sk ) {
            hi = val;
            res = sk;
        }
    }

    return res;
}

int item::gun_dispersion( bool with_ammo, bool with_scaling ) const
{
    if( !is_gun() ) {
        return 0;
    }
    int dispersion_sum = type->gun->dispersion;
    for( const item *mod : gunmods() ) {
        dispersion_sum += mod->type->gunmod->dispersion;
    }
    int dispPerDamage = get_option< int >( "DISPERSION_PER_GUN_DAMAGE" );
    dispersion_sum += damage_level( 4 ) * dispPerDamage;
    dispersion_sum = std::max( dispersion_sum, 0 );
    if( with_ammo && ammo_data() ) {
        dispersion_sum += ammo_data()->ammo->dispersion;
    }
    if( !with_scaling ) {
        return dispersion_sum;
    }

    // Dividing dispersion by 15 temporarily as a gross adjustment,
    // will bake that adjustment into individual gun definitions in the future.
    // Absolute minimum gun dispersion is 1.
    double divider = get_option< float >( "GUN_DISPERSION_DIVIDER" );
    dispersion_sum = std::max( static_cast<int>( std::round( dispersion_sum / divider ) ), 1 );

    return dispersion_sum;
}

int item::sight_dispersion() const
{
    if( !is_gun() ) {
        return 0;
    }

    int res = has_flag( flag_DISABLE_SIGHTS ) ? 90 : type->gun->sight_dispersion;

    for( const item *e : gunmods() ) {
        const islot_gunmod &mod = *e->type->gunmod;
        if( mod.sight_dispersion < 0 || mod.aim_speed < 0 ) {
            continue; // skip gunmods which don't provide a sight
        }
        res = std::min( res, mod.sight_dispersion );
    }

    return res;
}

damage_instance item::gun_damage( bool with_ammo ) const
{
    if( !is_gun() ) {
        return damage_instance();
    }
    damage_instance ret = type->gun->damage;

    for( const item *mod : gunmods() ) {
        ret.add( mod->type->gunmod->damage );
    }

    if( with_ammo && ammo_data() ) {
        ret.add( ammo_data()->ammo->damage );
    }

    int item_damage = damage_level( 4 );
    if( item_damage > 0 ) {
        // TODO: This isn't a good solution for multi-damage guns/ammos
        for( damage_unit &du : ret ) {
            if( du.amount <= 1.0 ) {
                continue;
            }
            du.amount = std::max<float>( 1.0f, du.amount - item_damage * 2 );
        }
    }

    return ret;
}

int item::gun_recoil( const player &p, bool bipod ) const
{
    if( !is_gun() || ( ammo_required() && !ammo_remaining() ) ) {
        return 0;
    }

    ///\EFFECT_STR improves the handling of heavier weapons
    // we consider only base weight to avoid exploits
    double wt = std::min( type->weight, p.str_cur * 333_gram ) / 333.0_gram;

    double handling = type->gun->handling;
    for( const item *mod : gunmods() ) {
        if( bipod || !mod->has_flag( flag_BIPOD ) ) {
            handling += mod->type->gunmod->handling;
        }
    }

    // rescale from JSON units which are intentionally specified as integral values
    handling /= 10;

    // algorithm is biased so heavier weapons benefit more from improved handling
    handling = pow( wt, 0.8 ) * pow( handling, 1.2 );

    int qty = type->gun->recoil;
    if( ammo_data() ) {
        qty += ammo_data()->ammo->recoil;
    }

    // handling could be either a bonus or penalty dependent upon installed mods
    if( handling > 1.0 ) {
        return qty / handling;
    } else {
        return qty * ( 1.0 + std::abs( handling ) );
    }
}

int item::gun_range( bool with_ammo ) const
{
    if( !is_gun() ) {
        return 0;
    }
    int ret = type->gun->range;
    for( const item *mod : gunmods() ) {
        ret += mod->type->gunmod->range;
    }
    if( with_ammo && ammo_data() ) {
        ret += ammo_data()->ammo->range;
    }
    return std::min( std::max( 0, ret ), RANGE_HARD_CAP );
}

int item::gun_range( const player *p ) const
{
    int ret = gun_range( true );
    if( p == nullptr ) {
        return ret;
    }
    if( !p->meets_requirements( *this ) ) {
        return 0;
    }

    // Reduce bow range until player has twice minimm required strength
    if( has_flag( flag_STR_DRAW ) ) {
        ret += std::max( 0.0, ( p->get_str() - get_min_str() ) * 0.5 );
    }

    return std::max( 0, ret );
}

units::energy item::energy_remaining() const
{
    if( is_battery() ) {
        return energy;
    }

    return 0_J;
}

int item::ammo_remaining() const
{
    const item *mag = magazine_current();
    if( mag ) {
        return mag->ammo_remaining();
    }

    if( is_tool() || is_gun() ) {
        // includes auxiliary gunmods
        if( has_flag( flag_USES_BIONIC_POWER ) ) {
            int power = units::to_kilojoule( g->u.get_power_level() );
            return power;
        }
        return charges;
    }

    if( is_magazine() || is_bandolier() ) {
        int res = 0;
        for( const item *e : contents.all_items_top() ) {
            res += e->charges;
        }
        return res;
    }

    return 0;
}

int item::ammo_capacity() const
{
    return ammo_capacity( false );
}

int item::ammo_capacity( bool potential_capacity ) const
{
    int res = 0;

    const item *mag = magazine_current();
    if( mag ) {
        return mag->ammo_capacity();
    }

    if( is_tool() ) {
        res = type->tool->max_charges;
        if( res == 0 && magazine_default() != "null" && potential_capacity ) {
            res = find_type( magazine_default() )->magazine->capacity;
        }
        for( const item *e : toolmods() ) {
            res *= e->type->mod->capacity_multiplier;
        }
    }

    if( is_gun() ) {
        res = type->gun->clip;
        for( const item *e : gunmods() ) {
            res *= e->type->mod->capacity_multiplier;
        }
    }

    if( is_magazine() ) {
        res = type->magazine->capacity;
    }

    if( is_bandolier() ) {
        return dynamic_cast<const bandolier_actor *>
               ( type->get_use( "bandolier" )->get_actor_ptr() )->capacity;
    }

    return res;
}

int item::ammo_required() const
{
    if( is_tool() ) {
        return std::max( type->charges_to_use(), 0 );
    }

    if( is_gun() ) {
        if( ammo_types().empty() ) {
            return 0;
        } else if( has_flag( flag_FIRE_100 ) ) {
            return 100;
        } else if( has_flag( flag_FIRE_50 ) ) {
            return 50;
        } else if( has_flag( flag_FIRE_20 ) ) {
            return 20;
        } else {
            return 1;
        }
    }

    return 0;
}

bool item::ammo_sufficient( int qty ) const
{
    return ammo_remaining() >= ammo_required() * qty;
}

int item::ammo_consume( int qty, const tripoint &pos )
{
    if( qty < 0 ) {
        debugmsg( "Cannot consume negative quantity of ammo for %s", tname() );
        return 0;
    }

    item *mag = magazine_current();
    if( mag ) {
        const int res = mag->ammo_consume( qty, pos );
        if( res && ammo_remaining() == 0 ) {
            if( mag->has_flag( flag_MAG_DESTROY ) ) {
                remove_item( *mag );
            } else if( mag->has_flag( flag_MAG_EJECT ) ) {
                g->m.add_item( pos, *mag );
                remove_item( *mag );
            }
        }
        return res;
    }

    if( is_magazine() ) {
        int need = qty;
        while( !contents.empty() ) {
            item &e = contents.front();
            if( need >= e.charges ) {
                need -= e.charges;
                remove_item( contents.back() );
            } else {
                e.charges -= need;
                need = 0;
                break;
            }
        }
        return qty - need;

    } else if( is_tool() || is_gun() ) {
        qty = std::min( qty, charges );
        if( has_flag( flag_USES_BIONIC_POWER ) ) {
            charges = units::to_kilojoule( g->u.get_power_level() );
            g->u.mod_power_level( units::from_kilojoule( -qty ) );
        }
        charges -= qty;
        if( charges == 0 ) {
            curammo = nullptr;
        }
        return qty;
    }

    return 0;
}

const itype *item::ammo_data() const
{
    const item *mag = magazine_current();
    if( mag ) {
        return mag->ammo_data();
    }

    if( is_ammo() ) {
        return type;
    }

    if( is_magazine() ) {
        return !contents.empty() ? contents.front().ammo_data() : nullptr;
    }

    auto mods = is_gun() ? gunmods() : toolmods();
    for( const item *e : mods ) {
        if( !e->type->mod->ammo_modifier.empty() && e->ammo_current() != "null" &&
            item_controller->has_template( e->ammo_current() ) ) {
            return item_controller->find_template( e->ammo_current() );
        }
    }

    return curammo;
}

itype_id item::ammo_current() const
{
    const itype *ammo = ammo_data();
    return ammo ? ammo->get_id() : "null";
}

const std::set<ammotype> &item::ammo_types( bool conversion ) const
{
    if( conversion ) {
        const std::vector<const item *> &mods = is_gun() ? gunmods() : toolmods();
        for( const item *e : mods ) {
            if( !e->type->mod->ammo_modifier.empty() ) {
                return e->type->mod->ammo_modifier;
            }
        }
    }

    if( is_gun() ) {
        return type->gun->ammo;
    } else if( is_tool() ) {
        return type->tool->ammo_id;
    } else if( is_magazine() ) {
        return type->magazine->type;
    }

    static std::set<ammotype> atypes = {};
    return atypes;
}

ammotype item::ammo_type() const
{
    if( is_ammo() ) {
        return type->ammo->type;
    }
    return ammotype::NULL_ID();
}

itype_id item::ammo_default( bool conversion ) const
{
    if( !ammo_types( conversion ).empty() ) {
        itype_id res = ammotype( *ammo_types( conversion ).begin() )->default_ammotype();
        if( !res.empty() ) {
            return res;
        }
    }
    return "NULL";
}

itype_id item::common_ammo_default( bool conversion ) const
{
    if( !ammo_types( conversion ).empty() ) {
        for( const ammotype &at : ammo_types( conversion ) ) {
            const item *mag = magazine_current();
            if( mag && mag->type->magazine->type.count( at ) ) {
                itype_id res = at->default_ammotype();
                if( !res.empty() ) {
                    return res;
                }
            }
        }
    }
    return "NULL";
}

std::set<std::string> item::ammo_effects( bool with_ammo ) const
{
    if( !is_gun() ) {
        return std::set<std::string>();
    }

    std::set<std::string> res = type->gun->ammo_effects;
    if( with_ammo && ammo_data() ) {
        res.insert( ammo_data()->ammo->ammo_effects.begin(), ammo_data()->ammo->ammo_effects.end() );
    }

    for( const item *mod : gunmods() ) {
        res.insert( mod->type->gunmod->ammo_effects.begin(), mod->type->gunmod->ammo_effects.end() );
    }

    return res;
}

std::string item::ammo_sort_name() const
{
    if( is_magazine() || is_gun() || is_tool() ) {
        const std::set<ammotype> &types = ammo_types();
        if( !types.empty() ) {
            return ammotype( *types.begin() )->name();
        }
    }
    if( is_ammo() ) {
        return ammo_type()->name();
    }
    return "";
}

bool item::magazine_integral() const
{
    if( is_gun() && type->gun->clip > 0 ) {
        return true;
    }
    for( const item *m : is_gun() ? gunmods() : toolmods() ) {
        if( !m->type->mod->magazine_adaptor.empty() ) {
            return false;
        }
    }

    // We have an integral magazine if we're a gun with an ammo capacity (clip) or we have no magazines.
    return ( is_gun() && type->gun->clip > 0 ) || type->magazines.empty();
}

itype_id item::magazine_default( bool conversion ) const
{
    if( !ammo_types( conversion ).empty() ) {
        if( conversion ) {
            for( const item *m : is_gun() ? gunmods() : toolmods() ) {
                if( !m->type->mod->magazine_adaptor.empty() ) {
                    auto mags = m->type->mod->magazine_adaptor.find( ammotype( *ammo_types( conversion ).begin() ) );
                    if( mags != m->type->mod->magazine_adaptor.end() ) {
                        return *( mags->second.begin() );
                    }
                }
            }
        }
        auto mag = type->magazine_default.find( ammotype( *ammo_types( conversion ).begin() ) );
        if( mag != type->magazine_default.end() ) {
            return mag->second;
        }
    }
    return "null";
}

std::set<itype_id> item::magazine_compatible( bool conversion ) const
{
    std::set<itype_id> mags = {};
    // mods that define magazine_adaptor may override the items usual magazines
    const std::vector<const item *> &mods = is_gun() ? gunmods() : toolmods();
    for( const item *m : mods ) {
        if( !m->type->mod->magazine_adaptor.empty() ) {
            for( const ammotype &atype : ammo_types( conversion ) ) {
                if( m->type->mod->magazine_adaptor.count( atype ) ) {
                    std::set<itype_id> magazines_for_atype = m->type->mod->magazine_adaptor.find( atype )->second;
                    mags.insert( magazines_for_atype.begin(), magazines_for_atype.end() );
                }
            }
            return mags;
        }
    }

    for( const ammotype &atype : ammo_types( conversion ) ) {
        if( type->magazines.count( atype ) ) {
            std::set<itype_id> magazines_for_atype = type->magazines.find( atype )->second;
            mags.insert( magazines_for_atype.begin(), magazines_for_atype.end() );
        }
    }
    return mags;
}

item *item::magazine_current()
{
    return contents.get_item_with(
    []( const item & it ) {
        return it.is_magazine();
    } );
}

const item *item::magazine_current() const
{
    return const_cast<item *>( this )->magazine_current();
}

std::vector<item *> item::gunmods()
{
    return contents.gunmods();
}

std::vector<const item *> item::gunmods() const
{
    return contents.gunmods();
}

item *item::gunmod_find( const itype_id &mod )
{
    std::vector<item *> mods = gunmods();
    auto it = std::find_if( mods.begin(), mods.end(), [&mod]( item * e ) {
        return e->typeId() == mod;
    } );
    return it != mods.end() ? *it : nullptr;
}

const item *item::gunmod_find( const itype_id &mod ) const
{
    return const_cast<item *>( this )->gunmod_find( mod );
}

ret_val<bool> item::is_gunmod_compatible( const item &mod ) const
{
    if( !mod.is_gunmod() ) {
        debugmsg( "Tried checking compatibility of non-gunmod" );
        return ret_val<bool>::make_failure();
    }
    static const gun_type_type pistol_gun_type( translate_marker_context( "gun_type_type", "pistol" ) );

    if( !is_gun() ) {
        return ret_val<bool>::make_failure( _( "isn't a weapon" ) );

    } else if( is_gunmod() ) {
        return ret_val<bool>::make_failure( _( "is a gunmod and cannot be modded" ) );

    } else if( gunmod_find( mod.typeId() ) ) {
        return ret_val<bool>::make_failure( _( "already has a %s" ), mod.tname( 1 ) );

    } else if( !get_mod_locations().count( mod.type->gunmod->location ) ) {
        return ret_val<bool>::make_failure( _( "doesn't have a slot for this mod" ) );

    } else if( get_free_mod_locations( mod.type->gunmod->location ) <= 0 ) {
        return ret_val<bool>::make_failure( _( "doesn't have enough room for another %s mod" ),
                                            mod.type->gunmod->location.name() );

    } else if( !mod.type->gunmod->usable.count( gun_type() ) &&
               !mod.type->gunmod->usable.count( typeId() ) ) {
        return ret_val<bool>::make_failure( _( "cannot have a %s" ), mod.tname() );

    } else if( typeId() == "hand_crossbow" && !mod.type->gunmod->usable.count( pistol_gun_type ) ) {
        return ret_val<bool>::make_failure( _( "isn't big enough to use that mod" ) );

    } else if( mod.type->gunmod->location.str() == "underbarrel" &&
               !mod.has_flag( flag_PUMP_RAIL_COMPATIBLE ) && has_flag( flag_PUMP_ACTION ) ) {
        return ret_val<bool>::make_failure( _( "can only accept small mods on that slot" ) );

    } else if( !mod.type->mod->acceptable_ammo.empty() ) {
        bool compat_ammo = false;
        for( const ammotype &at : mod.type->mod->acceptable_ammo ) {
            if( ammo_types( false ).count( at ) ) {
                compat_ammo = true;
            }
        }
        if( !compat_ammo ) {
            return ret_val<bool>::make_failure(
                       _( "%1$s cannot be used on item with no compatible ammo types" ), mod.tname( 1 ) );
        }
    } else if( mod.typeId() == "waterproof_gunmod" && has_flag( flag_WATERPROOF_GUN ) ) {
        return ret_val<bool>::make_failure( _( "is already waterproof" ) );

    } else if( mod.typeId() == "tuned_mechanism" && has_flag( flag_NEVER_JAMS ) ) {
        return ret_val<bool>::make_failure( _( "is already eminently reliable" ) );

    } else if( mod.typeId() == "brass_catcher" && has_flag( flag_RELOAD_EJECT ) ) {
        return ret_val<bool>::make_failure( _( "cannot have a brass catcher" ) );

    } else if( ( mod.type->mod->ammo_modifier.empty() || !mod.type->mod->magazine_adaptor.empty() )
               && ( ammo_remaining() > 0 || magazine_current() ) ) {
        return ret_val<bool>::make_failure( _( "must be unloaded before installing this mod" ) );
    }

    for( const gunmod_location &slot : mod.type->gunmod->blacklist_mod ) {
        if( get_mod_locations().count( slot ) ) {
            return ret_val<bool>::make_failure( _( "cannot be installed on a weapon with \"%s\"" ),
                                                slot.name() );
        }
    }

    return ret_val<bool>::make_success();
}

std::map<gun_mode_id, gun_mode> item::gun_all_modes() const
{
    std::map<gun_mode_id, gun_mode> res;

    if( !is_gun() || is_gunmod() ) {
        return res;
    }

    std::vector<const item *> opts = gunmods();
    opts.push_back( this );

    for( const item *e : opts ) {

        // handle base item plus any auxiliary gunmods
        if( e->is_gun() ) {
            for( const std::pair<const gun_mode_id, gun_modifier_data> &m : e->type->gun->modes ) {
                // prefix attached gunmods, e.g. M203_DEFAULT to avoid index key collisions
                std::string prefix = e->is_gunmod() ? ( std::string( e->typeId() ) += "_" ) : "";
                std::transform( prefix.begin(), prefix.end(), prefix.begin(),
                                static_cast<int( * )( int )>( toupper ) );

                const int qty = m.second.qty();

                res.emplace( gun_mode_id( prefix + m.first.str() ), gun_mode( m.second.name(),
                             const_cast<item *>( e ),
                             qty, m.second.flags() ) );
            }

            // non-auxiliary gunmods may provide additional modes for the base item
        } else if( e->is_gunmod() ) {
            for( const std::pair<const gun_mode_id, gun_modifier_data> &m : e->type->gunmod->mode_modifier ) {
                //checks for melee gunmod, points to gunmod
                if( m.first == "REACH" ) {
                    res.emplace( m.first, gun_mode { m.second.name(), const_cast<item *>( e ),
                                                     m.second.qty(), m.second.flags() } );
                    //otherwise points to the parent gun, not the gunmod
                } else {
                    res.emplace( m.first, gun_mode { m.second.name(), const_cast<item *>( this ),
                                                     m.second.qty(), m.second.flags() } );
                }
            }
        }
    }

    return res;
}

gun_mode item::gun_get_mode( const gun_mode_id &mode ) const
{
    if( is_gun() ) {
        for( const std::pair<const gun_mode_id, gun_mode> &e : gun_all_modes() ) {
            if( e.first == mode ) {
                return e.second;
            }
        }
    }
    return gun_mode();
}

gun_mode item::gun_current_mode() const
{
    return gun_get_mode( gun_get_mode_id() );
}

gun_mode_id item::gun_get_mode_id() const
{
    if( !is_gun() || is_gunmod() ) {
        return gun_mode_id();
    }
    return gun_mode_id( get_var( GUN_MODE_VAR_NAME, "DEFAULT" ) );
}

bool item::gun_set_mode( const gun_mode_id &mode )
{
    if( !is_gun() || is_gunmod() || !gun_all_modes().count( mode ) ) {
        return false;
    }
    set_var( GUN_MODE_VAR_NAME, mode.str() );
    return true;
}

void item::gun_cycle_mode()
{
    if( !is_gun() || is_gunmod() ) {
        return;
    }

    const gun_mode_id cur = gun_get_mode_id();
    const std::map<gun_mode_id, gun_mode> modes = gun_all_modes();

    for( auto iter = modes.begin(); iter != modes.end(); ++iter ) {
        if( iter->first == cur ) {
            if( std::next( iter ) == modes.end() ) {
                break;
            }
            gun_set_mode( std::next( iter )->first );
            return;
        }
    }
    gun_set_mode( modes.begin()->first );

    return;
}

const use_function *item::get_use( const std::string &use_name ) const
{
    const use_function *fun = nullptr;
    visit_items(
    [&fun, &use_name]( const item * it ) {
        if( it == nullptr ) {
            return VisitResponse::SKIP;
        }
        fun = it->get_use_internal( use_name );
        if( fun != nullptr ) {
            return VisitResponse::ABORT;
        }
        return VisitResponse::NEXT;
    } );

    return fun;
}

const use_function *item::get_use_internal( const std::string &use_name ) const
{
    if( type != nullptr ) {
        return type->get_use( use_name );
    }
    return nullptr;
}

item *item::get_usable_item( const std::string &use_name )
{
    item *ret = nullptr;
    visit_items(
    [&ret, &use_name]( item * it ) {
        if( it == nullptr ) {
            return VisitResponse::SKIP;
        }
        if( it->get_use_internal( use_name ) ) {
            ret = it;
            return VisitResponse::ABORT;
        }
        return VisitResponse::NEXT;
    } );

    return ret;
}

int item::units_remaining( const Character &ch, int limit ) const
{
    if( count_by_charges() ) {
        return std::min( static_cast<int>( charges ), limit );
    }

    int res = ammo_remaining();
    if( res < limit && has_flag( flag_USE_UPS ) ) {
        res += ch.charges_of( "UPS", limit - res );
    }

    return std::min( static_cast<int>( res ), limit );
}

bool item::units_sufficient( const Character &ch, int qty ) const
{
    if( qty < 0 ) {
        qty = count_by_charges() ? 1 : ammo_required();
    }

    return units_remaining( ch, qty ) == qty;
}

item::reload_option::reload_option( const reload_option & ) = default;

item::reload_option &item::reload_option::operator=( const reload_option & ) = default;

item::reload_option::reload_option( const player *who, const item *target, const item *parent,
                                    const item_location &ammo ) :
    who( who ), target( target ), ammo( ammo ), parent( parent )
{
    if( this->target->is_ammo_belt() && this->target->type->magazine->linkage ) {
        max_qty = this->who->charges_of( * this->target->type->magazine->linkage );
    }
    qty( max_qty );
}

int item::reload_option::moves() const
{
    int mv = ammo.obtain_cost( *who, qty() ) + who->item_reload_cost( *target, *ammo, qty() );
    if( parent != target ) {
        if( parent->is_gun() ) {
            mv += parent->get_reload_time();
        } else if( parent->is_tool() ) {
            mv += 100;
        }
    }
    return mv;
}

void item::reload_option::qty( int val )
{
    bool ammo_in_container = ammo->is_ammo_container();
    bool ammo_in_liquid_container = ammo->is_watertight_container();
    item &ammo_obj = ( ammo_in_container || ammo_in_liquid_container ) ?
                     ammo->contents.front() : *ammo;

    if( ( ammo_in_container && !ammo_obj.is_ammo() ) ||
        ( ammo_in_liquid_container && !ammo_obj.made_of( LIQUID ) ) ) {
        debugmsg( "Invalid reload option: %s", ammo_obj.tname() );
        return;
    }

    // Checking ammo capacity implicitly limits guns with removable magazines to capacity 0.
    // This gets rounded up to 1 later.
    int remaining_capacity = target->is_watertight_container() ?
                             target->get_remaining_capacity_for_liquid( ammo_obj, true ) :
                             target->ammo_capacity() - target->ammo_remaining();
    if( target->has_flag( flag_RELOAD_ONE ) && !ammo->has_flag( flag_SPEEDLOADER ) ) {
        remaining_capacity = 1;
    }
    if( ammo_obj.type->ammo ) {
        if( ammo_obj.ammo_type() == ammo_plutonium ) {
            remaining_capacity = remaining_capacity / PLUTONIUM_CHARGES +
                                 ( remaining_capacity % PLUTONIUM_CHARGES != 0 );
        }
    }

    bool ammo_by_charges = ammo_obj.is_ammo() || ammo_in_liquid_container;
    int available_ammo = ammo_by_charges ? ammo_obj.charges : ammo_obj.ammo_remaining();
    // constrain by available ammo, target capacity and other external factors (max_qty)
    // @ref max_qty is currently set when reloading ammo belts and limits to available linkages
    qty_ = std::min( { val, available_ammo, remaining_capacity, max_qty } );

    // always expect to reload at least one charge
    qty_ = std::max( qty_, 1 );

}

int item::casings_count() const
{
    int res = 0;

    const_cast<item *>( this )->casings_handle( [&res]( item & ) {
        ++res;
        return false;
    } );

    return res;
}

void item::casings_handle( const std::function<bool( item & )> &func )
{
    if( !is_gun() ) {
        return;
    }

    contents.casings_handle( func );
}

bool item::reload( player &u, item_location loc, int qty )
{
    if( qty <= 0 ) {
        debugmsg( "Tried to reload zero or less charges" );
        return false;
    }
    item *ammo = loc.get_item();
    if( ammo == nullptr || ammo->is_null() ) {
        debugmsg( "Tried to reload using non-existent ammo" );
        return false;
    }

    item *container = nullptr;
    if( ammo->is_ammo_container() || ammo->is_container() ) {
        container = ammo;
        ammo = &ammo->contents.front();
    }

    if( !is_reloadable_with( ammo->typeId() ) ) {
        return false;
    }

    // limit quantity of ammo loaded to remaining capacity
    int limit = is_watertight_container()
                ? get_remaining_capacity_for_liquid( *ammo )
                : ammo_capacity() - ammo_remaining();

    if( ammo->ammo_type() == ammo_plutonium ) {
        limit = limit / PLUTONIUM_CHARGES + ( limit % PLUTONIUM_CHARGES != 0 );
    }

    qty = std::min( qty, limit );

    casings_handle( [&u]( item & e ) {
        return u.i_add_or_drop( e );
    } );

    if( is_magazine() ) {
        qty = std::min( qty, ammo->charges );

        if( is_ammo_belt() && type->magazine->linkage ) {
            if( !u.use_charges_if_avail( *type->magazine->linkage, qty ) ) {
                debugmsg( "insufficient linkages available when reloading ammo belt" );
            }
        }

        item to_reload = *ammo;
        to_reload.charges = qty;
        ammo->charges -= qty;
        bool merged = false;
        for( item *it : contents.all_items_top() ) {
            if( it->merge_charges( to_reload ) ) {
                merged = true;
                break;
            }
        }
        if( !merged ) {
            put_in( to_reload );
        }
    } else if( is_watertight_container() ) {
        if( !ammo->made_of_from_type( LIQUID ) ) {
            debugmsg( "Tried to reload liquid container with non-liquid." );
            return false;
        }
        if( container ) {
            container->on_contents_changed();
        }
        fill_with( *ammo, qty );
    } else if( !magazine_integral() ) {
        // if we already have a magazine loaded prompt to eject it
        if( magazine_current() ) {
            //~ %1$s: magazine name, %2$s: weapon name
            std::string prompt = string_format( pgettext( "magazine", "Eject %1$s from %2$s?" ),
                                                magazine_current()->tname(), tname() );

            // eject magazine to player inventory and try to dispose of it from there
            item &mag = u.i_add( *magazine_current() );
            if( !u.dispose_item( item_location( u, &mag ), prompt ) ) {
                u.remove_item( mag ); // user canceled so delete the clone
                return false;
            }
            remove_item( *magazine_current() );
        }

        put_in( *ammo );
        loc.remove_item();
        return true;

    } else {
        if( ammo->has_flag( flag_SPEEDLOADER ) ) {
            curammo = ammo->contents.front().type;
            qty = std::min( qty, ammo->ammo_remaining() );
            ammo->ammo_consume( qty, tripoint_zero );
            charges += qty;
        } else if( ammo->ammo_type() == "plutonium" ) {
            curammo = ammo->type;
            ammo->charges -= qty;

            // any excess is wasted rather than overfilling the item
            charges += qty * PLUTONIUM_CHARGES;
            charges = std::min( charges, ammo_capacity() );
        } else {
            curammo = ammo->type;
            qty = std::min( qty, ammo->charges );
            ammo->charges -= qty;
            charges += qty;
        }
    }

    if( ammo->charges == 0 && !ammo->has_flag( flag_SPEEDLOADER ) ) {
        if( container != nullptr ) {
            remove_item( container->contents.front() );
            u.inv.restack( u ); // emptied containers do not stack with non-empty ones
        } else {
            loc.remove_item();
        }
    }
    return true;
}

float item::simulate_burn( fire_data &frd ) const
{
    const std::vector<material_id> &mats = made_of();
    float smoke_added = 0.0f;
    float time_added = 0.0f;
    float burn_added = 0.0f;
    const units::volume vol = base_volume();
    const int effective_intensity = frd.contained ? 3 : frd.fire_intensity;
    for( const material_id &m : mats ) {
        const mat_burn_data &bd = m.obj().burn_data( effective_intensity );
        if( bd.immune ) {
            // Made to protect from fire
            return 0.0f;
        }

        // If fire is contained, burn rate is independent of volume
        if( frd.contained || bd.volume_per_turn == 0_ml ) {
            time_added += bd.fuel;
            smoke_added += bd.smoke;
            burn_added += bd.burn;
        } else {
            double volume_burn_rate = to_liter( bd.volume_per_turn ) / to_liter( vol );
            time_added += bd.fuel * volume_burn_rate;
            smoke_added += bd.smoke * volume_burn_rate;
            burn_added += bd.burn * volume_burn_rate;
        }
    }

    // Liquids that don't burn well smother fire well instead
    if( made_of( LIQUID ) && time_added < 200 ) {
        time_added -= rng( 400.0 * to_liter( vol ), 1200.0 * to_liter( vol ) );
    } else if( mats.size() > 1 ) {
        // Average the materials
        time_added /= mats.size();
        smoke_added /= mats.size();
        burn_added /= mats.size();
    } else if( mats.empty() ) {
        // Non-liquid items with no specified materials will burn at moderate speed
        burn_added = 1;
    }

    if( count_by_charges() ) {
        int stack_burnt = rng( type->stack_size / 2, type->stack_size );
        time_added *= stack_burnt;
        smoke_added *= stack_burnt;
        burn_added *= stack_burnt;
    }

    frd.fuel_produced += time_added;
    frd.smoke_produced += smoke_added;
    return burn_added;
}

bool item::burn( fire_data &frd )
{
    float burn_added = simulate_burn( frd );

    if( burn_added <= 0 ) {
        return false;
    }

    if( count_by_charges() ) {
        if( type->volume == 0_ml ) {
            charges = 0;
        } else {
            charges -= roll_remainder( burn_added * units::legacy_volume_factor * type->stack_size /
                                       ( 3.0 * type->volume ) );
        }

        return charges <= 0;
    }

    if( is_corpse() ) {
        const mtype *mt = get_mtype();
        if( active && mt != nullptr && burnt + burn_added > mt->hp &&
            !mt->burn_into.is_null() && mt->burn_into.is_valid() ) {
            corpse = &get_mtype()->burn_into.obj();
            // Delay rezing
            set_age( 0_turns );
            burnt = 0;
            return false;
        }
    } else if( has_temperature() ) {
        heat_up();
    } else if( is_food_container() ) {
        contents.front().heat_up();
    }

    burnt += roll_remainder( burn_added );

    const int vol = base_volume() / units::legacy_volume_factor;
    return burnt >= vol * 3;
}

bool item::flammable( int threshold ) const
{
    const std::vector<const material_type *> &mats = made_of_types();
    if( mats.empty() ) {
        // Don't know how to burn down something made of nothing.
        return false;
    }

    int flammability = 0;
    units::volume volume_per_turn = 0_ml;
    for( const material_type *m : mats ) {
        const mat_burn_data &bd = m->burn_data( 1 );
        if( bd.immune ) {
            // Made to protect from fire
            return false;
        }

        flammability += bd.fuel;
        volume_per_turn += bd.volume_per_turn;
    }

    if( threshold == 0 || flammability <= 0 ) {
        return flammability > 0;
    }

    volume_per_turn /= mats.size();
    units::volume vol = base_volume();
    if( volume_per_turn > 0_ml && volume_per_turn < vol ) {
        flammability = flammability * volume_per_turn / vol;
    } else {
        // If it burns well, it provides a bonus here
        flammability *= vol / units::legacy_volume_factor;
    }

    return flammability > threshold;
}

itype_id item::typeId() const
{
    return type ? type->get_id() : "null";
}

bool item::getlight( float &luminance, int &width, int &direction ) const
{
    luminance = 0;
    width = 0;
    direction = 0;
    if( light.luminance > 0 ) {
        luminance = static_cast<float>( light.luminance );
        if( light.width > 0 ) {  // width > 0 is a light arc
            width = light.width;
            direction = light.direction;
        }
        return true;
    } else {
        const int lumint = getlight_emit();
        if( lumint > 0 ) {
            luminance = static_cast<float>( lumint );
            return true;
        }
    }
    return false;
}

int item::getlight_emit() const
{
    float lumint = type->light_emission;

    if( lumint == 0 ) {
        return 0;
    }
    if( has_flag( flag_CHARGEDIM ) && is_tool() && !has_flag( flag_USE_UPS ) ) {
        // Falloff starts at 1/5 total charge and scales linearly from there to 0.
        if( ammo_capacity() && ammo_remaining() < ( ammo_capacity() / 5 ) ) {
            lumint *= ammo_remaining() * 5.0 / ammo_capacity();
        }
    }
    return lumint;
}

units::volume item::get_container_capacity() const
{
    if( !is_container() ) {
        return 0_ml;
    }
    return type->container->contains;
}

units::volume item::get_total_capacity() const
{
    units::volume result = get_storage() + get_container_capacity();

    // Consider various iuse_actors which add containing capability
    // Treating these two as special cases for now; if more appear in the
    // future then this probably warrants a new method on use_function to
    // access this information generically.
    if( is_bandolier() ) {
        result += dynamic_cast<const bandolier_actor *>
                  ( type->get_use( "bandolier" )->get_actor_ptr() )->max_stored_volume();
    }

    if( is_holster() ) {
        result += dynamic_cast<const holster_actor *>
                  ( type->get_use( "holster" )->get_actor_ptr() )->max_stored_volume();
    }

    return result;
}

int item::get_remaining_capacity_for_liquid( const item &liquid, bool allow_bucket,
        std::string *err ) const
{
    const auto error = [ &err ]( const std::string & message ) {
        if( err != nullptr ) {
            *err = message;
        }
        return 0;
    };

    int remaining_capacity = 0;

    // TODO: (sm) is_reloadable_with and this function call each other and can recurse for
    // watertight containers.
    if( !is_container() && is_reloadable_with( liquid.typeId() ) ) {
        if( ammo_remaining() != 0 && ammo_current() != liquid.typeId() ) {
            return error( string_format( _( "You can't mix loads in your %s." ), tname() ) );
        }
        remaining_capacity = ammo_capacity() - ammo_remaining();
    } else if( is_container() ) {
        if( !type->container->watertight ) {
            return error( string_format( _( "That %s isn't water-tight." ), tname() ) );
        } else if( !type->container->seals && ( !allow_bucket || !is_bucket() ) ) {
            return error( string_format( is_bucket() ?
                                         _( "That %s must be on the ground or held to hold contents!" )
                                         : _( "You can't seal that %s!" ), tname() ) );
        } else if( !contents.empty() && contents.front().typeId() != liquid.typeId() ) {
            return error( string_format( _( "You can't mix loads in your %s." ), tname() ) );
        }
        remaining_capacity = liquid.charges_per_volume( get_container_capacity() );
        if( !contents.empty() ) {
            remaining_capacity -= contents.front().charges;
        }
    } else {
        return error( string_format( _( "That %1$s won't hold %2$s." ), tname(),
                                     liquid.tname() ) );
    }

    if( remaining_capacity <= 0 ) {
        return error( string_format( _( "Your %1$s can't hold any more %2$s." ), tname(),
                                     liquid.tname() ) );
    }

    return remaining_capacity;
}

int item::get_remaining_capacity_for_liquid( const item &liquid, const Character &p,
        std::string *err ) const
{
    const bool allow_bucket = this == &p.weapon || !p.has_item( *this );
    int res = get_remaining_capacity_for_liquid( liquid, allow_bucket, err );

    if( res > 0 && !type->rigid && p.inv.has_item( *this ) ) {
        const units::volume volume_to_expand = std::max( p.volume_capacity() - p.volume_carried(),
                                               0_ml );

        res = std::min( liquid.charges_per_volume( volume_to_expand ), res );

        if( res == 0 && err != nullptr ) {
            *err = string_format( _( "That %s doesn't have room to expand." ), tname() );
        }
    }

    return res;
}

bool item::use_amount( const itype_id &it, int &quantity, std::list<item> &used,
                       const std::function<bool( const item & )> &filter )
{
    // Remember quantity so that we can unseal self
    int old_quantity = quantity;
    // First, check contents
    visit_items(
    [&]( item * a ) {
        // visit_items checks the item itself first. we want to do its contents first.
        if( a == this ) {
            return VisitResponse::NEXT;
        }
        if( a->use_amount_internal( it, quantity, used, filter ) ) {
            this->remove_item( *a );
            return VisitResponse::SKIP;
        }
        return VisitResponse::NEXT;
    } );

    if( quantity != old_quantity ) {
        on_contents_changed();
    }
    return use_amount_internal( it, quantity, used, filter );
}

bool item::use_amount_internal( const itype_id &it, int &quantity, std::list<item> &used,
                                const std::function<bool( const item & )> &filter )
{
    if( typeId() == it && quantity > 0 && filter( *this ) ) {
        used.push_back( *this );
        quantity--;
        return true;
    } else {
        return false;
    }
}

bool item::allow_crafting_component() const
{
    if( is_toolmod() && is_irremovable() ) {
        return false;
    }

    // vehicle batteries are implemented as magazines of charge
    if( is_magazine() && ammo_types().count( ammo_battery ) ) {
        return true;
    }

    // fixes #18886 - turret installation may require items with irremovable mods
    if( is_gun() ) {
        bool valid = true;
        visit_items( [&valid]( const item * it ) {
            if( !( it->is_magazine() || ( it->is_gunmod() && it->is_irremovable() ) ) ) {
                valid = false;
                return VisitResponse::ABORT;
            }
            return VisitResponse::NEXT;
        } );
        return valid;
    }

    return contents.empty();
}

void item::set_item_specific_energy( const float new_specific_energy )
{
    const float specific_heat_liquid = get_specific_heat_liquid(); // J/g K
    const float specific_heat_solid = get_specific_heat_solid(); // J/g K
    const float latent_heat = get_latent_heat(); // J/kg
    const float freezing_temperature = temp_to_kelvin( get_freeze_point() );  // K
    const float completely_frozen_specific_energy = specific_heat_solid *
            freezing_temperature;  // Energy that the item would have if it was completely solid at freezing temperature
    const float completely_liquid_specific_energy = completely_frozen_specific_energy +
            latent_heat; // Energy that the item would have if it was completely liquid at freezing temperature
    float new_item_temperature;
    float freeze_percentage = 1;

    if( new_specific_energy > completely_liquid_specific_energy ) {
        // Item is liquid
        new_item_temperature = freezing_temperature + ( new_specific_energy -
                               completely_liquid_specific_energy ) /
                               ( specific_heat_liquid );
        freeze_percentage = 0;
    } else if( new_specific_energy < completely_frozen_specific_energy ) {
        // Item is solid
        new_item_temperature = new_specific_energy / ( specific_heat_solid );
    } else {
        // Item is partially solid
        new_item_temperature = freezing_temperature;
        freeze_percentage = ( completely_liquid_specific_energy - new_specific_energy ) /
                            ( completely_liquid_specific_energy - completely_frozen_specific_energy );
    }

    // Apply temperature tags tags
    // Hot = over  temperatures::hot
    // Warm = over temperatures::warm
    // Cold = below temperatures::cold
    // Frozen = Over 50% frozen
    if( item_tags.count( "FROZEN" ) ) {
        item_tags.erase( "FROZEN" );
        if( freeze_percentage < 0.5 ) {
            // Item melts and becomes mushy
            current_phase = type->phase;
            apply_freezerburn();
        }
    } else if( item_tags.count( "COLD" ) ) {
        item_tags.erase( "COLD" );
    } else if( item_tags.count( "HOT" ) ) {
        item_tags.erase( "HOT" );
    }
    if( new_item_temperature > temp_to_kelvin( temperatures::hot ) ) {
        item_tags.insert( "HOT" );
    } else if( freeze_percentage > 0.5 ) {
        item_tags.insert( "FROZEN" );
        current_phase = SOLID;
        // If below freezing temp AND the food may have parasites AND food does not have "NO_PARASITES" tag then add the "NO_PARASITES" tag.
        if( is_food() && new_item_temperature < freezing_temperature && get_comestible()->parasites > 0 ) {
            if( !( item_tags.count( "NO_PARASITES" ) ) ) {
                item_tags.insert( "NO_PARASITES" );
            }
        }
    } else if( new_item_temperature < temp_to_kelvin( temperatures::cold ) ) {
        item_tags.insert( "COLD" );
    }
    temperature = lround( 100000 * new_item_temperature );
    specific_energy = lround( 100000 * new_specific_energy );
    reset_temp_check();
}

float item::get_specific_energy_from_temperature( const float new_temperature )
{
    const float specific_heat_liquid = get_specific_heat_liquid(); // J/g K
    const float specific_heat_solid = get_specific_heat_solid(); // J/g K
    const float latent_heat = get_latent_heat(); // J/kg
    const float freezing_temperature = temp_to_kelvin( get_freeze_point() );  // K
    const float completely_frozen_energy = specific_heat_solid *
                                           freezing_temperature;  // Energy that the item would have if it was completely solid at freezing temperature
    const float completely_liquid_energy = completely_frozen_energy +
                                           latent_heat; // Energy that the item would have if it was completely liquid at freezing temperature
    float new_specific_energy;

    if( new_temperature <= freezing_temperature ) {
        new_specific_energy = specific_heat_solid * new_temperature;
    } else {
        new_specific_energy = completely_liquid_energy + specific_heat_liquid *
                              ( new_temperature - freezing_temperature );
    }
    return new_specific_energy;
}

void item::set_item_temperature( float new_temperature )
{
    const float freezing_temperature = temp_to_kelvin( get_freeze_point() );  // K
    const float specific_heat_solid = get_specific_heat_solid(); // J/g K
    const float latent_heat = get_latent_heat(); // J/kg

    float new_specific_energy = get_specific_energy_from_temperature( new_temperature );
    float freeze_percentage = 0;

    temperature = lround( 100000 * new_temperature );
    specific_energy = lround( 100000 * new_specific_energy );

    const float completely_frozen_specific_energy = specific_heat_solid *
            freezing_temperature;  // Energy that the item would have if it was completely solid at freezing temperature
    const float completely_liquid_specific_energy = completely_frozen_specific_energy +
            latent_heat; // Energy that the item would have if it was completely liquid at freezing temperature

    if( new_specific_energy < completely_frozen_specific_energy ) {
        // Item is solid
        freeze_percentage = 1;
    } else {
        // Item is partially solid
        freeze_percentage = ( completely_liquid_specific_energy - new_specific_energy ) /
                            ( completely_liquid_specific_energy - completely_frozen_specific_energy );
    }
    if( item_tags.count( "FROZEN" ) ) {
        item_tags.erase( "FROZEN" );
        if( freeze_percentage < 0.5 ) {
            // Item melts and becomes mushy
            current_phase = type->phase;
            apply_freezerburn();
        }
    } else if( item_tags.count( "COLD" ) ) {
        item_tags.erase( "COLD" );
    } else if( item_tags.count( "HOT" ) ) {
        item_tags.erase( "HOT" );
    }
    if( new_temperature > temp_to_kelvin( temperatures::hot ) ) {
        item_tags.insert( "HOT" );
    } else if( freeze_percentage > 0.5 ) {
        item_tags.insert( "FROZEN" );
        current_phase = SOLID;
        // If below freezing temp AND the food may have parasites AND food does not have "NO_PARASITES" tag then add the "NO_PARASITES" tag.
        if( is_food() && new_temperature < freezing_temperature && get_comestible()->parasites > 0 ) {
            if( !( item_tags.count( "NO_PARASITES" ) ) ) {
                item_tags.insert( "NO_PARASITES" );
            }
        }
    } else if( new_temperature < temp_to_kelvin( temperatures::cold ) ) {
        item_tags.insert( "COLD" );
    }
    reset_temp_check();
}

void item::fill_with( item &liquid, int amount )
{
    amount = std::min( get_remaining_capacity_for_liquid( liquid, true ),
                       std::min( amount, liquid.charges ) );
    if( amount <= 0 ) {
        return;
    }

    if( !is_container() ) {
        if( !is_reloadable_with( liquid.typeId() ) ) {
            debugmsg( "Tried to fill %s which is not a container and can't be reloaded with %s.",
                      tname(), liquid.tname() );
            return;
        }
        ammo_set( liquid.typeId(), ammo_remaining() + amount );
    } else if( is_food_container() ) {
        // if container already has liquid we need to sum the energy
        item &cts = contents.front();
        const float lhs_energy = cts.get_item_thermal_energy();
        const float rhs_energy = liquid.get_item_thermal_energy();
        if( rhs_energy < 0 ) {
            debugmsg( "Poured item has no defined temperature" );
        }
        const float combined_specific_energy = ( lhs_energy + rhs_energy ) / ( to_gram(
                cts.weight() ) + to_gram( liquid.weight() ) );
        cts.set_item_specific_energy( combined_specific_energy );
        //use maximum rot between the two
        cts.set_relative_rot( std::max( cts.get_relative_rot(),
                                        liquid.get_relative_rot() ) );
        cts.mod_charges( amount );
    } else if( !is_container_empty() ) {
        // if container already has liquid we need to set the amount
        item &cts = contents.front();
        cts.mod_charges( amount );
    } else {
        item liquid_copy( liquid );
        liquid_copy.charges = amount;
        put_in( liquid_copy );
    }

    liquid.mod_charges( -amount );
    on_contents_changed();
}

void item::set_countdown( int num_turns )
{
    if( num_turns < 0 ) {
        debugmsg( "Tried to set a negative countdown value %d.", num_turns );
        return;
    }
    if( !ammo_types().empty() ) {
        debugmsg( "Tried to set countdown on an item with ammo." );
        return;
    }
    charges = num_turns;
}

bool item::use_charges( const itype_id &what, int &qty, std::list<item> &used,
                        const tripoint &pos, const std::function<bool( const item & )> &filter )
{
    std::vector<item *> del;

    visit_items( [&what, &qty, &used, &pos, &del, &filter]( item * e, item * parent ) {
        if( qty == 0 ) {
            // found sufficient charges
            return VisitResponse::ABORT;
        }

        if( !filter( *e ) ) {
            return VisitResponse::NEXT;
        }

        if( e->is_tool() ) {
            if( e->typeId() == what ) {
                int n = std::min( e->ammo_remaining(), qty );
                qty -= n;

                used.push_back( item( *e ).ammo_set( e->ammo_current(), n ) );
                e->ammo_consume( n, pos );
            }
            return VisitResponse::SKIP;

        } else if( e->count_by_charges() ) {
            if( e->typeId() == what ) {

                // if can supply excess charges split required off leaving remainder in-situ
                item obj = e->split( qty );
                if( parent ) {
                    parent->on_contents_changed();
                }
                if( !obj.is_null() ) {
                    used.push_back( obj );
                    qty = 0;
                    return VisitResponse::ABORT;
                }

                qty -= e->charges;
                used.push_back( *e );
                del.push_back( e );
            }
            // items counted by charges are not themselves expected to be containers
            return VisitResponse::SKIP;
        }

        // recurse through any nested containers
        return VisitResponse::NEXT;
    } );

    bool destroy = false;
    for( item *e : del ) {
        if( e == this ) {
            destroy = true; // cannot remove ourselves...
        } else {
            remove_item( *e );
        }
    }

    return destroy;
}

void item::set_snippet( const snippet_id &id )
{
    if( is_null() ) {
        return;
    }
    if( !id.is_valid() ) {
        debugmsg( "there's no snippet with id %s", id.str() );
        return;
    }
    snip_id = id;
}

const item_category &item::get_category() const
{
    if( is_container() && !contents.empty() ) {
        return contents.front().get_category();
    }

    static item_category null_category;
    return type->category_force.is_valid() ? type->category_force.obj() : null_category;
}

iteminfo::iteminfo( const std::string &Type, const std::string &Name, const std::string &Fmt,
                    flags Flags, double Value )
{
    sType = Type;
    sName = replace_colors( Name );
    sFmt = replace_colors( Fmt );
    is_int = !( Flags & is_decimal || Flags & is_three_decimal );
    three_decimal = ( Flags & is_three_decimal );
    dValue = Value;
    bShowPlus = static_cast<bool>( Flags & show_plus );
    std::stringstream convert;
    if( bShowPlus ) {
        convert << std::showpos;
    }
    if( is_int ) {
        convert << std::setprecision( 0 );
    } else if( three_decimal ) {
        convert << std::setprecision( 3 );
    } else {
        convert << std::setprecision( 2 );
    }
    convert << std::fixed << Value;
    sValue = convert.str();
    bNewLine = !( Flags & no_newline );
    bLowerIsBetter = static_cast<bool>( Flags & lower_is_better );
    bDrawName = !( Flags & no_name );
}

iteminfo::iteminfo( const std::string &Type, const std::string &Name, double Value )
    : iteminfo( Type, Name, "", no_flags, Value )
{
}

bool item::will_explode_in_fire() const
{
    if( type->explode_in_fire ) {
        return true;
    }

    if( type->ammo && ( type->ammo->special_cookoff || type->ammo->cookoff ) ) {
        return true;
    }

    // Most containers do nothing to protect the contents from fire
    if( !is_magazine() || !type->magazine->protects_contents ) {
        return has_item_with( [&]( const item & it ) {
            return this != &it && it.will_explode_in_fire();
        } );
    }

    return false;
}

bool item::detonate( const tripoint &p, std::vector<item> &drops )
{
    if( type->explosion.power >= 0 ) {
        explosion_handler::explosion( p, type->explosion );
        return true;
    } else if( type->ammo && ( type->ammo->special_cookoff || type->ammo->cookoff ) ) {
        int charges_remaining = charges;
        const int rounds_exploded = rng( 1, charges_remaining );
        // Yank the exploding item off the map for the duration of the explosion
        // so it doesn't blow itself up.
        const islot_ammo &ammo_type = *type->ammo;

        if( ammo_type.special_cookoff ) {
            // If it has a special effect just trigger it.
            apply_ammo_effects( p, ammo_type.ammo_effects );
        }
        charges_remaining -= rounds_exploded;
        if( charges_remaining > 0 ) {
            item temp_item = *this;
            temp_item.charges = charges_remaining;
            drops.push_back( temp_item );
        }

        return true;
    } else if( !contents.empty() && ( !type->magazine || !type->magazine->protects_contents ) ) {
        std::vector<item *> removed_items;
        bool detonated = false;
        for( item *it : contents.all_items_top() ) {
            if( it->detonate( p, drops ) ) {
                removed_items.push_back( it );
                detonated = true;
            }
        }
        for( item *it : removed_items ) {
            remove_item( *it );
        }
        return detonated;
    }

    return false;
}
bool item::has_rotten_away() const
{
    if( !goes_bad() ) {
        return false;
    } else if( is_corpse() && !can_revive() ) {
        return get_rot() > 10_days;
    } else {
        return is_food() && get_relative_rot() > 2.0;
    }
}

bool item::has_rotten_away( const tripoint &pnt )
{
    if( goes_bad() ) {
        process_temperature_rot( 1, pnt, nullptr );
        return has_rotten_away();
    } else if( type->container && type->container->preserves ) {
        // Containers like tin cans preserves all items inside, they do not rot at all.
        return false;
    } else if( type->container && type->container->seals ) {
        // Items inside rot but do not vanish as the container seals them in.
        for( item *c : contents.all_items_top() ) {
            if( c->goes_bad() ) {
                c->process_temperature_rot( 1, pnt, nullptr );
            }
        }
        return false;
    } else {
        std::vector<item *> removed_items;
        // Check and remove rotten contents, but always keep the container.
        for( item *it : contents.all_items_top() ) {
            if( it->has_rotten_away( pnt ) ) {
                removed_items.push_back( it );
            }
        }
        for( item *it : removed_items ) {
            remove_item( *it );
        }

        return false;
    }
}

bool item_ptr_compare_by_charges( const item *left, const item *right )
{
    if( left->contents.empty() ) {
        return false;
    } else if( right->contents.empty() ) {
        return true;
    } else {
        return right->contents.front().charges < left->contents.front().charges;
    }
}

bool item_compare_by_charges( const item &left, const item &right )
{
    return item_ptr_compare_by_charges( &left, &right );
}

static const std::string USED_BY_IDS( "USED_BY_IDS" );
bool item::already_used_by_player( const player &p ) const
{
    const auto it = item_vars.find( USED_BY_IDS );
    if( it == item_vars.end() ) {
        return false;
    }
    // USED_BY_IDS always starts *and* ends with a ';', the search string
    // ';<id>;' matches at most one part of USED_BY_IDS, and only when exactly that
    // id has been added.
    const std::string needle = string_format( ";%d;", p.getID().get_value() );
    return it->second.find( needle ) != std::string::npos;
}

void item::mark_as_used_by_player( const player &p )
{
    std::string &used_by_ids = item_vars[ USED_BY_IDS ];
    if( used_by_ids.empty() ) {
        // *always* start with a ';'
        used_by_ids = ";";
    }
    // and always end with a ';'
    used_by_ids += string_format( "%d;", p.getID().get_value() );
}

bool item::can_holster( const item &obj, bool ignore ) const
{
    if( !type->can_use( "holster" ) ) {
        return false; // item is not a holster
    }

    const holster_actor *ptr = dynamic_cast<const holster_actor *>
                               ( type->get_use( "holster" )->get_actor_ptr() );
    if( !ptr->can_holster( obj ) ) {
        return false; // item is not a suitable holster for obj
    }

    if( !ignore && static_cast<int>( contents.num_item_stacks() ) >= ptr->multi ) {
        return false; // item is already full
    }

    return true;
}

std::string item::components_to_string() const
{
    using t_count_map = std::map<std::string, int>;
    t_count_map counts;
    for( const item &elem : components ) {
        if( !elem.has_flag( flag_BYPRODUCT ) ) {
            const std::string name = elem.display_name();
            counts[name]++;
        }
    }
    return enumerate_as_string( counts.begin(), counts.end(),
    []( const std::pair<std::string, int> &entry ) -> std::string {
        if( entry.second != 1 )
        {
            return string_format( _( "%d x %s" ), entry.second, entry.first );
        } else
        {
            return entry.first;
        }
    }, enumeration_conjunction::none );
}

uint64_t item::make_component_hash() const
{
    // First we need to sort the IDs so that identical ingredients give identical hashes.
    std::multiset<std::string> id_set;
    for( const item &it : components ) {
        id_set.insert( it.typeId() );
    }

    std::string concatenated_ids;
    for( std::string id : id_set ) {
        concatenated_ids += id;
    }

    std::hash<std::string> hasher;
    return hasher( concatenated_ids );
}

bool item::needs_processing() const
{
    return active || has_flag( flag_RADIO_ACTIVATION ) || has_flag( flag_ETHEREAL_ITEM ) ||
           ( is_container() && !contents.empty() && contents.front().needs_processing() ) ||
           is_artifact() || is_food();
}

int item::processing_speed() const
{
    if( is_corpse() || is_food() || is_food_container() ) {
        return to_turns<int>( 10_minutes );
    }
    // Unless otherwise indicated, update every turn.
    return 1;
}

void item::apply_freezerburn()
{
    if( !has_flag( flag_FREEZERBURN ) ) {
        return;
    }
    if( !item_tags.count( "MUSHY" ) ) {
        item_tags.insert( "MUSHY" );
    }
}

bool item::process_temperature_rot( float insulation, const tripoint &pos,
                                    player *carrier, const temperature_flag flag )
{
    const time_point now = calendar::turn;

    // if player debug menu'd the time backward it breaks stuff, just reset the
    // last_temp_check and last_rot_check in this case
    if( now - last_temp_check < 0_turns ) {
        reset_temp_check();
        last_rot_check = now;
        return false;
    }

    // process temperature and rot at most once every 100_turns (10 min)
    // note we're also gated by item::processing_speed
    time_duration smallest_interval = 10_minutes;
    if( now - last_temp_check < smallest_interval && specific_energy > 0 ) {
        return false;
    }

    int temp = g->weather.get_temperature( pos );

    switch( flag ) {
        case TEMP_NORMAL:
            // Just use the temperature normally
            break;
        case TEMP_FRIDGE:
            temp = std::min( temp, temperatures::fridge );
            break;
        case TEMP_FREEZER:
            temp = std::min( temp, temperatures::freezer );
            break;
        case TEMP_HEATER:
            temp = std::max( temp, temperatures::normal );
            break;
        case TEMP_ROOT_CELLAR:
            temp = AVERAGE_ANNUAL_TEMPERATURE;
            break;
        default:
            debugmsg( "Temperature flag enum not valid.  Using current temperature." );
    }

    bool carried = carrier != nullptr && carrier->has_item( *this );
    // body heat increases inventory temperature by 5F and insulation by 50%
    if( carried ) {
        insulation *= 1.5;
        temp += 5;
    }

    time_point time;
    item_internal::scoped_goes_bad_cache _( this );
    const bool process_rot = goes_bad();

    if( process_rot ) {
        time = std::min( last_rot_check, last_temp_check );
    } else {
        time = last_temp_check;
    }

    if( now - time > 1_hours ) {
        // This code is for items that were left out of reality bubble for long time

        const weather_generator &wgen = g->weather.get_cur_weather_gen();
        const unsigned int seed = g->get_seed();
        const tripoint &local = g->m.getlocal( pos );
        int local_mod = g->new_game ? 0 : g->m.get_temperature( local );

        int enviroment_mod;
        // Toilets and vending machines will try to get the heat radiation and convection during mapgen and segfault.
        if( !g->new_game ) {
            enviroment_mod = get_heat_radiation( pos, false );
            enviroment_mod += get_convection_temperature( pos );
        } else {
            enviroment_mod = 0;
        }

        if( carried ) {
            local_mod += 5; // body heat increases inventory temperature
        }

        // Process the past of this item since the last time it was processed
        while( now - time > 1_hours ) {
            // Get the environment temperature
            time_duration time_delta = std::min( 1_hours, now - 1_hours - time );
            time += time_delta;

            //Use weather if above ground, use map temp if below
            double env_temperature = 0;
            if( pos.z >= 0 ) {
                double weather_temperature = wgen.get_weather_temperature( pos, time, seed );
                env_temperature = weather_temperature + enviroment_mod + local_mod;
            } else {
                env_temperature = AVERAGE_ANNUAL_TEMPERATURE + enviroment_mod + local_mod;
            }

            switch( flag ) {
                case TEMP_NORMAL:
                    // Just use the temperature normally
                    break;
                case TEMP_FRIDGE:
                    env_temperature = std::min( env_temperature, static_cast<double>( temperatures::fridge ) );
                    break;
                case TEMP_FREEZER:
                    env_temperature = std::min( env_temperature, static_cast<double>( temperatures::freezer ) );
                    break;
                case TEMP_HEATER:
                    env_temperature = std::max( env_temperature, static_cast<double>( temperatures::normal ) );
                    break;
                case TEMP_ROOT_CELLAR:
                    env_temperature = AVERAGE_ANNUAL_TEMPERATURE;
                    break;
                default:
                    debugmsg( "Temperature flag enum not valid.  Using normal temperature." );
            }

            // Calculate item temperature from environment temperature
            // If the time was more than 2 d ago just set the item to environment temperature
            if( now - time > 2_days ) {
                // This value shouldn't be there anymore after the loop is done so we don't bother with the set_item_temperature()
                temperature = static_cast<int>( 100000 * temp_to_kelvin( env_temperature ) );
                last_temp_check = time;
            } else if( time - last_temp_check > smallest_interval ) {
                calc_temp( env_temperature, insulation, time );
            }

            // Calculate item rot
            if( process_rot && time - last_rot_check > smallest_interval ) {
                calc_rot( time, env_temperature );

                if( has_rotten_away() && carrier == nullptr ) {
                    // No need to track item that will be gone
                    if( is_comestible() ) {
                        g->m.rotten_item_spawn( *this, pos );
                    }
                    return true;
                }
            }
        }
    }

    // Remaining <1 h from above
    // and items that are held near the player
    if( now - time > smallest_interval ) {
        calc_temp( temp, insulation, now );
<<<<<<< HEAD
        calc_rot( now, temp );

        if( has_rotten_away() && carrier == nullptr ) {
            if( is_comestible() ) {
                g->m.rotten_item_spawn( *this, pos );
            }
            return true;
        }
=======
        if( process_rot ) {
            calc_rot( now, temp );
        }
        return;
>>>>>>> 45d0b650
    }

    // Just now created items will get here.
    if( specific_energy < 0 ) {
        set_item_temperature( temp_to_kelvin( temp ) );
    }
    return false;
}

void item::calc_temp( const int temp, const float insulation, const time_point &time )
{
    // Limit calculations to max 4000 C (4273.15 K) to avoid specific energy from overflowing
    const float env_temperature = std::min( temp_to_kelvin( temp ), 4273.15 );
    const float old_temperature = 0.00001 * temperature;
    const float temperature_difference = env_temperature - old_temperature;

    // If no or only small temperature difference then no need to do math.
    if( std::abs( temperature_difference ) < 0.9 ) {
        last_temp_check = time;
        return;
    }
    const float mass = to_gram( weight() ); // g

    // If item has negative energy set to environment temperature (it not been processed ever)
    if( specific_energy < 0 ) {
        set_item_temperature( env_temperature );
        last_temp_check = time;
        return;
    }

    // specific_energy = item thermal energy (10e-5 J/g). Stored in the item
    // temperature = item temperature (10e-5 K). Stored in the item
    const float conductivity_term = 0.0076 * std::pow( to_milliliter( volume() ),
                                    2.0 / 3.0 ) / insulation;
    const float specific_heat_liquid = get_specific_heat_liquid();
    const float specific_heat_solid = get_specific_heat_solid();
    const float latent_heat = get_latent_heat();
    const float freezing_temperature = temp_to_kelvin( get_freeze_point() );  // K
    const float completely_frozen_specific_energy = specific_heat_solid *
            freezing_temperature;  // Energy that the item would have if it was completely solid at freezing temperature
    const float completely_liquid_specific_energy = completely_frozen_specific_energy +
            latent_heat; // Energy that the item would have if it was completely liquid at freezing temperature

    float new_specific_energy;
    float new_item_temperature;
    float freeze_percentage = 0;
    int extra_time;
    const time_duration time_delta = time - last_temp_check;

    // Temperature calculations based on Newton's law of cooling.
    // Calculations are done assuming that the item stays in its phase.
    // This assumption can cause over heating when transitioning from melting to liquid.
    // In other transitions the item may cool/heat too little but that won't be a problem.
    if( 0.00001 * specific_energy < completely_frozen_specific_energy ) {
        // Was solid.
        new_item_temperature = ( - temperature_difference
                                 * exp( - to_turns<int>( time_delta ) * conductivity_term / ( mass * specific_heat_solid ) )
                                 + env_temperature );
        new_specific_energy = new_item_temperature * specific_heat_solid;
        if( new_item_temperature > freezing_temperature + 0.5 ) {
            // Started melting before temp was calculated.
            // 0.5 is here because we don't care if it heats up a bit too high
            // Calculate how long the item was solid
            // and apply rest of the time as melting
            extra_time = to_turns<int>( time_delta )
                         - log( - temperature_difference / ( freezing_temperature - env_temperature ) )
                         * ( mass * specific_heat_solid / conductivity_term );
            new_specific_energy = completely_frozen_specific_energy
                                  + conductivity_term
                                  * ( env_temperature - freezing_temperature ) * extra_time / mass;
            new_item_temperature = freezing_temperature;
            if( new_specific_energy > completely_liquid_specific_energy ) {
                // The item then also finished melting.
                // This may happen rarely with very small items
                // Just set the item to environment temperature
                set_item_temperature( env_temperature );
                last_temp_check = time;
                return;
            }
        }
    } else if( 0.00001 * specific_energy > completely_liquid_specific_energy ) {
        // Was liquid.
        new_item_temperature = ( - temperature_difference
                                 * exp( - to_turns<int>( time_delta ) * conductivity_term / ( mass *
                                         specific_heat_liquid ) )
                                 + env_temperature );
        new_specific_energy = ( new_item_temperature - freezing_temperature ) * specific_heat_liquid +
                              completely_liquid_specific_energy;
        if( new_item_temperature < freezing_temperature - 0.5 ) {
            // Started freezing before temp was calculated.
            // 0.5 is here because we don't care if it cools down a bit too low
            // Calculate how long the item was liquid
            // and apply rest of the time as freezing
            extra_time = to_turns<int>( time_delta )
                         - log( - temperature_difference / ( freezing_temperature - env_temperature ) )
                         * ( mass * specific_heat_liquid / conductivity_term );
            new_specific_energy = completely_liquid_specific_energy
                                  + conductivity_term
                                  * ( env_temperature - freezing_temperature ) * extra_time / mass;
            new_item_temperature = freezing_temperature;
            if( new_specific_energy < completely_frozen_specific_energy ) {
                // The item then also finished freezing.
                // This may happen rarely with very small items
                // Just set the item to environment temperature
                set_item_temperature( env_temperature );
                last_temp_check = time;
                return;
            }
        }
    } else {
        // Was melting or freezing
        new_specific_energy = 0.00001 * specific_energy + conductivity_term *
                              temperature_difference * to_turns<int>( time_delta ) / mass;
        new_item_temperature = freezing_temperature;
        if( new_specific_energy > completely_liquid_specific_energy ) {
            // Item melted before temp was calculated
            // Calculate how long the item was melting
            // and apply rest of the time as liquid
            extra_time = to_turns<int>( time_delta ) - ( mass / ( conductivity_term * temperature_difference ) )
                         *
                         ( completely_liquid_specific_energy - 0.00001 * specific_energy );
            new_item_temperature = ( ( freezing_temperature - env_temperature )
                                     * exp( - extra_time * conductivity_term / ( mass *
                                             specific_heat_liquid ) )
                                     + env_temperature );
            new_specific_energy = ( new_item_temperature - freezing_temperature ) * specific_heat_liquid +
                                  completely_liquid_specific_energy;
        } else if( new_specific_energy < completely_frozen_specific_energy ) {
            // Item froze before temp was calculated
            // Calculate how long the item was freezing
            // and apply rest of the time as solid
            extra_time = to_turns<int>( time_delta ) - ( mass / ( conductivity_term * temperature_difference ) )
                         *
                         ( completely_frozen_specific_energy - 0.00001 * specific_energy );
            new_item_temperature = ( ( freezing_temperature - env_temperature )
                                     * exp( -  extra_time * conductivity_term / ( mass *
                                             specific_heat_solid ) )
                                     + env_temperature );
            new_specific_energy = new_item_temperature * specific_heat_solid;
        }
    }
    // Check freeze status now based on energies.
    if( new_specific_energy > completely_liquid_specific_energy ) {
        freeze_percentage = 0;
    } else if( new_specific_energy < completely_frozen_specific_energy ) {
        // Item is solid
        freeze_percentage = 1;
    } else {
        // Item is partially solid
        freeze_percentage = ( completely_liquid_specific_energy - new_specific_energy ) /
                            ( completely_liquid_specific_energy - completely_frozen_specific_energy );
    }

    // Apply temperature tags tags
    // Hot = over  temperatures::hot
    // Warm = over temperatures::warm
    // Cold = below temperatures::cold
    // Frozen = Over 50% frozen
    if( item_tags.count( "FROZEN" ) ) {
        item_tags.erase( "FROZEN" );
        if( freeze_percentage < 0.5 ) {
            // Item melts and becomes mushy
            current_phase = type->phase;
            apply_freezerburn();
        }
    } else if( item_tags.count( "COLD" ) ) {
        item_tags.erase( "COLD" );
    } else if( item_tags.count( "HOT" ) ) {
        item_tags.erase( "HOT" );
    }
    if( new_item_temperature > temp_to_kelvin( temperatures::hot ) ) {
        item_tags.insert( "HOT" );
    } else if( freeze_percentage > 0.5 ) {
        item_tags.insert( "FROZEN" );
        current_phase = SOLID;
        // If below freezing temp AND the food may have parasites AND food does not have "NO_PARASITES" tag then add the "NO_PARASITES" tag.
        if( is_food() && new_item_temperature < freezing_temperature && get_comestible()->parasites > 0 ) {
            if( !( item_tags.count( "NO_PARASITES" ) ) ) {
                item_tags.insert( "NO_PARASITES" );
            }
        }
    } else if( new_item_temperature < temp_to_kelvin( temperatures::cold ) ) {
        item_tags.insert( "COLD" );
    }
    temperature = lround( 100000 * new_item_temperature );
    specific_energy = lround( 100000 * new_specific_energy );

    last_temp_check = time;
}

float item::get_item_thermal_energy()
{
    const float mass = to_gram( weight() ); // g
    return 0.00001 * specific_energy * mass;
}

void item::heat_up()
{
    item_tags.erase( "COLD" );
    item_tags.erase( "FROZEN" );
    item_tags.insert( "HOT" );
    current_phase = type->phase;
    // Set item temperature to 60 C (333.15 K, 122 F)
    // Also set the energy to match
    temperature = 333.15 * 100000;
    specific_energy = lround( 100000 * get_specific_energy_from_temperature( 333.15 ) );

    reset_temp_check();
}

void item::cold_up()
{
    item_tags.erase( "HOT" );
    item_tags.erase( "FROZEN" );
    item_tags.insert( "COLD" );
    current_phase = type->phase;
    // Set item temperature to 3 C (276.15 K, 37.4 F)
    // Also set the energy to match
    temperature = 276.15 * 100000;
    specific_energy = lround( 100000 * get_specific_energy_from_temperature( 276.15 ) );

    reset_temp_check();
}

void item::reset_temp_check()
{
    last_temp_check = calendar::turn;
}

void item::process_artifact( player *carrier, const tripoint & /*pos*/ )
{
    if( !is_artifact() ) {
        return;
    }
    // Artifacts are currently only useful for the player character, the messages
    // don't consider npcs. Also they are not processed when laying on the ground.
    // TODO: change game::process_artifact to work with npcs,
    // TODO: consider moving game::process_artifact here.
    if( carrier == &g->u ) {
        g->process_artifact( *this, *carrier );
    }
}

void item::process_relic( Character *carrier )
{
    if( !is_relic() ) {
        return;
    }
    std::vector<enchantment> active_enchantments;

    for( const enchantment &ench : get_enchantments() ) {
        if( ench.is_active( *carrier, *this ) ) {
            active_enchantments.emplace_back( ench );
        }
    }

    for( const enchantment &ench : active_enchantments ) {
        ench.activate_passive( *carrier );
    }

    // Recalculate, as it might have changed (by mod_*_bonus above)
    carrier->str_cur = carrier->get_str();
    carrier->int_cur = carrier->get_int();
    carrier->dex_cur = carrier->get_dex();
    carrier->per_cur = carrier->get_per();
}

bool item::process_corpse( player *carrier, const tripoint &pos )
{
    // some corpses rez over time
    if( corpse == nullptr || damage() >= max_damage() ) {
        return false;
    }
    if( !ready_to_revive( pos ) ) {
        return false;
    }
    if( rng( 0, volume() / units::legacy_volume_factor ) > burnt && g->revive_corpse( pos, *this ) ) {
        if( carrier == nullptr ) {
            if( g->u.sees( pos ) ) {
                if( corpse->in_species( ROBOT ) ) {
                    add_msg( m_warning, _( "A nearby robot has repaired itself and stands up!" ) );
                } else {
                    add_msg( m_warning, _( "A nearby corpse rises and moves towards you!" ) );
                }
            }
        } else {
            if( corpse->in_species( ROBOT ) ) {
                carrier->add_msg_if_player( m_warning,
                                            _( "Oh dear god, a robot you're carrying has started moving!" ) );
            } else {
                carrier->add_msg_if_player( m_warning,
                                            _( "Oh dear god, a corpse you're carrying has started moving!" ) );
            }
        }
        // Destroy this corpse item
        return true;
    }

    return false;
}

bool item::process_fake_mill( player * /*carrier*/, const tripoint &pos )
{
    if( g->m.furn( pos ) != furn_str_id( "f_wind_mill_active" ) &&
        g->m.furn( pos ) != furn_str_id( "f_water_mill_active" ) ) {
        item_counter = 0;
        return true; //destroy fake mill
    }
    if( age() >= 6_hours || item_counter == 0 ) {
        iexamine::mill_finalize( g->u, pos, birthday() ); //activate effects when timers goes to zero
        return true; //destroy fake mill item
    }

    return false;
}

bool item::process_fake_smoke( player * /*carrier*/, const tripoint &pos )
{
    if( g->m.furn( pos ) != furn_str_id( "f_smoking_rack_active" ) &&
        g->m.furn( pos ) != furn_str_id( "f_metal_smoking_rack_active" ) ) {
        item_counter = 0;
        return true; //destroy fake smoke
    }

    if( age() >= 6_hours || item_counter == 0 ) {
        iexamine::on_smoke_out( pos, birthday() ); //activate effects when timers goes to zero
        return true; //destroy fake smoke when it 'burns out'
    }

    return false;
}

bool item::process_litcig( player *carrier, const tripoint &pos )
{
    if( !one_in( 10 ) ) {
        return false;
    }
    process_extinguish( carrier, pos );
    // process_extinguish might have extinguished the item already
    if( !active ) {
        return false;
    }
    // if carried by someone:
    if( carrier != nullptr ) {
        time_duration duration = 15_seconds;
        if( carrier->has_trait( trait_TOLERANCE ) ) {
            duration = 7_seconds;
        } else if( carrier->has_trait( trait_LIGHTWEIGHT ) ) {
            duration = 30_seconds;
        }
        carrier->add_msg_if_player( m_neutral, _( "You take a puff of your %s." ), tname() );
        if( has_flag( flag_TOBACCO ) ) {
            carrier->add_effect( effect_cig, duration );
        } else {
            carrier->add_effect( effect_weed_high, duration / 2 );
        }
        carrier->moves -= 15;

        if( ( carrier->has_effect( effect_shakes ) && one_in( 10 ) ) ||
            ( carrier->has_trait( trait_JITTERY ) && one_in( 200 ) ) ) {
            carrier->add_msg_if_player( m_bad, _( "Your shaking hand causes you to drop your %s." ),
                                        tname() );
            g->m.add_item_or_charges( pos + point( rng( -1, 1 ), rng( -1, 1 ) ), *this );
            return true; // removes the item that has just been added to the map
        }

        if( carrier->has_effect( effect_sleep ) ) {
            carrier->add_msg_if_player( m_bad, _( "You fall asleep and drop your %s." ),
                                        tname() );
            g->m.add_item_or_charges( pos + point( rng( -1, 1 ), rng( -1, 1 ) ), *this );
            return true; // removes the item that has just been added to the map
        }
    } else {
        // If not carried by someone, but laying on the ground:
        if( item_counter % 5 == 0 ) {
            // lit cigarette can start fires
            if( g->m.flammable_items_at( pos ) ||
                g->m.has_flag( flag_FLAMMABLE, pos ) ||
                g->m.has_flag( flag_FLAMMABLE_ASH, pos ) ) {
                g->m.add_field( pos, fd_fire, 1 );
            }
        }
    }

    // cig dies out
    if( item_counter == 0 ) {
        if( carrier != nullptr ) {
            carrier->add_msg_if_player( m_neutral, _( "You finish your %s." ), tname() );
        }
        if( typeId() == "cig_lit" ) {
            convert( "cig_butt" );
        } else if( typeId() == "cigar_lit" ) {
            convert( "cigar_butt" );
        } else { // joint
            convert( "joint_roach" );
            if( carrier != nullptr ) {
                carrier->add_effect( effect_weed_high, 1_minutes ); // one last puff
                g->m.add_field( pos + point( rng( -1, 1 ), rng( -1, 1 ) ), fd_weedsmoke, 2 );
                weed_msg( *carrier );
            }
        }
        active = false;
    }
    // Item remains
    return false;
}

bool item::process_extinguish( player *carrier, const tripoint &pos )
{
    // checks for water
    bool extinguish = false;
    bool in_inv = carrier != nullptr && carrier->has_item( *this );
    bool submerged = false;
    bool precipitation = false;
    bool windtoostrong = false;
    w_point weatherPoint = *g->weather.weather_precise;
    int windpower = g->weather.windspeed;
    switch( g->weather.weather ) {
        case WEATHER_LIGHT_DRIZZLE:
            precipitation = one_in( 100 );
            break;
        case WEATHER_DRIZZLE:
        case WEATHER_FLURRIES:
            precipitation = one_in( 50 );
            break;
        case WEATHER_RAINY:
        case WEATHER_SNOW:
            precipitation = one_in( 25 );
            break;
        case WEATHER_THUNDER:
        case WEATHER_LIGHTNING:
        case WEATHER_SNOWSTORM:
            precipitation = one_in( 10 );
            break;
        default:
            break;
    }
    if( in_inv && g->m.has_flag( flag_DEEP_WATER, pos ) ) {
        extinguish = true;
        submerged = true;
    }
    if( ( !in_inv && g->m.has_flag( flag_LIQUID, pos ) ) ||
        ( precipitation && !g->is_sheltered( pos ) ) ) {
        extinguish = true;
    }
    if( in_inv && windpower > 5 && !g->is_sheltered( pos ) &&
        this->has_flag( flag_WIND_EXTINGUISH ) ) {
        windtoostrong = true;
        extinguish = true;
    }
    if( !extinguish ||
        ( in_inv && precipitation && carrier->weapon.has_flag( flag_RAIN_PROTECT ) ) ) {
        return false; //nothing happens
    }
    if( carrier != nullptr ) {
        if( submerged ) {
            carrier->add_msg_if_player( m_neutral, _( "Your %s is quenched by water." ), tname() );
        } else if( precipitation ) {
            carrier->add_msg_if_player( m_neutral, _( "Your %s is quenched by precipitation." ),
                                        tname() );
        } else if( windtoostrong ) {
            carrier->add_msg_if_player( m_neutral, _( "Your %s is blown out by the wind." ),
                                        tname() );
        }
    }

    // cig dies out
    if( has_flag( flag_LITCIG ) ) {
        if( typeId() == "cig_lit" ) {
            convert( "cig_butt" );
        } else if( typeId() == "cigar_lit" ) {
            convert( "cigar_butt" );
        } else { // joint
            convert( "joint_roach" );
        }
    } else { // transform (lit) items
        if( type->tool->revert_to ) {
            convert( *type->tool->revert_to );
        } else {
            type->invoke( carrier != nullptr ? *carrier : g->u, *this, pos, "transform" );
        }

    }
    active = false;
    // Item remains
    return false;
}

cata::optional<tripoint> item::get_cable_target( Character *p, const tripoint &pos ) const
{
    const std::string &state = get_var( "state" );
    if( state != "pay_out_cable" && state != "cable_charger_link" ) {
        return cata::nullopt;
    }
    const optional_vpart_position vp_pos = g->m.veh_at( pos );
    if( vp_pos ) {
        const cata::optional<vpart_reference> seat = vp_pos.part_with_feature( "BOARDABLE", true );
        if( seat && p == seat->vehicle().get_passenger( seat->part_index() ) ) {
            return pos;
        }
    }

    int source_x = get_var( "source_x", 0 );
    int source_y = get_var( "source_y", 0 );
    int source_z = get_var( "source_z", 0 );
    tripoint source( source_x, source_y, source_z );

    return g->m.getlocal( source );
}

bool item::process_cable( player *carrier, const tripoint &pos )
{
    if( carrier == nullptr ) {
        reset_cable( carrier );
        return false;
    }
    std::string state = get_var( "state" );
    if( state == "solar_pack_link" || state == "solar_pack" ) {
        if( !carrier->has_item( *this ) || !carrier->worn_with_flag( "SOLARPACK_ON" ) ) {
            carrier->add_msg_if_player( m_bad, _( "You notice the cable has come loose!" ) );
            reset_cable( carrier );
            return false;
        }
    }

    static const item_filter used_ups = [&]( const item & itm ) {
        return itm.get_var( "cable" ) == "plugged_in";
    };

    if( state == "UPS" ) {
        if( !carrier->has_item( *this ) || !carrier->has_item_with( used_ups ) ) {
            carrier->add_msg_if_player( m_bad, _( "You notice the cable has come loose!" ) );
            for( item *used : carrier->items_with( used_ups ) ) {
                used->erase_var( "cable" );
            }
            reset_cable( carrier );
            return false;
        }
    }
    const cata::optional<tripoint> source = get_cable_target( carrier, pos );
    if( !source ) {
        return false;
    }

    if( !g->m.veh_at( *source ) || ( source->z != g->get_levz() && !g->m.has_zlevels() ) ) {
        if( carrier->has_item( *this ) ) {
            carrier->add_msg_if_player( m_bad, _( "You notice the cable has come loose!" ) );
        }
        reset_cable( carrier );
        return false;
    }

    int distance = rl_dist( pos, *source );
    int max_charges = type->maximum_charges();
    charges = max_charges - distance;

    if( charges < 1 ) {
        if( carrier->has_item( *this ) ) {
            carrier->add_msg_if_player( m_bad, _( "The over-extended cable breaks loose!" ) );
        }
        reset_cable( carrier );
    }

    return false;
}

void item::reset_cable( player *p )
{
    int max_charges = type->maximum_charges();

    set_var( "state", "attach_first" );
    erase_var( "source_x" );
    erase_var( "source_y" );
    erase_var( "source_z" );
    active = false;
    charges = max_charges;

    if( p != nullptr ) {
        p->add_msg_if_player( m_info, _( "You reel in the cable." ) );
        p->moves -= charges * 10;
    }
}

bool item::process_UPS( player *carrier, const tripoint & /*pos*/ )
{
    if( carrier == nullptr ) {
        erase_var( "cable" );
        active = false;
        return false;
    }
    bool has_connected_cable = carrier->has_item_with( []( const item & it ) {
        return it.active && it.has_flag( flag_CABLE_SPOOL ) && ( it.get_var( "state" ) == "UPS_link" ||
                it.get_var( "state" ) == "UPS" );
    } );
    if( !has_connected_cable ) {
        erase_var( "cable" );
        active = false;
    }
    return false;
}

bool item::process_wet( player * /*carrier*/, const tripoint & /*pos*/ )
{
    if( item_counter == 0 ) {
        if( is_tool() && type->tool->revert_to ) {
            convert( *type->tool->revert_to );
        }
        item_tags.erase( "WET" );
        active = false;
    }
    // Always return true so our caller will bail out instead of processing us as a tool.
    return true;
}

bool item::process_tool( player *carrier, const tripoint &pos )
{
    int energy = 0;
    if( type->tool->turns_per_charge > 0 &&
        to_turn<int>( calendar::turn ) % type->tool->turns_per_charge == 0 ) {
        energy = std::max( ammo_required(), 1 );

    } else if( type->tool->power_draw > 0 ) {
        // power_draw in mW / 1000000 to give kJ (battery unit) per second
        energy = type->tool->power_draw / 1000000;
        // energy_bat remainder results in chance at additional charge/discharge
        energy += x_in_y( type->tool->power_draw % 1000000, 1000000 ) ? 1 : 0;
    }
    energy -= ammo_consume( energy, pos );

    // for items in player possession if insufficient charges within tool try UPS
    if( carrier && has_flag( flag_USE_UPS ) ) {
        if( carrier->use_charges_if_avail( "UPS", energy ) ) {
            energy = 0;
        }
    }

    // if insufficient available charges shutdown the tool
    if( energy > 0 ) {
        if( carrier && has_flag( flag_USE_UPS ) ) {
            carrier->add_msg_if_player( m_info, _( "You need an UPS to run the %s!" ), tname() );
        }

        // invoking the object can convert the item to another type
        const bool had_revert_to = type->tool->revert_to.has_value();
        type->invoke( carrier != nullptr ? *carrier : g->u, *this, pos );
        if( had_revert_to ) {
            deactivate( carrier );
            return false;
        } else {
            return true;
        }
    }

    type->tick( carrier != nullptr ? *carrier : g->u, *this, pos );
    return false;
}

bool item::process_blackpowder_fouling( player *carrier )
{
    if( damage() < max_damage() && one_in( 2000 ) ) {
        inc_damage( DT_ACID );
        if( carrier ) {
            carrier->add_msg_if_player( m_bad, _( "Your %s rusts due to blackpowder fouling." ), tname() );
        }
    }
    return false;
}

bool item::process( player *carrier, const tripoint &pos, bool activate, float insulation,
                    temperature_flag flag )
{
    const bool preserves = type->container && type->container->preserves;
    std::vector<item *> removed_items;
    visit_items( [&]( item * it ) {
        if( preserves ) {
            // Simulate that the item has already "rotten" up to last_rot_check, but as item::rot
            // is not changed, the item is still fresh.
            it->last_rot_check = calendar::turn;
        }
        if( it->process_internal( carrier, pos, activate, type->insulation_factor * insulation, flag ) ) {
            removed_items.push_back( it );
        }
        return VisitResponse::NEXT;
    } );
    for( item *it : removed_items ) {
        remove_item( *it );
    }
    return !removed_items.empty();
}

bool item::process_internal( player *carrier, const tripoint &pos, bool activate,
                             float insulation, const temperature_flag flag )
{
    if( has_flag( flag_ETHEREAL_ITEM ) ) {
        if( !has_var( "ethereal" ) ) {
            return true;
        }
        set_var( "ethereal", std::stoi( get_var( "ethereal" ) ) - 1 );
        const bool processed = std::stoi( get_var( "ethereal" ) ) <= 0;
        if( processed && carrier != nullptr ) {
            carrier->add_msg_if_player( _( "Your %s disappears!" ), tname() );
        }
        return processed;
    }

    if( faults.count( fault_gun_blackpowder ) ) {
        return process_blackpowder_fouling( carrier );
    }

    if( activate ) {
        return type->invoke( carrier != nullptr ? *carrier : g->u, *this, pos );
    }
    // How this works: it checks what kind of processing has to be done
    // (e.g. for food, for drying towels, lit cigars), and if that matches,
    // call the processing function. If that function returns true, the item
    // has been destroyed by the processing, so no further processing has to be
    // done.
    // Otherwise processing continues. This allows items that are processed as
    // food and as litcig and as ...

    // Remaining stuff is only done for active items.
    if( !active ) {
        return false;
    }

    if( !is_food() && item_counter > 0 ) {
        item_counter--;
    }

    if( item_counter == 0 && type->countdown_action ) {
        type->countdown_action.call( carrier ? *carrier : g->u, *this, false, pos );
        if( type->countdown_destroy ) {
            return true;
        }
    }

    for( const emit_id &e : type->emits ) {
        g->m.emit_field( pos, e );
    }

    if( has_flag( flag_FAKE_SMOKE ) && process_fake_smoke( carrier, pos ) ) {
        return true;
    }
    if( has_flag( flag_FAKE_MILL ) && process_fake_mill( carrier, pos ) ) {
        return true;
    }
    if( is_corpse() && process_corpse( carrier, pos ) ) {
        return true;
    }
    if( has_flag( flag_WET ) && process_wet( carrier, pos ) ) {
        // Drying items are never destroyed, but we want to exit so they don't get processed as tools.
        return false;
    }
    if( has_flag( flag_LITCIG ) && process_litcig( carrier, pos ) ) {
        return true;
    }
    if( ( has_flag( flag_WATER_EXTINGUISH ) || has_flag( flag_WIND_EXTINGUISH ) ) &&
        process_extinguish( carrier, pos ) ) {
        return false;
    }
    if( has_flag( flag_CABLE_SPOOL ) ) {
        // DO NOT process this as a tool! It really isn't!
        return process_cable( carrier, pos );
    }
    if( has_flag( flag_IS_UPS ) ) {
        // DO NOT process this as a tool! It really isn't!
        return process_UPS( carrier, pos );
    }
    if( is_tool() ) {
        return process_tool( carrier, pos );
    }
    // All foods that go bad have temperature
    if( has_temperature() ) {
        return process_temperature_rot( insulation, pos, carrier, flag );
    }

    return false;
}

void item::mod_charges( int mod )
{
    if( has_infinite_charges() ) {
        return;
    }

    if( !count_by_charges() ) {
        debugmsg( "Tried to remove %s by charges, but item is not counted by charges.", tname() );
    } else if( mod < 0 && charges + mod < 0 ) {
        debugmsg( "Tried to remove charges that do not exist, removing maximum available charges instead." );
        charges = 0;
    } else if( mod > 0 && charges >= INFINITE_CHARGES - mod ) {
        charges = INFINITE_CHARGES - 1; // Highly unlikely, but finite charges should not become infinite.
    } else {
        charges += mod;
    }
}

bool item::has_effect_when_wielded( art_effect_passive effect ) const
{
    if( !type->artifact ) {
        return false;
    }
    const std::vector<art_effect_passive> &ew = type->artifact->effects_wielded;
    return std::find( ew.begin(), ew.end(), effect ) != ew.end();
}

bool item::has_effect_when_worn( art_effect_passive effect ) const
{
    if( !type->artifact ) {
        return false;
    }
    const std::vector<art_effect_passive> &ew = type->artifact->effects_worn;
    return std::find( ew.begin(), ew.end(), effect ) != ew.end();
}

bool item::has_effect_when_carried( art_effect_passive effect ) const
{
    if( !type->artifact ) {
        return false;
    }
    const std::vector<art_effect_passive> &ec = type->artifact->effects_carried;
    if( std::find( ec.begin(), ec.end(), effect ) != ec.end() ) {
        return true;
    }
    for( const item *i : contents.all_items_top() ) {
        if( i->has_effect_when_carried( effect ) ) {
            return true;
        }
    }
    return false;
}

bool item::is_seed() const
{
    return !!type->seed;
}

time_duration item::get_plant_epoch() const
{
    if( !type->seed ) {
        return 0_turns;
    }
    // Growing times have been based around real world season length rather than
    // the default in-game season length to give
    // more accuracy for longer season lengths
    // Also note that seed->grow is the time it takes from seeding to harvest, this is
    // divided by 3 to get the time it takes from one plant state to the next.
    // TODO: move this into the islot_seed
    return type->seed->grow * calendar::season_ratio() / 3;
}

std::string item::get_plant_name() const
{
    if( !type->seed ) {
        return std::string{};
    }
    return type->seed->plant_name.translated();
}

bool item::is_dangerous() const
{
    if( has_flag( flag_DANGEROUS ) ) {
        return true;
    }

    // Note: Item should be dangerous regardless of what type of a container is it
    // Visitable interface would skip some options
    for( const item *it : contents.all_items_top() ) {
        if( it->is_dangerous() ) {
            return true;
        }
    }
    return false;
}

bool item::is_tainted() const
{
    return corpse && corpse->has_flag( MF_POISON );
}

bool item::is_soft() const
{
    const std::vector<material_id> mats = made_of();
    return std::any_of( mats.begin(), mats.end(), []( const material_id & mid ) {
        return mid.obj().soft();
    } );
}

bool item::is_reloadable() const
{
    if( has_flag( flag_NO_RELOAD ) && !has_flag( flag_VEHICLE ) ) {
        return false; // turrets ignore NO_RELOAD flag

    } else if( is_bandolier() ) {
        return true;

    } else if( is_container() ) {
        return true;

    } else if( !is_gun() && !is_tool() && !is_magazine() ) {
        return false;

    } else if( ammo_types().empty() ) {
        return false;
    }

    return true;
}

std::string item::type_name( unsigned int quantity ) const
{
    const auto iter = item_vars.find( "name" );
    std::string ret_name;
    if( typeId() == "blood" ) {
        if( corpse == nullptr || corpse->id.is_null() ) {
            return npgettext( "item name", "human blood", "human blood", quantity );
        } else {
            return string_format( npgettext( "item name", "%s blood",
                                             "%s blood",  quantity ),
                                  corpse->nname() );
        }
    } else if( iter != item_vars.end() ) {
        return iter->second;
    } else {
        ret_name = type->nname( quantity );
    }

    // Apply conditional names, in order.
    for( const conditional_name &cname : type->conditional_names ) {
        // Lambda for recursively searching for a item ID among all components.
        std::function<bool ( std::list<item> )> component_id_contains =
        [&]( std::list<item> components ) {
            for( const item &component : components ) {
                if( component.typeId().find( cname.condition ) != std::string::npos ||
                    component_id_contains( component.components ) ) {
                    return true;
                }
            }
            return false;
        };
        switch( cname.type ) {
            case condition_type::FLAG:
                if( has_flag( cname.condition ) ) {
                    ret_name = string_format( cname.name.translated( quantity ), ret_name );
                }
                break;
            case condition_type::COMPONENT_ID:
                if( component_id_contains( components ) ) {
                    ret_name = string_format( cname.name.translated( quantity ), ret_name );
                }
                break;
            case condition_type::num_condition_types:
                break;
        }
    }

    // Identify who this corpse belonged to, if applicable.
    if( corpse != nullptr && has_flag( flag_CORPSE ) ) {
        if( corpse_name.empty() ) {
            //~ %1$s: name of corpse with modifiers;  %2$s: species name
            ret_name = string_format( pgettext( "corpse ownership qualifier", "%1$s of a %2$s" ),
                                      ret_name, corpse->nname() );
        } else {
            //~ %1$s: name of corpse with modifiers;  %2$s: proper name;  %3$s: species name
            ret_name = string_format( pgettext( "corpse ownership qualifier", "%1$s of %2$s, %3$s" ),
                                      ret_name, corpse_name, corpse->nname() );
        }
    }

    return ret_name;
}

std::string item::get_corpse_name()
{
    if( corpse_name.empty() ) {
        return std::string();
    }
    return corpse_name;
}

std::string item::nname( const itype_id &id, unsigned int quantity )
{
    const itype *t = find_type( id );
    return t->nname( quantity );
}

bool item::count_by_charges( const itype_id &id )
{
    const itype *t = find_type( id );
    return t->count_by_charges();
}

bool item::type_is_defined( const itype_id &id )
{
    return item_controller->has_template( id );
}

const itype *item::find_type( const itype_id &type )
{
    return item_controller->find_template( type );
}

int item::get_gun_ups_drain() const
{
    int draincount = 0;
    if( type->gun ) {
        int modifier = 0;
        float multiplier = 1.0f;
        for( const item *mod : gunmods() ) {
            modifier += mod->type->gunmod->ups_charges_modifier;
            multiplier *= mod->type->gunmod->ups_charges_multiplier;
        }
        draincount = ( type->gun->ups_charges * multiplier ) + modifier;
    }
    return draincount;
}

bool item::has_label() const
{
    return has_var( "item_label" );
}

std::string item::label( unsigned int quantity ) const
{
    if( has_label() ) {
        return get_var( "item_label" );
    }

    return type_name( quantity );
}

bool item::has_infinite_charges() const
{
    return charges == INFINITE_CHARGES;
}

skill_id item::contextualize_skill( const skill_id &id ) const
{
    if( id->is_contextual_skill() ) {
        if( id == skill_weapon ) {
            if( is_gun() ) {
                return gun_skill();
            } else if( is_melee() ) {
                return melee_skill();
            }
        }
    }

    return id;
}

bool item::is_filthy() const
{
    return has_flag( flag_FILTHY ) && ( get_option<bool>( "FILTHY_MORALE" ) ||
                                        g->u.has_trait( trait_SQUEAMISH ) );
}

bool item::on_drop( const tripoint &pos )
{
    return on_drop( pos, g->m );
}

bool item::on_drop( const tripoint &pos, map &m )
{
    // dropping liquids, even currently frozen ones, on the ground makes them
    // dirty
    if( made_of_from_type( LIQUID ) && !m.has_flag( flag_LIQUIDCONT, pos ) &&
        !item_tags.count( "DIRTY" ) ) {
        item_tags.insert( "DIRTY" );
    }

    g->u.flag_encumbrance();
    return type->drop_action && type->drop_action.call( g->u, *this, false, pos );
}

time_duration item::age() const
{
    return calendar::turn - birthday();
}

void item::set_age( const time_duration &age )
{
    set_birthday( time_point( calendar::turn ) - age );
}

void item::legacy_fast_forward_time()
{
    const time_duration tmp_bday = ( bday - calendar::turn_zero ) * 6;
    bday = calendar::turn_zero + tmp_bday;

    rot *= 6;

    const time_duration tmp_rot = ( last_rot_check - calendar::turn_zero ) * 6;
    last_rot_check = calendar::turn_zero + tmp_rot;
}

time_point item::birthday() const
{
    return bday;
}

void item::set_birthday( const time_point &bday )
{
    this->bday = std::max( calendar::turn_zero, bday );
}

bool item::is_upgrade() const
{
    if( !type->bionic ) {
        return false;
    }
    return type->bionic->is_upgrade;
}

int item::get_min_str() const
{
    if( type->gun ) {
        int min_str = type->min_str;
        for( const item *mod : gunmods() ) {
            min_str += mod->type->gunmod->min_str_required_mod;
        }
        return min_str > 0 ? min_str : 0;
    } else {
        return type->min_str;
    }
}

std::vector<item_comp> item::get_uncraft_components() const
{
    std::vector<item_comp> ret;
    if( components.empty() ) {
        //If item wasn't crafted with specific components use default recipe
        std::vector<std::vector<item_comp>> recipe = recipe_dictionary::get_uncraft(
                                             typeId() ).disassembly_requirements().get_components();
        for( std::vector<item_comp> &component : recipe ) {
            ret.push_back( component.front() );
        }
    } else {
        //Make a new vector of components from the registered components
        for( const item &component : components ) {
            ret.push_back( item_comp( component.typeId(), component.count() ) );
        }
    }
    return ret;
}

void item::set_favorite( const bool favorite )
{
    is_favorite = favorite;
}

const recipe &item::get_making() const
{
    if( !craft_data_ ) {
        debugmsg( "'%s' is not a craft or has a null recipe", tname() );
        static const recipe dummy{};
        return dummy;
    }
    assert( craft_data_->making );
    return *craft_data_->making;
}

void item::set_tools_to_continue( bool value )
{
    assert( craft_data_ );
    craft_data_->tools_to_continue = value;
}

bool item::has_tools_to_continue() const
{
    assert( craft_data_ );
    return craft_data_->tools_to_continue;
}

void item::set_cached_tool_selections( const std::vector<comp_selection<tool_comp>> &selections )
{
    assert( craft_data_ );
    craft_data_->cached_tool_selections = selections;
}

const std::vector<comp_selection<tool_comp>> &item::get_cached_tool_selections() const
{
    assert( craft_data_ );
    return craft_data_->cached_tool_selections;
}

const cata::value_ptr<islot_comestible> &item::get_comestible() const
{
    if( is_craft() ) {
        return find_type( craft_data_->making->result() )->comestible;
    } else {
        return type->comestible;
    }
}

bool item::has_clothing_mod() const
{
    for( const clothing_mod &cm : clothing_mods::get_all() ) {
        if( item_tags.count( cm.flag ) > 0 ) {
            return true;
        }
    }
    return false;
}

float item::get_clothing_mod_val( clothing_mod_type type ) const
{
    const std::string key = CLOTHING_MOD_VAR_PREFIX + clothing_mods::string_from_clothing_mod_type(
                                type );
    return get_var( key, 0.0 );
}

void item::update_clothing_mod_val()
{
    for( const clothing_mod_type &type : clothing_mods::all_clothing_mod_types ) {
        const std::string key = CLOTHING_MOD_VAR_PREFIX + clothing_mods::string_from_clothing_mod_type(
                                    type );
        float tmp = 0.0;
        for( const clothing_mod &cm : clothing_mods::get_all_with( type ) ) {
            if( item_tags.count( cm.flag ) > 0 ) {
                tmp += cm.get_mod_val( type, *this );
            }
        }
        set_var( key, tmp );
    }
}<|MERGE_RESOLUTION|>--- conflicted
+++ resolved
@@ -8739,21 +8739,17 @@
     // and items that are held near the player
     if( now - time > smallest_interval ) {
         calc_temp( temp, insulation, now );
-<<<<<<< HEAD
-        calc_rot( now, temp );
-
-        if( has_rotten_away() && carrier == nullptr ) {
-            if( is_comestible() ) {
-                g->m.rotten_item_spawn( *this, pos );
-            }
-            return true;
-        }
-=======
         if( process_rot ) {
             calc_rot( now, temp );
-        }
-        return;
->>>>>>> 45d0b650
+
+            if( has_rotten_away() && carrier == nullptr ) {
+                if( is_comestible() ) {
+                    g->m.rotten_item_spawn( *this, pos );
+                }
+                return true;
+            }
+        }
+        return false;
     }
 
     // Just now created items will get here.
