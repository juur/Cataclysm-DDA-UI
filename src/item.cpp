#include "item.h"

#include <cctype>
#include <cstdlib>
#include <algorithm>
#include <array>
#include <cassert>
#include <iomanip>
#include <iterator>
#include <set>
#include <sstream>
#include <bitset>
#include <cmath>
#include <limits>
#include <locale>

#include "advanced_inv.h"
#include "ammo.h"
#include "avatar.h"
#include "bionics.h"
#include "bodypart.h"
#include "cata_utility.h"
#include "coordinate_conversions.h"
#include "craft_command.h"
#include "damage.h"
#include "debug.h"
#include "dispersion.h"
#include "effect.h" // for weed_msg
#include "enums.h"
#include "explosion.h"
#include "fault.h"
#include "field.h"
#include "fire.h"
#include "flag.h"
#include "game.h"
#include "game_constants.h"
#include "gun_mode.h"
#include "handle_liquid.h"
#include "iexamine.h"
#include "item_category.h"
#include "item_factory.h"
#include "iteminfo_query.h"
#include "itype.h"
#include "iuse_actor.h"
#include "map.h"
#include "martialarts.h"
#include "material.h"
#include "messages.h"
#include "mtype.h"
#include "npc.h"
#include "options.h"
#include "output.h"
#include "overmapbuffer.h"
#include "overmap.h"
#include "player.h"
#include "projectile.h"
#include "ranged.h"
#include "recipe_dictionary.h"
#include "requirements.h"
#include "ret_val.h"
#include "skill.h"
#include "string_formatter.h"
#include "text_snippets.h"
#include "translations.h"
#include "units.h"
#include "value_ptr.h"
#include "vehicle.h"
#include "vitamin.h"
#include "vpart_position.h"
#include "weather.h"
#include "catacharset.h"
#include "character.h"
#include "color.h"
#include "int_id.h"
#include "inventory.h"
#include "item_group.h"
#include "iuse.h"
#include "line.h"
#include "optional.h"
#include "pimpl.h"
#include "recipe.h"
#include "rng.h"
#include "weather_gen.h"
#include "clzones.h"
#include "faction.h"
#include "magic.h"
#include "clothing_mod.h"
#include "cata_string_consts.h"

class npc_class;

using npc_class_id = string_id<npc_class>;

std::string rad_badge_color( const int rad )
{
    using pair_t = std::pair<const int, const translation>;

    static const std::array<pair_t, 6> values = {{
            pair_t {  0, to_translation( "color", "green" ) },
            pair_t { 30, to_translation( "color", "blue" )  },
            pair_t { 60, to_translation( "color", "yellow" )},
            pair_t {120, to_translation( "color", "orange" )},
            pair_t {240, to_translation( "color", "red" )   },
            pair_t {500, to_translation( "color", "black" ) },
        }
    };

    for( const auto &i : values ) {
        if( rad <= i.first ) {
            return i.second.translated();
        }
    }

    return values.back().second.translated();
}

light_emission nolight = {0, 0, 0};

// Returns the default item type, used for the null item (default constructed),
// the returned pointer is always valid, it's never cleared by the @ref Item_factory.
static const itype *nullitem()
{
    static itype nullitem_m;
    return &nullitem_m;
}

item &null_item_reference()
{
    static item result{};
    // reset it, in case a previous caller has changed it
    result = item();
    return result;
}

namespace item_internal
{
bool goes_bad_temp_cache = false;
const item *goes_bad_temp_cache_for = nullptr;
inline bool goes_bad_cache_fetch()
{
    return goes_bad_temp_cache;
}
inline void goes_bad_cache_set( const item *i )
{
    goes_bad_temp_cache = i->goes_bad();
    goes_bad_temp_cache_for = i;
}
inline void goes_bad_cache_unset()
{
    goes_bad_temp_cache = false;
    goes_bad_temp_cache_for = nullptr;
}
inline bool goes_bad_cache_is_for( const item *i )
{
    return goes_bad_temp_cache_for == i;
}

struct scoped_goes_bad_cache {
    scoped_goes_bad_cache( item *i ) {
        goes_bad_cache_set( i );
    }
    ~scoped_goes_bad_cache() {
        goes_bad_cache_unset();
    }
};
} // namespace item_internal

const int item::INFINITE_CHARGES = INT_MAX;

item::item() : bday( calendar::start_of_cataclysm )
{
    type = nullitem();
    charges = 0;
}

item::item( const itype *type, time_point turn, int qty ) : type( type ), bday( turn )
{
    corpse = has_flag( flag_CORPSE ) ? &mtype_id::NULL_ID().obj() : nullptr;
    item_counter = type->countdown_interval;

    if( qty >= 0 ) {
        charges = qty;
    } else {
        if( type->tool && type->tool->rand_charges.size() > 1 ) {
            const int charge_roll = rng( 1, type->tool->rand_charges.size() - 1 );
            charges = rng( type->tool->rand_charges[charge_roll - 1], type->tool->rand_charges[charge_roll] );
        } else {
            charges = type->charges_default();
        }
    }

    if( has_flag( flag_NANOFAB_TEMPLATE ) ) {
        itype_id nanofab_recipe = item_group::item_from( "nanofab_recipes" ).typeId();
        set_var( "NANOFAB_ITEM_ID", nanofab_recipe );
    }

    if( type->gun ) {
        for( const std::string &mod : type->gun->built_in_mods ) {
            emplace_back( mod, turn, qty ).item_tags.insert( "IRREMOVABLE" );
        }
        for( const std::string &mod : type->gun->default_mods ) {
            emplace_back( mod, turn, qty );
        }

    } else if( type->magazine ) {
        if( type->magazine->count > 0 ) {
            emplace_back( type->magazine->default_ammo, calendar::turn, type->magazine->count );
        }

    } else if( has_temperature() || goes_bad() ) {
        active = true;
        last_temp_check = bday;

    } else if( type->tool ) {
        if( ammo_remaining() && !ammo_types().empty() ) {
            ammo_set( ammo_default(), ammo_remaining() );
        }
    }

    if( ( type->gun || type->tool ) && !magazine_integral() ) {
        set_var( "magazine_converted", 1 );
    }

    if( !type->snippet_category.empty() ) {
        snip_id = SNIPPET.random_id_from_category( type->snippet_category );
    }

    if( current_phase == PNULL ) {
        current_phase = type->phase;
    }
    // item always has any relic properties from itype.
    if( type->relic_data ) {
        relic_data = *type->relic_data;
    }
}

item::item( const itype_id &id, time_point turn, int qty )
    : item( find_type( id ), turn, qty ) {}

item::item( const itype *type, time_point turn, default_charges_tag )
    : item( type, turn, type->charges_default() ) {}

item::item( const itype_id &id, time_point turn, default_charges_tag tag )
    : item( find_type( id ), turn, tag ) {}

item::item( const itype *type, time_point turn, solitary_tag )
    : item( type, turn, type->count_by_charges() ? 1 : -1 ) {}

item::item( const itype_id &id, time_point turn, solitary_tag tag )
    : item( find_type( id ), turn, tag ) {}

safe_reference<item> item::get_safe_reference()
{
    return anchor.reference_to( this );
}

static const item *get_most_rotten_component( const item &craft )
{
    const item *most_rotten = nullptr;
    for( const item &it : craft.components ) {
        if( it.goes_bad() ) {
            if( !most_rotten || it.get_relative_rot() > most_rotten->get_relative_rot() ) {
                most_rotten = &it;
            }
        }
    }
    return most_rotten;
}

item::item( const recipe *rec, int qty, std::list<item> items, std::vector<item_comp> selections )
    : item( "craft", calendar::turn, qty )
{
    craft_data_ = cata::make_value<craft_data>();
    craft_data_->making = rec;
    components = items;
    craft_data_->comps_used = selections;

    if( is_food() ) {
        active = true;
        last_temp_check = bday;
        if( goes_bad() ) {
            const item *most_rotten = get_most_rotten_component( *this );
            if( most_rotten ) {
                set_relative_rot( most_rotten->get_relative_rot() );
            }
        }
    }

    for( item &component : components ) {
        for( const std::string &f : component.item_tags ) {
            if( json_flag::get( f ).craft_inherit() ) {
                set_flag( f );
            }
        }
        for( const std::string &f : component.type->item_tags ) {
            if( json_flag::get( f ).craft_inherit() ) {
                set_flag( f );
            }
        }
    }
}

item item::make_corpse( const mtype_id &mt, time_point turn, const std::string &name,
                        const int upgrade_time )
{
    if( !mt.is_valid() ) {
        debugmsg( "tried to make a corpse with an invalid mtype id" );
    }

    std::string corpse_type = mt == mtype_id::NULL_ID() ? "corpse_generic_human" : "corpse";

    item result( corpse_type, turn );
    result.corpse = &mt.obj();

    if( result.corpse->has_flag( MF_REVIVES ) ) {
        if( one_in( 20 ) ) {
            result.item_tags.insert( "REVIVE_SPECIAL" );
        }
        result.set_var( "upgrade_time", std::to_string( upgrade_time ) );
    }

    // This is unconditional because the const itemructor above sets result.name to
    // "human corpse".
    result.corpse_name = name;

    return result;
}

item &item::convert( const itype_id &new_type )
{
    type = find_type( new_type );
    return *this;
}

item &item::deactivate( const Character *ch, bool alert )
{
    if( !active ) {
        return *this; // no-op
    }

    if( is_tool() && type->tool->revert_to ) {
        if( ch && alert && !type->tool->revert_msg.empty() ) {
            ch->add_msg_if_player( m_info, _( type->tool->revert_msg ), tname() );
        }
        convert( *type->tool->revert_to );
        active = false;

    }
    return *this;
}

item &item::activate()
{
    if( active ) {
        return *this; // no-op
    }

    if( type->countdown_interval > 0 ) {
        item_counter = type->countdown_interval;
    }

    active = true;

    return *this;
}

units::energy item::set_energy( const units::energy &qty )
{
    if( !is_battery() ) {
        debugmsg( "Tried to set energy of non-battery item" );
        return 0_J;
    }

    units::energy val = energy_remaining() + qty;
    if( val < 0_J ) {
        return val;
    } else if( val > type->battery->max_capacity ) {
        energy = type->battery->max_capacity;
    } else {
        energy = val;
    }
    return 0_J;
}

item &item::ammo_set( const itype_id &ammo, int qty )
{
    if( qty < 0 ) {
        // completely fill an integral or existing magazine
        if( magazine_integral() || magazine_current() ) {
            qty = ammo_capacity();

            // else try to add a magazine using default ammo count property if set
        } else if( magazine_default() != "null" ) {
            item mag( magazine_default() );
            if( mag.type->magazine->count > 0 ) {
                qty = mag.type->magazine->count;
            } else {
                qty = item( magazine_default() ).ammo_capacity();
            }
        }
    }

    if( qty <= 0 ) {
        ammo_unset();
        return *this;
    }

    // handle reloadable tools and guns with no specific ammo type as special case
    if( ( ammo == "null" && ammo_types().empty() ) || is_money() ) {
        if( ( is_tool() || is_gun() ) && magazine_integral() ) {
            curammo = nullptr;
            charges = std::min( qty, ammo_capacity() );
        }
        return *this;
    }

    // check ammo is valid for the item
    const itype *atype = item_controller->find_template( ammo );
    if( !atype->ammo || !ammo_types().count( atype->ammo->type ) ) {
        debugmsg( "Tried to set invalid ammo of %s for %s", atype->nname( qty ), tname() );
        return *this;
    }

    if( is_magazine() ) {
        ammo_unset();
        emplace_back( ammo, calendar::turn, std::min( qty, ammo_capacity() ) );
        if( has_flag( flag_NO_UNLOAD ) ) {
            contents.back().item_tags.insert( "NO_DROP" );
            contents.back().item_tags.insert( "IRREMOVABLE" );
        }

    } else if( magazine_integral() ) {
        curammo = atype;
        charges = std::min( qty, ammo_capacity() );

    } else {
        if( !magazine_current() ) {
            const itype *mag = find_type( magazine_default() );
            if( !mag->magazine ) {
                debugmsg( "Tried to set ammo of %s without suitable magazine for %s",
                          atype->nname( qty ), tname() );
                return *this;
            }

            // if default magazine too small fetch instead closest available match
            if( mag->magazine->capacity < qty ) {
                // as above call to magazine_default successful can infer minimum one option exists
                auto iter = type->magazines.find( atype->ammo->type );
                if( iter == type->magazines.end() ) {
                    debugmsg( "%s doesn't have a magazine for %s",
                              tname(), ammo );
                    return *this;
                }
                std::vector<itype_id> opts( iter->second.begin(), iter->second.end() );
                std::sort( opts.begin(), opts.end(), []( const itype_id & lhs, const itype_id & rhs ) {
                    return find_type( lhs )->magazine->capacity < find_type( rhs )->magazine->capacity;
                } );
                mag = find_type( opts.back() );
                for( const std::string &e : opts ) {
                    if( find_type( e )->magazine->capacity >= qty ) {
                        mag = find_type( e );
                        break;
                    }
                }
            }
            emplace_back( mag );
        }
        magazine_current()->ammo_set( ammo, qty );
    }

    return *this;
}

item &item::ammo_unset()
{
    if( !is_tool() && !is_gun() && !is_magazine() ) {
        // do nothing
    } else if( is_magazine() ) {
        contents.clear();
    } else if( magazine_integral() ) {
        curammo = nullptr;
        charges = 0;
    } else if( magazine_current() ) {
        magazine_current()->ammo_unset();
    }

    return *this;
}

int item::damage() const
{
    return damage_;
}

int item::damage_level( int max ) const
{
    if( damage_ == 0 || max <= 0 ) {
        return 0;
    } else if( max_damage() <= 1 ) {
        return damage_ > 0 ? max : damage_;
    } else if( damage_ < 0 ) {
        return -( ( max - 1 ) * ( -damage_ - 1 ) / ( max_damage() - 1 ) + 1 );
    } else {
        return ( max - 1 ) * ( damage_ - 1 ) / ( max_damage() - 1 ) + 1;
    }
}

item &item::set_damage( int qty )
{
    damage_ = std::max( std::min( qty, max_damage() ), min_damage() );
    return *this;
}

item item::split( int qty )
{
    if( !count_by_charges() || qty <= 0 || qty >= charges ) {
        return item();
    }
    item res = *this;
    res.charges = qty;
    charges -= qty;
    return res;
}

bool item::is_null() const
{
    static const std::string s_null( "null" ); // used a lot, no need to repeat
    // Actually, type should never by null at all.
    return ( type == nullptr || type == nullitem() || typeId() == s_null );
}

bool item::is_unarmed_weapon() const
{
    return has_flag( flag_UNARMED_WEAPON ) || is_null();
}

bool item::is_frozen_liquid() const
{
    return made_of( SOLID ) && made_of_from_type( LIQUID );
}

bool item::covers( const body_part bp ) const
{
    return get_covered_body_parts().test( bp );
}

body_part_set item::get_covered_body_parts() const
{
    return get_covered_body_parts( get_side() );
}

body_part_set item::get_covered_body_parts( const side s ) const
{
    body_part_set res;

    if( is_gun() ) {
        // Currently only used for guns with the should strap mod, other guns might
        // go on another bodypart.
        res.set( bp_torso );
    }

    const islot_armor *armor = find_armor_data();
    if( armor == nullptr ) {
        return res;
    }

    res |= armor->covers;

    if( !armor->sided ) {
        return res; // Just ignore the side.
    }

    switch( s ) {
        case side::BOTH:
        case side::num_sides:
            break;

        case side::LEFT:
            res.reset( bp_arm_r );
            res.reset( bp_hand_r );
            res.reset( bp_leg_r );
            res.reset( bp_foot_r );
            break;

        case side::RIGHT:
            res.reset( bp_arm_l );
            res.reset( bp_hand_l );
            res.reset( bp_leg_l );
            res.reset( bp_foot_l );
            break;
    }

    return res;
}

bool item::is_sided() const
{
    const islot_armor *t = find_armor_data();
    return t ? t->sided : false;
}

side item::get_side() const
{
    // MSVC complains if directly cast double to enum
    return static_cast<side>( static_cast<int>( get_var( "lateral",
                              static_cast<int>( side::BOTH ) ) ) );
}

bool item::set_side( side s )
{
    if( !is_sided() ) {
        return false;
    }

    if( s == side::BOTH ) {
        erase_var( "lateral" );
    } else {
        set_var( "lateral", static_cast<int>( s ) );
    }

    return true;
}

bool item::swap_side()
{
    return set_side( opposite_side( get_side() ) );
}

bool item::is_worn_only_with( const item &it ) const
{
    return is_power_armor() && it.is_power_armor() && it.covers( bp_torso );
}

item item::in_its_container() const
{
    return in_container( type->default_container.value_or( "null" ) );
}

item item::in_container( const itype_id &cont ) const
{
    if( cont != "null" ) {
        item ret( cont, birthday() );
        ret.contents.push_back( *this );
        if( made_of( LIQUID ) && ret.is_container() ) {
            // Note: we can't use any of the normal container functions as they check the
            // container being suitable (seals, watertight etc.)
            ret.contents.back().charges = charges_per_volume( ret.get_container_capacity() );
        }

        ret.invlet = invlet;
        return ret;
    } else {
        return *this;
    }
}

int item::charges_per_volume( const units::volume &vol ) const
{
    if( count_by_charges() ) {
        if( type->volume == 0_ml ) {
            debugmsg( "Item '%s' with zero volume", tname() );
            return INFINITE_CHARGES;
        }
        // Type cast to prevent integer overflow with large volume containers like the cargo
        // dimension
        return vol * static_cast<int64_t>( type->stack_size ) / type->volume;
    } else {
        units::volume my_volume = volume();
        if( my_volume == 0_ml ) {
            debugmsg( "Item '%s' with zero volume", tname() );
            return INFINITE_CHARGES;
        }
        return vol / my_volume;
    }
}

bool item::display_stacked_with( const item &rhs, bool check_components ) const
{
    return !count_by_charges() && stacks_with( rhs, check_components );
}

bool item::stacks_with( const item &rhs, bool check_components ) const
{
    if( type != rhs.type ) {
        return false;
    }
    if( charges != 0 && rhs.charges != 0 && is_money() ) {
        // Dealing with nonempty cash cards
        return true;
    }
    // This function is also used to test whether items counted by charges should be merged, for that
    // check the, the charges must be ignored. In all other cases (tools/guns), the charges are important.
    if( !count_by_charges() && charges != rhs.charges ) {
        return false;
    }
    if( is_favorite != rhs.is_favorite ) {
        return false;
    }
    if( damage_ != rhs.damage_ ) {
        return false;
    }
    if( burnt != rhs.burnt ) {
        return false;
    }
    if( active != rhs.active ) {
        return false;
    }
    if( item_tags != rhs.item_tags ) {
        return false;
    }
    if( faults != rhs.faults ) {
        return false;
    }
    if( techniques != rhs.techniques ) {
        return false;
    }
    if( item_vars != rhs.item_vars ) {
        return false;
    }
    if( goes_bad() && rhs.goes_bad() ) {
        // Stack items that fall into the same "bucket" of freshness.
        // Distant buckets are larger than near ones.
        std::pair<int, clipped_unit> my_clipped_time_to_rot =
            clipped_time( get_shelf_life() - rot );
        std::pair<int, clipped_unit> other_clipped_time_to_rot =
            clipped_time( rhs.get_shelf_life() - rhs.rot );
        if( my_clipped_time_to_rot != other_clipped_time_to_rot ) {
            return false;
        }
        if( rotten() != rhs.rotten() ) {
            // just to be safe that rotten and unrotten food is *never* stacked.
            return false;
        }
    }
    if( ( corpse == nullptr && rhs.corpse != nullptr ) ||
        ( corpse != nullptr && rhs.corpse == nullptr ) ) {
        return false;
    }
    if( corpse != nullptr && rhs.corpse != nullptr && corpse->id != rhs.corpse->id ) {
        return false;
    }
    if( craft_data_ || rhs.craft_data_ ) {
        // In-progress crafts are always distinct items. Easier to handle for the player,
        // and there shouldn't be that many items of this type around anyway.
        return false;
    }
    if( check_components || is_comestible() || is_craft() ) {
        //Only check if at least one item isn't using the default recipe or is comestible
        if( !components.empty() || !rhs.components.empty() ) {
            if( get_uncraft_components() != rhs.get_uncraft_components() ) {
                return false;
            }
        }
    }
    if( contents.size() != rhs.contents.size() ) {
        return false;
    }
    return std::equal( contents.begin(), contents.end(), rhs.contents.begin(), []( const item & a,
    const item & b ) {
        return a.charges == b.charges && a.stacks_with( b );
    } );
}

bool item::merge_charges( const item &rhs )
{
    if( !count_by_charges() || !stacks_with( rhs ) ) {
        return false;
    }
    // Prevent overflow when either item has "near infinite" charges.
    if( charges >= INFINITE_CHARGES / 2 || rhs.charges >= INFINITE_CHARGES / 2 ) {
        charges = INFINITE_CHARGES;
        return true;
    }
    // We'll just hope that the item counter represents the same thing for both items
    if( item_counter > 0 || rhs.item_counter > 0 ) {
        item_counter = ( static_cast<double>( item_counter ) * charges + static_cast<double>
                         ( rhs.item_counter ) * rhs.charges ) / ( charges + rhs.charges );
    }
    charges += rhs.charges;
    return true;
}

void item::put_in( const item &payload )
{
    contents.push_back( payload );
}

void item::set_var( const std::string &name, const int value )
{
    std::ostringstream tmpstream;
    tmpstream.imbue( std::locale::classic() );
    tmpstream << value;
    item_vars[name] = tmpstream.str();
}

void item::set_var( const std::string &name, const long long value )
{
    std::ostringstream tmpstream;
    tmpstream.imbue( std::locale::classic() );
    tmpstream << value;
    item_vars[name] = tmpstream.str();
}

// NOLINTNEXTLINE(cata-no-long)
void item::set_var( const std::string &name, const long value )
{
    std::ostringstream tmpstream;
    tmpstream.imbue( std::locale::classic() );
    tmpstream << value;
    item_vars[name] = tmpstream.str();
}

void item::set_var( const std::string &name, const double value )
{
    item_vars[name] = string_format( "%f", value );
}

double item::get_var( const std::string &name, const double default_value ) const
{
    const auto it = item_vars.find( name );
    if( it == item_vars.end() ) {
        return default_value;
    }
    return atof( it->second.c_str() );
}

void item::set_var( const std::string &name, const tripoint &value )
{
    item_vars[name] = string_format( "%d,%d,%d", value.x, value.y, value.z );
}

tripoint item::get_var( const std::string &name, const tripoint &default_value ) const
{
    const auto it = item_vars.find( name );
    if( it == item_vars.end() ) {
        return default_value;
    }
    std::vector<std::string> values = string_split( it->second, ',' );
    return tripoint( atoi( values[0].c_str() ),
                     atoi( values[1].c_str() ),
                     atoi( values[2].c_str() ) );
}

void item::set_var( const std::string &name, const std::string &value )
{
    item_vars[name] = value;
}

std::string item::get_var( const std::string &name, const std::string &default_value ) const
{
    const auto it = item_vars.find( name );
    if( it == item_vars.end() ) {
        return default_value;
    }
    return it->second;
}

std::string item::get_var( const std::string &name ) const
{
    return get_var( name, "" );
}

bool item::has_var( const std::string &name ) const
{
    return item_vars.count( name ) > 0;
}

void item::erase_var( const std::string &name )
{
    item_vars.erase( name );
}

void item::clear_vars()
{
    item_vars.clear();
}

// TODO: Get rid of, handle multiple types gracefully
static int get_ranged_pierce( const common_ranged_data &ranged )
{
    if( ranged.damage.empty() ) {
        if( ranged.legacy_pierce ) {
            return ranged.legacy_pierce;
        } else {
            return 0;
        }
    }
    return ranged.damage.damage_units.front().res_pen;
}

std::string item::info( bool showtext ) const
{
    std::vector<iteminfo> dummy;
    return info( showtext, dummy );
}

std::string item::info( bool showtext, std::vector<iteminfo> &iteminfo ) const
{
    return info( showtext, iteminfo, 1 );
}

std::string item::info( bool showtext, std::vector<iteminfo> &iteminfo, int batch ) const
{
    return info( iteminfo, showtext ? &iteminfo_query::all : &iteminfo_query::notext, batch );
}

// Generates a long-form description of the freshness of the given rottable food item.
// NB: Doesn't check for non-rottable!
static std::string get_freshness_description( const item &food_item )
{
    // So, skilled characters looking at food that is neither super-fresh nor about to rot
    // can guess its age as one of {quite fresh,midlife,past midlife,old soon}, and also
    // guess about how long until it spoils.
    const double rot_progress = food_item.get_relative_rot();
    const time_duration shelf_life = food_item.get_shelf_life();
    time_duration time_left = shelf_life - ( shelf_life * rot_progress );

    // Correct for an estimate that exceeds shelf life -- this happens especially with
    // fresh items.
    if( time_left > shelf_life ) {
        time_left = shelf_life;
    }

    if( food_item.is_fresh() ) {
        // Fresh food is assumed to be obviously so regardless of skill.
        if( g->u.can_estimate_rot() ) {
            return string_format( _( "* This food looks as <good>fresh</good> as it can be.  "
                                     "It still has <info>%s</info> until it spoils." ),
                                  to_string_approx( time_left ) );
        } else {
            return _( "* This food looks as <good>fresh</good> as it can be." );
        }
    } else if( food_item.is_going_bad() ) {
        // Old food likewise is assumed to be fairly obvious.
        if( g->u.can_estimate_rot() ) {
            return string_format( _( "* This food looks <bad>old</bad>.  "
                                     "It's just <info>%s</info> from becoming inedible." ),
                                  to_string_approx( time_left ) );
        } else {
            return _( "* This food looks <bad>old</bad>.  "
                      "It's on the brink of becoming inedible." );
        }
    }

    if( !g->u.can_estimate_rot() ) {
        // Unskilled characters only get a hint that more information exists...
        return _( "* This food looks <info>fine</info>.  If you were more skilled in "
                  "cooking or survival, you might be able to make a better estimation." );
    }

    // Otherwise, a skilled character can determine the below options:
    if( rot_progress < 0.3 ) {
        //~ here, %s is an approximate time span, e.g., "over 2 weeks" or "about 1 season"
        return string_format( _( "* This food looks <good>quite fresh</good>.  "
                                 "It has <info>%s</info> until it spoils." ),
                              to_string_approx( time_left ) );
    } else if( rot_progress < 0.5 ) {
        //~ here, %s is an approximate time span, e.g., "over 2 weeks" or "about 1 season"
        return string_format( _( "* This food looks like it is reaching its <neutral>midlife</neutral>.  "
                                 "There's <info>%s</info> before it spoils." ),
                              to_string_approx( time_left ) );
    } else if( rot_progress < 0.7 ) {
        //~ here, %s is an approximate time span, e.g., "over 2 weeks" or "about 1 season"
        return string_format( _( "* This food looks like it has <neutral>passed its midlife</neutral>.  "
                                 "Edible, but will go bad in <info>%s</info>." ),
                              to_string_approx( time_left ) );
    } else {
        //~ here, %s is an approximate time span, e.g., "over 2 weeks" or "about 1 season"
        return string_format( _( "* This food looks like it <bad>will be old soon</bad>.  "
                                 "It has <info>%s</info>, so if you plan to use it, it's now or never." ),
                              to_string_approx( time_left ) );
    }
}

item::sizing item::get_sizing( const Character &p, bool wearable ) const
{
    if( wearable ) {
        const bool small = p.has_trait( trait_SMALL2 ) ||
                           p.has_trait( trait_SMALL_OK );

        const bool big = p.has_trait( trait_HUGE ) ||
                         p.has_trait( trait_HUGE_OK );

        // due to the iterative nature of these features, something can fit and be undersized/oversized
        // but that is fine because we have separate logic to adjust encumberance per each. One day we
        // may want to have fit be a flag that only applies if a piece of clothing is sized for you as there
        // is a bit of cognitive dissonance when something 'fits' and is 'oversized' and the same time
        const bool undersize = has_flag( flag_UNDERSIZE );
        const bool oversize = has_flag( flag_OVERSIZE );

        if( undersize ) {
            if( small ) {
                return sizing::small_sized_small_char;
            } else if( big ) {
                return sizing::small_sized_big_char;
            } else {
                return sizing::small_sized_human_char;
            }
        } else if( oversize ) {
            if( big ) {
                return sizing::big_sized_big_char;
            } else if( small ) {
                return sizing::big_sized_small_char;
            } else {
                return sizing::big_sized_human_char;
            }
        } else {
            if( big ) {
                return sizing::human_sized_big_char;
            } else if( small ) {
                return sizing::human_sized_small_char;
            } else {
                return sizing::human_sized_human_char;
            }
        }
    }
    return sizing::not_wearable;

}

static int get_base_env_resist( const item &it )
{
    const islot_armor *t = it.find_armor_data();
    if( t == nullptr ) {
        return 0;
    }

    return t->env_resist * it.get_relative_health();

}

bool item::is_owned_by( const Character &c, bool available_to_take ) const
{
    // owner.is_null() implies faction_id( "no_faction" ) which shouldnt happen, or no owner at all.
    // either way, certain situations this means the thing is available to take.
    // in other scenarios we actaully really want to check for id == id, even for no_faction
    if( owner.is_null() ) {
        return available_to_take;
    }
    if( !c.get_faction() ) {
        debugmsg( "Character %s has no faction", c.disp_name() );
        return false;
    }
    return c.get_faction()->id == get_owner();
}

bool item::is_old_owner( const Character &c, bool available_to_take ) const
{
    if( old_owner.is_null() ) {
        return available_to_take;
    }
    if( !c.get_faction() ) {
        debugmsg( "Character %s has no faction.", c.disp_name() );
        return false;
    }
    return c.get_faction()->id == get_old_owner();
}

std::string item::get_owner_name() const
{
    if( !g->faction_manager_ptr->get( owner ) ) {
        debugmsg( "item::get_owner_name() item %s has no valid nor null faction id ", tname() );
        return "no owner";
    }
    return g->faction_manager_ptr->get( owner )->name;
}

void item::set_owner( const Character &c )
{
    if( !c.get_faction() ) {
        debugmsg( "item::set_owner() Character %s has no valid faction", c.disp_name() );
        return;
    }
    owner = c.get_faction()->id;
}

faction_id item::get_owner() const
{
    return owner;
}

faction_id item::get_old_owner() const
{
    return old_owner;
}

static void insert_separation_line( std::vector<iteminfo> &info )
{
    if( info.empty() || info.back().sName != "--" ) {
        info.push_back( iteminfo( "DESCRIPTION", "--" ) );
    }
}

void item::basic_info( std::vector<iteminfo> &info, const iteminfo_query *parts, int batch,
                       bool debug /* debug */ ) const
{
    if( parts->test( iteminfo_parts::DESCRIPTION ) ) {
        const std::map<std::string, std::string>::const_iterator idescription =
            item_vars.find( "description" );
        const cata::optional<translation> snippet = SNIPPET.get_snippet_by_id( snip_id );
        if( snippet.has_value() ) {
            // Just use the dynamic description
            info.push_back( iteminfo( "DESCRIPTION", snippet.value().translated() ) );
        } else if( idescription != item_vars.end() ) {
            info.push_back( iteminfo( "DESCRIPTION", idescription->second ) );
        } else {
            if( has_flag( "MAGIC_FOCUS" ) ) {
                info.push_back( iteminfo( "DESCRIPTION",
                                          _( "This item is a <info>magical focus</info>.  "
                                             "You can cast spells with it in your hand." ) ) );
            }
            if( is_craft() ) {
                const std::string desc = _( "This is an in progress %s.  "
                                            "It is %d percent complete." );
                const int percent_progress = item_counter / 100000;
                info.push_back( iteminfo( "DESCRIPTION", string_format( desc,
                                          craft_data_->making->result_name(),
                                          percent_progress ) ) );
            } else {
                info.push_back( iteminfo( "DESCRIPTION", type->description.translated() ) );
            }
        }
        insert_separation_line( info );
    }
    const std::string space = "  ";
    if( parts->test( iteminfo_parts::BASE_CATEGORY ) ) {
        info.push_back( iteminfo( "BASE", _( "Category: " ),
                                  "<header>" + get_category().name() + "</header>",
                                  iteminfo::no_newline ) );
    }
    const int price_preapoc = price( false ) * batch;
    const int price_postapoc = price( true ) * batch;
    if( parts->test( iteminfo_parts::BASE_PRICE ) ) {
        info.push_back( iteminfo( "BASE", space + _( "Price: " ), _( "$<num>" ),
                                  iteminfo::is_decimal | iteminfo::lower_is_better,
                                  static_cast<double>( price_preapoc ) / 100 ) );
    }
    if( price_preapoc != price_postapoc && parts->test( iteminfo_parts::BASE_BARTER ) ) {
        info.push_back( iteminfo( "BASE", _( "Barter value: " ), _( "$<num>" ),
                                  iteminfo::is_decimal | iteminfo::lower_is_better,
                                  static_cast<double>( price_postapoc ) / 100 ) );
    }

    int converted_volume_scale = 0;
    const double converted_volume = round_up( convert_volume( volume().value(),
                                    &converted_volume_scale ) * batch, 3 );
    if( parts->test( iteminfo_parts::BASE_VOLUME ) ) {
        iteminfo::flags f = iteminfo::lower_is_better | iteminfo::no_newline;
        if( converted_volume_scale != 0 ) {
            f |= iteminfo::is_three_decimal;
        }
        info.push_back( iteminfo( "BASE", _( "<bold>Volume</bold>: " ),
                                  string_format( "<num> %s", volume_units_abbr() ),
                                  f, converted_volume ) );
    }
    if( parts->test( iteminfo_parts::BASE_WEIGHT ) ) {
        info.push_back( iteminfo( "BASE", space + _( "Weight: " ),
                                  string_format( "<num> %s", weight_units() ),
                                  iteminfo::lower_is_better | iteminfo::is_decimal,
                                  convert_weight( weight() ) * batch ) );
    }

    if( !type->rigid && parts->test( iteminfo_parts::BASE_RIGIDITY ) ) {
        info.emplace_back( "BASE", _( "<bold>Rigid</bold>: " ),
                           _( "No (contents increase volume)" ) );
    }

    int dmg_bash = damage_melee( DT_BASH );
    int dmg_cut  = damage_melee( DT_CUT );
    int dmg_stab = damage_melee( DT_STAB );
    if( parts->test( iteminfo_parts::BASE_DAMAGE ) ) {
        std::string sep;
        if( dmg_bash ) {
            info.emplace_back( "BASE", _( "Bash: " ), "", iteminfo::no_newline, dmg_bash );
            sep = space;
        }
        if( dmg_cut ) {
            info.emplace_back( "BASE", sep + _( "Cut: " ), "", iteminfo::no_newline, dmg_cut );
            sep = space;
        }
        if( dmg_stab ) {
            info.emplace_back( "BASE", sep + _( "Pierce: " ), "", iteminfo::no_newline, dmg_stab );
        }
    }

    if( dmg_bash || dmg_cut || dmg_stab ) {
        if( parts->test( iteminfo_parts::BASE_TOHIT ) ) {
            info.push_back( iteminfo( "BASE", space + _( "To-hit bonus: " ), "",
                                      iteminfo::show_plus, type->m_to_hit ) );
        }

        if( parts->test( iteminfo_parts::BASE_MOVES ) ) {
            info.push_back( iteminfo( "BASE", _( "Moves per attack: " ), "",
                                      iteminfo::lower_is_better, attack_time() ) );
        }
    }

    insert_separation_line( info );

    if( parts->test( iteminfo_parts::BASE_REQUIREMENTS ) ) {
        // Display any minimal stat or skill requirements for the item
        std::vector<std::string> req;
        if( get_min_str() > 0 ) {
            req.push_back( string_format( "%s %d", _( "strength" ), get_min_str() ) );
        }
        if( type->min_dex > 0 ) {
            req.push_back( string_format( "%s %d", _( "dexterity" ), type->min_dex ) );
        }
        if( type->min_int > 0 ) {
            req.push_back( string_format( "%s %d", _( "intelligence" ), type->min_int ) );
        }
        if( type->min_per > 0 ) {
            req.push_back( string_format( "%s %d", _( "perception" ), type->min_per ) );
        }
        for( const std::pair<const skill_id, int> &sk : type->min_skills ) {
            req.push_back( string_format( "%s %d", skill_id( sk.first )->name(), sk.second ) );
        }
        if( !req.empty() ) {
            info.emplace_back( "BASE", _( "<bold>Minimum requirements:</bold>" ) );
            info.emplace_back( "BASE", enumerate_as_string( req ) );
            insert_separation_line( info );
        }
    }

    const std::vector<const material_type *> mat_types = made_of_types();
    if( !mat_types.empty() && parts->test( iteminfo_parts::BASE_MATERIAL ) ) {
        const std::string material_list = enumerate_as_string( mat_types.begin(), mat_types.end(),
        []( const material_type * material ) {
            return string_format( "<stat>%s</stat>", _( material->name() ) );
        }, enumeration_conjunction::none );
        info.push_back( iteminfo( "BASE", string_format( _( "Material: %s" ), material_list ) ) );
    }
    if( !owner.is_null() ) {
        info.push_back( iteminfo( "BASE", string_format( _( "Owner: %s" ),
                                  _( get_owner_name() ) ) ) );
    }
    if( has_var( "contained_name" ) && parts->test( iteminfo_parts::BASE_CONTENTS ) ) {
        info.push_back( iteminfo( "BASE", string_format( _( "Contains: %s" ),
                                  get_var( "contained_name" ) ) ) );
    }
    if( count_by_charges() && !is_food() && !is_medication() &&
        parts->test( iteminfo_parts::BASE_AMOUNT ) ) {
        info.push_back( iteminfo( "BASE", _( "Amount: " ), "<num>", iteminfo::no_flags,
                                  charges * batch ) );
    }
    if( debug && parts->test( iteminfo_parts::BASE_DEBUG ) ) {
        if( g != nullptr ) {
            info.push_back( iteminfo( "BASE", _( "age (hours): " ), "", iteminfo::lower_is_better,
                                      to_hours<int>( age() ) ) );
            info.push_back( iteminfo( "BASE", _( "charges: " ), "", iteminfo::lower_is_better,
                                      charges ) );
            info.push_back( iteminfo( "BASE", _( "damage: " ), "", iteminfo::lower_is_better,
                                      damage_ ) );
            info.push_back( iteminfo( "BASE", _( "active: " ), "", iteminfo::lower_is_better,
                                      active ) );
            info.push_back( iteminfo( "BASE", _( "burn: " ), "", iteminfo::lower_is_better,
                                      burnt ) );
            const std::string tags_listed = enumerate_as_string( item_tags, enumeration_conjunction::none );
            info.push_back( iteminfo( "BASE", string_format( _( "tags: %s" ), tags_listed ) ) );
            for( auto const &imap : item_vars ) {
                info.push_back( iteminfo( "BASE",
                                          string_format( _( "item var: %s, %s" ), imap.first,
                                                  imap.second ) ) );
            }

            const item *food = get_food();
            if( food && food->goes_bad() ) {
                info.push_back( iteminfo( "BASE", _( "age (turns): " ),
                                          "", iteminfo::lower_is_better,
                                          to_turns<int>( food->age() ) ) );
                info.push_back( iteminfo( "BASE", _( "rot (turns): " ),
                                          "", iteminfo::lower_is_better,
                                          to_turns<int>( food->rot ) ) );
                info.push_back( iteminfo( "BASE", space + _( "max rot (turns): " ),
                                          "", iteminfo::lower_is_better,
                                          to_turns<int>( food->get_shelf_life() ) ) );
                info.push_back( iteminfo( "BASE", _( "last temp: " ),
                                          "", iteminfo::lower_is_better,
                                          to_turn<int>( food->last_temp_check ) ) );
            }
            if( food && food->has_temperature() ) {
                info.push_back( iteminfo( "BASE", _( "Temp: " ), "", iteminfo::lower_is_better,
                                          food->temperature ) );
                info.push_back( iteminfo( "BASE", _( "Spec ener: " ), "",
                                          iteminfo::lower_is_better,
                                          food->specific_energy ) );
                info.push_back( iteminfo( "BASE", _( "Spec heat lq: " ), "",
                                          iteminfo::lower_is_better,
                                          1000 * food->get_specific_heat_liquid() ) );
                info.push_back( iteminfo( "BASE", _( "Spec heat sld: " ), "",
                                          iteminfo::lower_is_better,
                                          1000 * food->get_specific_heat_solid() ) );
                info.push_back( iteminfo( "BASE", _( "latent heat: " ), "",
                                          iteminfo::lower_is_better,
                                          food->get_latent_heat() ) );
                info.push_back( iteminfo( "BASE", _( "Freeze point: " ), "",
                                          iteminfo::lower_is_better,
                                          food->get_freeze_point() ) );
            }
        }
    }
}

void item::med_info( const item *med_item, std::vector<iteminfo> &info, const iteminfo_query *parts,
                     int batch, bool ) const
{
    const cata::value_ptr<islot_comestible> &med_com = med_item->get_comestible();
    if( med_com->quench != 0 && parts->test( iteminfo_parts::MED_QUENCH ) ) {
        info.push_back( iteminfo( "MED", _( "Quench: " ), med_com->quench ) );
    }

    if( med_item->get_comestible_fun() != 0 && parts->test( iteminfo_parts::MED_JOY ) ) {
        info.push_back( iteminfo( "MED", _( "Enjoyability: " ),
                                  g->u.fun_for( *med_item ).first ) );
    }

    if( med_com->stim != 0 && parts->test( iteminfo_parts::MED_STIMULATION ) ) {
        std::string name = string_format( "%s <stat>%s</stat>", _( "Stimulation:" ),
                                          med_com->stim > 0 ? _( "Upper" ) : _( "Downer" ) );
        info.push_back( iteminfo( "MED", name ) );
    }

    if( parts->test( iteminfo_parts::MED_PORTIONS ) ) {
        info.push_back( iteminfo( "MED", _( "Portions: " ),
                                  abs( static_cast<int>( med_item->charges ) * batch ) ) );
    }

    if( med_com->addict && parts->test( iteminfo_parts::DESCRIPTION_MED_ADDICTING ) ) {
        info.emplace_back( "DESCRIPTION", _( "* Consuming this item is <bad>addicting</bad>." ) );
    }
}

void item::food_info( const item *food_item, std::vector<iteminfo> &info,
                      const iteminfo_query *parts, int batch, bool debug ) const
{
    nutrients min_nutr;
    nutrients max_nutr;

    std::string recipe_exemplar = get_var( "recipe_exemplar", "" );
    if( recipe_exemplar.empty() ) {
        min_nutr = max_nutr = g->u.compute_effective_nutrients( *food_item );
    } else {
        std::tie( min_nutr, max_nutr ) =
            g->u.compute_nutrient_range( *food_item, recipe_id( recipe_exemplar ) );
    }

    bool show_nutr = parts->test( iteminfo_parts::FOOD_NUTRITION ) ||
                     parts->test( iteminfo_parts::FOOD_VITAMINS );
    if( min_nutr != max_nutr && show_nutr ) {
        info.emplace_back(
            "FOOD", _( "Nutrition will <color_cyan>vary with chosen ingredients</color>." ) );
        if( recipe_dict.is_item_on_loop( food_item->typeId() ) ) {
            info.emplace_back(
                "FOOD", _( "Nutrition range cannot be calculated accurately due to "
                           "<color_red>recipe loops</color>." ) );
        }
    }

    const std::string space = "  ";
    if( max_nutr.kcal != 0 || food_item->get_comestible()->quench != 0 ) {
        if( parts->test( iteminfo_parts::FOOD_NUTRITION ) ) {
            info.push_back( iteminfo( "FOOD", _( "<bold>Calories (kcal)</bold>: " ),
                                      "", iteminfo::no_newline, min_nutr.kcal ) );
            if( max_nutr.kcal != min_nutr.kcal ) {
                info.push_back( iteminfo( "FOOD", _( "-" ),
                                          "", iteminfo::no_newline, max_nutr.kcal ) );
            }
        }
        if( parts->test( iteminfo_parts::FOOD_QUENCH ) ) {
            info.push_back( iteminfo( "FOOD", space + _( "Quench: " ),
                                      food_item->get_comestible()->quench ) );
        }
    }

    const std::pair<int, int> fun_for_food_item = g->u.fun_for( *food_item );
    if( fun_for_food_item.first != 0 && parts->test( iteminfo_parts::FOOD_JOY ) ) {
        info.push_back( iteminfo( "FOOD", _( "Enjoyability: " ), fun_for_food_item.first ) );
    }

    if( parts->test( iteminfo_parts::FOOD_PORTIONS ) ) {
        info.push_back( iteminfo( "FOOD", _( "Portions: " ),
                                  abs( static_cast<int>( food_item->charges ) * batch ) ) );
    }
    if( food_item->corpse != nullptr && parts->test( iteminfo_parts::FOOD_SMELL ) &&
        ( debug || ( g != nullptr && ( g->u.has_bionic( bio_scent_vision ) ||
                                       g->u.has_trait( trait_CARNIVORE ) ||
                                       g->u.has_artifact_with( AEP_SUPER_CLAIRVOYANCE ) ) ) ) ) {
        info.push_back( iteminfo( "FOOD", _( "Smells like: " ) + food_item->corpse->nname() ) );
    }

    auto format_vitamin = [&]( const std::pair<vitamin_id, int> &v, bool display_vitamins ) {
        const bool is_vitamin = v.first->type() == vitamin_type::VITAMIN;
        // only display vitamins that we actually require
        if( g->u.vitamin_rate( v.first ) == 0_turns || v.second == 0 ||
            display_vitamins != is_vitamin || v.first->has_flag( flag_NO_DISPLAY ) ) {
            return std::string();
        }
        const double multiplier = g->u.vitamin_rate( v.first ) / 1_days * 100;
        const int min_value = min_nutr.get_vitamin( v.first );
        const int max_value = v.second;
        const int min_rda = lround( min_value * multiplier );
        const int max_rda = lround( max_value * multiplier );
        const std::string format = min_rda == max_rda ? "%s (%i%%)" : "%s (%i-%i%%)";
        return string_format( format, v.first->name(), min_value, max_value );
    };

    const std::string required_vits = enumerate_as_string(
                                          max_nutr.vitamins.begin(),
                                          max_nutr.vitamins.end(),
    [&]( const std::pair<vitamin_id, int> &v ) {
        return format_vitamin( v, true );
    } );

    const std::string effect_vits = enumerate_as_string(
                                        max_nutr.vitamins.begin(),
                                        max_nutr.vitamins.end(),
    [&]( const std::pair<vitamin_id, int> &v ) {
        return format_vitamin( v, false );
    } );

    if( !required_vits.empty() && parts->test( iteminfo_parts::FOOD_VITAMINS ) ) {
        info.emplace_back( "FOOD", _( "Vitamins (RDA): " ), required_vits );
    }

    if( !effect_vits.empty() && parts->test( iteminfo_parts::FOOD_VIT_EFFECTS ) ) {
        info.emplace_back( "FOOD", _( "Other contents: " ), effect_vits );
    }

    if( g->u.allergy_type( *food_item ) != morale_type( "morale_null" ) ) {
        info.emplace_back( "DESCRIPTION",
                           _( "* This food will cause an <bad>allergic reaction</bad>." ) );
    }

    if( food_item->has_flag( flag_CANNIBALISM ) &&
        parts->test( iteminfo_parts::FOOD_CANNIBALISM ) ) {
        if( !g->u.has_trait_flag( trait_flag_CANNIBAL ) ) {
            info.emplace_back( "DESCRIPTION",
                               _( "* This food contains <bad>human flesh</bad>." ) );
        } else {
            info.emplace_back( "DESCRIPTION",
                               _( "* This food contains <good>human flesh</good>." ) );
        }
    }

    if( food_item->is_tainted() && parts->test( iteminfo_parts::FOOD_CANNIBALISM ) ) {
        info.emplace_back( "DESCRIPTION",
                           _( "* This food is <bad>tainted</bad> and will poison you." ) );
    }

    ///\EFFECT_SURVIVAL >=3 allows detection of poisonous food
    if( food_item->has_flag( flag_HIDDEN_POISON ) && g->u.get_skill_level( skill_survival ) >= 3 &&
        parts->test( iteminfo_parts::FOOD_POISON ) ) {
        info.emplace_back( "DESCRIPTION",
                           _( "* On closer inspection, this appears to be "
                              "<bad>poisonous</bad>." ) );
    }

    ///\EFFECT_SURVIVAL >=5 allows detection of hallucinogenic food
    if( food_item->has_flag( flag_HIDDEN_HALLU ) && g->u.get_skill_level( skill_survival ) >= 5 &&
        parts->test( iteminfo_parts::FOOD_HALLUCINOGENIC ) ) {
        info.emplace_back( "DESCRIPTION",
                           _( "* On closer inspection, this appears to be "
                              "<neutral>hallucinogenic</neutral>." ) );
    }

    if( food_item->goes_bad() && parts->test( iteminfo_parts::FOOD_ROT ) ) {
        const std::string rot_time = to_string_clipped( food_item->get_shelf_life() );
        info.emplace_back( "DESCRIPTION",
                           string_format( _( "* This food is <neutral>perishable</neutral>, "
                                             "and at room temperature has an estimated nominal "
                                             "shelf life of <info>%s</info>." ), rot_time ) );

        if( !food_item->rotten() ) {
            info.emplace_back( "DESCRIPTION", get_freshness_description( *food_item ) );
        }

        if( food_item->has_flag( flag_FREEZERBURN ) && !food_item->rotten() &&
            !food_item->has_flag( flag_MUSHY ) ) {
            info.emplace_back( "DESCRIPTION",
                               _( "* Quality of this food suffers when it's frozen, and it "
                                  "<neutral>will become mushy after thawing out</neutral>." ) );
        }
        if( food_item->has_flag( flag_MUSHY ) && !food_item->rotten() ) {
            info.emplace_back( "DESCRIPTION",
                               _( "* It was frozen once and after thawing became <bad>mushy and "
                                  "tasteless</bad>.  It will rot quickly if thawed again." ) );
        }
        if( food_item->has_flag( flag_NO_PARASITES ) && g->u.get_skill_level( skill_cooking ) >= 3 ) {
            info.emplace_back( "DESCRIPTION",
                               _( "* It seems that deep freezing <good>killed all "
                                  "parasites</good>." ) );
        }
        if( food_item->rotten() ) {
            if( g->u.has_bionic( bio_digestion ) ) {
                info.push_back( iteminfo( "DESCRIPTION",
                                          _( "This food has started to <neutral>rot</neutral>, "
                                             "but <info>your bionic digestion can tolerate "
                                             "it</info>." ) ) );
            } else if( g->u.has_trait( trait_SAPROVORE ) ) {
                info.push_back( iteminfo( "DESCRIPTION",
                                          _( "This food has started to <neutral>rot</neutral>, "
                                             "but <info>you can tolerate it</info>." ) ) );
            } else {
                info.push_back( iteminfo( "DESCRIPTION",
                                          _( "This food has started to <bad>rot</bad>. "
                                             "<info>Eating</info> it would be a <bad>very bad "
                                             "idea</bad>." ) ) );
            }
        }
    }
}

void item::magazine_info( std::vector<iteminfo> &info, const iteminfo_query *parts, int /*batch*/,
                          bool /*debug*/ ) const
{
    if( !is_magazine() || has_flag( flag_NO_RELOAD ) ) {
        return;
    }

    if( parts->test( iteminfo_parts::MAGAZINE_CAPACITY ) ) {
        for( const ammotype &at : ammo_types() ) {
            const std::string fmt = string_format( ngettext( "<num> round of %s",
                                                   "<num> rounds of %s", ammo_capacity() ),
                                                   at->name() );
            info.emplace_back( "MAGAZINE", _( "Capacity: " ), fmt, iteminfo::no_flags,
                               ammo_capacity() );
        }
    }
    if( parts->test( iteminfo_parts::MAGAZINE_RELOAD ) ) {
        info.emplace_back( "MAGAZINE", _( "Reload time: " ), _( "<num> moves per round" ),
                           iteminfo::lower_is_better, type->magazine->reload_time );
    }
    insert_separation_line( info );
}

void item::ammo_info( std::vector<iteminfo> &info, const iteminfo_query *parts, int /* batch */,
                      bool /* debug */ ) const
{
    if( is_gun() || !ammo_data() || !parts->test( iteminfo_parts::AMMO_REMAINING_OR_TYPES ) ) {
        return;
    }

    const std::string space = "  ";
    if( ammo_remaining() > 0 ) {
        info.emplace_back( "AMMO", _( "Ammunition: " ), ammo_data()->nname( ammo_remaining() ) );
    } else if( is_ammo() ) {
        info.emplace_back( "AMMO", _( "Type: " ), ammo_type()->name() );
    }

    const islot_ammo &ammo = *ammo_data()->ammo;
    if( !ammo.damage.empty() || ammo.prop_damage || ammo.force_stat_display ) {
        if( !ammo.damage.empty() ) {
            if( parts->test( iteminfo_parts::AMMO_DAMAGE_VALUE ) ) {
                info.emplace_back( "AMMO", _( "<bold>Damage</bold>: " ), "",
                                   iteminfo::no_newline, ammo.damage.total_damage() );
            }
        } else if( ammo.prop_damage ) {
            if( parts->test( iteminfo_parts::AMMO_DAMAGE_PROPORTIONAL ) ) {
                info.emplace_back( "AMMO", _( "<bold>Damage multiplier</bold>: " ), "",
                                   iteminfo::no_newline | iteminfo::is_decimal,
                                   *ammo.prop_damage );
            }
        } else {
            info.emplace_back( "AMMO", _( "<bold>Damage multiplier</bold>: " ), "",
                               iteminfo::no_newline | iteminfo::is_decimal, 1.0 );
        }
        if( parts->test( iteminfo_parts::AMMO_DAMAGE_AP ) ) {
            info.emplace_back( "AMMO", space + _( "Armor-pierce: " ), get_ranged_pierce( ammo ) );
        }
        if( parts->test( iteminfo_parts::AMMO_DAMAGE_RANGE ) ) {
            info.emplace_back( "AMMO", _( "Range: " ), "", iteminfo::no_newline, ammo.range );
        }
        if( parts->test( iteminfo_parts::AMMO_DAMAGE_DISPERSION ) ) {
            info.emplace_back( "AMMO", space + _( "Dispersion: " ), "",
                               iteminfo::lower_is_better, ammo.dispersion );
        }
        if( parts->test( iteminfo_parts::AMMO_DAMAGE_RECOIL ) ) {
            info.emplace_back( "AMMO", _( "Recoil: " ), "",
                               iteminfo::lower_is_better, ammo.recoil );
        }
    }

    std::vector<std::string> fx;
    if( ammo.ammo_effects.count( "RECYCLED" ) &&
        parts->test( iteminfo_parts::AMMO_FX_RECYCLED ) ) {
        fx.emplace_back( _( "This ammo has been <bad>hand-loaded</bad>." ) );
    }
    if( ammo.ammo_effects.count( "BLACKPOWDER" ) &&
        parts->test( iteminfo_parts::AMMO_FX_BLACKPOWDER ) ) {
        fx.emplace_back(
            _( "This ammo has been loaded with <bad>blackpowder</bad>, and will quickly "
               "clog up most guns, and cause rust if the gun is not cleaned." ) );
    }
    if( ammo.ammo_effects.count( "NEVER_MISFIRES" ) &&
        parts->test( iteminfo_parts::AMMO_FX_CANTMISSFIRE ) ) {
        fx.emplace_back( _( "This ammo <good>never misfires</good>." ) );
    }
    if( ammo.ammo_effects.count( "INCENDIARY" ) &&
        parts->test( iteminfo_parts::AMMO_FX_INDENDIARY ) ) {
        fx.emplace_back( _( "This ammo <neutral>starts fires</neutral>." ) );
    }
    if( !fx.empty() ) {
        insert_separation_line( info );
        for( const std::string &e : fx ) {
            info.emplace_back( "AMMO", e );
        }
    }
}

void item::gun_info( const item *mod, std::vector<iteminfo> &info, const iteminfo_query *parts,
                     int /* batch */, bool /* debug */ ) const
{
    const std::string space = "  ";

    const islot_gun &gun = *mod->type->gun;

    const Skill &skill = *mod->gun_skill();

    if( parts->test( iteminfo_parts::GUN_USEDSKILL ) ) {
        info.push_back( iteminfo( "GUN", _( "Skill used: " ),
                                  "<info>" + skill.name() + "</info>" ) );
    }

    if( mod->magazine_integral() || mod->magazine_current() ) {
        if( mod->magazine_current() && parts->test( iteminfo_parts::GUN_MAGAZINE ) ) {
            info.emplace_back( "GUN", _( "Magazine: " ),
                               string_format( "<stat>%s</stat>",
                                              mod->magazine_current()->tname() ) );
        }
        if( mod->ammo_capacity() && parts->test( iteminfo_parts::GUN_CAPACITY ) ) {
            for( const ammotype &at : mod->ammo_types() ) {
                const std::string fmt = string_format( ngettext( "<num> round of %s",
                                                       "<num> rounds of %s",
                                                       mod->ammo_capacity() ), at->name() );
                info.emplace_back( "GUN", _( "<bold>Capacity:</bold> " ), fmt, iteminfo::no_flags,
                                   mod->ammo_capacity() );
            }
        }
    } else if( parts->test( iteminfo_parts::GUN_TYPE ) ) {
        info.emplace_back( "GUN", _( "Type: " ), enumerate_as_string( mod->ammo_types().begin(),
        mod->ammo_types().end(), []( const ammotype & at ) {
            return at->name();
        }, enumeration_conjunction::none ) );
    }

    if( mod->ammo_data() && parts->test( iteminfo_parts::AMMO_REMAINING ) ) {
        info.emplace_back( "AMMO", _( "Ammunition: " ), string_format( "<stat>%s</stat>",
                           mod->ammo_data()->nname( mod->ammo_remaining() ) ) );
    }

    if( mod->get_gun_ups_drain() && parts->test( iteminfo_parts::AMMO_UPSCOST ) ) {
        info.emplace_back( "AMMO",
                           string_format( ngettext( "Uses <stat>%i</stat> charge of UPS per shot",
                                          "Uses <stat>%i</stat> charges of UPS per shot",
                                          mod->get_gun_ups_drain() ),
                                          mod->get_gun_ups_drain() ) );
    }

    insert_separation_line( info );

    // many statistics are dependent upon loaded ammo
    // if item is unloaded (or is RELOAD_AND_SHOOT) shows approximate stats using default ammo
    const item *loaded_mod = mod;
    item tmp;
    if( mod->ammo_required() && !mod->ammo_remaining() ) {
        tmp = *mod;
        tmp.ammo_set( mod->magazine_current() ? tmp.common_ammo_default() : tmp.ammo_default() );
        loaded_mod = &tmp;
        if( parts->test( iteminfo_parts::GUN_DEFAULT_AMMO ) ) {
            info.emplace_back( "GUN",
                               _( "Gun is not loaded, so stats below assume the default ammo: " ),
                               string_format( "<stat>%s</stat>",
                                              loaded_mod->ammo_data()->nname( 1 ) ) );
        }
    }

    const itype *curammo = loaded_mod->ammo_data();

    int max_gun_range = loaded_mod->gun_range( &g->u );
    if( max_gun_range > 0 && parts->test( iteminfo_parts::GUN_MAX_RANGE ) ) {
        info.emplace_back( "GUN", _( "Maximum range: " ), "<num>", iteminfo::no_flags,
                           max_gun_range );
    }

    if( parts->test( iteminfo_parts::GUN_AIMING_STATS ) ) {
        info.emplace_back( "GUN", _( "Base aim speed: " ), "<num>", iteminfo::no_flags,
                           g->u.aim_per_move( *mod, MAX_RECOIL ) );
        for( const aim_type &type : g->u.get_aim_types( *mod ) ) {
            // Nameless aim levels don't get an entry.
            if( type.name.empty() ) {
                continue;
            }
            // For item comparison to work correctly each info object needs a
            // distinct tag per aim type.
            const std::string tag = "GUN_" + type.name;
            info.emplace_back( tag, _( type.name ) );
            int max_dispersion = g->u.get_weapon_dispersion( *loaded_mod ).max();
            int range = range_with_even_chance_of_good_hit( max_dispersion + type.threshold );
            info.emplace_back( tag, _( "Even chance of good hit at range: " ),
                               _( "<num>" ), iteminfo::no_flags, range );
            int aim_mv = g->u.gun_engagement_moves( *mod, type.threshold );
            info.emplace_back( tag, _( "Time to reach aim level: " ), _( "<num> moves " ),
                               iteminfo::lower_is_better, aim_mv );
        }
    }

    if( parts->test( iteminfo_parts::GUN_DAMAGE ) ) {
        info.push_back( iteminfo( "GUN", _( "Damage: " ), "", iteminfo::no_newline,
                                  mod->gun_damage( false ).total_damage() ) );
    }

    if( mod->ammo_required() ) {
        // ammo_damage, sum_of_damage, and ammo_mult not shown so don't need to translate.
        if( curammo->ammo->prop_damage ) {
            if( parts->test( iteminfo_parts::GUN_DAMAGE_AMMOPROP ) ) {
                info.push_back(
                    iteminfo( "GUN", "ammo_mult", "*",
                              iteminfo::no_newline | iteminfo::no_name | iteminfo::is_decimal,
                              *curammo->ammo->prop_damage ) );
            }
        } else {
            if( parts->test( iteminfo_parts::GUN_DAMAGE_LOADEDAMMO ) ) {
                damage_instance ammo_dam = curammo->ammo->damage;
                info.push_back( iteminfo( "GUN", "ammo_damage", "",
                                          iteminfo::no_newline | iteminfo::no_name |
                                          iteminfo::show_plus, ammo_dam.total_damage() ) );
            }
        }
        if( parts->test( iteminfo_parts::GUN_DAMAGE_TOTAL ) ) {
            info.push_back( iteminfo( "GUN", "sum_of_damage", _( " = <num>" ),
                                      iteminfo::no_newline | iteminfo::no_name,
                                      loaded_mod->gun_damage( true ).total_damage() ) );
        }
    }

    // TODO: This doesn't cover multiple damage types

    if( parts->test( iteminfo_parts::GUN_ARMORPIERCE ) ) {
        info.push_back( iteminfo( "GUN", space + _( "Armor-pierce: " ), "",
                                  iteminfo::no_newline, get_ranged_pierce( gun ) ) );
    }
    if( mod->ammo_required() ) {
        int ammo_pierce = get_ranged_pierce( *curammo->ammo );
        // ammo_armor_pierce and sum_of_armor_pierce don't need to translate.
        if( parts->test( iteminfo_parts::GUN_ARMORPIERCE_LOADEDAMMO ) ) {
            info.push_back( iteminfo( "GUN", "ammo_armor_pierce", "",
                                      iteminfo::no_newline | iteminfo::no_name |
                                      iteminfo::show_plus, ammo_pierce ) );
        }
        if( parts->test( iteminfo_parts::GUN_ARMORPIERCE_TOTAL ) ) {
            info.push_back( iteminfo( "GUN", "sum_of_armor_pierce", _( " = <num>" ),
                                      iteminfo::no_name,
                                      get_ranged_pierce( gun ) + ammo_pierce ) );
        }
    }
    info.back().bNewLine = true;

    if( parts->test( iteminfo_parts::GUN_DISPERSION ) ) {
        info.push_back( iteminfo( "GUN", _( "Dispersion: " ), "",
                                  iteminfo::no_newline | iteminfo::lower_is_better,
                                  mod->gun_dispersion( false, false ) ) );
    }
    if( mod->ammo_required() ) {
        int ammo_dispersion = curammo->ammo->dispersion;
        // ammo_dispersion and sum_of_dispersion don't need to translate.
        if( parts->test( iteminfo_parts::GUN_DISPERSION_LOADEDAMMO ) ) {
            info.push_back( iteminfo( "GUN", "ammo_dispersion", "",
                                      iteminfo::no_newline | iteminfo::lower_is_better |
                                      iteminfo::no_name | iteminfo::show_plus,
                                      ammo_dispersion ) );
        }
        if( parts->test( iteminfo_parts::GUN_DISPERSION_TOTAL ) ) {
            info.push_back( iteminfo( "GUN", "sum_of_dispersion", _( " = <num>" ),
                                      iteminfo::lower_is_better | iteminfo::no_name,
                                      loaded_mod->gun_dispersion( true, false ) ) );
        }
    }
    info.back().bNewLine = true;

    // if effective sight dispersion differs from actual sight dispersion display both
    int act_disp = mod->sight_dispersion();
    int eff_disp = g->u.effective_dispersion( act_disp );
    int adj_disp = eff_disp - act_disp;

    if( parts->test( iteminfo_parts::GUN_DISPERSION_SIGHT ) ) {
        info.push_back( iteminfo( "GUN", _( "Sight dispersion: " ), "",
                                  iteminfo::no_newline | iteminfo::lower_is_better,
                                  act_disp ) );

        if( adj_disp ) {
            info.push_back( iteminfo( "GUN", "sight_adj_disp", "",
                                      iteminfo::no_newline | iteminfo::lower_is_better |
                                      iteminfo::no_name | iteminfo::show_plus, adj_disp ) );
            info.push_back( iteminfo( "GUN", "sight_eff_disp", _( " = <num>" ),
                                      iteminfo::lower_is_better | iteminfo::no_name,
                                      eff_disp ) );
        }
    }

    bool bipod = mod->has_flag( flag_BIPOD );

    if( loaded_mod->gun_recoil( g->u ) ) {
        if( parts->test( iteminfo_parts::GUN_RECOIL ) ) {
            info.emplace_back( "GUN", _( "Effective recoil: " ), "",
                               iteminfo::no_newline | iteminfo::lower_is_better,
                               loaded_mod->gun_recoil( g->u ) );
        }
        if( bipod && parts->test( iteminfo_parts::GUN_RECOIL_BIPOD ) ) {
            info.emplace_back( "GUN", "bipod_recoil", _( " (with bipod <num>)" ),
                               iteminfo::lower_is_better | iteminfo::no_name,
                               loaded_mod->gun_recoil( g->u, true ) );
        }
    }
    info.back().bNewLine = true;

    std::map<gun_mode_id, gun_mode> fire_modes = mod->gun_all_modes();
    if( std::any_of( fire_modes.begin(), fire_modes.end(),
    []( const std::pair<gun_mode_id, gun_mode> &e ) {
    return e.second.qty > 1 && !e.second.melee();
    } ) ) {
        info.emplace_back( "GUN", _( "Recommended strength (burst): " ), "",
                           iteminfo::lower_is_better, ceil( mod->type->weight / 333.0_gram ) );
    }

    if( parts->test( iteminfo_parts::GUN_RELOAD_TIME ) ) {
        info.emplace_back( "GUN", _( "Reload time: " ),
                           has_flag( flag_RELOAD_ONE ) ? _( "<num> moves per round" ) :
                           _( "<num> moves " ),
                           iteminfo::lower_is_better,  mod->get_reload_time() );
    }

    if( parts->test( iteminfo_parts::GUN_FIRE_MODES ) ) {
        std::vector<std::string> fm;
        for( const std::pair<const gun_mode_id, gun_mode> &e : fire_modes ) {
            if( e.second.target == this && !e.second.melee() ) {
                fm.emplace_back( string_format( "%s (%i)", e.second.tname(), e.second.qty ) );
            }
        }
        if( !fm.empty() ) {
            insert_separation_line( info );
            info.emplace_back( "GUN", _( "<bold>Fire modes:</bold> " ) +
                               enumerate_as_string( fm ) );
        }
    }

    if( !magazine_integral() && parts->test( iteminfo_parts::GUN_ALLOWED_MAGAZINES ) ) {
        insert_separation_line( info );
        const std::set<std::string> compat = magazine_compatible();
        info.emplace_back( "DESCRIPTION", _( "<bold>Compatible magazines:</bold> " ) +
        enumerate_as_string( compat.begin(), compat.end(), []( const itype_id & id ) {
            return item::nname( id );
        } ) );
    }

    if( !gun.valid_mod_locations.empty() && parts->test( iteminfo_parts::DESCRIPTION_GUN_MODS ) ) {
        insert_separation_line( info );

        std::string mod_str = _( "<bold>Mods:</bold> " );

        std::map<gunmod_location, int> mod_locations = get_mod_locations();

        int iternum = 0;
        for( std::pair<const gunmod_location, int> &elem : mod_locations ) {
            if( iternum != 0 ) {
                mod_str += "; ";
            }
            const int free_slots = ( elem ).second - get_free_mod_locations( elem.first );
            mod_str += string_format( "<bold>%d/%d</bold> %s", free_slots,  elem.second,
                                      elem.first.name() );
            bool first_mods = true;
            for( const item *mod : gunmods() ) {
                if( mod->type->gunmod->location == ( elem ).first ) { // if mod for this location
                    if( first_mods ) {
                        mod_str += ": ";
                        first_mods = false;
                    } else {
                        mod_str += ", ";
                    }
                    mod_str += string_format( "<stat>%s</stat>", mod->tname() );
                }
            }
            iternum++;
        }
        mod_str += ".";
        info.push_back( iteminfo( "DESCRIPTION", mod_str ) );
    }

    if( mod->casings_count() && parts->test( iteminfo_parts::DESCRIPTION_GUN_CASINGS ) ) {
        insert_separation_line( info );
        std::string tmp = ngettext( "Contains <stat>%i</stat> casing",
                                    "Contains <stat>%i</stat> casings", mod->casings_count() );
        info.emplace_back( "DESCRIPTION", string_format( tmp, mod->casings_count() ) );
    }
}

void item::gunmod_info( std::vector<iteminfo> &info, const iteminfo_query *parts, int /* batch */,
                        bool /* debug */ ) const
{
    if( !is_gunmod() ) {
        return;
    }
    const islot_gunmod &mod = *type->gunmod;

    if( is_gun() && parts->test( iteminfo_parts::DESCRIPTION_GUNMOD ) ) {
        info.push_back( iteminfo( "DESCRIPTION",
                                  _( "This mod <info>must be attached to a gun</info>, "
                                     "it can not be fired separately." ) ) );
    }
    if( has_flag( flag_REACH_ATTACK ) && parts->test( iteminfo_parts::DESCRIPTION_GUNMOD_REACH ) ) {
        info.push_back( iteminfo( "DESCRIPTION",
                                  _( "When attached to a gun, <good>allows</good> making "
                                     "<info>reach melee attacks</info> with it." ) ) );
    }
    if( mod.dispersion != 0 && parts->test( iteminfo_parts::GUNMOD_DISPERSION ) ) {
        info.push_back( iteminfo( "GUNMOD", _( "Dispersion modifier: " ), "",
                                  iteminfo::lower_is_better | iteminfo::show_plus,
                                  mod.dispersion ) );
    }
    if( mod.sight_dispersion != -1 && parts->test( iteminfo_parts::GUNMOD_DISPERSION_SIGHT ) ) {
        info.push_back( iteminfo( "GUNMOD", _( "Sight dispersion: " ), "",
                                  iteminfo::lower_is_better, mod.sight_dispersion ) );
    }
    if( mod.aim_speed >= 0 && parts->test( iteminfo_parts::GUNMOD_AIMSPEED ) ) {
        info.push_back( iteminfo( "GUNMOD", _( "Aim speed: " ), "",
                                  iteminfo::lower_is_better, mod.aim_speed ) );
    }
    int total_damage = static_cast<int>( mod.damage.total_damage() );
    if( total_damage != 0 && parts->test( iteminfo_parts::GUNMOD_DAMAGE ) ) {
        info.push_back( iteminfo( "GUNMOD", _( "Damage: " ), "", iteminfo::show_plus,
                                  total_damage ) );
    }
    int pierce = get_ranged_pierce( mod );
    if( get_ranged_pierce( mod ) != 0 && parts->test( iteminfo_parts::GUNMOD_ARMORPIERCE ) ) {
        info.push_back( iteminfo( "GUNMOD", _( "Armor-pierce: " ), "", iteminfo::show_plus,
                                  pierce ) );
    }
    if( mod.handling != 0 && parts->test( iteminfo_parts::GUNMOD_HANDLING ) ) {
        info.emplace_back( "GUNMOD", _( "Handling modifier: " ), "",
                           iteminfo::show_plus, mod.handling );
    }
    if( !type->mod->ammo_modifier.empty() && parts->test( iteminfo_parts::GUNMOD_AMMO ) ) {
        for( const ammotype &at : type->mod->ammo_modifier ) {
            info.push_back( iteminfo( "GUNMOD", string_format( _( "Ammo: <stat>%s</stat>" ),
                                      at->name() ) ) );
        }
    }
    if( mod.reload_modifier != 0 && parts->test( iteminfo_parts::GUNMOD_RELOAD ) ) {
        info.emplace_back( "GUNMOD", _( "Reload modifier: " ), _( "<num>%" ),
                           iteminfo::lower_is_better, mod.reload_modifier );
    }
    if( mod.min_str_required_mod > 0 && parts->test( iteminfo_parts::GUNMOD_STRENGTH ) ) {
        info.push_back( iteminfo( "GUNMOD", _( "Minimum strength required modifier: " ),
                                  mod.min_str_required_mod ) );
    }
    if( !mod.add_mod.empty() && parts->test( iteminfo_parts::GUNMOD_ADD_MOD ) ) {
        insert_separation_line( info );

        std::string mod_loc_str = _( "<bold>Adds mod locations: </bold> " );

        std::map<gunmod_location, int> mod_locations = mod.add_mod;

        int iternum = 0;
        for( std::pair<const gunmod_location, int> &elem : mod_locations ) {
            if( iternum != 0 ) {
                mod_loc_str += "; ";
            }
            mod_loc_str += string_format( "<bold>%s</bold> %s", elem.second, elem.first.name() );
            iternum++;
        }
        mod_loc_str += ".";
        info.push_back( iteminfo( "GUNMOD", mod_loc_str ) );
    }

    insert_separation_line( info );

    if( parts->test( iteminfo_parts::GUNMOD_USEDON ) ) {
        std::string used_on_str = _( "Used on: " ) +
        enumerate_as_string( mod.usable.begin(), mod.usable.end(), []( const gun_type_type & used_on ) {
            std::string id_string = item_controller->has_template( used_on.name() ) ? nname( used_on.name(),
                                    1 ) : used_on.name();
            return string_format( "<info>%s</info>", id_string );
        } );
        info.push_back( iteminfo( "GUNMOD", used_on_str ) );
    }

    if( parts->test( iteminfo_parts::GUNMOD_LOCATION ) ) {
        info.push_back( iteminfo( "GUNMOD", string_format( _( "Location: %s" ),
                                  mod.location.name() ) ) );
    }

    if( !mod.blacklist_mod.empty() && parts->test( iteminfo_parts::GUNMOD_BLACKLIST_MOD ) ) {
        std::string mod_black_str = _( "<bold>Incompatible with mod location: </bold> " );

        int iternum = 0;
        for( const gunmod_location &black : mod.blacklist_mod ) {
            if( iternum != 0 ) {
                mod_black_str += ", ";
            }
            mod_black_str += string_format( "%s", black.name() );
            iternum++;
        }
        mod_black_str += ".";
        info.push_back( iteminfo( "GUNMOD", mod_black_str ) );
    }
}

void item::armor_info( std::vector<iteminfo> &info, const iteminfo_query *parts, int /* batch */,
                       bool /* debug */ ) const
{
    if( !is_armor() ) {
        return;
    }

    int encumbrance = get_encumber( g->u );
    const sizing sizing_level = get_sizing( g->u, encumbrance != 0 );
    const std::string space = "  ";
    body_part_set covered_parts = get_covered_body_parts();
    bool covers_anything = covered_parts.any();

    if( parts->test( iteminfo_parts::ARMOR_BODYPARTS ) ) {
        std::string coverage = _( "Covers: " );
        if( covers( bp_head ) ) {
            coverage += _( "The <info>head</info>. " );
        }
        if( covers( bp_eyes ) ) {
            coverage += _( "The <info>eyes</info>. " );
        }
        if( covers( bp_mouth ) ) {
            coverage += _( "The <info>mouth</info>. " );
        }
        if( covers( bp_torso ) ) {
            coverage += _( "The <info>torso</info>. " );
        }

        if( is_sided() && ( covers( bp_arm_l ) || covers( bp_arm_r ) ) ) {
            coverage += _( "Either <info>arm</info>. " );
        } else if( covers( bp_arm_l ) && covers( bp_arm_r ) ) {
            coverage += _( "The <info>arms</info>. " );
        } else if( covers( bp_arm_l ) ) {
            coverage += _( "The <info>left arm</info>. " );
        } else if( covers( bp_arm_r ) ) {
            coverage += _( "The <info>right arm</info>. " );
        }

        if( is_sided() && ( covers( bp_hand_l ) || covers( bp_hand_r ) ) ) {
            coverage += _( "Either <info>hand</info>. " );
        } else if( covers( bp_hand_l ) && covers( bp_hand_r ) ) {
            coverage += _( "The <info>hands</info>. " );
        } else if( covers( bp_hand_l ) ) {
            coverage += _( "The <info>left hand</info>. " );
        } else if( covers( bp_hand_r ) ) {
            coverage += _( "The <info>right hand</info>. " );
        }

        if( is_sided() && ( covers( bp_leg_l ) || covers( bp_leg_r ) ) ) {
            coverage += _( "Either <info>leg</info>. " );
        } else if( covers( bp_leg_l ) && covers( bp_leg_r ) ) {
            coverage += _( "The <info>legs</info>. " );
        } else if( covers( bp_leg_l ) ) {
            coverage += _( "The <info>left leg</info>. " );
        } else if( covers( bp_leg_r ) ) {
            coverage += _( "The <info>right leg</info>. " );
        }

        if( is_sided() && ( covers( bp_foot_l ) || covers( bp_foot_r ) ) ) {
            coverage += _( "Either <info>foot</info>. " );
        } else if( covers( bp_foot_l ) && covers( bp_foot_r ) ) {
            coverage += _( "The <info>feet</info>. " );
        } else if( covers( bp_foot_l ) ) {
            coverage += _( "The <info>left foot</info>. " );
        } else if( covers( bp_foot_r ) ) {
            coverage += _( "The <info>right foot</info>. " );
        }

        if( !covers_anything ) {
            coverage += _( "<info>Nothing</info>." );
        }

        info.push_back( iteminfo( "ARMOR", coverage ) );
    }

    if( parts->test( iteminfo_parts::ARMOR_LAYER ) && covers_anything ) {
        std::string layering = _( "Layer: " );
        if( has_flag( flag_PERSONAL ) ) {
            layering += _( "<stat>Personal aura</stat>. " );
        } else if( has_flag( flag_SKINTIGHT ) ) {
            layering +=  _( "<stat>Close to skin</stat>. " );
        } else if( has_flag( flag_BELTED ) ) {
            layering +=  _( "<stat>Strapped</stat>. " );
        } else if( has_flag( flag_OUTER ) ) {
            layering +=  _( "<stat>Outer</stat>. " );
        } else if( has_flag( flag_WAIST ) ) {
            layering +=  _( "<stat>Waist</stat>. " );
        } else if( has_flag( flag_AURA ) ) {
            layering +=  _( "<stat>Outer aura</stat>. " );
        } else {
            layering +=  _( "<stat>Normal</stat>. " );
        }

        info.push_back( iteminfo( "ARMOR", layering ) );
    }

    if( parts->test( iteminfo_parts::ARMOR_COVERAGE ) && covers_anything ) {
        info.push_back( iteminfo( "ARMOR", _( "Coverage: " ), "<num>%",
                                  iteminfo::no_newline, get_coverage() ) );
    }
    if( parts->test( iteminfo_parts::ARMOR_WARMTH ) && covers_anything ) {
        info.push_back( iteminfo( "ARMOR", space + _( "Warmth: " ), get_warmth() ) );
    }

    insert_separation_line( info );

    if( parts->test( iteminfo_parts::ARMOR_ENCUMBRANCE ) && covers_anything ) {
        std::string format;
        if( has_flag( flag_FIT ) ) {
            format = _( "<num> <info>(fits)</info>" );
        } else if( has_flag( flag_VARSIZE ) && encumbrance ) {
            format = _( "<num> <bad>(poor fit)</bad>" );
        }

        //If we have the wrong size, we do not fit so alert the player
        if( sizing_level == sizing::human_sized_small_char )  {
            format = _( "<num> <bad>(too big)</bad>" );
        } else if( sizing_level == sizing::big_sized_small_char ) {
            format = _( "<num> <bad>(huge!)</bad>" );
        } else if( sizing_level == sizing::small_sized_human_char ||
                   sizing_level == sizing::human_sized_big_char )  {
            format = _( "<num> <bad>(too small)</bad>" );
        } else if( sizing_level == sizing::small_sized_big_char )  {
            format = _( "<num> <bad>(tiny!)</bad>" );
        }

        info.push_back( iteminfo( "ARMOR", _( "<bold>Encumbrance</bold>: " ), format,
                                  iteminfo::no_newline | iteminfo::lower_is_better,
                                  encumbrance ) );
        if( !type->rigid ) {
            const int encumbrance_when_full =
                get_encumber_when_containing( g->u, get_total_capacity() );
            info.push_back( iteminfo( "ARMOR", space + _( "Encumbrance when full: " ), "",
                                      iteminfo::no_newline | iteminfo::lower_is_better,
                                      encumbrance_when_full ) );
        }
    }

    int converted_storage_scale = 0;
    const double converted_storage = round_up( convert_volume( get_storage().value(),
                                     &converted_storage_scale ), 2 );
    if( parts->test( iteminfo_parts::ARMOR_STORAGE ) && converted_storage > 0 ) {
        const iteminfo::flags f = converted_storage_scale == 0 ? iteminfo::no_flags : iteminfo::is_decimal;
        info.push_back( iteminfo( "ARMOR", space + _( "Storage: " ),
                                  string_format( "<num> %s", volume_units_abbr() ),
                                  f, converted_storage ) );
    }

    // Whatever the last entry was, we want a newline at this point
    info.back().bNewLine = true;

    if( parts->test( iteminfo_parts::ARMOR_PROTECTION ) && covers_anything ) {
        info.push_back( iteminfo( "ARMOR", _( "<bold>Protection</bold>: Bash: " ), "",
                                  iteminfo::no_newline, bash_resist() ) );
        info.push_back( iteminfo( "ARMOR", space + _( "Cut: " ), cut_resist() ) );
        info.push_back( iteminfo( "ARMOR", space + _( "Acid: " ), "",
                                  iteminfo::no_newline, acid_resist() ) );
        info.push_back( iteminfo( "ARMOR", space + _( "Fire: " ), "",
                                  iteminfo::no_newline, fire_resist() ) );
        info.push_back( iteminfo( "ARMOR", space + _( "Environmental: " ),
                                  get_base_env_resist( *this ) ) );
        if( type->can_use( "GASMASK" ) || type->can_use( "DIVE_TANK" ) ) {
            info.push_back( iteminfo( "ARMOR",
                                      _( "<bold>Protection when active</bold>: " ) ) );
            info.push_back( iteminfo( "ARMOR", space + _( "Acid: " ), "",
                                      iteminfo::no_newline,
                                      acid_resist( false, get_base_env_resist_w_filter() ) ) );
            info.push_back( iteminfo( "ARMOR", space + _( "Fire: " ), "",
                                      iteminfo::no_newline,
                                      fire_resist( false, get_base_env_resist_w_filter() ) ) );
            info.push_back( iteminfo( "ARMOR", space + _( "Environmental: " ),
                                      get_env_resist( get_base_env_resist_w_filter() ) ) );
        }

        if( damage() > 0 ) {
            info.push_back( iteminfo( "ARMOR",
                                      _( "Protection values are <bad>reduced by damage</bad> and "
                                         "you may be able to <info>improve them by repairing this "
                                         "item</info>." ) ) );
        }
    }
    const units::mass weight_bonus = get_weight_capacity_bonus();
    const float weight_modif = get_weight_capacity_modifier();
    if( weight_modif != 1 ) {
        std::string modifier;
        if( weight_modif < 1 ) {
            modifier = "<num><bad>x</bad>";
        } else {
            modifier = "<num><color_light_green>x</color>";
        }
        info.push_back( iteminfo( "ARMOR",
                                  _( "<bold>Weight capacity modifier</bold>: " ), modifier,
                                  iteminfo::no_newline | iteminfo::is_decimal, weight_modif ) );
    }
    if( weight_bonus != 0_gram ) {
        std::string bonus;
        if( weight_bonus < 0_gram ) {
            bonus = string_format( "<num> <bad>%s</bad>", weight_units() );
        } else {
            bonus = string_format( "<num> <color_light_green> %s</color>", weight_units() );
        }
        info.push_back( iteminfo( "ARMOR", _( "<bold>Weight capacity bonus</bold>: " ), bonus,
                                  iteminfo::no_newline | iteminfo::is_decimal,
                                  convert_weight( weight_bonus ) ) );
    }
}

void item::animal_armor_info( std::vector<iteminfo> &info, const iteminfo_query *parts,
                              int /* batch */,
                              bool /* debug */ ) const
{
    if( !is_pet_armor() ) {
        return;
    }

    const std::string space = "  ";

    int converted_storage_scale = 0;
    const double converted_storage = round_up( convert_volume( get_storage().value(),
                                     &converted_storage_scale ), 2 );
    if( parts->test( iteminfo_parts::ARMOR_STORAGE ) && converted_storage > 0 ) {
        const iteminfo::flags f = converted_storage_scale == 0 ? iteminfo::no_flags : iteminfo::is_decimal;
        info.push_back( iteminfo( "ARMOR", space + _( "Storage: " ),
                                  string_format( "<num> %s", volume_units_abbr() ),
                                  f, converted_storage ) );
    }

    // Whatever the last entry was, we want a newline at this point
    info.back().bNewLine = true;

    if( parts->test( iteminfo_parts::ARMOR_PROTECTION ) ) {
        info.push_back( iteminfo( "ARMOR", _( "<bold>Protection</bold>: Bash: " ), "",
                                  iteminfo::no_newline, bash_resist() ) );
        info.push_back( iteminfo( "ARMOR", space + _( "Cut: " ), cut_resist() ) );
        info.push_back( iteminfo( "ARMOR", space + _( "Acid: " ), "",
                                  iteminfo::no_newline, acid_resist() ) );
        info.push_back( iteminfo( "ARMOR", space + _( "Fire: " ), "",
                                  iteminfo::no_newline, fire_resist() ) );
        info.push_back( iteminfo( "ARMOR", space + _( "Environmental: " ),
                                  get_base_env_resist( *this ) ) );
        if( type->can_use( "GASMASK" ) || type->can_use( "DIVE_TANK" ) ) {
            info.push_back( iteminfo( "ARMOR",
                                      _( "<bold>Protection when active</bold>: " ) ) );
            info.push_back( iteminfo( "ARMOR", space + _( "Acid: " ), "",
                                      iteminfo::no_newline,
                                      acid_resist( false, get_base_env_resist_w_filter() ) ) );
            info.push_back( iteminfo( "ARMOR", space + _( "Fire: " ), "",
                                      iteminfo::no_newline,
                                      fire_resist( false, get_base_env_resist_w_filter() ) ) );
            info.push_back( iteminfo( "ARMOR", space + _( "Environmental: " ),
                                      get_env_resist( get_base_env_resist_w_filter() ) ) );
        }

        if( damage() > 0 ) {
            info.push_back( iteminfo( "ARMOR",
                                      _( "Protection values are <bad>reduced by damage</bad> and "
                                         "you may be able to <info>improve them by repairing this "
                                         "item</info>." ) ) );
        }
    }
}

void item::book_info( std::vector<iteminfo> &info, const iteminfo_query *parts, int /* batch */,
                      bool /* debug */ ) const
{
    if( !is_book() ) {
        return;
    }

    insert_separation_line( info );
    const islot_book &book = *type->book;
    // Some things about a book you CAN tell by it's cover.
    if( !book.skill && !type->can_use( "MA_MANUAL" ) && parts->test( iteminfo_parts::BOOK_SUMMARY ) ) {
        info.push_back( iteminfo( "BOOK", _( "Just for fun." ) ) );
    }
    if( type->can_use( "MA_MANUAL" ) && parts->test( iteminfo_parts::BOOK_SUMMARY ) ) {
        info.push_back( iteminfo( "BOOK",
                                  _( "Some sort of <info>martial arts training "
                                     "manual</info>." ) ) );
        if( g->u.has_identified( typeId() ) ) {
            const matype_id style_to_learn = martial_art_learned_from( *type );
            info.push_back( iteminfo( "BOOK",
                                      string_format( _( "You can learn <info>%s</info> style "
                                              "from it." ), style_to_learn->name ) ) );
            info.push_back( iteminfo( "BOOK",
                                      string_format( _( "This fighting style is <info>%s</info> "
                                              "to learn." ),
                                              martialart_difficulty( style_to_learn ) ) ) );
            info.push_back( iteminfo( "BOOK",
                                      string_format( _( "It'd be easier to master if you'd have "
                                              "skill expertise in <info>%s</info>." ),
                                              style_to_learn->primary_skill->name() ) ) );
        }
    }
    if( book.req == 0 && parts->test( iteminfo_parts::BOOK_REQUIREMENTS_BEGINNER ) ) {
        info.push_back( iteminfo( "BOOK", _( "It can be <info>understood by "
                                             "beginners</info>." ) ) );
    }
    if( g->u.has_identified( typeId() ) ) {
        if( book.skill ) {
            const SkillLevel &skill = g->u.get_skill_level_object( book.skill );
            if( skill.can_train() && parts->test( iteminfo_parts::BOOK_SKILLRANGE_MAX ) ) {
                const std::string skill_name = book.skill->name();
                std::string fmt = string_format( _( "Can bring your <info>%s skill to</info> "
                                                    "<num>." ), skill_name );
                info.push_back( iteminfo( "BOOK", "", fmt, iteminfo::no_flags, book.level ) );
                fmt = string_format( _( "Your current <stat>%s skill</stat> is <num>." ),
                                     skill_name );
                info.push_back( iteminfo( "BOOK", "", fmt, iteminfo::no_flags, skill.level() ) );
            }

            if( book.req != 0 && parts->test( iteminfo_parts::BOOK_SKILLRANGE_MIN ) ) {
                const std::string fmt = string_format(
                                            _( "<info>Requires %s level</info> <num> to "
                                               "understand." ), book.skill.obj().name() );
                info.push_back( iteminfo( "BOOK", "", fmt,
                                          iteminfo::lower_is_better, book.req ) );
            }
        }

        if( book.intel != 0 && parts->test( iteminfo_parts::BOOK_REQUIREMENTS_INT ) ) {
            info.push_back( iteminfo( "BOOK", "",
                                      _( "Requires <info>intelligence of</info> <num> to easily "
                                         "read." ), iteminfo::lower_is_better, book.intel ) );
        }
        if( g->u.book_fun_for( *this, g->u ) != 0 &&
            parts->test( iteminfo_parts::BOOK_MORALECHANGE ) ) {
            info.push_back( iteminfo( "BOOK", "",
                                      _( "Reading this book affects your morale by <num>" ),
                                      iteminfo::show_plus, g->u.book_fun_for( *this, g->u ) ) );
        }
        if( parts->test( iteminfo_parts::BOOK_TIMEPERCHAPTER ) ) {
            std::string fmt = ngettext(
                                  "A chapter of this book takes <num> <info>minute to "
                                  "read</info>.",
                                  "A chapter of this book takes <num> <info>minutes to "
                                  "read</info>.", book.time );
            if( type->use_methods.count( "MA_MANUAL" ) ) {
                fmt = ngettext(
                          "<info>A training session</info> with this book takes "
                          "<num> <info>minute</info>.",
                          "<info>A training session</info> with this book takes "
                          "<num> <info>minutes</info>.", book.time );
            }
            info.push_back( iteminfo( "BOOK", "", fmt,
                                      iteminfo::lower_is_better, book.time ) );
        }

        if( book.chapters > 0 && parts->test( iteminfo_parts::BOOK_NUMUNREADCHAPTERS ) ) {
            const int unread = get_remaining_chapters( g->u );
            std::string fmt = ngettext( "This book has <num> <info>unread chapter</info>.",
                                        "This book has <num> <info>unread chapters</info>.",
                                        unread );
            info.push_back( iteminfo( "BOOK", "", fmt, iteminfo::no_flags, unread ) );
        }

        std::vector<std::string> recipe_list;
        for( const islot_book::recipe_with_description_t &elem : book.recipes ) {
            const bool knows_it = g->u.knows_recipe( elem.recipe );
            const bool can_learn = g->u.get_skill_level( elem.recipe->skill_used )  >= elem.skill_level;
            // If the player knows it, they recognize it even if it's not clearly stated.
            if( elem.is_hidden() && !knows_it ) {
                continue;
            }
            if( knows_it ) {
                // In case the recipe is known, but has a different name in the book, use the
                // real name to avoid confusing the player.
                const std::string name = elem.recipe->result_name();
                recipe_list.push_back( "<bold>" + name + "</bold>" );
            } else if( !can_learn ) {
                recipe_list.push_back( "<color_brown>" + elem.name + "</color>" );
            } else {
                recipe_list.push_back( "<dark>" + elem.name + "</dark>" );
            }
        }

        if( !recipe_list.empty() && parts->test( iteminfo_parts::DESCRIPTION_BOOK_RECIPES ) ) {
            std::string recipe_line =
                string_format( ngettext( "This book contains %1$d crafting recipe: %2$s",
                                         "This book contains %1$d crafting recipes: %2$s",
                                         recipe_list.size() ),
                               recipe_list.size(), enumerate_as_string( recipe_list ) );

            insert_separation_line( info );
            info.push_back( iteminfo( "DESCRIPTION", recipe_line ) );
        }

        if( recipe_list.size() != book.recipes.size() &&
            parts->test( iteminfo_parts::DESCRIPTION_BOOK_ADDITIONAL_RECIPES ) ) {
            info.push_back( iteminfo( "DESCRIPTION",
                                      _( "It might help you figuring out some <good>more "
                                         "recipes</good>." ) ) );
        }

    } else {
        if( parts->test( iteminfo_parts::BOOK_UNREAD ) ) {
            info.push_back( iteminfo( "BOOK",
                                      _( "You need to <info>read this book to see its "
                                         "contents</info>." ) ) );
        }
    }
}

void item::container_info( std::vector<iteminfo> &info, const iteminfo_query *parts, int /*batch*/,
                           bool /*debug*/ ) const
{
    if( !is_container() || !parts->test( iteminfo_parts::CONTAINER_DETAILS ) ) {
        return;
    }

    insert_separation_line( info );
    const islot_container &c = *type->container;

    std::string container_str =  _( "This container " );

    if( c.seals ) {
        container_str += _( "can be <info>resealed</info>, " );
    }
    if( c.watertight ) {
        container_str += _( "is <info>watertight</info>, " );
    }
    if( c.preserves ) {
        container_str += _( "<good>prevents spoiling</good>, " );
    }

    container_str += string_format( _( "can store <info>%s %s</info>." ),
                                    format_volume( c.contains ), volume_units_long() );

    info.push_back( iteminfo( "CONTAINER", container_str ) );
}

void item::battery_info( std::vector<iteminfo> &info, const iteminfo_query * /*parts*/,
                         int /*batch*/, bool /*debug*/ ) const
{
    if( !is_battery() ) {
        return;
    }

    std::string info_string;
    if( type->battery->max_capacity < 1_J ) {
        info_string = string_format( _( "<bold>Capacity:</bold> %dmJ" ),
                                     to_millijoule( type->battery->max_capacity ) );
    } else if( type->battery->max_capacity < 1_kJ ) {
        info_string = string_format( _( "<bold>Capacity:</bold> %dJ" ),
                                     to_joule( type->battery->max_capacity ) );
    } else if( type->battery->max_capacity >= 1_kJ ) {
        info_string = string_format( _( "<bold>Capacity:</bold> %dkJ" ),
                                     to_kilojoule( type->battery->max_capacity ) );
    }
    insert_separation_line( info );
    info.emplace_back( "BATTERY", info_string );
}

void item::tool_info( std::vector<iteminfo> &info, const iteminfo_query *parts, int /*batch*/,
                      bool /*debug*/ ) const
{
    if( !is_tool() ) {
        return;
    }

    insert_separation_line( info );
    if( ammo_capacity() != 0 && parts->test( iteminfo_parts::TOOL_CHARGES ) ) {
        info.emplace_back( "TOOL", string_format( _( "<bold>Charges</bold>: %d" ),
                           ammo_remaining() ) );
    }

    if( !magazine_integral() ) {
        if( magazine_current() && parts->test( iteminfo_parts::TOOL_MAGAZINE_CURRENT ) ) {
            info.emplace_back( "TOOL", _( "Magazine: " ),
                               string_format( "<stat>%s</stat>", magazine_current()->tname() ) );
        }

        if( parts->test( iteminfo_parts::TOOL_MAGAZINE_COMPATIBLE ) ) {
            insert_separation_line( info );
            const std::set<std::string> compat = magazine_compatible();
            info.emplace_back( "TOOL", _( "<bold>Compatible magazines:</bold> " ),
            enumerate_as_string( compat.begin(), compat.end(), []( const itype_id & id ) {
                return item::nname( id );
            } ) );
        }
    } else if( ammo_capacity() != 0 && parts->test( iteminfo_parts::TOOL_CAPACITY ) ) {
        std::string tmp;
        bool bionic_tool = has_flag( flag_USES_BIONIC_POWER );
        if( !ammo_types().empty() ) {
            //~ "%s" is ammunition type. This types can't be plural.
            tmp = ngettext( "Maximum <num> charge of %s.", "Maximum <num> charges of %s.",
                            ammo_capacity() );
            tmp = string_format( tmp, enumerate_as_string( ammo_types().begin(),
            ammo_types().end(), []( const ammotype & at ) {
                return at->name();
            }, enumeration_conjunction::none ) );

            // No need to display max charges, since charges are always equal to bionic power
        } else if( !bionic_tool ) {
            tmp = ngettext( "Maximum <num> charge.", "Maximum <num> charges.", ammo_capacity() );
        }
        if( !bionic_tool ) {
            info.emplace_back( "TOOL", "", tmp, iteminfo::no_flags, ammo_capacity() );
        }
    }
}

void item::component_info( std::vector<iteminfo> &info, const iteminfo_query *parts, int /*batch*/,
                           bool /*debug*/ ) const
{
    if( components.empty() || !parts->test( iteminfo_parts::DESCRIPTION_COMPONENTS_MADEFROM ) ) {
        return;
    }
    if( is_craft() ) {
        info.push_back( iteminfo( "DESCRIPTION", string_format( _( "Using: %s" ),
                                  _( components_to_string() ) ) ) );
    } else {
        info.push_back( iteminfo( "DESCRIPTION", string_format( _( "Made from: %s" ),
                                  _( components_to_string() ) ) ) );
    }
}

void item::disassembly_info( std::vector<iteminfo> &info, const iteminfo_query *parts,
                             int /*batch*/, bool /*debug*/ ) const
{
    if( !components.empty() && parts->test( iteminfo_parts::DESCRIPTION_COMPONENTS_MADEFROM ) ) {
        return;
    }
    const recipe &dis = recipe_dictionary::get_uncraft( typeId() );
    const requirement_data &req = dis.disassembly_requirements();
    if( !req.is_empty() &&
        parts->test( iteminfo_parts::DESCRIPTION_COMPONENTS_DISASSEMBLE ) ) {
        const requirement_data::alter_item_comp_vector &components = req.get_components();
        const std::string components_list = enumerate_as_string( components.begin(), components.end(),
        []( const std::vector<item_comp> &comps ) {
            return comps.front().to_string();
        } );

        insert_separation_line( info );
        info.push_back( iteminfo( "DESCRIPTION",
                                  string_format( _( "Disassembling this item takes %s and "
                                          "might yield: %s." ),
                                          to_string_approx( time_duration::from_turns( dis.time /
                                                  100 ) ), components_list ) ) );
    }
}

void item::qualities_info( std::vector<iteminfo> &info, const iteminfo_query *parts, int /*batch*/,
                           bool /*debug*/ ) const
{
    auto name_quality = [&info]( const std::pair<quality_id, int> &q ) {
        std::string str;
        if( q.first == qual_JACK || q.first == qual_LIFT ) {
            str = string_format( _( "Has level <info>%1$d %2$s</info> quality and "
                                    "is rated at <info>%3$d</info> %4$s" ),
                                 q.second, q.first.obj().name,
                                 static_cast<int>( convert_weight( q.second * TOOL_LIFT_FACTOR ) ),
                                 weight_units() );
        } else {
            str = string_format( _( "Has level <info>%1$d %2$s</info> quality." ),
                                 q.second, q.first.obj().name );
        }
        info.emplace_back( "QUALITIES", "", str );
    };

    if( parts->test( iteminfo_parts::QUALITIES ) ) {
        for( const std::pair<const quality_id, int> &q : type->qualities ) {
            name_quality( q );
        }
    }

    if( parts->test( iteminfo_parts::QUALITIES_CONTAINED ) &&
    std::any_of( contents.begin(), contents.end(), []( const item & e ) {
    return !e.type->qualities.empty();
    } ) ) {

        info.emplace_back( "QUALITIES", "", _( "Contains items with qualities:" ) );
        std::map<quality_id, int> most_quality;
        for( const item &e : contents ) {
            for( const std::pair<const quality_id, int> &q : e.type->qualities ) {
                auto emplace_result = most_quality.emplace( q );
                if( !emplace_result.second &&
                    most_quality.at( emplace_result.first->first ) < q.second ) {
                    most_quality[ q.first ] = q.second;
                }
            }
        }
        for( const std::pair<const quality_id, int> &q : most_quality ) {
            name_quality( q );
        }
    }
}

void item::final_info( std::vector<iteminfo> &info, const iteminfo_query *parts, int batch,
                       bool /*debug*/ ) const
{
    if( is_null() ) {
        return;
    }

    int encumbrance = get_encumber( g->u );
    const sizing sizing_level = get_sizing( g->u, encumbrance != 0 );
    const std::string space = "  ";

    std::set<matec_id> all_techniques = type->techniques;
    all_techniques.insert( techniques.begin(), techniques.end() );
    if( !all_techniques.empty() && parts->test( iteminfo_parts::DESCRIPTION_TECHNIQUES ) ) {
        insert_separation_line( info );
        info.push_back( iteminfo( "DESCRIPTION", _( "<bold>Techniques when wielded</bold>: " ) +
        enumerate_as_string( all_techniques.begin(), all_techniques.end(), []( const matec_id & tid ) {
            return string_format( "<stat>%s:</stat> <info>%s</info>", _( tid.obj().name ),
                                  _( tid.obj().description ) );
        } ) ) );
    }

    if( !is_gunmod() && has_flag( flag_REACH_ATTACK ) &&
        parts->test( iteminfo_parts::DESCRIPTION_GUNMOD_ADDREACHATTACK ) ) {
        insert_separation_line( info );
        if( has_flag( flag_REACH3 ) ) {
            info.push_back( iteminfo( "DESCRIPTION",
                                      _( "* This item can be used to make <stat>long reach "
                                         "attacks</stat>." ) ) );
        } else {
            info.push_back( iteminfo( "DESCRIPTION",
                                      _( "* This item can be used to make <stat>reach "
                                         "attacks</stat>." ) ) );
        }
    }

    ///\EFFECT_MELEE >2 allows seeing melee damage stats on weapons
    if( debug_mode ||
        ( g->u.get_skill_level( skill_melee ) > 2 &&
          ( damage_melee( DT_BASH ) > 0 || damage_melee( DT_CUT ) > 0 ||
            damage_melee( DT_STAB ) > 0 || type->m_to_hit > 0 ) ) ) {
        damage_instance non_crit;
        g->u.roll_all_damage( false, non_crit, true, *this );
        damage_instance crit;
        g->u.roll_all_damage( true, crit, true, *this );
        int attack_cost = g->u.attack_speed( *this );
        insert_separation_line( info );
        if( parts->test( iteminfo_parts::DESCRIPTION_MELEEDMG ) ) {
            info.push_back( iteminfo( "DESCRIPTION", _( "<bold>Average melee damage:</bold>" ) ) );
        }
        if( parts->test( iteminfo_parts::DESCRIPTION_MELEEDMG_CRIT ) ) {
            info.push_back( iteminfo( "DESCRIPTION",
                                      string_format( _( "Critical hit chance %d%% - %d%%" ),
                                              static_cast<int>( g->u.crit_chance( 0, 100, *this ) *
                                                      100 ),
                                              static_cast<int>( g->u.crit_chance( 100, 0, *this ) *
                                                      100 ) ) ) );
        }
        if( parts->test( iteminfo_parts::DESCRIPTION_MELEEDMG_BASH ) ) {
            info.push_back( iteminfo( "DESCRIPTION",
                                      string_format( _( "%d bashing (%d on a critical hit)" ),
                                              static_cast<int>( non_crit.type_damage( DT_BASH ) ),
                                              static_cast<int>( crit.type_damage( DT_BASH ) ) ) ) );
        }
        if( ( non_crit.type_damage( DT_CUT ) > 0.0f || crit.type_damage( DT_CUT ) > 0.0f )
            && parts->test( iteminfo_parts::DESCRIPTION_MELEEDMG_CUT ) ) {
            info.push_back( iteminfo( "DESCRIPTION",
                                      string_format( _( "%d cutting (%d on a critical hit)" ),
                                              static_cast<int>( non_crit.type_damage( DT_CUT ) ),
                                              static_cast<int>( crit.type_damage( DT_CUT ) ) ) ) );
        }
        if( ( non_crit.type_damage( DT_STAB ) > 0.0f || crit.type_damage( DT_STAB ) > 0.0f )
            && parts->test( iteminfo_parts::DESCRIPTION_MELEEDMG_PIERCE ) ) {
            info.push_back( iteminfo( "DESCRIPTION",
                                      string_format( _( "%d piercing (%d on a critical hit)" ),
                                              static_cast<int>( non_crit.type_damage( DT_STAB ) ),
                                              static_cast<int>( crit.type_damage( DT_STAB ) ) ) ) );
        }
        if( parts->test( iteminfo_parts::DESCRIPTION_MELEEDMG_MOVES ) ) {
            info.push_back( iteminfo( "DESCRIPTION",
                                      string_format( _( "%d moves per attack" ), attack_cost ) ) );
        }
    }

    //lets display which martial arts styles character can use with this weapon
    if( parts->test( iteminfo_parts::DESCRIPTION_APPLICABLEMARTIALARTS ) ) {
        const std::string valid_styles = g->u.martial_arts_data.enumerate_known_styles( typeId() );
        if( !valid_styles.empty() ) {
            insert_separation_line( info );
            info.push_back( iteminfo( "DESCRIPTION",
                                      _( "You know how to use this with these martial arts "
                                         "styles: " ) + valid_styles ) );
        }
    }

    if( parts->test( iteminfo_parts::DESCRIPTION_USE_METHODS ) ) {
        for( const std::pair<const std::string, use_function> &method : type->use_methods ) {
            insert_separation_line( info );
            method.second.dump_info( *this, info );
        }
    }

    if( parts->test( iteminfo_parts::DESCRIPTION_REPAIREDWITH ) ) {
        insert_separation_line( info );
        const std::set<std::string> &rep = repaired_with();
        if( !rep.empty() ) {
            info.emplace_back( "DESCRIPTION", _( "<bold>Repaired with</bold>: " ) +
            enumerate_as_string( rep.begin(), rep.end(), []( const itype_id & e ) {
                return nname( e );
            }, enumeration_conjunction::or_ ) );
            insert_separation_line( info );
            if( reinforceable() ) {
                info.emplace_back( "DESCRIPTION", _( "* This item can be "
                                                     "<good>reinforced</good>." ) );
            }
        } else {
            info.emplace_back( "DESCRIPTION", _( "* This item is <bad>not repairable</bad>." ) );
        }
    }

    if( parts->test( iteminfo_parts::DESCRIPTION_CONDUCTIVITY ) ) {
        if( !conductive() ) {
            info.push_back( iteminfo( "BASE", _( "* This item <good>does not "
                                                 "conduct</good> electricity." ) ) );
        } else if( has_flag( flag_CONDUCTIVE ) ) {
            info.push_back( iteminfo( "BASE",
                                      _( "* This item effectively <bad>conducts</bad> "
                                         "electricity, as it has no guard." ) ) );
        } else {
            info.push_back( iteminfo( "BASE", _( "* This item <bad>conducts</bad> electricity." ) ) );
        }
    }

    bool anyFlags = ( *parts & iteminfo_query::anyflags ).any();
    if( anyFlags ) {
        insert_separation_line( info );
    }

    if( is_armor() && g->u.has_trait( trait_WOOLALLERGY ) &&
        ( made_of( material_id( "wool" ) ) || item_tags.count( "wooled" ) ) ) {
        info.push_back( iteminfo( "DESCRIPTION",
                                  _( "* This clothing will give you an <bad>allergic "
                                     "reaction</bad>." ) ) );
    }

    if( parts->test( iteminfo_parts::DESCRIPTION_FLAGS ) ) {
        // concatenate base and acquired flags...
        std::vector<std::string> flags;
        std::set_union( type->item_tags.begin(), type->item_tags.end(),
                        item_tags.begin(), item_tags.end(),
                        std::back_inserter( flags ) );

        // ...and display those which have an info description
        for( const std::string &e : flags ) {
            const json_flag &f = json_flag::get( e );
            if( !f.info().empty() ) {
                info.emplace_back( "DESCRIPTION", string_format( "* %s", _( f.info() ) ) );
            }
        }
    }

    if( is_armor() ) {
        if( has_flag( flag_HELMET_COMPAT ) &&
            parts->test( iteminfo_parts::DESCRIPTION_FLAGS_HELMETCOMPAT ) ) {
            info.push_back( iteminfo( "DESCRIPTION",
                                      _( "* This item can be <info>worn with a "
                                         "helmet</info>." ) ) );
        }

        if( parts->test( iteminfo_parts::DESCRIPTION_FLAGS_FITS ) ) {
            switch( sizing_level ) {
                case sizing::human_sized_human_char:
                    if( has_flag( flag_FIT ) ) {
                        info.emplace_back( "DESCRIPTION",
                                           _( "* This clothing <info>fits</info> you perfectly." ) );
                    }
                    break;
                case sizing::big_sized_big_char:
                    if( has_flag( flag_FIT ) ) {
                        info.emplace_back( "DESCRIPTION", _( "* This clothing <info>fits</info> "
                                                             "your large frame perfectly." ) );
                    }
                    break;
                case sizing::small_sized_small_char:
                    if( has_flag( flag_FIT ) ) {
                        info.emplace_back( "DESCRIPTION", _( "* This clothing <info>fits</info> "
                                                             "your small frame perfectly." ) );
                    }
                    break;
                case sizing::big_sized_human_char:
                    info.emplace_back( "DESCRIPTION", _( "* This clothing is <bad>oversized</bad> "
                                                         "and does <bad>not fit</bad> you." ) );
                    break;
                case sizing::big_sized_small_char:
                    info.emplace_back( "DESCRIPTION",
                                       _( "* This clothing is hilariously <bad>oversized</bad> "
                                          "and does <bad>not fit</bad> your <info>abnormally "
                                          "small mutated anatomy</info>." ) );
                    break;
                case sizing::human_sized_big_char:
                    info.emplace_back( "DESCRIPTION",
                                       _( "* This clothing is <bad>normal sized</bad> and does "
                                          "<bad>not fit</info> your <info>abnormally large "
                                          "mutated anatomy</info>." ) );
                    break;
                case sizing::human_sized_small_char:
                    info.emplace_back( "DESCRIPTION",
                                       _( "* This clothing is <bad>normal sized</bad> and does "
                                          "<bad>not fit</bad> your <info>abnormally small "
                                          "mutated anatomy</info>." ) );
                    break;
                case sizing::small_sized_big_char:
                    info.emplace_back( "DESCRIPTION",
                                       _( "* This clothing is hilariously <bad>undersized</bad> "
                                          "and does <bad>not fit</bad> your <info>abnormally "
                                          "large mutated anatomy</info>." ) );
                    break;
                case sizing::small_sized_human_char:
                    info.emplace_back( "DESCRIPTION", _( "* This clothing is <bad>undersized</bad> "
                                                         "and does <bad>not fit</bad> you." ) );
                    break;
                default:
                    break;
            }
        }

        if( parts->test( iteminfo_parts::DESCRIPTION_FLAGS_VARSIZE ) ) {
            if( has_flag( flag_VARSIZE ) ) {
                std::string resize_str;
                if( has_flag( flag_FIT ) ) {
                    switch( sizing_level ) {
                        case sizing::small_sized_human_char:
                            resize_str = _( "<info>can be upsized</info>" );
                            break;
                        case sizing::human_sized_small_char:
                            resize_str = _( "<info>can be downsized</info>" );
                            break;
                        case sizing::big_sized_human_char:
                        case sizing::big_sized_small_char:
                            resize_str = _( "<bad>can not be downsized</bad>" );
                            break;
                        case sizing::small_sized_big_char:
                        case sizing::human_sized_big_char:
                            resize_str = _( "<bad>can not be upsized</bad>" );
                            break;
                        default:
                            break;
                    }
                    if( !resize_str.empty() ) {
                        std::string info_str = string_format( _( "* This clothing %s." ), resize_str );
                        info.push_back( iteminfo( "DESCRIPTION", info_str ) );
                    }
                } else {
                    switch( sizing_level ) {
                        case sizing::small_sized_human_char:
                            resize_str = _( " and <info>upsized</info>" );
                            break;
                        case sizing::human_sized_small_char:
                            resize_str = _( " and <info>downsized</info>" );
                            break;
                        case sizing::big_sized_human_char:
                        case sizing::big_sized_small_char:
                            resize_str = _( " but <bad>not downsized</bad>" );
                            break;
                        case sizing::small_sized_big_char:
                        case sizing::human_sized_big_char:
                            resize_str = _( " but <bad>not upsized</bad>" );
                            break;
                        default:
                            break;
                    }
                    std::string info_str = string_format( _( "* This clothing <info>can be "
                                                          "refitted</info>%s." ), resize_str );
                    info.push_back( iteminfo( "DESCRIPTION", info_str ) );
                }
            } else {
                info.emplace_back( "DESCRIPTION", _( "* This clothing <bad>can not be refitted, "
                                                     "upsized, or downsized</bad>." ) );
            }
        }

        if( is_sided() && parts->test( iteminfo_parts::DESCRIPTION_FLAGS_SIDED ) ) {
            info.push_back( iteminfo( "DESCRIPTION",
                                      _( "* This item can be worn on <info>either side</info> of "
                                         "the body." ) ) );
        }
        if( is_power_armor() && parts->test( iteminfo_parts::DESCRIPTION_FLAGS_POWERARMOR ) ) {
            info.push_back( iteminfo( "DESCRIPTION",
                                      _( "* This gear is a part of power armor." ) ) );
            if( parts->test( iteminfo_parts::DESCRIPTION_FLAGS_POWERARMOR_RADIATIONHINT ) ) {
                if( covers( bp_head ) ) {
                    info.push_back( iteminfo( "DESCRIPTION",
                                              _( "* When worn with a power armor suit, it will "
                                                 "<good>fully protect</good> you from "
                                                 "<info>radiation</info>." ) ) );
                } else {
                    info.push_back( iteminfo( "DESCRIPTION",
                                              _( "* When worn with a power armor helmet, it will "
                                                 "<good>fully protect</good> you from " "<info>radiation</info>." ) ) );
                }
            }
        }
        if( typeId() == "rad_badge" && parts->test( iteminfo_parts::DESCRIPTION_IRRADIATION ) ) {
            info.push_back( iteminfo( "DESCRIPTION",
                                      string_format( _( "* The film strip on the badge is %s." ),
                                              rad_badge_color( irradiation ) ) ) );
        }
    }

    if( is_tool() ) {
        if( has_flag( flag_USE_UPS ) && parts->test( iteminfo_parts::DESCRIPTION_RECHARGE_UPSMODDED ) ) {
            info.push_back( iteminfo( "DESCRIPTION",
                                      _( "* This tool has been modified to use a <info>universal "
                                         "power supply</info> and is <neutral>not compatible"
                                         "</neutral> with <info>standard batteries</info>." ) ) );
        } else if( has_flag( flag_RECHARGE ) && has_flag( flag_NO_RELOAD ) &&
                   parts->test( iteminfo_parts::DESCRIPTION_RECHARGE_NORELOAD ) ) {
            info.push_back( iteminfo( "DESCRIPTION",
                                      _( "* This tool has a <info>rechargeable power cell</info> "
                                         "and is <neutral>not compatible</neutral> with "
                                         "<info>standard batteries</info>." ) ) );
        } else if( has_flag( flag_RECHARGE ) &&
                   parts->test( iteminfo_parts::DESCRIPTION_RECHARGE_UPSCAPABLE ) ) {
            info.push_back( iteminfo( "DESCRIPTION",
                                      _( "* This tool has a <info>rechargeable power cell</info> "
                                         "and can be recharged in any <neutral>UPS-compatible "
                                         "recharging station</neutral>. You could charge it with "
                                         "<info>standard batteries</info>, but unloading it is "
                                         "impossible." ) ) );
        } else if( has_flag( flag_USES_BIONIC_POWER ) ) {
            info.emplace_back( "DESCRIPTION",
                               _( "* This tool <info>runs on bionic power</info>." ) );
        }
    }

    if( has_flag( flag_RADIO_ACTIVATION ) &&
        parts->test( iteminfo_parts::DESCRIPTION_RADIO_ACTIVATION ) ) {
        if( has_flag( flag_RADIO_MOD ) ) {
            info.emplace_back( "DESCRIPTION",
                               _( "* This item has been modified to listen to <info>radio "
                                  "signals</info>.  It can still be activated manually." ) );
        } else {
            info.emplace_back( "DESCRIPTION",
                               _( "* This item can only be activated by a <info>radio "
                                  "signal</info>." ) );
        }

        std::string signame;
        if( has_flag( flag_RADIOSIGNAL_1 ) ) {
            signame = "<color_c_red>red</color> radio signal.";
        } else if( has_flag( flag_RADIOSIGNAL_2 ) ) {
            signame = "<color_c_blue>blue</color> radio signal.";
        } else if( has_flag( flag_RADIOSIGNAL_3 ) ) {
            signame = "<color_c_green>green</color> radio signal.";
        }
        if( parts->test( iteminfo_parts::DESCRIPTION_RADIO_ACTIVATION_CHANNEL ) ) {
            info.emplace_back( "DESCRIPTION",
                               string_format( _( "* It will be activated by the %s." ),
                                              signame ) );
        }

        if( has_flag( flag_RADIO_INVOKE_PROC ) &&
            parts->test( iteminfo_parts::DESCRIPTION_RADIO_ACTIVATION_PROC ) ) {
            info.emplace_back( "DESCRIPTION",
                               _( "* Activating this item with a <info>radio signal</info> will "
                                  "<neutral>detonate</neutral> it immediately." ) );
        }
    }

    // TODO: Unhide when enforcing limits
    if( is_bionic() ) {
        if( get_option < bool >( "CBM_SLOTS_ENABLED" )
            && parts->test( iteminfo_parts::DESCRIPTION_CBM_SLOTS ) ) {
            info.push_back( iteminfo( "DESCRIPTION", list_occupied_bps( type->bionic->id,
                                      _( "This bionic is installed in the following body "
                                         "part(s):" ) ) ) );
        }
        insert_separation_line( info );

        if( is_bionic() && has_flag( flag_NO_STERILE ) ) {
            info.push_back( iteminfo( "DESCRIPTION",
                                      _( "* This bionic is <bad>not sterile</bad>, use an <info>autoclave</info> and an <info>autoclave pouch</info> to sterilize it. " ) ) );
        }
        insert_separation_line( info );

        const bionic_id bid = type->bionic->id;
        const std::vector<itype_id> &fuels = bid->fuel_opts;
        if( !fuels.empty() ) {
            const int &fuel_numb = fuels.size();

            info.push_back( iteminfo( "DESCRIPTION",
                                      ngettext( "* This bionic can produce power from the following fuel: ",
                                                "* This bionic can produce power from the following fuels: ",
                                                fuel_numb ) + enumerate_as_string( fuels.begin(),
                                                        fuels.end(), []( const itype_id & id ) -> std::string { return "<info>" + item_controller->find_template( id )->nname( 1 ) + "</info>"; } ) ) );
        }

        insert_separation_line( info );

        if( bid->capacity > 0_mJ ) {
            info.push_back( iteminfo( "CBM", _( "<bold>Power Capacity:</bold>" ), _( " <num> mJ" ),
                                      iteminfo::no_newline,
                                      units::to_millijoule( bid->capacity ) ) );
        }

        insert_separation_line( info );

        if( !bid->encumbrance.empty() ) {
            info.push_back( iteminfo( "DESCRIPTION", _( "<bold>Encumbrance:</bold> " ),
                                      iteminfo::no_newline ) );
            for( const auto &element : bid->encumbrance ) {
                info.push_back( iteminfo( "CBM", body_part_name_as_heading( element.first, 1 ),
                                          " <num> ", iteminfo::no_newline, element.second ) );
            }
        }

        if( !bid->env_protec.empty() ) {
            info.push_back( iteminfo( "DESCRIPTION",
                                      _( "<bold>Environmental Protection:</bold> " ),
                                      iteminfo::no_newline ) );
            for( const std::pair< body_part, size_t > &element : bid->env_protec ) {
                info.push_back( iteminfo( "CBM", body_part_name_as_heading( element.first, 1 ),
                                          " <num> ", iteminfo::no_newline, element.second ) );
            }
        }

        if( !bid->bash_protec.empty() ) {
            info.push_back( iteminfo( "DESCRIPTION",
                                      _( "<bold>Bash Protection:</bold> " ),
                                      iteminfo::no_newline ) );
            for( const std::pair< body_part, size_t > &element : bid->bash_protec ) {
                info.push_back( iteminfo( "CBM", body_part_name_as_heading( element.first, 1 ),
                                          " <num> ", iteminfo::no_newline, element.second ) );
            }
        }
        if( !bid->cut_protec.empty() ) {
            info.push_back( iteminfo( "DESCRIPTION",
                                      _( "<bold>Cut Protection:</bold> " ),
                                      iteminfo::no_newline ) );
            for( const std::pair< body_part, size_t > &element : bid->cut_protec ) {
                info.push_back( iteminfo( "CBM", body_part_name_as_heading( element.first, 1 ),
                                          " <num> ", iteminfo::no_newline, element.second ) );
            }
        }

        if( !bid->stat_bonus.empty() ) {
            info.push_back( iteminfo( "DESCRIPTION", _( "<bold>Stat Bonus:</bold> " ),
                                      iteminfo::no_newline ) );
            for( const auto &element : bid->stat_bonus ) {
                info.push_back( iteminfo( "CBM", get_stat_name( element.first ), " <num> ",
                                          iteminfo::no_newline, element.second ) );
            }
        }

        const units::mass weight_bonus = bid->weight_capacity_bonus;
        const float weight_modif = bid->weight_capacity_modifier;
        if( weight_modif != 1 ) {
            std::string modifier;
            if( weight_modif < 1 ) {
                modifier = "<num><bad>x</bad>";
            } else {
                modifier = "<num><color_light_green>x</color>";
            }
            info.push_back( iteminfo( "CBM",
                                      _( "<bold>Weight capacity modifier</bold>: " ), modifier,
                                      iteminfo::no_newline | iteminfo::is_decimal,
                                      weight_modif ) );
        }
        if( weight_bonus != 0_gram ) {
            std::string bonus;
            if( weight_bonus < 0_gram ) {
                bonus = string_format( "<num> <bad>%s</bad>", weight_units() );
            } else {
                bonus = string_format( "<num> <color_light_green>%s</color>", weight_units() );
            }
            info.push_back( iteminfo( "CBM", _( "<bold>Weight capacity bonus</bold>: " ), bonus,
                                      iteminfo::no_newline | iteminfo::is_decimal,
                                      convert_weight( weight_bonus ) ) );
        }
    }

    if( is_gun() && has_flag( flag_FIRE_TWOHAND ) &&
        parts->test( iteminfo_parts::DESCRIPTION_TWOHANDED ) ) {
        info.push_back( iteminfo( "DESCRIPTION",
                                  _( "* This weapon needs <info>two free hands</info> "
                                     "to fire." ) ) );
    }

    if( is_gunmod() && has_flag( flag_DISABLE_SIGHTS ) &&
        parts->test( iteminfo_parts::DESCRIPTION_GUNMOD_DISABLESSIGHTS ) ) {
        info.push_back( iteminfo( "DESCRIPTION",
                                  _( "* This mod <bad>obscures sights</bad> of the "
                                     "base weapon." ) ) );
    }

    if( is_gunmod() && has_flag( flag_CONSUMABLE ) &&
        parts->test( iteminfo_parts::DESCRIPTION_GUNMOD_CONSUMABLE ) ) {
        info.push_back( iteminfo( "DESCRIPTION",
                                  _( "* This mod might <bad>suffer wear</bad> when firing "
                                     "the base weapon." ) ) );
    }

    if( has_flag( flag_LEAK_DAM ) && has_flag( flag_RADIOACTIVE ) && damage() > 0
        && parts->test( iteminfo_parts::DESCRIPTION_RADIOACTIVITY_DAMAGED ) ) {
        info.push_back( iteminfo( "DESCRIPTION",
                                  _( "* The casing of this item has <neutral>cracked</neutral>, "
                                     "revealing an <info>ominous green glow</info>." ) ) );
    }

    if( has_flag( flag_LEAK_ALWAYS ) && has_flag( flag_RADIOACTIVE ) &&
        parts->test( iteminfo_parts::DESCRIPTION_RADIOACTIVITY_ALWAYS ) ) {
        info.push_back( iteminfo( "DESCRIPTION",
                                  _( "* This object is <neutral>surrounded</neutral> by a "
                                     "<info>sickly green glow</info>." ) ) );
    }

    if( is_brewable() || ( !contents.empty() && contents.front().is_brewable() ) ) {
        const item &brewed = !is_brewable() ? contents.front() : *this;
        if( parts->test( iteminfo_parts::DESCRIPTION_BREWABLE_DURATION ) ) {
            const time_duration btime = brewed.brewing_time();
            int btime_i = to_days<int>( btime );
            if( btime <= 2_days ) {
                btime_i = to_hours<int>( btime );
                info.push_back( iteminfo( "DESCRIPTION",
                                          string_format( ngettext( "* Once set in a vat, this "
                                                  "will ferment in around %d hour.",
                                                  "* Once set in a vat, this will ferment in "
                                                  "around %d hours.", btime_i ), btime_i ) ) );
            } else {
                info.push_back( iteminfo( "DESCRIPTION",
                                          string_format( ngettext( "* Once set in a vat, this "
                                                  "will ferment in around %d day.",
                                                  "* Once set in a vat, this will ferment in "
                                                  "around %d days.", btime_i ), btime_i ) ) );
            }
        }
        if( parts->test( iteminfo_parts::DESCRIPTION_BREWABLE_PRODUCTS ) ) {
            for( const std::string &res : brewed.brewing_results() ) {
                info.push_back( iteminfo( "DESCRIPTION",
                                          string_format( _( "* Fermenting this will produce "
                                                  "<neutral>%s</neutral>." ),
                                                  nname( res, brewed.charges ) ) ) );
            }
        }
    }

    if( parts->test( iteminfo_parts::DESCRIPTION_FAULTS ) ) {
        for( const fault_id &e : faults ) {
            //~ %1$s is the name of a fault and %2$s is the description of the fault
            info.emplace_back( "DESCRIPTION", string_format( _( "* <bad>%1$s</bad>.  %2$s" ),
                               e.obj().name(), e.obj().description() ) );
        }
    }

    // does the item fit in any holsters?
    std::vector<const itype *> holsters = Item_factory::find( [this]( const itype & e ) {
        if( !e.can_use( "holster" ) ) {
            return false;
        }
        const holster_actor *ptr = dynamic_cast<const holster_actor *>
                                   ( e.get_use( "holster" )->get_actor_ptr() );
        return ptr->can_holster( *this );
    } );

    if( !holsters.empty() && parts->test( iteminfo_parts::DESCRIPTION_HOLSTERS ) ) {
        insert_separation_line( info );
        info.emplace_back( "DESCRIPTION", _( "<bold>Can be stored in:</bold> " ) +
                           enumerate_as_string( holsters.begin(), holsters.end(),
        []( const itype * e ) {
            return e->nname( 1 );
        } ) );
    }

    if( parts->test( iteminfo_parts::DESCRIPTION_ACTIVATABLE_TRANSFORMATION ) ) {
        for( auto &u : type->use_methods ) {
            const delayed_transform_iuse *tt = dynamic_cast<const delayed_transform_iuse *>
                                               ( u.second.get_actor_ptr() );
            if( tt == nullptr ) {
                continue;
            }
            const int time_to_do = tt->time_to_do( *this );
            if( time_to_do <= 0 ) {
                info.push_back( iteminfo( "DESCRIPTION",
                                          _( "It's done and <info>can be activated</info>." ) ) );
            } else {
                const std::string time = to_string_clipped( time_duration::from_turns( time_to_do ) );
                info.push_back( iteminfo( "DESCRIPTION",
                                          string_format( _( "It will be done in %s." ),
                                                  time.c_str() ) ) );
            }
        }
    }

    std::map<std::string, std::string>::const_iterator item_note = item_vars.find( "item_note" );
    std::map<std::string, std::string>::const_iterator item_note_tool =
        item_vars.find( "item_note_tool" );

    if( item_note != item_vars.end() && parts->test( iteminfo_parts::DESCRIPTION_NOTES ) ) {
        insert_separation_line( info );
        std::string ntext;
        const use_function *use_func = item_note_tool != item_vars.end() ?
                                       item_controller->find_template( item_note_tool->second )->get_use( "inscribe" ) : nullptr;
        const inscribe_actor *use_actor = use_func ?
                                          dynamic_cast<const inscribe_actor *>( use_func->get_actor_ptr() ) : nullptr;
        if( use_actor ) {
            //~ %1$s: gerund (e.g. carved), %2$s: item name, %3$s: inscription text
            ntext = string_format( pgettext( "carving", "%1$s on the %2$s is: %3$s" ),
                                   use_actor->gerund, tname(), item_note->second );
        } else {
            //~ %1$s: inscription text
            ntext = string_format( pgettext( "carving", "Note: %1$s" ), item_note->second );
        }
        info.push_back( iteminfo( "DESCRIPTION", ntext ) );
    }

    // describe contents
    if( !contents.empty() && parts->test( iteminfo_parts::DESCRIPTION_CONTENTS ) ) {
        for( const item *mod : is_gun() ? gunmods() : toolmods() ) {
            std::string mod_str;
            if( mod->type->gunmod ) {
                if( mod->is_irremovable() ) {
                    mod_str = _( "Integrated mod: " );
                } else {
                    mod_str = _( "Mod: " );
                }
                mod_str += string_format( "<bold>%s</bold> (%s) ", mod->tname(),
                                          mod->type->gunmod->location.name() );
            }
            insert_separation_line( info );
            info.emplace_back( "DESCRIPTION", mod_str );
            info.emplace_back( "DESCRIPTION", mod->type->description.translated() );
        }
        bool contents_header = false;
        for( const item &contents_item : contents ) {
            if( !contents_item.type->mod ) {
                if( !contents_header ) {
                    insert_separation_line( info );
                    info.emplace_back( "DESCRIPTION", _( "<bold>Contents of this item</bold>:" ) );
                    contents_header = true;
                } else {
                    // Separate items with a blank line
                    info.emplace_back( "DESCRIPTION", space );
                }

                const translation &description = contents_item.type->description;

                if( contents_item.made_of_from_type( LIQUID ) ) {
                    units::volume contents_volume = contents_item.volume() * batch;
                    int converted_volume_scale = 0;
                    const double converted_volume =
                        round_up( convert_volume( contents_volume.value(),
                                                  &converted_volume_scale ), 2 );
                    info.emplace_back( "DESCRIPTION", contents_item.display_name() );
                    iteminfo::flags f = iteminfo::no_newline;
                    if( converted_volume_scale != 0 ) {
                        f |= iteminfo::is_decimal;
                    }
                    info.emplace_back( "CONTAINER", description + space,
                                       string_format( "<num> %s", volume_units_abbr() ), f,
                                       converted_volume );
                } else {
                    info.emplace_back( "DESCRIPTION", contents_item.display_name() );
                    info.emplace_back( "DESCRIPTION", description.translated() );
                }
            }
        }
    }
    if( this->get_var( "die_num_sides", 0 ) != 0 ) {
        info.emplace_back( "DESCRIPTION",
                           string_format( _( "* This item can be used as a <info>die</info>, "
                                             "and has <info>%d</info> sides." ),
                                          static_cast<int>( this->get_var( "die_num_sides",
                                                  0 ) ) ) );
    }

    // list recipes you could use it in
    if( parts->test( iteminfo_parts::DESCRIPTION_APPLICABLE_RECIPES ) ) {
        itype_id tid = contents.empty() ? typeId() : contents.front().typeId();
        const inventory &crafting_inv = g->u.crafting_inventory();
        const recipe_subset available_recipe_subset = g->u.get_available_recipes( crafting_inv );
        const std::set<const recipe *> &item_recipes = available_recipe_subset.of_component( tid );

        if( item_recipes.empty() ) {
            insert_separation_line( info );
            info.push_back( iteminfo( "DESCRIPTION",
                                      _( "You know of nothing you could craft with it." ) ) );
        } else {
            if( item_recipes.size() > 24 ) {
                insert_separation_line( info );
                info.push_back( iteminfo( "DESCRIPTION",
                                          _( "You know dozens of things you could craft with it." ) ) );
            } else if( item_recipes.size() > 12 ) {
                insert_separation_line( info );
                info.push_back( iteminfo( "DESCRIPTION",
                                          _( "You could use it to craft various other things." ) ) );
            } else {
                const std::string recipes = enumerate_as_string( item_recipes.begin(), item_recipes.end(),
                [ &crafting_inv ]( const recipe * r ) {
                    if( r->deduped_requirements().can_make_with_inventory(
                            crafting_inv, r->get_component_filter() ) ) {
                        return r->result_name();
                    } else {
                        return string_format( "<dark>%s</dark>", r->result_name() );
                    }
                } );
                if( !recipes.empty() ) {
                    insert_separation_line( info );
                    info.push_back( iteminfo( "DESCRIPTION",
                                              string_format( _( "You could use it to craft: %s" ),
                                                      recipes ) ) );
                }
            }
        }
    }
    if( get_option<bool>( "ENABLE_ASCII_ART_ITEM" ) ) {
        for( const std::string &line : type->ascii_picture ) {
            info.push_back( iteminfo( "DESCRIPTION", line ) );
        }
    }
}

std::string item::info( std::vector<iteminfo> &info, const iteminfo_query *parts, int batch ) const
{
    const bool debug = g != nullptr && debug_mode;

    if( parts == nullptr ) {
        parts = &iteminfo_query::all;
    }

    info.clear();

    if( !is_null() ) {
        basic_info( info, parts, batch, debug );
    }

    const item *med_item = nullptr;
    if( is_medication() ) {
        med_item = this;
    } else if( is_med_container() ) {
        med_item = &contents.front();
    }
    if( med_item != nullptr ) {
        med_info( med_item, info, parts, batch, debug );
    }

    if( const item *food_item = get_food() ) {
        food_info( food_item, info, parts, batch, debug );
    }

    magazine_info( info, parts, batch, debug );
    ammo_info( info, parts, batch, debug );

    const item *gun = nullptr;
    if( is_gun() ) {
        gun = this;
        const gun_mode aux = gun_current_mode();
        // if we have an active auxiliary gunmod display stats for this instead
        if( aux && aux->is_gunmod() && aux->is_gun() &&
            parts->test( iteminfo_parts::DESCRIPTION_AUX_GUNMOD_HEADER ) ) {
            gun = &*aux;
            info.emplace_back( "DESCRIPTION",
                               string_format( _( "Stats of the active <info>gunmod (%s)</info> "
                                                 "are shown." ), gun->tname() ) );
        }
    }
    if( gun != nullptr ) {
        gun_info( gun, info, parts, batch, debug );
    }

    gunmod_info( info, parts, batch, debug );
    armor_info( info, parts, batch, debug );
    animal_armor_info( info, parts, batch, debug );
    book_info( info, parts, batch, debug );
    container_info( info, parts, batch, debug );
    battery_info( info, parts, batch, debug );
    tool_info( info, parts, batch, debug );
    component_info( info, parts, batch, debug );
    disassembly_info( info, parts, batch, debug );
    qualities_info( info, parts, batch, debug );

    final_info( info, parts, batch, debug );

    if( !info.empty() && info.back().sName == "--" ) {
        info.pop_back();
    }

    return format_item_info( info, {} );
}

std::map<gunmod_location, int> item::get_mod_locations() const
{
    std::map<gunmod_location, int> mod_locations = type->gun->valid_mod_locations;

    for( const item *mod : gunmods() ) {
        if( !mod->type->gunmod->add_mod.empty() ) {
            std::map<gunmod_location, int> add_locations = mod->type->gunmod->add_mod;

            for( const std::pair<const gunmod_location, int> &add_location : add_locations ) {
                mod_locations[add_location.first] += add_location.second;
            }
        }
    }

    return mod_locations;
}

int item::get_free_mod_locations( const gunmod_location &location ) const
{
    if( !is_gun() ) {
        return 0;
    }

    std::map<gunmod_location, int> mod_locations = get_mod_locations();

    const auto loc = mod_locations.find( location );
    if( loc == mod_locations.end() ) {
        return 0;
    }
    int result = loc->second;
    for( const item &elem : contents ) {
        const cata::value_ptr<islot_gunmod> &mod = elem.type->gunmod;
        if( mod && mod->location == location ) {
            result--;
        }
    }
    return result;
}

int item::engine_displacement() const
{
    return type->engine ? type->engine->displacement : 0;
}

const std::string &item::symbol() const
{
    return type->sym;
}

nc_color item::color_in_inventory() const
{
    // TODO: make a const reference
    avatar &u = g->u;

    // Only item not otherwise colored gets colored as favorite
    nc_color ret = is_favorite ? c_white : c_light_gray;
    if( type->can_use( "learn_spell" ) ) {
        const use_function *iuse = get_use( "learn_spell" );
        const learn_spell_actor *actor_ptr =
            static_cast<const learn_spell_actor *>( iuse->get_actor_ptr() );
        for( const std::string &spell_id_str : actor_ptr->spells ) {
            const spell_id sp_id( spell_id_str );
            if( u.magic.knows_spell( sp_id ) && !u.magic.get_spell( sp_id ).is_max_level() ) {
                ret = c_yellow;
            }
            if( !u.magic.knows_spell( sp_id ) && u.magic.can_learn_spell( u, sp_id ) ) {
                return c_light_blue;
            }
        }
    } else if( has_flag( flag_WET ) ) {
        ret = c_cyan;
    } else if( has_flag( flag_LITCIG ) ) {
        ret = c_red;
    } else if( is_armor() && u.has_trait( trait_WOOLALLERGY ) &&
               ( made_of( material_id( "wool" ) ) || item_tags.count( "wooled" ) ) ) {
        ret = c_red;
    } else if( is_filthy() || item_tags.count( "DIRTY" ) ) {
        ret = c_brown;
    } else if( is_bionic() ) {
        if( !u.has_bionic( type->bionic->id ) ) {
            ret = u.bionic_installation_issues( type->bionic->id ).empty() ? c_green : c_red;
        } else if( !has_flag( flag_NO_STERILE ) ) {
            ret = c_dark_gray;
        }
    } else if( has_flag( flag_LEAK_DAM ) && has_flag( flag_RADIOACTIVE ) && damage() > 0 ) {
        ret = c_light_green;
    } else if( active && !is_food() && !is_food_container() && !is_corpse() ) {
        // Active items show up as yellow
        ret = c_yellow;
    } else if( is_corpse() && can_revive() ) {
        // Only reviving corpses are yellow
        ret = c_yellow;
    } else if( const item *food = get_food() ) {
        const bool preserves = type->container && type->container->preserves;

        // Give color priority to allergy (allergy > inedible by freeze or other conditions)
        // TODO: refactor u.will_eat to let this section handle coloring priority without duplicating code.
        if( u.allergy_type( *food ) != morale_type( "morale_null" ) ) {
            return c_red;
        }

        // Default: permafood, drugs
        // Brown: rotten (for non-saprophages) or non-rotten (for saprophages)
        // Dark gray: inedible
        // Red: morale penalty
        // Yellow: will rot soon
        // Cyan: will rot eventually
        const ret_val<edible_rating> rating = u.will_eat( *food );
        // TODO: More colors
        switch( rating.value() ) {
            case EDIBLE:
            case TOO_FULL:
                if( preserves ) {
                    // Nothing, canned food won't rot
                } else if( food->is_going_bad() ) {
                    ret = c_yellow;
                } else if( food->goes_bad() ) {
                    ret = c_cyan;
                }
                break;
            case INEDIBLE:
            case INEDIBLE_MUTATION:
                ret = c_dark_gray;
                break;
            case ALLERGY:
            case ALLERGY_WEAK:
            case CANNIBALISM:
                ret = c_red;
                break;
            case ROTTEN:
                ret = c_brown;
                break;
            case NAUSEA:
                ret = c_pink;
                break;
            case NO_TOOL:
                break;
        }
    } else if( is_gun() ) {
        // Guns are green if you are carrying ammo for them
        // ltred if you have ammo but no mags
        // Gun with integrated mag counts as both
        for( const ammotype &at : ammo_types() ) {
            // get_ammo finds uncontained ammo, find_ammo finds ammo in magazines
            bool has_ammo = !u.get_ammo( at ).empty() || !u.find_ammo( *this, false, -1 ).empty();
            bool has_mag = magazine_integral() || !u.find_ammo( *this, true, -1 ).empty();
            if( has_ammo && has_mag ) {
                ret = c_green;
                break;
            } else if( has_ammo || has_mag ) {
                ret = c_light_red;
                break;
            }
        }
    } else if( is_ammo() ) {
        // Likewise, ammo is green if you have guns that use it
        // ltred if you have the gun but no mags
        // Gun with integrated mag counts as both
        bool has_gun = u.has_item_with( [this]( const item & i ) {
            return i.is_gun() && i.ammo_types().count( ammo_type() );
        } );
        bool has_mag = u.has_item_with( [this]( const item & i ) {
            return ( i.is_gun() && i.magazine_integral() && i.ammo_types().count( ammo_type() ) ) ||
                   ( i.is_magazine() && i.ammo_types().count( ammo_type() ) );
        } );
        if( has_gun && has_mag ) {
            ret = c_green;
        } else if( has_gun || has_mag ) {
            ret = c_light_red;
        }
    } else if( is_magazine() ) {
        // Magazines are green if you have guns and ammo for them
        // ltred if you have one but not the other
        bool has_gun = u.has_item_with( [this]( const item & it ) {
            return it.is_gun() && it.magazine_compatible().count( typeId() ) > 0;
        } );
        bool has_ammo = !u.find_ammo( *this, false, -1 ).empty();
        if( has_gun && has_ammo ) {
            ret = c_green;
        } else if( has_gun || has_ammo ) {
            ret = c_light_red;
        }
    } else if( is_book() ) {
        if( u.has_identified( typeId() ) ) {
            const islot_book &tmp = *type->book;
            if( tmp.skill && // Book can improve skill: blue
                u.get_skill_level_object( tmp.skill ).can_train() &&
                u.get_skill_level( tmp.skill ) >= tmp.req &&
                u.get_skill_level( tmp.skill ) < tmp.level ) {
                ret = c_light_blue;
            } else if( type->can_use( "MA_MANUAL" ) &&
                       !u.martial_arts_data.has_martialart( martial_art_learned_from( *type ) ) ) {
                ret = c_light_blue;
            } else if( tmp.skill && // Book can't improve skill right now, but maybe later: pink
                       u.get_skill_level_object( tmp.skill ).can_train() &&
                       u.get_skill_level( tmp.skill ) < tmp.level ) {
                ret = c_pink;
            } else if( !u.studied_all_recipes(
                           *type ) ) { // Book can't improve skill anymore, but has more recipes: yellow
                ret = c_yellow;
            }
        } else {
            ret = c_red; // Book hasn't been identified yet: red
        }
    }
    return ret;
}

void item::on_wear( Character &p )
{
    if( is_sided() && get_side() == side::BOTH ) {
        if( has_flag( flag_SPLINT ) ) {
            set_side( side::LEFT );
            if( ( covers( bp_leg_l ) && p.is_limb_broken( hp_leg_r ) &&
                  !p.worn_with_flag( flag_SPLINT, bp_leg_r ) ) ||
                ( covers( bp_arm_l ) && p.is_limb_broken( hp_arm_r ) &&
                  !p.worn_with_flag( flag_SPLINT, bp_arm_r ) ) ) {
                set_side( side::RIGHT );
            }
        } else {
            // for sided items wear the item on the side which results in least encumbrance
            int lhs = 0;
            int rhs = 0;
            set_side( side::LEFT );
            const auto left_enc = p.get_encumbrance( *this );
            for( const body_part bp : all_body_parts ) {
                lhs += left_enc[bp].encumbrance;
            }

            set_side( side::RIGHT );
            const auto right_enc = p.get_encumbrance( *this );
            for( const body_part bp : all_body_parts ) {
                rhs += right_enc[bp].encumbrance;
            }

            set_side( lhs <= rhs ? side::LEFT : side::RIGHT );
        }
    }

    // TODO: artifacts currently only work with the player character
    if( &p == &g->u && type->artifact ) {
        g->add_artifact_messages( type->artifact->effects_worn );
    }
    // if game is loaded - dont want ownership assigned during char creation
    if( g->u.getID().is_valid() ) {
        handle_pickup_ownership( p );
    }
    p.on_item_wear( *this );
}

void item::on_takeoff( Character &p )
{
    p.on_item_takeoff( *this );

    if( is_sided() ) {
        set_side( side::BOTH );
    }
}

void item::on_wield( player &p, int mv )
{
    // TODO: artifacts currently only work with the player character
    if( &p == &g->u && type->artifact ) {
        g->add_artifact_messages( type->artifact->effects_wielded );
    }

    // weapons with bayonet/bipod or other generic "unhandiness"
    if( has_flag( flag_SLOW_WIELD ) && !is_gunmod() ) {
        float d = 32.0; // arbitrary linear scaling factor
        if( is_gun() ) {
            d /= std::max( p.get_skill_level( gun_skill() ), 1 );
        } else if( is_melee() ) {
            d /= std::max( p.get_skill_level( melee_skill() ), 1 );
        }

        int penalty = get_var( "volume", volume() / units::legacy_volume_factor ) * d;
        p.moves -= penalty;
        mv += penalty;
    }

    // firearms with a folding stock or tool/melee without collapse/retract iuse
    if( has_flag( flag_NEEDS_UNFOLD ) && !is_gunmod() ) {
        int penalty = 50; // 200-300 for guns, 50-150 for melee, 50 as fallback
        if( is_gun() ) {
            penalty = std::max( 0, 300 - p.get_skill_level( gun_skill() ) * 10 );
        } else if( is_melee() ) {
            penalty = std::max( 0, 150 - p.get_skill_level( melee_skill() ) * 10 );
        }

        p.moves -= penalty;
        mv += penalty;
    }

    std::string msg;

    if( mv > 500 ) {
        msg = _( "It takes you an extremely long time to wield your %s." );
    } else if( mv > 250 ) {
        msg = _( "It takes you a very long time to wield your %s." );
    } else if( mv > 100 ) {
        msg = _( "It takes you a long time to wield your %s." );
    } else if( mv > 50 ) {
        msg = _( "It takes you several seconds to wield your %s." );
    } else {
        msg = _( "You wield your %s." );
    }
    // if game is loaded - dont want ownership assigned during char creation
    if( g->u.getID().is_valid() ) {
        handle_pickup_ownership( p );
    }
    p.add_msg_if_player( m_neutral, msg, tname() );

    if( !p.martial_arts_data.selected_is_none() ) {
        p.martial_arts_data.martialart_use_message( p );
    }

    // Update encumbrance in case we were wearing it
    p.flag_encumbrance();
}

void item::handle_pickup_ownership( Character &c )
{
    if( is_owned_by( c ) ) {
        return;
    }
    // Add ownership to item if unowned
    if( owner.is_null() ) {
        set_owner( c );
    } else {
        if( !is_owned_by( c ) && &c == &g->u ) {
            std::vector<npc *> witnesses;
            for( npc &elem : g->all_npcs() ) {
                if( rl_dist( elem.pos(), g->u.pos() ) < MAX_VIEW_DISTANCE && elem.get_faction() &&
                    is_owned_by( elem ) && elem.sees( g->u.pos() ) ) {
                    elem.say( "<witnessed_thievery>", 7 );
                    npc *npc_to_add = &elem;
                    witnesses.push_back( npc_to_add );
                }
            }
            if( !witnesses.empty() ) {
                set_old_owner( get_owner() );
                bool guard_chosen = false;
                for( npc *elem : witnesses ) {
                    if( elem->myclass == npc_class_id( "NC_BOUNTY_HUNTER" ) ) {
                        guard_chosen = true;
                        elem->witness_thievery( &*this );
                        break;
                    }
                }
                if( !guard_chosen ) {
                    int random_index = rand() % witnesses.size();
                    witnesses[random_index]->witness_thievery( &*this );
                }
            }
            set_owner( c );
        }
    }
}

void item::on_pickup( Character &p )
{
    // Fake characters are used to determine pickup weight and volume
    if( p.is_fake() ) {
        return;
    }
    // TODO: artifacts currently only work with the player character
    if( &p == &g->u && type->artifact ) {
        g->add_artifact_messages( type->artifact->effects_carried );
    }
    // if game is loaded - dont want ownership assigned during char creation
    if( g->u.getID().is_valid() ) {
        handle_pickup_ownership( p );
    }
    if( is_bucket_nonempty() ) {
        for( const item &it : contents ) {
            g->m.add_item_or_charges( p.pos(), it );
        }

        contents.clear();
    }

    p.flag_encumbrance();
}

void item::on_contents_changed()
{
    if( is_non_resealable_container() ) {
        convert( type->container->unseals_into );
    }

    encumbrance_update_ = true;
}

void item::on_damage( int, damage_type )
{

}

std::string item::tname( unsigned int quantity, bool with_prefix, unsigned int truncate ) const
{
    int dirt_level = get_var( "dirt", 0 ) / 2000;
    std::string dirt_symbol;
    // TODO: MATERIALS put this in json

    // these symbols are unicode square characeters of different heights, representing a rough
    // estimation of fouling in a gun. This appears instead of "faulty"
    // since most guns will have some level of fouling in them, and usually it is not a big deal.
    switch( dirt_level ) {
        case 0:
            dirt_symbol = "";
            break;
        case 1:
            dirt_symbol = "<color_white>\u2581</color>";
            break;
        case 2:
            dirt_symbol = "<color_light_gray>\u2583</color>";
            break;
        case 3:
            dirt_symbol = "<color_light_gray>\u2585</color>";
            break;
        case 4:
            dirt_symbol = "<color_dark_gray>\u2587</color>";
            break;
        case 5:
            dirt_symbol = "<color_brown>\u2588</color>";
            break;
        default:
            dirt_symbol = "";
    }
    std::string damtext;

    // for portions of string that have <color_ etc in them, this aims to truncate the whole string correctly
    unsigned int truncate_override = 0;

    if( ( damage() != 0 || ( get_option<bool>( "ITEM_HEALTH_BAR" ) && is_armor() ) ) && !is_null() &&
        with_prefix ) {
        damtext = durability_indicator();
        if( get_option<bool>( "ITEM_HEALTH_BAR" ) ) {
            // get the utf8 width of the tags
            truncate_override = utf8_width( damtext, false ) - utf8_width( damtext, true );
        }
    }
    if( !faults.empty() ) {
        bool silent = true;
        for( const auto &fault : faults ) {
            if( !fault->has_flag( flag_SILENT ) ) {
                silent = false;
                break;
            }
        }
        if( silent ) {
            damtext.insert( 0, dirt_symbol );
        } else {
            damtext.insert( 0, _( "faulty " ) + dirt_symbol );
        }
    }

    std::string vehtext;
    if( is_engine() && engine_displacement() > 0 ) {
        vehtext = string_format( pgettext( "vehicle adjective", "%2.1fL " ),
                                 engine_displacement() / 100.0f );

    } else if( is_wheel() && type->wheel->diameter > 0 ) {
        vehtext = string_format( pgettext( "vehicle adjective", "%d\" " ), type->wheel->diameter );
    }

    std::string burntext;
    if( with_prefix && !made_of_from_type( LIQUID ) ) {
        if( volume() >= 1_liter && burnt * 125_ml >= volume() ) {
            burntext = pgettext( "burnt adjective", "badly burnt " );
        } else if( burnt > 0 ) {
            burntext = pgettext( "burnt adjective", "burnt " );
        }
    }

    std::string maintext;
    if( is_corpse() || typeId() == "blood" || item_vars.find( "name" ) != item_vars.end() ) {
        maintext = type_name( quantity );
    } else if( is_gun() || is_tool() || is_magazine() ) {
        int amt = 0;
        maintext = label( quantity );
        for( const item *mod : is_gun() ? gunmods() : toolmods() ) {
            if( !type->gun || !type->gun->built_in_mods.count( mod->typeId() ) ) {
                amt++;
            }
        }
        if( amt ) {
            maintext += string_format( "+%d", amt );
        }
    } else if( is_armor() && has_clothing_mod() ) {
        maintext = label( quantity ) + "+1";
    } else if( is_craft() ) {
        maintext = string_format( _( "in progress %s" ), craft_data_->making->result_name() );
        if( charges > 1 ) {
            maintext += string_format( " (%d)", charges );
        }
        const int percent_progress = item_counter / 100000;
        maintext += string_format( " (%d%%)", percent_progress );
    } else if( contents.size() == 1 ) {
        const item &contents_item = contents.front();
        if( contents_item.made_of( LIQUID ) || contents_item.is_food() ) {
            const unsigned contents_count = contents_item.charges > 1 ? contents_item.charges : quantity;
            //~ %1$s: item name, %2$s: content liquid, food, or drink name
            maintext = string_format( pgettext( "item name", "%1$s of %2$s" ), label( quantity ),
                                      contents_item.tname( contents_count, with_prefix ) );
        } else {
            //~ %1$s: item name, %2$s: non-liquid, non-food, non-drink content item name
            maintext = string_format( pgettext( "item name", "%1$s with %2$s" ), label( quantity ),
                                      contents_item.tname( quantity, with_prefix ) );
        }
    } else if( !contents.empty() ) {
        maintext = string_format( npgettext( "item name",
                                             //~ %1$s: item name, %2$zd: content size
                                             "%1$s with %2$zd item",
                                             "%1$s with %2$zd items", contents.size() ),
                                  label( quantity ), contents.size() );
    } else {
        maintext = label( quantity );
    }

    std::string tagtext;
    if( is_food() ) {
        if( has_flag( flag_HIDDEN_POISON ) && g->u.get_skill_level( skill_survival ) >= 3 ) {
            tagtext += _( " (poisonous)" );
        } else if( has_flag( flag_HIDDEN_HALLU ) && g->u.get_skill_level( skill_survival ) >= 5 ) {
            tagtext += _( " (hallucinogenic)" );
        }
    }
    if( has_flag( flag_ETHEREAL_ITEM ) ) {
        tagtext += string_format( _( " (%s turns)" ), get_var( "ethereal" ) );
    } else if( goes_bad() || is_food() ) {
        if( item_tags.count( "DIRTY" ) ) {
            tagtext += _( " (dirty)" );
        } else if( rotten() ) {
            tagtext += _( " (rotten)" );
        } else if( has_flag( flag_MUSHY ) ) {
            tagtext += _( " (mushy)" );
        } else if( is_going_bad() ) {
            tagtext += _( " (old)" );
        } else if( is_fresh() ) {
            tagtext += _( " (fresh)" );
        }
    }
    if( has_temperature() ) {
        if( has_flag( flag_HOT ) ) {
            tagtext += _( " (hot)" );
        }
        if( has_flag( flag_COLD ) ) {
            tagtext += _( " (cold)" );
        }
        if( has_flag( flag_FROZEN ) ) {
            tagtext += _( " (frozen)" );
        } else if( has_flag( flag_MELTS ) ) {
            tagtext += _( " (melted)" ); // he melted
        }
    }

    const sizing sizing_level = get_sizing( g->u, get_encumber( g->u ) != 0 );

    if( sizing_level == sizing::human_sized_small_char ) {
        tagtext += _( " (too big)" );
    } else if( sizing_level == sizing::big_sized_small_char ) {
        tagtext += _( " (huge!)" );
    } else if( sizing_level == sizing::human_sized_big_char ||
               sizing_level == sizing::small_sized_human_char ) {
        tagtext += _( " (too small)" );
    } else if( sizing_level == sizing::small_sized_big_char ) {
        tagtext += _( " (tiny!)" );
    } else if( !has_flag( flag_FIT ) && has_flag( flag_VARSIZE ) ) {
        tagtext += _( " (poor fit)" );
    }

    if( is_filthy() ) {
        tagtext += _( " (filthy)" );
    }
    if( is_bionic() && !has_flag( flag_NO_PACKED ) ) {
        if( !has_flag( flag_NO_STERILE ) ) {
            tagtext += _( " (sterile)" );
        } else {
            tagtext += _( " (packed)" );
        }
    }

    if( is_tool() && has_flag( flag_USE_UPS ) ) {
        tagtext += _( " (UPS)" );
    }

    if( has_var( "NANOFAB_ITEM_ID" ) ) {
        tagtext += string_format( " (%s)", nname( get_var( "NANOFAB_ITEM_ID" ) ) );
    }

    if( has_flag( flag_RADIO_MOD ) ) {
        tagtext += _( " (radio:" );
        if( has_flag( flag_RADIOSIGNAL_1 ) ) {
            tagtext += pgettext( "The radio mod is associated with the [R]ed button.", "R)" );
        } else if( has_flag( flag_RADIOSIGNAL_2 ) ) {
            tagtext += pgettext( "The radio mod is associated with the [B]lue button.", "B)" );
        } else if( has_flag( flag_RADIOSIGNAL_3 ) ) {
            tagtext += pgettext( "The radio mod is associated with the [G]reen button.", "G)" );
        } else {
            debugmsg( "Why is the radio neither red, blue, nor green?" );
            tagtext += "?)";
        }
    }

    if( has_flag( flag_WET ) ) {
        tagtext += _( " (wet)" );
    }
    if( already_used_by_player( g->u ) ) {
        tagtext += _( " (used)" );
    }
    if( active && ( has_flag( flag_WATER_EXTINGUISH ) || has_flag( flag_LITCIG ) ) ) {
        tagtext += _( " (lit)" );
    } else if( has_flag( flag_IS_UPS ) && get_var( "cable" ) == "plugged_in" ) {
        tagtext += _( " (plugged in)" );
    } else if( active && !is_food() && !is_corpse() && ( typeId().length() < 3 ||
               typeId().compare( typeId().length() - 3, 3, "_on" ) != 0 ) ) {
        // Usually the items whose ids end in "_on" have the "active" or "on" string already contained
        // in their name, also food is active while it rots.
        tagtext += _( " (active)" );
    }

    if( is_favorite ) {
        tagtext += _( " *" ); // Display asterisk for favorite items
    }

    std::string modtext;
    if( gunmod_find( "barrel_small" ) ) {
        modtext += _( "sawn-off " );
    }
    if( has_flag( flag_DIAMOND ) ) {
        modtext += std::string( pgettext( "Adjective, as in diamond katana", "diamond" ) ) + " ";
    }

    //~ This is a string to construct the item name as it is displayed. This format string has been added for maximum flexibility. The strings are: %1$s: Damage text (e.g. "bruised"). %2$s: burn adjectives (e.g. "burnt"). %3$s: tool modifier text (e.g. "atomic"). %4$s: vehicle part text (e.g. "3.8-Liter"). $5$s: main item text (e.g. "apple"). %6s: tags (e.g. "(wet) (poor fit)").
    std::string ret = string_format( _( "%1$s%2$s%3$s%4$s%5$s%6$s" ), damtext, burntext, modtext,
                                     vehtext, maintext, tagtext );

    if( truncate != 0 ) {
        ret = utf8_truncate( ret, truncate + truncate_override );
    }

    if( item_vars.find( "item_note" ) != item_vars.end() ) {
        //~ %s is an item name. This style is used to denote items with notes.
        return string_format( _( "*%s*" ), ret );
    } else {
        return ret;
    }
}

std::string item::display_money( unsigned int quantity, unsigned int total,
                                 cata::optional<unsigned int> selected ) const
{
    if( selected ) {
        //~ This is a string to display the selected and total amount of money in a stack of cash cards.
        //~ %1$s is the display name of cash cards.
        //~ %2$s is the total amount of money.
        //~ %3$s is the selected amount of money.
        //~ Example: "cash cards $15.35 of $20.48"
        return string_format( pgettext( "cash card and money", "%1$s %3$s of %2$s" ), tname( quantity ),
                              format_money( total ), format_money( *selected ) );
    } else {
        //~ This is a string to display the total amount of money in a stack of cash cards.
        //~ %1$s is the display name of cash cards.
        //~ %2$s is the total amount of money on the cash cards.
        //~ Example: "cash cards $20.48"
        return string_format( pgettext( "cash card and money", "%1$s %2$s" ), tname( quantity ),
                              format_money( total ) );
    }
}

std::string item::display_name( unsigned int quantity ) const
{
    std::string name = tname( quantity );
    std::string sidetxt;
    std::string amt;

    switch( get_side() ) {
        case side::BOTH:
        case side::num_sides:
            break;
        case side::LEFT:
            sidetxt = string_format( " (%s)", _( "left" ) );
            break;
        case side::RIGHT:
            sidetxt = string_format( " (%s)", _( "right" ) );
            break;
    }
    int amount = 0;
    int max_amount = 0;
    bool has_item = is_container() && contents.size() == 1;
    bool has_ammo = is_ammo_container() && contents.size() == 1;
    bool contains = has_item || has_ammo;
    bool show_amt = false;
    // We should handle infinite charges properly in all cases.
    if( contains ) {
        amount = contents.front().charges;
        max_amount = contents.front().charges_per_volume( get_container_capacity() );
    } else if( is_book() && get_chapters() > 0 ) {
        // a book which has remaining unread chapters
        amount = get_remaining_chapters( g->u );
    } else if( ammo_capacity() > 0 ) {
        // anything that can be reloaded including tools, magazines, guns and auxiliary gunmods
        // but excluding bows etc., which have ammo, but can't be reloaded
        amount = ammo_remaining();
        max_amount = ammo_capacity();
        show_amt = !has_flag( flag_RELOAD_AND_SHOOT );
    } else if( count_by_charges() && !has_infinite_charges() ) {
        // A chargeable item
        amount = charges;
        max_amount = ammo_capacity();
    } else if( is_battery() ) {
        show_amt = true;
        amount = to_joule( energy_remaining() );
        max_amount = to_joule( type->battery->max_capacity );
    }

    std::string ammotext;
    if( ( ( is_gun() && ammo_required() ) || is_magazine() ) && get_option<bool>( "AMMO_IN_NAMES" ) ) {
        if( ammo_current() != "null" ) {
            ammotext = find_type( ammo_current() )->ammo->type->name();
        } else {
            ammotext = ammotype( *ammo_types().begin() )->name();
        }
    }

    if( amount || show_amt ) {
        if( is_money() ) {
            amt = string_format( " $%.2f", amount / 100.0 );
        } else {
            if( !ammotext.empty() ) {
                ammotext = " " + ammotext;
            }

            if( max_amount != 0 ) {
                amt = string_format( " (%i/%i%s)", amount, max_amount, ammotext );
            } else {
                amt = string_format( " (%i%s)", amount, ammotext );
            }
        }
    } else if( !ammotext.empty() ) {
        amt = " (" + ammotext + ")";
    }

    // HACK: This is a hack to prevent possible crashing when displaying maps as items during character creation
    if( is_map() && calendar::turn != calendar::turn_zero ) {
        const city *c = overmap_buffer.closest_city( omt_to_sm_copy( get_var( "reveal_map_center_omt",
                        g->u.global_omt_location() ) ) ).city;
        if( c != nullptr ) {
            name = string_format( "%s %s", c->name, name );
        }
    }

    return string_format( "%s%s%s", name, sidetxt, amt );
}

nc_color item::color() const
{
    if( is_null() ) {
        return c_black;
    }
    if( is_corpse() ) {
        return corpse->color;
    }
    return type->color;
}

int item::price( bool practical ) const
{
    int res = 0;

    visit_items( [&res, practical]( const item * e ) {
        if( e->rotten() ) {
            // TODO: Special case things that stay useful when rotten
            return VisitResponse::NEXT;
        }

        int child = units::to_cent( practical ? e->type->price_post : e->type->price );
        if( e->damage() > 0 ) {
            // maximal damage level is 4, maximal reduction is 40% of the value.
            child -= child * static_cast<double>( e->damage_level( 4 ) ) / 10;
        }

        if( e->count_by_charges() || e->made_of( LIQUID ) ) {
            // price from json data is for default-sized stack
            child *= e->charges / static_cast<double>( e->type->stack_size );

        } else if( e->magazine_integral() && e->ammo_remaining() && e->ammo_data() ) {
            // items with integral magazines may contain ammunition which can affect the price
            child += item( e->ammo_data(), calendar::turn, e->charges ).price( practical );

        } else if( e->is_tool() && e->ammo_types().empty() && e->ammo_capacity() ) {
            // if tool has no ammo (e.g. spray can) reduce price proportional to remaining charges
            child *= e->ammo_remaining() / static_cast<double>( std::max( e->type->charges_default(), 1 ) );
        }

        res += child;
        return VisitResponse::NEXT;
    } );

    return res;
}

// TODO: MATERIALS add a density field to materials.json
units::mass item::weight( bool include_contents, bool integral ) const
{
    if( is_null() ) {
        return 0_gram;
    }

    // Items that don't drop aren't really there, they're items just for ease of implementation
    if( has_flag( flag_NO_DROP ) ) {
        return 0_gram;
    }

    if( is_craft() ) {
        units::mass ret = 0_gram;
        for( const item &it : components ) {
            ret += it.weight();
        }
        return ret;
    }

    units::mass ret;
    std::string local_str_mass = integral ? get_var( "integral_weight" ) : get_var( "weight" );
    if( local_str_mass.empty() ) {
        ret = integral ? type->integral_weight : type->weight;
    } else {
        ret = units::from_milligram( std::stoll( local_str_mass ) );
    }

    if( has_flag( flag_REDUCED_WEIGHT ) ) {
        ret *= 0.75;
    }

    // if this is a gun apply all of its gunmods' weight multipliers
    if( type->gun ) {
        for( const item *mod : gunmods() ) {
            ret *= mod->type->gunmod->weight_multiplier;
        }
    }

    if( count_by_charges() ) {
        ret *= charges;

    } else if( is_corpse() ) {
        assert( corpse ); // To appease static analysis
        ret = corpse->weight;
        if( has_flag( flag_FIELD_DRESS ) || has_flag( flag_FIELD_DRESS_FAILED ) ) {
            ret *= 0.75;
        }
        if( has_flag( flag_QUARTERED ) ) {
            ret /= 4;
        }
        if( has_flag( flag_GIBBED ) ) {
            ret *= 0.85;
        }
        if( has_flag( flag_SKINNED ) ) {
            ret *= 0.85;
        }

    } else if( magazine_integral() && !is_magazine() ) {
        if( ammo_current() == "plut_cell" ) {
            ret += ammo_remaining() * find_type( ammotype(
                    *ammo_types().begin() )->default_ammotype() )->weight / PLUTONIUM_CHARGES;
        } else if( ammo_data() ) {
            ret += ammo_remaining() * ammo_data()->weight;
        }
    }

    // if this is an ammo belt add the weight of any implicitly contained linkages
    if( is_magazine() && type->magazine->linkage ) {
        item links( *type->magazine->linkage );
        links.charges = ammo_remaining();
        ret += links.weight();
    }

    // reduce weight for sawn-off weapons capped to the apportioned weight of the barrel
    if( gunmod_find( "barrel_small" ) ) {
        const units::volume b = type->gun->barrel_length;
        const units::mass max_barrel_weight = units::from_gram( to_milliliter( b ) );
        const units::mass barrel_weight = units::from_gram( b.value() * type->weight.value() /
                                          type->volume.value() );
        ret -= std::min( max_barrel_weight, barrel_weight );
    }

    if( is_gun() ) {
        for( const item *elem : gunmods() ) {
            ret += elem->weight( true, true );
        }
    } else if( include_contents ) {
        for( const item &elem : contents ) {
            ret += elem.weight();
        }
    }

    return ret;
}

units::volume item::corpse_volume( const mtype *corpse ) const
{
    units::volume corpse_volume = corpse->volume;
    if( has_flag( flag_QUARTERED ) ) {
        corpse_volume /= 4;
    }
    if( has_flag( flag_FIELD_DRESS ) || has_flag( flag_FIELD_DRESS_FAILED ) ) {
        corpse_volume *= 0.75;
    }
    if( has_flag( flag_GIBBED ) ) {
        corpse_volume *= 0.85;
    }
    if( has_flag( flag_SKINNED ) ) {
        corpse_volume *= 0.85;
    }
    if( corpse_volume > 0_ml ) {
        return corpse_volume;
    }
    debugmsg( "invalid monster volume for corpse" );
    return 0_ml;
}

units::volume item::base_volume() const
{
    if( is_null() ) {
        return 0_ml;
    }
    if( is_corpse() ) {
        return corpse_volume( corpse );
    }

    if( is_craft() ) {
        units::volume ret = 0_ml;
        for( const item &it : components ) {
            ret += it.base_volume();
        }
        return ret;
    }

    if( count_by_charges() ) {
        if( type->volume % type->stack_size == 0_ml ) {
            return type->volume / type->stack_size;
        } else {
            return type->volume / type->stack_size + 1_ml;
        }
    }

    return type->volume;
}

units::volume item::volume( bool integral ) const
{
    if( is_null() ) {
        return 0_ml;
    }

    if( is_corpse() ) {
        return corpse_volume( corpse );
    }

    if( is_craft() ) {
        units::volume ret = 0_ml;
        for( const item &it : components ) {
            ret += it.volume();
        }
        return ret;
    }

    const int local_volume = get_var( "volume", -1 );
    units::volume ret;
    if( local_volume >= 0 ) {
        ret = local_volume * units::legacy_volume_factor;
    } else if( integral ) {
        ret = type->integral_volume;
    } else {
        ret = type->volume;
    }

    if( count_by_charges() || made_of( LIQUID ) ) {
        units::quantity<int64_t, units::volume_in_milliliter_tag> num = ret * static_cast<int64_t>
                ( charges );
        if( type->stack_size <= 0 ) {
            debugmsg( "Item type %s has invalid stack_size %d", typeId(), type->stack_size );
            ret = num;
        } else {
            ret = num / type->stack_size;
            if( num % type->stack_size != 0_ml ) {
                ret += 1_ml;
            }
        }
    }

    // Non-rigid items add the volume of the content
    if( !type->rigid ) {
        for( const item &elem : contents ) {
            ret += elem.volume();
        }
    }

    // Some magazines sit (partly) flush with the item so add less extra volume
    if( magazine_current() != nullptr ) {
        ret += std::max( magazine_current()->volume() - type->magazine_well, 0_ml );
    }

    if( is_gun() ) {
        for( const item *elem : gunmods() ) {
            ret += elem->volume( true );
        }

        // TODO: implement stock_length property for guns
        if( has_flag( flag_COLLAPSIBLE_STOCK ) ) {
            // consider only the base size of the gun (without mods)
            int tmpvol = get_var( "volume",
                                  ( type->volume - type->gun->barrel_length ) / units::legacy_volume_factor );
            if( tmpvol <= 3 ) {
                // intentional NOP
            } else if( tmpvol <= 5 ) {
                ret -= 250_ml;
            } else if( tmpvol <= 6 ) {
                ret -= 500_ml;
            } else if( tmpvol <= 9 ) {
                ret -= 750_ml;
            } else if( tmpvol <= 12 ) {
                ret -= 1000_ml;
            } else if( tmpvol <= 15 ) {
                ret -= 1250_ml;
            } else {
                ret -= 1500_ml;
            }
        }

        if( gunmod_find( "barrel_small" ) ) {
            ret -= type->gun->barrel_length;
        }
    }

    return ret;
}

int item::lift_strength() const
{
    const int mass = units::to_gram( weight() );
    return std::max( mass / 10000, 1 );
}

int item::attack_time() const
{
    int ret = 65 + volume() / 62.5_ml + weight() / 60_gram;
    ret = calculate_by_enchantment_wield( ret, enchantment::mod::ITEM_ATTACK_SPEED,
                                          true );
    return ret;
}

int item::damage_melee( damage_type dt ) const
{
    assert( dt >= DT_NULL && dt < NUM_DT );
    if( is_null() ) {
        return 0;
    }

    // effectiveness is reduced by 10% per damage level
    int res = type->melee[ dt ];
    res -= res * damage_level( 4 ) * 0.1;

    // apply type specific flags
    switch( dt ) {
        case DT_BASH:
            if( has_flag( flag_REDUCED_BASHING ) ) {
                res *= 0.5;
            }
            break;

        case DT_CUT:
        case DT_STAB:
            if( has_flag( flag_DIAMOND ) ) {
                res *= 1.3;
            }
            break;

        default:
            break;
    }

    // consider any melee gunmods
    if( is_gun() ) {
        std::vector<int> opts = { res };
        for( const std::pair<const gun_mode_id, gun_mode> &e : gun_all_modes() ) {
            if( e.second.target != this && e.second.melee() ) {
                opts.push_back( e.second.target->damage_melee( dt ) );
            }
        }
        return *std::max_element( opts.begin(), opts.end() );

    }

    return std::max( res, 0 );
}

damage_instance item::base_damage_melee() const
{
    // TODO: Caching
    damage_instance ret;
    for( size_t i = DT_NULL + 1; i < NUM_DT; i++ ) {
        damage_type dt = static_cast<damage_type>( i );
        int dam = damage_melee( dt );
        if( dam > 0 ) {
            ret.add_damage( dt, dam );
        }
    }

    return ret;
}

damage_instance item::base_damage_thrown() const
{
    // TODO: Create a separate cache for individual items (for modifiers like diamond etc.)
    return type->thrown_damage;
}

int item::reach_range( const player &p ) const
{
    int res = 1;

    if( has_flag( flag_REACH_ATTACK ) ) {
        res = has_flag( flag_REACH3 ) ? 3 : 2;
    }

    // for guns consider any attached gunmods
    if( is_gun() && !is_gunmod() ) {
        for( const std::pair<const gun_mode_id, gun_mode> &m : gun_all_modes() ) {
            if( p.is_npc() && m.second.flags.count( "NPC_AVOID" ) ) {
                continue;
            }
            if( m.second.melee() ) {
                res = std::max( res, m.second.qty );
            }
        }
    }

    return res;
}

void item::unset_flags()
{
    item_tags.clear();
}

bool item::has_fault( const fault_id &fault ) const
{
    return faults.count( fault );
}

bool item::has_flag( const std::string &f ) const
{
    bool ret = false;

    if( json_flag::get( f ).inherit() ) {
        for( const item *e : is_gun() ? gunmods() : toolmods() ) {
            // gunmods fired separately do not contribute to base gun flags
            if( !e->is_gun() && e->has_flag( f ) ) {
                return true;
            }
        }
    }

    // other item type flags
    ret = type->item_tags.count( f );
    if( ret ) {
        return ret;
    }

    // now check for item specific flags
    ret = item_tags.count( f );
    return ret;
}

bool item::has_any_flag( const std::vector<std::string> &flags ) const
{
    for( const std::string &flag : flags ) {
        if( has_flag( flag ) ) {
            return true;
        }
    }

    return false;
}

item &item::set_flag( const std::string &flag )
{
    item_tags.insert( flag );
    return *this;
}

item &item::unset_flag( const std::string &flag )
{
    item_tags.erase( flag );
    return *this;
}

item &item::set_flag_recursive( const std::string &flag )
{
    set_flag( flag );
    for( item &comp : components ) {
        comp.set_flag_recursive( flag );
    }
    return *this;
}

bool item::has_property( const std::string &prop ) const
{
    return type->properties.find( prop ) != type->properties.end();
}

std::string item::get_property_string( const std::string &prop, const std::string &def ) const
{
    const auto it = type->properties.find( prop );
    return it != type->properties.end() ? it->second : def;
}

int64_t item::get_property_int64_t( const std::string &prop, int64_t def ) const
{
    const auto it = type->properties.find( prop );
    if( it != type->properties.end() ) {
        char *e = nullptr;
        int64_t r = std::strtoll( it->second.c_str(), &e, 10 );
        if( !it->second.empty() && *e == '\0' ) {
            return r;
        }
        debugmsg( "invalid property '%s' for item '%s'", prop.c_str(), tname() );
    }
    return def;
}

int item::get_quality( const quality_id &id ) const
{
    int return_quality = INT_MIN;

    /**
     * EXCEPTION: Items with quality BOIL only count as such if they are empty,
     * excluding items of their ammo type if they are tools.
     */
    if( id == quality_id( "BOIL" ) && !( contents.empty() ||
                                         ( is_tool() && std::all_of( contents.begin(), contents.end(),
    [this]( const item & itm ) {
    if( itm.is_ammo() ) {
            return ammo_types().count( itm.ammo_type() ) != 0;
        } else if( itm.is_magazine() ) {
            for( const ammotype &at : ammo_types() ) {
                for( const ammotype &mag_at : itm.ammo_types() ) {
                    if( at == mag_at ) {
                        return true;
                    }
                }
            }
            return false;
        } else if( itm.is_toolmod() ) {
            return true;
        }
        return false;
    } ) ) ) ) {
        return INT_MIN;
    }

    for( const std::pair<const quality_id, int> &quality : type->qualities ) {
        if( quality.first == id ) {
            return_quality = quality.second;
        }
    }
    for( const item &itm : contents ) {
        return_quality = std::max( return_quality, itm.get_quality( id ) );
    }

    return return_quality;
}

bool item::has_technique( const matec_id &tech ) const
{
    return type->techniques.count( tech ) > 0 || techniques.count( tech ) > 0;
}

void item::add_technique( const matec_id &tech )
{
    techniques.insert( tech );
}

std::vector<item *> item::toolmods()
{
    std::vector<item *> res;
    if( is_tool() ) {
        res.reserve( contents.size() );
        for( item &e : contents ) {
            if( e.is_toolmod() ) {
                res.push_back( &e );
            }
        }
    }
    return res;
}

std::vector<const item *> item::toolmods() const
{
    std::vector<const item *> res;
    if( is_tool() ) {
        res.reserve( contents.size() );
        for( const item &e : contents ) {
            if( e.is_toolmod() ) {
                res.push_back( &e );
            }
        }
    }
    return res;
}

std::set<matec_id> item::get_techniques() const
{
    std::set<matec_id> result = type->techniques;
    result.insert( techniques.begin(), techniques.end() );
    return result;
}

int item::get_comestible_fun() const
{
    if( !is_comestible() ) {
        return 0;
    }
    int fun = get_comestible()->fun;
    for( const std::string &flag : item_tags ) {
        fun += json_flag::get( flag ).taste_mod();
    }
    for( const std::string &flag : type->item_tags ) {
        fun += json_flag::get( flag ).taste_mod();
    }

    if( has_flag( flag_MUSHY ) ) {
        return std::min( -5, fun ); // defrosted MUSHY food is practicaly tastless or tastes off
    }

    return fun;
}

bool item::goes_bad() const
{
    if( item_internal::goes_bad_cache_is_for( this ) ) {
        return item_internal::goes_bad_cache_fetch();
    }
    if( has_flag( flag_PROCESSING ) ) {
        return false;
    }
    if( is_corpse() ) {
        // Corpses rot only if they are made of rotting materials
        return made_of_any( materials::get_rotting() );
    }
    return is_food() && get_comestible()->spoils != 0_turns;
}

time_duration item::get_shelf_life() const
{
    if( goes_bad() ) {
        if( is_food() ) {
            return get_comestible()->spoils;
        } else if( is_corpse() ) {
            return CORPSE_ROT_TIME;
        }
    }
    return 0_turns;
}

double item::get_relative_rot() const
{
    if( goes_bad() ) {
        return rot / get_shelf_life();
    }
    return 0;
}

void item::set_relative_rot( double val )
{
    if( goes_bad() ) {
        rot = get_shelf_life() * val;
<<<<<<< HEAD
=======
        // calc_rot uses last_rot_check (when it's not turn_zero) instead of bday.
        // this makes sure the rotting starts from now, not from bday.
        // if this item is the result of smoking or milling don't do this, we want to start from bday.
        if( !has_flag( flag_PROCESSING_RESULT ) ) {
            last_rot_check = calendar::turn;
        }
>>>>>>> 2f4a7498
    }
}

void item::set_rot( time_duration val )
{
    rot = val;
}

int item::spoilage_sort_order()
{
    item *subject;
    int bottom = std::numeric_limits<int>::max();

    if( type->container && !contents.empty() ) {
        if( type->container->preserves ) {
            return bottom - 3;
        }
        subject = &contents.front();
    } else {
        subject = this;
    }

    if( subject->goes_bad() ) {
        return to_turns<int>( subject->get_shelf_life() - subject->rot );
    }

    if( subject->get_comestible() ) {
        if( subject->get_category().get_id() == "food" ) {
            return bottom - 3;
        } else if( subject->get_category().get_id() == "drugs" ) {
            return bottom - 2;
        } else {
            return bottom - 1;
        }
    }
    return bottom;
}

/**
 * Food decay calculation.
 * Calculate how much food rots per hour, based on 10 = 1 minute of decay @ 65 F.
 * IRL this tends to double every 10c a few degrees above freezing, but past a certain
 * point the rate decreases until even extremophiles find it too hot. Here we just stop
 * further acceleration at 105 F. This should only need to run once when the game starts.
 * @see calc_rot_array
 * @see rot_chart
 */
static int calc_hourly_rotpoints_at_temp( const int temp )
{
    // default temp = 65, so generic->rotten() assumes 600 decay points per hour
    const int dropoff = 38;     // ditch our fancy equation and do a linear approach to 0 rot at 31f
    const int cutoff = 105;     // stop torturing the player at this temperature, which is
    const int cutoffrot = 21240; // ..almost 6 times the base rate. bacteria hate the heat too

    const int dsteps = dropoff - temperatures::freezing;
    const int dstep = ( 215.46 * std::pow( 2.0, static_cast<float>( dropoff ) / 16.0 ) / dsteps );

    if( temp < temperatures::freezing ) {
        return 0;
    } else if( temp > cutoff ) {
        return cutoffrot;
    } else if( temp < dropoff ) {
        return ( temp - temperatures::freezing ) * dstep;
    } else {
        return lround( 215.46 * std::pow( 2.0, static_cast<float>( temp ) / 16.0 ) );
    }
}

/**
 * Initialize the rot table.
 * @see rot_chart
 */
static std::vector<int> calc_rot_array( const size_t cap )
{
    std::vector<int> ret;
    ret.reserve( cap );
    for( size_t i = 0; i < cap; ++i ) {
        ret.push_back( calc_hourly_rotpoints_at_temp( static_cast<int>( i ) ) );
    }
    return ret;
}

/**
 * Get the hourly rot for a given temperature from the precomputed table.
 * @see rot_chart
 */
int get_hourly_rotpoints_at_temp( const int temp )
{
    /**
     * Precomputed rot lookup table.
     */
    static const std::vector<int> rot_chart = calc_rot_array( 200 );

    if( temp < 0 ) {
        return 0;
    }
    if( temp > 150 ) {
        return 21240;
    }
    return rot_chart[temp];
}

void item::calc_rot( time_point time, int temp )
{
    if( !goes_bad() ) {
        return;
    }
    // Avoid needlessly calculating already rotten things.  Corpses should
    // always rot away and food rots away at twice the shelf life.  If the food
    // is in a sealed container they won't rot away, this avoids needlessly
    // calculating their rot in that case.
    if( !is_corpse() && get_relative_rot() > 2.0 ) {
        return;
    }

    if( item_tags.count( "FROZEN" ) ) {
        return;
    }
    // rot modifier
    float factor = 1.0;
    if( is_corpse() && has_flag( flag_FIELD_DRESS ) ) {
        factor = 0.75;
    }
    if( item_tags.count( "MUSHY" ) ) {
        factor = 3.0;
    }

    if( item_tags.count( "COLD" ) ) {
        temp = temperatures::fridge;
    }

    // simulation of different age of food at the start of the game and good/bad storage
    // conditions by applying starting variation bonus/penalty of +/- 20% of base shelf-life
    // positive = food was produced some time before calendar::start and/or bad storage
    // negative = food was stored in good conditions before calendar::start
    if( last_temp_check <= calendar::start_of_cataclysm ) {
        time_duration spoil_variation = get_shelf_life() * 0.2f;
        rot += rng( -spoil_variation, spoil_variation );
    }

    time_duration time_delta = time - last_temp_check;
    rot += factor * time_delta / 1_hours * get_hourly_rotpoints_at_temp( temp ) * 1_turns;
}

void item::calc_rot_while_processing( time_duration processing_duration )
{
    if( !item_tags.count( "PROCESSING" ) ) {
        debugmsg( "calc_rot_while_processing called on non smoking item: %s", tname() );
        return;
    }

    // Apply no rot or temperature while smoking
    last_temp_check += processing_duration;
}

units::volume item::get_storage() const
{
    const islot_armor *t = find_armor_data();
    if( t == nullptr ) {
        return is_pet_armor() ? type->pet_armor->storage : 0_ml;
    }
    units::volume storage = t->storage;
    float mod = get_clothing_mod_val( clothing_mod_type_storage );
    storage += lround( mod ) * units::legacy_volume_factor;

    return storage;
}

float item::get_weight_capacity_modifier() const
{
    const islot_armor *t = find_armor_data();
    if( t == nullptr ) {
        return 1;
    }
    return t->weight_capacity_modifier;
}

units::mass item::get_weight_capacity_bonus() const
{
    const islot_armor *t = find_armor_data();
    if( t == nullptr ) {
        return 0_gram;
    }
    return t->weight_capacity_bonus;
}

int item::get_env_resist( int override_base_resist ) const
{
    const islot_armor *t = find_armor_data();
    if( t == nullptr ) {
        return is_pet_armor() ? type->pet_armor->env_resist : 0;
    }
    // modify if item is a gas mask and has filter
    int resist_base = t->env_resist;
    int resist_filter = get_var( "overwrite_env_resist", 0 );
    int resist = std::max( { resist_base, resist_filter, override_base_resist } );

    return lround( resist * get_relative_health() );
}

int item::get_base_env_resist_w_filter() const
{
    const islot_armor *t = find_armor_data();
    if( t == nullptr ) {
        return is_pet_armor() ? type->pet_armor->env_resist_w_filter : 0;
    }
    return t->env_resist_w_filter;
}

bool item::is_power_armor() const
{
    const islot_armor *t = find_armor_data();
    if( t == nullptr ) {
        return is_pet_armor() ? type->pet_armor->power_armor : false;
    }
    return t->power_armor;
}

int item::get_encumber( const Character &p ) const
{

    units::volume contents_volume( 0_ml );

    for( const item &e : contents ) {
        contents_volume += e.volume();
    }

    if( p.is_worn( *this ) ) {
        const islot_armor *t = find_armor_data();

        if( t != nullptr && t->max_encumber != 0 ) {
            units::volume char_storage( 0_ml );

            for( const item &e : p.worn ) {
                char_storage += e.get_storage();
            }

            if( char_storage != 0_ml ) {
                // Cast up to 64 to prevent overflow. Dividing before would prevent this but lose data.
                contents_volume += units::from_milliliter( static_cast<int64_t>( t->storage.value() ) *
                                   p.inv.volume().value() / char_storage.value() );
            }
        }
    }

    return get_encumber_when_containing( p, contents_volume );
}

int item::get_encumber_when_containing(
    const Character &p, const units::volume &contents_volume ) const
{
    const islot_armor *t = find_armor_data();
    if( t == nullptr ) {
        // handle wearable guns (e.g. shoulder strap) as special case
        return is_gun() ? volume() / 750_ml : 0;
    }
    int encumber = t->encumber;

    // Non-rigid items add additional encumbrance proportional to their volume
    if( !type->rigid ) {
        const int capacity = get_total_capacity().value();

        if( t->max_encumber != 0 ) {

            if( capacity > 0 ) {
                // Cast up to 64 to prevent overflow. Dividing before would prevent this but lose data.
                encumber += static_cast<int64_t>( t->max_encumber - t->encumber ) * contents_volume.value() /
                            capacity;
            } else {
                debugmsg( "Non-rigid item (%s) without storage capacity.", tname() );
            }
        } else {
            encumber += contents_volume / 250_ml;
        }
    }

    // Fit checked before changes, fitting shouldn't reduce penalties from patching.
    if( has_flag( flag_FIT ) && has_flag( flag_VARSIZE ) ) {
        encumber = std::max( encumber / 2, encumber - 10 );
    }

    // TODO: Should probably have sizing affect coverage
    const sizing sizing_level = get_sizing( p, encumber != 0 );
    switch( sizing_level ) {
        case sizing::small_sized_human_char:
        case sizing::small_sized_big_char:
            // non small characters have a HARD time wearing undersized clothing
            encumber *= 3;
            break;
        case sizing::human_sized_small_char:
        case sizing::big_sized_small_char:
            // clothes bag up around smol characters and encumber them more
            encumber *= 2;
            break;
        default:
            break;
    }

    encumber += static_cast<int>( std::ceil( get_clothing_mod_val( clothing_mod_type_encumbrance ) ) );

    return encumber;
}

layer_level item::get_layer() const
{
    if( type->armor ) {
        // We assume that an item will never have per-item flags defining its
        // layer, so we can defer to the itype.
        return type->layer;
    }

    if( has_flag( flag_PERSONAL ) ) {
        return PERSONAL_LAYER;
    } else if( has_flag( flag_SKINTIGHT ) ) {
        return UNDERWEAR_LAYER;
    } else if( has_flag( flag_WAIST ) ) {
        return WAIST_LAYER;
    } else if( has_flag( flag_OUTER ) ) {
        return OUTER_LAYER;
    } else if( has_flag( flag_BELTED ) ) {
        return BELTED_LAYER;
    } else if( has_flag( flag_AURA ) ) {
        return AURA_LAYER;
    } else {
        return REGULAR_LAYER;
    }
}

int item::get_coverage() const
{
    const islot_armor *t = find_armor_data();
    if( t == nullptr ) {
        return 0;
    }
    return t->coverage;
}

int item::get_thickness() const
{
    const islot_armor *t = find_armor_data();
    if( t == nullptr ) {
        return is_pet_armor() ? type->pet_armor->thickness : 0;
    }
    return t->thickness;
}

int item::get_warmth() const
{
    const islot_armor *t = find_armor_data();
    if( t == nullptr ) {
        return 0;
    }
    int result = t->warmth;

    result += get_clothing_mod_val( clothing_mod_type_warmth );

    return result;
}

units::volume item::get_pet_armor_max_vol() const
{
    return is_pet_armor() ? type->pet_armor->max_vol : 0_ml;
}

units::volume item::get_pet_armor_min_vol() const
{
    return is_pet_armor() ? type->pet_armor->min_vol : 0_ml;
}

std::string item::get_pet_armor_bodytype() const
{
    return is_pet_armor() ? type->pet_armor->bodytype : "";
}

time_duration item::brewing_time() const
{
    return is_brewable() ? type->brewable->time * calendar::season_from_default_ratio() : 0_turns;
}

const std::vector<itype_id> &item::brewing_results() const
{
    static const std::vector<itype_id> nulresult{};
    return is_brewable() ? type->brewable->results : nulresult;
}

bool item::can_revive() const
{
    return is_corpse() && corpse->has_flag( MF_REVIVES ) && damage() < max_damage() &&
           !( has_flag( flag_FIELD_DRESS ) || has_flag( flag_FIELD_DRESS_FAILED ) ||
              has_flag( flag_QUARTERED ) ||
              has_flag( flag_SKINNED ) || has_flag( flag_PULPED ) );
}

bool item::ready_to_revive( const tripoint &pos ) const
{
    if( !can_revive() ) {
        return false;
    }
    if( g->m.veh_at( pos ) ) {
        return false;
    }
    if( !calendar::once_every( 1_seconds ) ) {
        return false;
    }
    int age_in_hours = to_hours<int>( age() );
    age_in_hours -= static_cast<int>( static_cast<float>( burnt ) / ( volume() / 250_ml ) );
    if( damage_level( 4 ) > 0 ) {
        age_in_hours /= ( damage_level( 4 ) + 1 );
    }
    int rez_factor = 48 - age_in_hours;
    if( age_in_hours > 6 && ( rez_factor <= 0 || one_in( rez_factor ) ) ) {
        // If we're a special revival zombie, wait to get up until the player is nearby.
        const bool isReviveSpecial = has_flag( flag_REVIVE_SPECIAL );
        if( isReviveSpecial ) {
            const int distance = rl_dist( pos, g->u.pos() );
            if( distance > 3 ) {
                return false;
            }
            if( !one_in( distance + 1 ) ) {
                return false;
            }
        }

        return true;
    }
    return false;
}

bool item::is_money() const
{
    return ammo_types().count( ammotype( "money" ) );
}

bool item::count_by_charges() const
{
    return type->count_by_charges();
}

int item::count() const
{
    return count_by_charges() ? charges : 1;
}

bool item::craft_has_charges()
{
    if( count_by_charges() ) {
        return true;
    } else if( ammo_types().empty() ) {
        return true;
    }

    return false;
}

#if defined(_MSC_VER)
// Deal with MSVC compiler bug (#17791, #17958)
#pragma optimize( "", off )
#endif

int item::bash_resist( bool to_self ) const
{
    if( is_null() ) {
        return 0;
    }

    float resist = 0;
    float mod = get_clothing_mod_val( clothing_mod_type_bash );
    int eff_thickness = 1;

    // base resistance
    // Don't give reinforced items +armor, just more resistance to ripping
    const int dmg = damage_level( 4 );
    const int eff_damage = to_self ? std::min( dmg, 0 ) : std::max( dmg, 0 );
    eff_thickness = std::max( 1, get_thickness() - eff_damage );

    const std::vector<const material_type *> mat_types = made_of_types();
    if( !mat_types.empty() ) {
        for( const material_type *mat : mat_types ) {
            resist += mat->bash_resist();
        }
        // Average based on number of materials.
        resist /= mat_types.size();
    }

    return lround( ( resist * eff_thickness ) + mod );
}

int item::cut_resist( bool to_self ) const
{
    if( is_null() ) {
        return 0;
    }

    const int base_thickness = get_thickness();
    float resist = 0;
    float mod = get_clothing_mod_val( clothing_mod_type_cut );
    int eff_thickness = 1;

    // base resistance
    // Don't give reinforced items +armor, just more resistance to ripping
    const int dmg = damage_level( 4 );
    const int eff_damage = to_self ? std::min( dmg, 0 ) : std::max( dmg, 0 );
    eff_thickness = std::max( 1, base_thickness - eff_damage );

    const std::vector<const material_type *> mat_types = made_of_types();
    if( !mat_types.empty() ) {
        for( const material_type *mat : mat_types ) {
            resist += mat->cut_resist();
        }
        // Average based on number of materials.
        resist /= mat_types.size();
    }

    return lround( ( resist * eff_thickness ) + mod );
}

#if defined(_MSC_VER)
#pragma optimize( "", on )
#endif

int item::stab_resist( bool to_self ) const
{
    // Better than hardcoding it in multiple places
    return static_cast<int>( 0.8f * cut_resist( to_self ) );
}

int item::acid_resist( bool to_self, int base_env_resist ) const
{
    if( to_self ) {
        // Currently no items are damaged by acid
        return INT_MAX;
    }

    float resist = 0.0;
    float mod = get_clothing_mod_val( clothing_mod_type_acid );
    if( is_null() ) {
        return 0.0;
    }

    const std::vector<const material_type *> mat_types = made_of_types();
    if( !mat_types.empty() ) {
        // Not sure why cut and bash get an armor thickness bonus but acid doesn't,
        // but such is the way of the code.

        for( const material_type *mat : mat_types ) {
            resist += mat->acid_resist();
        }
        // Average based on number of materials.
        resist /= mat_types.size();
    }

    const int env = get_env_resist( base_env_resist );
    if( env < 10 ) {
        // Low env protection means it doesn't prevent acid seeping in.
        resist *= env / 10.0f;
    }

    return lround( resist + mod );
}

int item::fire_resist( bool to_self, int base_env_resist ) const
{
    if( to_self ) {
        // Fire damages items in a different way
        return INT_MAX;
    }

    float resist = 0.0;
    float mod = get_clothing_mod_val( clothing_mod_type_fire );
    if( is_null() ) {
        return 0.0;
    }

    const std::vector<const material_type *> mat_types = made_of_types();
    if( !mat_types.empty() ) {
        for( const material_type *mat : mat_types ) {
            resist += mat->fire_resist();
        }
        // Average based on number of materials.
        resist /= mat_types.size();
    }

    const int env = get_env_resist( base_env_resist );
    if( env < 10 ) {
        // Iron resists immersion in magma, iron-clad knight won't.
        resist *= env / 10.0f;
    }

    return lround( resist + mod );
}

int item::chip_resistance( bool worst ) const
{
    int res = worst ? INT_MAX : INT_MIN;
    for( const material_type *mat : made_of_types() ) {
        const int val = mat->chip_resist();
        res = worst ? std::min( res, val ) : std::max( res, val );
    }

    if( res == INT_MAX || res == INT_MIN ) {
        return 2;
    }

    if( res <= 0 ) {
        return 0;
    }

    return res;
}

int item::min_damage() const
{
    return type->damage_min();
}

int item::max_damage() const
{
    return type->damage_max();
}

float item::get_relative_health() const
{
    return ( max_damage() + 1.0f - damage() ) / ( max_damage() + 1.0f );
}

bool item::mod_damage( int qty, damage_type dt )
{
    bool destroy = false;

    if( count_by_charges() ) {
        charges -= std::min( type->stack_size * qty / itype::damage_scale, charges );
        destroy |= charges == 0;
    }

    if( qty > 0 ) {
        on_damage( qty, dt );
    }

    if( !count_by_charges() ) {
        destroy |= damage_ + qty > max_damage();

        damage_ = std::max( std::min( damage_ + qty, max_damage() ), min_damage() );
    }

    return destroy;
}

bool item::mod_damage( const int qty )
{
    return mod_damage( qty, DT_NULL );
}

bool item::inc_damage( const damage_type dt )
{
    return mod_damage( itype::damage_scale, dt );
}

bool item::inc_damage()
{
    return inc_damage( DT_NULL );
}

nc_color item::damage_color() const
{
    // TODO: unify with veh_interact::countDurability
    switch( damage_level( 4 ) ) {
        default:
            // reinforced
            if( damage() <= min_damage() ) {
                // fully reinforced
                return c_green;
            } else {
                return c_light_green;
            }
        case 0:
            return c_light_green;
        case 1:
            return c_yellow;
        case 2:
            return c_magenta;
        case 3:
            return c_light_red;
        case 4:
            if( damage() >= max_damage() ) {
                return c_dark_gray;
            } else {
                return c_red;
            }
    }
}

std::string item::damage_symbol() const
{
    switch( damage_level( 4 ) ) {
        default:
            // reinforced
            return _( R"(++)" );
        case 0:
            return _( R"(||)" );
        case 1:
            return _( R"(|\)" );
        case 2:
            return _( R"(|.)" );
        case 3:
            return _( R"(\.)" );
        case 4:
            if( damage() >= max_damage() ) {
                return _( R"(XX)" );
            } else {
                return _( R"(..)" );
            }

    }
}

std::string item::durability_indicator( bool include_intact ) const
{
    std::string outputstring;

    if( damage() < 0 )  {
        if( get_option<bool>( "ITEM_HEALTH_BAR" ) ) {
            outputstring = colorize( damage_symbol() + "\u00A0", damage_color() );
        } else if( is_gun() ) {
            outputstring = pgettext( "damage adjective", "accurized " );
        } else {
            outputstring = pgettext( "damage adjective", "reinforced " );
        }
    } else if( has_flag( flag_CORPSE ) ) {
        if( damage() > 0 ) {
            switch( damage_level( 4 ) ) {
                case 1:
                    outputstring = pgettext( "damage adjective", "bruised " );
                    break;
                case 2:
                    outputstring = pgettext( "damage adjective", "damaged " );
                    break;
                case 3:
                    outputstring = pgettext( "damage adjective", "mangled " );
                    break;
                default:
                    outputstring = pgettext( "damage adjective", "pulped " );
                    break;
            }
        }
    } else if( get_option<bool>( "ITEM_HEALTH_BAR" ) ) {
        outputstring = colorize( damage_symbol() + "\u00A0", damage_color() );
    } else {
        outputstring = string_format( "%s ", get_base_material().dmg_adj( damage_level( 4 ) ) );
        if( include_intact && outputstring == " " ) {
            outputstring = _( "fully intact " );
        }
    }

    return  outputstring;
}

const std::set<itype_id> &item::repaired_with() const
{
    static std::set<itype_id> no_repair;
    return has_flag( flag_NO_REPAIR )  ? no_repair : type->repair;
}

void item::mitigate_damage( damage_unit &du ) const
{
    const resistances res = resistances( *this );
    const float mitigation = res.get_effective_resist( du );
    du.amount -= mitigation;
    du.amount = std::max( 0.0f, du.amount );
}

int item::damage_resist( damage_type dt, bool to_self ) const
{
    switch( dt ) {
        case DT_NULL:
        case NUM_DT:
            return 0;
        case DT_TRUE:
        case DT_BIOLOGICAL:
        case DT_ELECTRIC:
        case DT_COLD:
            // Currently hardcoded:
            // Items can never be damaged by those types
            // But they provide 0 protection from them
            return to_self ? INT_MAX : 0;
        case DT_BASH:
            return bash_resist( to_self );
        case DT_CUT:
            return cut_resist( to_self );
        case DT_ACID:
            return acid_resist( to_self );
        case DT_STAB:
            return stab_resist( to_self );
        case DT_HEAT:
            return fire_resist( to_self );
        default:
            debugmsg( "Invalid damage type: %d", dt );
    }

    return 0;
}

bool item::is_two_handed( const Character &guy ) const
{
    if( has_flag( flag_ALWAYS_TWOHAND ) ) {
        return true;
    }
    ///\EFFECT_STR determines which weapons can be wielded with one hand
    return ( ( weight() / 113_gram ) > guy.str_cur * 4 );
}

const std::vector<material_id> &item::made_of() const
{
    if( is_corpse() ) {
        return corpse->mat;
    }
    return type->materials;
}

const std::map<quality_id, int> &item::quality_of() const
{
    return type->qualities;
}

std::vector<const material_type *> item::made_of_types() const
{
    std::vector<const material_type *> material_types_composed_of;
    for( const material_id &mat_id : made_of() ) {
        material_types_composed_of.push_back( &mat_id.obj() );
    }
    return material_types_composed_of;
}

bool item::made_of_any( const std::set<material_id> &mat_idents ) const
{
    const std::vector<material_id> &mats = made_of();
    if( mats.empty() ) {
        return false;
    }

    return std::any_of( mats.begin(), mats.end(), [&mat_idents]( const material_id & e ) {
        return mat_idents.count( e );
    } );
}

bool item::only_made_of( const std::set<material_id> &mat_idents ) const
{
    const std::vector<material_id> &mats = made_of();
    if( mats.empty() ) {
        return false;
    }

    return std::all_of( mats.begin(), mats.end(), [&mat_idents]( const material_id & e ) {
        return mat_idents.count( e );
    } );
}

bool item::made_of( const material_id &mat_ident ) const
{
    const std::vector<material_id> &materials = made_of();
    return std::find( materials.begin(), materials.end(), mat_ident ) != materials.end();
}

bool item::contents_made_of( const phase_id phase ) const
{
    return !contents.empty() && contents.front().made_of( phase );
}

bool item::made_of( phase_id phase ) const
{
    if( is_null() ) {
        return false;
    }
    return current_phase == phase;
}

bool item::made_of_from_type( phase_id phase ) const
{
    if( is_null() ) {
        return false;
    }
    return type->phase == phase;
}

bool item::conductive() const
{
    if( is_null() ) {
        return false;
    }

    if( has_flag( flag_CONDUCTIVE ) ) {
        return true;
    }

    if( has_flag( flag_NONCONDUCTIVE ) ) {
        return false;
    }

    // If any material has electricity resistance equal to or lower than flesh (1) we are conductive.
    const std::vector<const material_type *> &mats = made_of_types();
    return std::any_of( mats.begin(), mats.end(), []( const material_type * mt ) {
        return mt->elec_resist() <= 1;
    } );
}

bool item::reinforceable() const
{
    if( is_null() || has_flag( flag_NO_REPAIR ) ) {
        return false;
    }

    // If a material is reinforceable, so are we
    const std::vector<const material_type *> &mats = made_of_types();
    return std::any_of( mats.begin(), mats.end(), []( const material_type * mt ) {
        return mt->reinforces();
    } );
}

bool item::destroyed_at_zero_charges() const
{
    return ( is_ammo() || is_food() );
}

bool item::is_gun() const
{
    return !!type->gun;
}

bool item::is_firearm() const
{
    static const std::string primitive_flag( "PRIMITIVE_RANGED_WEAPON" );
    return is_gun() && !has_flag( primitive_flag );
}

int item::get_reload_time() const
{
    if( !is_gun() && !is_magazine() ) {
        return 0;
    }

    int reload_time = is_gun() ? type->gun->reload_time : type->magazine->reload_time;
    for( const item *mod : gunmods() ) {
        reload_time = static_cast<int>( reload_time * ( 100 + mod->type->gunmod->reload_modifier ) / 100 );
    }

    return reload_time;
}

bool item::is_silent() const
{
    return gun_noise().volume < 5;
}

bool item::is_gunmod() const
{
    return !!type->gunmod;
}

bool item::is_bionic() const
{
    return !!type->bionic;
}

bool item::is_magazine() const
{
    return !!type->magazine;
}

bool item::is_battery() const
{
    return !!type->battery;
}

bool item::is_ammo_belt() const
{
    return is_magazine() && has_flag( flag_MAG_BELT );
}

bool item::is_bandolier() const
{
    return type->can_use( "bandolier" );
}

bool item::is_holster() const
{
    return type->can_use( "holster" );
}

bool item::is_ammo() const
{
    return !!type->ammo;
}

bool item::is_comestible() const
{
    return !!get_comestible();
}

bool item::is_food() const
{
    return is_comestible() && ( get_comestible()->comesttype == "FOOD" ||
                                get_comestible()->comesttype == "DRINK" );
}

bool item::is_medication() const
{
    return is_comestible() && get_comestible()->comesttype == "MED";
}

bool item::is_brewable() const
{
    return !!type->brewable;
}

bool item::is_food_container() const
{
    return ( !contents.empty() && contents.front().is_food() ) || ( is_craft() &&
            craft_data_->making->create_result().is_food_container() );
}

bool item::has_temperature() const
{
    return is_food() || is_corpse();
}

bool item::is_med_container() const
{
    return !contents.empty() && contents.front().is_medication();
}

bool item::is_corpse() const
{
    return corpse != nullptr && has_flag( flag_CORPSE );
}

const mtype *item::get_mtype() const
{
    return corpse;
}

float item::get_specific_heat_liquid() const
{
    if( is_corpse() ) {
        return made_of_types()[0]->specific_heat_liquid();
    }
    // If it is not a corpse it is a food
    return get_comestible()->specific_heat_liquid;
}

float item::get_specific_heat_solid() const
{
    if( is_corpse() ) {
        return made_of_types()[0]->specific_heat_solid();
    }
    // If it is not a corpse it is a food
    return get_comestible()->specific_heat_solid;
}

float item::get_latent_heat() const
{
    if( is_corpse() ) {
        return made_of_types()[0]->latent_heat();
    }
    // If it is not a corpse it is a food
    return get_comestible()->latent_heat;
}

float item::get_freeze_point() const
{
    if( is_corpse() ) {
        return made_of_types()[0]->freeze_point();
    }
    // If it is not a corpse it is a food
    return get_comestible()->freeze_point;
}

template<typename Item>
static Item *get_food_impl( Item *it )
{
    if( it->is_food() ) {
        return it;
    } else if( it->is_food_container() && !it->contents.empty() ) {
        return &it->contents.front();
    } else {
        return nullptr;
    }
}

item *item::get_food()
{
    return get_food_impl( this );
}

const item *item::get_food() const
{
    return get_food_impl( this );
}

void item::set_mtype( const mtype *const m )
{
    // This is potentially dangerous, e.g. for corpse items, which *must* have a valid mtype pointer.
    if( m == nullptr ) {
        debugmsg( "setting item::corpse of %s to NULL", tname() );
        return;
    }
    corpse = m;
}

bool item::is_ammo_container() const
{
    return !is_magazine() && !contents.empty() && contents.front().is_ammo();
}

bool item::is_melee() const
{
    for( int idx = DT_NULL + 1; idx != NUM_DT; ++idx ) {
        if( is_melee( static_cast<damage_type>( idx ) ) ) {
            return true;
        }
    }
    return false;
}

bool item::is_melee( damage_type dt ) const
{
    return damage_melee( dt ) > MELEE_STAT;
}

const islot_armor *item::find_armor_data() const
{
    if( type->armor ) {
        return &*type->armor;
    }
    // Currently the only way to make a non-armor item into armor is to install a gun mod.
    // The gunmods are stored in the items contents, as are the contents of a container, and the
    // tools in a tool belt (a container actually), or the ammo in a quiver (container again).
    for( const item *mod : gunmods() ) {
        if( mod->type->armor ) {
            return &*mod->type->armor;
        }
    }
    return nullptr;
}

bool item::is_pet_armor( bool on_pet ) const
{
    bool is_worn = on_pet && !get_var( "pet_armor", "" ).empty();
    return has_flag( flag_IS_PET_ARMOR ) && ( is_worn || !on_pet );
}

bool item::is_armor() const
{
    return find_armor_data() != nullptr || has_flag( flag_IS_ARMOR );
}

bool item::is_book() const
{
    return !!type->book;
}

bool item::is_map() const
{
    return get_category().get_id() == "maps";
}

bool item::is_container() const
{
    return !!type->container;
}

bool item::is_watertight_container() const
{
    return type->container && type->container->watertight && type->container->seals;
}

bool item::is_non_resealable_container() const
{
    return type->container && !type->container->seals && type->container->unseals_into != "null";
}

bool item::is_bucket() const
{
    // That "preserves" part is a hack:
    // Currently all non-empty cans are effectively sealed at all times
    // Making them buckets would cause weirdness
    return type->container &&
           type->container->watertight &&
           !type->container->seals &&
           type->container->unseals_into == "null";
}

bool item::is_bucket_nonempty() const
{
    return is_bucket() && !is_container_empty();
}

bool item::is_engine() const
{
    return !!type->engine;
}

bool item::is_wheel() const
{
    return !!type->wheel;
}

bool item::is_fuel() const
{
    return !!type->fuel;
}

bool item::is_toolmod() const
{
    return !is_gunmod() && type->mod;
}

bool item::is_faulty() const
{
    return is_engine() ? !faults.empty() : false;
}

bool item::is_irremovable() const
{
    return has_flag( flag_IRREMOVABLE );
}

std::set<fault_id> item::faults_potential() const
{
    std::set<fault_id> res;
    res.insert( type->faults.begin(), type->faults.end() );
    return res;
}

int item::wheel_area() const
{
    return is_wheel() ? type->wheel->diameter * type->wheel->width : 0;
}

float item::fuel_energy() const
{
    return is_fuel() ? type->fuel->energy : 0.0f;
}

std::string item::fuel_pump_terrain() const
{
    return is_fuel() ? type->fuel->pump_terrain : "t_null";
}

bool item::has_explosion_data() const
{
    return is_fuel() ? type->fuel->has_explode_data : false;
}

struct fuel_explosion item::get_explosion_data()
{
    static struct fuel_explosion null_data;
    return has_explosion_data() ? type->fuel->explosion_data : null_data;
}

bool item::is_container_empty() const
{
    return contents.empty();
}

bool item::is_container_full( bool allow_bucket ) const
{
    if( is_container_empty() ) {
        return false;
    }
    return get_remaining_capacity_for_liquid( contents.front(), allow_bucket ) == 0;
}

bool item::can_unload_liquid() const
{
    if( is_container_empty() ) {
        return true;
    }

    const item &cts = contents.front();
    bool cts_is_frozen_liquid = cts.made_of_from_type( LIQUID ) && cts.made_of( SOLID );
    return is_bucket() || !cts_is_frozen_liquid;
}

bool item::can_reload_with( const itype_id &ammo ) const
{
    return is_reloadable_helper( ammo, false );
}

bool item::is_reloadable_with( const itype_id &ammo ) const
{
    return is_reloadable_helper( ammo, true );
}

bool item::is_reloadable_helper( const itype_id &ammo, bool now ) const
{
    // empty ammo is passed for listing possible ammo apparently, so it needs to return true.
    if( !is_reloadable() ) {
        return false;
    } else if( is_watertight_container() ) {
        return ( ( now ? !is_container_full() : true ) && ( ammo.empty()
                 || ( find_type( ammo )->phase == LIQUID && ( is_container_empty()
                         || contents.front().typeId() == ammo ) ) ) );
    } else if( magazine_integral() ) {
        if( !ammo.empty() ) {
            if( ammo_data() ) {
                if( ammo_current() != ammo ) {
                    return false;
                }
            } else {
                const itype *at = find_type( ammo );
                if( ( !at->ammo || !ammo_types().count( at->ammo->type ) ) &&
                    !magazine_compatible().count( ammo ) ) {
                    return false;
                }
            }
        }
        return now ? ( ammo_remaining() < ammo_capacity() ) : true;
    } else {
        return ammo.empty() ? true : magazine_compatible().count( ammo );
    }
}

bool item::is_salvageable() const
{
    if( is_null() ) {
        return false;
    }
    const std::vector<material_id> &mats = made_of();
    if( std::none_of( mats.begin(), mats.end(), []( const material_id & m ) {
    return m->salvaged_into().has_value();
    } ) ) {
        return false;
    }
    return !has_flag( flag_NO_SALVAGE );
}

bool item::is_craft() const
{
    return craft_data_ != nullptr;
}

bool item::is_funnel_container( units::volume &bigger_than ) const
{
    if( !is_bucket() && !is_watertight_container() ) {
        return false;
    }
    // TODO: consider linking funnel to item or -making- it an active item
    if( get_container_capacity() <= bigger_than ) {
        return false; // skip contents check, performance
    }
    if(
        contents.empty() ||
        contents.front().typeId() == "water" ||
        contents.front().typeId() == "water_acid" ||
        contents.front().typeId() == "water_acid_weak" ) {
        bigger_than = get_container_capacity();
        return true;
    }
    return false;
}

bool item::is_emissive() const
{
    return light.luminance > 0 || type->light_emission > 0;
}

bool item::is_deployable() const
{
    return type->can_use( "deploy_furn" );
}

bool item::is_tool() const
{
    return !!type->tool;
}

bool item::is_transformable() const
{
    return type->use_methods.find( "transform" ) != type->use_methods.end();
}

bool item::is_artifact() const
{
    return !!type->artifact;
}

bool item::is_relic() const
{
    return !!relic_data;
}

std::vector<enchantment> item::get_enchantments() const
{
    if( !is_relic() ) {
        return std::vector<enchantment> {};
    }
    return relic_data->get_enchantments();
}

double item::calculate_by_enchantment( const Character &owner, double modify,
                                       enchantment::mod value, bool round_value ) const
{
    double add_value = 0.0;
    double mult_value = 1.0;
    for( const enchantment &ench : get_enchantments() ) {
        if( ench.is_active( owner, *this ) ) {
            add_value += ench.get_value_add( value );
            mult_value += ench.get_value_multiply( value );
        }
    }
    modify += add_value;
    modify *= mult_value;
    if( round_value ) {
        modify = round( modify );
    }
    return modify;
}

double item::calculate_by_enchantment_wield( double modify, enchantment::mod value,
        bool round_value ) const
{
    double add_value = 0.0;
    double mult_value = 1.0;
    for( const enchantment &ench : get_enchantments() ) {
        if( ench.active_wield() ) {
            add_value += ench.get_value_add( value );
            mult_value += ench.get_value_multiply( value );
        }
    }
    modify += add_value;
    modify *= mult_value;
    if( round_value ) {
        modify = round( modify );
    }
    return modify;
}

bool item::can_contain( const item &it ) const
{
    // TODO: Volume check
    return can_contain( *it.type );
}

bool item::can_contain( const itype &tp ) const
{
    if( !type->container ) {
        // TODO: Tools etc.
        return false;
    }

    if( tp.phase == LIQUID && !type->container->watertight ) {
        return false;
    }

    // TODO: Acid in waterskins
    return true;
}

const item &item::get_contained() const
{
    if( contents.empty() ) {
        return null_item_reference();
    }
    return contents.front();
}

bool item::spill_contents( Character &c )
{
    if( !is_container() || is_container_empty() ) {
        return true;
    }

    if( c.is_npc() ) {
        return spill_contents( c.pos() );
    }

    while( !contents.empty() ) {
        on_contents_changed();
        if( contents_made_of( LIQUID ) ) {
            if( !liquid_handler::handle_liquid_from_container( *this, 1 ) ) {
                return false;
            }
        } else {
            c.i_add_or_drop( contents.front() );
            contents.erase( contents.begin() );
        }
    }

    return true;
}

bool item::spill_contents( const tripoint &pos )
{
    if( !is_container() || is_container_empty() ) {
        return true;
    }

    for( item &it : contents ) {
        g->m.add_item_or_charges( pos, it );
    }

    contents.clear();
    return true;
}

int item::get_chapters() const
{
    if( !type->book ) {
        return 0;
    }
    return type->book->chapters;
}

int item::get_remaining_chapters( const player &u ) const
{
    const std::string var = string_format( "remaining-chapters-%d", u.getID().get_value() );
    return get_var( var, get_chapters() );
}

void item::mark_chapter_as_read( const player &u )
{
    const std::string var = string_format( "remaining-chapters-%d", u.getID().get_value() );
    if( type->book && type->book->chapters == 0 ) {
        // books without chapters will always have remaining chapters == 0, so we don't need to store them
        erase_var( var );
        return;
    }
    const int remain = std::max( 0, get_remaining_chapters( u ) - 1 );
    set_var( var, remain );
}

std::vector<std::pair<const recipe *, int>> item::get_available_recipes( const player &u ) const
{
    std::vector<std::pair<const recipe *, int>> recipe_entries;
    if( is_book() ) {
        // NPCs don't need to identify books
        // TODO: remove this cast
        if( const avatar *a = dynamic_cast<const avatar *>( &u ) ) {
            if( !a->has_identified( typeId() ) ) {
                return recipe_entries;
            }
        }

        for( const islot_book::recipe_with_description_t &elem : type->book->recipes ) {
            if( u.get_skill_level( elem.recipe->skill_used ) >= elem.skill_level ) {
                recipe_entries.push_back( std::make_pair( elem.recipe, elem.skill_level ) );
            }
        }
    } else if( has_var( "EIPC_RECIPES" ) ) {
        // See einkpc_download_memory_card() in iuse.cpp where this is set.
        const std::string recipes = get_var( "EIPC_RECIPES" );
        // Capture the index one past the delimiter, i.e. start of target string.
        size_t first_string_index = recipes.find_first_of( ',' ) + 1;
        while( first_string_index != std::string::npos ) {
            size_t next_string_index = recipes.find_first_of( ',', first_string_index );
            if( next_string_index == std::string::npos ) {
                break;
            }
            std::string new_recipe = recipes.substr( first_string_index,
                                     next_string_index - first_string_index );
            const recipe *r = &recipe_id( new_recipe ).obj();
            if( u.get_skill_level( r->skill_used ) >= r->difficulty ) {
                recipe_entries.push_back( std::make_pair( r, r->difficulty ) );
            }
            first_string_index = next_string_index + 1;
        }
    }
    return recipe_entries;
}

const material_type &item::get_random_material() const
{
    return random_entry( made_of(), material_id::NULL_ID() ).obj();
}

const material_type &item::get_base_material() const
{
    const std::vector<material_id> &mats = made_of();
    return mats.empty() ? material_id::NULL_ID().obj() : mats.front().obj();
}

bool item::operator<( const item &other ) const
{
    const item_category &cat_a = get_category();
    const item_category &cat_b = other.get_category();
    if( cat_a != cat_b ) {
        return cat_a < cat_b;
    } else {
        const item *me = is_container() && !contents.empty() ? &contents.front() : this;
        const item *rhs = other.is_container() &&
                          !other.contents.empty() ? &other.contents.front() : &other;

        if( me->typeId() == rhs->typeId() ) {
            if( me->is_money() ) {
                return me->charges > rhs->charges;
            }
            return me->charges < rhs->charges;
        } else {
            std::string n1 = me->type->nname( 1 );
            std::string n2 = rhs->type->nname( 1 );
            return std::lexicographical_compare( n1.begin(), n1.end(),
                                                 n2.begin(), n2.end(), sort_case_insensitive_less() );
        }
    }
}

skill_id item::gun_skill() const
{
    if( !is_gun() ) {
        return skill_id::NULL_ID();
    }
    return type->gun->skill_used;
}

gun_type_type item::gun_type() const
{
    static skill_id skill_archery( "archery" );

    if( !is_gun() ) {
        return gun_type_type( std::string() );
    }
    // TODO: move to JSON and remove extraction of this from "GUN" (via skill id)
    //and from "GUNMOD" (via "mod_targets") in lang/extract_json_strings.py
    if( gun_skill() == skill_archery ) {
        if( ammo_types().count( ammotype( "bolt" ) ) || typeId() == "bullet_crossbow" ) {
            return gun_type_type( translate_marker_context( "gun_type_type", "crossbow" ) );
        } else {
            return gun_type_type( translate_marker_context( "gun_type_type", "bow" ) );
        }
    }
    return gun_type_type( gun_skill().str() );
}

skill_id item::melee_skill() const
{
    if( !is_melee() ) {
        return skill_id::NULL_ID();
    }

    if( has_flag( flag_UNARMED_WEAPON ) ) {
        return skill_unarmed;
    }

    int hi = 0;
    skill_id res = skill_id::NULL_ID();

    for( int idx = DT_NULL + 1; idx != NUM_DT; ++idx ) {
        const int val = damage_melee( static_cast<damage_type>( idx ) );
        const skill_id &sk  = skill_by_dt( static_cast<damage_type>( idx ) );
        if( val > hi && sk ) {
            hi = val;
            res = sk;
        }
    }

    return res;
}

int item::gun_dispersion( bool with_ammo, bool with_scaling ) const
{
    if( !is_gun() ) {
        return 0;
    }
    int dispersion_sum = type->gun->dispersion;
    for( const item *mod : gunmods() ) {
        dispersion_sum += mod->type->gunmod->dispersion;
    }
    int dispPerDamage = get_option< int >( "DISPERSION_PER_GUN_DAMAGE" );
    dispersion_sum += damage_level( 4 ) * dispPerDamage;
    dispersion_sum = std::max( dispersion_sum, 0 );
    if( with_ammo && ammo_data() ) {
        dispersion_sum += ammo_data()->ammo->dispersion;
    }
    if( !with_scaling ) {
        return dispersion_sum;
    }

    // Dividing dispersion by 15 temporarily as a gross adjustment,
    // will bake that adjustment into individual gun definitions in the future.
    // Absolute minimum gun dispersion is 1.
    double divider = get_option< float >( "GUN_DISPERSION_DIVIDER" );
    dispersion_sum = std::max( static_cast<int>( std::round( dispersion_sum / divider ) ), 1 );

    return dispersion_sum;
}

int item::sight_dispersion() const
{
    if( !is_gun() ) {
        return 0;
    }

    int res = has_flag( flag_DISABLE_SIGHTS ) ? 90 : type->gun->sight_dispersion;

    for( const item *e : gunmods() ) {
        const islot_gunmod &mod = *e->type->gunmod;
        if( mod.sight_dispersion < 0 || mod.aim_speed < 0 ) {
            continue; // skip gunmods which don't provide a sight
        }
        res = std::min( res, mod.sight_dispersion );
    }

    return res;
}

damage_instance item::gun_damage( bool with_ammo ) const
{
    if( !is_gun() ) {
        return damage_instance();
    }
    damage_instance ret = type->gun->damage;

    for( const item *mod : gunmods() ) {
        ret.add( mod->type->gunmod->damage );
    }

    if( with_ammo && ammo_data() ) {
        if( ammo_data()->ammo->prop_damage ) {
            for( damage_unit &elem : ret.damage_units ) {
                if( elem.type == DT_STAB ) {
                    elem.amount *= *ammo_data()->ammo->prop_damage;
                    elem.res_pen = ammo_data()->ammo->legacy_pierce;
                }
            }
        } else {
            ret.add( ammo_data()->ammo->damage );
        }
    }

    int item_damage = damage_level( 4 );
    if( item_damage > 0 ) {
        // TODO: This isn't a good solution for multi-damage guns/ammos
        for( damage_unit &du : ret ) {
            if( du.amount <= 1.0 ) {
                continue;
            }
            du.amount = std::max<float>( 1.0f, du.amount - item_damage * 2 );
        }
    }

    return ret;
}

int item::gun_recoil( const player &p, bool bipod ) const
{
    if( !is_gun() || ( ammo_required() && !ammo_remaining() ) ) {
        return 0;
    }

    ///\EFFECT_STR improves the handling of heavier weapons
    // we consider only base weight to avoid exploits
    double wt = std::min( type->weight, p.str_cur * 333_gram ) / 333.0_gram;

    double handling = type->gun->handling;
    for( const item *mod : gunmods() ) {
        if( bipod || !mod->has_flag( flag_BIPOD ) ) {
            handling += mod->type->gunmod->handling;
        }
    }

    // rescale from JSON units which are intentionally specified as integral values
    handling /= 10;

    // algorithm is biased so heavier weapons benefit more from improved handling
    handling = pow( wt, 0.8 ) * pow( handling, 1.2 );

    int qty = type->gun->recoil;
    if( ammo_data() ) {
        qty += ammo_data()->ammo->recoil;
    }

    // handling could be either a bonus or penalty dependent upon installed mods
    if( handling > 1.0 ) {
        return qty / handling;
    } else {
        return qty * ( 1.0 + std::abs( handling ) );
    }
}

int item::gun_range( bool with_ammo ) const
{
    if( !is_gun() ) {
        return 0;
    }
    int ret = type->gun->range;
    for( const item *mod : gunmods() ) {
        ret += mod->type->gunmod->range;
    }
    if( with_ammo && ammo_data() ) {
        ret += ammo_data()->ammo->range;
    }
    return std::min( std::max( 0, ret ), RANGE_HARD_CAP );
}

int item::gun_range( const player *p ) const
{
    int ret = gun_range( true );
    if( p == nullptr ) {
        return ret;
    }
    if( !p->meets_requirements( *this ) ) {
        return 0;
    }

    // Reduce bow range until player has twice minimm required strength
    if( has_flag( flag_STR_DRAW ) ) {
        ret += std::max( 0.0, ( p->get_str() - get_min_str() ) * 0.5 );
    }

    return std::max( 0, ret );
}

units::energy item::energy_remaining() const
{
    if( is_battery() ) {
        return energy;
    }

    return 0_J;
}

int item::ammo_remaining() const
{
    const item *mag = magazine_current();
    if( mag ) {
        return mag->ammo_remaining();
    }

    if( is_tool() || is_gun() ) {
        // includes auxiliary gunmods
        if( has_flag( flag_USES_BIONIC_POWER ) ) {
            int power = units::to_kilojoule( g->u.get_power_level() );
            return power;
        }
        return charges;
    }

    if( is_magazine() || is_bandolier() ) {
        int res = 0;
        for( const item &e : contents ) {
            res += e.charges;
        }
        return res;
    }

    return 0;
}

int item::ammo_capacity() const
{
    return ammo_capacity( false );
}

int item::ammo_capacity( bool potential_capacity ) const
{
    int res = 0;

    const item *mag = magazine_current();
    if( mag ) {
        return mag->ammo_capacity();
    }

    if( is_tool() ) {
        res = type->tool->max_charges;
        if( res == 0 && magazine_default() != "null" && potential_capacity ) {
            res = find_type( magazine_default() )->magazine->capacity;
        }
        for( const item *e : toolmods() ) {
            res *= e->type->mod->capacity_multiplier;
        }
    }

    if( is_gun() ) {
        res = type->gun->clip;
        for( const item *e : gunmods() ) {
            res *= e->type->mod->capacity_multiplier;
        }
    }

    if( is_magazine() ) {
        res = type->magazine->capacity;
    }

    if( is_bandolier() ) {
        return dynamic_cast<const bandolier_actor *>
               ( type->get_use( "bandolier" )->get_actor_ptr() )->capacity;
    }

    return res;
}

int item::ammo_required() const
{
    if( is_tool() ) {
        return std::max( type->charges_to_use(), 0 );
    }

    if( is_gun() ) {
        if( ammo_types().empty() ) {
            return 0;
        } else if( has_flag( flag_FIRE_100 ) ) {
            return 100;
        } else if( has_flag( flag_FIRE_50 ) ) {
            return 50;
        } else if( has_flag( flag_FIRE_20 ) ) {
            return 20;
        } else {
            return 1;
        }
    }

    return 0;
}

bool item::ammo_sufficient( int qty ) const
{
    return ammo_remaining() >= ammo_required() * qty;
}

int item::ammo_consume( int qty, const tripoint &pos )
{
    if( qty < 0 ) {
        debugmsg( "Cannot consume negative quantity of ammo for %s", tname() );
        return 0;
    }

    item *mag = magazine_current();
    if( mag ) {
        const int res = mag->ammo_consume( qty, pos );
        if( res && ammo_remaining() == 0 ) {
            if( mag->has_flag( flag_MAG_DESTROY ) ) {
                contents.remove_if( [&mag]( const item & e ) {
                    return mag == &e;
                } );
            } else if( mag->has_flag( flag_MAG_EJECT ) ) {
                g->m.add_item( pos, *mag );
                contents.remove_if( [&mag]( const item & e ) {
                    return mag == &e;
                } );
            }
        }
        return res;
    }

    if( is_magazine() ) {
        int need = qty;
        while( !contents.empty() ) {
            item &e = *contents.rbegin();
            if( need >= e.charges ) {
                need -= e.charges;
                contents.pop_back();
            } else {
                e.charges -= need;
                need = 0;
                break;
            }
        }
        return qty - need;

    } else if( is_tool() || is_gun() ) {
        qty = std::min( qty, charges );
        if( has_flag( flag_USES_BIONIC_POWER ) ) {
            charges = units::to_kilojoule( g->u.get_power_level() );
            g->u.mod_power_level( units::from_kilojoule( -qty ) );
        }
        charges -= qty;
        if( charges == 0 ) {
            curammo = nullptr;
        }
        return qty;
    }

    return 0;
}

const itype *item::ammo_data() const
{
    const item *mag = magazine_current();
    if( mag ) {
        return mag->ammo_data();
    }

    if( is_ammo() ) {
        return type;
    }

    if( is_magazine() ) {
        return !contents.empty() ? contents.front().ammo_data() : nullptr;
    }

    auto mods = is_gun() ? gunmods() : toolmods();
    for( const item *e : mods ) {
        if( !e->type->mod->ammo_modifier.empty() && e->ammo_current() != "null" &&
            item_controller->has_template( e->ammo_current() ) ) {
            return item_controller->find_template( e->ammo_current() );
        }
    }

    return curammo;
}

itype_id item::ammo_current() const
{
    const itype *ammo = ammo_data();
    return ammo ? ammo->get_id() : "null";
}

const std::set<ammotype> &item::ammo_types( bool conversion ) const
{
    if( conversion ) {
        const std::vector<const item *> &mods = is_gun() ? gunmods() : toolmods();
        for( const item *e : mods ) {
            if( !e->type->mod->ammo_modifier.empty() ) {
                return e->type->mod->ammo_modifier;
            }
        }
    }

    if( is_gun() ) {
        return type->gun->ammo;
    } else if( is_tool() ) {
        return type->tool->ammo_id;
    } else if( is_magazine() ) {
        return type->magazine->type;
    }

    static std::set<ammotype> atypes = {};
    return atypes;
}

ammotype item::ammo_type() const
{
    if( is_ammo() ) {
        return type->ammo->type;
    }
    return ammotype::NULL_ID();
}

itype_id item::ammo_default( bool conversion ) const
{
    if( !ammo_types( conversion ).empty() ) {
        itype_id res = ammotype( *ammo_types( conversion ).begin() )->default_ammotype();
        if( !res.empty() ) {
            return res;
        }
    }
    return "NULL";
}

itype_id item::common_ammo_default( bool conversion ) const
{
    if( !ammo_types( conversion ).empty() ) {
        for( const ammotype &at : ammo_types( conversion ) ) {
            const item *mag = magazine_current();
            if( mag && mag->type->magazine->type.count( at ) ) {
                itype_id res = at->default_ammotype();
                if( !res.empty() ) {
                    return res;
                }
            }
        }
    }
    return "NULL";
}

std::set<std::string> item::ammo_effects( bool with_ammo ) const
{
    if( !is_gun() ) {
        return std::set<std::string>();
    }

    std::set<std::string> res = type->gun->ammo_effects;
    if( with_ammo && ammo_data() ) {
        res.insert( ammo_data()->ammo->ammo_effects.begin(), ammo_data()->ammo->ammo_effects.end() );
    }

    for( const item *mod : gunmods() ) {
        res.insert( mod->type->gunmod->ammo_effects.begin(), mod->type->gunmod->ammo_effects.end() );
    }

    return res;
}

std::string item::ammo_sort_name() const
{
    if( is_magazine() || is_gun() || is_tool() ) {
        const std::set<ammotype> &types = ammo_types();
        if( !types.empty() ) {
            return ammotype( *types.begin() )->name();
        }
    }
    if( is_ammo() ) {
        return ammo_type()->name();
    }
    return "";
}

bool item::magazine_integral() const
{
    if( is_gun() && type->gun->clip > 0 ) {
        return true;
    }
    for( const item *m : is_gun() ? gunmods() : toolmods() ) {
        if( !m->type->mod->magazine_adaptor.empty() ) {
            return false;
        }
    }

    // We have an integral magazine if we're a gun with an ammo capacity (clip) or we have no magazines.
    return ( is_gun() && type->gun->clip > 0 ) || type->magazines.empty();
}

itype_id item::magazine_default( bool conversion ) const
{
    if( !ammo_types( conversion ).empty() ) {
        if( conversion ) {
            for( const item *m : is_gun() ? gunmods() : toolmods() ) {
                if( !m->type->mod->magazine_adaptor.empty() ) {
                    auto mags = m->type->mod->magazine_adaptor.find( ammotype( *ammo_types( conversion ).begin() ) );
                    if( mags != m->type->mod->magazine_adaptor.end() ) {
                        return *( mags->second.begin() );
                    }
                }
            }
        }
        auto mag = type->magazine_default.find( ammotype( *ammo_types( conversion ).begin() ) );
        if( mag != type->magazine_default.end() ) {
            return mag->second;
        }
    }
    return "null";
}

std::set<itype_id> item::magazine_compatible( bool conversion ) const
{
    std::set<itype_id> mags = {};
    // mods that define magazine_adaptor may override the items usual magazines
    const std::vector<const item *> &mods = is_gun() ? gunmods() : toolmods();
    for( const item *m : mods ) {
        if( !m->type->mod->magazine_adaptor.empty() ) {
            for( const ammotype &atype : ammo_types( conversion ) ) {
                if( m->type->mod->magazine_adaptor.count( atype ) ) {
                    std::set<itype_id> magazines_for_atype = m->type->mod->magazine_adaptor.find( atype )->second;
                    mags.insert( magazines_for_atype.begin(), magazines_for_atype.end() );
                }
            }
            return mags;
        }
    }

    for( const ammotype &atype : ammo_types( conversion ) ) {
        if( type->magazines.count( atype ) ) {
            std::set<itype_id> magazines_for_atype = type->magazines.find( atype )->second;
            mags.insert( magazines_for_atype.begin(), magazines_for_atype.end() );
        }
    }
    return mags;
}

item *item::magazine_current()
{
    auto iter = std::find_if( contents.begin(), contents.end(), []( const item & it ) {
        return it.is_magazine();
    } );
    return iter != contents.end() ? &*iter : nullptr;
}

const item *item::magazine_current() const
{
    return const_cast<item *>( this )->magazine_current();
}

std::vector<item *> item::gunmods()
{
    std::vector<item *> res;
    if( is_gun() ) {
        res.reserve( contents.size() );
        for( item &e : contents ) {
            if( e.is_gunmod() ) {
                res.push_back( &e );
            }
        }
    }
    return res;
}

std::vector<const item *> item::gunmods() const
{
    std::vector<const item *> res;
    if( is_gun() ) {
        res.reserve( contents.size() );
        for( const item &e : contents ) {
            if( e.is_gunmod() ) {
                res.push_back( &e );
            }
        }
    }
    return res;
}

item *item::gunmod_find( const itype_id &mod )
{
    std::vector<item *> mods = gunmods();
    auto it = std::find_if( mods.begin(), mods.end(), [&mod]( item * e ) {
        return e->typeId() == mod;
    } );
    return it != mods.end() ? *it : nullptr;
}

const item *item::gunmod_find( const itype_id &mod ) const
{
    return const_cast<item *>( this )->gunmod_find( mod );
}

ret_val<bool> item::is_gunmod_compatible( const item &mod ) const
{
    if( !mod.is_gunmod() ) {
        debugmsg( "Tried checking compatibility of non-gunmod" );
        return ret_val<bool>::make_failure();
    }
    static const gun_type_type pistol_gun_type( translate_marker_context( "gun_type_type", "pistol" ) );

    if( !is_gun() ) {
        return ret_val<bool>::make_failure( _( "isn't a weapon" ) );

    } else if( is_gunmod() ) {
        return ret_val<bool>::make_failure( _( "is a gunmod and cannot be modded" ) );

    } else if( gunmod_find( mod.typeId() ) ) {
        return ret_val<bool>::make_failure( _( "already has a %s" ), mod.tname( 1 ) );

    } else if( !get_mod_locations().count( mod.type->gunmod->location ) ) {
        return ret_val<bool>::make_failure( _( "doesn't have a slot for this mod" ) );

    } else if( get_free_mod_locations( mod.type->gunmod->location ) <= 0 ) {
        return ret_val<bool>::make_failure( _( "doesn't have enough room for another %s mod" ),
                                            mod.type->gunmod->location.name() );

    } else if( !mod.type->gunmod->usable.count( gun_type() ) &&
               !mod.type->gunmod->usable.count( typeId() ) ) {
        return ret_val<bool>::make_failure( _( "cannot have a %s" ), mod.tname() );

    } else if( typeId() == "hand_crossbow" && !mod.type->gunmod->usable.count( pistol_gun_type ) ) {
        return ret_val<bool>::make_failure( _( "isn't big enough to use that mod" ) );

    } else if( mod.type->gunmod->location.str() == "underbarrel" &&
               !mod.has_flag( flag_PUMP_RAIL_COMPATIBLE ) && has_flag( flag_PUMP_ACTION ) ) {
        return ret_val<bool>::make_failure( _( "can only accept small mods on that slot" ) );

    } else if( !mod.type->mod->acceptable_ammo.empty() ) {
        bool compat_ammo = false;
        for( const ammotype &at : mod.type->mod->acceptable_ammo ) {
            if( ammo_types( false ).count( at ) ) {
                compat_ammo = true;
            }
        }
        if( !compat_ammo ) {
            return ret_val<bool>::make_failure(
                       _( "%1$s cannot be used on item with no compatible ammo types" ), mod.tname( 1 ) );
        }
    } else if( mod.typeId() == "waterproof_gunmod" && has_flag( flag_WATERPROOF_GUN ) ) {
        return ret_val<bool>::make_failure( _( "is already waterproof" ) );

    } else if( mod.typeId() == "tuned_mechanism" && has_flag( flag_NEVER_JAMS ) ) {
        return ret_val<bool>::make_failure( _( "is already eminently reliable" ) );

    } else if( mod.typeId() == "brass_catcher" && has_flag( flag_RELOAD_EJECT ) ) {
        return ret_val<bool>::make_failure( _( "cannot have a brass catcher" ) );

    } else if( ( mod.type->mod->ammo_modifier.empty() || !mod.type->mod->magazine_adaptor.empty() )
               && ( ammo_remaining() > 0 || magazine_current() ) ) {
        return ret_val<bool>::make_failure( _( "must be unloaded before installing this mod" ) );
    }

    for( const gunmod_location &slot : mod.type->gunmod->blacklist_mod ) {
        if( get_mod_locations().count( slot ) ) {
            return ret_val<bool>::make_failure( _( "cannot be installed on a weapon with \"%s\"" ),
                                                slot.name() );
        }
    }

    return ret_val<bool>::make_success();
}

std::map<gun_mode_id, gun_mode> item::gun_all_modes() const
{
    std::map<gun_mode_id, gun_mode> res;

    if( !is_gun() || is_gunmod() ) {
        return res;
    }

    std::vector<const item *> opts = gunmods();
    opts.push_back( this );

    for( const item *e : opts ) {

        // handle base item plus any auxiliary gunmods
        if( e->is_gun() ) {
            for( const std::pair<const gun_mode_id, gun_modifier_data> &m : e->type->gun->modes ) {
                // prefix attached gunmods, e.g. M203_DEFAULT to avoid index key collisions
                std::string prefix = e->is_gunmod() ? ( std::string( e->typeId() ) += "_" ) : "";
                std::transform( prefix.begin(), prefix.end(), prefix.begin(),
                                static_cast<int( * )( int )>( toupper ) );

                const int qty = m.second.qty();

                res.emplace( gun_mode_id( prefix + m.first.str() ), gun_mode( m.second.name(),
                             const_cast<item *>( e ),
                             qty, m.second.flags() ) );
            }

            // non-auxiliary gunmods may provide additional modes for the base item
        } else if( e->is_gunmod() ) {
            for( const std::pair<const gun_mode_id, gun_modifier_data> &m : e->type->gunmod->mode_modifier ) {
                //checks for melee gunmod, points to gunmod
                if( m.first == "REACH" ) {
                    res.emplace( m.first, gun_mode { m.second.name(), const_cast<item *>( e ),
                                                     m.second.qty(), m.second.flags() } );
                    //otherwise points to the parent gun, not the gunmod
                } else {
                    res.emplace( m.first, gun_mode { m.second.name(), const_cast<item *>( this ),
                                                     m.second.qty(), m.second.flags() } );
                }
            }
        }
    }

    return res;
}

gun_mode item::gun_get_mode( const gun_mode_id &mode ) const
{
    if( is_gun() ) {
        for( const std::pair<const gun_mode_id, gun_mode> &e : gun_all_modes() ) {
            if( e.first == mode ) {
                return e.second;
            }
        }
    }
    return gun_mode();
}

gun_mode item::gun_current_mode() const
{
    return gun_get_mode( gun_get_mode_id() );
}

gun_mode_id item::gun_get_mode_id() const
{
    if( !is_gun() || is_gunmod() ) {
        return gun_mode_id();
    }
    return gun_mode_id( get_var( GUN_MODE_VAR_NAME, "DEFAULT" ) );
}

bool item::gun_set_mode( const gun_mode_id &mode )
{
    if( !is_gun() || is_gunmod() || !gun_all_modes().count( mode ) ) {
        return false;
    }
    set_var( GUN_MODE_VAR_NAME, mode.str() );
    return true;
}

void item::gun_cycle_mode()
{
    if( !is_gun() || is_gunmod() ) {
        return;
    }

    const gun_mode_id cur = gun_get_mode_id();
    const std::map<gun_mode_id, gun_mode> modes = gun_all_modes();

    for( auto iter = modes.begin(); iter != modes.end(); ++iter ) {
        if( iter->first == cur ) {
            if( std::next( iter ) == modes.end() ) {
                break;
            }
            gun_set_mode( std::next( iter )->first );
            return;
        }
    }
    gun_set_mode( modes.begin()->first );

    return;
}

const use_function *item::get_use( const std::string &use_name ) const
{
    if( type != nullptr && type->get_use( use_name ) != nullptr ) {
        return type->get_use( use_name );
    }

    for( const item &elem : contents ) {
        const use_function *fun = elem.get_use( use_name );
        if( fun != nullptr ) {
            return fun;
        }
    }

    return nullptr;
}

item *item::get_usable_item( const std::string &use_name )
{
    if( type != nullptr && type->get_use( use_name ) != nullptr ) {
        return this;
    }

    for( item &elem : contents ) {
        const use_function *fun = elem.get_use( use_name );
        if( fun != nullptr ) {
            return &elem;
        }
    }

    return nullptr;
}

int item::units_remaining( const Character &ch, int limit ) const
{
    if( count_by_charges() ) {
        return std::min( static_cast<int>( charges ), limit );
    }

    int res = ammo_remaining();
    if( res < limit && has_flag( flag_USE_UPS ) ) {
        res += ch.charges_of( "UPS", limit - res );
    }

    return std::min( static_cast<int>( res ), limit );
}

bool item::units_sufficient( const Character &ch, int qty ) const
{
    if( qty < 0 ) {
        qty = count_by_charges() ? 1 : ammo_required();
    }

    return units_remaining( ch, qty ) == qty;
}

item::reload_option::reload_option( const reload_option & ) = default;

item::reload_option &item::reload_option::operator=( const reload_option & ) = default;

item::reload_option::reload_option( const player *who, const item *target, const item *parent,
                                    const item_location &ammo ) :
    who( who ), target( target ), ammo( ammo ), parent( parent )
{
    if( this->target->is_ammo_belt() && this->target->type->magazine->linkage ) {
        max_qty = this->who->charges_of( * this->target->type->magazine->linkage );
    }
    qty( max_qty );
}

int item::reload_option::moves() const
{
    int mv = ammo.obtain_cost( *who, qty() ) + who->item_reload_cost( *target, *ammo, qty() );
    if( parent != target ) {
        if( parent->is_gun() ) {
            mv += parent->get_reload_time();
        } else if( parent->is_tool() ) {
            mv += 100;
        }
    }
    return mv;
}

void item::reload_option::qty( int val )
{
    bool ammo_in_container = ammo->is_ammo_container();
    bool ammo_in_liquid_container = ammo->is_watertight_container();
    item &ammo_obj = ( ammo_in_container || ammo_in_liquid_container ) ?
                     ammo->contents.front() : *ammo;

    if( ( ammo_in_container && !ammo_obj.is_ammo() ) ||
        ( ammo_in_liquid_container && !ammo_obj.made_of( LIQUID ) ) ) {
        debugmsg( "Invalid reload option: %s", ammo_obj.tname() );
        return;
    }

    // Checking ammo capacity implicitly limits guns with removable magazines to capacity 0.
    // This gets rounded up to 1 later.
    int remaining_capacity = target->is_watertight_container() ?
                             target->get_remaining_capacity_for_liquid( ammo_obj, true ) :
                             target->ammo_capacity() - target->ammo_remaining();
    if( target->has_flag( flag_RELOAD_ONE ) && !ammo->has_flag( flag_SPEEDLOADER ) ) {
        remaining_capacity = 1;
    }
    if( ammo_obj.type->ammo ) {
        if( ammo_obj.ammo_type() == ammo_plutonium ) {
            remaining_capacity = remaining_capacity / PLUTONIUM_CHARGES +
                                 ( remaining_capacity % PLUTONIUM_CHARGES != 0 );
        }
    }

    bool ammo_by_charges = ammo_obj.is_ammo() || ammo_in_liquid_container;
    int available_ammo = ammo_by_charges ? ammo_obj.charges : ammo_obj.ammo_remaining();
    // constrain by available ammo, target capacity and other external factors (max_qty)
    // @ref max_qty is currently set when reloading ammo belts and limits to available linkages
    qty_ = std::min( { val, available_ammo, remaining_capacity, max_qty } );

    // always expect to reload at least one charge
    qty_ = std::max( qty_, 1 );

}

int item::casings_count() const
{
    int res = 0;

    const_cast<item *>( this )->casings_handle( [&res]( item & ) {
        ++res;
        return false;
    } );

    return res;
}

void item::casings_handle( const std::function<bool( item & )> &func )
{
    if( !is_gun() ) {
        return;
    }

    for( auto it = contents.begin(); it != contents.end(); ) {
        if( it->has_flag( flag_CASING ) ) {
            it->unset_flag( flag_CASING );
            if( func( *it ) ) {
                it = contents.erase( it );
                continue;
            }
            // didn't handle the casing so reset the flag ready for next call
            it->set_flag( flag_CASING );
        }
        ++it;
    }
}

bool item::reload( player &u, item_location loc, int qty )
{
    if( qty <= 0 ) {
        debugmsg( "Tried to reload zero or less charges" );
        return false;
    }
    item *ammo = loc.get_item();
    if( ammo == nullptr || ammo->is_null() ) {
        debugmsg( "Tried to reload using non-existent ammo" );
        return false;
    }

    item *container = nullptr;
    if( ammo->is_ammo_container() || ammo->is_container() ) {
        container = ammo;
        ammo = &ammo->contents.front();
    }

    if( !is_reloadable_with( ammo->typeId() ) ) {
        return false;
    }

    // limit quantity of ammo loaded to remaining capacity
    int limit = is_watertight_container()
                ? get_remaining_capacity_for_liquid( *ammo )
                : ammo_capacity() - ammo_remaining();

    if( ammo->ammo_type() == ammo_plutonium ) {
        limit = limit / PLUTONIUM_CHARGES + ( limit % PLUTONIUM_CHARGES != 0 );
    }

    qty = std::min( qty, limit );

    casings_handle( [&u]( item & e ) {
        return u.i_add_or_drop( e );
    } );

    if( is_magazine() ) {
        qty = std::min( qty, ammo->charges );

        if( is_ammo_belt() && type->magazine->linkage ) {
            if( !u.use_charges_if_avail( *type->magazine->linkage, qty ) ) {
                debugmsg( "insufficient linkages available when reloading ammo belt" );
            }
        }

        item to_reload = *ammo;
        to_reload.charges = qty;
        ammo->charges -= qty;
        bool merged = false;
        for( item &it : contents ) {
            if( it.merge_charges( to_reload ) ) {
                merged = true;
                break;
            }
        }
        if( !merged ) {
            contents.emplace_back( to_reload );
        }
    } else if( is_watertight_container() ) {
        if( !ammo->made_of_from_type( LIQUID ) ) {
            debugmsg( "Tried to reload liquid container with non-liquid." );
            return false;
        }
        if( container ) {
            container->on_contents_changed();
        }
        fill_with( *ammo, qty );
    } else if( !magazine_integral() ) {
        // if we already have a magazine loaded prompt to eject it
        if( magazine_current() ) {
            //~ %1$s: magazine name, %2$s: weapon name
            std::string prompt = string_format( pgettext( "magazine", "Eject %1$s from %2$s?" ),
                                                magazine_current()->tname(), tname() );

            // eject magazine to player inventory and try to dispose of it from there
            item &mag = u.i_add( *magazine_current() );
            if( !u.dispose_item( item_location( u, &mag ), prompt ) ) {
                u.remove_item( mag ); // user canceled so delete the clone
                return false;
            }
            remove_item( *magazine_current() );
        }

        contents.emplace_back( *ammo );
        loc.remove_item();
        return true;

    } else {
        if( ammo->has_flag( flag_SPEEDLOADER ) ) {
            curammo = ammo->contents.front().type;
            qty = std::min( qty, ammo->ammo_remaining() );
            ammo->ammo_consume( qty, tripoint_zero );
            charges += qty;
        } else if( ammo->ammo_type() == "plutonium" ) {
            curammo = ammo->type;
            ammo->charges -= qty;

            // any excess is wasted rather than overfilling the item
            charges += qty * PLUTONIUM_CHARGES;
            charges = std::min( charges, ammo_capacity() );
        } else {
            curammo = ammo->type;
            qty = std::min( qty, ammo->charges );
            ammo->charges -= qty;
            charges += qty;
        }
    }

    if( ammo->charges == 0 && !ammo->has_flag( flag_SPEEDLOADER ) ) {
        if( container != nullptr ) {
            container->contents.erase( container->contents.begin() );
            u.inv.restack( u ); // emptied containers do not stack with non-empty ones
        } else {
            loc.remove_item();
        }
    }
    return true;
}

float item::simulate_burn( fire_data &frd ) const
{
    const std::vector<material_id> &mats = made_of();
    float smoke_added = 0.0f;
    float time_added = 0.0f;
    float burn_added = 0.0f;
    const units::volume vol = base_volume();
    const int effective_intensity = frd.contained ? 3 : frd.fire_intensity;
    for( const material_id &m : mats ) {
        const mat_burn_data &bd = m.obj().burn_data( effective_intensity );
        if( bd.immune ) {
            // Made to protect from fire
            return 0.0f;
        }

        // If fire is contained, burn rate is independent of volume
        if( frd.contained || bd.volume_per_turn == 0_ml ) {
            time_added += bd.fuel;
            smoke_added += bd.smoke;
            burn_added += bd.burn;
        } else {
            double volume_burn_rate = to_liter( bd.volume_per_turn ) / to_liter( vol );
            time_added += bd.fuel * volume_burn_rate;
            smoke_added += bd.smoke * volume_burn_rate;
            burn_added += bd.burn * volume_burn_rate;
        }
    }

    // Liquids that don't burn well smother fire well instead
    if( made_of( LIQUID ) && time_added < 200 ) {
        time_added -= rng( 400.0 * to_liter( vol ), 1200.0 * to_liter( vol ) );
    } else if( mats.size() > 1 ) {
        // Average the materials
        time_added /= mats.size();
        smoke_added /= mats.size();
        burn_added /= mats.size();
    } else if( mats.empty() ) {
        // Non-liquid items with no specified materials will burn at moderate speed
        burn_added = 1;
    }

    if( count_by_charges() ) {
        int stack_burnt = rng( type->stack_size / 2, type->stack_size );
        time_added *= stack_burnt;
        smoke_added *= stack_burnt;
        burn_added *= stack_burnt;
    }

    frd.fuel_produced += time_added;
    frd.smoke_produced += smoke_added;
    return burn_added;
}

bool item::burn( fire_data &frd )
{
    float burn_added = simulate_burn( frd );

    if( burn_added <= 0 ) {
        return false;
    }

    if( count_by_charges() ) {
        if( type->volume == 0_ml ) {
            charges = 0;
        } else {
            charges -= roll_remainder( burn_added * units::legacy_volume_factor * type->stack_size /
                                       ( 3.0 * type->volume ) );
        }

        return charges <= 0;
    }

    if( is_corpse() ) {
        const mtype *mt = get_mtype();
        if( active && mt != nullptr && burnt + burn_added > mt->hp &&
            !mt->burn_into.is_null() && mt->burn_into.is_valid() ) {
            corpse = &get_mtype()->burn_into.obj();
            // Delay rezing
            set_age( 0_turns );
            burnt = 0;
            return false;
        }
    } else if( has_temperature() ) {
        heat_up();
    } else if( is_food_container() ) {
        contents.front().heat_up();
    }

    burnt += roll_remainder( burn_added );

    const int vol = base_volume() / units::legacy_volume_factor;
    return burnt >= vol * 3;
}

bool item::flammable( int threshold ) const
{
    const std::vector<const material_type *> &mats = made_of_types();
    if( mats.empty() ) {
        // Don't know how to burn down something made of nothing.
        return false;
    }

    int flammability = 0;
    units::volume volume_per_turn = 0_ml;
    for( const material_type *m : mats ) {
        const mat_burn_data &bd = m->burn_data( 1 );
        if( bd.immune ) {
            // Made to protect from fire
            return false;
        }

        flammability += bd.fuel;
        volume_per_turn += bd.volume_per_turn;
    }

    if( threshold == 0 || flammability <= 0 ) {
        return flammability > 0;
    }

    volume_per_turn /= mats.size();
    units::volume vol = base_volume();
    if( volume_per_turn > 0_ml && volume_per_turn < vol ) {
        flammability = flammability * volume_per_turn / vol;
    } else {
        // If it burns well, it provides a bonus here
        flammability *= vol / units::legacy_volume_factor;
    }

    return flammability > threshold;
}

itype_id item::typeId() const
{
    return type ? type->get_id() : "null";
}

bool item::getlight( float &luminance, int &width, int &direction ) const
{
    luminance = 0;
    width = 0;
    direction = 0;
    if( light.luminance > 0 ) {
        luminance = static_cast<float>( light.luminance );
        if( light.width > 0 ) {  // width > 0 is a light arc
            width = light.width;
            direction = light.direction;
        }
        return true;
    } else {
        const int lumint = getlight_emit();
        if( lumint > 0 ) {
            luminance = static_cast<float>( lumint );
            return true;
        }
    }
    return false;
}

int item::getlight_emit() const
{
    float lumint = type->light_emission;

    if( lumint == 0 ) {
        return 0;
    }
    if( has_flag( flag_CHARGEDIM ) && is_tool() && !has_flag( flag_USE_UPS ) ) {
        // Falloff starts at 1/5 total charge and scales linearly from there to 0.
        if( ammo_capacity() && ammo_remaining() < ( ammo_capacity() / 5 ) ) {
            lumint *= ammo_remaining() * 5.0 / ammo_capacity();
        }
    }
    return lumint;
}

units::volume item::get_container_capacity() const
{
    if( !is_container() ) {
        return 0_ml;
    }
    return type->container->contains;
}

units::volume item::get_total_capacity() const
{
    units::volume result = get_storage() + get_container_capacity();

    // Consider various iuse_actors which add containing capability
    // Treating these two as special cases for now; if more appear in the
    // future then this probably warrants a new method on use_function to
    // access this information generically.
    if( is_bandolier() ) {
        result += dynamic_cast<const bandolier_actor *>
                  ( type->get_use( "bandolier" )->get_actor_ptr() )->max_stored_volume();
    }

    if( is_holster() ) {
        result += dynamic_cast<const holster_actor *>
                  ( type->get_use( "holster" )->get_actor_ptr() )->max_stored_volume();
    }

    return result;
}

int item::get_remaining_capacity_for_liquid( const item &liquid, bool allow_bucket,
        std::string *err ) const
{
    const auto error = [ &err ]( const std::string & message ) {
        if( err != nullptr ) {
            *err = message;
        }
        return 0;
    };

    int remaining_capacity = 0;

    // TODO: (sm) is_reloadable_with and this function call each other and can recurse for
    // watertight containers.
    if( !is_container() && is_reloadable_with( liquid.typeId() ) ) {
        if( ammo_remaining() != 0 && ammo_current() != liquid.typeId() ) {
            return error( string_format( _( "You can't mix loads in your %s." ), tname() ) );
        }
        remaining_capacity = ammo_capacity() - ammo_remaining();
    } else if( is_container() ) {
        if( !type->container->watertight ) {
            return error( string_format( _( "That %s isn't water-tight." ), tname() ) );
        } else if( !type->container->seals && ( !allow_bucket || !is_bucket() ) ) {
            return error( string_format( is_bucket() ?
                                         _( "That %s must be on the ground or held to hold contents!" )
                                         : _( "You can't seal that %s!" ), tname() ) );
        } else if( !contents.empty() && contents.front().typeId() != liquid.typeId() ) {
            return error( string_format( _( "You can't mix loads in your %s." ), tname() ) );
        }
        remaining_capacity = liquid.charges_per_volume( get_container_capacity() );
        if( !contents.empty() ) {
            remaining_capacity -= contents.front().charges;
        }
    } else {
        return error( string_format( _( "That %1$s won't hold %2$s." ), tname(),
                                     liquid.tname() ) );
    }

    if( remaining_capacity <= 0 ) {
        return error( string_format( _( "Your %1$s can't hold any more %2$s." ), tname(),
                                     liquid.tname() ) );
    }

    return remaining_capacity;
}

int item::get_remaining_capacity_for_liquid( const item &liquid, const Character &p,
        std::string *err ) const
{
    const bool allow_bucket = this == &p.weapon || !p.has_item( *this );
    int res = get_remaining_capacity_for_liquid( liquid, allow_bucket, err );

    if( res > 0 && !type->rigid && p.inv.has_item( *this ) ) {
        const units::volume volume_to_expand = std::max( p.volume_capacity() - p.volume_carried(),
                                               0_ml );

        res = std::min( liquid.charges_per_volume( volume_to_expand ), res );

        if( res == 0 && err != nullptr ) {
            *err = string_format( _( "That %s doesn't have room to expand." ), tname() );
        }
    }

    return res;
}

bool item::use_amount( const itype_id &it, int &quantity, std::list<item> &used,
                       const std::function<bool( const item & )> &filter )
{
    // Remember quantity so that we can unseal self
    int old_quantity = quantity;
    // First, check contents
    for( auto a = contents.begin(); a != contents.end() && quantity > 0; ) {
        if( a->use_amount( it, quantity, used ) ) {
            a = contents.erase( a );
        } else {
            ++a;
        }
    }

    if( quantity != old_quantity ) {
        on_contents_changed();
    }

    // Now check the item itself
    if( typeId() == it && quantity > 0 && filter( *this ) ) {
        used.push_back( *this );
        quantity--;
        return true;
    } else {
        return false;
    }
}

bool item::allow_crafting_component() const
{
    if( is_toolmod() && is_irremovable() ) {
        return false;
    }

    // vehicle batteries are implemented as magazines of charge
    if( is_magazine() && ammo_types().count( ammo_battery ) ) {
        return true;
    }

    // fixes #18886 - turret installation may require items with irremovable mods
    if( is_gun() ) {
        return std::all_of( contents.begin(), contents.end(), [&]( const item & e ) {
            return e.is_magazine() || ( e.is_gunmod() && e.is_irremovable() );
        } );
    }

    return contents.empty();
}

void item::set_item_specific_energy( const float new_specific_energy )
{
    const float specific_heat_liquid = get_specific_heat_liquid(); // J/g K
    const float specific_heat_solid = get_specific_heat_solid(); // J/g K
    const float latent_heat = get_latent_heat(); // J/kg
    const float freezing_temperature = temp_to_kelvin( get_freeze_point() );  // K
    const float completely_frozen_specific_energy = specific_heat_solid *
            freezing_temperature;  // Energy that the item would have if it was completely solid at freezing temperature
    const float completely_liquid_specific_energy = completely_frozen_specific_energy +
            latent_heat; // Energy that the item would have if it was completely liquid at freezing temperature
    float new_item_temperature;
    float freeze_percentage = 1;

    if( new_specific_energy > completely_liquid_specific_energy ) {
        // Item is liquid
        new_item_temperature = freezing_temperature + ( new_specific_energy -
                               completely_liquid_specific_energy ) /
                               ( specific_heat_liquid );
        freeze_percentage = 0;
    } else if( new_specific_energy < completely_frozen_specific_energy ) {
        // Item is solid
        new_item_temperature = new_specific_energy / ( specific_heat_solid );
    } else {
        // Item is partially solid
        new_item_temperature = freezing_temperature;
        freeze_percentage = ( completely_liquid_specific_energy - new_specific_energy ) /
                            ( completely_liquid_specific_energy - completely_frozen_specific_energy );
    }

    // Apply temperature tags tags
    // Hot = over  temperatures::hot
    // Warm = over temperatures::warm
    // Cold = below temperatures::cold
    // Frozen = Over 50% frozen
    if( item_tags.count( "FROZEN" ) ) {
        item_tags.erase( "FROZEN" );
        if( freeze_percentage < 0.5 ) {
            // Item melts and becomes mushy
            current_phase = type->phase;
            apply_freezerburn();
        }
    } else if( item_tags.count( "COLD" ) ) {
        item_tags.erase( "COLD" );
    } else if( item_tags.count( "HOT" ) ) {
        item_tags.erase( "HOT" );
    }
    if( new_item_temperature > temp_to_kelvin( temperatures::hot ) ) {
        item_tags.insert( "HOT" );
    } else if( freeze_percentage > 0.5 ) {
        item_tags.insert( "FROZEN" );
        current_phase = SOLID;
        // If below freezing temp AND the food may have parasites AND food does not have "NO_PARASITES" tag then add the "NO_PARASITES" tag.
        if( is_food() && new_item_temperature < freezing_temperature && get_comestible()->parasites > 0 ) {
            if( !( item_tags.count( "NO_PARASITES" ) ) ) {
                item_tags.insert( "NO_PARASITES" );
            }
        }
    } else if( new_item_temperature < temp_to_kelvin( temperatures::cold ) ) {
        item_tags.insert( "COLD" );
    }
    temperature = lround( 100000 * new_item_temperature );
    specific_energy = lround( 100000 * new_specific_energy );
    reset_temp_check();
}

float item::get_specific_energy_from_temperature( const float new_temperature )
{
    const float specific_heat_liquid = get_specific_heat_liquid(); // J/g K
    const float specific_heat_solid = get_specific_heat_solid(); // J/g K
    const float latent_heat = get_latent_heat(); // J/kg
    const float freezing_temperature = temp_to_kelvin( get_freeze_point() );  // K
    const float completely_frozen_energy = specific_heat_solid *
                                           freezing_temperature;  // Energy that the item would have if it was completely solid at freezing temperature
    const float completely_liquid_energy = completely_frozen_energy +
                                           latent_heat; // Energy that the item would have if it was completely liquid at freezing temperature
    float new_specific_energy;

    if( new_temperature <= freezing_temperature ) {
        new_specific_energy = specific_heat_solid * new_temperature;
    } else {
        new_specific_energy = completely_liquid_energy + specific_heat_liquid *
                              ( new_temperature - freezing_temperature );
    }
    return new_specific_energy;
}

void item::set_item_temperature( float new_temperature )
{
    const float freezing_temperature = temp_to_kelvin( get_freeze_point() );  // K
    const float specific_heat_solid = get_specific_heat_solid(); // J/g K
    const float latent_heat = get_latent_heat(); // J/kg

    float new_specific_energy = get_specific_energy_from_temperature( new_temperature );
    float freeze_percentage = 0;

    temperature = lround( 100000 * new_temperature );
    specific_energy = lround( 100000 * new_specific_energy );

    const float completely_frozen_specific_energy = specific_heat_solid *
            freezing_temperature;  // Energy that the item would have if it was completely solid at freezing temperature
    const float completely_liquid_specific_energy = completely_frozen_specific_energy +
            latent_heat; // Energy that the item would have if it was completely liquid at freezing temperature

    if( new_specific_energy < completely_frozen_specific_energy ) {
        // Item is solid
        freeze_percentage = 1;
    } else {
        // Item is partially solid
        freeze_percentage = ( completely_liquid_specific_energy - new_specific_energy ) /
                            ( completely_liquid_specific_energy - completely_frozen_specific_energy );
    }
    if( item_tags.count( "FROZEN" ) ) {
        item_tags.erase( "FROZEN" );
        if( freeze_percentage < 0.5 ) {
            // Item melts and becomes mushy
            current_phase = type->phase;
            apply_freezerburn();
        }
    } else if( item_tags.count( "COLD" ) ) {
        item_tags.erase( "COLD" );
    } else if( item_tags.count( "HOT" ) ) {
        item_tags.erase( "HOT" );
    }
    if( new_temperature > temp_to_kelvin( temperatures::hot ) ) {
        item_tags.insert( "HOT" );
    } else if( freeze_percentage > 0.5 ) {
        item_tags.insert( "FROZEN" );
        current_phase = SOLID;
        // If below freezing temp AND the food may have parasites AND food does not have "NO_PARASITES" tag then add the "NO_PARASITES" tag.
        if( is_food() && new_temperature < freezing_temperature && get_comestible()->parasites > 0 ) {
            if( !( item_tags.count( "NO_PARASITES" ) ) ) {
                item_tags.insert( "NO_PARASITES" );
            }
        }
    } else if( new_temperature < temp_to_kelvin( temperatures::cold ) ) {
        item_tags.insert( "COLD" );
    }
}

void item::fill_with( item &liquid, int amount )
{
    amount = std::min( get_remaining_capacity_for_liquid( liquid, true ),
                       std::min( amount, liquid.charges ) );
    if( amount <= 0 ) {
        return;
    }

    if( !is_container() ) {
        if( !is_reloadable_with( liquid.typeId() ) ) {
            debugmsg( "Tried to fill %s which is not a container and can't be reloaded with %s.",
                      tname(), liquid.tname() );
            return;
        }
        ammo_set( liquid.typeId(), ammo_remaining() + amount );
    } else if( is_food_container() ) {
        // if container already has liquid we need to sum the energy
        item &cts = contents.front();
        const float lhs_energy = cts.get_item_thermal_energy();
        const float rhs_energy = liquid.get_item_thermal_energy();
        if( rhs_energy < 0 ) {
            debugmsg( "Poured item has no defined temperature" );
        }
        const float combined_specific_energy = ( lhs_energy + rhs_energy ) / ( to_gram(
                cts.weight() ) + to_gram( liquid.weight() ) );
        cts.set_item_specific_energy( combined_specific_energy );
        //use maximum rot between the two
        cts.set_relative_rot( std::max( cts.get_relative_rot(),
                                        liquid.get_relative_rot() ) );
        cts.mod_charges( amount );
    } else if( !is_container_empty() ) {
        // if container already has liquid we need to set the amount
        item &cts = contents.front();
        cts.mod_charges( amount );
    } else {
        item liquid_copy( liquid );
        liquid_copy.charges = amount;
        put_in( liquid_copy );
    }

    liquid.mod_charges( -amount );
    on_contents_changed();
}

void item::set_countdown( int num_turns )
{
    if( num_turns < 0 ) {
        debugmsg( "Tried to set a negative countdown value %d.", num_turns );
        return;
    }
    if( !ammo_types().empty() ) {
        debugmsg( "Tried to set countdown on an item with ammo." );
        return;
    }
    charges = num_turns;
}

bool item::use_charges( const itype_id &what, int &qty, std::list<item> &used,
                        const tripoint &pos, const std::function<bool( const item & )> &filter )
{
    std::vector<item *> del;

    visit_items( [&what, &qty, &used, &pos, &del, &filter]( item * e, item * parent ) {
        if( qty == 0 ) {
            // found sufficient charges
            return VisitResponse::ABORT;
        }

        if( !filter( *e ) ) {
            return VisitResponse::NEXT;
        }

        if( e->is_tool() ) {
            if( e->typeId() == what ) {
                int n = std::min( e->ammo_remaining(), qty );
                qty -= n;

                used.push_back( item( *e ).ammo_set( e->ammo_current(), n ) );
                e->ammo_consume( n, pos );
            }
            return VisitResponse::SKIP;

        } else if( e->count_by_charges() ) {
            if( e->typeId() == what ) {

                // if can supply excess charges split required off leaving remainder in-situ
                item obj = e->split( qty );
                if( parent ) {
                    parent->on_contents_changed();
                }
                if( !obj.is_null() ) {
                    used.push_back( obj );
                    qty = 0;
                    return VisitResponse::ABORT;
                }

                qty -= e->charges;
                used.push_back( *e );
                del.push_back( e );
            }
            // items counted by charges are not themselves expected to be containers
            return VisitResponse::SKIP;
        }

        // recurse through any nested containers
        return VisitResponse::NEXT;
    } );

    bool destroy = false;
    for( item *e : del ) {
        if( e == this ) {
            destroy = true; // cannot remove ourselves...
        } else {
            remove_item( *e );
        }
    }

    return destroy;
}

void item::set_snippet( const snippet_id &id )
{
    if( is_null() ) {
        return;
    }
    if( !id.is_valid() ) {
        debugmsg( "there's no snippet with id %s", id.str() );
        return;
    }
    snip_id = id;
}

const item_category &item::get_category() const
{
    if( is_container() && !contents.empty() ) {
        return contents.front().get_category();
    }

    static item_category null_category;
    return type->category_force.is_valid() ? type->category_force.obj() : null_category;
}

iteminfo::iteminfo( const std::string &Type, const std::string &Name, const std::string &Fmt,
                    flags Flags, double Value )
{
    sType = Type;
    sName = replace_colors( Name );
    sFmt = replace_colors( Fmt );
    is_int = !( Flags & is_decimal || Flags & is_three_decimal );
    three_decimal = ( Flags & is_three_decimal );
    dValue = Value;
    bShowPlus = static_cast<bool>( Flags & show_plus );
    std::stringstream convert;
    if( bShowPlus ) {
        convert << std::showpos;
    }
    if( is_int ) {
        convert << std::setprecision( 0 );
    } else if( three_decimal ) {
        convert << std::setprecision( 3 );
    } else {
        convert << std::setprecision( 2 );
    }
    convert << std::fixed << Value;
    sValue = convert.str();
    bNewLine = !( Flags & no_newline );
    bLowerIsBetter = static_cast<bool>( Flags & lower_is_better );
    bDrawName = !( Flags & no_name );
}

iteminfo::iteminfo( const std::string &Type, const std::string &Name, double Value )
    : iteminfo( Type, Name, "", no_flags, Value )
{
}

bool item::will_explode_in_fire() const
{
    if( type->explode_in_fire ) {
        return true;
    }

    if( type->ammo && ( type->ammo->special_cookoff || type->ammo->cookoff ) ) {
        return true;
    }

    // Most containers do nothing to protect the contents from fire
    if( !is_magazine() || !type->magazine->protects_contents ) {
        return std::any_of( contents.begin(), contents.end(), []( const item & it ) {
            return it.will_explode_in_fire();
        } );
    }

    return false;
}

bool item::detonate( const tripoint &p, std::vector<item> &drops )
{
    if( type->explosion.power >= 0 ) {
        explosion_handler::explosion( p, type->explosion );
        return true;
    } else if( type->ammo && ( type->ammo->special_cookoff || type->ammo->cookoff ) ) {
        int charges_remaining = charges;
        const int rounds_exploded = rng( 1, charges_remaining );
        // Yank the exploding item off the map for the duration of the explosion
        // so it doesn't blow itself up.
        const islot_ammo &ammo_type = *type->ammo;

        if( ammo_type.special_cookoff ) {
            // If it has a special effect just trigger it.
            apply_ammo_effects( p, ammo_type.ammo_effects );
        }
        charges_remaining -= rounds_exploded;
        if( charges_remaining > 0 ) {
            item temp_item = *this;
            temp_item.charges = charges_remaining;
            drops.push_back( temp_item );
        }

        return true;
    } else if( !contents.empty() && ( !type->magazine || !type->magazine->protects_contents ) ) {
        const auto new_end = std::remove_if( contents.begin(), contents.end(), [ &p, &drops ]( item & it ) {
            return it.detonate( p, drops );
        } );
        if( new_end != contents.end() ) {
            contents.erase( new_end, contents.end() );
            // If any of the contents explodes, so does the container
            return true;
        }
    }

    return false;
}

bool item_ptr_compare_by_charges( const item *left, const item *right )
{
    if( left->contents.empty() ) {
        return false;
    } else if( right->contents.empty() ) {
        return true;
    } else {
        return right->contents.front().charges < left->contents.front().charges;
    }
}

bool item_compare_by_charges( const item &left, const item &right )
{
    return item_ptr_compare_by_charges( &left, &right );
}

static const std::string USED_BY_IDS( "USED_BY_IDS" );
bool item::already_used_by_player( const player &p ) const
{
    const auto it = item_vars.find( USED_BY_IDS );
    if( it == item_vars.end() ) {
        return false;
    }
    // USED_BY_IDS always starts *and* ends with a ';', the search string
    // ';<id>;' matches at most one part of USED_BY_IDS, and only when exactly that
    // id has been added.
    const std::string needle = string_format( ";%d;", p.getID().get_value() );
    return it->second.find( needle ) != std::string::npos;
}

void item::mark_as_used_by_player( const player &p )
{
    std::string &used_by_ids = item_vars[ USED_BY_IDS ];
    if( used_by_ids.empty() ) {
        // *always* start with a ';'
        used_by_ids = ";";
    }
    // and always end with a ';'
    used_by_ids += string_format( "%d;", p.getID().get_value() );
}

bool item::can_holster( const item &obj, bool ignore ) const
{
    if( !type->can_use( "holster" ) ) {
        return false; // item is not a holster
    }

    const holster_actor *ptr = dynamic_cast<const holster_actor *>
                               ( type->get_use( "holster" )->get_actor_ptr() );
    if( !ptr->can_holster( obj ) ) {
        return false; // item is not a suitable holster for obj
    }

    if( !ignore && static_cast<int>( contents.size() ) >= ptr->multi ) {
        return false; // item is already full
    }

    return true;
}

std::string item::components_to_string() const
{
    using t_count_map = std::map<std::string, int>;
    t_count_map counts;
    for( const item &elem : components ) {
        if( !elem.has_flag( flag_BYPRODUCT ) ) {
            const std::string name = elem.display_name();
            counts[name]++;
        }
    }
    return enumerate_as_string( counts.begin(), counts.end(),
    []( const std::pair<std::string, int> &entry ) -> std::string {
        if( entry.second != 1 )
        {
            return string_format( _( "%d x %s" ), entry.second, entry.first );
        } else
        {
            return entry.first;
        }
    }, enumeration_conjunction::none );
}

uint64_t item::make_component_hash() const
{
    // First we need to sort the IDs so that identical ingredients give identical hashes.
    std::multiset<std::string> id_set;
    for( const item &it : components ) {
        id_set.insert( it.typeId() );
    }

    std::string concatenated_ids;
    for( std::string id : id_set ) {
        concatenated_ids += id;
    }

    std::hash<std::string> hasher;
    return hasher( concatenated_ids );
}

bool item::needs_processing() const
{
    return active || has_flag( flag_RADIO_ACTIVATION ) || has_flag( flag_ETHEREAL_ITEM ) ||
           ( is_container() && !contents.empty() && contents.front().needs_processing() ) ||
           is_artifact() || is_food();
}

int item::processing_speed() const
{
    if( is_corpse() || is_food() || is_food_container() ) {
        return to_turns<int>( 10_minutes );
    }
    // Unless otherwise indicated, update every turn.
    return 1;
}

void item::apply_freezerburn()
{
    if( !has_flag( flag_FREEZERBURN ) ) {
        return;
    }
    if( !item_tags.count( "MUSHY" ) ) {
        item_tags.insert( "MUSHY" );
    }
}

void item::process_temperature_rot( float insulation, const tripoint &pos,
                                    player *carrier, const temperature_flag flag )
{
    const time_point now = calendar::turn;

    // if player debug menu'd the time backward it breaks stuff, just reset the
    // last_temp_check in this case
    if( now - last_temp_check < 0_turns ) {
        reset_temp_check();
        return;
    }

    int temp = g->weather.get_temperature( pos );

    switch( flag ) {
        case TEMP_NORMAL:
            // Just use the temperature normally
            break;
        case TEMP_FRIDGE:
            temp = std::min( temp, temperatures::fridge );
            break;
        case TEMP_FREEZER:
            temp = std::min( temp, temperatures::freezer );
            break;
        case TEMP_HEATER:
            temp = std::max( temp, temperatures::normal );
            break;
        case TEMP_ROOT_CELLAR:
            temp = AVERAGE_ANNUAL_TEMPERATURE;
            break;
        default:
            debugmsg( "Temperature flag enum not valid.  Using current temperature." );
    }

    bool carried = carrier != nullptr && carrier->has_item( *this );
    // body heat increases inventory temperature by 5F and insulation by 50%
    if( carried ) {
        insulation *= 1.5;
        temp += 5;
    }

    time_point time;
    
    const bool preserved = type->container && type->container->preserves;
    bool process_rot = goes_bad() && !preserved;
    time_duration smallest_interval = 10_minutes;
	
    if( now - time > 1_hours ) {
        // This code is for items that were left out of reality bubble for long time

        const weather_generator &wgen = g->weather.get_cur_weather_gen();
        const unsigned int seed = g->get_seed();
        const tripoint &local = g->m.getlocal( pos );
        int local_mod = g->new_game ? 0 : g->m.get_temperature( local );

        int enviroment_mod;
        // Toilets and vending machines will try to get the heat radiation and convection during mapgen and segfault.
        if( !g->new_game ) {
            enviroment_mod = get_heat_radiation( pos, false );
            enviroment_mod += get_convection_temperature( pos );
        } else {
            enviroment_mod = 0;
        }

        if( carried ) {
            local_mod += 5; // body heat increases inventory temperature
        }

        // Process the past of this item since the last time it was processed
        while( time < now - 1_hours ) {
            // Get the enviroment temperature
            time_duration time_delta = std::min( 1_hours, now - 1_hours - time );
            time += time_delta;

            //Use weather if above ground, use map temp if below
            double env_temperature = 0;
            if( pos.z >= 0 ) {
                double weather_temperature = wgen.get_weather_temperature( pos, time, seed );
                env_temperature = weather_temperature + enviroment_mod + local_mod;
            } else {
                env_temperature = AVERAGE_ANNUAL_TEMPERATURE + enviroment_mod + local_mod;
            }

            switch( flag ) {
                case TEMP_NORMAL:
                    // Just use the temperature normally
                    break;
                case TEMP_FRIDGE:
                    env_temperature = std::min( env_temperature, static_cast<double>( temperatures::fridge ) );
                    break;
                case TEMP_FREEZER:
                    env_temperature = std::min( env_temperature, static_cast<double>( temperatures::freezer ) );
                    break;
                case TEMP_HEATER:
                    env_temperature = std::max( env_temperature, static_cast<double>( temperatures::normal ) );
                    break;
                case TEMP_ROOT_CELLAR:
                    env_temperature = AVERAGE_ANNUAL_TEMPERATURE;
                    break;
                default:
                    debugmsg( "Temperature flag enum not valid.  Using normal temperature." );
            }

            // Calculate item temperature from enviroment temperature
            // If the time was more than 2 d ago just set the item to enviroment temperature
            if( now - time > 2_days ) {
                // This value shouldn't be there anymore after the loop is done so we don't bother with the set_item_temperature()
                temperature = static_cast<int>( 100000 * temp_to_kelvin( env_temperature ) );
            } else if( time - last_temp_check > smallest_interval ) {
                calc_temp( env_temperature, insulation, time );
            }

            // Calculate item rot from item temperature
            if( process_rot && time - last_temp_check > smallest_interval ) {
                calc_rot( time, env_temperature );

                if( has_rotten_away() || ( is_corpse() && rot > 10_days ) ) {
                    // No need to track item that will be gone
                    return;
                }
            }
            
            last_temp_check = time;
        }
    }

    // Remaining <1 h from above
    // and items that are held near the player
    if( now - time > smallest_interval ) {
        calc_temp( temp, insulation, now );
        if( process_rot ){
            calc_rot( now, temp );
        }
        last_temp_check = time;
        return;
    }

    // Just now created items will get here.
    if( specific_energy < 0 ) {
        set_item_temperature( temp_to_kelvin( temp ) );
		last_temp_check = time;
    }
}

void item::calc_temp( const int temp, const float insulation, const time_point &time )
{
    // Limit calculations to max 4000 C (4273.15 K) to avoid specific energy from overflowing
    const float env_temperature = std::min( temp_to_kelvin( temp ), 4273.15 );
    const float old_temperature = 0.00001 * temperature;
    const float temperature_difference = env_temperature - old_temperature;

    // If no or only small temperature difference then no need to do math.
    if( std::abs( temperature_difference ) < 0.9 ) {
        return;
    }
    const float mass = to_gram( weight() ); // g

    // If item has negative energy set to enviroment temperature (it not been processed ever)
    if( specific_energy < 0 ) {
        set_item_temperature( env_temperature );
        return;
    }

    // specific_energy = item thermal energy (10e-5 J/g). Stored in the item
    // temperature = item temperature (10e-5 K). Stored in the item
    const float conductivity_term = 0.0076 * std::pow( to_milliliter( volume() ),
                                    2.0 / 3.0 ) / insulation;
    const float specific_heat_liquid = get_specific_heat_liquid();
    const float specific_heat_solid = get_specific_heat_solid();
    const float latent_heat = get_latent_heat();
    const float freezing_temperature = temp_to_kelvin( get_freeze_point() );  // K
    const float completely_frozen_specific_energy = specific_heat_solid *
            freezing_temperature;  // Energy that the item would have if it was completely solid at freezing temperature
    const float completely_liquid_specific_energy = completely_frozen_specific_energy +
            latent_heat; // Energy that the item would have if it was completely liquid at freezing temperature

    float new_specific_energy;
    float new_item_temperature;
    float freeze_percentage = 0;
    int extra_time;
    const time_duration time_delta = time - last_temp_check;

    // Temperature calculations based on Newton's law of cooling.
    // Calculations are done assuming that the item stays in its phase.
    // This assumption can cause over heating when transitioning from meltiong to liquid.
    // In other transitions the item may cool/heat too little but that won't be a problem.
    if( 0.00001 * specific_energy < completely_frozen_specific_energy ) {
        // Was solid.
        new_item_temperature = ( - temperature_difference
                                 * exp( - to_turns<int>( time_delta ) * conductivity_term / ( mass * specific_heat_solid ) )
                                 + env_temperature );
        new_specific_energy = new_item_temperature * specific_heat_solid;
        if( new_item_temperature > freezing_temperature + 0.5 ) {
            // Started melting before temp was calculated.
            // 0.5 is here because we don't care if it heats up a bit too high
            // Calculate how long the item was solid
            // and apply rest of the time as melting
            extra_time = to_turns<int>( time_delta )
                         - log( - temperature_difference / ( freezing_temperature - env_temperature ) )
                         * ( mass * specific_heat_solid / conductivity_term );
            new_specific_energy = completely_frozen_specific_energy
                                  + conductivity_term
                                  * ( env_temperature - freezing_temperature ) * extra_time / mass;
            new_item_temperature = freezing_temperature;
            if( new_specific_energy > completely_liquid_specific_energy ) {
                // The item then also finished melting.
                // This may happen rarely with very small items
                // Just set the item to enviroment temperature
                set_item_temperature( env_temperature );
                return;
            }
        }
    } else if( 0.00001 * specific_energy > completely_liquid_specific_energy ) {
        // Was liquid.
        new_item_temperature = ( - temperature_difference
                                 * exp( - to_turns<int>( time_delta ) * conductivity_term / ( mass *
                                         specific_heat_liquid ) )
                                 + env_temperature );
        new_specific_energy = ( new_item_temperature - freezing_temperature ) * specific_heat_liquid +
                              completely_liquid_specific_energy;
        if( new_item_temperature < freezing_temperature - 0.5 ) {
            // Started freezing before temp was calculated.
            // 0.5 is here because we don't care if it cools down a bit too low
            // Calculate how long the item was liquid
            // and apply rest of the time as freezing
            extra_time = to_turns<int>( time_delta )
                         - log( - temperature_difference / ( freezing_temperature - env_temperature ) )
                         * ( mass * specific_heat_liquid / conductivity_term );
            new_specific_energy = completely_liquid_specific_energy
                                  + conductivity_term
                                  * ( env_temperature - freezing_temperature ) * extra_time / mass;
            new_item_temperature = freezing_temperature;
            if( new_specific_energy < completely_frozen_specific_energy ) {
                // The item then also finished freezing.
                // This may happen rarely with very small items
                // Just set the item to enviroment temperature
                set_item_temperature( env_temperature );
                return;
            }
        }
    } else {
        // Was melting or freezing
        new_specific_energy = 0.00001 * specific_energy + conductivity_term *
                              temperature_difference * to_turns<int>( time_delta ) / mass;
        new_item_temperature = freezing_temperature;
        if( new_specific_energy > completely_liquid_specific_energy ) {
            // Item melted before temp was calculated
            // Calculate how long the item was melting
            // and apply rest of the time as liquid
            extra_time = to_turns<int>( time_delta ) - ( mass / ( conductivity_term * temperature_difference ) )
                         *
                         ( completely_liquid_specific_energy - 0.00001 * specific_energy );
            new_item_temperature = ( ( freezing_temperature - env_temperature )
                                     * exp( - extra_time * conductivity_term / ( mass *
                                             specific_heat_liquid ) )
                                     + env_temperature );
            new_specific_energy = ( new_item_temperature - freezing_temperature ) * specific_heat_liquid +
                                  completely_liquid_specific_energy;
        } else if( new_specific_energy < completely_frozen_specific_energy ) {
            // Item froze before temp was calculated
            // Calculate how long the item was freezing
            // and apply rest of the time as solid
            extra_time = to_turns<int>( time_delta ) - ( mass / ( conductivity_term * temperature_difference ) )
                         *
                         ( completely_frozen_specific_energy - 0.00001 * specific_energy );
            new_item_temperature = ( ( freezing_temperature - env_temperature )
                                     * exp( -  extra_time * conductivity_term / ( mass *
                                             specific_heat_solid ) )
                                     + env_temperature );
            new_specific_energy = new_item_temperature * specific_heat_solid;
        }
    }
    // Check freeze status now based on energies.
    if( new_specific_energy > completely_liquid_specific_energy ) {
        freeze_percentage = 0;
    } else if( new_specific_energy < completely_frozen_specific_energy ) {
        // Item is solid
        freeze_percentage = 1;
    } else {
        // Item is partially solid
        freeze_percentage = ( completely_liquid_specific_energy - new_specific_energy ) /
                            ( completely_liquid_specific_energy - completely_frozen_specific_energy );
    }

    // Apply temperature tags tags
    // Hot = over  temperatures::hot
    // Warm = over temperatures::warm
    // Cold = below temperatures::cold
    // Frozen = Over 50% frozen
    if( item_tags.count( "FROZEN" ) ) {
        item_tags.erase( "FROZEN" );
        if( freeze_percentage < 0.5 ) {
            // Item melts and becomes mushy
            current_phase = type->phase;
            apply_freezerburn();
        }
    } else if( item_tags.count( "COLD" ) ) {
        item_tags.erase( "COLD" );
    } else if( item_tags.count( "HOT" ) ) {
        item_tags.erase( "HOT" );
    }
    if( new_item_temperature > temp_to_kelvin( temperatures::hot ) ) {
        item_tags.insert( "HOT" );
    } else if( freeze_percentage > 0.5 ) {
        item_tags.insert( "FROZEN" );
        current_phase = SOLID;
        // If below freezing temp AND the food may have parasites AND food does not have "NO_PARASITES" tag then add the "NO_PARASITES" tag.
        if( is_food() && new_item_temperature < freezing_temperature && get_comestible()->parasites > 0 ) {
            if( !( item_tags.count( "NO_PARASITES" ) ) ) {
                item_tags.insert( "NO_PARASITES" );
            }
        }
    } else if( new_item_temperature < temp_to_kelvin( temperatures::cold ) ) {
        item_tags.insert( "COLD" );
    }
    temperature = lround( 100000 * new_item_temperature );
    specific_energy = lround( 100000 * new_specific_energy );
}

float item::get_item_thermal_energy()
{
    const float mass = to_gram( weight() ); // g
    return 0.00001 * specific_energy * mass;
}

void item::heat_up()
{
    item_tags.erase( "COLD" );
    item_tags.erase( "FROZEN" );
    item_tags.insert( "HOT" );
    current_phase = type->phase;
    // Set item temperature to 60 C (333.15 K, 122 F)
    // Also set the energy to match
    temperature = 333.15 * 100000;
    specific_energy = lround( 100000 * get_specific_energy_from_temperature( 333.15 ) );

    reset_temp_check();
}

void item::cold_up()
{
    item_tags.erase( "HOT" );
    item_tags.erase( "FROZEN" );
    item_tags.insert( "COLD" );
    current_phase = type->phase;
    // Set item temperature to 3 C (276.15 K, 37.4 F)
    // Also set the energy to match
    temperature = 276.15 * 100000;
    specific_energy = lround( 100000 * get_specific_energy_from_temperature( 276.15 ) );

    reset_temp_check();
}

void item::reset_temp_check()
{
    last_temp_check = calendar::turn;
}

void item::process_artifact( player *carrier, const tripoint & /*pos*/ )
{
    if( !is_artifact() ) {
        return;
    }
    // Artifacts are currently only useful for the player character, the messages
    // don't consider npcs. Also they are not processed when laying on the ground.
    // TODO: change game::process_artifact to work with npcs,
    // TODO: consider moving game::process_artifact here.
    if( carrier == &g->u ) {
        g->process_artifact( *this, *carrier );
    }
}

void item::process_relic( Character *carrier )
{
    if( !is_relic() ) {
        return;
    }
    std::vector<enchantment> active_enchantments;

    for( const enchantment &ench : get_enchantments() ) {
        if( ench.is_active( *carrier, *this ) ) {
            active_enchantments.emplace_back( ench );
        }
    }

    for( const enchantment &ench : active_enchantments ) {
        ench.activate_passive( *carrier );
    }

    // Recalculate, as it might have changed (by mod_*_bonus above)
    carrier->str_cur = carrier->get_str();
    carrier->int_cur = carrier->get_int();
    carrier->dex_cur = carrier->get_dex();
    carrier->per_cur = carrier->get_per();
}

bool item::process_corpse( player *carrier, const tripoint &pos )
{
    // some corpses rez over time
    if( corpse == nullptr || damage() >= max_damage() ) {
        return false;
    }
    if( !ready_to_revive( pos ) ) {
        return false;
    }
    if( rng( 0, volume() / units::legacy_volume_factor ) > burnt && g->revive_corpse( pos, *this ) ) {
        if( carrier == nullptr ) {
            if( g->u.sees( pos ) ) {
                if( corpse->in_species( ROBOT ) ) {
                    add_msg( m_warning, _( "A nearby robot has repaired itself and stands up!" ) );
                } else {
                    add_msg( m_warning, _( "A nearby corpse rises and moves towards you!" ) );
                }
            }
        } else {
            if( corpse->in_species( ROBOT ) ) {
                carrier->add_msg_if_player( m_warning,
                                            _( "Oh dear god, a robot you're carrying has started moving!" ) );
            } else {
                carrier->add_msg_if_player( m_warning,
                                            _( "Oh dear god, a corpse you're carrying has started moving!" ) );
            }
        }
        // Destroy this corpse item
        return true;
    }

    return false;
}

bool item::process_fake_mill( player * /*carrier*/, const tripoint &pos )
{
    if( g->m.furn( pos ) != furn_str_id( "f_wind_mill_active" ) &&
        g->m.furn( pos ) != furn_str_id( "f_water_mill_active" ) ) {
        item_counter = 0;
        return true; //destroy fake mill
    }
    if( age() >= 6_hours || item_counter == 0 ) {
        iexamine::mill_finalize( g->u, pos, birthday() ); //activate effects when timers goes to zero
        return true; //destroy fake mill item
    }

    return false;
}

bool item::process_fake_smoke( player * /*carrier*/, const tripoint &pos )
{
    if( g->m.furn( pos ) != furn_str_id( "f_smoking_rack_active" ) &&
        g->m.furn( pos ) != furn_str_id( "f_metal_smoking_rack_active" ) ) {
        item_counter = 0;
        return true; //destroy fake smoke
    }

    if( age() >= 6_hours || item_counter == 0 ) {
        iexamine::on_smoke_out( pos, birthday() ); //activate effects when timers goes to zero
        return true; //destroy fake smoke when it 'burns out'
    }

    return false;
}

bool item::process_litcig( player *carrier, const tripoint &pos )
{
    if( !one_in( 10 ) ) {
        return false;
    }
    process_extinguish( carrier, pos );
    // process_extinguish might have extinguished the item already
    if( !active ) {
        return false;
    }
    // if carried by someone:
    if( carrier != nullptr ) {
        time_duration duration = 15_seconds;
        if( carrier->has_trait( trait_TOLERANCE ) ) {
            duration = 7_seconds;
        } else if( carrier->has_trait( trait_LIGHTWEIGHT ) ) {
            duration = 30_seconds;
        }
        carrier->add_msg_if_player( m_neutral, _( "You take a puff of your %s." ), tname() );
        if( has_flag( flag_TOBACCO ) ) {
            carrier->add_effect( effect_cig, duration );
        } else {
            carrier->add_effect( effect_weed_high, duration / 2 );
        }
        carrier->moves -= 15;

        if( ( carrier->has_effect( effect_shakes ) && one_in( 10 ) ) ||
            ( carrier->has_trait( trait_JITTERY ) && one_in( 200 ) ) ) {
            carrier->add_msg_if_player( m_bad, _( "Your shaking hand causes you to drop your %s." ),
                                        tname() );
            g->m.add_item_or_charges( pos + point( rng( -1, 1 ), rng( -1, 1 ) ), *this );
            return true; // removes the item that has just been added to the map
        }

        if( carrier->has_effect( effect_sleep ) ) {
            carrier->add_msg_if_player( m_bad, _( "You fall asleep and drop your %s." ),
                                        tname() );
            g->m.add_item_or_charges( pos + point( rng( -1, 1 ), rng( -1, 1 ) ), *this );
            return true; // removes the item that has just been added to the map
        }
    } else {
        // If not carried by someone, but laying on the ground:
        if( item_counter % 5 == 0 ) {
            // lit cigarette can start fires
            if( g->m.flammable_items_at( pos ) ||
                g->m.has_flag( flag_FLAMMABLE, pos ) ||
                g->m.has_flag( flag_FLAMMABLE_ASH, pos ) ) {
                g->m.add_field( pos, fd_fire, 1 );
            }
        }
    }

    // cig dies out
    if( item_counter == 0 ) {
        if( carrier != nullptr ) {
            carrier->add_msg_if_player( m_neutral, _( "You finish your %s." ), tname() );
        }
        if( typeId() == "cig_lit" ) {
            convert( "cig_butt" );
        } else if( typeId() == "cigar_lit" ) {
            convert( "cigar_butt" );
        } else { // joint
            convert( "joint_roach" );
            if( carrier != nullptr ) {
                carrier->add_effect( effect_weed_high, 1_minutes ); // one last puff
                g->m.add_field( pos + point( rng( -1, 1 ), rng( -1, 1 ) ), fd_weedsmoke, 2 );
                weed_msg( *carrier );
            }
        }
        active = false;
    }
    // Item remains
    return false;
}

bool item::process_extinguish( player *carrier, const tripoint &pos )
{
    // checks for water
    bool extinguish = false;
    bool in_inv = carrier != nullptr && carrier->has_item( *this );
    bool submerged = false;
    bool precipitation = false;
    bool windtoostrong = false;
    w_point weatherPoint = *g->weather.weather_precise;
    int windpower = g->weather.windspeed;
    switch( g->weather.weather ) {
        case WEATHER_LIGHT_DRIZZLE:
            precipitation = one_in( 100 );
            break;
        case WEATHER_DRIZZLE:
        case WEATHER_FLURRIES:
            precipitation = one_in( 50 );
            break;
        case WEATHER_RAINY:
        case WEATHER_SNOW:
            precipitation = one_in( 25 );
            break;
        case WEATHER_THUNDER:
        case WEATHER_LIGHTNING:
        case WEATHER_SNOWSTORM:
            precipitation = one_in( 10 );
            break;
        default:
            break;
    }
    if( in_inv && g->m.has_flag( flag_DEEP_WATER, pos ) ) {
        extinguish = true;
        submerged = true;
    }
    if( ( !in_inv && g->m.has_flag( flag_LIQUID, pos ) ) ||
        ( precipitation && !g->is_sheltered( pos ) ) ) {
        extinguish = true;
    }
    if( in_inv && windpower > 5 && !g->is_sheltered( pos ) &&
        this->has_flag( flag_WIND_EXTINGUISH ) ) {
        windtoostrong = true;
        extinguish = true;
    }
    if( !extinguish ||
        ( in_inv && precipitation && carrier->weapon.has_flag( flag_RAIN_PROTECT ) ) ) {
        return false; //nothing happens
    }
    if( carrier != nullptr ) {
        if( submerged ) {
            carrier->add_msg_if_player( m_neutral, _( "Your %s is quenched by water." ), tname() );
        } else if( precipitation ) {
            carrier->add_msg_if_player( m_neutral, _( "Your %s is quenched by precipitation." ),
                                        tname() );
        } else if( windtoostrong ) {
            carrier->add_msg_if_player( m_neutral, _( "Your %s is blown out by the wind." ),
                                        tname() );
        }
    }

    // cig dies out
    if( has_flag( flag_LITCIG ) ) {
        if( typeId() == "cig_lit" ) {
            convert( "cig_butt" );
        } else if( typeId() == "cigar_lit" ) {
            convert( "cigar_butt" );
        } else { // joint
            convert( "joint_roach" );
        }
    } else { // transform (lit) items
        if( type->tool->revert_to ) {
            convert( *type->tool->revert_to );
        } else {
            type->invoke( carrier != nullptr ? *carrier : g->u, *this, pos, "transform" );
        }

    }
    active = false;
    // Item remains
    return false;
}

cata::optional<tripoint> item::get_cable_target( Character *p, const tripoint &pos ) const
{
    const std::string &state = get_var( "state" );
    if( state != "pay_out_cable" && state != "cable_charger_link" ) {
        return cata::nullopt;
    }
    const optional_vpart_position vp_pos = g->m.veh_at( pos );
    if( vp_pos ) {
        const cata::optional<vpart_reference> seat = vp_pos.part_with_feature( "BOARDABLE", true );
        if( seat && p == seat->vehicle().get_passenger( seat->part_index() ) ) {
            return pos;
        }
    }

    int source_x = get_var( "source_x", 0 );
    int source_y = get_var( "source_y", 0 );
    int source_z = get_var( "source_z", 0 );
    tripoint source( source_x, source_y, source_z );

    return g->m.getlocal( source );
}

bool item::process_cable( player *carrier, const tripoint &pos )
{
    if( carrier == nullptr ) {
        reset_cable( carrier );
        return false;
    }
    std::string state = get_var( "state" );
    if( state == "solar_pack_link" || state == "solar_pack" ) {
        if( !carrier->has_item( *this ) || !( carrier->is_wearing( "solarpack_on" ) ||
                                              carrier->is_wearing( "q_solarpack_on" ) ) ) {
            carrier->add_msg_if_player( m_bad, _( "You notice the cable has come loose!" ) );
            reset_cable( carrier );
            return false;
        }
    }

    static const item_filter used_ups = [&]( const item & itm ) {
        return itm.get_var( "cable" ) == "plugged_in";
    };

    if( state == "UPS" ) {
        if( !carrier->has_item( *this ) || !carrier->has_item_with( used_ups ) ) {
            carrier->add_msg_if_player( m_bad, _( "You notice the cable has come loose!" ) );
            for( item *used : carrier->items_with( used_ups ) ) {
                used->erase_var( "cable" );
            }
            reset_cable( carrier );
            return false;
        }
    }
    const cata::optional<tripoint> source = get_cable_target( carrier, pos );
    if( !source ) {
        return false;
    }

    if( !g->m.veh_at( *source ) || ( source->z != g->get_levz() && !g->m.has_zlevels() ) ) {
        if( carrier != nullptr && carrier->has_item( *this ) ) {
            carrier->add_msg_if_player( m_bad, _( "You notice the cable has come loose!" ) );
        }
        reset_cable( carrier );
        return false;
    }

    int distance = rl_dist( pos, *source );
    int max_charges = type->maximum_charges();
    charges = max_charges - distance;

    if( charges < 1 ) {
        if( carrier != nullptr && carrier->has_item( *this ) ) {
            carrier->add_msg_if_player( m_bad, _( "The over-extended cable breaks loose!" ) );
        }
        reset_cable( carrier );
    }

    return false;
}

void item::reset_cable( player *p )
{
    int max_charges = type->maximum_charges();

    set_var( "state", "attach_first" );
    erase_var( "source_x" );
    erase_var( "source_y" );
    erase_var( "source_z" );
    active = false;
    charges = max_charges;

    if( p != nullptr ) {
        p->add_msg_if_player( m_info, _( "You reel in the cable." ) );
        p->moves -= charges * 10;
    }
}

bool item::process_UPS( player *carrier, const tripoint & /*pos*/ )
{
    if( carrier == nullptr ) {
        erase_var( "cable" );
        active = false;
        return false;
    }
    bool has_connected_cable = carrier->has_item_with( []( const item & it ) {
        return it.active && it.has_flag( flag_CABLE_SPOOL ) && ( it.get_var( "state" ) == "UPS_link" ||
                it.get_var( "state" ) == "UPS" );
    } );
    if( !has_connected_cable ) {
        erase_var( "cable" );
        active = false;
    }
    return false;
}

bool item::process_wet( player * /*carrier*/, const tripoint & /*pos*/ )
{
    if( item_counter == 0 ) {
        if( is_tool() && type->tool->revert_to ) {
            convert( *type->tool->revert_to );
        }
        item_tags.erase( "WET" );
        active = false;
    }
    // Always return true so our caller will bail out instead of processing us as a tool.
    return true;
}

bool item::process_tool( player *carrier, const tripoint &pos )
{
    int energy = 0;
    if( type->tool->turns_per_charge > 0 &&
        to_turn<int>( calendar::turn ) % type->tool->turns_per_charge == 0 ) {
        energy = std::max( ammo_required(), 1 );

    } else if( type->tool->power_draw > 0 ) {
        // power_draw in mW / 1000000 to give kJ (battery unit) per second
        energy = type->tool->power_draw / 1000000;
        // energy_bat remainder results in chance at additional charge/discharge
        energy += x_in_y( type->tool->power_draw % 1000000, 1000000 ) ? 1 : 0;
    }
    energy -= ammo_consume( energy, pos );

    // for items in player possession if insufficient charges within tool try UPS
    if( carrier && has_flag( flag_USE_UPS ) ) {
        if( carrier->use_charges_if_avail( "UPS", energy ) ) {
            energy = 0;
        }
    }

    // if insufficient available charges shutdown the tool
    if( energy > 0 ) {
        if( carrier && has_flag( flag_USE_UPS ) ) {
            carrier->add_msg_if_player( m_info, _( "You need an UPS to run the %s!" ), tname() );
        }

        // invoking the object can convert the item to another type
        const bool had_revert_to = type->tool->revert_to.has_value();
        type->invoke( carrier != nullptr ? *carrier : g->u, *this, pos );
        if( had_revert_to ) {
            deactivate( carrier );
            return false;
        } else {
            return true;
        }
    }

    type->tick( carrier != nullptr ? *carrier : g->u, *this, pos );
    return false;
}

bool item::process_blackpowder_fouling( player *carrier )
{
    if( damage() < max_damage() && one_in( 2000 ) ) {
        inc_damage( DT_ACID );
        if( carrier ) {
            carrier->add_msg_if_player( m_bad, _( "Your %s rusts due to blackpowder fouling." ), tname() );
        }
    }
    return false;
}

bool item::process( player *carrier, const tripoint &pos, bool activate,
                    float insulation, const temperature_flag flag )
{
    for( auto it = contents.begin(); it != contents.end(); ) {
        if( it->process( carrier, pos, activate, type->insulation_factor * insulation, flag ) ) {
            it = contents.erase( it );
        } else {
            ++it;
        }
    }

    if( has_flag( flag_ETHEREAL_ITEM ) ) {
        if( !has_var( "ethereal" ) ) {
            return true;
        }
        set_var( "ethereal", std::stoi( get_var( "ethereal" ) ) - 1 );
        const bool processed = std::stoi( get_var( "ethereal" ) ) <= 0;
        if( processed && carrier != nullptr ) {
            carrier->add_msg_if_player( _( "Your %s disappears!" ), tname() );
        }
        return processed;
    }

    if( faults.count( fault_gun_blackpowder ) ) {
        return process_blackpowder_fouling( carrier );
    }

    if( activate ) {
        return type->invoke( carrier != nullptr ? *carrier : g->u, *this, pos );
    }
    // How this works: it checks what kind of processing has to be done
    // (e.g. for food, for drying towels, lit cigars), and if that matches,
    // call the processing function. If that function returns true, the item
    // has been destroyed by the processing, so no further processing has to be
    // done.
    // Otherwise processing continues. This allows items that are processed as
    // food and as litcig and as ...

    // Remaining stuff is only done for active items.
    if( !active ) {
        return false;
    }

    if( !is_food() && item_counter > 0 ) {
        item_counter--;
    }

    if( item_counter == 0 && type->countdown_action ) {
        type->countdown_action.call( carrier ? *carrier : g->u, *this, false, pos );
        if( type->countdown_destroy ) {
            return true;
        }
    }

    for( const emit_id &e : type->emits ) {
        g->m.emit_field( pos, e );
    }

    if( has_flag( flag_FAKE_SMOKE ) && process_fake_smoke( carrier, pos ) ) {
        return true;
    }
    if( has_flag( flag_FAKE_MILL ) && process_fake_mill( carrier, pos ) ) {
        return true;
    }
    if( is_corpse() && process_corpse( carrier, pos ) ) {
        return true;
    }
    if( has_flag( flag_WET ) && process_wet( carrier, pos ) ) {
        // Drying items are never destroyed, but we want to exit so they don't get processed as tools.
        return false;
    }
    if( has_flag( flag_LITCIG ) && process_litcig( carrier, pos ) ) {
        return true;
    }
    if( ( has_flag( flag_WATER_EXTINGUISH ) || has_flag( flag_WIND_EXTINGUISH ) ) &&
        process_extinguish( carrier, pos ) ) {
        return false;
    }
    if( has_flag( flag_CABLE_SPOOL ) ) {
        // DO NOT process this as a tool! It really isn't!
        return process_cable( carrier, pos );
    }
    if( has_flag( flag_IS_UPS ) ) {
        // DO NOT process this as a tool! It really isn't!
        return process_UPS( carrier, pos );
    }
    if( is_tool() ) {
        return process_tool( carrier, pos );
    }
    // All foods that go bad have temperature
    if( has_temperature() ) {
		// process temperature and rot at most once every 100_turns (10 min)
		// note we're also gated by item::processing_speed
		const time_point now = calendar::turn;
		time_duration smallest_interval = 10_minutes;
		if( now - last_temp_check < smallest_interval && specific_energy > 0 ) {
			return false;
		}
        process_temperature_rot( insulation, pos, carrier, flag );
    }

    return false;
}

void item::mod_charges( int mod )
{
    if( has_infinite_charges() ) {
        return;
    }

    if( !count_by_charges() ) {
        debugmsg( "Tried to remove %s by charges, but item is not counted by charges.", tname() );
    } else if( mod < 0 && charges + mod < 0 ) {
        debugmsg( "Tried to remove charges that do not exist, removing maximum available charges instead." );
        charges = 0;
    } else if( mod > 0 && charges >= INFINITE_CHARGES - mod ) {
        charges = INFINITE_CHARGES - 1; // Highly unlikely, but finite charges should not become infinite.
    } else {
        charges += mod;
    }
}

bool item::has_effect_when_wielded( art_effect_passive effect ) const
{
    if( !type->artifact ) {
        return false;
    }
    const std::vector<art_effect_passive> &ew = type->artifact->effects_wielded;
    return std::find( ew.begin(), ew.end(), effect ) != ew.end();
}

bool item::has_effect_when_worn( art_effect_passive effect ) const
{
    if( !type->artifact ) {
        return false;
    }
    const std::vector<art_effect_passive> &ew = type->artifact->effects_worn;
    return std::find( ew.begin(), ew.end(), effect ) != ew.end();
}

bool item::has_effect_when_carried( art_effect_passive effect ) const
{
    if( !type->artifact ) {
        return false;
    }
    const std::vector<art_effect_passive> &ec = type->artifact->effects_carried;
    if( std::find( ec.begin(), ec.end(), effect ) != ec.end() ) {
        return true;
    }
    for( const item &i : contents ) {
        if( i.has_effect_when_carried( effect ) ) {
            return true;
        }
    }
    return false;
}

bool item::is_seed() const
{
    return !!type->seed;
}

time_duration item::get_plant_epoch() const
{
    if( !type->seed ) {
        return 0_turns;
    }
    // Growing times have been based around real world season length rather than
    // the default in-game season length to give
    // more accuracy for longer season lengths
    // Also note that seed->grow is the time it takes from seeding to harvest, this is
    // divided by 3 to get the time it takes from one plant state to the next.
    // TODO: move this into the islot_seed
    return type->seed->grow * calendar::season_ratio() / 3;
}

std::string item::get_plant_name() const
{
    if( !type->seed ) {
        return std::string{};
    }
    return type->seed->plant_name.translated();
}

bool item::is_dangerous() const
{
    if( has_flag( flag_DANGEROUS ) ) {
        return true;
    }

    // Note: Item should be dangerous regardless of what type of a container is it
    // Visitable interface would skip some options
    return std::any_of( contents.begin(), contents.end(), []( const item & it ) {
        return it.is_dangerous();
    } );
}

bool item::is_tainted() const
{
    return corpse && corpse->has_flag( MF_POISON );
}

bool item::is_soft() const
{
    const std::vector<material_id> mats = made_of();
    return std::any_of( mats.begin(), mats.end(), []( const material_id & mid ) {
        return mid.obj().soft();
    } );
}

bool item::is_reloadable() const
{
    if( has_flag( flag_NO_RELOAD ) && !has_flag( flag_VEHICLE ) ) {
        return false; // turrets ignore NO_RELOAD flag

    } else if( is_bandolier() ) {
        return true;

    } else if( is_container() ) {
        return true;

    } else if( !is_gun() && !is_tool() && !is_magazine() ) {
        return false;

    } else if( ammo_types().empty() ) {
        return false;
    }

    return true;
}

std::string item::type_name( unsigned int quantity ) const
{
    const auto iter = item_vars.find( "name" );
    std::string ret_name;
    if( typeId() == "blood" ) {
        if( corpse == nullptr || corpse->id.is_null() ) {
            return npgettext( "item name", "human blood", "human blood", quantity );
        } else {
            return string_format( npgettext( "item name", "%s blood",
                                             "%s blood",  quantity ),
                                  corpse->nname() );
        }
    } else if( iter != item_vars.end() ) {
        return iter->second;
    } else {
        ret_name = type->nname( quantity );
    }

    // Apply conditional names, in order.
    for( const conditional_name &cname : type->conditional_names ) {
        // Lambda for recursively searching for a item ID among all components.
        std::function<bool ( std::list<item> )> component_id_contains =
        [&]( std::list<item> components ) {
            for( const item &component : components ) {
                if( component.typeId().find( cname.condition ) != std::string::npos ||
                    component_id_contains( component.components ) ) {
                    return true;
                }
            }
            return false;
        };
        switch( cname.type ) {
            case condition_type::FLAG:
                if( has_flag( cname.condition ) ) {
                    ret_name = string_format( cname.name.translated( quantity ), ret_name );
                }
                break;
            case condition_type::COMPONENT_ID:
                if( component_id_contains( components ) ) {
                    ret_name = string_format( cname.name.translated( quantity ), ret_name );
                }
                break;
            case condition_type::num_condition_types:
                break;
        }
    }

    // Identify who this corpse belonged to, if applicable.
    if( corpse != nullptr && has_flag( flag_CORPSE ) ) {
        if( corpse_name.empty() ) {
            //~ %1$s: name of corpse with modifiers;  %2$s: species name
            ret_name = string_format( pgettext( "corpse ownership qualifier", "%1$s of a %2$s" ),
                                      ret_name, corpse->nname() );
        } else {
            //~ %1$s: name of corpse with modifiers;  %2$s: proper name;  %3$s: species name
            ret_name = string_format( pgettext( "corpse ownership qualifier", "%1$s of %2$s, %3$s" ),
                                      ret_name, corpse_name, corpse->nname() );
        }
    }

    return ret_name;
}

std::string item::get_corpse_name()
{
    if( corpse_name.empty() ) {
        return std::string();
    }
    return corpse_name;
}

std::string item::nname( const itype_id &id, unsigned int quantity )
{
    const itype *t = find_type( id );
    return t->nname( quantity );
}

bool item::count_by_charges( const itype_id &id )
{
    const itype *t = find_type( id );
    return t->count_by_charges();
}

bool item::type_is_defined( const itype_id &id )
{
    return item_controller->has_template( id );
}

const itype *item::find_type( const itype_id &type )
{
    return item_controller->find_template( type );
}

int item::get_gun_ups_drain() const
{
    int draincount = 0;
    if( type->gun ) {
        draincount += type->gun->ups_charges;
        for( const item *mod : gunmods() ) {
            draincount *= mod->type->gunmod->ups_charges_multiplier;
        }
    }
    return draincount;
}

bool item::has_label() const
{
    return has_var( "item_label" );
}

std::string item::label( unsigned int quantity ) const
{
    if( has_label() ) {
        return get_var( "item_label" );
    }

    return type_name( quantity );
}

bool item::has_infinite_charges() const
{
    return charges == INFINITE_CHARGES;
}

skill_id item::contextualize_skill( const skill_id &id ) const
{
    if( id->is_contextual_skill() ) {


        if( id == weapon_skill ) {
            if( is_gun() ) {
                return gun_skill();
            } else if( is_melee() ) {
                return melee_skill();
            }
        }
    }

    return id;
}

bool item::is_filthy() const
{
    return has_flag( flag_FILTHY ) && ( get_option<bool>( "FILTHY_MORALE" ) ||
                                        g->u.has_trait( trait_SQUEAMISH ) );
}

bool item::on_drop( const tripoint &pos )
{
    return on_drop( pos, g->m );
}

bool item::on_drop( const tripoint &pos, map &m )
{
    // dropping liquids, even currently frozen ones, on the ground makes them
    // dirty
    if( made_of_from_type( LIQUID ) && !m.has_flag( flag_LIQUIDCONT, pos ) &&
        !item_tags.count( "DIRTY" ) ) {
        item_tags.insert( "DIRTY" );
    }

    g->u.flag_encumbrance();
    return type->drop_action && type->drop_action.call( g->u, *this, false, pos );
}

time_duration item::age() const
{
    return calendar::turn - birthday();
}

void item::set_age( const time_duration &age )
{
    set_birthday( time_point( calendar::turn ) - age );
}

void item::legacy_fast_forward_time()
{
    const time_duration tmp_bday = ( bday - calendar::turn_zero ) * 6;
    bday = calendar::turn_zero + tmp_bday;

    rot *= 6;

    const time_duration tmp_temp = ( last_temp_check - calendar::turn_zero ) * 6;
    last_temp_check = calendar::turn_zero + tmp_temp;
}

time_point item::birthday() const
{
    return bday;
}

void item::set_birthday( const time_point &bday )
{
    this->bday = std::max( calendar::turn_zero, bday );
}

bool item::is_upgrade() const
{
    if( !type->bionic ) {
        return false;
    }
    return type->bionic->is_upgrade;
}

int item::get_min_str() const
{
    if( type->gun ) {
        int min_str = type->min_str;
        for( const item *mod : gunmods() ) {
            min_str += mod->type->gunmod->min_str_required_mod;
        }
        return min_str > 0 ? min_str : 0;
    } else {
        return type->min_str;
    }
}

std::vector<item_comp> item::get_uncraft_components() const
{
    std::vector<item_comp> ret;
    if( components.empty() ) {
        //If item wasn't crafted with specific components use default recipe
        std::vector<std::vector<item_comp>> recipe = recipe_dictionary::get_uncraft(
                                             typeId() ).disassembly_requirements().get_components();
        for( std::vector<item_comp> &component : recipe ) {
            ret.push_back( component.front() );
        }
    } else {
        //Make a new vector of components from the registered components
        for( const item &component : components ) {
            ret.push_back( item_comp( component.typeId(), component.count() ) );
        }
    }
    return ret;
}

void item::set_favorite( const bool favorite )
{
    is_favorite = favorite;
}

const recipe &item::get_making() const
{
    if( !craft_data_ ) {
        debugmsg( "'%s' is not a craft or has a null recipe", tname() );
        static const recipe dummy{};
        return dummy;
    }
    assert( craft_data_->making );
    return *craft_data_->making;
}

void item::set_tools_to_continue( bool value )
{
    assert( craft_data_ );
    craft_data_->tools_to_continue = value;
}

bool item::has_tools_to_continue() const
{
    assert( craft_data_ );
    return craft_data_->tools_to_continue;
}

void item::set_cached_tool_selections( const std::vector<comp_selection<tool_comp>> &selections )
{
    assert( craft_data_ );
    craft_data_->cached_tool_selections = selections;
}

const std::vector<comp_selection<tool_comp>> &item::get_cached_tool_selections() const
{
    assert( craft_data_ );
    return craft_data_->cached_tool_selections;
}

const cata::value_ptr<islot_comestible> &item::get_comestible() const
{
    if( is_craft() ) {
        return find_type( craft_data_->making->result() )->comestible;
    } else {
        return type->comestible;
    }
}

bool item::has_clothing_mod() const
{
    for( const clothing_mod &cm : clothing_mods::get_all() ) {
        if( item_tags.count( cm.flag ) > 0 ) {
            return true;
        }
    }
    return false;
}

float item::get_clothing_mod_val( clothing_mod_type type ) const
{
    const std::string key = CLOTHING_MOD_VAR_PREFIX + clothing_mods::string_from_clothing_mod_type(
                                type );
    return get_var( key, 0.0 );
}

void item::update_clothing_mod_val()
{
    for( const clothing_mod_type &type : clothing_mods::all_clothing_mod_types ) {
        const std::string key = CLOTHING_MOD_VAR_PREFIX + clothing_mods::string_from_clothing_mod_type(
                                    type );
        float tmp = 0.0;
        for( const clothing_mod &cm : clothing_mods::get_all_with( type ) ) {
            if( item_tags.count( cm.flag ) > 0 ) {
                tmp += cm.get_mod_val( type, *this );
            }
        }
        set_var( key, tmp );
    }
}<|MERGE_RESOLUTION|>--- conflicted
+++ resolved
@@ -4759,15 +4759,6 @@
 {
     if( goes_bad() ) {
         rot = get_shelf_life() * val;
-<<<<<<< HEAD
-=======
-        // calc_rot uses last_rot_check (when it's not turn_zero) instead of bday.
-        // this makes sure the rotting starts from now, not from bday.
-        // if this item is the result of smoking or milling don't do this, we want to start from bday.
-        if( !has_flag( flag_PROCESSING_RESULT ) ) {
-            last_rot_check = calendar::turn;
-        }
->>>>>>> 2f4a7498
     }
 }
 
