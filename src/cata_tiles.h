--- conflicted
+++ resolved
@@ -548,13 +548,9 @@
         bool draw_critter_at( const tripoint &p, lit_level ll, int &height_3d,
                               const std::array<bool, 5> &invisible, bool memorize_only );
         bool draw_critter_at_below( const tripoint &p, lit_level ll, int &height_3d,
-<<<<<<< HEAD
-                                    const std::array<bool, 5> &invisible );
+                                    const std::array<bool, 5> &invisible, bool memorize_only );
         bool draw_critter_above( const tripoint &p, lit_level ll, int &height_3d,
                                  const std::array<bool, 5> &invisible );
-=======
-                                    const std::array<bool, 5> &invisible, bool memorize_only );
->>>>>>> 9cba5c34
         bool draw_zone_mark( const tripoint &p, lit_level ll, int &height_3d,
                              const std::array<bool, 5> &invisible, bool memorize_only );
         bool draw_zombie_revival_indicators( const tripoint &pos, lit_level ll, int &height_3d,
