#pragma once
#ifndef CATA_SRC_CATA_TILES_H
#define CATA_SRC_CATA_TILES_H

#include <cstddef>
#include <map>
#include <memory>
#include <string>
#include <tuple>
#include <unordered_map>
#include <utility>
#include <vector>

#include "animation.h"
#include "cata_type_traits.h"
#include "creature.h"
#include "enums.h"
#include "lightmap.h"
#include "line.h"
#include "map_memory.h"
#include "mapdata.h"
#include "options.h"
#include "pimpl.h"
#include "point.h"
#include "sdl_wrappers.h"
#include "sdl_geometry.h"
#include "type_id.h"
#include "weather.h"
#include "weighted_list.h"

class Character;
class JsonObject;
class pixel_minimap;

extern void set_displaybuffer_rendertarget();

/** Structures */
struct tile_type {
    // fg and bg are both a weighted list of lists of sprite IDs
    weighted_int_list<std::vector<int>> fg, bg;
    bool multitile = false;
    bool rotates = false;
    bool animated = false;
    int height_3d = 0;
    point offset = point_zero;
    point offset_retracted = point_zero;
    float pixelscale = 1.0;

    std::vector<std::string> available_subtiles;
};

// Make sure to change TILE_CATEGORY_IDS if this changes!
enum class TILE_CATEGORY {
    NONE,
    VEHICLE_PART,
    TERRAIN,
    ITEM,
    FURNITURE,
    TRAP,
    FIELD,
    LIGHTING,
    MONSTER,
    BULLET,
    HIT_ENTITY,
    WEATHER,
    OVERMAP_TERRAIN,
    MAP_EXTRA,
    OVERMAP_NOTE,
    last
};

enum class NEIGHBOUR {
    SOUTH = 1,
    EAST = 2,
    WEST = 4,
    NORTH = 8,
    last
};

class tile_lookup_res
{
        // references are stored as pointers to support copy assignment of the class
        const std::string *_id;
        tile_type *_tile;
    public:
        tile_lookup_res( const std::string &id, tile_type &tile ): _id( &id ), _tile( &tile ) {}
        inline const std::string &id() {
            return *_id;
        }
        inline tile_type &tile() {
            return *_tile;
        }
};

class texture
{
    private:
        std::shared_ptr<SDL_Texture> sdl_texture_ptr;
        SDL_Rect srcrect = { 0, 0, 0, 0 };

    public:
        texture( std::shared_ptr<SDL_Texture> ptr,
                 const SDL_Rect &rect ) : sdl_texture_ptr( std::move( ptr ) ),
            srcrect( rect ) { }
        texture() = default;

        /// Returns the width (first) and height (second) of the stored texture.
        std::pair<int, int> dimension() const {
            return std::make_pair( srcrect.w, srcrect.h );
        }
        /// Interface to @ref SDL_RenderCopyEx, using this as the texture, and
        /// null as source rectangle (render the whole texture). Other parameters
        /// are simply passed through.
        int render_copy_ex( const SDL_Renderer_Ptr &renderer, const SDL_Rect *const dstrect,
                            const double angle,
                            const SDL_Point *const center, const SDL_RendererFlip flip ) const {
            return SDL_RenderCopyEx( renderer.get(), sdl_texture_ptr.get(), &srcrect, dstrect, angle, center,
                                     flip );
        }

        int set_alpha_mod( int mod ) const {
            return SDL_SetTextureAlphaMod( sdl_texture_ptr.get(), mod );
        }
};

class layer_variant
{
    public:
        std::string id;
        std::map<std::string, int> sprite;
        int layer;
        point offset;
        int total_weight;
};

class tileset
{
    private:
        struct season_tile_value {
            tile_type *default_tile = nullptr;
            cata::optional<tile_lookup_res> season_tile = cata::nullopt;
        };

        std::string tileset_id;

        bool tile_isometric = false;
        int tile_width = 0;
        int tile_height = 0;

        float prevent_occlusion_min_dist = 0.0;
        float prevent_occlusion_max_dist = 0.0;

        // multiplier for pixel-doubling tilesets
        float tile_pixelscale = 1.0f;

        std::vector<texture> tile_values;
        std::vector<texture> shadow_tile_values;
        std::vector<texture> night_tile_values;
        std::vector<texture> overexposed_tile_values;
        std::vector<texture> memory_tile_values;
        std::vector<texture> z_overlay_values;

        std::unordered_set<std::string> duplicate_ids;

        std::unordered_map<std::string, tile_type> tile_ids;
        // caches both "default" and "_season_XXX" tile variants (to reduce the number of lookups)
        // either variant can be either a `nullptr` or a pointer/reference to the real value (stored inside `tile_ids`)
        std::array<std::unordered_map<std::string, season_tile_value>, season_type::NUM_SEASONS>
        tile_ids_by_season;

        static const texture *get_if_available( const size_t index,
                                                const decltype( shadow_tile_values ) &tiles ) {
            return index < tiles.size() ? & tiles[index] : nullptr;
        }

        friend class tileset_cache;

    public:

        std::unordered_map<std::string, std::vector<layer_variant>> item_layer_data;
        std::unordered_map<std::string, std::vector<layer_variant>> field_layer_data;

        void clear();

        bool is_isometric() const {
            return tile_isometric;
        }
        int get_tile_width() const {
            return tile_width;
        }
        int get_tile_height() const {
            return tile_height;
        }
        float get_tile_pixelscale() const {
            return tile_pixelscale;
        }
        float get_prevent_occlusion_min_dist() const {
            return prevent_occlusion_min_dist;
        }
        float get_prevent_occlusion_max_dist() const {
            return prevent_occlusion_max_dist;
        }
        const std::string &get_tileset_id() const {
            return tileset_id;
        }
        const texture *get_z_overlay( const size_t index ) const {
            return get_if_available( index, z_overlay_values );
        }

        const texture *get_tile( const size_t index ) const {
            return get_if_available( index, tile_values );
        }
        const texture *get_night_tile( const size_t index ) const {
            return get_if_available( index, night_tile_values );
        }
        const texture *get_shadow_tile( const size_t index ) const {
            return get_if_available( index, shadow_tile_values );
        }
        const texture *get_overexposed_tile( const size_t index ) const {
            return get_if_available( index, overexposed_tile_values );
        }
        const texture *get_memory_tile( const size_t index ) const {
            return get_if_available( index, memory_tile_values );
        }

        const std::unordered_set<std::string> &get_duplicate_ids() const {
            return duplicate_ids;
        }

        tile_type &create_tile_type( const std::string &id, tile_type &&new_tile_type );
        const tile_type *find_tile_type( const std::string &id ) const;

        /**
         * Looks up tile by id + season suffix AND just raw id
         * Example: if id == "t_tree_apple" and season == SPRING
         *    will first look up "t_tree_apple_season_spring"
         *    if not found, will look up "t_tree_apple"
         *    if still nothing is found, will return cata::nullopt
         * @param id : "raw" tile id (without season suffix)
         * @param season : season suffix encoded as season_type enum
         * @return cata::nullopt if no tile is found,
         *    cata::optional with found id (e.g. "t_tree_apple_season_spring" or "t_tree_apple) and found tile.
         *
         * Note: this method is guaranteed to return pointers to the keys and values stored inside the
         * `tileset::tile_ids` collection. I.e. result of this method call is invalidated when
         *  the corresponding `tileset` is invalidated.
         */
        cata::optional<tile_lookup_res> find_tile_type_by_season( const std::string &id,
                season_type season ) const;
};

class tileset_cache
{
    public:
        std::shared_ptr<const tileset> load_tileset( const std::string &tileset_id,
                const SDL_Renderer_Ptr &renderer, bool precheck,
                bool force, bool pump_events );
    private:
        class loader;
        std::unordered_map<std::string, std::weak_ptr<tileset>> tilesets_;
};

class tileset_cache::loader
{
    private:
        tileset &ts;
        const SDL_Renderer_Ptr &renderer;

        point sprite_offset;
        point sprite_offset_retracted;
        float sprite_pixelscale = 1.0;

        int sprite_width = 0;
        int sprite_height = 0;

        int offset = 0;
        int sprite_id_offset = 0;
        int size = 0;

        int R = 0;
        int G = 0;
        int B = 0;

        int tile_atlas_width = 0;

        void ensure_default_item_highlight();

        void copy_surface_to_texture( const SDL_Surface_Ptr &surf, const point &offset,
                                      std::vector<texture> &target );
        void create_textures_from_tile_atlas( const SDL_Surface_Ptr &tile_atlas, const point &offset );

        void process_variations_after_loading( weighted_int_list<std::vector<int>> &v ) const;

        void add_ascii_subtile( tile_type &curr_tile, const std::string &t_id, int sprite_id,
                                const std::string &s_id );
        void load_ascii_set( const JsonObject &entry );
        /**
         * Create a new tile_type, add it to tile_ids (using <B>id</B>).
         * Set the fg and bg properties of it (loaded from the json object).
         * Makes sure each is either -1, or in the interval [0,size).
         * If it's in that interval, adds offset to it, if it's not in the
         * interval (and not -1), throw an std::string error.
         */
        tile_type &load_tile( const JsonObject &entry, const std::string &id );

        void load_tile_spritelists( const JsonObject &entry, weighted_int_list<std::vector<int>> &vs,
                                    const std::string &objname ) const;

        void load_ascii( const JsonObject &config );
        /** Load tileset, R,G,B, are the color components of the transparent color
         * Returns the number of tiles that have been loaded from this tileset image
         * @param pump_events Handle window events and refresh the screen when necessary.
         *        Please ensure that the tileset is not accessed when this method is
         *        executing if you set it to true.
         * @throw std::exception If the image can not be loaded.
         */
        void load_tileset( const cata_path &path, bool pump_events );
        /**
         * Load tiles from json data.This expects a "tiles" array in
         * <B>config</B>. That array should contain all the tile definition that
         * should be taken from an tileset image.
         * Because the function only loads tile definitions for a single tileset
         * image, only tile indices (tile_type::fg tile_type::bg) in the interval
         * [0,size].
         * The <B>offset</B> is automatically added to the tile index.
         * sprite offset dictates where each sprite should render in its tile
         * @throw std::exception On any error.
         */
        void load_tilejson_from_file( const JsonObject &config );
        /**
         * Helper function called by load.
         * @param pump_events Handle window events and refresh the screen when necessary.
         *        Please ensure that the tileset is not accessed when this method is
         *        executing if you set it to true.
         * @throw std::exception On any error.
         */
        void load_internal( const JsonObject &config, const cata_path &tileset_root,
                            const cata_path &img_path, bool pump_events );

        /**
         * Helper function to load layering data.
         * @throw std::exception On any error.
         */
        void load_layers( const JsonObject &config );

    public:
        loader( tileset &ts, const SDL_Renderer_Ptr &r ) : ts( ts ), renderer( r ) {
        }
        /**
         * @throw std::exception On any error.
         * @param tileset_id Ident of the tileset, as it appears in the options.
         * @param precheck If tue, only loads the meta data of the tileset (tile dimensions).
         * @param pump_events Handle window events and refresh the screen when necessary.
         *        Please ensure that the tileset is not accessed when this method is
         *        executing if you set it to true.
         */
        void load( const std::string &tileset_id, bool precheck, bool pump_events = false );
};

enum class text_alignment : int {
    left,
    center,
    right,
};

struct formatted_text {
    std::string text;
    int color;
    text_alignment alignment;

    formatted_text( const std::string &text, const int color, const text_alignment alignment )
        : text( text ), color( color ), alignment( alignment ) {
    }

    formatted_text( const std::string &text, int color, direction text_direction );
};

/** type used for color blocks overlays.
 * first: The SDL blend mode used for the color.
 * second:
 *     - A point where to draw the color block (x, y)
 *     - The color of the block at 'point'.
 */
using color_block_overlay_container = std::pair<SDL_BlendMode, std::multimap<point, SDL_Color>>;

class cata_tiles
{
        friend class cata_tiles_test_helper;

    public:
        cata_tiles( const SDL_Renderer_Ptr &render, const GeometryRenderer_Ptr &geometry,
                    tileset_cache &cache );
        ~cata_tiles();

        /** Reload tileset, with the given scale. Scale is divided by 16 to allow for scales < 1 without risking
         *  float inaccuracies. */
        void set_draw_scale( int scale );

        void on_options_changed();

        // checks if the tileset_ptr is valid
        bool is_valid() {
            return tileset_ptr != nullptr;
        }

        /** Draw to screen */
        void draw( const point &dest, const tripoint &center, int width, int height,
                   std::multimap<point, formatted_text> &overlay_strings,
                   color_block_overlay_container &color_blocks );
        void draw_om( const point &dest, const tripoint_abs_omt &center_abs_omt, bool blink );

        /** Minimap functionality */
        void draw_minimap( const point &dest, const tripoint &center, int width, int height );

    protected:
        /** How many rows and columns of tiles fit into given dimensions **/
        void get_window_tile_counts( int width, int height, int &columns, int &rows ) const;

        cata::optional<tile_lookup_res> find_tile_with_season( const std::string &id ) const;

        cata::optional<tile_lookup_res>
        find_tile_looks_like( const std::string &id, TILE_CATEGORY category, const std::string &variant,
                              int looks_like_jumps_limit = 10 ) const;

        // this templated method is used only from it's own cpp file, so it's ok to declare it here
        template<typename T>
        cata::optional<tile_lookup_res>
        find_tile_looks_like_by_string_id( const std::string &id, TILE_CATEGORY category,
                                           int looks_like_jumps_limit ) const;

        bool find_overlay_looks_like( bool male, const std::string &overlay, const std::string &variant,
                                      std::string &draw_id );

        bool draw_from_id_string( const std::string &id, const tripoint &pos, int subtile, int rota,
                                  lit_level ll,
                                  bool apply_night_vision_goggles, int overlay_count );
        bool draw_from_id_string( const std::string &id, TILE_CATEGORY category,
                                  const std::string &subcategory, const tripoint &pos, int subtile, int rota,
                                  lit_level ll, bool apply_night_vision_goggles, int overlay_count );
        bool draw_from_id_string( const std::string &id, const tripoint &pos, int subtile, int rota,
                                  lit_level ll,
                                  bool apply_night_vision_goggles, int &height_3d, int overlay_count );
        bool draw_from_id_string( const std::string &id, TILE_CATEGORY category,
                                  const std::string &subcategory, const tripoint &pos, int subtile, int rota,
                                  lit_level ll, bool apply_night_vision_goggles, int &height_3d, int overlay_count );
        bool draw_from_id_string( const std::string &id, TILE_CATEGORY category,
                                  const std::string &subcategory, const tripoint &pos, int subtile, int rota,
                                  lit_level ll, bool apply_night_vision_goggles, int &height_3d, int intensity_level,
                                  int overlay_count );
        bool draw_from_id_string( const std::string &id, TILE_CATEGORY category,
                                  const std::string &subcategory, const tripoint &pos, int subtile, int rota,
                                  lit_level ll, bool apply_night_vision_goggles, int &height_3d, int intensity_level,
                                  const std::string &variant, int overlay_count );
        bool draw_from_id_string( const std::string &id, TILE_CATEGORY category,
                                  const std::string &subcategory, const tripoint &pos, int subtile, int rota,
                                  lit_level ll, bool apply_night_vision_goggles, int &height_3d, int intensity_level,
<<<<<<< HEAD
                                  const std::string &variant, const point &offset, int overlay_count );
=======
                                  const std::string &variant, const point &offset );
        bool draw_from_id_string_internal( const std::string &id, const tripoint &pos, int subtile,
                                           int rota,
                                           lit_level ll, int retract, bool apply_night_vision_goggles );
        bool draw_from_id_string_internal( const std::string &id, TILE_CATEGORY category,
                                           const std::string &subcategory, const tripoint &pos, int subtile, int rota,
                                           lit_level ll, int retract, bool apply_night_vision_goggles, int &height_3d, int intensity_level,
                                           const std::string &variant, const point &offset );
>>>>>>> 54a0b61a
        bool draw_sprite_at(
            const tile_type &tile, const weighted_int_list<std::vector<int>> &svlist,
            const point &, unsigned int loc_rand, bool rota_fg, int rota, lit_level ll,
            bool apply_night_vision_goggles, int retract, int &height_3d, const point &offset,
            int overlay_count );
        bool draw_tile_at( const tile_type &tile, const point &, unsigned int loc_rand, int rota,
                           lit_level ll, bool apply_night_vision_goggles, int retract, int &height_3d,
                           const point &offset, int overlay_count );

        /* Tile Picking */
        void get_tile_values( int t, const std::array<int, 4> &tn, int &subtile, int &rotation,
                              char rotation_targets );
        // as get_tile_values, but for unconnected tiles, infer rotation from surrounding walls
        void get_tile_values_with_ter( const tripoint &p, int t, const std::array<int, 4> &tn,
                                       int &subtile, int &rotation,
                                       const std::bitset<NUM_TERCONN> &rotate_to_group );
        static void get_connect_values( const tripoint &p, int &subtile, int &rotation,
                                        const std::bitset<NUM_TERCONN> &connect_group,
                                        const std::bitset<NUM_TERCONN> &rotate_to_group,
                                        const std::map<tripoint, ter_id> &ter_override );
        static void get_furn_connect_values( const tripoint &p, int &subtile, int &rotation,
                                             const std::bitset<NUM_TERCONN> &connect_group,
                                             const std::bitset<NUM_TERCONN> &rotate_to_group,
                                             const std::map<tripoint, furn_id> &furn_override );
        void get_terrain_orientation( const tripoint &p, int &rota, int &subtile,
                                      const std::map<tripoint, ter_id> &ter_override,
                                      const std::array<bool, 5> &invisible,
                                      const std::bitset<NUM_TERCONN> &rotate_group );

        static void get_rotation_and_subtile( char val, char rot_to, int &rota, int &subtile );
        static int get_rotation_unconnected( char rot_to );
        static int get_rotation_edge_ns( char rot_to );
        static int get_rotation_edge_ew( char rot_to );

        /** Map memory */
        bool has_memory_at( const tripoint &p ) const;
        bool has_terrain_memory_at( const tripoint &p ) const;
        bool has_furniture_memory_at( const tripoint &p ) const;
        bool has_trap_memory_at( const tripoint &p ) const;
        bool has_vpart_memory_at( const tripoint &p ) const;
        memorized_terrain_tile get_terrain_memory_at( const tripoint &p ) const;
        memorized_terrain_tile get_furniture_memory_at( const tripoint &p ) const;
        memorized_terrain_tile get_trap_memory_at( const tripoint &p ) const;
        memorized_terrain_tile get_vpart_memory_at( const tripoint &p ) const;

        /** Drawing Layers */
        bool would_apply_vision_effects( visibility_type visibility ) const;
        bool apply_vision_effects( const tripoint &pos, visibility_type visibility );

        bool draw_block( const tripoint &p, SDL_Color color, int scale );

        bool draw_terrain( const tripoint &p, lit_level ll, int &height_3d,
                           const std::array<bool, 5> &invisible, int z_drop );
        bool draw_terrain_below( const tripoint &p, lit_level ll, int &height_3d,
                                 const std::array<bool, 5> &invisible, int z_drop );
        bool draw_furniture( const tripoint &p, lit_level ll, int &height_3d,
                             const std::array<bool, 5> &invisible, int z_drop );
        bool draw_graffiti( const tripoint &p, lit_level ll, int &height_3d,
                            const std::array<bool, 5> &invisible, int z_drop );
        bool draw_trap( const tripoint &p, lit_level ll, int &height_3d,
                       const std::array<bool, 5> &invisible, int z_drop );
                        const std::array<bool, 5> &invisible );
        bool draw_part_con( const tripoint &p, lit_level ll, int &height_3d,
                            const std::array<bool, 5> &invisible, int z_drop );
        bool draw_field_or_item( const tripoint &p, lit_level ll, int &height_3d,
                                 const std::array<bool, 5> &invisible, int z_drop );
        bool draw_vpart( const tripoint &p, lit_level ll, int &height_3d,
                         const std::array<bool, 5> &invisible, int z_drop, bool roof );
        bool draw_vpart_no_roof( const tripoint &p, lit_level ll, int &height_3d,
                                 const std::array<bool, 5> &invisible, int z_drop );
        bool draw_vpart_roof( const tripoint &p, lit_level ll, int &height_3d,
                              const std::array<bool, 5> &invisible, int z_drop );
        bool draw_vpart_below( const tripoint &p, lit_level ll, int &height_3d,
                               const std::array<bool, 5> &invisible, int z_drop );
        bool draw_critter_at( const tripoint &p, lit_level ll, int &height_3d,
                              const std::array<bool, 5> &invisible, int z_drop );
        bool draw_critter_at_below( const tripoint &p, lit_level ll, int &height_3d,
                                    const std::array<bool, 5> &invisible, int z_drop );
        bool draw_zone_mark( const tripoint &p, lit_level ll, int &height_3d,
                             const std::array<bool, 5> &invisible, int z_drop );
        bool draw_zombie_revival_indicators( const tripoint &pos, lit_level ll, int &height_3d,
                                             const std::array<bool, 5> &invisible, int z_drop );
        void draw_entity_with_overlays( const Character &ch, const tripoint &p, lit_level ll,
                                        int &height_3d );

        bool draw_item_highlight( const tripoint &pos );

    public:
        // Animation layers
        void init_explosion( const tripoint &p, int radius );
        void draw_explosion_frame();
        void void_explosion();

        void init_custom_explosion_layer( const std::map<tripoint, explosion_tile> &layer );
        void draw_custom_explosion_frame();
        void void_custom_explosion();

        void init_draw_bullet( const tripoint &p, std::string name );
        void draw_bullet_frame();
        void void_bullet();

        void init_draw_hit( const tripoint &p, std::string name );
        void draw_hit_frame();
        void void_hit();

        void draw_footsteps_frame( const tripoint &center );

        // pseudo-animated layer, not really though.
        void init_draw_line( const tripoint &p, std::vector<tripoint> trajectory,
                             std::string line_end_name, bool target_line );
        void draw_line();
        void void_line();

        void init_draw_cursor( const tripoint &p );
        void draw_cursor();
        void void_cursor();

        void init_draw_highlight( const tripoint &p );
        void draw_highlight();
        void void_highlight();

        void init_draw_weather( weather_printable weather, std::string name );
        void draw_weather_frame();
        void void_weather();

        void init_draw_sct();
        void draw_sct_frame( std::multimap<point, formatted_text> &overlay_strings );
        void void_sct();

        void init_draw_zones( const tripoint &start, const tripoint &end, const tripoint &offset );
        void draw_zones_frame();
        void void_zones();

        void init_draw_radiation_override( const tripoint &p, int rad );
        void void_radiation_override();

        void init_draw_terrain_override( const tripoint &p, const ter_id &id );
        void void_terrain_override();

        void init_draw_furniture_override( const tripoint &p, const furn_id &id );
        void void_furniture_override();

        void init_draw_graffiti_override( const tripoint &p, bool has );
        void void_graffiti_override();

        void init_draw_trap_override( const tripoint &p, const trap_id &id );
        void void_trap_override();

        void init_draw_field_override( const tripoint &p, const field_type_id &id );
        void void_field_override();

        void init_draw_item_override( const tripoint &p, const itype_id &id, const mtype_id &mid,
                                      bool hilite );
        void void_item_override();

        void init_draw_vpart_override( const tripoint &p, const vpart_id &id, int part_mod,
                                       const units::angle &veh_dir, bool hilite, const point &mount );
        void void_vpart_override();

        void init_draw_below_override( const tripoint &p, bool draw );
        void void_draw_below_override();

        void init_draw_monster_override( const tripoint &p, const mtype_id &id, int count,
                                         bool more, Creature::Attitude att );
        void void_monster_override();

        bool has_draw_override( const tripoint &p ) const;

        /**
         * Initialize the current tileset (load tile images, load mapping), using the current
         * tileset as it is set in the options.
         * @param tileset_id Ident of the tileset, as it appears in the options.
         * @param precheck If true, only loads the meta data of the tileset (tile dimensions).
         * @param force If true, forces loading the tileset even if it is already loaded.
         * @param pump_events Handle window events and refresh the screen when necessary.
         *        Please ensure that the tileset is not accessed when this method is
         *        executing if you set it to true.
         * @throw std::exception On any error.
         */
        void load_tileset( const std::string &tileset_id, bool precheck = false,
                           bool force = false, bool pump_events = false );
        /**
         * Reinitializes the current tileset, like @ref init, but using the original screen information.
         * @throw std::exception On any error.
         */
        void reinit();

        bool is_isometric() const {
            return tileset_ptr->is_isometric();
        }
        int get_tile_height() const {
            return tile_height;
        }
        int get_tile_width() const {
            return tile_width;
        }
        float get_tile_ratiox() const {
            return tile_ratiox;
        }
        float get_tile_ratioy() const {
            return tile_ratioy;
        }
        void do_tile_loading_report();
        point player_to_screen( const point & ) const;
        static std::vector<options_manager::id_and_option> build_renderer_list();
        static std::vector<options_manager::id_and_option> build_display_list();
    private:
        std::string get_omt_id_rotation_and_subtile(
            const tripoint_abs_omt &omp, int &rota, int &subtile );
    protected:
        template <typename maptype>
        void tile_loading_report_map( const maptype &tiletypemap, TILE_CATEGORY category,
                                      const std::string &prefix = "" );
        template <typename Sequence>
        void tile_loading_report_seq_types( const Sequence &tiletypes, TILE_CATEGORY category,
                                            const std::string &prefix = "" );
        template <typename Sequence>
        void tile_loading_report_seq_ids( const Sequence &tiletypes, TILE_CATEGORY category,
                                          const std::string &prefix = "" );
        template <typename basetype>
        void tile_loading_report_count( size_t count, TILE_CATEGORY category,
                                        const std::string &prefix = "" );
        /**
         * Generic tile_loading_report, begin and end are iterators, id_func translates the iterator
         * to an id string (result of id_func must be convertible to string).
         */
        template<typename Iter, typename Func>
        void lr_generic( Iter begin, Iter end, Func id_func, TILE_CATEGORY category,
                         const std::string &prefix );

        void tile_loading_report_dups();

        /** Lighting */
        void init_light();

        /** Variables */
        const SDL_Renderer_Ptr &renderer;
        const GeometryRenderer_Ptr &geometry;
        tileset_cache &cache;
        std::shared_ptr<const tileset> tileset_ptr;

        int tile_height = 0;
        int tile_width = 0;
        // The width and height of the area we can draw in,
        // measured in map coordinates, *not* in pixels.
        int screentile_width = 0;
        int screentile_height = 0;
        float tile_ratiox = 0.0f;
        float tile_ratioy = 0.0f;

        bool in_animation = false;

        bool do_draw_explosion = false;
        bool do_draw_custom_explosion = false;
        bool do_draw_bullet = false;
        bool do_draw_hit = false;
        bool do_draw_line = false;
        bool do_draw_cursor = false;
        bool do_draw_highlight = false;
        bool do_draw_weather = false;
        bool do_draw_sct = false;
        bool do_draw_zones = false;

        tripoint exp_pos;
        int exp_rad = 0;

        std::map<tripoint, explosion_tile> custom_explosion_layer;

        tripoint bul_pos;
        std::string bul_id;

        tripoint hit_pos;
        std::string hit_entity_id;

        tripoint line_pos;
        bool is_target_line = false;
        std::vector<tripoint> line_trajectory;
        std::string line_endpoint_id;

        std::vector<tripoint> cursors;
        std::vector<tripoint> highlights;

        weather_printable anim_weather;
        std::string weather_name;

        tripoint zone_start;
        tripoint zone_end;
        tripoint zone_offset;

        // offset values, in tile coordinates, not pixels
        point o;
        // offset for drawing, in pixels.
        point op;

        std::map<tripoint, int> radiation_override;
        std::map<tripoint, ter_id> terrain_override;
        std::map<tripoint, furn_id> furniture_override;
        std::map<tripoint, bool> graffiti_override;
        std::map<tripoint, trap_id> trap_override;
        std::map<tripoint, field_type_id> field_override;
        // bool represents item highlight
        std::map<tripoint, std::tuple<itype_id, mtype_id, bool>> item_override;
        // int, angle, bool represents part_mod, veh_dir, and highlight respectively
        // point represents the mount direction
        std::map<tripoint, std::tuple<vpart_id, int, units::angle, bool, point>> vpart_override;
        std::map<tripoint, bool> draw_below_override;
        // int represents spawn count
        std::map<tripoint, std::tuple<mtype_id, int, bool, Creature::Attitude>> monster_override;

    private:
        /**
         * Tracks active night vision goggle status for each draw call.
         * Allows usage of night vision tilesets during sprite rendering.
         */
        bool nv_goggles_activated = false;

        pimpl<pixel_minimap> minimap;

    public:
        std::string memory_map_mode = "color_pixel_sepia";
};

#endif // CATA_SRC_CATA_TILES_H<|MERGE_RESOLUTION|>--- conflicted
+++ resolved
@@ -454,18 +454,14 @@
         bool draw_from_id_string( const std::string &id, TILE_CATEGORY category,
                                   const std::string &subcategory, const tripoint &pos, int subtile, int rota,
                                   lit_level ll, bool apply_night_vision_goggles, int &height_3d, int intensity_level,
-<<<<<<< HEAD
                                   const std::string &variant, const point &offset, int overlay_count );
-=======
-                                  const std::string &variant, const point &offset );
         bool draw_from_id_string_internal( const std::string &id, const tripoint &pos, int subtile,
                                            int rota,
-                                           lit_level ll, int retract, bool apply_night_vision_goggles );
+                                           lit_level ll, int retract, bool apply_night_vision_goggles, int overlay_count );
         bool draw_from_id_string_internal( const std::string &id, TILE_CATEGORY category,
                                            const std::string &subcategory, const tripoint &pos, int subtile, int rota,
                                            lit_level ll, int retract, bool apply_night_vision_goggles, int &height_3d, int intensity_level,
-                                           const std::string &variant, const point &offset );
->>>>>>> 54a0b61a
+                                           const std::string &variant, const point &offset, int overlay_count );
         bool draw_sprite_at(
             const tile_type &tile, const weighted_int_list<std::vector<int>> &svlist,
             const point &, unsigned int loc_rand, bool rota_fg, int rota, lit_level ll,
