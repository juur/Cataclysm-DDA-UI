--- conflicted
+++ resolved
@@ -52,17 +52,12 @@
 
 struct tile_type
 {
-<<<<<<< HEAD
     // first entry of each of these vectors is not a real sprite_variation
     // but a bookkeeping list instead, used for reducing the task of selecting
     // a random variation from O(N) to O(1)
     std::vector<sprite_variation> fg, bg;
-    bool multitile, rotates;
-=======
-    std::vector<int> fg, bg;
     bool multitile = false;
     bool rotates = false;
->>>>>>> 6653a563
 
     std::vector<std::string> available_subtiles;
 };
@@ -245,15 +240,9 @@
         bool draw_from_id_string(std::string id, TILE_CATEGORY category,
                                  const std::string &subcategory, int x, int y, int subtile, int rota,
                                  lit_level ll, bool apply_night_vision_goggles);
-<<<<<<< HEAD
-        bool draw_sprite_at(std::vector<sprite_variation> &svlist, int x, int y, float loc_rand, int rota_fg, int rota, lit_level ll,
+        bool draw_sprite_at(const std::vector<sprite_variation> &svlist, int x, int y, float loc_rand, int rota_fg, int rota, lit_level ll,
                             bool apply_night_vision_goggles);  
-        bool draw_tile_at(tile_type *tile, int x, int y, float loc_rand, int rota, lit_level ll, bool apply_night_vision_goggles);
-=======
-        bool draw_sprite_at(const std::vector<int>& spritelist, int x, int y, int rota, lit_level ll,
-                            bool apply_night_vision_goggles);
-        bool draw_tile_at(const tile_type &tile, int x, int y, int rota, lit_level ll, bool apply_night_vision_goggles);
->>>>>>> 6653a563
+        bool draw_tile_at(const tile_type &tile, int x, int y, float loc_rand, int rota, lit_level ll, bool apply_night_vision_goggles);
 
         /**
          * Redraws all the tiles that have changed since the last frame.
