#pragma once
#ifndef CATA_TILES_H
#define CATA_TILES_H

#include <cstddef>
#include <memory>
#include <map>
#include <set>
#include <string>
#include <vector>
#include <unordered_map>
#include <utility>

#include "sdl_wrappers.h"
#include "animation.h"
#include "lightmap.h"
#include "line.h"
#include "options.h"
#include "game_constants.h"
#include "weather.h"
#include "enums.h"
#include "weighted_list.h"

class Creature;
class player;
class pixel_minimap;

class JsonObject;

extern void set_displaybuffer_rendertarget();

/** Structures */
struct tile_type {
    // fg and bg are both a weighted list of lists of sprite IDs
    weighted_int_list<std::vector<int>> fg, bg;
    bool multitile = false;
    bool rotates = false;
    int height_3d = 0;
    point offset = point_zero;

    std::vector<std::string> available_subtiles;
};

/* Enums */
enum MULTITILE_TYPE {
    center,
    corner,
    edge,
    t_connection,
    end_piece,
    unconnected,
    open_,
    broken,
    num_multitile_types
};
// Make sure to change TILE_CATEGORY_IDS if this changes!
enum TILE_CATEGORY {
    C_NONE,
    C_VEHICLE_PART,
    C_TERRAIN,
    C_ITEM,
    C_FURNITURE,
    C_TRAP,
    C_FIELD,
    C_LIGHTING,
    C_MONSTER,
    C_BULLET,
    C_HIT_ENTITY,
    C_WEATHER,
};

class texture
{
    private:
        std::shared_ptr<SDL_Texture> sdl_texture_ptr;
        SDL_Rect srcrect = { 0, 0, 0, 0 };

    public:
        texture( std::shared_ptr<SDL_Texture> ptr, const SDL_Rect rect ) : sdl_texture_ptr( ptr ),
            srcrect( rect ) { }
        texture() = default;

        /// Returns the width (first) and height (second) of the stored texture.
        std::pair<int, int> dimension() const {
            return std::make_pair( srcrect.w, srcrect.h );
        }
        /// Interface to @ref SDL_RenderCopyEx, using this as the texture, and
        /// null as source rectangle (render the whole texture). Other parameters
        /// are simply passed through.
        int render_copy_ex( const SDL_Renderer_Ptr &renderer, const SDL_Rect *const dstrect,
                            const double angle,
                            const SDL_Point *const center, const SDL_RendererFlip flip ) const {
            return SDL_RenderCopyEx( renderer.get(), sdl_texture_ptr.get(), &srcrect, dstrect, angle, center,
                                     flip );
        }
};

<<<<<<< HEAD
=======
extern SDL_Texture_Ptr alt_rect_tex;
extern bool alt_rect_tex_enabled;
extern void draw_alt_rect( const SDL_Renderer_Ptr &renderer, const SDL_Rect &rect,
                           Uint32 r, Uint32 g, Uint32 b );

// a texture pool to avoid recreating textures every time player changes their view
// at most 142 out of 144 textures can be in use due to regular player movement
//  (moving from submap corner to new corner) with MAPSIZE = 11
// textures are dumped when the player moves more than one submap in one update
//  (teleporting, z-level change) to prevent running out of the remaining pool
struct minimap_shared_texture_pool {
    std::vector<SDL_Texture_Ptr> texture_pool;
    std::set<int> active_index;
    std::vector<int> inactive_index;
    minimap_shared_texture_pool() {
        reinit();
    }

    void reinit() {
        inactive_index.clear();
        texture_pool.resize( ( MAPSIZE + 1 ) * ( MAPSIZE + 1 ) );
        for( int i = 0; i < static_cast<int>( texture_pool.size() ); i++ ) {
            inactive_index.push_back( i );
        }
    }

    //reserves a texture from the inactive group and returns tracking info
    SDL_Texture_Ptr request_tex( int &i ) {
        if( inactive_index.empty() ) {
            //shouldn't be happening, but minimap will just be default color instead of crashing
            return nullptr;
        }
        const int index = inactive_index.back();
        inactive_index.pop_back();
        active_index.insert( index );
        i = index;
        return std::move( texture_pool[index] );
    }

    //releases the provided texture back into the inactive pool to be used again
    //called automatically in the submap cache destructor
    void release_tex( int i, SDL_Texture_Ptr ptr ) {
        const auto it = active_index.find( i );
        if( it == active_index.end() ) {
            return;
        }
        inactive_index.push_back( i );
        active_index.erase( i );
        texture_pool[i] = std::move( ptr );
    }
};

struct minimap_submap_cache {
    //the color stored for each submap tile
    std::vector< SDL_Color > minimap_colors;
    //checks if the submap has been looked at by the minimap routine
    bool touched;
    //the texture updates are drawn to
    SDL_Texture_Ptr minimap_tex;
    //the submap being handled
    int texture_index;
    //the list of updates to apply to the texture
    //reduces render target switching to once per submap
    std::vector<point> update_list;
    //if the submap has been drawn to screen during the current draw cycle
    bool drawn;
    //flag used to indicate that the texture needs to be cleared before first use
    bool ready;
    minimap_shared_texture_pool &pool;

    //reserve the SEEX * SEEY submap tiles
    minimap_submap_cache( minimap_shared_texture_pool &pool );
    minimap_submap_cache( minimap_submap_cache && );
    //handle the release of the borrowed texture
    ~minimap_submap_cache();
};
>>>>>>> 019c0825

class tileset
{
    private:
        std::string tileset_id;

        int tile_width;
        int tile_height;

        // multiplier for pixel-doubling tilesets
        float tile_pixelscale;

        std::vector<texture> tile_values;
        std::vector<texture> shadow_tile_values;
        std::vector<texture> night_tile_values;
        std::vector<texture> overexposed_tile_values;
        std::vector<texture> memory_tile_values;

        std::unordered_map<std::string, tile_type> tile_ids;

        static const texture *get_if_available( const size_t index,
                                                const decltype( shadow_tile_values ) &tiles ) {
            return index < tiles.size() ? & tiles[index] : nullptr;
        }

        friend class tileset_loader;

    public:
        int get_tile_width() const {
            return tile_width;
        }
        int get_tile_height() const {
            return tile_height;
        }
        float get_tile_pixelscale() const {
            return tile_pixelscale;
        }
        const std::string &get_tileset_id() const {
            return tileset_id;
        }

        const texture *get_tile( const size_t index ) const {
            return get_if_available( index, tile_values );
        }
        const texture *get_night_tile( const size_t index ) const {
            return get_if_available( index, night_tile_values );
        }
        const texture *get_shadow_tile( const size_t index ) const {
            return get_if_available( index, shadow_tile_values );
        }
        const texture *get_overexposed_tile( const size_t index ) const {
            return get_if_available( index, overexposed_tile_values );
        }
        const texture *get_memory_tile( const size_t index ) const {
            return get_if_available( index, memory_tile_values );
        }

        tile_type &create_tile_type( const std::string &id, tile_type &&new_tile_type );
        const tile_type *find_tile_type( const std::string &id ) const;
};

class tileset_loader
{
    private:
        tileset &ts;
        const SDL_Renderer_Ptr &renderer;

        int sprite_offset_x;
        int sprite_offset_y;

        int sprite_width;
        int sprite_height;

        int offset = 0;
        int sprite_id_offset = 0;
        int size = 0;

        int R;
        int G;
        int B;

        int tile_atlas_width;

        void ensure_default_item_highlight();

        void copy_surface_to_texture( const SDL_Surface_Ptr &surf, const point &offset,
                                      std::vector<texture> &target );
        void create_textures_from_tile_atlas( const SDL_Surface_Ptr &tile_atlas, const point &offset );

        void process_variations_after_loading( weighted_int_list<std::vector<int>> &v );

        void add_ascii_subtile( tile_type &curr_tile, const std::string &t_id, int fg,
                                const std::string &s_id );
        void load_ascii_set( JsonObject &entry );
        /**
         * Create a new tile_type, add it to tile_ids (using <B>id</B>).
         * Set the fg and bg properties of it (loaded from the json object).
         * Makes sure each is either -1, or in the interval [0,size).
         * If it's in that interval, adds offset to it, if it's not in the
         * interval (and not -1), throw an std::string error.
         */
        tile_type &load_tile( JsonObject &entry, const std::string &id );

        void load_tile_spritelists( JsonObject &entry, weighted_int_list<std::vector<int>> &vs,
                                    const std::string &objname );

        void load_ascii( JsonObject &config );
        /** Load tileset, R,G,B, are the color components of the transparent color
         * Returns the number of tiles that have been loaded from this tileset image
         * @throw std::exception If the image can not be loaded.
         */
        void load_tileset( const std::string &path );
        /**
         * Load tiles from json data.This expects a "tiles" array in
         * <B>config</B>. That array should contain all the tile definition that
         * should be taken from an tileset image.
         * Because the function only loads tile definitions for a single tileset
         * image, only tile indices (tile_type::fg tile_type::bg) in the interval
         * [0,size].
         * The <B>offset</B> is automatically added to the tile index.
         * sprite offset dictates where each sprite should render in its tile
         * @throw std::exception On any error.
         */
        void load_tilejson_from_file( JsonObject &config );
        /**
         * Helper function called by load.
         * @throw std::exception On any error.
         */
        void load_internal( JsonObject &config, const std::string &tileset_root,
                            const std::string &img_path );
    public:
        tileset_loader( tileset &ts, const SDL_Renderer_Ptr &r ) : ts( ts ), renderer( r ) {
        }
        /**
         * @throw std::exception On any error.
         * @param tileset_id Ident of the tileset, as it appears in the options.
         * @param precheck If tue, only loads the meta data of the tileset (tile dimensions).
         */
        void load( const std::string &tileset_id, bool precheck );
};

enum text_alignment {
    TEXT_ALIGNMENT_LEFT,
    TEXT_ALIGNMENT_CENTER,
    TEXT_ALIGNMENT_RIGHT,
};

struct formatted_text {
    std::string text;
    int color;
    text_alignment alignment;

    formatted_text( const std::string &text, const int color, const text_alignment alignment )
        : text( text ), color( color ), alignment( alignment ) {
    }

    formatted_text( const std::string &text, const int color, const direction direction );
};

class cata_tiles
{
    public:
        cata_tiles( const SDL_Renderer_Ptr &render );
        ~cata_tiles();
    public:
        /** Reload tileset, with the given scale. Scale is divided by 16 to allow for scales < 1 without risking
         *  float inaccuracies. */
        void set_draw_scale( int scale );

    public:
        void on_options_changed();

        /** Draw to screen */
        void draw( int destx, int desty, const tripoint &center, int width, int height,
                   std::multimap<point, formatted_text> &overlay_strings );

        /** Minimap functionality */
        void draw_minimap( int destx, int desty, const tripoint &center, int width, int height );

    protected:
        /** How many rows and columns of tiles fit into given dimensions **/
        void get_window_tile_counts( const int width, const int height, int &columns, int &rows ) const;

        const tile_type *find_tile_with_season( std::string &id );
        const tile_type *find_tile_looks_like( std::string &id, TILE_CATEGORY category );
        bool find_overlay_looks_like( const bool male, const std::string &overlay, std::string &draw_id );

        bool draw_from_id_string( std::string id, const tripoint &pos, int subtile, int rota, lit_level ll,
                                  bool apply_night_vision_goggles );
        bool draw_from_id_string( std::string id, TILE_CATEGORY category,
                                  const std::string &subcategory, const tripoint &pos, int subtile, int rota,
                                  lit_level ll, bool apply_night_vision_goggles );
        bool draw_from_id_string( std::string id, const tripoint &pos, int subtile, int rota, lit_level ll,
                                  bool apply_night_vision_goggles, int &height_3d );
        bool draw_from_id_string( std::string id, TILE_CATEGORY category,
                                  const std::string &subcategory, const tripoint &pos, int subtile, int rota,
                                  lit_level ll, bool apply_night_vision_goggles, int &height_3d );
        bool draw_sprite_at( const tile_type &tile, const weighted_int_list<std::vector<int>> &svlist,
                             int x, int y, unsigned int loc_rand, bool rota_fg, int rota, lit_level ll,
                             bool apply_night_vision_goggles );
        bool draw_sprite_at( const tile_type &tile, const weighted_int_list<std::vector<int>> &svlist,
                             int x, int y, unsigned int loc_rand, bool rota_fg, int rota, lit_level ll,
                             bool apply_night_vision_goggles, int &height_3d );
        bool draw_tile_at( const tile_type &tile, int x, int y, unsigned int loc_rand, int rota,
                           lit_level ll, bool apply_night_vision_goggles, int &height_3d );

        /* Tile Picking */
        void get_tile_values( const int t, const int *tn, int &subtile, int &rotation );
        void get_connect_values( const tripoint &p, int &subtile, int &rotation, int connect_group );
        void get_terrain_orientation( const tripoint &p, int &rota, int &subtype );
        void get_rotation_and_subtile( const char val, int &rota, int &subtype );

        /** Drawing Layers */
        bool apply_vision_effects( const tripoint &pos, const visibility_type visibility );
        bool draw_terrain( const tripoint &p, lit_level ll, int &height_3d );
        bool draw_terrain_from_memory( const tripoint &p, int &height_3d );
        bool draw_terrain_below( const tripoint &p, lit_level ll, int &height_3d );
        bool draw_furniture( const tripoint &p, lit_level ll, int &height_3d );
        bool draw_graffiti( const tripoint &p, lit_level ll, int &height_3d );
        bool draw_trap( const tripoint &p, lit_level ll, int &height_3d );
        bool draw_field_or_item( const tripoint &p, lit_level ll, int &height_3d );
        bool draw_vpart( const tripoint &p, lit_level ll, int &height_3d );
        bool draw_vpart_below( const tripoint &p, lit_level ll, int &height_3d );
        bool draw_critter_at( const tripoint &p, lit_level ll, int &height_3d );
        bool draw_critter_at_below( const tripoint &p, lit_level ll, int &height_3d );
        bool draw_zone_mark( const tripoint &p, lit_level ll, int &height_3d );
        bool draw_entity( const Creature &critter, const tripoint &p, lit_level ll, int &height_3d );
        void draw_entity_with_overlays( const player &pl, const tripoint &p, lit_level ll, int &height_3d );

        bool draw_item_highlight( const tripoint &pos );

    public:
        // Animation layers
        void init_explosion( const tripoint &p, int radius );
        void draw_explosion_frame();
        void void_explosion();

        void init_custom_explosion_layer( const std::map<tripoint, explosion_tile> &layer );
        void draw_custom_explosion_frame();
        void void_custom_explosion();

        void init_draw_bullet( const tripoint &p, std::string name );
        void draw_bullet_frame();
        void void_bullet();

        void init_draw_hit( const tripoint &p, std::string name );
        void draw_hit_frame();
        void void_hit();

        void draw_footsteps_frame();

        // pseudo-animated layer, not really though.
        void init_draw_line( const tripoint &p, std::vector<tripoint> trajectory,
                             std::string line_end_name, bool target_line );
        void draw_line();
        void void_line();

        void init_draw_cursor( const tripoint &p );
        void draw_cursor();
        void void_cursor();

        void init_draw_highlight( const tripoint &p );
        void draw_highlight();
        void void_highlight();

        void init_draw_weather( weather_printable weather, std::string name );
        void draw_weather_frame();
        void void_weather();

        void init_draw_sct();
        void draw_sct_frame( std::multimap<point, formatted_text> &overlay_strings );
        void void_sct();

        void init_draw_zones( const tripoint &start, const tripoint &end, const tripoint &offset );
        void draw_zones_frame();
        void void_zones();

    public:
        /**
         * Initialize the current tileset (load tile images, load mapping), using the current
         * tileset as it is set in the options.
         * @param tileset_id Ident of the tileset, as it appears in the options.
         * @param precheck If true, only loads the meta data of the tileset (tile dimensions).
         * @param force If true, forces loading the tileset even if it is already loaded.
         * @throw std::exception On any error.
         */
        void load_tileset( const std::string &tileset_id, bool precheck = false, bool force = false );
        /**
         * Reinitializes the current tileset, like @ref init, but using the original screen information.
         * @throw std::exception On any error.
         */
        void reinit();

        int get_tile_height() const {
            return tile_height;
        }
        int get_tile_width() const {
            return tile_width;
        }
        float get_tile_ratiox() const {
            return tile_ratiox;
        }
        float get_tile_ratioy() const {
            return tile_ratioy;
        }
        void do_tile_loading_report();
        point player_to_screen( int x, int y ) const;
        static std::vector<options_manager::id_and_option> build_renderer_list();
    protected:
        template <typename maptype>
        void tile_loading_report( const maptype &tiletypemap, const std::string &label,
                                  const std::string &prefix = "" );
        template <typename arraytype>
        void tile_loading_report( const arraytype &array, int array_length, const std::string &label,
                                  const std::string &prefix = "" );
        template <typename basetype>
        void tile_loading_report( size_t count, const std::string &label, const std::string &prefix );
        /**
         * Generic tile_loading_report, begin and end are iterators, id_func translates the iterator
         * to an id string (result of id_func must be convertible to string).
         */
        template<typename Iter, typename Func>
        void lr_generic( Iter begin, Iter end, Func id_func, const std::string &label,
                         const std::string &prefix );
        /** Lighting */
        void init_light();

        /** Variables */
        const SDL_Renderer_Ptr &renderer;
        std::unique_ptr<tileset> tileset_ptr;

        int tile_height = 0;
        int tile_width = 0;
        // The width and height of the area we can draw in,
        // measured in map coordinates, *not* in pixels.
        int screentile_width = 0;
        int screentile_height = 0;
        float tile_ratiox = 0.0;
        float tile_ratioy = 0.0;

        bool in_animation;

        bool do_draw_explosion;
        bool do_draw_custom_explosion;
        bool do_draw_bullet;
        bool do_draw_hit;
        bool do_draw_line;
        bool do_draw_cursor;
        bool do_draw_highlight;
        bool do_draw_weather;
        bool do_draw_sct;
        bool do_draw_zones;

        tripoint exp_pos;
        int exp_rad;

        std::map<tripoint, explosion_tile> custom_explosion_layer;

        tripoint bul_pos;
        std::string bul_id;

        tripoint hit_pos;
        std::string hit_entity_id;

        tripoint line_pos;
        bool is_target_line;
        std::vector<tripoint> line_trajectory;
        std::string line_endpoint_id;

        std::vector<tripoint> cursors;
        std::vector<tripoint> highlights;

        weather_printable anim_weather;
        std::string weather_name;

        tripoint zone_start;
        tripoint zone_end;
        tripoint zone_offset;

        // offset values, in tile coordinates, not pixels
        int o_x = 0;
        int o_y = 0;
        // offset for drawing, in pixels.
        int op_x = 0;
        int op_y = 0;

    private:
        int last_pos_x = 0;
        int last_pos_y = 0;
        /**
         * Tracks active night vision goggle status for each draw call.
         * Allows usage of night vision tilesets during sprite rendering.
         */
        bool nv_goggles_activated;

        std::unique_ptr<pixel_minimap> minimap;
};

#endif<|MERGE_RESOLUTION|>--- conflicted
+++ resolved
@@ -94,86 +94,6 @@
                                      flip );
         }
 };
-
-<<<<<<< HEAD
-=======
-extern SDL_Texture_Ptr alt_rect_tex;
-extern bool alt_rect_tex_enabled;
-extern void draw_alt_rect( const SDL_Renderer_Ptr &renderer, const SDL_Rect &rect,
-                           Uint32 r, Uint32 g, Uint32 b );
-
-// a texture pool to avoid recreating textures every time player changes their view
-// at most 142 out of 144 textures can be in use due to regular player movement
-//  (moving from submap corner to new corner) with MAPSIZE = 11
-// textures are dumped when the player moves more than one submap in one update
-//  (teleporting, z-level change) to prevent running out of the remaining pool
-struct minimap_shared_texture_pool {
-    std::vector<SDL_Texture_Ptr> texture_pool;
-    std::set<int> active_index;
-    std::vector<int> inactive_index;
-    minimap_shared_texture_pool() {
-        reinit();
-    }
-
-    void reinit() {
-        inactive_index.clear();
-        texture_pool.resize( ( MAPSIZE + 1 ) * ( MAPSIZE + 1 ) );
-        for( int i = 0; i < static_cast<int>( texture_pool.size() ); i++ ) {
-            inactive_index.push_back( i );
-        }
-    }
-
-    //reserves a texture from the inactive group and returns tracking info
-    SDL_Texture_Ptr request_tex( int &i ) {
-        if( inactive_index.empty() ) {
-            //shouldn't be happening, but minimap will just be default color instead of crashing
-            return nullptr;
-        }
-        const int index = inactive_index.back();
-        inactive_index.pop_back();
-        active_index.insert( index );
-        i = index;
-        return std::move( texture_pool[index] );
-    }
-
-    //releases the provided texture back into the inactive pool to be used again
-    //called automatically in the submap cache destructor
-    void release_tex( int i, SDL_Texture_Ptr ptr ) {
-        const auto it = active_index.find( i );
-        if( it == active_index.end() ) {
-            return;
-        }
-        inactive_index.push_back( i );
-        active_index.erase( i );
-        texture_pool[i] = std::move( ptr );
-    }
-};
-
-struct minimap_submap_cache {
-    //the color stored for each submap tile
-    std::vector< SDL_Color > minimap_colors;
-    //checks if the submap has been looked at by the minimap routine
-    bool touched;
-    //the texture updates are drawn to
-    SDL_Texture_Ptr minimap_tex;
-    //the submap being handled
-    int texture_index;
-    //the list of updates to apply to the texture
-    //reduces render target switching to once per submap
-    std::vector<point> update_list;
-    //if the submap has been drawn to screen during the current draw cycle
-    bool drawn;
-    //flag used to indicate that the texture needs to be cleared before first use
-    bool ready;
-    minimap_shared_texture_pool &pool;
-
-    //reserve the SEEX * SEEY submap tiles
-    minimap_submap_cache( minimap_shared_texture_pool &pool );
-    minimap_submap_cache( minimap_submap_cache && );
-    //handle the release of the borrowed texture
-    ~minimap_submap_cache();
-};
->>>>>>> 019c0825
 
 class tileset
 {
