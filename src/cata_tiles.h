--- conflicted
+++ resolved
@@ -355,17 +355,11 @@
         bool draw_from_id_string( const std::string &id, TILE_CATEGORY category,
                                   const std::string &subcategory, const tripoint &pos, int subtile, int rota,
                                   lit_level ll, bool apply_night_vision_goggles, int &height_3d );
-<<<<<<< HEAD
-        bool draw_from_id_string( const std::string &id, TILE_CATEGORY category,
-                                  const std::string &subcategory,
-                                  const tripoint &pos, int subtile, int rota,
-                                  lit_level ll, bool apply_night_vision_goggles, int &height_3d, int intensity_level );
-=======
         // Add variant argument at end
         bool draw_from_id_string( const std::string &id, TILE_CATEGORY category,
                                   const std::string &subcategory, const tripoint &pos, int subtile, int rota,
-                                  lit_level ll, bool apply_night_vision_goggles, int &height_3d, const std::string &variant );
->>>>>>> 8ecef8e9
+                                  lit_level ll, bool apply_night_vision_goggles, int &height_3d, int intensity_level,
+                                  const std::string &variant );
         bool draw_sprite_at(
             const tile_type &tile, const weighted_int_list<std::vector<int>> &svlist,
             const point &, unsigned int loc_rand, bool rota_fg, int rota, lit_level ll,
