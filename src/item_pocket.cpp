#include "item_pocket.h"

#include "assign.h"
#include "cata_utility.h"
#include "crafting.h"
#include "enums.h"
#include "game.h"
#include "generic_factory.h"
#include "handle_liquid.h"
#include "item.h"
#include "item_factory.h"
#include "itype.h"
#include "json.h"
#include "map.h"
#include "player.h"
#include "point.h"
#include "units.h"

namespace io
{
// *INDENT-OFF*
template<>
std::string enum_to_string<item_pocket::pocket_type>( item_pocket::pocket_type data )
{
    switch ( data ) {
    case item_pocket::pocket_type::CONTAINER: return "CONTAINER";
    case item_pocket::pocket_type::MAGAZINE: return "MAGAZINE";
    case item_pocket::pocket_type::MAGAZINE_WELL: return "MAGAZINE_WELL";
    case item_pocket::pocket_type::MOD: return "MOD";
    case item_pocket::pocket_type::CORPSE: return "CORPSE";
    case item_pocket::pocket_type::SOFTWARE: return "SOFTWARE";
    case item_pocket::pocket_type::MIGRATION: return "MIGRATION";
    case item_pocket::pocket_type::LAST: break;
    }
    debugmsg( "Invalid valid_target" );
    abort();
}
// *INDENT-ON*
} // namespace io

void pocket_data::load( const JsonObject &jo )
{
    optional( jo, was_loaded, "pocket_type", type, item_pocket::pocket_type::CONTAINER );
    optional( jo, was_loaded, "ammo_restriction", ammo_restriction );
    optional( jo, was_loaded, "item_restriction", item_id_restriction );
    // ammo_restriction is a type of override, making the mandatory members not mandatory and superfluous
    // putting it in an if statement like this should allow for report_unvisited_member to work here
    if( ammo_restriction.empty() ) {
        optional( jo, was_loaded, "min_item_volume", min_item_volume, volume_reader(), 0_ml );
        units::volume temp = -1_ml;
        optional( jo, was_loaded, "max_item_volume", temp, volume_reader(), temp );
        if( temp != -1_ml ) {
            max_item_volume = temp;
        }
        mandatory( jo, was_loaded, "max_contains_volume", volume_capacity, volume_reader() );
        mandatory( jo, was_loaded, "max_contains_weight", max_contains_weight, mass_reader() );
        optional( jo, was_loaded, "max_item_length", max_item_length,
                  units::default_length_from_volume( volume_capacity ) * M_SQRT2 );
    }
    optional( jo, was_loaded, "spoil_multiplier", spoil_multiplier, 1.0f );
    optional( jo, was_loaded, "weight_multiplier", weight_multiplier, 1.0f );
    optional( jo, was_loaded, "volume_multiplier", volume_multiplier, 1.0f );
    optional( jo, was_loaded, "magazine_well", magazine_well, volume_reader(), 0_ml );
    optional( jo, was_loaded, "moves", moves, 100 );
    optional( jo, was_loaded, "fire_protection", fire_protection, false );
    optional( jo, was_loaded, "watertight", watertight, false );
    optional( jo, was_loaded, "airtight", airtight, false );
    optional( jo, was_loaded, "open_container", open_container, false );
    optional( jo, was_loaded, "flag_restriction", flag_restriction );
    optional( jo, was_loaded, "rigid", rigid, false );
    optional( jo, was_loaded, "holster", holster );
    optional( jo, was_loaded, "sealed_data", sealed_data );
}

void resealable_data::load( const JsonObject &jo )
{
    optional( jo, was_loaded, "spoil_multiplier", spoil_multiplier, 1.0f );
}

bool item_pocket::operator==( const item_pocket &rhs ) const
{
    return *data == *rhs.data;
}

bool pocket_data::operator==( const pocket_data &rhs ) const
{
    return rigid == rhs.rigid &&
           watertight == rhs.watertight &&
           airtight == rhs.airtight &&
           fire_protection == rhs.fire_protection &&
           flag_restriction == rhs.flag_restriction &&
           type == rhs.type &&
           volume_capacity == rhs.volume_capacity &&
           min_item_volume == rhs.min_item_volume &&
           max_contains_weight == rhs.max_contains_weight &&
           spoil_multiplier == rhs.spoil_multiplier &&
           weight_multiplier == rhs.weight_multiplier &&
           moves == rhs.moves;
}

bool item_pocket::same_contents( const item_pocket &rhs ) const
{
    if( contents.size() != rhs.contents.size() ) {
        return false;
    }
    return std::equal( contents.begin(), contents.end(),
                       rhs.contents.begin(), rhs.contents.end(),
    []( const item & a, const item & b ) {
        return a.typeId() == b.typeId() &&
               a.charges == b.charges;
    } );
}

void item_pocket::restack()
{
    if( contents.size() <= 1 ) {
        return;
    }
    for( auto outer_iter = contents.begin(); outer_iter != contents.end(); ++outer_iter ) {
        if( !outer_iter->count_by_charges() ) {
            continue;
        }
        for( auto inner_iter = contents.begin(); inner_iter != contents.end(); ) {
            if( outer_iter == inner_iter || !inner_iter->count_by_charges() ) {
                ++inner_iter;
                continue;
            }
            if( outer_iter->combine( *inner_iter ) ) {
                inner_iter = contents.erase( inner_iter );
                outer_iter = contents.begin();
            } else {
                ++inner_iter;
            }
        }
    }
}

bool item_pocket::has_item_stacks_with( const item &it ) const
{
    for( const item &inside : contents ) {
        if( it.stacks_with( inside ) ) {
            return true;
        }
    }
    return false;
}

bool item_pocket::better_pocket( const item_pocket &rhs, const item &it ) const
{
    const bool rhs_it_stack = rhs.has_item_stacks_with( it );
    if( has_item_stacks_with( it ) != rhs_it_stack ) {
        return rhs_it_stack;
    }
    if( data->ammo_restriction.empty() != rhs.data->ammo_restriction.empty() ) {
        // pockets restricted by ammo should try to get filled first
        return !rhs.data->ammo_restriction.empty();
    }
    if( data->flag_restriction.empty() != rhs.data->flag_restriction.empty() ) {
        // pockets restricted by flag should try to get filled first
        return !rhs.data->flag_restriction.empty();
    }
    if( it.is_comestible() && it.get_comestible()->spoils != 0_seconds ) {
        // a lower spoil multiplier is better
        return rhs.spoil_multiplier() < spoil_multiplier();
    }
    if( it.made_of( SOLID ) ) {
        if( data->watertight != rhs.data->watertight ) {
            return !rhs.data->watertight;
        }
    }
    if( data->rigid != rhs.data->rigid ) {
        return rhs.data->rigid;
    }
    if( remaining_volume() == rhs.remaining_volume() ) {
        return rhs.obtain_cost( it ) < obtain_cost( it );
    }
    // we want the least amount of remaining volume
    return rhs.remaining_volume() < remaining_volume();
}

bool item_pocket::stacks_with( const item_pocket &rhs ) const
{
    return ( empty() && rhs.empty() ) || std::equal( contents.begin(), contents.end(),
            rhs.contents.begin(), rhs.contents.end(),
    []( const item & a, const item & b ) {
        return a.charges == b.charges && a.stacks_with( b );
    } );
}

bool item_pocket::is_funnel_container( units::volume &bigger_than ) const
{
    static const std::vector<item> allowed_liquids{
        item( "water", calendar::turn_zero, 1 ),
        item( "water_acid", calendar::turn_zero, 1 ),
        item( "water_acid_weak", calendar::turn_zero, 1 )
    };
    if( !data->watertight ) {
        return false;
    }
    if( !resealable() && _sealed ) {
        return false;
    }
    for( const item &liquid : allowed_liquids ) {
        if( can_contain( liquid ).success() ) {
            bigger_than = remaining_volume();
            return true;
        }
    }
    return false;
}

std::list<item *> item_pocket::all_items_top()
{
    std::list<item *> items;
    for( item &it : contents ) {
        items.push_back( &it );
    }
    return items;
}

std::list<const item *> item_pocket::all_items_top() const
{
    std::list<const item *> items;
    for( const item &it : contents ) {
        items.push_back( &it );
    }
    return items;
}

std::list<item *> item_pocket::all_items_ptr( item_pocket::pocket_type pk_type )
{
    if( !is_type( pk_type ) ) {
        return std::list<item *>();
    }
    std::list<item *> all_items_top_level{ all_items_top() };
    for( item *it : all_items_top_level ) {
        std::list<item *> all_items_internal{ it->contents.all_items_ptr( pk_type ) };
        all_items_top_level.insert( all_items_top_level.end(), all_items_internal.begin(),
                                    all_items_internal.end() );
    }
    return all_items_top_level;
}

std::list<const item *> item_pocket::all_items_ptr( item_pocket::pocket_type pk_type ) const
{
    if( !is_type( pk_type ) ) {
        return std::list<const item *>();
    }
    std::list<const item *> all_items_top_level{ all_items_top() };
    for( const item *it : all_items_top_level ) {
        std::list<const item *> all_items_internal{ it->contents.all_items_ptr( pk_type ) };
        all_items_top_level.insert( all_items_top_level.end(), all_items_internal.begin(),
                                    all_items_internal.end() );
    }
    return all_items_top_level;
}

bool item_pocket::has_any_with( const std::function<bool( const item &it )> &filter ) const
{
    return std::any_of( contents.begin(), contents.end(), filter );
}

item &item_pocket::back()
{
    return contents.back();
}

const item &item_pocket::back() const
{
    return contents.back();
}

item &item_pocket::front()
{
    return contents.front();
}

const item &item_pocket::front() const
{
    return contents.front();
}

void item_pocket::pop_back()
{
    contents.pop_back();
}

size_t item_pocket::size() const
{
    return contents.size();
}

units::volume item_pocket::volume_capacity() const
{
    return data->volume_capacity;
}

<<<<<<< HEAD
units::volume item_pocket::magazine_well() const
{
    return data->magazine_well;
=======
units::mass item_pocket::weight_capacity() const
{
    return data->max_contains_weight;
>>>>>>> 2c49679d
}

units::volume item_pocket::max_contains_volume() const
{
    return data->max_contains_volume();
}

units::volume item_pocket::remaining_volume() const
{
    return volume_capacity() - contains_volume();
}

int item_pocket::remaining_capacity_for_item( const item &it ) const
{
    item item_copy( it );
    if( item_copy.count_by_charges() ) {
        item_copy.charges = 1;
    }
    int count_of_item = 0;
    item_pocket pocket_copy( *this );
    while( pocket_copy.can_contain( item_copy ).success()
           && count_of_item < it.count() ) {
        pocket_copy.insert_item( item_copy );
        count_of_item++;
    }
    return count_of_item;
}

units::volume item_pocket::item_size_modifier() const
{
    if( data->rigid ) {
        return 0_ml;
    }
    units::volume total_vol = 0_ml;
    for( const item &it : contents ) {
        total_vol += it.volume( is_type( item_pocket::pocket_type::MOD ) );
    }
    total_vol -= data->magazine_well;
    total_vol *= data->volume_multiplier;
    return std::max( 0_ml, total_vol );
}

units::mass item_pocket::item_weight_modifier() const
{
    units::mass total_mass = 0_gram;
    for( const item &it : contents ) {
        if( is_type( item_pocket::pocket_type::MOD ) ) {
            total_mass += it.weight( true, true ) * data->weight_multiplier;
        } else {
            total_mass += it.weight() * data->weight_multiplier;
        }
    }
    return total_mass;
}

float item_pocket::spoil_multiplier() const
{
    if( sealed() ) {
        return data->sealed_data->spoil_multiplier;
    } else {
        return data->spoil_multiplier;
    }
}

int item_pocket::moves() const
{
    if( data ) {
        return data->moves;
    } else {
        return -1;
    }
}

std::vector<item *> item_pocket::gunmods()
{
    std::vector<item *> mods;
    for( item &it : contents ) {
        if( it.is_gunmod() ) {
            mods.push_back( &it );
        }
    }
    return mods;
}

std::vector<const item *> item_pocket::gunmods() const
{
    std::vector<const item *> mods;
    for( const item &it : contents ) {
        if( it.is_gunmod() ) {
            mods.push_back( &it );
        }
    }
    return mods;
}

cata::flat_set<itype_id> item_pocket::item_type_restrictions() const
{
    return data->item_id_restriction;
}

item *item_pocket::magazine_current()
{
    auto iter = std::find_if( contents.begin(), contents.end(), []( const item & it ) {
        return it.is_magazine();
    } );
    return iter != contents.end() ? &*iter : nullptr;
}

int item_pocket::ammo_consume( int qty )
{
    int need = qty;
    int used = 0;
    while( !contents.empty() ) {
        item &e = contents.front();
        if( need >= e.charges ) {
            need -= e.charges;
            used += e.charges;
            contents.erase( contents.begin() );
        } else {
            e.charges -= need;
            used = need;
            break;
        }
    }
    return used;
}

int item_pocket::ammo_capacity( const ammotype &ammo ) const
{
    const auto found_ammo = data->ammo_restriction.find( ammo );
    if( found_ammo == data->ammo_restriction.end() ) {
        return 0;
    } else {
        return found_ammo->second;
    }
}

std::set<ammotype> item_pocket::ammo_types() const
{
    std::set<ammotype> ret;
    for( const std::pair<const ammotype, int> &type_pair : data->ammo_restriction ) {
        ret.emplace( type_pair.first );
    }
    return ret;
}

void item_pocket::casings_handle( const std::function<bool( item & )> &func )
{
    for( auto it = contents.begin(); it != contents.end(); ) {
        if( it->has_flag( "CASING" ) ) {
            it->unset_flag( "CASING" );
            if( func( *it ) ) {
                it = contents.erase( it );
                continue;
            }
            // didn't handle the casing so reset the flag ready for next call
            it->set_flag( "CASING" );
        }
        ++it;
    }
}

void item_pocket::handle_liquid_or_spill( Character &guy )
{
    for( auto iter = contents.begin(); iter != contents.end(); ) {
        if( iter->made_of( LIQUID ) ) {
            item liquid( *iter );
            iter = contents.erase( iter );
            liquid_handler::handle_all_liquid( liquid, 1 );
        } else {
            item i_copy( *iter );
            iter = contents.erase( iter );
            guy.i_add_or_drop( i_copy );
        }
    }
}

bool item_pocket::use_amount( const itype_id &it, int &quantity, std::list<item> &used )
{
    bool used_item = false;
    for( auto a = contents.begin(); a != contents.end() && quantity > 0; ) {
        if( a->use_amount( it, quantity, used ) ) {
            used_item = true;
            a = contents.erase( a );
        } else {
            ++a;
        }
    }
    restack();
    return used_item;
}

bool item_pocket::will_explode_in_a_fire() const
{
    if( data->fire_protection ) {
        return false;
    }
    return std::any_of( contents.begin(), contents.end(), []( const item & it ) {
        return it.will_explode_in_fire();
    } );
}

bool item_pocket::will_spill() const
{
    if( sealed() ) {
        return false;
    } else {
        return data->open_container;
    }
}

bool item_pocket::resealable() const
{
    // if it has sealed data it is understood that the
    // data is different when sealed than when not
    return !data->sealed_data;
}

bool item_pocket::seal()
{
    if( resealable() || empty() ) {
        return false;
    }
    _sealed = true;
    return true;
}

void item_pocket::unseal()
{
    _sealed = false;
}

bool item_pocket::sealed() const
{
    if( resealable() ) {
        return false;
    } else {
        return _sealed;
    }
}

std::string item_pocket::translated_sealed_prefix() const
{
    if( sealed() ) {
        return _( "sealed" );
    } else {
        return _( "open" );
    }
}

bool item_pocket::detonate( const tripoint &pos, std::vector<item> &drops )
{
    const auto new_end = std::remove_if( contents.begin(), contents.end(), [&pos, &drops]( item & it ) {
        return it.detonate( pos, drops );
    } );
    if( new_end != contents.end() ) {
        contents.erase( new_end, contents.end() );
        // If any of the contents explodes, so does the container
        return true;
    }
    return false;
}

bool item_pocket::process( const itype &type, player *carrier, const tripoint &pos, bool activate,
                           float insulation, const temperature_flag flag )
{
    bool processed = false;
    for( auto it = contents.begin(); it != contents.end(); ) {
        if( _sealed ) {
            // Simulate that the item has already "rotten" up to last_rot_check, but as item::rot
            // is not changed, the item is still fresh.
            it->set_last_rot_check( calendar::turn );
        }
        if( it->process( carrier, pos, activate, type.insulation_factor * insulation, flag ) ) {
            it = contents.erase( it );
            processed = true;
        } else {
            ++it;
        }
    }
    return processed;
}

void item_pocket::remove_all_ammo( Character &guy )
{
    for( auto iter = contents.begin(); iter != contents.end(); ) {
        if( iter->is_irremovable() ) {
            iter++;
            continue;
        }
        drop_or_handle( *iter, guy );
        iter = contents.erase( iter );
    }
}

void item_pocket::remove_all_mods( Character &guy )
{
    for( auto iter = contents.begin(); iter != contents.end(); ) {
        if( iter->is_toolmod() ) {
            guy.i_add_or_drop( *iter );
            iter = contents.erase( iter );
        } else {
            ++iter;
        }
    }
}

void item_pocket::set_item_defaults()
{
    for( item &contained_item : contents ) {
        /* for guns and other items defined to have a magazine but don't use "ammo" */
        if( contained_item.is_magazine() ) {
            contained_item.ammo_set(
                contained_item.ammo_default(),
                contained_item.ammo_capacity( item_controller->find_template(
                                                  contained_item.ammo_default() )->ammo->type ) / 2
            );
        } else { //Contents are batteries or food
            contained_item.charges =
                item::find_type( contained_item.typeId() )->charges_default();
        }
    }
}

static void insert_separation_line( std::vector<iteminfo> &info )
{
    if( info.empty() || info.back().sName != "--" ) {
        info.push_back( iteminfo( "DESCRIPTION", "--" ) );
    }
}

void item_pocket::general_info( std::vector<iteminfo> &info, int pocket_number,
                                bool disp_pocket_number ) const
{
    const std::string space = "  ";

    if( disp_pocket_number ) {
        const std::string pocket_num = string_format( _( "Pocket %d:" ), pocket_number );
        info.emplace_back( "DESCRIPTION", pocket_num );
    }

    info.push_back( vol_to_info( "CONTAINER", _( "Volume: " ), volume_capacity() ) );
    info.push_back( weight_to_info( "CONTAINER", _( "  Weight: " ), weight_capacity() ) );
    info.back().bNewLine = true;

    if( data->max_item_length != 0_mm ) {
        info.back().bNewLine = true;
        info.push_back( iteminfo( "BASE", _( "Maximum item length: " ),
                                  string_format( "<num> %s", length_units( data->max_item_length ) ),
                                  iteminfo::lower_is_better,
                                  convert_length( data->max_item_length ) ) );
    }

    if( data->min_item_volume > 0_ml ) {
        info.emplace_back( "DESCRIPTION",
                           string_format( _( "Minimum item volume: <neutral>%s</neutral>" ),
                                          vol_to_string( data->min_item_volume ) ) );
    }

    if( data->max_item_volume ) {
        info.emplace_back( "DESCRIPTION",
                           string_format( _( "Maximum item volume: <neutral>%s</neutral>" ),
                                          vol_to_string( *data->max_item_volume ) ) );
    }

    info.emplace_back( "DESCRIPTION",
                       string_format( _( "Base moves to remove item: <neutral>%d</neutral>" ),
                                      data->moves ) );

    if( data->rigid ) {
        info.emplace_back( "DESCRIPTION", _( "This pocket is <info>rigid</info>." ) );
    }

    if( data->watertight ) {
        info.emplace_back( "DESCRIPTION",
                           _( "This pocket can <info>contain a liquid</info>." ) );
    }
    if( data->airtight ) {
        info.emplace_back( "DESCRIPTION",
                           _( "This pocket can <info>contain a gas</info>." ) );
    }
    if( will_spill() ) {
        info.emplace_back( "DESCRIPTION",
                           _( "This pocket will <bad>spill</bad> if placed into another item or worn." ) );
    }
    if( data->fire_protection ) {
        info.emplace_back( "DESCRIPTION",
                           _( "This pocket <info>protects its contents from fire</info>." ) );
    }
    if( spoil_multiplier() != 1.0f ) {
        if( spoil_multiplier() != 0.0f ) {
            info.emplace_back( "DESCRIPTION",
                               string_format( _( "Contained items spoil at <neutral>%.0f%%</neutral> their original rate." ),
                                              spoil_multiplier() * 100 ) );
        } else {
            info.emplace_back( "DESCRIPTION", "Contained items <info>won't spoil</info>." );
        }
    }
    if( data->weight_multiplier != 1.0f ) {
        info.emplace_back( "DESCRIPTION",
                           string_format( _( "Items in this pocket weigh <neutral>%.0f%%</neutral> their original weight." ),
                                          data->weight_multiplier * 100 ) );
    }
    if( data->volume_multiplier != 1.0f ) {
        info.emplace_back( "DESCRIPTION",
                           string_format(
                               _( "This pocket expands at <neutral>%.0f%%</neutral> of the rate of volume of items inside." ),
                               data->weight_multiplier * 100 ) );
    }
}

void item_pocket::contents_info( std::vector<iteminfo> &info, int pocket_number,
                                 bool disp_pocket_number ) const
{
    const std::string space = "  ";

    insert_separation_line( info );
    if( disp_pocket_number ) {
        if( !resealable() ) {
            info.emplace_back( "DESCRIPTION", string_format( _( "<bold>%s pocket %d</bold>" ),
                               translated_sealed_prefix(),
                               pocket_number ) );
        } else {
            info.emplace_back( "DESCRIPTION", string_format( _( "<bold>pocket %d</bold>" ),
                               pocket_number ) );
        }
    }
    if( contents.empty() ) {
        info.emplace_back( "DESCRIPTION", _( "This pocket is empty." ) );
        return;
    }
    if( sealed() ) {
        info.emplace_back( "DESCRIPTION", _( "This pocket is <info>sealed</info>." ) );
    }

    info.emplace_back( vol_to_info( "CONTAINER", _( "Volume: " ), contains_volume() ) );
    info.emplace_back( vol_to_info( "CONTAINER", _( " of " ), volume_capacity() ) );

    info.back().bNewLine = true;
    info.emplace_back( weight_to_info( "CONTAINER", _( "Weight: " ), contains_weight() ) );
    info.emplace_back( weight_to_info( "CONTAINER", _( " of " ), weight_capacity() ) );

    bool contents_header = false;
    for( const item &contents_item : contents ) {
        if( !contents_item.type->mod ) {
            if( !contents_header ) {
                info.emplace_back( "DESCRIPTION", _( "<bold>Contents of this pocket</bold>:" ) );
                contents_header = true;
            } else {
                // Separate items with a blank line
                info.emplace_back( "DESCRIPTION", space );
            }

            const translation &description = contents_item.type->description;

            if( contents_item.made_of_from_type( LIQUID ) ) {
                info.emplace_back( "DESCRIPTION", contents_item.display_name() );
                info.emplace_back( vol_to_info( "CONTAINER", description + space,
                                                contents_item.volume() ) );
            } else {
                info.emplace_back( "DESCRIPTION", contents_item.display_name() );
            }
        }
    }
}

ret_val<item_pocket::contain_code> item_pocket::can_contain( const item &it ) const
{

    if( data->type == item_pocket::pocket_type::CORPSE ) {
        // corpses can't have items stored in them the normal way,
        // we simply don't want them to "spill"
        return ret_val<item_pocket::contain_code>::make_success();
    }

    if( data->type == item_pocket::pocket_type::MOD ) {
        if( it.is_toolmod() || it.is_gunmod() ) {
            return ret_val<item_pocket::contain_code>::make_success();
        } else {
            return ret_val<item_pocket::contain_code>::make_failure(
                       contain_code::ERR_MOD, _( "only mods can go into mod pocket" ) );
        }
    }

    if( !data->item_id_restriction.empty() &&
        data->item_id_restriction.count( it.typeId() ) == 0 ) {
        return ret_val<item_pocket::contain_code>::make_failure(
                   contain_code::ERR_FLAG, _( "holster does not accept this item type" ) );
    }

    if( data->holster && !contents.empty() ) {
        item item_copy( contents.front() );
        if( item_copy.combine( it ) ) {
            return ret_val<item_pocket::contain_code>::make_success();
        } else {
            return ret_val<item_pocket::contain_code>::make_failure(
                       contain_code::ERR_NO_SPACE, _( "holster already contains an item" ) );
        }
    }

    if( it.made_of( phase_id::LIQUID ) ) {
        if( !data->watertight ) {
            return ret_val<item_pocket::contain_code>::make_failure(
                       contain_code::ERR_LIQUID, _( "can't contain liquid" ) );
        }
        if( size() != 0 && !item( contents.front() ).combine( it ) ) {
            return ret_val<item_pocket::contain_code>::make_failure(
                       contain_code::ERR_LIQUID, _( "can't mix liquid with contained item" ) );
        }
    } else if( size() == 1 && contents.front().made_of( phase_id::LIQUID ) ) {
        return ret_val<item_pocket::contain_code>::make_failure(
                   contain_code::ERR_LIQUID, _( "can't put non liquid into pocket with liquid" ) );
    }
    if( it.made_of( phase_id::GAS ) ) {
        if( !data->airtight ) {
            return ret_val<item_pocket::contain_code>::make_failure(
                       contain_code::ERR_GAS, _( "can't contain gas" ) );
        }
        if( size() != 0 && !item( contents.front() ).combine( it ) ) {
            return ret_val<item_pocket::contain_code>::make_failure(
                       contain_code::ERR_GAS, _( "can't mix gas with contained item" ) );
        }
    } else if( size() == 1 && contents.front().made_of( phase_id::GAS ) ) {
        return ret_val<item_pocket::contain_code>::make_failure(
                   contain_code::ERR_LIQUID, _( "can't put non gas into pocket with gas" ) );
    }
    if( !data->flag_restriction.empty() && !it.has_any_flag( data->flag_restriction ) ) {
        return ret_val<item_pocket::contain_code>::make_failure(
                   contain_code::ERR_FLAG, _( "item does not have correct flag" ) );
    }

    // ammo restriction overrides item volume and weight data
    if( !data->ammo_restriction.empty() ) {
        if( !it.is_ammo() ) {
            return ret_val<item_pocket::contain_code>::make_failure(
                       contain_code::ERR_AMMO, _( "item is not an ammo" ) );
        }

        const ammotype it_ammo = it.ammo_type();
        const auto ammo_restriction_iter = data->ammo_restriction.find( it_ammo );

        if( ammo_restriction_iter == data->ammo_restriction.end() ) {
            return ret_val<item_pocket::contain_code>::make_failure(
                       contain_code::ERR_AMMO, _( "item is not the correct ammo type" ) );
        }

        // how much ammo is inside the pocket
        int internal_count = 0;
        // the ammo must match what's inside
        if( !contents.empty() ) {
            if( it_ammo != contents.front().ammo_type() ) {
                return ret_val<item_pocket::contain_code>::make_failure(
                           contain_code::ERR_AMMO, _( "item is not the correct ammo type" ) );
            } else {
                internal_count = contents.front().count();
            }
        }

        if( it.count() + internal_count > ammo_restriction_iter->second ) {
            return ret_val<item_pocket::contain_code>::make_failure(
                       contain_code::ERR_NO_SPACE, _( "tried to put too many charges of ammo in item" ) );
        }

        return ret_val<item_pocket::contain_code>::make_success();
    }

    // liquids and gases avoid the size limit altogether
    // soft items also avoid the size limit
    if( !it.made_of( LIQUID ) && !it.made_of( GAS ) &&
        !it.is_soft() && data->max_item_volume &&
        it.volume() > *data->max_item_volume ) {
        return ret_val<item_pocket::contain_code>::make_failure(
                   contain_code::ERR_TOO_BIG, _( "item too big" ) );
    }
    if( it.length() > data->max_item_length ) {
        return ret_val<item_pocket::contain_code>::make_failure(
                   contain_code::ERR_TOO_BIG, _( "item is too long" ) );
    }

    if( it.volume() < data->min_item_volume ) {
        return ret_val<item_pocket::contain_code>::make_failure(
                   contain_code::ERR_TOO_SMALL, _( "item is too small" ) );
    }
    if( it.weight() > weight_capacity() ) {
        return ret_val<item_pocket::contain_code>::make_failure(
                   contain_code::ERR_TOO_HEAVY, _( "item is too heavy" ) );
    }
    if( it.weight() > remaining_weight() ) {
        return ret_val<item_pocket::contain_code>::make_failure(
                   contain_code::ERR_CANNOT_SUPPORT, _( "pocket is holding too much weight" ) );
    }
    if( it.volume() > volume_capacity() ) {
        return ret_val<item_pocket::contain_code>::make_failure(
                   contain_code::ERR_TOO_BIG, _( "item too big" ) );
    }
    if( it.volume() > remaining_volume() ) {
        return ret_val<item_pocket::contain_code>::make_failure(
                   contain_code::ERR_NO_SPACE, _( "not enough space" ) );
    }
    return ret_val<item_pocket::contain_code>::make_success();
}

bool item_pocket::can_contain_liquid( bool held_or_ground ) const
{
    if( held_or_ground ) {
        return data->watertight;
    } else {
        if( will_spill() ) {
            return false;
        }
        return data->watertight;
    }
}

cata::optional<item> item_pocket::remove_item( const item &it )
{
    item ret( it );
    const size_t sz = contents.size();
    contents.remove_if( [&it]( const item & rhs ) {
        return &rhs == &it;
    } );
    if( sz == contents.size() ) {
        return cata::nullopt;
    } else {
        return ret;
    }
}

bool item_pocket::remove_internal( const std::function<bool( item & )> &filter,
                                   int &count, std::list<item> &res )
{
    for( auto it = contents.begin(); it != contents.end(); ) {
        if( filter( *it ) ) {
            res.splice( res.end(), contents, it++ );
            if( --count == 0 ) {
                return true;
            }
        } else {
            it->contents.remove_internal( filter, count, res );
            ++it;
        }
    }
    return false;
}

cata::optional<item> item_pocket::remove_item( const item_location &it )
{
    if( !it ) {
        return cata::nullopt;
    }
    return remove_item( *it );
}

void item_pocket::overflow( const tripoint &pos )
{
    if( is_type( item_pocket::pocket_type::MOD ) || is_type( item_pocket::pocket_type::CORPSE ) ) {
        return;
    }
    if( empty() ) {
        // no items to overflow
        return;
    }
    // first remove items that shouldn't be in there anyway
    for( auto iter = contents.begin(); iter != contents.end(); ) {
        ret_val<item_pocket::contain_code> ret_contain = can_contain( *iter );
        if( is_type( item_pocket::pocket_type::MIGRATION ) ||
            ( !ret_contain.success() &&
              ret_contain.value() != contain_code::ERR_NO_SPACE &&
              ret_contain.value() != contain_code::ERR_CANNOT_SUPPORT ) ) {
            g->m.add_item_or_charges( pos, *iter );
            iter = contents.erase( iter );
        } else {
            ++iter;
        }
    }

    if( !data->ammo_restriction.empty() ) {
        const ammotype contained_ammotype = contents.front().ammo_type();
        const auto ammo_iter = data->ammo_restriction.find( contained_ammotype );
        if( ammo_iter == data->ammo_restriction.end() ) {
            // only one ammotype is allowed in an ammo restricted pocket
            // so if the first one is wrong, they're all wrong
            spill_contents( pos );
            return;
        }
        int total_qty = 0;
        for( auto iter = contents.begin(); iter != contents.end(); ) {
            item &ammo = *iter;
            total_qty += ammo.count();
            const int overflow_count = total_qty - ammo_iter->second;
            if( overflow_count > 0 ) {
                ammo.charges -= overflow_count;
                item dropped_ammo( ammo.typeId(), ammo.birthday(), overflow_count );
                g->m.add_item_or_charges( pos, contents.front() );
                total_qty -= overflow_count;
            }
            if( ammo.count() == 0 ) {
                iter = contents.erase( iter );
            } else {
                ++iter;
            }
        }
        // return early, the rest of this function checks against volume and weight
        // and ammo_restriction is an override
        return;
    }

    if( remaining_volume() < 0_ml ) {
        contents.sort( []( const item & left, const item & right ) {
            return left.volume() > right.volume();
        } );
        while( remaining_volume() < 0_ml && !contents.empty() ) {
            g->m.add_item_or_charges( pos, contents.front() );
            contents.pop_front();
        }
    }
    if( remaining_weight() < 0_gram ) {
        contents.sort( []( const item & left, const item & right ) {
            return left.weight() > right.weight();
        } );
        while( remaining_weight() < 0_gram && !contents.empty() ) {
            g->m.add_item_or_charges( pos, contents.front() );
            contents.pop_front();
        }
    }
}

void item_pocket::on_pickup( Character &guy )
{
    if( will_spill() ) {
        handle_liquid_or_spill( guy );
        restack();
    }
}

void item_pocket::on_contents_changed()
{
    _sealed = false;
    restack();
}

bool item_pocket::spill_contents( const tripoint &pos )
{
    for( item &it : contents ) {
        g->m.add_item_or_charges( pos, it );
    }

    contents.clear();
    return true;
}

void item_pocket::clear_items()
{
    contents.clear();
}

bool item_pocket::has_item( const item &it ) const
{
    return contents.end() !=
    std::find_if( contents.begin(), contents.end(), [&it]( const item & e ) {
        return &it == &e || e.has_item( it );
    } );
}

item *item_pocket::get_item_with( const std::function<bool( const item & )> &filter )
{
    for( item &it : contents ) {
        if( filter( it ) ) {
            return &it;
        }
    }
    return nullptr;
}

void item_pocket::remove_items_if( const std::function<bool( item & )> &filter )
{
    contents.remove_if( filter );
    on_contents_changed();
}

void item_pocket::has_rotten_away()
{
    for( auto it = contents.begin(); it != contents.end(); ) {
        if( it->has_rotten_away() ) {
            it = contents.erase( it );
        } else {
            ++it;
        }
    }
}

void item_pocket::remove_rotten( const tripoint &pnt )
{
    for( auto iter = contents.begin(); iter != contents.end(); ) {
        if( iter->has_rotten_away( pnt, spoil_multiplier() ) ) {
            iter = contents.erase( iter );
        } else {
            ++iter;
        }
    }
}

void item_pocket::process( player *carrier, const tripoint &pos, bool activate, float insulation,
                           temperature_flag flag, float spoil_multiplier_parent )
{
    for( auto iter = contents.begin(); iter != contents.end(); ) {
        if( iter->process( carrier, pos, activate, insulation, flag,
                           // spoil multipliers on pockets are not additive or multiplicative, they choose the best
                           std::min( spoil_multiplier_parent, spoil_multiplier() ) ) ) {
            iter = contents.erase( iter );
        } else {
            ++iter;
        }
    }
}

bool item_pocket::empty() const
{
    return contents.empty();
}

bool item_pocket::full( bool allow_bucket ) const
{
    if( !allow_bucket && will_spill() ) {
        return true;
    }
    return remaining_volume() == 0_ml;
}

bool item_pocket::rigid() const
{
    return data->rigid;
}

bool item_pocket::watertight() const
{
    return data->watertight;
}

bool item_pocket::is_standard_type() const
{
    return data->type == pocket_type::CONTAINER ||
           data->type == pocket_type::MAGAZINE ||
           data->type == pocket_type::MAGAZINE_WELL;
}

bool item_pocket::airtight() const
{
    return data->airtight;
}

void item_pocket::add( const item &it )
{
    contents.push_back( it );
    restack();
}

void item_pocket::fill_with( item contained )
{
    if( contained.count_by_charges() ) {
        contained.charges = 1;
    }
    while( can_contain( contained ).success() ) {
        add( contained );
    }
    restack();
}

bool item_pocket::can_unload_liquid() const
{
    if( contents.size() != 1 ) {
        return true;
    }

    const item &cts = contents.front();
    bool cts_is_frozen_liquid = cts.made_of_from_type( LIQUID ) && cts.made_of( SOLID );
    return will_spill() || !cts_is_frozen_liquid;
}

std::list<item> &item_pocket::edit_contents()
{
    return contents;
}

void item_pocket::migrate_item( item &obj, const std::set<itype_id> &migrations )
{
    for( const itype_id &c : migrations ) {
        if( std::none_of( contents.begin(), contents.end(), [&]( const item & e ) {
        return e.typeId() == c;
        } ) ) {
            add( item( c, obj.birthday() ) );
        }
    }
}

ret_val<item_pocket::contain_code> item_pocket::insert_item( const item &it )
{
    const bool contain_override = !is_standard_type();
    const ret_val<item_pocket::contain_code> ret = can_contain( it );
    if( contain_override || ret.success() ) {
        contents.push_back( it );
    }
    restack();
    return ret;
}

int item_pocket::obtain_cost( const item &it ) const
{
    if( has_item( it ) ) {
        return moves();
    }
    return 0;
}

bool item_pocket::is_type( pocket_type ptype ) const
{
    return ptype == data->type;
}

bool item_pocket::is_valid() const
{
    return data != nullptr;
}

units::volume item_pocket::contains_volume() const
{
    units::volume vol = 0_ml;
    for( const item &it : contents ) {
        vol += it.volume();
    }
    return vol;
}

units::mass item_pocket::contains_weight() const
{
    units::mass weight = 0_gram;
    for( const item &it : contents ) {
        weight += it.weight();
    }
    return weight;
}

units::mass item_pocket::remaining_weight() const
{
    return weight_capacity() - contains_weight();
}

int item_pocket::best_quality( const quality_id &id ) const
{
    int ret = 0;
    for( const item &it : contents ) {
        ret = std::max( ret, it.get_quality( id ) );
    }
    return ret;
}

void item_pocket::heat_up()
{
    for( item &it : contents ) {
        if( it.has_temperature() ) {
            it.heat_up();
        }
    }
}

units::volume pocket_data::max_contains_volume() const
{
    if( ammo_restriction.empty() ) {
        return volume_capacity;
    }

    // Find all valid ammo itypes
    std::vector<const itype *> ammo_types = Item_factory::find( [&]( const itype & t ) {
        return t.ammo && ammo_restriction.count( t.ammo->type );
    } );
    // Figure out which has the greatest volume and calculate on that basis
    std::map<ammotype, units::volume> max_ammo_volume_by_type{};
    for( const auto *ammo_type : ammo_types ) {
        units::volume &max_ammo_volume = max_ammo_volume_by_type[ammo_type->ammo->type];
        int stack_size = ammo_type->stack_size ? ammo_type->stack_size : 1;
        max_ammo_volume = std::max( max_ammo_volume, ammo_type->volume / stack_size );
    }
    units::volume max_total_volume = 0_ml;
    for( const std::pair<const ammotype, units::volume> &p : max_ammo_volume_by_type ) {
        max_total_volume = std::max( max_total_volume,
                                     p.second * ammo_restriction.at( p.first ) );
    }
    return max_total_volume;
}<|MERGE_RESOLUTION|>--- conflicted
+++ resolved
@@ -295,15 +295,14 @@
     return data->volume_capacity;
 }
 
-<<<<<<< HEAD
 units::volume item_pocket::magazine_well() const
 {
     return data->magazine_well;
-=======
+}
+
 units::mass item_pocket::weight_capacity() const
 {
     return data->max_contains_weight;
->>>>>>> 2c49679d
 }
 
 units::volume item_pocket::max_contains_volume() const
