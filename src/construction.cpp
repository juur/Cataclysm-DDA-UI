#include "construction.h"

#include <algorithm>
#include <array>
#include <cstddef>
#include <iterator>
#include <memory>
#include <numeric>
#include <utility>

#include "action.h"
#include "activity_type.h"
#include "avatar.h"
#include "build_reqs.h"
#include "calendar.h"
#include "cata_utility.h"
#include "character.h"
#include "colony.h"
#include "color.h"
#include "construction_category.h"
#include "construction_group.h"
#include "coordinates.h"
#include "cursesdef.h"
#include "debug.h"
#include "enums.h"
#include "event.h"
#include "event_bus.h"
#include "game.h"
#include "game_constants.h"
#include "input.h"
#include "inventory.h"
#include "item.h"
#include "item_group.h"
#include "item_stack.h"
#include "iuse.h"
#include "json.h"
#include "map.h"
#include "map_iterator.h"
#include "mapdata.h"
#include "memory_fast.h"
#include "messages.h"
#include "morale_types.h"
#include "mtype.h"
#include "npc.h"
#include "options.h"
#include "output.h"
#include "player.h"
#include "player_activity.h"
#include "point.h"
#include "requirements.h"
#include "rng.h"
#include "skill.h"
#include "string_formatter.h"
#include "string_input_popup.h"
#include "trap.h"
#include "ui_manager.h"
#include "uistate.h"
#include "units.h"
#include "veh_type.h"
#include "vehicle.h"
#include "vpart_position.h"

class read_only_visitable;

static const activity_id ACT_BUILD( "ACT_BUILD" );
static const activity_id ACT_MULTIPLE_CONSTRUCTION( "ACT_MULTIPLE_CONSTRUCTION" );

static const construction_category_id construction_category_ALL( "ALL" );
static const construction_category_id construction_category_FILTER( "FILTER" );
static const construction_category_id construction_category_REPAIR( "REPAIR" );

static const itype_id itype_2x4( "2x4" );
static const itype_id itype_nail( "nail" );
static const itype_id itype_sheet( "sheet" );
static const itype_id itype_stick( "stick" );
static const itype_id itype_string_36( "string_36" );

static const trap_str_id tr_firewood_source( "tr_firewood_source" );
static const trap_str_id tr_practice_target( "tr_practice_target" );
static const trap_str_id tr_unfinished_construction( "tr_unfinished_construction" );

static const skill_id skill_electronics( "electronics" );
static const skill_id skill_fabrication( "fabrication" );

static const quality_id qual_CUT( "CUT" );

static const trait_id trait_DEBUG_HS( "DEBUG_HS" );
static const trait_id trait_PAINRESIST_TROGLO( "PAINRESIST_TROGLO" );
static const trait_id trait_SPIRITUAL( "SPIRITUAL" );
static const trait_id trait_STOCKY_TROGLO( "STOCKY_TROGLO" );

static const std::string flag_FLAT( "FLAT" );
static const std::string flag_INITIAL_PART( "INITIAL_PART" );
static const std::string flag_SUPPORTS_ROOF( "SUPPORTS_ROOF" );

static bool finalized = false;

// Construction functions.
namespace construct
{
// Checks for whether terrain mod can proceed
static bool check_nothing( const tripoint & )
{
    return true;
}
bool check_empty( const tripoint & ); // tile is empty
bool check_support( const tripoint & ); // at least two orthogonal supports
<<<<<<< HEAD
bool check_support_passable( const tripoint & ); // at least two orthogonal supports and passable
bool check_support_up_empty( const tripoint & ); // 2+ supports, passable and open air above
bool check_support_below( const tripoint & ); // at least two orthogonal supports below
=======
bool check_stable( const tripoint & ); // tile below has flag support roof
bool check_empty_stable( const tripoint & ); // tile is empty, tile below has flag support roof
bool check_open_air_above( const tripoint & ); // above this tile is open air
>>>>>>> 65b89eb5
bool check_deconstruct( const tripoint & ); // either terrain or furniture must be deconstructible
bool check_empty_up_OK( const tripoint & ); // tile is empty and below OVERMAP_HEIGHT
bool check_up_OK( const tripoint & ); // tile is below OVERMAP_HEIGHT
bool check_down_OK( const tripoint & ); // tile is above OVERMAP_DEPTH
bool check_no_trap( const tripoint & );
bool check_ramp_low( const tripoint & );
bool check_ramp_high( const tripoint & );

// Special actions to be run post-terrain-mod
static void done_nothing( const tripoint & ) {}
void done_trunk_plank( const tripoint & );
void done_grave( const tripoint & );
void done_vehicle( const tripoint & );
void done_deconstruct( const tripoint & );
void done_digormine_stair( const tripoint &, bool );
void done_dig_stair( const tripoint & );
void done_mine_downstair( const tripoint & );
void done_mine_upstair( const tripoint & );
void done_wood_stairs( const tripoint & );
void done_window_curtains( const tripoint & );
void done_extract_maybe_revert_to_dirt( const tripoint & );
void done_mark_firewood( const tripoint & );
void done_mark_practice_target( const tripoint & );
void done_ramp_low( const tripoint & );
void done_ramp_high( const tripoint & );

void failure_standard( const tripoint & );
void failure_deconstruct( const tripoint & );
} // namespace construct

static std::vector<construction> constructions;
static std::map<construction_str_id, construction_id> construction_id_map;

// Helper functions, nobody but us needs to call these.
static bool can_construct( const construction_group_str_id &group );
static bool can_construct( const construction &con );
static bool player_can_build( player &p, const read_only_visitable &inv,
                              const construction_group_str_id &group );
static bool player_can_see_to_build( player &p, const construction_group_str_id &group );
static void place_construction( const construction_group_str_id &group );

// Color standardization for string streams
static const deferred_color color_title = def_c_light_red; //color for titles
static const deferred_color color_data = def_c_cyan; //color for data parts

static bool has_pre_terrain( const construction &con, const tripoint &p )
{
    if( con.pre_terrain.empty() ) {
        return true;
    }

    map &here = get_map();
    if( con.pre_is_furniture ) {
        furn_id f = furn_id( con.pre_terrain );
        return here.furn( p ) == f;
    } else {
        ter_id t = ter_id( con.pre_terrain );
        return here.ter( p ) == t;
    }
}

static bool has_pre_terrain( const construction &con )
{
    tripoint avatar_pos = get_player_character().pos();
    for( const tripoint &p : get_map().points_in_radius( avatar_pos, 1 ) ) {
        if( p != avatar_pos && has_pre_terrain( con, p ) ) {
            return true;
        }
    }
    return false;
}

void standardize_construction_times( const int time )
{
    if( !finalized ) {
        debugmsg( "standardize_construction_times called before finalization" );
        return;
    }
    for( auto &c : constructions ) {
        c.time = time;
    }
}

static std::vector<construction *> constructions_by_group( const construction_group_str_id &group )
{
    if( !finalized ) {
        debugmsg( "constructions_by_group called before finalization" );
        return {};
    }
    std::vector<construction *> result;
    for( auto &constructions_a : constructions ) {
        if( constructions_a.group == group ) {
            result.push_back( &constructions_a );
        }
    }
    return result;
}

static void load_available_constructions( std::vector<construction_group_str_id> &available,
        std::map<construction_category_id, std::vector<construction_group_str_id>> &cat_available,
        bool hide_unconstructable )
{
    cat_available.clear();
    available.clear();
    if( !finalized ) {
        debugmsg( "load_available_constructions called before finalization" );
        return;
    }
    avatar &player_character = get_avatar();
    for( auto &it : constructions ) {
        if( it.on_display && ( !hide_unconstructable ||
                               ( can_construct( it ) &&
                                 player_can_build( player_character, player_character.crafting_inventory(), it ) ) ) ) {
            bool already_have_it = false;
            for( auto &avail_it : available ) {
                if( avail_it == it.group ) {
                    already_have_it = true;
                    break;
                }
            }
            if( !already_have_it ) {
                available.push_back( it.group );
                cat_available[it.category].push_back( it.group );
            }
        }
    }
}

static void draw_grid( const catacurses::window &w, const int list_width )
{
    draw_border( w );
    mvwprintz( w, point( 2, 0 ), c_light_red, _( " Construction " ) );
    // draw internal lines
    mvwvline( w, point( list_width, 1 ), LINE_XOXO, getmaxy( w ) - 2 );
    mvwhline( w, point( 1, 2 ), LINE_OXOX, list_width );
    // draw intersections
    mvwputch( w, point( list_width, 0 ), c_light_gray, LINE_OXXX );
    mvwputch( w, point( list_width, getmaxy( w ) - 1 ), c_light_gray, LINE_XXOX );
    mvwputch( w, point( 0, 2 ), c_light_gray, LINE_XXXO );
    mvwputch( w, point( list_width, 2 ), c_light_gray, LINE_XOXX );

    wnoutrefresh( w );
}

static nc_color construction_color( const construction_group_str_id &group, bool highlight )
{
    nc_color col = c_dark_gray;
    Character &player_character = get_player_character();
    if( player_character.has_trait( trait_DEBUG_HS ) ) {
        col = c_white;
    } else if( can_construct( group ) ) {
        construction *con_first = nullptr;
        std::vector<construction *> cons = constructions_by_group( group );
        const inventory &total_inv = player_character.crafting_inventory();
        for( auto &con : cons ) {
            if( con->requirements->can_make_with_inventory( total_inv, is_crafting_component ) ) {
                con_first = con;
                break;
            }
        }
        if( con_first != nullptr ) {
            col = c_white;
            for( const auto &pr : con_first->required_skills ) {
                int s_lvl = player_character.get_skill_level( pr.first );
                if( s_lvl < pr.second ) {
                    col = c_red;
                } else if( s_lvl < pr.second * 1.25 ) {
                    col = c_light_blue;
                }
            }
        }
    }
    return highlight ? hilite( col ) : col;
}

const std::vector<construction> &get_constructions()
{
    if( !finalized ) {
        debugmsg( "get_constructions called before finalization" );
        static std::vector<construction> fake_constructions;
        return fake_constructions;
    }
    return constructions;
}

construction_id construction_menu( const bool blueprint )
{
    if( !finalized ) {
        debugmsg( "construction_menu called before finalization" );
        return construction_id( -1 );
    }
    static bool hide_unconstructable = false;
    // only display constructions the player can theoretically perform
    std::vector<construction_group_str_id> available;
    std::map<construction_category_id, std::vector<construction_group_str_id>> cat_available;
    load_available_constructions( available, cat_available, hide_unconstructable );

    if( available.empty() ) {
        popup( _( "You can not construct anything here." ) );
        return construction_id( -1 );
    }

    int w_height = 0;
    int w_width = 0;
    catacurses::window w_con;

    int w_list_width = 0;
    int w_list_height = 0;
    const int w_list_x0 = 1;
    catacurses::window w_list;

    std::vector<std::string> notes;
    int pos_x = 0;
    int available_window_width = 0;
    int available_buffer_height = 0;

    construction_id ret( -1 );

    bool update_info = true;
    bool update_cat = true;
    bool isnew = true;
    int tabindex = 0;
    int select = 0;
    int offset = 0;
    bool exit = false;
    construction_category_id category_id;
    std::vector<construction_group_str_id> constructs;
    //storage for the color text so it can be scrolled
    std::vector< std::vector < std::string > > construct_buffers;
    std::vector<std::string> full_construct_buffer;
    std::vector<int> construct_buffer_breakpoints;
    int total_project_breakpoints = 0;
    int current_construct_breakpoint = 0;
    avatar &player_character = get_avatar();
    const inventory &total_inv = player_character.crafting_inventory();

    input_context ctxt( "CONSTRUCTION" );
    ctxt.register_action( "UP", to_translation( "Move cursor up" ) );
    ctxt.register_action( "DOWN", to_translation( "Move cursor down" ) );
    ctxt.register_action( "RIGHT", to_translation( "Move tab right" ) );
    ctxt.register_action( "LEFT", to_translation( "Move tab left" ) );
    ctxt.register_action( "PAGE_UP", to_translation( "Fast scroll up" ) );
    ctxt.register_action( "PAGE_DOWN", to_translation( "Fast scroll down" ) );
    ctxt.register_action( "SCROLL_STAGE_UP" );
    ctxt.register_action( "SCROLL_STAGE_DOWN" );
    ctxt.register_action( "CONFIRM" );
    ctxt.register_action( "TOGGLE_UNAVAILABLE_CONSTRUCTIONS" );
    ctxt.register_action( "QUIT" );
    ctxt.register_action( "HELP_KEYBINDINGS" );
    ctxt.register_action( "FILTER" );
    ctxt.register_action( "RESET_FILTER" );

    const std::vector<construction_category> &construct_cat = construction_categories::get_all();
    const int tabcount = static_cast<int>( construction_category::count() );

    std::string filter;

    const nc_color color_stage = c_white;
    ui_adaptor ui;

    const auto recalc_buffer = [&]() {
        //leave room for top and bottom UI text
        available_buffer_height = w_height - 3 - 3 - static_cast<int>( notes.size() );

        if( !constructs.empty() ) {
            if( select >= static_cast<int>( constructs.size() ) ) {
                select = 0;
            }
            const construction_group_str_id &current_group = constructs[select];

            //construct the project list buffer

            // Print stages and their requirement.
            std::vector<construction *> options = constructions_by_group( current_group );

            construct_buffers.clear();
            current_construct_breakpoint = 0;
            construct_buffer_breakpoints.clear();
            full_construct_buffer.clear();
            int stage_counter = 0;
            for( std::vector<construction *>::iterator it = options.begin();
                 it != options.end(); ++it ) {
                stage_counter++;
                construction *current_con = *it;
                if( hide_unconstructable && !can_construct( *current_con ) ) {
                    continue;
                }
                // Update the cached availability of components and tools in the requirement object
                current_con->requirements->can_make_with_inventory( total_inv, is_crafting_component );

                std::vector<std::string> current_buffer;

                const auto add_folded = [&]( const std::vector<std::string> &folded ) {
                    current_buffer.insert( current_buffer.end(), folded.begin(), folded.end() );
                };
                const auto add_line = [&]( const std::string & line ) {
                    add_folded( foldstring( line, available_window_width ) );
                };

                // display final product name only if more than one step.
                // Assume single stage constructions should be clear
                // in their title what their result is.
                if( !current_con->post_terrain.empty() && options.size() > 1 ) {
                    //also print out stage number when multiple stages are available
                    std::string current_line = string_format( _( "Stage/Variant #%d: " ), stage_counter );

                    // print name of the result of each stage
                    std::string result_string;
                    if( current_con->post_is_furniture ) {
                        result_string = furn_str_id( current_con->post_terrain ).obj().name();
                    } else {
                        result_string = ter_str_id( current_con->post_terrain ).obj().name();
                    }
                    current_line += colorize( result_string, color_title );
                    add_line( current_line );

                    // display description of the result for multi-stages
                    current_line = _( "Result: " );
                    if( current_con->post_is_furniture ) {
                        current_line += colorize(
                                            furn_str_id( current_con->post_terrain ).obj().description,
                                            color_data
                                        );
                    } else {
                        current_line += colorize(
                                            ter_str_id( current_con->post_terrain ).obj().description,
                                            color_data
                                        );
                    }
                    add_line( current_line );

                    // display description of the result for single stages
                } else if( !current_con->post_terrain.empty() ) {
                    std::string current_line = _( "Result: " );
                    if( current_con->post_is_furniture ) {
                        current_line += colorize(
                                            furn_str_id( current_con->post_terrain ).obj().description,
                                            color_data
                                        );
                    } else {
                        current_line += colorize(
                                            ter_str_id( current_con->post_terrain ).obj().description,
                                            color_data
                                        );
                    }
                    add_line( current_line );
                }

                // display required skill and difficulty
                if( current_con->required_skills.empty() ) {
                    add_line( _( "N/A" ) );
                } else {
                    std::string current_line = _( "Required skills: " ) + enumerate_as_string(
                                                   current_con->required_skills.begin(), current_con->required_skills.end(),
                    [&player_character]( const std::pair<skill_id, int> &skill ) {
                        nc_color col;
                        int s_lvl = player_character.get_skill_level( skill.first );
                        if( s_lvl < skill.second ) {
                            col = c_red;
                        } else if( s_lvl < skill.second * 1.25 ) {
                            col = c_light_blue;
                        } else {
                            col = c_green;
                        }

                        return colorize( string_format( "%s (%d)", skill.first.obj().name(), skill.second ), col );
                    }, enumeration_conjunction::none );
                    add_line( current_line );
                }

                // TODO: Textify pre_flags to provide a bit more information.
                // Example: First step of dig pit could say something about
                // requiring diggable ground.
                if( !current_con->pre_terrain.empty() ) {
                    std::string require_string;
                    if( current_con->pre_is_furniture ) {
                        require_string = furn_str_id( current_con->pre_terrain )->name();
                    } else {
                        require_string = ter_str_id( current_con->pre_terrain )->name();
                    }
                    nc_color pre_color = has_pre_terrain( *current_con ) ? c_green : c_red;
                    add_line( _( "Requires: " ) + colorize( require_string, pre_color ) );
                }
                if( !current_con->pre_note.empty() ) {
                    add_line( _( "Annotation: " ) + colorize( current_con->pre_note, color_data ) );
                }
                // get pre-folded versions of the rest of the construction project to be displayed later

                // get time needed
                add_folded( current_con->get_folded_time_string( available_window_width ) );

                add_folded( current_con->requirements->get_folded_tools_list( available_window_width, color_stage,
                            total_inv ) );

                add_folded( current_con->requirements->get_folded_components_list( available_window_width,
                            color_stage, total_inv, is_crafting_component ) );

                construct_buffers.push_back( current_buffer );
            }

            //determine where the printing starts for each project, so it can be scrolled to those points
            size_t current_buffer_location = 0;
            for( size_t i = 0; i < construct_buffers.size(); i++ ) {
                construct_buffer_breakpoints.push_back( static_cast<int>( current_buffer_location ) );
                full_construct_buffer.insert( full_construct_buffer.end(), construct_buffers[i].begin(),
                                              construct_buffers[i].end() );

                //handle text too large for one screen
                if( construct_buffers[i].size() > static_cast<size_t>( available_buffer_height ) ) {
                    construct_buffer_breakpoints.push_back( static_cast<int>( current_buffer_location +
                                                            static_cast<size_t>( available_buffer_height ) ) );
                }
                current_buffer_location += construct_buffers[i].size();
                if( i < construct_buffers.size() - 1 ) {
                    full_construct_buffer.push_back( std::string() );
                    current_buffer_location++;
                }
            }
            total_project_breakpoints = static_cast<int>( construct_buffer_breakpoints.size() );
        }
    };

    ui.on_screen_resize( [&]( ui_adaptor & ui ) {
        w_height = TERMY;
        if( static_cast<int>( available.size() ) + 2 < w_height ) {
            w_height = available.size() + 2;
        }
        if( w_height < FULL_SCREEN_HEIGHT ) {
            w_height = FULL_SCREEN_HEIGHT;
        }

        w_width = std::max( FULL_SCREEN_WIDTH, TERMX * 2 / 3 );
        const int w_y0 = ( TERMY > w_height ) ? ( TERMY - w_height ) / 2 : 0;
        const int w_x0 = ( TERMX > w_width ) ? ( TERMX - w_width ) / 2 : 0;
        w_con = catacurses::newwin( w_height, w_width, point( w_x0, w_y0 ) );

        w_list_width = static_cast<int>( .375 * w_width );
        w_list_height = w_height - 4;
        w_list = catacurses::newwin( w_list_height, w_list_width,
                                     point( w_x0 + w_list_x0, w_y0 + 3 ) );

        pos_x = w_list_width + w_list_x0 + 2;
        available_window_width = w_width - pos_x - 1;

        recalc_buffer();

        ui.position_from_window( w_con );
    } );
    ui.mark_resize();

    ui.on_redraw( [&]( const ui_adaptor & ) {
        draw_grid( w_con, w_list_width + w_list_x0 );

        // Erase existing tab selection & list of constructions
        mvwhline( w_con, point_south_east, ' ', w_list_width );
        werase( w_list );
        // Print new tab listing
        // NOLINTNEXTLINE(cata-use-named-point-constants)
        mvwprintz( w_con, point( 1, 1 ), c_yellow, "<< %s >>", construct_cat[tabindex].name() );
        // Determine where in the master list to start printing
        calcStartPos( offset, select, w_list_height, constructs.size() );
        // Print the constructions between offset and max (or how many will fit)
        cata::optional<point> cursor_pos;
        for( size_t i = 0; static_cast<int>( i ) < w_list_height &&
             ( i + offset ) < constructs.size(); i++ ) {
            int current = i + offset;
            const construction_group_str_id &group = constructs[current];
            bool highlight = ( current == select );
            const point print_from( 0, i );
            if( highlight ) {
                cursor_pos = print_from;
            }
            trim_and_print( w_list, print_from, w_list_width,
                            construction_color( group, highlight ), group->name() );
        }

        // Clear out lines for tools & materials
        for( int i = 1; i < w_height - 1; i++ ) {
            mvwhline( w_con, point( pos_x, i ), ' ', available_window_width );
        }

        // print the hotkeys regardless of if there are constructions
        for( size_t i = 0; i < notes.size(); ++i ) {
            trim_and_print( w_con, point( pos_x,
                                          w_height - 1 - static_cast<int>( notes.size() ) + static_cast<int>( i ) ),
                            available_window_width, c_white, notes[i] );
        }

        if( !constructs.empty() ) {
            if( select >= static_cast<int>( constructs.size() ) ) {
                select = 0;
            }
            const construction_group_str_id &current_group = constructs[select];
            // Print construction name
            trim_and_print( w_con, point( pos_x, 1 ), available_window_width, c_white, current_group->name() );

            if( current_construct_breakpoint > 0 ) {
                // Print previous stage indicator if breakpoint is past the beginning
                trim_and_print( w_con, point( pos_x, 2 ), available_window_width, c_white,
                                _( "Press [<color_yellow>%s</color>] to show previous stage(s)." ),
                                ctxt.get_desc( "SCROLL_STAGE_UP" ) );
            }
            if( static_cast<size_t>( construct_buffer_breakpoints[current_construct_breakpoint] +
                                     available_buffer_height ) < full_construct_buffer.size() ) {
                // Print next stage indicator if more breakpoints are remaining after screen height
                trim_and_print( w_con, point( pos_x, w_height - 2 - static_cast<int>( notes.size() ) ),
                                available_window_width, c_white,
                                _( "Press [<color_yellow>%s</color>] to show next stage(s)." ),
                                ctxt.get_desc( "SCROLL_STAGE_DOWN" ) );
            }
            // Leave room for above/below indicators
            int ypos = 3;
            nc_color stored_color = color_stage;
            for( size_t i = static_cast<size_t>( construct_buffer_breakpoints[current_construct_breakpoint] );
                 i < full_construct_buffer.size(); i++ ) {
                //the value of 3 is from leaving room at the top of window
                if( ypos > available_buffer_height + 3 ) {
                    break;
                }
                print_colored_text( w_con, point( w_list_width + w_list_x0 + 2, ypos++ ), stored_color, color_stage,
                                    full_construct_buffer[i] );
            }
        }

        draw_scrollbar( w_con, select, w_list_height, constructs.size(), point( 0, 3 ) );
        wnoutrefresh( w_con );

        // place the cursor at the selected construction name as expected by screen readers
        if( cursor_pos ) {
            wmove( w_list, cursor_pos.value() );
        }
        wnoutrefresh( w_list );
    } );

    do {
        if( update_cat ) {
            update_cat = false;
            construction_group_str_id last_construction = construction_group_str_id::NULL_ID();
            if( isnew ) {
                filter = uistate.construction_filter;
                tabindex = uistate.construction_tab.is_valid()
                           ? uistate.construction_tab.id().to_i() : 0;
                if( uistate.last_construction.is_valid() ) {
                    last_construction = uistate.last_construction;
                }
            } else if( select >= 0 && static_cast<size_t>( select ) < constructs.size() ) {
                last_construction = constructs[select];
            }
            category_id = construct_cat[tabindex].id;
            if( category_id == construction_category_ALL ) {
                constructs = available;
            } else if( category_id == construction_category_FILTER ) {
                constructs.clear();
                std::copy_if( available.begin(), available.end(),
                              std::back_inserter( constructs ),
                [&]( const construction_group_str_id & group ) {
                    return lcmatch( group->name(), filter );
                } );
            } else {
                constructs = cat_available[category_id];
            }
            select = 0;
            if( last_construction ) {
                const auto it = std::find( constructs.begin(), constructs.end(),
                                           last_construction );
                if( it != constructs.end() ) {
                    select = std::distance( constructs.begin(), it );
                }
            }
        }
        isnew = false;

        if( update_info ) {
            update_info = false;

            notes.clear();
            if( tabindex == tabcount - 1 && !filter.empty() ) {
                notes.push_back( string_format( _( "Press [<color_red>%s</color>] to clear filter." ),
                                                ctxt.get_desc( "RESET_FILTER" ) ) );
            }
            notes.push_back( string_format( _( "Press [<color_yellow>%s or %s</color>] to tab." ),
                                            ctxt.get_desc( "LEFT" ),
                                            ctxt.get_desc( "RIGHT" ) ) );
            notes.push_back( string_format( _( "Press [<color_yellow>%s</color>] to search." ),
                                            ctxt.get_desc( "FILTER" ) ) );
            if( !hide_unconstructable ) {
                notes.push_back( string_format(
                                     _( "Press [<color_yellow>%s</color>] to hide unavailable constructions." ),
                                     ctxt.get_desc( "TOGGLE_UNAVAILABLE_CONSTRUCTIONS" ) ) );
            } else {
                notes.push_back( string_format(
                                     _( "Press [<color_red>%s</color>] to show unavailable constructions." ),
                                     ctxt.get_desc( "TOGGLE_UNAVAILABLE_CONSTRUCTIONS" ) ) );
            }
            notes.push_back( string_format(
                                 _( "Press [<color_yellow>%s</color>] to view and edit keybindings." ),
                                 ctxt.get_desc( "HELP_KEYBINDINGS" ) ) );

            recalc_buffer();
        } // Finished updating

        ui_manager::redraw();

        const std::string action = ctxt.handle_input();
        const int recmax = static_cast<int>( constructs.size() );
        const int scroll_rate = recmax > 20 ? 10 : 3;
        if( action == "FILTER" ) {
            string_input_popup popup;
            popup
            .title( _( "Search" ) )
            .width( 50 )
            .description( _( "Filter" ) )
            .max_length( 100 )
            .text( tabindex == tabcount - 1 ? filter : std::string() )
            .query();
            if( popup.confirmed() ) {
                filter = popup.text();
                uistate.construction_filter = filter;
                update_info = true;
                update_cat = true;
                tabindex = tabcount - 1;
            }
        } else if( action == "RESET_FILTER" ) {
            if( tabindex == tabcount - 1 && !filter.empty() ) {
                filter.clear();
                uistate.construction_filter.clear();
                update_info = true;
                update_cat = true;
            }
        } else if( action == "DOWN" ) {
            update_info = true;
            if( select < recmax - 1 ) {
                select++;
            } else {
                select = 0;
            }
        } else if( action == "UP" ) {
            update_info = true;
            if( select > 0 ) {
                select--;
            } else {
                select = recmax - 1;
            }
        } else if( action == "PAGE_DOWN" ) {
            update_info = true;
            if( select == recmax - 1 ) {
                select = 0;
            } else if( select + scroll_rate >= recmax ) {
                select = recmax - 1;
            } else {
                select += +scroll_rate;
            }
        } else if( action == "PAGE_UP" ) {
            update_info = true;
            if( select == 0 ) {
                select = recmax - 1;
            } else if( select <= scroll_rate ) {
                select = 0;
            } else {
                select += -scroll_rate;
            }
        } else if( action == "LEFT" ) {
            update_info = true;
            update_cat = true;
            tabindex--;
            if( tabindex < 0 ) {
                tabindex = tabcount - 1;
            }
        } else if( action == "RIGHT" ) {
            update_info = true;
            update_cat = true;
            tabindex = ( tabindex + 1 ) % tabcount;
        } else if( action == "SCROLL_STAGE_UP" ) {
            if( current_construct_breakpoint > 0 ) {
                current_construct_breakpoint--;
            }
            if( current_construct_breakpoint < 0 ) {
                current_construct_breakpoint = 0;
            }
        } else if( action == "SCROLL_STAGE_DOWN" ) {
            if( current_construct_breakpoint < total_project_breakpoints - 1 ) {
                current_construct_breakpoint++;
            }
            if( current_construct_breakpoint >= total_project_breakpoints ) {
                current_construct_breakpoint = total_project_breakpoints - 1;
            }
        } else if( action == "QUIT" ) {
            exit = true;
        } else if( action == "TOGGLE_UNAVAILABLE_CONSTRUCTIONS" ) {
            update_info = true;
            update_cat = true;
            hide_unconstructable = !hide_unconstructable;
            offset = 0;
            load_available_constructions( available, cat_available, hide_unconstructable );
        } else if( action == "CONFIRM" ) {
            if( constructs.empty() || select >= static_cast<int>( constructs.size() ) ) {
                // Nothing to be done here
                continue;
            }
            if( !blueprint ) {
                if( player_can_build( player_character, total_inv, constructs[select] ) ) {
                    if( !player_can_see_to_build( player_character, constructs[select] ) ) {
                        add_msg( m_info, _( "It is too dark to construct right now." ) );
                    } else {
                        ui.reset();
                        place_construction( constructs[select] );
                        uistate.last_construction = constructs[select];
                    }
                    exit = true;
                } else {
                    popup( _( "You can't build that!" ) );
                    update_info = true;
                }
            } else {
                // get the index of the overall constructions list from current_group
                const std::vector<construction> &list_constructions = get_constructions();
                for( int i = 0; i < static_cast<int>( list_constructions.size() ); ++i ) {
                    if( constructs[select] == list_constructions[i].group ) {
                        ret = construction_id( i );
                        break;
                    }
                }
                exit = true;
            }
        }
    } while( !exit );

    uistate.construction_tab = int_id<construction_category>( tabindex ).id();

    return ret;
}

bool player_can_build( player &p, const read_only_visitable &inv,
                       const construction_group_str_id &group )
{
    // check all with the same group to see if player can build any
    std::vector<construction *> cons = constructions_by_group( group );
    for( auto &con : cons ) {
        if( player_can_build( p, inv, *con ) ) {
            return true;
        }
    }
    return false;
}

bool player_can_build( player &p, const read_only_visitable &inv, const construction &con )
{
    if( p.has_trait( trait_DEBUG_HS ) ) {
        return true;
    }

    if( !p.meets_skill_requirements( con ) ) {
        return false;
    }

    return con.requirements->can_make_with_inventory( inv, is_crafting_component );
}

bool player_can_see_to_build( player &p, const construction_group_str_id &group )
{
    if( p.fine_detail_vision_mod() < 4 || p.has_trait( trait_DEBUG_HS ) ) {
        return true;
    }
    std::vector<construction *> cons = constructions_by_group( group );
    for( construction *&con : cons ) {
        if( con->dark_craftable ) {
            return true;
        }
    }
    return false;
}

bool can_construct( const construction_group_str_id &group )
{
    // check all with the same group to see if player can build any
    std::vector<construction *> cons = constructions_by_group( group );
    for( auto &con : cons ) {
        if( can_construct( *con ) ) {
            return true;
        }
    }
    return false;
}

bool can_construct( const construction &con, const tripoint &p )
{
    // see if the special pre-function checks out
    bool place_okay = con.pre_special( p );
    // see if the terrain type checks out
    place_okay &= has_pre_terrain( con, p );
    // see if the flags check out
    place_okay &= std::all_of( con.pre_flags.begin(), con.pre_flags.end(),
    [&p]( const std::string & flag ) {
        return get_map().has_flag( flag, p );
    } );
    // make sure the construction would actually do something
    if( !con.post_terrain.empty() ) {
        map &here = get_map();
        if( con.post_is_furniture ) {
            furn_id f = furn_id( con.post_terrain );
            place_okay &= here.furn( p ) != f;
        } else {
            ter_id t = ter_id( con.post_terrain );
            place_okay &= here.ter( p ) != t;
        }
    }
    return place_okay;
}

bool can_construct( const construction &con )
{
    tripoint avatar_pos = get_player_character().pos();
    for( const tripoint &p : get_map().points_in_radius( avatar_pos, 1 ) ) {
        if( p != avatar_pos && can_construct( con, p ) ) {
            return true;
        }
    }
    return false;
}

void place_construction( const construction_group_str_id &group )
{
    avatar &player_character = get_avatar();
    const inventory &total_inv = player_character.crafting_inventory();

    std::vector<construction *> cons = constructions_by_group( group );
    std::map<tripoint, const construction *> valid;
    map &here = get_map();
    for( const tripoint &p : here.points_in_radius( player_character.pos(), 1 ) ) {
        for( const auto *con : cons ) {
            if( p != player_character.pos() && can_construct( *con, p ) &&
                player_can_build( player_character, total_inv, *con ) ) {
                valid[ p ] = con;
            }
        }
    }

    shared_ptr_fast<game::draw_callback_t> draw_valid = make_shared_fast<game::draw_callback_t>( [&]() {
        map &here = get_map();
        for( auto &elem : valid ) {
            here.drawsq( g->w_terrain, player_character, elem.first, true, false,
                         player_character.pos() + player_character.view_offset );
        }
    } );
    g->add_draw_callback( draw_valid );

    const cata::optional<tripoint> pnt_ = choose_adjacent( _( "Construct where?" ) );
    if( !pnt_ ) {
        return;
    }
    const tripoint pnt = *pnt_;

    if( valid.find( pnt ) == valid.end() ) {
        cons.front()->explain_failure( pnt );
        return;
    }
    // Maybe there is already a partial_con on an existing trap, that isn't caught by the usual trap-checking.
    // because the pre-requisite construction is already a trap anyway.
    // This shouldn't normally happen, unless it's a spike pit being built on a pit for example.
    partial_con *pre_c = here.partial_con_at( pnt );
    if( pre_c ) {
        add_msg( m_info,
                 _( "There is already an unfinished construction there, examine it to continue working on it" ) );
        return;
    }
    std::list<item> used;
    const construction &con = *valid.find( pnt )->second;
    // create the partial construction struct
    partial_con pc;
    pc.id = con.id;
    // Set the trap that has the examine function
    // Special handling for constructions that take place on existing traps.
    // Basically just don't add the unfinished construction trap.
    // TODO: handle this cleaner, instead of adding a special case to pit iexamine.
    if( here.tr_at( pnt ).is_null() ) {
        here.trap_set( pnt, tr_unfinished_construction );
    }
    // Use up the components
    for( const auto &it : con.requirements->get_components() ) {
        std::list<item> tmp = player_character.consume_items( it, 1, is_crafting_component );
        used.splice( used.end(), tmp );
    }
    pc.components = used;
    here.partial_con_set( pnt, pc );
    for( const auto &it : con.requirements->get_tools() ) {
        player_character.consume_tools( it );
    }
    player_character.assign_activity( ACT_BUILD );
    player_character.activity.placement = here.getabs( pnt );
}

void complete_construction( player *p )
{
    if( !finalized ) {
        debugmsg( "complete_construction called before finalization" );
        return;
    }
    map &here = get_map();
    const tripoint terp = here.getlocal( p->activity.placement );
    partial_con *pc = here.partial_con_at( terp );
    if( !pc ) {
        debugmsg( "No partial construction found at activity placement in complete_construction()" );
        if( here.tr_at( terp ) == tr_unfinished_construction ) {
            here.remove_trap( terp );
        }
        if( p->is_npc() ) {
            npc *guy = dynamic_cast<npc *>( p );
            guy->current_activity_id = activity_id::NULL_ID();
            guy->revert_after_activity();
            guy->set_moves( 0 );
        }
        return;
    }
    const construction &built = pc->id.obj();
    const auto award_xp = [&]( player & c ) {
        for( const auto &pr : built.required_skills ) {
            c.practice( pr.first, static_cast<int>( ( 10 + 15 * pr.second ) * ( 1 + built.time / 180000.0 ) ),
                        static_cast<int>( pr.second * 1.25 ) );
        }
    };

    award_xp( *p );
    // Friendly NPCs gain exp from assisting or watching...
    // TODO: NPCs watching other NPCs do stuff and learning from it
    if( p->is_player() ) {
        for( auto &elem : get_avatar().get_crafting_helpers() ) {
            if( elem->meets_skill_requirements( built ) ) {
                add_msg( m_info, _( "%s assists you with the work…" ), elem->name );
            } else {
                //NPC near you isn't skilled enough to help
                add_msg( m_info, _( "%s watches you work…" ), elem->name );
            }

            award_xp( *elem );
        }
    }
    if( here.tr_at( terp ) == tr_unfinished_construction ) {
        here.remove_trap( terp );
    }
    here.partial_con_remove( terp );
    // Some constructions are allowed to have items left on the tile.
    if( built.post_flags.count( "keep_items" ) == 0 ) {
        // Move any items that have found their way onto the construction site.
        std::vector<tripoint> dump_spots;
        for( const tripoint &pt : here.points_in_radius( terp, 1 ) ) {
            if( here.can_put_items( pt ) && pt != terp ) {
                dump_spots.push_back( pt );
            }
        }
        if( !dump_spots.empty() ) {
            tripoint dump_spot = random_entry( dump_spots );
            map_stack items = here.i_at( terp );
            for( map_stack::iterator it = items.begin(); it != items.end(); ) {
                here.add_item_or_charges( dump_spot, *it );
                it = items.erase( it );
            }
        } else {
            debugmsg( "No space to displace items from construction finishing" );
        }
    }
    // Make the terrain change
    if( !built.post_terrain.empty() ) {
        const tripoint terp_actual = built.post_flags.count( "is_roof" ) ? terp + tripoint_above : terp;
        if( built.post_is_furniture ) {
            here.furn_set( terp_actual, furn_str_id( built.post_terrain ) );
        } else {
            here.ter_set( terp_actual, ter_str_id( built.post_terrain ) );
            // Make a roof if constructed terrain should have it and it's an open air
            if( construct::check_up_OK( terp ) ) {
                const int_id<ter_t> post_terrain = ter_id( built.post_terrain );
                if( post_terrain->roof ) {
                    const tripoint top = terp + tripoint_above;
                    if( here.ter( top ) == t_open_air ) {
                        here.ter_set( top, ter_id( post_terrain->roof ) );
                    }
                }
            }
        }
    }

    // Spawn byproducts
    if( built.byproduct_item_group ) {
        here.spawn_items( p->pos(), item_group::items_from( *built.byproduct_item_group, calendar::turn ) );
    }

    add_msg( m_info, _( "%s finished construction: %s." ), p->disp_name( false, true ),
             built.group->name() );
    // clear the activity
    p->activity.set_to_null();

    // This comes after clearing the activity, in case the function interrupts
    // activities
    built.post_special( terp );
    // npcs will automatically resume backlog, players wont.
    if( p->is_player() && !p->backlog.empty() &&
        p->backlog.front().id() == ACT_MULTIPLE_CONSTRUCTION ) {
        p->backlog.clear();
        p->assign_activity( ACT_MULTIPLE_CONSTRUCTION );
    }
}

bool construct::check_empty( const tripoint &p )
{
    map &here = get_map();
    // @TODO should check for *visible* traps only. But calling code must
    // first know how to handle constructing on top of an invisible trap!
    return ( here.has_flag( flag_FLAT, p ) && !here.has_furn( p ) &&
             g->is_empty( p ) && here.tr_at( p ).is_null() &&
             here.i_at( p ).empty() && !here.veh_at( p ) );
}

static inline std::array<tripoint, 4> get_orthogonal_neighbors( const tripoint &p )
{
    return {{
            p + point_north,
            p + point_south,
            p + point_west,
            p + point_east
        }};
}

bool construct::check_support( const tripoint &p )
{
    map &here = get_map();
    // need two or more orthogonally adjacent supports
    int num_supports = 0;
    for( const tripoint &nb : get_orthogonal_neighbors( p ) ) {
        if( here.has_flag( flag_SUPPORTS_ROOF, nb ) ) {
            num_supports++;
        }
    }
    return num_supports >= 2;
}

<<<<<<< HEAD
bool construct::check_support_passable( const tripoint &p )
{
    return !get_map().impassable( p ) && check_support( p );
}

bool construct::check_support_below( const tripoint &p )
{
    return check_support( p + tripoint_below );
}


bool construct::check_support_up_empty( const tripoint &p )
{
    return check_support_passable( p ) && check_up_OK( p ) &&
           get_map().ter( p + tripoint_above ) == t_open_air;
=======
bool construct::check_stable( const tripoint &p )
{
    return get_map().has_flag( flag_SUPPORTS_ROOF, p + tripoint_below );
}

bool construct::check_empty_stable( const tripoint &p )
{
    return check_empty( p ) && check_stable( p );
}

bool construct::check_open_air_above( const tripoint &p )
{
    return get_map().ter( p + tripoint_above ) == t_open_air;
>>>>>>> 65b89eb5
}

bool construct::check_deconstruct( const tripoint &p )
{
    map &here = get_map();
    if( here.has_furn( p.xy() ) ) {
        return here.furn( p.xy() ).obj().deconstruct.can_do;
    }
    // terrain can only be deconstructed when there is no furniture in the way
    return here.ter( p.xy() ).obj().deconstruct.can_do;
}

bool construct::check_empty_up_OK( const tripoint &p )
{
    return check_empty( p ) && check_up_OK( p );
}

bool construct::check_up_OK( const tripoint & )
{
    // You're not going above +OVERMAP_HEIGHT.
    return ( get_map().get_abs_sub().z < OVERMAP_HEIGHT );
}

bool construct::check_down_OK( const tripoint & )
{
    // You're not going below -OVERMAP_DEPTH.
    return ( get_map().get_abs_sub().z > -OVERMAP_DEPTH );
}

bool construct::check_no_trap( const tripoint &p )
{
    return get_map().tr_at( p ).is_null();
}

bool construct::check_ramp_high( const tripoint &p )
{
    if( check_empty_stable( p ) && check_up_OK( p ) && check_open_air_above( p ) ) {
        for( const point &car_d : four_cardinal_directions ) {
            // check adjacent points on the z-level above for a completed down ramp
            if( get_map().has_flag( TFLAG_RAMP_DOWN, p + car_d + tripoint_above ) ) {
                return true;
            }
        }
    }
    return false;
}

bool construct::check_ramp_low( const tripoint &p )
{
    return check_empty_stable( p ) && check_up_OK( p ) && check_open_air_above( p );
}

void construct::done_trunk_plank( const tripoint &/*p*/ )
{
    int num_logs = rng( 2, 3 );
    Character &player_character = get_player_character();
    for( int i = 0; i < num_logs; ++i ) {
        iuse::cut_log_into_planks( player_character );
    }
}

void construct::done_grave( const tripoint &p )
{
    Character &player_character = get_player_character();
    map &here = get_map();
    map_stack its = here.i_at( p );
    for( item it : its ) {
        if( it.is_corpse() ) {
            if( it.get_corpse_name().empty() ) {
                if( it.get_mtype()->has_flag( MF_HUMAN ) ) {
                    if( player_character.has_trait( trait_SPIRITUAL ) ) {
                        player_character.add_morale( MORALE_FUNERAL, 50, 75, 1_days, 1_hours );
                        add_msg( m_good,
                                 _( "You feel relieved after providing last rites for this human being, whose name is lost in the Cataclysm." ) );
                    } else {
                        add_msg( m_neutral, _( "You bury remains of a human, whose name is lost in the Cataclysm." ) );
                    }
                }
            } else {
                if( player_character.has_trait( trait_SPIRITUAL ) ) {
                    player_character.add_morale( MORALE_FUNERAL, 50, 75, 1_days, 1_hours );
                    add_msg( m_good,
                             _( "You feel sadness, but also relief after providing last rites for %s, whose name you will keep in your memory." ),
                             it.get_corpse_name() );
                } else {
                    add_msg( m_neutral,
                             _( "You bury remains of %s, who joined uncounted masses perished in the Cataclysm." ),
                             it.get_corpse_name() );
                }
            }
            get_event_bus().send<event_type::buries_corpse>(
                player_character.getID(), it.get_mtype()->id, it.get_corpse_name() );
        }
    }
    if( player_character.has_quality( qual_CUT ) ) {
        iuse::handle_ground_graffiti( player_character, nullptr, _( "Inscribe something on the grave?" ),
                                      p );
    } else {
        add_msg( m_neutral,
                 _( "Unfortunately you don't have anything sharp to place an inscription on the grave." ) );
    }

    here.destroy_furn( p, true );
}

static vpart_id vpart_from_item( const itype_id &item_id )
{
    for( const auto &e : vpart_info::all() ) {
        const vpart_info &vp = e.second;
        if( vp.base_item == item_id && vp.has_flag( flag_INITIAL_PART ) ) {
            return vp.get_id();
        }
    }
    // The INITIAL_PART flag is optional, if no part (based on the given item) has it, just use the
    // first part that is based in the given item (this is fine for example if there is only one
    // such type anyway).
    for( const auto &e : vpart_info::all() ) {
        const vpart_info &vp = e.second;
        if( vp.base_item == item_id ) {
            return vp.get_id();
        }
    }
    debugmsg( "item %s used by construction is not base item of any vehicle part!", item_id.c_str() );
    static const vpart_id frame_id( "frame_vertical_2" );
    return frame_id;
}

void construct::done_vehicle( const tripoint &p )
{
    std::string name = string_input_popup()
                       .title( _( "Enter new vehicle name:" ) )
                       .width( 20 )
                       .query_string();
    if( name.empty() ) {
        name = _( "Car" );
    }

    map &here = get_map();
    vehicle *veh = here.add_vehicle( vproto_id( "none" ), p, 270_degrees, 0, 0 );

    if( !veh ) {
        debugmsg( "error constructing vehicle" );
        return;
    }
    veh->name = name;
    veh->install_part( point_zero, vpart_from_item( get_avatar().lastconsumed ) );

    // Update the vehicle cache immediately,
    // or the vehicle will be invisible for the first couple of turns.
    here.add_vehicle_to_cache( veh );
}

void construct::done_deconstruct( const tripoint &p )
{
    map &here = get_map();
    // TODO: Make this the argument
    if( here.has_furn( p ) ) {
        const furn_t &f = here.furn( p ).obj();
        if( !f.deconstruct.can_do ) {
            add_msg( m_info, _( "That %s can not be disassembled!" ), f.name() );
            return;
        }
        Character &player_character = get_player_character();
        if( f.id.id() == furn_str_id( "f_console_broken" ) )  {
            if( player_character.get_skill_level( skill_electronics ) >= 1 ) {
                player_character.practice( skill_electronics, 20, 4 );
            }
        }
        if( f.id.id() == furn_str_id( "f_console" ) )  {
            if( player_character.get_skill_level( skill_electronics ) >= 1 ) {
                player_character.practice( skill_electronics, 40, 8 );
            }
        }
        if( f.id.id() == furn_str_id( "f_machinery_electronic" ) )  {
            if( player_character.get_skill_level( skill_electronics ) >= 1 ) {
                player_character.practice( skill_electronics, 40, 8 );
            }
        }
        if( f.deconstruct.furn_set.str().empty() ) {
            here.furn_set( p, f_null );
        } else {
            here.furn_set( p, f.deconstruct.furn_set );
        }
        add_msg( _( "The %s is disassembled." ), f.name() );
        here.spawn_items( p, item_group::items_from( f.deconstruct.drop_group, calendar::turn ) );
        // HACK: Hack alert.
        // Signs have cosmetics associated with them on the submap since
        // furniture can't store dynamic data to disk. To prevent writing
        // mysteriously appearing for a sign later built here, remove the
        // writing from the submap.
        here.delete_signage( p );
    } else {
        const ter_t &t = here.ter( p ).obj();
        if( !t.deconstruct.can_do ) {
            add_msg( _( "That %s can not be disassembled!" ), t.name() );
            return;
        }
        if( t.deconstruct.deconstruct_above ) {
            const tripoint top = p + tripoint_above;
            if( here.has_furn( top ) ) {
                add_msg( _( "That %s can not be disassembled, since there is furniture above it." ), t.name() );
                return;
            }
            done_deconstruct( top );
        }
        avatar &player_character = get_avatar();
        if( t.id.id() == t_console_broken )  {
            if( player_character.get_skill_level( skill_electronics ) >= 1 ) {
                player_character.practice( skill_electronics, 20, 4 );
            }
        }
        if( t.id.id() == t_console )  {
            if( player_character.get_skill_level( skill_electronics ) >= 1 ) {
                player_character.practice( skill_electronics, 40, 8 );
            }
        }
        here.ter_set( p, t.deconstruct.ter_set );
        add_msg( _( "The %s is disassembled." ), t.name() );
        here.spawn_items( p, item_group::items_from( t.deconstruct.drop_group, calendar::turn ) );
    }
}

static void unroll_digging( const int numer_of_2x4s )
{
    // refund components!
    item rope( "rope_30" );
    map &here = get_map();
    tripoint avatar_pos = get_player_character().pos();
    here.add_item_or_charges( avatar_pos, rope );
    // presuming 2x4 to conserve lumber.
    here.spawn_item( avatar_pos, itype_2x4, numer_of_2x4s );
}

void construct::done_digormine_stair( const tripoint &p, bool dig )
{
    map &here = get_map();
    // TODO: fix point types
    const tripoint_abs_ms abs_pos( here.getabs( p ) );
    const tripoint_abs_sm pos_sm = project_to<coords::sm>( abs_pos );
    tinymap tmpmap;
    tmpmap.load( pos_sm + tripoint_below, false );
    // TODO: fix point types
    const tripoint local_tmp = tmpmap.getlocal( abs_pos.raw() );

    Character &player_character = get_player_character();
    bool dig_muts = player_character.has_trait( trait_PAINRESIST_TROGLO ) ||
                    player_character.has_trait( trait_STOCKY_TROGLO );

    int no_mut_penalty = dig_muts ? 10 : 0;
    int mine_penalty = dig ? 0 : 10;
    player_character.mod_stored_nutr( 5 + mine_penalty + no_mut_penalty );
    player_character.mod_thirst( 5 + mine_penalty + no_mut_penalty );
    player_character.mod_fatigue( 10 + mine_penalty + no_mut_penalty );

    if( tmpmap.ter( local_tmp ) == t_lava ) {
        if( !( query_yn( _( "The rock feels much warmer than normal.  Proceed?" ) ) ) ) {
            here.ter_set( p, t_pit ); // You dug down a bit before detecting the problem
            unroll_digging( dig ? 8 : 12 );
        } else {
            add_msg( m_warning, _( "You just tunneled into lava!" ) );
            get_event_bus().send<event_type::digs_into_lava>();
            here.ter_set( p, t_hole );
        }

        return;
    }

    bool impassable = tmpmap.impassable( local_tmp );
    if( !impassable ) {
        add_msg( _( "You dig into a preexisting space, and improvise a ladder." ) );
    } else if( dig ) {
        add_msg( _( "You dig a stairway, adding sturdy timbers and a rope for safety." ) );
    } else {
        add_msg( _( "You drill out a passage, heading deeper underground." ) );
    }
    here.ter_set( p, t_stairs_down ); // There's the top half
    // Again, need to use submap-local coordinates.
    tmpmap.ter_set( local_tmp, impassable ? t_stairs_up : t_ladder_up ); // and there's the bottom half.
    // And save to the center coordinate of the current active map.
    tmpmap.save();
}

void construct::done_dig_stair( const tripoint &p )
{
    done_digormine_stair( p, true );
}

void construct::done_mine_downstair( const tripoint &p )
{
    done_digormine_stair( p, false );
}

void construct::done_mine_upstair( const tripoint &p )
{
    map &here = get_map();
    // TODO: fix point types
    const tripoint_abs_ms abs_pos( here.getabs( p ) );
    const tripoint_abs_sm pos_sm = project_to<coords::sm>( abs_pos );
    tinymap tmpmap;
    tmpmap.load( pos_sm + tripoint_above, false );
    // TODO: fix point types
    const tripoint local_tmp = tmpmap.getlocal( abs_pos.raw() );

    if( tmpmap.ter( local_tmp ) == t_lava ) {
        here.ter_set( p.xy(), t_rock_floor ); // You dug a bit before discovering the problem
        add_msg( m_warning, _( "The rock overhead feels hot.  You decide *not* to mine magma." ) );
        unroll_digging( 12 );
        return;
    }

    if( tmpmap.has_flag_ter( TFLAG_SHALLOW_WATER, local_tmp ) ||
        tmpmap.has_flag_ter( TFLAG_DEEP_WATER, local_tmp ) ) {
        here.ter_set( p.xy(), t_rock_floor ); // You dug a bit before discovering the problem
        add_msg( m_warning, _( "The rock above is rather damp.  You decide *not* to mine water." ) );
        unroll_digging( 12 );
        return;
    }

    Character &player_character = get_player_character();
    bool dig_muts = player_character.has_trait( trait_PAINRESIST_TROGLO ) ||
                    player_character.has_trait( trait_STOCKY_TROGLO );

    int no_mut_penalty = dig_muts ? 15 : 0;
    player_character.mod_stored_nutr( 20 + no_mut_penalty );
    player_character.mod_thirst( 20 + no_mut_penalty );
    player_character.mod_fatigue( 25 + no_mut_penalty );

    add_msg( _( "You drill out a passage, heading for the surface." ) );
    here.ter_set( p.xy(), t_stairs_up ); // There's the bottom half
    // We need to write to submap-local coordinates.
    tmpmap.ter_set( local_tmp, t_stairs_down ); // and there's the top half.
    tmpmap.save();
}

void construct::done_wood_stairs( const tripoint &p )
{
    const tripoint top = p + tripoint_above;
    get_map().ter_set( top, ter_id( "t_wood_stairs_down" ) );
}

void construct::done_window_curtains( const tripoint & )
{
    map &here = get_map();
    tripoint avatar_pos = get_player_character().pos();
    // copied from iexamine::curtains
    here.spawn_item( avatar_pos, itype_nail, 1, 4 );
    here.spawn_item( avatar_pos, itype_sheet, 2 );
    here.spawn_item( avatar_pos, itype_stick );
    here.spawn_item( avatar_pos, itype_string_36 );
    add_msg( _( "After boarding up the window the curtains and curtain rod are left." ) );
}

void construct::done_extract_maybe_revert_to_dirt( const tripoint &p )
{
    map &here = get_map();
    if( one_in( 10 ) ) {
        here.ter_set( p, t_dirt );
    }

    if( here.ter( p ) == t_clay ) {
        add_msg( _( "You gather some clay." ) );
    } else if( here.ter( p ) == t_sand ) {
        add_msg( _( "You gather some sand." ) );
    } else {
        // Fall through to an undefined material.
        add_msg( _( "You gather some materials." ) );
    }
}

void construct::done_mark_firewood( const tripoint &p )
{
    get_map().trap_set( p, tr_firewood_source );
}

void construct::done_mark_practice_target( const tripoint &p )
{
    get_map().trap_set( p, tr_practice_target );
}

void construct::done_ramp_low( const tripoint &p )
{
    const tripoint top = p + tripoint_above;
    get_map().ter_set( top, ter_id( "t_ramp_down_low" ) );
}

void construct::done_ramp_high( const tripoint &p )
{
    const tripoint top = p + tripoint_above;
    get_map().ter_set( top, ter_id( "t_ramp_down_high" ) );
}

void construct::failure_standard( const tripoint & )
{
    add_msg( m_info, _( "You cannot build there!" ) );
}

void construct::failure_deconstruct( const tripoint & )
{
    add_msg( m_info, _( "You cannot deconstruct this!" ) );
}

template <typename T>
void assign_or_debugmsg( T &dest, const std::string &fun_id,
                         const std::map<std::string, T> &possible )
{
    const auto iter = possible.find( fun_id );
    if( iter != possible.end() ) {
        dest = iter->second;
    } else {
        dest = possible.find( "" )->second;
        const std::string list_available = enumerate_as_string( possible.begin(), possible.end(),
        []( const std::pair<std::string, T> &pr ) {
            return pr.first;
        } );
        debugmsg( "Unknown function: %s, available values are %s", fun_id.c_str(), list_available );
    }
}

void load_construction( const JsonObject &jo )
{
    construction con;
    // These ids are only temporary. The actual ids are determined in finalize_construction,
    // after removing blacklisted constructions.
    con.id = construction_id( -1 );
    con.str_id = construction_str_id( jo.get_string( "id" ) );
    if( con.str_id.is_null() ) {
        jo.throw_error( "Null construction id specified", "id" );
    } else if( construction_id_map.find( con.str_id ) != construction_id_map.end() ) {
        jo.throw_error( "Duplicate construction id", "id" );
    }

    jo.get_member( "group" ).read( con.group );
    if( jo.has_member( "required_skills" ) ) {
        for( JsonArray arr : jo.get_array( "required_skills" ) ) {
            con.required_skills[skill_id( arr.get_string( 0 ) )] = arr.get_int( 1 );
        }
    } else {
        skill_id legacy_skill( jo.get_string( "skill", skill_fabrication.str() ) );
        int legacy_diff = jo.get_int( "difficulty" );
        con.required_skills[ legacy_skill ] = legacy_diff;
    }

    con.category = construction_category_id( jo.get_string( "category", "OTHER" ) );
    if( jo.has_int( "time" ) ) {
        con.time = to_moves<int>( time_duration::from_minutes( jo.get_int( "time" ) ) );
    } else if( jo.has_string( "time" ) ) {
        con.time = to_moves<int>( read_from_json_string<time_duration>( *jo.get_raw( "time" ),
                                  time_duration::units ) );
    }

    const requirement_id req_id( "inline_construction_" + con.str_id.str() );
    requirement_data::load_requirement( jo, req_id );
    con.requirements = req_id;

    if( jo.has_string( "using" ) ) {
        con.reqs_using = { { requirement_id( jo.get_string( "using" ) ), 1} };
    } else if( jo.has_array( "using" ) ) {
        for( JsonArray cur : jo.get_array( "using" ) ) {
            con.reqs_using.emplace_back( requirement_id( cur.get_string( 0 ) ), cur.get_int( 1 ) );
        }
    }

    jo.read( "pre_note", con.pre_note );
    con.pre_terrain = jo.get_string( "pre_terrain", "" );
    if( con.pre_terrain.size() > 1
        && con.pre_terrain[0] == 'f'
        && con.pre_terrain[1] == '_' ) {
        con.pre_is_furniture = true;
    }

    con.post_terrain = jo.get_string( "post_terrain", "" );
    if( con.post_terrain.size() > 1
        && con.post_terrain[0] == 'f'
        && con.post_terrain[1] == '_' ) {
        con.post_is_furniture = true;
    }

    con.pre_flags = jo.get_tags( "pre_flags" );

    con.post_flags = jo.get_tags( "post_flags" );

    if( jo.has_member( "byproducts" ) ) {
        con.byproduct_item_group = item_group::load_item_group( jo.get_member( "byproducts" ),
                                   "collection", "byproducts of construction " + con.str_id.str() );
    }

    static const std::map<std::string, std::function<bool( const tripoint & )>> pre_special_map = {{
            { "", construct::check_nothing },
            { "check_empty", construct::check_empty },
            { "check_support", construct::check_support },
<<<<<<< HEAD
            { "check_support_passable", construct::check_support_passable },
            { "check_support_below", construct::check_support_below },
            { "check_support_up_empty", construct::check_support_up_empty },
=======
            { "check_stable", construct::check_stable },
            { "check_empty_stable", construct::check_empty_stable },
            { "check_open_air_above", construct::check_open_air_above },
>>>>>>> 65b89eb5
            { "check_deconstruct", construct::check_deconstruct },
            { "check_empty_up_OK", construct::check_empty_up_OK },
            { "check_up_OK", construct::check_up_OK },
            { "check_down_OK", construct::check_down_OK },
            { "check_no_trap", construct::check_no_trap },
            { "check_ramp_low", construct::check_ramp_low },
            { "check_ramp_high", construct::check_ramp_high }
        }
    };
    static const std::map<std::string, std::function<void( const tripoint & )>> post_special_map = {{
            { "", construct::done_nothing },
            { "done_trunk_plank", construct::done_trunk_plank },
            { "done_grave", construct::done_grave },
            { "done_vehicle", construct::done_vehicle },
            { "done_deconstruct", construct::done_deconstruct },
            { "done_dig_stair", construct::done_dig_stair },
            { "done_mine_downstair", construct::done_mine_downstair },
            { "done_mine_upstair", construct::done_mine_upstair },
            { "done_wood_stairs", construct::done_wood_stairs },
            { "done_window_curtains", construct::done_window_curtains },
            { "done_extract_maybe_revert_to_dirt", construct::done_extract_maybe_revert_to_dirt },
            { "done_mark_firewood", construct::done_mark_firewood },
            { "done_mark_practice_target", construct::done_mark_practice_target },
            { "done_ramp_low", construct::done_ramp_low },
            { "done_ramp_high", construct::done_ramp_high }
        }
    };
    std::map<std::string, std::function<void( const tripoint & )>> explain_fail_map;
    if( jo.has_string( "pre_special" ) &&
        jo.get_string( "pre_special" )  == std::string( "check_deconstruct" ) ) {
        explain_fail_map[""] = construct::failure_deconstruct;
    } else {
        explain_fail_map[""] = construct::failure_standard;
    }

    assign_or_debugmsg( con.pre_special, jo.get_string( "pre_special", "" ), pre_special_map );
    assign_or_debugmsg( con.post_special, jo.get_string( "post_special", "" ), post_special_map );
    assign_or_debugmsg( con.explain_failure, jo.get_string( "explain_failure", "" ), explain_fail_map );
    con.vehicle_start = jo.get_bool( "vehicle_start", false );

    con.on_display = jo.get_bool( "on_display", true );
    con.dark_craftable = jo.get_bool( "dark_craftable", false );

    constructions.push_back( con );
    construction_id_map.emplace( con.str_id, con.id );
}

void reset_constructions()
{
    constructions.clear();
    construction_id_map.clear();
    finalized = false;
}

void check_constructions()
{
    for( size_t i = 0; i < constructions.size(); i++ ) {
        const construction &c = constructions[ i ];
        const std::string display_name = "construction " + c.str_id.str();
        for( const auto &pr : c.required_skills ) {
            if( !pr.first.is_valid() ) {
                debugmsg( "Unknown skill %s in %s", pr.first.c_str(), display_name );
            }
        }

        if( !c.requirements.is_valid() ) {
            debugmsg( "%s has missing requirement data %s",
                      display_name, c.requirements.c_str() );
        }

        if( !c.pre_terrain.empty() ) {
            if( c.pre_is_furniture ) {
                if( !furn_str_id( c.pre_terrain ).is_valid() ) {
                    debugmsg( "Unknown pre_terrain (furniture) %s in %s", c.pre_terrain, display_name );
                }
            } else if( !ter_str_id( c.pre_terrain ).is_valid() ) {
                debugmsg( "Unknown pre_terrain (terrain) %s in %s", c.pre_terrain, display_name );
            }
        }
        if( !c.post_terrain.empty() ) {
            if( c.post_is_furniture ) {
                if( !furn_str_id( c.post_terrain ).is_valid() ) {
                    debugmsg( "Unknown post_terrain (furniture) %s in %s", c.post_terrain, display_name );
                }
            } else if( !ter_str_id( c.post_terrain ).is_valid() ) {
                debugmsg( "Unknown post_terrain (terrain) %s in %s", c.post_terrain, display_name );
            }
        }
        if( c.id != construction_id( i ) ) {
            debugmsg( "%s has id %u, but should have %u",
                      display_name, c.id.to_i(), i );
        }
        if( construction_id_map.find( c.str_id ) == construction_id_map.end() ) {
            debugmsg( "%s is an invalid string id",
                      display_name );
        } else if( construction_id_map[c.str_id] != construction_id( i ) ) {
            debugmsg( "%s points to int id %u, but should point to %u",
                      display_name, construction_id_map[c.str_id].to_i(), i );
        }
    }
}

int construction::print_time( const catacurses::window &w, const point &p, int width,
                              nc_color col ) const
{
    std::string text = get_time_string();
    return fold_and_print( w, p, width, col, text );
}

float construction::time_scale() const
{
    //incorporate construction time scaling
    if( get_option<int>( "CONSTRUCTION_SCALING" ) == 0 ) {
        return calendar::season_ratio();
    } else {
        return get_option<int>( "CONSTRUCTION_SCALING" ) / 100.0;
    }
}

int construction::adjusted_time() const
{
    int final_time = time;
    int assistants = 0;

    for( auto &elem : get_avatar().get_crafting_helpers() ) {
        if( elem->meets_skill_requirements( *this ) ) {
            assistants++;
        }
    }

    if( assistants >= 2 ) {
        final_time *= 0.4f;
    } else if( assistants == 1 ) {
        final_time *= 0.75f;
    }

    final_time *= time_scale();

    return final_time;
}

std::string construction::get_time_string() const
{
    const time_duration turns = time_duration::from_moves( adjusted_time() );
    return _( "Time to complete: " ) + colorize( to_string( turns ), color_data );
}

std::vector<std::string> construction::get_folded_time_string( int width ) const
{
    std::string time_text = get_time_string();
    std::vector<std::string> folded_time = foldstring( time_text, width );
    return folded_time;
}

void finalize_constructions()
{
    std::vector<item_comp> frame_items;
    for( const auto &e : vpart_info::all() ) {
        const vpart_info &vp = e.second;
        if( !vp.has_flag( flag_INITIAL_PART ) ) {
            continue;
        }
        frame_items.push_back( item_comp( vp.base_item, 1 ) );
    }

    if( frame_items.empty() ) {
        debugmsg( "No valid frames detected for vehicle construction" );
    }

    for( construction &con : constructions ) {
        if( !con.group.is_valid() ) {
            debugmsg( "Invalid construction group (%s) defined for construction (%s)",
                      con.group.str(), con.str_id.str() );
        }
        if( con.vehicle_start ) {
            const_cast<requirement_data &>( con.requirements.obj() ).get_components().push_back( frame_items );
        }
        bool is_valid_construction_category = false;
        for( const construction_category &cc : construction_categories::get_all() ) {
            if( con.category == cc.id ) {
                is_valid_construction_category = true;
                break;
            }
        }
        if( !is_valid_construction_category ) {
            debugmsg( "Invalid construction category (%s) defined for construction (%s)", con.category.str(),
                      con.str_id.str() );
        }
        requirement_data requirements_ = std::accumulate(
                                             con.reqs_using.begin(), con.reqs_using.end(), *con.requirements );

        requirement_data::save_requirement( requirements_, con.requirements );
        con.reqs_using.clear();
    }

    constructions.erase( std::remove_if( constructions.begin(), constructions.end(),
    [&]( const construction & c ) {
        return c.requirements->is_blacklisted();
    } ), constructions.end() );

    construction_id_map.clear();
    for( size_t i = 0; i < constructions.size(); i++ ) {
        constructions[ i ].id = construction_id( i );
        construction_id_map.emplace( constructions[i].str_id, constructions[i].id );
    }

    finalized = true;
}

build_reqs get_build_reqs_for_furn_ter_ids(
    const std::pair<std::map<ter_id, int>, std::map<furn_id, int>> &changed_ids )
{
    build_reqs total_reqs;

    if( !finalized ) {
        debugmsg( "get_build_reqs_for_furn_ter_ids called before finalization" );
        return total_reqs;
    }
    std::map<construction_id, int> total_builds;

    // iteratively recurse through the pre-terrains until the pre-terrain is empty, adding
    // the constructions to the total_builds map
    const auto add_builds = [&total_builds]( const construction & build, int count ) {
        if( total_builds.find( build.id ) == total_builds.end() ) {
            total_builds[build.id] = 0;
        }
        total_builds[build.id] += count;
        std::string build_pre_ter = build.pre_terrain;
        while( !build_pre_ter.empty() ) {
            for( const construction &pre_build : constructions ) {
                if( pre_build.category == construction_category_REPAIR ) {
                    continue;
                }
                if( pre_build.post_terrain == build_pre_ter ) {
                    if( total_builds.find( pre_build.id ) == total_builds.end() ) {
                        total_builds[pre_build.id] = 0;
                    }
                    total_builds[pre_build.id] += count;
                    build_pre_ter = pre_build.pre_terrain;
                    break;
                }
            }
            break;
        }
    };

    // go through the list of terrains and add their constructions and any pre-constructions
    // to the map of total builds
    for( const auto &ter_data : changed_ids.first ) {
        for( const construction &build : constructions ) {
            if( build.post_terrain.empty() || build.post_is_furniture ||
                build.category == construction_category_REPAIR ) {
                continue;
            }
            if( ter_id( build.post_terrain ) == ter_data.first ) {
                add_builds( build, ter_data.second );
                break;
            }
        }
    }
    // same, but for furniture
    for( const auto &furn_data : changed_ids.second ) {
        for( const construction &build : constructions ) {
            if( build.post_terrain.empty() || !build.post_is_furniture ||
                build.category == construction_category_REPAIR ) {
                continue;
            }
            if( furn_id( build.post_terrain ) == furn_data.first ) {
                add_builds( build, furn_data.second );
                break;
            }
        }
    }

    for( const auto &build_data : total_builds ) {
        const construction &build = build_data.first.obj();
        const int count = build_data.second;
        total_reqs.time += build.time * count;
        if( total_reqs.reqs.find( build.requirements ) == total_reqs.reqs.end() ) {
            total_reqs.reqs[build.requirements] = 0;
        }
        total_reqs.reqs[build.requirements] += count;
        for( const auto &req_skill : build.required_skills ) {
            if( total_reqs.skills.find( req_skill.first ) == total_reqs.skills.end() ) {
                total_reqs.skills[req_skill.first] = req_skill.second;
            } else if( total_reqs.skills[req_skill.first] < req_skill.second ) {
                total_reqs.skills[req_skill.first] = req_skill.second;
            }
        }
    }

    return total_reqs;
}

static const construction null_construction {};

template <>
const construction_str_id &construction_id::id() const
{
    if( !finalized ) {
        debugmsg( "construction_id::id called before finalization" );
        return construction_str_id::NULL_ID();
    } else if( is_valid() ) {
        return constructions[to_i()].str_id;
    } else {
        if( to_i() != -1 ) {
            debugmsg( "Invalid construction id %d", to_i() );
        }
        return construction_str_id::NULL_ID();
    }
}

template <>
const construction &construction_id::obj() const
{
    if( !finalized ) {
        debugmsg( "construction_id::obj called before finalization" );
        return null_construction;
    } else if( is_valid() ) {
        return constructions[to_i()];
    } else {
        debugmsg( "Invalid construction id %d", to_i() );
        return null_construction;
    }
}

template <>
bool construction_id::is_valid() const
{
    if( !finalized ) {
        debugmsg( "construction_id::is_valid called before finalization" );
        return false;
    }
    return to_i() >= 0 && static_cast<size_t>( to_i() ) < constructions.size();
}

template <>
construction_id construction_str_id::id() const
{
    if( !finalized ) {
        debugmsg( "construction_str_id::id called before finalization" );
        return construction_id( -1 );
    }
    auto it = construction_id_map.find( *this );
    if( it != construction_id_map.end() ) {
        return it->second;
    } else {
        if( !is_null() ) {
            debugmsg( "Invalid construction str id %s", str() );
        }
        return construction_id( -1 );
    }
}

template <>
const construction &construction_str_id::obj() const
{
    if( !finalized ) {
        debugmsg( "construction_str_id::obj called before finalization" );
        return null_construction;
    }
    auto it = construction_id_map.find( *this );
    if( it != construction_id_map.end() ) {
        return it->second.obj();
    } else {
        debugmsg( "Invalid construction str id %s", str() );
        return null_construction;
    }
}

template <>
bool construction_str_id::is_valid() const
{
    if( !finalized ) {
        debugmsg( "construction_str_id::is_valid called before finalization" );
        return false;
    }
    return construction_id_map.find( *this ) != construction_id_map.end();
}<|MERGE_RESOLUTION|>--- conflicted
+++ resolved
@@ -105,15 +105,12 @@
 }
 bool check_empty( const tripoint & ); // tile is empty
 bool check_support( const tripoint & ); // at least two orthogonal supports
-<<<<<<< HEAD
 bool check_support_passable( const tripoint & ); // at least two orthogonal supports and passable
 bool check_support_up_empty( const tripoint & ); // 2+ supports, passable and open air above
 bool check_support_below( const tripoint & ); // at least two orthogonal supports below
-=======
 bool check_stable( const tripoint & ); // tile below has flag support roof
 bool check_empty_stable( const tripoint & ); // tile is empty, tile below has flag support roof
 bool check_open_air_above( const tripoint & ); // above this tile is open air
->>>>>>> 65b89eb5
 bool check_deconstruct( const tripoint & ); // either terrain or furniture must be deconstructible
 bool check_empty_up_OK( const tripoint & ); // tile is empty and below OVERMAP_HEIGHT
 bool check_up_OK( const tripoint & ); // tile is below OVERMAP_HEIGHT
@@ -1148,7 +1145,6 @@
     return num_supports >= 2;
 }
 
-<<<<<<< HEAD
 bool construct::check_support_passable( const tripoint &p )
 {
     return !get_map().impassable( p ) && check_support( p );
@@ -1159,12 +1155,11 @@
     return check_support( p + tripoint_below );
 }
 
-
 bool construct::check_support_up_empty( const tripoint &p )
 {
-    return check_support_passable( p ) && check_up_OK( p ) &&
-           get_map().ter( p + tripoint_above ) == t_open_air;
-=======
+    return check_support_passable( p ) && check_up_OK( p ) && check_open_air_above( p );
+}
+
 bool construct::check_stable( const tripoint &p )
 {
     return get_map().has_flag( flag_SUPPORTS_ROOF, p + tripoint_below );
@@ -1178,7 +1173,6 @@
 bool construct::check_open_air_above( const tripoint &p )
 {
     return get_map().ter( p + tripoint_above ) == t_open_air;
->>>>>>> 65b89eb5
 }
 
 bool construct::check_deconstruct( const tripoint &p )
@@ -1669,15 +1663,12 @@
             { "", construct::check_nothing },
             { "check_empty", construct::check_empty },
             { "check_support", construct::check_support },
-<<<<<<< HEAD
             { "check_support_passable", construct::check_support_passable },
             { "check_support_below", construct::check_support_below },
             { "check_support_up_empty", construct::check_support_up_empty },
-=======
             { "check_stable", construct::check_stable },
             { "check_empty_stable", construct::check_empty_stable },
             { "check_open_air_above", construct::check_open_air_above },
->>>>>>> 65b89eb5
             { "check_deconstruct", construct::check_deconstruct },
             { "check_empty_up_OK", construct::check_empty_up_OK },
             { "check_up_OK", construct::check_up_OK },
