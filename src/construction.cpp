#include "construction.h"

#include <algorithm>
#include <array>
#include <cstddef>
#include <iterator>
#include <memory>
#include <numeric>
#include <utility>

#include "action.h"
#include "activity_type.h"
#include "avatar.h"
#include "build_reqs.h"
#include "calendar.h"
#include "cata_utility.h"
#include "character.h"
#include "colony.h"
#include "color.h"
#include "construction_category.h"
#include "construction_group.h"
#include "coordinates.h"
#include "cursesdef.h"
#include "debug.h"
#include "enums.h"
#include "event.h"
#include "event_bus.h"
#include "game.h"
#include "game_constants.h"
#include "input.h"
#include "inventory.h"
#include "item.h"
#include "item_group.h"
#include "item_stack.h"
#include "iuse.h"
#include "json.h"
#include "make_static.h"
#include "map.h"
#include "map_iterator.h"
#include "mapdata.h"
#include "memory_fast.h"
#include "messages.h"
#include "morale_types.h"
#include "mtype.h"
#include "npc.h"
#include "options.h"
#include "output.h"
#include "player_activity.h"
#include "point.h"
#include "requirements.h"
#include "rng.h"
#include "skill.h"
#include "string_formatter.h"
#include "string_input_popup.h"
#include "trap.h"
#include "ui_manager.h"
#include "uistate.h"
#include "units.h"
#include "veh_type.h"
#include "vehicle.h"
#include "vpart_position.h"

class read_only_visitable;

static const activity_id ACT_BUILD( "ACT_BUILD" );
static const activity_id ACT_MULTIPLE_CONSTRUCTION( "ACT_MULTIPLE_CONSTRUCTION" );

static const construction_category_id construction_category_ALL( "ALL" );
static const construction_category_id  construction_category_APPLIANCE( "APPLIANCE" );
static const construction_category_id construction_category_FILTER( "FILTER" );
static const construction_category_id construction_category_REPAIR( "REPAIR" );

static const furn_str_id furn_f_console( "f_console" );
static const furn_str_id furn_f_console_broken( "f_console_broken" );
static const furn_str_id furn_f_machinery_electronic( "f_machinery_electronic" );

static const itype_id itype_2x4( "2x4" );
static const itype_id itype_nail( "nail" );
static const itype_id itype_sheet( "sheet" );
static const itype_id itype_stick( "stick" );
static const itype_id itype_string_36( "string_36" );

static const quality_id qual_CUT( "CUT" );

static const skill_id skill_electronics( "electronics" );
static const skill_id skill_fabrication( "fabrication" );

static const trait_id trait_DEBUG_HS( "DEBUG_HS" );
static const trait_id trait_PAINRESIST_TROGLO( "PAINRESIST_TROGLO" );
static const trait_id trait_SPIRITUAL( "SPIRITUAL" );
static const trait_id trait_STOCKY_TROGLO( "STOCKY_TROGLO" );

static const trap_str_id tr_firewood_source( "tr_firewood_source" );
static const trap_str_id tr_practice_target( "tr_practice_target" );
static const trap_str_id tr_unfinished_construction( "tr_unfinished_construction" );

static const vpart_id vpart_ap_standing_lamp( "ap_standing_lamp" );
static const vpart_id vpart_frame_vertical_2( "frame_vertical_2" );

static const vproto_id vehicle_prototype_none( "none" );

static const std::string flag_INITIAL_PART( "INITIAL_PART" );
static const std::string flag_APPLIANCE( "APPLIANCE" );
static const std::string flag_CANT_DRAG( "CANT_DRAG" );
static const std::string flag_WIRING( "WIRING" );

static bool finalized = false;

// Construction functions.
namespace construct
{
// Checks for whether terrain mod can proceed
static bool check_nothing( const tripoint & )
{
    return true;
}
bool check_empty( const tripoint & ); // tile is empty
bool check_support( const tripoint & ); // at least two orthogonal supports
bool check_stable( const tripoint & ); // tile below has a flag SUPPORTS_ROOF
bool check_empty_stable( const tripoint & ); // tile is empty, tile below has a flag SUPPORTS_ROOF
bool check_nofloor_above( const tripoint & ); // tile above has a flag NO_FLOOR
bool check_deconstruct( const tripoint & ); // either terrain or furniture must be deconstructible
bool check_empty_up_OK( const tripoint & ); // tile is empty and below OVERMAP_HEIGHT
bool check_up_OK( const tripoint & ); // tile is below OVERMAP_HEIGHT
bool check_down_OK( const tripoint & ); // tile is above OVERMAP_DEPTH
bool check_no_trap( const tripoint & );
bool check_ramp_low( const tripoint & );
bool check_ramp_high( const tripoint & );
bool check_no_wiring( const tripoint & );

// Special actions to be run post-terrain-mod
static void done_nothing( const tripoint & ) {}
void done_trunk_plank( const tripoint & );
void done_grave( const tripoint & );
void done_vehicle( const tripoint & );
void done_appliance( const tripoint & );
void done_wiring( const tripoint & );
void done_deconstruct( const tripoint & );
void done_digormine_stair( const tripoint &, bool );
void done_dig_stair( const tripoint & );
void done_mine_downstair( const tripoint & );
void done_mine_upstair( const tripoint & );
void done_wood_stairs( const tripoint & );
void done_window_curtains( const tripoint & );
void done_extract_maybe_revert_to_dirt( const tripoint & );
void done_mark_firewood( const tripoint & );
void done_mark_practice_target( const tripoint & );
void done_ramp_low( const tripoint & );
void done_ramp_high( const tripoint & );

void failure_standard( const tripoint & );
void failure_deconstruct( const tripoint & );
} // namespace construct

static std::vector<construction> constructions;
static std::map<construction_str_id, construction_id> construction_id_map;

// Helper functions, nobody but us needs to call these.
static bool can_construct( const construction_group_str_id &group );
static bool can_construct( const construction &con );
static bool player_can_build( Character &you, const read_only_visitable &inv,
                              const construction_group_str_id &group );
static bool player_can_see_to_build( Character &you, const construction_group_str_id &group );
static void place_construction( const construction_group_str_id &group );

// Color standardization for string streams
static const deferred_color color_title = def_c_light_red; //color for titles
static const deferred_color color_data = def_c_cyan; //color for data parts

static bool has_pre_terrain( const construction &con, const tripoint &p )
{
    if( con.pre_terrain.empty() ) {
        return true;
    }

    map &here = get_map();
    if( con.pre_is_furniture ) {
        furn_id f = furn_id( con.pre_terrain );
        return here.furn( p ) == f;
    } else {
        ter_id t = ter_id( con.pre_terrain );
        return here.ter( p ) == t;
    }
}

static bool has_pre_terrain( const construction &con )
{
    tripoint avatar_pos = get_player_character().pos();
    for( const tripoint &p : get_map().points_in_radius( avatar_pos, 1 ) ) {
        if( p != avatar_pos && has_pre_terrain( con, p ) ) {
            return true;
        }
    }
    return false;
}

void standardize_construction_times( const int time )
{
    if( !finalized ) {
        debugmsg( "standardize_construction_times called before finalization" );
        return;
    }
    for( auto &c : constructions ) {
        c.time = time;
    }
}

static std::vector<construction *> constructions_by_group( const construction_group_str_id &group )
{
    if( !finalized ) {
        debugmsg( "constructions_by_group called before finalization" );
        return {};
    }
    std::vector<construction *> result;
    for( auto &constructions_a : constructions ) {
        if( constructions_a.group == group ) {
            result.push_back( &constructions_a );
        }
    }
    return result;
}

static void load_available_constructions( std::vector<construction_group_str_id> &available,
        std::map<construction_category_id, std::vector<construction_group_str_id>> &cat_available,
        bool hide_unconstructable )
{
    cat_available.clear();
    available.clear();
    if( !finalized ) {
        debugmsg( "load_available_constructions called before finalization" );
        return;
    }
    avatar &player_character = get_avatar();
    for( auto &it : constructions ) {
        if( it.on_display && ( !hide_unconstructable ||
                               ( can_construct( it ) &&
                                 player_can_build( player_character, player_character.crafting_inventory(), it ) ) ) ) {
            bool already_have_it = false;
            for( auto &avail_it : available ) {
                if( avail_it == it.group ) {
                    already_have_it = true;
                    break;
                }
            }
            if( !already_have_it ) {
                available.push_back( it.group );
                cat_available[it.category].push_back( it.group );
            }
        }
    }
}

static void draw_grid( const catacurses::window &w, const int list_width )
{
    draw_border( w );
    mvwprintz( w, point( 2, 0 ), c_light_red, _( " Construction " ) );
    // draw internal lines
    mvwvline( w, point( list_width, 1 ), LINE_XOXO, getmaxy( w ) - 2 );
    mvwhline( w, point( 1, 2 ), LINE_OXOX, list_width );
    // draw intersections
    mvwputch( w, point( list_width, 0 ), c_light_gray, LINE_OXXX );
    mvwputch( w, point( list_width, getmaxy( w ) - 1 ), c_light_gray, LINE_XXOX );
    mvwputch( w, point( 0, 2 ), c_light_gray, LINE_XXXO );
    mvwputch( w, point( list_width, 2 ), c_light_gray, LINE_XOXX );

    wnoutrefresh( w );
}

static nc_color construction_color( const construction_group_str_id &group, bool highlight )
{
    nc_color col = c_dark_gray;
    Character &player_character = get_player_character();
    if( player_character.has_trait( trait_DEBUG_HS ) ) {
        col = c_white;
    } else if( can_construct( group ) ) {
        construction *con_first = nullptr;
        std::vector<construction *> cons = constructions_by_group( group );
        const inventory &total_inv = player_character.crafting_inventory();
        for( auto &con : cons ) {
            if( con->requirements->can_make_with_inventory( total_inv, is_crafting_component ) ) {
                con_first = con;
                break;
            }
        }
        if( con_first != nullptr ) {
            col = c_white;
            for( const auto &pr : con_first->required_skills ) {
                int s_lvl = player_character.get_skill_level( pr.first );
                if( s_lvl < pr.second ) {
                    col = c_red;
                } else if( s_lvl < pr.second * 1.25 ) {
                    col = c_light_blue;
                }
            }
        }
    }
    return highlight ? hilite( col ) : col;
}

const std::vector<construction> &get_constructions()
{
    if( !finalized ) {
        debugmsg( "get_constructions called before finalization" );
        static std::vector<construction> fake_constructions;
        return fake_constructions;
    }
    return constructions;
}

construction_id construction_menu( const bool blueprint )
{
    if( !finalized ) {
        debugmsg( "construction_menu called before finalization" );
        return construction_id( -1 );
    }
    static bool hide_unconstructable = false;
    // only display constructions the player can theoretically perform
    std::vector<construction_group_str_id> available;
    std::map<construction_category_id, std::vector<construction_group_str_id>> cat_available;
    load_available_constructions( available, cat_available, hide_unconstructable );

    if( available.empty() ) {
        popup( _( "You can not construct anything here." ) );
        return construction_id( -1 );
    }

    int w_height = 0;
    int w_width = 0;
    catacurses::window w_con;

    int w_list_width = 0;
    int w_list_height = 0;
    const int w_list_x0 = 1;
    catacurses::window w_list;

    std::vector<std::string> notes;
    int pos_x = 0;
    int available_window_width = 0;
    int available_buffer_height = 0;

    construction_id ret( -1 );

    bool update_info = true;
    bool update_cat = true;
    bool isnew = true;
    int tabindex = 0;
    int select = 0;
    int offset = 0;
    bool exit = false;
    construction_category_id category_id;
    std::vector<construction_group_str_id> constructs;
    //storage for the color text so it can be scrolled
    std::vector< std::vector < std::string > > construct_buffers;
    std::vector<std::string> full_construct_buffer;
    std::vector<int> construct_buffer_breakpoints;
    int total_project_breakpoints = 0;
    int current_construct_breakpoint = 0;
    avatar &player_character = get_avatar();
    const inventory &total_inv = player_character.crafting_inventory();

    input_context ctxt( "CONSTRUCTION" );
    ctxt.register_action( "UP", to_translation( "Move cursor up" ) );
    ctxt.register_action( "DOWN", to_translation( "Move cursor down" ) );
    ctxt.register_action( "RIGHT", to_translation( "Move tab right" ) );
    ctxt.register_action( "LEFT", to_translation( "Move tab left" ) );
    ctxt.register_action( "PAGE_UP", to_translation( "Fast scroll up" ) );
    ctxt.register_action( "PAGE_DOWN", to_translation( "Fast scroll down" ) );
    ctxt.register_action( "SCROLL_STAGE_UP" );
    ctxt.register_action( "SCROLL_STAGE_DOWN" );
    ctxt.register_action( "CONFIRM" );
    ctxt.register_action( "TOGGLE_UNAVAILABLE_CONSTRUCTIONS" );
    ctxt.register_action( "QUIT" );
    ctxt.register_action( "HELP_KEYBINDINGS" );
    ctxt.register_action( "FILTER" );
    ctxt.register_action( "RESET_FILTER" );

    const std::vector<construction_category> &construct_cat = construction_categories::get_all();
    const int tabcount = static_cast<int>( construction_category::count() );

    std::string filter;

    const nc_color color_stage = c_white;
    ui_adaptor ui;

    const auto recalc_buffer = [&]() {
        //leave room for top and bottom UI text
        available_buffer_height = w_height - 3 - 3 - static_cast<int>( notes.size() );

        if( !constructs.empty() ) {
            if( select >= static_cast<int>( constructs.size() ) ) {
                select = 0;
            }
            const construction_group_str_id &current_group = constructs[select];

            //construct the project list buffer

            // Print stages and their requirement.
            std::vector<construction *> options = constructions_by_group( current_group );

            construct_buffers.clear();
            current_construct_breakpoint = 0;
            construct_buffer_breakpoints.clear();
            full_construct_buffer.clear();
            int stage_counter = 0;
            for( std::vector<construction *>::iterator it = options.begin();
                 it != options.end(); ++it ) {
                stage_counter++;
                construction *current_con = *it;
                if( hide_unconstructable && !can_construct( *current_con ) ) {
                    continue;
                }
                // Update the cached availability of components and tools in the requirement object
                current_con->requirements->can_make_with_inventory( total_inv, is_crafting_component );

                std::vector<std::string> current_buffer;

                const auto add_folded = [&]( const std::vector<std::string> &folded ) {
                    current_buffer.insert( current_buffer.end(), folded.begin(), folded.end() );
                };
                const auto add_line = [&]( const std::string & line ) {
                    add_folded( foldstring( line, available_window_width ) );
                };

                // display final product name only if more than one step.
                // Assume single stage constructions should be clear
                // in their title what their result is.
                if( !current_con->post_terrain.empty() && options.size() > 1 ) {
                    //also print out stage number when multiple stages are available
                    std::string current_line = string_format( _( "Stage/Variant #%d: " ), stage_counter );

                    // print name of the result of each stage
                    std::string result_string;
                    if( current_con->post_is_furniture ) {
                        result_string = furn_str_id( current_con->post_terrain ).obj().name();
                    } else {
                        result_string = ter_str_id( current_con->post_terrain ).obj().name();
                    }
                    current_line += colorize( result_string, color_title );
                    add_line( current_line );

                    // display description of the result for multi-stages
                    current_line = _( "Result: " );
                    if( current_con->post_is_furniture ) {
                        current_line += colorize(
                                            furn_str_id( current_con->post_terrain ).obj().description,
                                            color_data
                                        );
                    } else {
                        current_line += colorize(
                                            ter_str_id( current_con->post_terrain ).obj().description,
                                            color_data
                                        );
                    }
                    add_line( current_line );

                    // display description of the result for single stages
                } else if( !current_con->post_terrain.empty() ) {
                    std::string current_line = _( "Result: " );
                    if( current_con->post_is_furniture ) {
                        current_line += colorize(
                                            furn_str_id( current_con->post_terrain ).obj().description,
                                            color_data
                                        );
                    } else {
                        current_line += colorize(
                                            ter_str_id( current_con->post_terrain ).obj().description,
                                            color_data
                                        );
                    }
                    add_line( current_line );
                }

                // display required skill and difficulty
                if( current_con->required_skills.empty() ) {
                    add_line( _( "N/A" ) );
                } else {
                    std::string current_line = _( "Required skills: " ) + enumerate_as_string(
                                                   current_con->required_skills.begin(), current_con->required_skills.end(),
                    [&player_character]( const std::pair<skill_id, int> &skill ) {
                        nc_color col;
                        int s_lvl = player_character.get_skill_level( skill.first );
                        if( s_lvl < skill.second ) {
                            col = c_red;
                        } else if( s_lvl < skill.second * 1.25 ) {
                            col = c_light_blue;
                        } else {
                            col = c_green;
                        }

                        return colorize( string_format( "%s (%d)", skill.first.obj().name(), skill.second ), col );
                    }, enumeration_conjunction::none );
                    add_line( current_line );
                }

                // TODO: Textify pre_flags to provide a bit more information.
                // Example: First step of dig pit could say something about
                // requiring diggable ground.
                if( !current_con->pre_terrain.empty() ) {
                    std::string require_string;
                    if( current_con->pre_is_furniture ) {
                        require_string = furn_str_id( current_con->pre_terrain )->name();
                    } else {
                        require_string = ter_str_id( current_con->pre_terrain )->name();
                    }
                    nc_color pre_color = has_pre_terrain( *current_con ) ? c_green : c_red;
                    add_line( _( "Requires: " ) + colorize( require_string, pre_color ) );
                }
                if( !current_con->pre_note.empty() ) {
                    add_line( _( "Annotation: " ) + colorize( current_con->pre_note, color_data ) );
                }
                // get pre-folded versions of the rest of the construction project to be displayed later

                // get time needed
                add_folded( current_con->get_folded_time_string( available_window_width ) );

                add_folded( current_con->requirements->get_folded_tools_list( available_window_width, color_stage,
                            total_inv ) );

                add_folded( current_con->requirements->get_folded_components_list( available_window_width,
                            color_stage, total_inv, is_crafting_component ) );

                construct_buffers.push_back( current_buffer );
            }

            //determine where the printing starts for each project, so it can be scrolled to those points
            size_t current_buffer_location = 0;
            for( size_t i = 0; i < construct_buffers.size(); i++ ) {
                construct_buffer_breakpoints.push_back( static_cast<int>( current_buffer_location ) );
                full_construct_buffer.insert( full_construct_buffer.end(), construct_buffers[i].begin(),
                                              construct_buffers[i].end() );

                //handle text too large for one screen
                if( construct_buffers[i].size() > static_cast<size_t>( available_buffer_height ) ) {
                    construct_buffer_breakpoints.push_back( static_cast<int>( current_buffer_location +
                                                            static_cast<size_t>( available_buffer_height ) ) );
                }
                current_buffer_location += construct_buffers[i].size();
                if( i < construct_buffers.size() - 1 ) {
                    full_construct_buffer.emplace_back( );
                    current_buffer_location++;
                }
            }
            total_project_breakpoints = static_cast<int>( construct_buffer_breakpoints.size() );
        }
    };

    ui.on_screen_resize( [&]( ui_adaptor & ui ) {
        w_height = TERMY;
        if( static_cast<int>( available.size() ) + 2 < w_height ) {
            w_height = available.size() + 2;
        }
        if( w_height < FULL_SCREEN_HEIGHT ) {
            w_height = FULL_SCREEN_HEIGHT;
        }

        w_width = std::max( FULL_SCREEN_WIDTH, TERMX * 2 / 3 );
        const int w_y0 = ( TERMY > w_height ) ? ( TERMY - w_height ) / 2 : 0;
        const int w_x0 = ( TERMX > w_width ) ? ( TERMX - w_width ) / 2 : 0;
        w_con = catacurses::newwin( w_height, w_width, point( w_x0, w_y0 ) );

        w_list_width = static_cast<int>( .375 * w_width );
        w_list_height = w_height - 4;
        w_list = catacurses::newwin( w_list_height, w_list_width,
                                     point( w_x0 + w_list_x0, w_y0 + 3 ) );

        pos_x = w_list_width + w_list_x0 + 2;
        available_window_width = w_width - pos_x - 1;

        recalc_buffer();

        ui.position_from_window( w_con );
    } );
    ui.mark_resize();

    ui.on_redraw( [&]( const ui_adaptor & ) {
        draw_grid( w_con, w_list_width + w_list_x0 );

        // Erase existing tab selection & list of constructions
        mvwhline( w_con, point_south_east, ' ', w_list_width );
        werase( w_list );
        // Print new tab listing
        // NOLINTNEXTLINE(cata-use-named-point-constants)
        mvwprintz( w_con, point( 1, 1 ), c_yellow, "<< %s >>", construct_cat[tabindex].name() );
        // Determine where in the master list to start printing
        calcStartPos( offset, select, w_list_height, constructs.size() );
        // Print the constructions between offset and max (or how many will fit)
        cata::optional<point> cursor_pos;
        for( size_t i = 0; static_cast<int>( i ) < w_list_height &&
             ( i + offset ) < constructs.size(); i++ ) {
            int current = i + offset;
            const construction_group_str_id &group = constructs[current];
            bool highlight = current == select;
            const point print_from( 0, i );
            if( highlight ) {
                cursor_pos = print_from;
            }
            trim_and_print( w_list, print_from, w_list_width,
                            construction_color( group, highlight ), group->name() );
        }

        // Clear out lines for tools & materials
        for( int i = 1; i < w_height - 1; i++ ) {
            mvwhline( w_con, point( pos_x, i ), ' ', available_window_width );
        }

        // print the hotkeys regardless of if there are constructions
        for( size_t i = 0; i < notes.size(); ++i ) {
            trim_and_print( w_con, point( pos_x,
                                          w_height - 1 - static_cast<int>( notes.size() ) + static_cast<int>( i ) ),
                            available_window_width, c_white, notes[i] );
        }

        if( !constructs.empty() ) {
            if( select >= static_cast<int>( constructs.size() ) ) {
                select = 0;
            }
            const construction_group_str_id &current_group = constructs[select];
            // Print construction name
            trim_and_print( w_con, point( pos_x, 1 ), available_window_width, c_white, current_group->name() );

            if( current_construct_breakpoint > 0 ) {
                // Print previous stage indicator if breakpoint is past the beginning
                trim_and_print( w_con, point( pos_x, 2 ), available_window_width, c_white,
                                _( "Press [<color_yellow>%s</color>] to show previous stage(s)." ),
                                ctxt.get_desc( "SCROLL_STAGE_UP" ) );
            }
            if( static_cast<size_t>( construct_buffer_breakpoints[current_construct_breakpoint] +
                                     available_buffer_height ) < full_construct_buffer.size() ) {
                // Print next stage indicator if more breakpoints are remaining after screen height
                trim_and_print( w_con, point( pos_x, w_height - 2 - static_cast<int>( notes.size() ) ),
                                available_window_width, c_white,
                                _( "Press [<color_yellow>%s</color>] to show next stage(s)." ),
                                ctxt.get_desc( "SCROLL_STAGE_DOWN" ) );
            }
            // Leave room for above/below indicators
            int ypos = 3;
            nc_color stored_color = color_stage;
            for( size_t i = static_cast<size_t>( construct_buffer_breakpoints[current_construct_breakpoint] );
                 i < full_construct_buffer.size(); i++ ) {
                //the value of 3 is from leaving room at the top of window
                if( ypos > available_buffer_height + 3 ) {
                    break;
                }
                print_colored_text( w_con, point( w_list_width + w_list_x0 + 2, ypos++ ), stored_color, color_stage,
                                    full_construct_buffer[i] );
            }
        }

        draw_scrollbar( w_con, select, w_list_height, constructs.size(), point( 0, 3 ) );
        wnoutrefresh( w_con );

        // place the cursor at the selected construction name as expected by screen readers
        if( cursor_pos ) {
            wmove( w_list, cursor_pos.value() );
        }
        wnoutrefresh( w_list );
    } );

    do {
        if( update_cat ) {
            update_cat = false;
            construction_group_str_id last_construction = construction_group_str_id::NULL_ID();
            if( isnew ) {
                filter = uistate.construction_filter;
                tabindex = uistate.construction_tab.is_valid()
                           ? uistate.construction_tab.id().to_i() : 0;
                if( uistate.last_construction.is_valid() ) {
                    last_construction = uistate.last_construction;
                }
            } else if( select >= 0 && static_cast<size_t>( select ) < constructs.size() ) {
                last_construction = constructs[select];
            }
            category_id = construct_cat[tabindex].id;
            if( category_id == construction_category_ALL ) {
                constructs = available;
            } else if( category_id == construction_category_FILTER ) {
                constructs.clear();
                std::copy_if( available.begin(), available.end(),
                              std::back_inserter( constructs ),
                [&]( const construction_group_str_id & group ) {
                    return lcmatch( group->name(), filter );
                } );
            } else {
                constructs = cat_available[category_id];
            }
            select = 0;
            if( last_construction ) {
                const auto it = std::find( constructs.begin(), constructs.end(),
                                           last_construction );
                if( it != constructs.end() ) {
                    select = std::distance( constructs.begin(), it );
                }
            }
        }
        isnew = false;

        if( update_info ) {
            update_info = false;

            notes.clear();
            if( tabindex == tabcount - 1 && !filter.empty() ) {
                notes.push_back( string_format( _( "Press [<color_red>%s</color>] to clear filter." ),
                                                ctxt.get_desc( "RESET_FILTER" ) ) );
            }
            notes.push_back( string_format( _( "Press [<color_yellow>%s or %s</color>] to tab." ),
                                            ctxt.get_desc( "LEFT" ),
                                            ctxt.get_desc( "RIGHT" ) ) );
            notes.push_back( string_format( _( "Press [<color_yellow>%s</color>] to search." ),
                                            ctxt.get_desc( "FILTER" ) ) );
            if( !hide_unconstructable ) {
                notes.push_back( string_format(
                                     _( "Press [<color_yellow>%s</color>] to hide unavailable constructions." ),
                                     ctxt.get_desc( "TOGGLE_UNAVAILABLE_CONSTRUCTIONS" ) ) );
            } else {
                notes.push_back( string_format(
                                     _( "Press [<color_red>%s</color>] to show unavailable constructions." ),
                                     ctxt.get_desc( "TOGGLE_UNAVAILABLE_CONSTRUCTIONS" ) ) );
            }
            notes.push_back( string_format(
                                 _( "Press [<color_yellow>%s</color>] to view and edit keybindings." ),
                                 ctxt.get_desc( "HELP_KEYBINDINGS" ) ) );

            recalc_buffer();
        } // Finished updating

        ui_manager::redraw();

        const std::string action = ctxt.handle_input();
        const int recmax = static_cast<int>( constructs.size() );
        const int scroll_rate = recmax > 20 ? 10 : 3;
        if( action == "FILTER" ) {
            string_input_popup popup;
            popup
            .title( _( "Search" ) )
            .width( 50 )
            .description( _( "Filter" ) )
            .max_length( 100 )
            .text( tabindex == tabcount - 1 ? filter : std::string() )
            .query();
            if( popup.confirmed() ) {
                filter = popup.text();
                uistate.construction_filter = filter;
                update_info = true;
                update_cat = true;
                tabindex = tabcount - 1;
            }
        } else if( action == "RESET_FILTER" ) {
            if( tabindex == tabcount - 1 && !filter.empty() ) {
                filter.clear();
                uistate.construction_filter.clear();
                update_info = true;
                update_cat = true;
            }
        } else if( action == "DOWN" ) {
            update_info = true;
            if( select < recmax - 1 ) {
                select++;
            } else {
                select = 0;
            }
        } else if( action == "UP" ) {
            update_info = true;
            if( select > 0 ) {
                select--;
            } else {
                select = recmax - 1;
            }
        } else if( action == "PAGE_DOWN" ) {
            update_info = true;
            if( select == recmax - 1 ) {
                select = 0;
            } else if( select + scroll_rate >= recmax ) {
                select = recmax - 1;
            } else {
                select += +scroll_rate;
            }
        } else if( action == "PAGE_UP" ) {
            update_info = true;
            if( select == 0 ) {
                select = recmax - 1;
            } else if( select <= scroll_rate ) {
                select = 0;
            } else {
                select += -scroll_rate;
            }
        } else if( action == "LEFT" ) {
            update_info = true;
            update_cat = true;
            tabindex--;
            if( tabindex < 0 ) {
                tabindex = tabcount - 1;
            }
        } else if( action == "RIGHT" ) {
            update_info = true;
            update_cat = true;
            tabindex = ( tabindex + 1 ) % tabcount;
        } else if( action == "SCROLL_STAGE_UP" ) {
            if( current_construct_breakpoint > 0 ) {
                current_construct_breakpoint--;
            }
            if( current_construct_breakpoint < 0 ) {
                current_construct_breakpoint = 0;
            }
        } else if( action == "SCROLL_STAGE_DOWN" ) {
            if( current_construct_breakpoint < total_project_breakpoints - 1 ) {
                current_construct_breakpoint++;
            }
            if( current_construct_breakpoint >= total_project_breakpoints ) {
                current_construct_breakpoint = total_project_breakpoints - 1;
            }
        } else if( action == "QUIT" ) {
            exit = true;
        } else if( action == "TOGGLE_UNAVAILABLE_CONSTRUCTIONS" ) {
            update_info = true;
            update_cat = true;
            hide_unconstructable = !hide_unconstructable;
            offset = 0;
            load_available_constructions( available, cat_available, hide_unconstructable );
        } else if( action == "CONFIRM" ) {
            if( constructs.empty() || select >= static_cast<int>( constructs.size() ) ) {
                // Nothing to be done here
                continue;
            }
            if( !blueprint ) {
                if( player_can_build( player_character, total_inv, constructs[select] ) ) {
                    if( !player_can_see_to_build( player_character, constructs[select] ) ) {
                        add_msg( m_info, _( "It is too dark to construct right now." ) );
                    } else {
                        ui.reset();
                        place_construction( constructs[select] );
                        uistate.last_construction = constructs[select];
                    }
                    exit = true;
                } else {
                    popup( _( "You can't build that!" ) );
                    update_info = true;
                }
            } else {
                // get the index of the overall constructions list from current_group
                const std::vector<construction> &list_constructions = get_constructions();
                for( int i = 0; i < static_cast<int>( list_constructions.size() ); ++i ) {
                    if( constructs[select] == list_constructions[i].group ) {
                        ret = construction_id( i );
                        break;
                    }
                }
                exit = true;
            }
        }
    } while( !exit );

    uistate.construction_tab = int_id<construction_category>( tabindex ).id();

    return ret;
}

bool player_can_build( Character &you, const read_only_visitable &inv,
                       const construction_group_str_id &group )
{
    // check all with the same group to see if player can build any
    std::vector<construction *> cons = constructions_by_group( group );
    for( auto &con : cons ) {
        if( player_can_build( you, inv, *con ) ) {
            return true;
        }
    }
    return false;
}

bool player_can_build( Character &you, const read_only_visitable &inv, const construction &con )
{
    if( you.has_trait( trait_DEBUG_HS ) ) {
        return true;
    }

    if( !you.meets_skill_requirements( con ) ) {
        return false;
    }

    return con.requirements->can_make_with_inventory( inv, is_crafting_component );
}

bool player_can_see_to_build( Character &you, const construction_group_str_id &group )
{
    if( you.fine_detail_vision_mod() < 4 || you.has_trait( trait_DEBUG_HS ) ) {
        return true;
    }
    std::vector<construction *> cons = constructions_by_group( group );
    for( construction *&con : cons ) {
        if( con->dark_craftable ) {
            return true;
        }
    }
    return false;
}

bool can_construct( const construction_group_str_id &group )
{
    // check all with the same group to see if player can build any
    std::vector<construction *> cons = constructions_by_group( group );
    for( auto &con : cons ) {
        if( can_construct( *con ) ) {
            return true;
        }
    }
    return false;
}

bool can_construct( const construction &con, const tripoint &p )
{
    // see if the special pre-function checks out
    bool place_okay = con.pre_special( p );
    // see if the terrain type checks out
    place_okay &= has_pre_terrain( con, p );
    // see if the flags check out
    place_okay &= std::all_of( con.pre_flags.begin(), con.pre_flags.end(),
    [&p]( const std::string & flag ) {
        map &m = get_map();
        furn_id f = m.furn( p );
        ter_id t = m.ter( p );
        return f == f_null ? t->has_flag( flag ) : f->has_flag( flag );
    } );
    // make sure the construction would actually do something
    if( !con.post_terrain.empty() ) {
        map &here = get_map();
        if( con.post_is_furniture ) {
            furn_id f = furn_id( con.post_terrain );
            place_okay &= here.furn( p ) != f;
        } else {
            ter_id t = ter_id( con.post_terrain );
            place_okay &= here.ter( p ) != t;
        }
    }
    return place_okay;
}

bool can_construct( const construction &con )
{
    tripoint avatar_pos = get_player_character().pos();
    for( const tripoint &p : get_map().points_in_radius( avatar_pos, 1 ) ) {
        if( p != avatar_pos && can_construct( con, p ) ) {
            return true;
        }
    }
    return false;
}

void place_construction( const construction_group_str_id &group )
{
    avatar &player_character = get_avatar();
    const inventory &total_inv = player_character.crafting_inventory();

    std::vector<construction *> cons = constructions_by_group( group );
    std::map<tripoint, const construction *> valid;
    map &here = get_map();
    for( const tripoint &p : here.points_in_radius( player_character.pos(), 1 ) ) {
        for( const auto *con : cons ) {
            if( p != player_character.pos() && can_construct( *con, p ) &&
                player_can_build( player_character, total_inv, *con ) ) {
                valid[ p ] = con;
            }
        }
    }

    shared_ptr_fast<game::draw_callback_t> draw_valid = make_shared_fast<game::draw_callback_t>( [&]() {
        map &here = get_map();
        for( auto &elem : valid ) {
            here.drawsq( g->w_terrain, elem.first, drawsq_params().highlight( true ).show_items( true ) );
        }
    } );
    g->add_draw_callback( draw_valid );

    const cata::optional<tripoint> pnt_ = choose_adjacent( _( "Construct where?" ) );
    if( !pnt_ ) {
        return;
    }
    const tripoint pnt = *pnt_;

    if( valid.find( pnt ) == valid.end() ) {
        cons.front()->explain_failure( pnt );
        return;
    }
    // Maybe there is already a partial_con on an existing trap, that isn't caught by the usual trap-checking.
    // because the pre-requisite construction is already a trap anyway.
    // This shouldn't normally happen, unless it's a spike pit being built on a pit for example.
    partial_con *pre_c = here.partial_con_at( pnt );
    if( pre_c ) {
        add_msg( m_info,
                 _( "There is already an unfinished construction there, examine it to continue working on it" ) );
        return;
    }
    std::list<item> used;
    const construction &con = *valid.find( pnt )->second;
    // create the partial construction struct
    partial_con pc;
    pc.id = con.id;
    // Set the trap that has the examine function
    // Special handling for constructions that take place on existing traps.
    // Basically just don't add the unfinished construction trap.
    // TODO: handle this cleaner, instead of adding a special case to pit iexamine.
    if( here.tr_at( pnt ).is_null() ) {
        here.trap_set( pnt, tr_unfinished_construction );
    }
    // Use up the components
    for( const auto &it : con.requirements->get_components() ) {
        std::list<item> tmp = player_character.consume_items( it, 1, is_crafting_component );
        used.splice( used.end(), tmp );
    }
    pc.components = used;
    here.partial_con_set( pnt, pc );
    for( const auto &it : con.requirements->get_tools() ) {
        player_character.consume_tools( it );
    }
    player_character.assign_activity( ACT_BUILD );
    player_character.activity.placement = here.getabs( pnt );
}

void complete_construction( Character *you )
{
    if( !finalized ) {
        debugmsg( "complete_construction called before finalization" );
        return;
    }
    map &here = get_map();
    const tripoint terp = here.getlocal( you->activity.placement );
    partial_con *pc = here.partial_con_at( terp );
    if( !pc ) {
        debugmsg( "No partial construction found at activity placement in complete_construction()" );
        if( here.tr_at( terp ) == tr_unfinished_construction ) {
            here.remove_trap( terp );
        }
        if( you->is_npc() ) {
            npc *guy = dynamic_cast<npc *>( you );
            guy->current_activity_id = activity_id::NULL_ID();
            guy->revert_after_activity();
            guy->set_moves( 0 );
        }
        return;
    }
    const construction &built = pc->id.obj();
    you->activity.str_values.emplace_back( built.str_id );
    const auto award_xp = [&]( Character & practicer ) {
        for( const auto &pr : built.required_skills ) {
            practicer.practice( pr.first, static_cast<int>( ( 10 + 15 * pr.second ) *
                                ( 1 + built.time / 180000.0 ) ),
                                static_cast<int>( pr.second * 1.25 ) );
        }
    };

    award_xp( *you );
    // Friendly NPCs gain exp from assisting or watching...
    // TODO: NPCs watching other NPCs do stuff and learning from it
    if( you->is_avatar() ) {
        for( auto &elem : get_avatar().get_crafting_helpers() ) {
            if( elem->meets_skill_requirements( built ) ) {
                add_msg( m_info, _( "%s assists you with the work…" ), elem->get_name() );
            } else {
                //NPC near you isn't skilled enough to help
                add_msg( m_info, _( "%s watches you work…" ), elem->get_name() );
            }

            award_xp( *elem );
        }
    }
    if( here.tr_at( terp ) == tr_unfinished_construction ) {
        here.remove_trap( terp );
    }

    //We need to keep the partial_con when building appliance to get the component items
    //It will be removed in done_appliance()
    if( pc->id->category != construction_category_APPLIANCE ) {
        here.partial_con_remove( terp );
    }

    // Some constructions are allowed to have items left on the tile.
    if( built.post_flags.count( "keep_items" ) == 0 ) {
        // Move any items that have found their way onto the construction site.
        std::vector<tripoint> dump_spots;
        for( const tripoint &pt : here.points_in_radius( terp, 1 ) ) {
            if( here.can_put_items( pt ) && pt != terp ) {
                dump_spots.push_back( pt );
            }
        }
        if( !dump_spots.empty() ) {
            tripoint dump_spot = random_entry( dump_spots );
            map_stack items = here.i_at( terp );
            for( map_stack::iterator it = items.begin(); it != items.end(); ) {
                here.add_item_or_charges( dump_spot, *it );
                it = items.erase( it );
            }
        } else {
            debugmsg( "No space to displace items from construction finishing" );
        }
    }
    // Make the terrain change
    if( !built.post_terrain.empty() ) {
        if( built.post_is_furniture ) {
            here.furn_set( terp, furn_str_id( built.post_terrain ) );
        } else {
            here.ter_set( terp, ter_str_id( built.post_terrain ) );
            // Make a roof if constructed terrain should have it and it's an open air
            if( construct::check_up_OK( terp ) ) {
                const int_id<ter_t> post_terrain = ter_id( built.post_terrain );
                if( post_terrain->roof ) {
                    const tripoint top = terp + tripoint_above;
                    if( here.ter( top ) == t_open_air ) {
                        here.ter_set( top, ter_id( post_terrain->roof ) );
                    }
                }
            }
        }
    }

    // Spawn byproducts
    if( built.byproduct_item_group ) {
        here.spawn_items( you->pos(), item_group::items_from( *built.byproduct_item_group,
                          calendar::turn ) );
    }

    add_msg( m_info, _( "%s finished construction: %s." ), you->disp_name( false, true ),
             built.group->name() );
    // clear the activity
    you->activity.set_to_null();

    // This comes after clearing the activity, in case the function interrupts
    // activities
    built.post_special( terp );
    // npcs will automatically resume backlog, players wont.
    if( you->is_avatar() && !you->backlog.empty() &&
        you->backlog.front().id() == ACT_MULTIPLE_CONSTRUCTION ) {
        you->backlog.clear();
        you->assign_activity( ACT_MULTIPLE_CONSTRUCTION );
    }
}

bool construct::check_empty( const tripoint &p )
{
    map &here = get_map();
    // @TODO should check for *visible* traps only. But calling code must
    // first know how to handle constructing on top of an invisible trap!
    return ( here.has_flag( ter_furn_flag::TFLAG_FLAT, p ) && !here.has_furn( p ) &&
             g->is_empty( p ) && here.tr_at( p ).is_null() &&
             here.i_at( p ).empty() && !here.veh_at( p ) );
}

static inline std::array<tripoint, 4> get_orthogonal_neighbors( const tripoint &p )
{
    return {{
            p + point_north,
            p + point_south,
            p + point_west,
            p + point_east
        }};
}

bool construct::check_support( const tripoint &p )
{
    map &here = get_map();
    // need two or more orthogonally adjacent supports
    if( here.impassable( p ) ) {
        return false;
    }
    int num_supports = 0;
    for( const tripoint &nb : get_orthogonal_neighbors( p ) ) {
        if( here.has_flag( ter_furn_flag::TFLAG_SUPPORTS_ROOF, nb ) ) {
            num_supports++;
        }
    }
    return num_supports >= 2;
}

bool construct::check_stable( const tripoint &p )
{
    return get_map().has_flag( ter_furn_flag::TFLAG_SUPPORTS_ROOF, p + tripoint_below );
}

bool construct::check_empty_stable( const tripoint &p )
{
    return check_empty( p ) && check_stable( p );
}

bool construct::check_nofloor_above( const tripoint &p )
{
    return get_map().has_flag( ter_furn_flag::TFLAG_NO_FLOOR, p + tripoint_above );
}

bool construct::check_deconstruct( const tripoint &p )
{
    map &here = get_map();
    if( here.has_furn( p.xy() ) ) {
        return here.furn( p.xy() ).obj().deconstruct.can_do;
    }
    // terrain can only be deconstructed when there is no furniture in the way
    return here.ter( p.xy() ).obj().deconstruct.can_do;
}

bool construct::check_empty_up_OK( const tripoint &p )
{
    return check_empty( p ) && check_up_OK( p );
}

bool construct::check_up_OK( const tripoint & )
{
    // You're not going above +OVERMAP_HEIGHT.
    return ( get_map().get_abs_sub().z < OVERMAP_HEIGHT );
}

bool construct::check_down_OK( const tripoint & )
{
    // You're not going below -OVERMAP_DEPTH.
    return ( get_map().get_abs_sub().z > -OVERMAP_DEPTH );
}

bool construct::check_no_trap( const tripoint &p )
{
    return get_map().tr_at( p ).is_null();
}

bool construct::check_ramp_high( const tripoint &p )
{
    if( check_empty_stable( p ) && check_up_OK( p ) && check_nofloor_above( p ) ) {
        for( const point &car_d : four_cardinal_directions ) {
            // check adjacent points on the z-level above for a completed down ramp
            if( get_map().has_flag( ter_furn_flag::TFLAG_RAMP_DOWN, p + car_d + tripoint_above ) ) {
                return true;
            }
        }
    }
    return false;
}

bool construct::check_ramp_low( const tripoint &p )
{
    return check_empty_stable( p ) && check_up_OK( p ) && check_nofloor_above( p );
}

bool construct::check_no_wiring( const tripoint &p )
{
    const optional_vpart_position vp = get_map().veh_at( p );
    if( !vp ) {
        return true;
    }

    const vehicle &veh_target = vp->vehicle();
    return veh_target.has_tag( flag_WIRING );
}

void construct::done_trunk_plank( const tripoint &/*p*/ )
{
    int num_logs = rng( 2, 3 );
    Character &player_character = get_player_character();
    for( int i = 0; i < num_logs; ++i ) {
        iuse::cut_log_into_planks( player_character );
    }
}

void construct::done_grave( const tripoint &p )
{
    Character &player_character = get_player_character();
    map &here = get_map();
    map_stack its = here.i_at( p );
    for( const item &it : its ) {
        if( it.is_corpse() ) {
            if( it.get_corpse_name().empty() ) {
                if( it.get_mtype()->has_flag( MF_HUMAN ) ) {
                    if( player_character.has_trait( trait_SPIRITUAL ) ) {
                        player_character.add_morale( MORALE_FUNERAL, 50, 75, 1_days, 1_hours );
                        add_msg( m_good,
                                 _( "You feel relieved after providing last rites for this human being, whose name is lost in the Cataclysm." ) );
                    } else {
                        add_msg( m_neutral, _( "You bury remains of a human, whose name is lost in the Cataclysm." ) );
                    }
                }
            } else {
                if( player_character.has_trait( trait_SPIRITUAL ) ) {
                    player_character.add_morale( MORALE_FUNERAL, 50, 75, 1_days, 1_hours );
                    add_msg( m_good,
                             _( "You feel sadness, but also relief after providing last rites for %s, whose name you will keep in your memory." ),
                             it.get_corpse_name() );
                } else {
                    add_msg( m_neutral,
                             _( "You bury remains of %s, who joined uncounted masses perished in the Cataclysm." ),
                             it.get_corpse_name() );
                }
            }
            get_event_bus().send<event_type::buries_corpse>(
                player_character.getID(), it.get_mtype()->id, it.get_corpse_name() );
        }
    }
    if( player_character.has_quality( qual_CUT ) ) {
        iuse::handle_ground_graffiti( player_character, nullptr, _( "Inscribe something on the grave?" ),
                                      p );
    } else {
        add_msg( m_neutral,
                 _( "Unfortunately you don't have anything sharp to place an inscription on the grave." ) );
    }

    here.destroy_furn( p, true );
}

static vpart_id vpart_from_item( const itype_id &item_id )
{
    for( const auto &e : vpart_info::all() ) {
        const vpart_info &vp = e.second;
        if( vp.base_item == item_id && vp.has_flag( flag_INITIAL_PART ) ) {
            return vp.get_id();
        }
    }
    // The INITIAL_PART flag is optional, if no part (based on the given item) has it, just use the
    // first part that is based in the given item (this is fine for example if there is only one
    // such type anyway).
    for( const auto &e : vpart_info::all() ) {
        const vpart_info &vp = e.second;
        if( vp.base_item == item_id ) {
            return vp.get_id();
        }
    }
    debugmsg( "item %s used by construction is not base item of any vehicle part!", item_id.c_str() );
    return vpart_frame_vertical_2;
}

static vpart_id vpart_appliance_from_item( const itype_id &item_id )
{
    for( const std::pair<const vpart_id, vpart_info> &e : vpart_info::all() ) {
        const vpart_info &vp = e.second;
        if( vp.base_item == item_id && vp.has_flag( flag_APPLIANCE ) ) {
            return vp.get_id();
        }
    }
    debugmsg( "item %s used by construction is not base item of any appliance!", item_id.c_str() );
    return vpart_ap_standing_lamp;
}

void construct::done_vehicle( const tripoint &p )
{
    std::string name = string_input_popup()
                       .title( _( "Enter new vehicle name:" ) )
                       .width( 20 )
                       .query_string();
    if( name.empty() ) {
        name = _( "Car" );
    }

    map &here = get_map();
    vehicle *veh = here.add_vehicle( vehicle_prototype_none, p, 270_degrees, 0, 0 );

    if( !veh ) {
        debugmsg( "error constructing vehicle" );
        return;
    }
    veh->name = name;
    veh->install_part( point_zero, vpart_from_item( get_avatar().has_trait( trait_DEBUG_HS ) ?
                       STATIC( itype_id( "frame" ) ) : get_avatar().lastconsumed ) );

    // Update the vehicle cache immediately,
    // or the vehicle will be invisible for the first couple of turns.
    here.add_vehicle_to_cache( veh );
}

void construct::done_wiring( const tripoint &p )
{
    map &here = get_map();
    vehicle *veh = here.add_vehicle( vehicle_prototype_none, p, 0_degrees, 0, 0 );
    if( !veh ) {
        debugmsg( "error constructing vehicle" );
        return;
    }

    veh->install_part( point_zero, vpart_from_item( STATIC( itype_id( "wall_wiring" ) ) ) );
    veh->name = _( "wall wiring" );
    veh->add_tag( flag_CANT_DRAG );
    veh->add_tag( flag_APPLIANCE );
    veh->add_tag( flag_WIRING );

    // Merge any neighbouring wire vehicles into this one
    for( const point &offset : four_adjacent_offsets ) {
        const optional_vpart_position vp = here.veh_at( p + offset );
        if( !vp ) {
            continue;
        }

        vehicle &veh_target = vp->vehicle();
        if( &veh_target != veh && veh_target.has_tag( flag_WIRING ) ) {
            if( !veh->merge_vehicle_parts( &veh_target ) ) {
                debugmsg( "failed to merge vehicle parts" );
            }
        }
    }

    // Update the vehicle cache immediately,
    // or the wiring will be invisible for the first couple of turns.
    here.add_vehicle_to_cache( veh );
}

void construct::done_appliance( const tripoint &p )
{
    map &here = get_map();
    vehicle *veh = here.add_vehicle( vehicle_prototype_none, p, 0_degrees, 0, 0 );

    if( !veh ) {
        debugmsg( "error constructing vehicle" );
        return;
    }

<<<<<<< HEAD
    const vpart_id &vpart = vpart_appliance_from_item( get_avatar().lastconsumed );

    veh->install_part( point_zero, vpart );
    veh->name = vpart->name();
=======
    if( constrcut_id == STATIC( "app_wall_wiring" ) ) {
        veh->install_part( point_zero, vpart_from_item( STATIC( itype_id( "wall_wiring" ) ) ) );
        veh->name = _( "wall wiring" );
        veh->add_tag( flag_CANT_DRAG );
    } else {
        const vpart_id &vpart = vpart_appliance_from_item( get_avatar().lastconsumed );
        partial_con *pc = here.partial_con_at( p );
        if( pc ) {
            item base;
            for( item &obj : pc->components ) {
                if( obj.typeId() == vpart->base_item ) {
                    base = obj;
                }
            }
            veh->install_part( point_zero, vpart, std::move( base ) );
        } else {
            debugmsg( "partial construction not found" );
            veh->install_part( point_zero, vpart );
        }
        veh->name = vpart->name();
    }
    here.partial_con_remove( p );
>>>>>>> cc10e0c2

    veh->add_tag( flag_APPLIANCE );

    // Update the vehicle cache immediately,
    // or the appliance will be invisible for the first couple of turns.
    here.add_vehicle_to_cache( veh );

    // Connect to any neighbouring appliances or wires once
    std::unordered_set<const vehicle *> connected_vehicles;
    for( const tripoint &trip : here.points_in_radius( p, 1 ) ) {
        const optional_vpart_position vp = here.veh_at( trip );
        if( !vp ) {
            continue;
        }
        const vehicle &veh_target = vp->vehicle();
        if( veh_target.has_tag( flag_APPLIANCE ) || veh_target.has_tag( flag_WIRING ) ) {
            if( connected_vehicles.find( &veh_target ) == connected_vehicles.end() ) {
                veh->connect( p, trip );
                connected_vehicles.insert( &veh_target );
            }
        }
    }
}

void construct::done_deconstruct( const tripoint &p )
{
    map &here = get_map();
    // TODO: Make this the argument
    if( here.has_furn( p ) ) {
        const furn_t &f = here.furn( p ).obj();
        if( !f.deconstruct.can_do ) {
            add_msg( m_info, _( "That %s can not be disassembled!" ), f.name() );
            return;
        }
        Character &player_character = get_player_character();
        if( f.id.id() == furn_f_console_broken )  {
            if( player_character.get_skill_level( skill_electronics ) >= 1 ) {
                player_character.practice( skill_electronics, 20, 4 );
            }
        }
        if( f.id.id() == furn_f_console )  {
            if( player_character.get_skill_level( skill_electronics ) >= 1 ) {
                player_character.practice( skill_electronics, 40, 8 );
            }
        }
        if( f.id.id() == furn_f_machinery_electronic )  {
            if( player_character.get_skill_level( skill_electronics ) >= 1 ) {
                player_character.practice( skill_electronics, 40, 8 );
            }
        }
        if( f.deconstruct.furn_set.str().empty() ) {
            here.furn_set( p, f_null );
        } else {
            here.furn_set( p, f.deconstruct.furn_set );
        }
        add_msg( _( "The %s is disassembled." ), f.name() );
        here.spawn_items( p, item_group::items_from( f.deconstruct.drop_group, calendar::turn ) );
        // HACK: Hack alert.
        // Signs have cosmetics associated with them on the submap since
        // furniture can't store dynamic data to disk. To prevent writing
        // mysteriously appearing for a sign later built here, remove the
        // writing from the submap.
        here.delete_signage( p );
    } else {
        const ter_t &t = here.ter( p ).obj();
        if( !t.deconstruct.can_do ) {
            add_msg( _( "That %s can not be disassembled!" ), t.name() );
            return;
        }
        if( t.deconstruct.deconstruct_above ) {
            const tripoint top = p + tripoint_above;
            if( here.has_furn( top ) ) {
                add_msg( _( "That %s can not be disassembled, since there is furniture above it." ), t.name() );
                return;
            }
            done_deconstruct( top );
        }
        avatar &player_character = get_avatar();
        if( t.id.id() == t_console_broken )  {
            if( player_character.get_skill_level( skill_electronics ) >= 1 ) {
                player_character.practice( skill_electronics, 20, 4 );
            }
        }
        if( t.id.id() == t_console )  {
            if( player_character.get_skill_level( skill_electronics ) >= 1 ) {
                player_character.practice( skill_electronics, 40, 8 );
            }
        }
        here.ter_set( p, t.deconstruct.ter_set );
        add_msg( _( "The %s is disassembled." ), t.name() );
        here.spawn_items( p, item_group::items_from( t.deconstruct.drop_group, calendar::turn ) );
    }
}

static void unroll_digging( const int numer_of_2x4s )
{
    // refund components!
    item rope( "rope_30" );
    map &here = get_map();
    tripoint avatar_pos = get_player_character().pos();
    here.add_item_or_charges( avatar_pos, rope );
    // presuming 2x4 to conserve lumber.
    here.spawn_item( avatar_pos, itype_2x4, numer_of_2x4s );
}

void construct::done_digormine_stair( const tripoint &p, bool dig )
{
    map &here = get_map();
    // TODO: fix point types
    const tripoint_abs_ms abs_pos = here.getglobal( p );
    const tripoint_abs_sm pos_sm = project_to<coords::sm>( abs_pos );
    tinymap tmpmap;
    tmpmap.load( pos_sm + tripoint_below, false );
    const tripoint local_tmp = tmpmap.getlocal( abs_pos );

    Character &player_character = get_player_character();
    bool dig_muts = player_character.has_trait( trait_PAINRESIST_TROGLO ) ||
                    player_character.has_trait( trait_STOCKY_TROGLO );

    int no_mut_penalty = dig_muts ? 10 : 0;
    int mine_penalty = dig ? 0 : 10;
    player_character.mod_stored_nutr( 5 + mine_penalty + no_mut_penalty );
    player_character.mod_thirst( 5 + mine_penalty + no_mut_penalty );
    player_character.mod_fatigue( 10 + mine_penalty + no_mut_penalty );

    if( tmpmap.ter( local_tmp ) == t_lava ) {
        if( !query_yn( _( "The rock feels much warmer than normal.  Proceed?" ) ) ) {
            here.ter_set( p, t_pit ); // You dug down a bit before detecting the problem
            unroll_digging( dig ? 8 : 12 );
        } else {
            add_msg( m_warning, _( "You just tunneled into lava!" ) );
            get_event_bus().send<event_type::digs_into_lava>();
            here.ter_set( p, t_hole );
        }

        return;
    }

    bool impassable = tmpmap.impassable( local_tmp );
    if( !impassable ) {
        add_msg( _( "You dig into a preexisting space, and improvise a ladder." ) );
    } else if( dig ) {
        add_msg( _( "You dig a stairway, adding sturdy timbers and a rope for safety." ) );
    } else {
        add_msg( _( "You drill out a passage, heading deeper underground." ) );
    }
    here.ter_set( p, t_stairs_down ); // There's the top half
    // Again, need to use submap-local coordinates.
    tmpmap.ter_set( local_tmp, impassable ? t_stairs_up : t_ladder_up ); // and there's the bottom half.
    // And save to the center coordinate of the current active map.
    tmpmap.save();
}

void construct::done_dig_stair( const tripoint &p )
{
    done_digormine_stair( p, true );
}

void construct::done_mine_downstair( const tripoint &p )
{
    done_digormine_stair( p, false );
}

void construct::done_mine_upstair( const tripoint &p )
{
    map &here = get_map();
    // TODO: fix point types
    const tripoint_abs_ms abs_pos = here.getglobal( p );
    const tripoint_abs_sm pos_sm = project_to<coords::sm>( abs_pos );
    tinymap tmpmap;
    tmpmap.load( pos_sm + tripoint_above, false );
    const tripoint local_tmp = tmpmap.getlocal( abs_pos );

    if( tmpmap.ter( local_tmp ) == t_lava ) {
        here.ter_set( p.xy(), t_rock_floor ); // You dug a bit before discovering the problem
        add_msg( m_warning, _( "The rock overhead feels hot.  You decide *not* to mine magma." ) );
        unroll_digging( 12 );
        return;
    }

    if( tmpmap.has_flag_ter( ter_furn_flag::TFLAG_SHALLOW_WATER, local_tmp ) ||
        tmpmap.has_flag_ter( ter_furn_flag::TFLAG_DEEP_WATER, local_tmp ) ) {
        here.ter_set( p.xy(), t_rock_floor ); // You dug a bit before discovering the problem
        add_msg( m_warning, _( "The rock above is rather damp.  You decide *not* to mine water." ) );
        unroll_digging( 12 );
        return;
    }

    Character &player_character = get_player_character();
    bool dig_muts = player_character.has_trait( trait_PAINRESIST_TROGLO ) ||
                    player_character.has_trait( trait_STOCKY_TROGLO );

    int no_mut_penalty = dig_muts ? 15 : 0;
    player_character.mod_stored_nutr( 20 + no_mut_penalty );
    player_character.mod_thirst( 20 + no_mut_penalty );
    player_character.mod_fatigue( 25 + no_mut_penalty );

    add_msg( _( "You drill out a passage, heading for the surface." ) );
    here.ter_set( p.xy(), t_stairs_up ); // There's the bottom half
    // We need to write to submap-local coordinates.
    tmpmap.ter_set( local_tmp, t_stairs_down ); // and there's the top half.
    tmpmap.save();
}

void construct::done_wood_stairs( const tripoint &p )
{
    const tripoint top = p + tripoint_above;
    get_map().ter_set( top, ter_id( "t_wood_stairs_down" ) );
}

void construct::done_window_curtains( const tripoint & )
{
    map &here = get_map();
    tripoint avatar_pos = get_player_character().pos();
    // copied from iexamine::curtains
    here.spawn_item( avatar_pos, itype_nail, 1, 4 );
    here.spawn_item( avatar_pos, itype_sheet, 2 );
    here.spawn_item( avatar_pos, itype_stick );
    here.spawn_item( avatar_pos, itype_string_36 );
    add_msg( _( "After boarding up the window the curtains and curtain rod are left." ) );
}

void construct::done_extract_maybe_revert_to_dirt( const tripoint &p )
{
    map &here = get_map();
    if( one_in( 10 ) ) {
        here.ter_set( p, t_dirt );
    }

    if( here.ter( p ) == t_clay ) {
        add_msg( _( "You gather some clay." ) );
    } else if( here.ter( p ) == t_sand ) {
        add_msg( _( "You gather some sand." ) );
    } else {
        // Fall through to an undefined material.
        add_msg( _( "You gather some materials." ) );
    }
}

void construct::done_mark_firewood( const tripoint &p )
{
    get_map().trap_set( p, tr_firewood_source );
}

void construct::done_mark_practice_target( const tripoint &p )
{
    get_map().trap_set( p, tr_practice_target );
}

void construct::done_ramp_low( const tripoint &p )
{
    const tripoint top = p + tripoint_above;
    get_map().ter_set( top, ter_id( "t_ramp_down_low" ) );
}

void construct::done_ramp_high( const tripoint &p )
{
    const tripoint top = p + tripoint_above;
    get_map().ter_set( top, ter_id( "t_ramp_down_high" ) );
}

void construct::failure_standard( const tripoint & )
{
    add_msg( m_info, _( "You cannot build there!" ) );
}

void construct::failure_deconstruct( const tripoint & )
{
    add_msg( m_info, _( "You cannot deconstruct this!" ) );
}

template <typename T>
void assign_or_debugmsg( T &dest, const std::string &fun_id,
                         const std::map<std::string, T> &possible )
{
    const auto iter = possible.find( fun_id );
    if( iter != possible.end() ) {
        dest = iter->second;
    } else {
        dest = possible.find( "" )->second;
        const std::string list_available = enumerate_as_string( possible.begin(), possible.end(),
        []( const std::pair<std::string, T> &pr ) {
            return pr.first;
        } );
        debugmsg( "Unknown function: %s, available values are %s", fun_id.c_str(), list_available );
    }
}

void load_construction( const JsonObject &jo )
{
    construction con;
    // These ids are only temporary. The actual ids are determined in finalize_construction,
    // after removing blacklisted constructions.
    con.id = construction_id( -1 );
    con.str_id = construction_str_id( jo.get_string( "id" ) );
    if( con.str_id.is_null() ) {
        jo.throw_error( "Null construction id specified", "id" );
    } else if( construction_id_map.find( con.str_id ) != construction_id_map.end() ) {
        jo.throw_error( "Duplicate construction id", "id" );
    }

    jo.get_member( "group" ).read( con.group );
    if( jo.has_member( "required_skills" ) ) {
        for( JsonArray arr : jo.get_array( "required_skills" ) ) {
            con.required_skills[skill_id( arr.get_string( 0 ) )] = arr.get_int( 1 );
        }
    } else {
        skill_id legacy_skill( jo.get_string( "skill", skill_fabrication.str() ) );
        int legacy_diff = jo.get_int( "difficulty" );
        con.required_skills[ legacy_skill ] = legacy_diff;
    }

    con.category = construction_category_id( jo.get_string( "category", "OTHER" ) );
    if( jo.has_int( "time" ) ) {
        con.time = to_moves<int>( time_duration::from_minutes( jo.get_int( "time" ) ) );
    } else if( jo.has_string( "time" ) ) {
        con.time = to_moves<int>( read_from_json_string<time_duration>( jo.get_member( "time" ),
                                  time_duration::units ) );
    }

    const requirement_id req_id( "inline_construction_" + con.str_id.str() );
    requirement_data::load_requirement( jo, req_id );
    con.requirements = req_id;

    if( jo.has_string( "using" ) ) {
        con.reqs_using = { { requirement_id( jo.get_string( "using" ) ), 1} };
    } else if( jo.has_array( "using" ) ) {
        for( JsonArray cur : jo.get_array( "using" ) ) {
            con.reqs_using.emplace_back( requirement_id( cur.get_string( 0 ) ), cur.get_int( 1 ) );
        }
    }

    jo.read( "pre_note", con.pre_note );
    con.pre_terrain = jo.get_string( "pre_terrain", "" );
    if( con.pre_terrain.size() > 1
        && con.pre_terrain[0] == 'f'
        && con.pre_terrain[1] == '_' ) {
        con.pre_is_furniture = true;
    }

    con.post_terrain = jo.get_string( "post_terrain", "" );
    if( con.post_terrain.size() > 1
        && con.post_terrain[0] == 'f'
        && con.post_terrain[1] == '_' ) {
        con.post_is_furniture = true;
    }

    con.pre_flags = jo.get_tags( "pre_flags" );

    con.post_flags = jo.get_tags( "post_flags" );

    if( jo.has_member( "byproducts" ) ) {
        con.byproduct_item_group = item_group::load_item_group( jo.get_member( "byproducts" ),
                                   "collection", "byproducts of construction " + con.str_id.str() );
    }

    static const std::map<std::string, std::function<bool( const tripoint & )>> pre_special_map = {{
            { "", construct::check_nothing },
            { "check_empty", construct::check_empty },
            { "check_support", construct::check_support },
            { "check_stable", construct::check_stable },
            { "check_empty_stable", construct::check_empty_stable },
            { "check_nofloor_above", construct::check_nofloor_above },
            { "check_deconstruct", construct::check_deconstruct },
            { "check_empty_up_OK", construct::check_empty_up_OK },
            { "check_up_OK", construct::check_up_OK },
            { "check_down_OK", construct::check_down_OK },
            { "check_no_trap", construct::check_no_trap },
            { "check_ramp_low", construct::check_ramp_low },
            { "check_ramp_high", construct::check_ramp_high },
            { "check_no_wiring", construct::check_no_wiring }
        }
    };
    static const std::map<std::string, std::function<void( const tripoint & )>> post_special_map = {{
            { "", construct::done_nothing },
            { "done_trunk_plank", construct::done_trunk_plank },
            { "done_grave", construct::done_grave },
            { "done_vehicle", construct::done_vehicle },
            { "done_appliance", construct::done_appliance },
            { "done_wiring", construct::done_wiring },
            { "done_deconstruct", construct::done_deconstruct },
            { "done_dig_stair", construct::done_dig_stair },
            { "done_mine_downstair", construct::done_mine_downstair },
            { "done_mine_upstair", construct::done_mine_upstair },
            { "done_wood_stairs", construct::done_wood_stairs },
            { "done_window_curtains", construct::done_window_curtains },
            { "done_extract_maybe_revert_to_dirt", construct::done_extract_maybe_revert_to_dirt },
            { "done_mark_firewood", construct::done_mark_firewood },
            { "done_mark_practice_target", construct::done_mark_practice_target },
            { "done_ramp_low", construct::done_ramp_low },
            { "done_ramp_high", construct::done_ramp_high }
        }
    };
    std::map<std::string, std::function<void( const tripoint & )>> explain_fail_map;
    if( jo.has_string( "pre_special" ) &&
        jo.get_string( "pre_special" )  == std::string( "check_deconstruct" ) ) {
        explain_fail_map[""] = construct::failure_deconstruct;
    } else {
        explain_fail_map[""] = construct::failure_standard;
    }

    assign_or_debugmsg( con.pre_special, jo.get_string( "pre_special", "" ), pre_special_map );
    assign_or_debugmsg( con.post_special, jo.get_string( "post_special", "" ), post_special_map );
    assign_or_debugmsg( con.explain_failure, jo.get_string( "explain_failure", "" ), explain_fail_map );
    con.vehicle_start = jo.get_bool( "vehicle_start", false );

    con.on_display = jo.get_bool( "on_display", true );
    con.dark_craftable = jo.get_bool( "dark_craftable", false );

    constructions.push_back( con );
    construction_id_map.emplace( con.str_id, con.id );
}

void reset_constructions()
{
    constructions.clear();
    construction_id_map.clear();
    finalized = false;
}

void check_constructions()
{
    for( size_t i = 0; i < constructions.size(); i++ ) {
        const construction &c = constructions[ i ];
        const std::string display_name = "construction " + c.str_id.str();
        for( const auto &pr : c.required_skills ) {
            if( !pr.first.is_valid() ) {
                debugmsg( "Unknown skill %s in %s", pr.first.c_str(), display_name );
            }
        }

        if( !c.requirements.is_valid() ) {
            debugmsg( "%s has missing requirement data %s",
                      display_name, c.requirements.c_str() );
        }

        if( !c.pre_terrain.empty() ) {
            if( c.pre_is_furniture ) {
                if( !furn_str_id( c.pre_terrain ).is_valid() ) {
                    debugmsg( "Unknown pre_terrain (furniture) %s in %s", c.pre_terrain, display_name );
                }
            } else if( !ter_str_id( c.pre_terrain ).is_valid() ) {
                debugmsg( "Unknown pre_terrain (terrain) %s in %s", c.pre_terrain, display_name );
            }
        }
        if( !c.post_terrain.empty() ) {
            if( c.post_is_furniture ) {
                if( !furn_str_id( c.post_terrain ).is_valid() ) {
                    debugmsg( "Unknown post_terrain (furniture) %s in %s", c.post_terrain, display_name );
                }
            } else if( !ter_str_id( c.post_terrain ).is_valid() ) {
                debugmsg( "Unknown post_terrain (terrain) %s in %s", c.post_terrain, display_name );
            }
        }
        if( c.id != construction_id( i ) ) {
            debugmsg( "%s has id %u, but should have %u",
                      display_name, c.id.to_i(), i );
        }
        if( construction_id_map.find( c.str_id ) == construction_id_map.end() ) {
            debugmsg( "%s is an invalid string id",
                      display_name );
        } else if( construction_id_map[c.str_id] != construction_id( i ) ) {
            debugmsg( "%s points to int id %u, but should point to %u",
                      display_name, construction_id_map[c.str_id].to_i(), i );
        }
    }
}

int construction::print_time( const catacurses::window &w, const point &p, int width,
                              nc_color col ) const
{
    std::string text = get_time_string();
    return fold_and_print( w, p, width, col, text );
}

float construction::time_scale() const
{
    //incorporate construction time scaling
    if( get_option<int>( "CONSTRUCTION_SCALING" ) == 0 ) {
        return calendar::season_ratio();
    } else {
        return get_option<int>( "CONSTRUCTION_SCALING" ) / 100.0;
    }
}

int construction::adjusted_time() const
{
    int final_time = time;
    int assistants = 0;

    for( auto &elem : get_avatar().get_crafting_helpers() ) {
        if( elem->meets_skill_requirements( *this ) ) {
            assistants++;
        }
    }

    if( assistants >= 2 ) {
        final_time *= 0.4f;
    } else if( assistants == 1 ) {
        final_time *= 0.75f;
    }

    final_time *= time_scale();

    return final_time;
}

std::string construction::get_time_string() const
{
    const time_duration turns = time_duration::from_moves( adjusted_time() );
    return _( "Time to complete: " ) + colorize( to_string( turns ), color_data );
}

std::vector<std::string> construction::get_folded_time_string( int width ) const
{
    std::string time_text = get_time_string();
    std::vector<std::string> folded_time = foldstring( time_text, width );
    return folded_time;
}

void finalize_constructions()
{
    std::vector<item_comp> frame_items;
    for( const auto &e : vpart_info::all() ) {
        const vpart_info &vp = e.second;
        if( !vp.has_flag( flag_INITIAL_PART ) ) {
            continue;
        }
        frame_items.emplace_back( vp.base_item, 1 );
    }

    if( frame_items.empty() ) {
        debugmsg( "No valid frames detected for vehicle construction" );
    }

    for( construction &con : constructions ) {
        if( !con.group.is_valid() ) {
            debugmsg( "Invalid construction group (%s) defined for construction (%s)",
                      con.group.str(), con.str_id.str() );
        }
        if( con.vehicle_start ) {
            const_cast<requirement_data &>( con.requirements.obj() ).get_components().push_back( frame_items );
        }
        bool is_valid_construction_category = false;
        for( const construction_category &cc : construction_categories::get_all() ) {
            if( con.category == cc.id ) {
                is_valid_construction_category = true;
                break;
            }
        }
        if( !is_valid_construction_category ) {
            debugmsg( "Invalid construction category (%s) defined for construction (%s)", con.category.str(),
                      con.str_id.str() );
        }
        requirement_data requirements_ = std::accumulate(
                                             con.reqs_using.begin(), con.reqs_using.end(), *con.requirements );

        requirement_data::save_requirement( requirements_, con.requirements );
        con.reqs_using.clear();
        inp_mngr.pump_events();
    }

    constructions.erase( std::remove_if( constructions.begin(), constructions.end(),
    [&]( const construction & c ) {
        return c.requirements->is_blacklisted();
    } ), constructions.end() );

    construction_id_map.clear();
    for( size_t i = 0; i < constructions.size(); i++ ) {
        constructions[ i ].id = construction_id( i );
        construction_id_map.emplace( constructions[i].str_id, constructions[i].id );
    }

    finalized = true;
}

build_reqs get_build_reqs_for_furn_ter_ids(
    const std::pair<std::map<ter_id, int>, std::map<furn_id, int>> &changed_ids )
{
    build_reqs total_reqs;

    if( !finalized ) {
        debugmsg( "get_build_reqs_for_furn_ter_ids called before finalization" );
        return total_reqs;
    }
    std::map<construction_id, int> total_builds;

    // iteratively recurse through the pre-terrains until the pre-terrain is empty, adding
    // the constructions to the total_builds map
    const auto add_builds = [&total_builds]( const construction & build, int count ) {
        if( total_builds.find( build.id ) == total_builds.end() ) {
            total_builds[build.id] = 0;
        }
        total_builds[build.id] += count;
        std::string build_pre_ter = build.pre_terrain;
        while( !build_pre_ter.empty() ) {
            for( const construction &pre_build : constructions ) {
                if( pre_build.category == construction_category_REPAIR ) {
                    continue;
                }
                if( pre_build.post_terrain == build_pre_ter ) {
                    if( total_builds.find( pre_build.id ) == total_builds.end() ) {
                        total_builds[pre_build.id] = 0;
                    }
                    total_builds[pre_build.id] += count;
                    build_pre_ter = pre_build.pre_terrain;
                    break;
                }
            }
            break;
        }
    };

    // go through the list of terrains and add their constructions and any pre-constructions
    // to the map of total builds
    for( const auto &ter_data : changed_ids.first ) {
        for( const construction &build : constructions ) {
            if( build.post_terrain.empty() || build.post_is_furniture ||
                build.category == construction_category_REPAIR ) {
                continue;
            }
            if( ter_id( build.post_terrain ) == ter_data.first ) {
                add_builds( build, ter_data.second );
                break;
            }
        }
    }
    // same, but for furniture
    for( const auto &furn_data : changed_ids.second ) {
        for( const construction &build : constructions ) {
            if( build.post_terrain.empty() || !build.post_is_furniture ||
                build.category == construction_category_REPAIR ) {
                continue;
            }
            if( furn_id( build.post_terrain ) == furn_data.first ) {
                add_builds( build, furn_data.second );
                break;
            }
        }
    }

    for( const auto &build_data : total_builds ) {
        const construction &build = build_data.first.obj();
        const int count = build_data.second;
        total_reqs.time += build.time * count;
        if( total_reqs.reqs.find( build.requirements ) == total_reqs.reqs.end() ) {
            total_reqs.reqs[build.requirements] = 0;
        }
        total_reqs.reqs[build.requirements] += count;
        for( const auto &req_skill : build.required_skills ) {
            auto it = total_reqs.skills.find( req_skill.first );
            if( it == total_reqs.skills.end() || it->second < req_skill.second ) {
                total_reqs.skills[req_skill.first] = req_skill.second;
            }
        }
    }

    return total_reqs;
}

static const construction null_construction {};

template <>
const construction_str_id &construction_id::id() const
{
    if( !finalized ) {
        debugmsg( "construction_id::id called before finalization" );
        return construction_str_id::NULL_ID();
    } else if( is_valid() ) {
        return constructions[to_i()].str_id;
    } else {
        if( to_i() != -1 ) {
            debugmsg( "Invalid construction id %d", to_i() );
        }
        return construction_str_id::NULL_ID();
    }
}

template <>
const construction &construction_id::obj() const
{
    if( !finalized ) {
        debugmsg( "construction_id::obj called before finalization" );
        return null_construction;
    } else if( is_valid() ) {
        return constructions[to_i()];
    } else {
        debugmsg( "Invalid construction id %d", to_i() );
        return null_construction;
    }
}

template <>
bool construction_id::is_valid() const
{
    if( !finalized ) {
        debugmsg( "construction_id::is_valid called before finalization" );
        return false;
    }
    return to_i() >= 0 && static_cast<size_t>( to_i() ) < constructions.size();
}

template <>
construction_id construction_str_id::id() const
{
    if( !finalized ) {
        debugmsg( "construction_str_id::id called before finalization" );
        return construction_id( -1 );
    }
    auto it = construction_id_map.find( *this );
    if( it != construction_id_map.end() ) {
        return it->second;
    } else {
        if( !is_null() ) {
            debugmsg( "Invalid construction str id %s", str() );
        }
        return construction_id( -1 );
    }
}

template <>
const construction &construction_str_id::obj() const
{
    if( !finalized ) {
        debugmsg( "construction_str_id::obj called before finalization" );
        return null_construction;
    }
    auto it = construction_id_map.find( *this );
    if( it != construction_id_map.end() ) {
        return it->second.obj();
    } else {
        debugmsg( "Invalid construction str id %s", str() );
        return null_construction;
    }
}

template <>
bool construction_str_id::is_valid() const
{
    if( !finalized ) {
        debugmsg( "construction_str_id::is_valid called before finalization" );
        return false;
    }
    return construction_id_map.find( *this ) != construction_id_map.end();
}<|MERGE_RESOLUTION|>--- conflicted
+++ resolved
@@ -1402,35 +1402,23 @@
         return;
     }
 
-<<<<<<< HEAD
     const vpart_id &vpart = vpart_appliance_from_item( get_avatar().lastconsumed );
-
-    veh->install_part( point_zero, vpart );
+    partial_con *pc = here.partial_con_at( p );
+    if( pc ) {
+        item base;
+        for( item &obj : pc->components ) {
+            if( obj.typeId() == vpart->base_item ) {
+                base = obj;
+            }
+        }
+        veh->install_part( point_zero, vpart, std::move( base ) );
+    } else {
+        debugmsg( "partial construction not found" );
+        veh->install_part( point_zero, vpart );
+    }
     veh->name = vpart->name();
-=======
-    if( constrcut_id == STATIC( "app_wall_wiring" ) ) {
-        veh->install_part( point_zero, vpart_from_item( STATIC( itype_id( "wall_wiring" ) ) ) );
-        veh->name = _( "wall wiring" );
-        veh->add_tag( flag_CANT_DRAG );
-    } else {
-        const vpart_id &vpart = vpart_appliance_from_item( get_avatar().lastconsumed );
-        partial_con *pc = here.partial_con_at( p );
-        if( pc ) {
-            item base;
-            for( item &obj : pc->components ) {
-                if( obj.typeId() == vpart->base_item ) {
-                    base = obj;
-                }
-            }
-            veh->install_part( point_zero, vpart, std::move( base ) );
-        } else {
-            debugmsg( "partial construction not found" );
-            veh->install_part( point_zero, vpart );
-        }
-        veh->name = vpart->name();
-    }
+
     here.partial_con_remove( p );
->>>>>>> cc10e0c2
 
     veh->add_tag( flag_APPLIANCE );
 
