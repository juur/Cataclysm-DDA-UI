--- conflicted
+++ resolved
@@ -426,13 +426,10 @@
          */
         void init_from_item( const item &itm );
 
-<<<<<<< HEAD
-        int last_updated;
+        time_point last_updated = calendar::time_of_cataclysm;
         int last_baby;
         int last_biosig;
-=======
-        time_point last_updated = calendar::time_of_cataclysm;
->>>>>>> a7b829aa
+
         /**
          * Do some cleanup and caching as monster is being unloaded from map.
          */
