#include "vitamin.h"

#include <map>

#include "assign.h"
#include "calendar.h"
#include "debug.h"
#include "json.h"
#include "translations.h"

static std::map<vitamin_id, vitamin> vitamins_all;

/** @relates string_id */
template<>
bool string_id<vitamin>::is_valid() const
{
    return vitamins_all.count( *this );
}

/** @relates string_id */
template<>
const vitamin &string_id<vitamin>::obj() const
{
    const auto found = vitamins_all.find( *this );
    if( found == vitamins_all.end() ) {
        debugmsg( "Tried to get invalid vitamin: %s", c_str() );
        static const vitamin null_vitamin{};
        return null_vitamin;
    }
    return found->second;
}

int vitamin::severity( int qty ) const
{
    for( int i = 0; i != static_cast<int>( disease_.size() ); ++i ) {
        if( ( qty >= disease_[ i ].first && qty <= disease_[ i ].second ) ||
            ( qty <= disease_[ i ].first && qty >= disease_[ i ].second ) ) {
            return i + 1;
        }
    }
    // TODO: implement distinct severity levels for vitamin excesses
    if( qty > 96 ) {
        return -1;
    }
    return 0;
}

void vitamin::load_vitamin( JsonObject &jo )
{
    vitamin vit;

    vit.id_ = vitamin_id( jo.get_string( "id" ) );
<<<<<<< HEAD
    vit.name_ = _( jo.get_string( "name" ).c_str() );
    vit.deficiency_ = efftype_id( jo.get_string( "deficiency", "null" ) );
=======
    vit.name_ = _( jo.get_string( "name" ) );
    vit.deficiency_ = efftype_id( jo.get_string( "deficiency" ) );
>>>>>>> f2c480ab
    vit.excess_ = efftype_id( jo.get_string( "excess", "null" ) );
    vit.min_ = jo.get_int( "min" );
    vit.max_ = jo.get_int( "max", 0 );
    assign( jo, "rate", vit.rate_, false, 1_turns );

    if( vit.rate_ < 0_turns ) {
        jo.throw_error( "vitamin consumption rate cannot be negative", "rate" );
    }

    auto def = jo.get_array( "disease" );
    while( def.has_more() ) {
        auto e = def.next_array();
        vit.disease_.emplace_back( e.get_int( 0 ), e.get_int( 1 ) );
    }

    if( vitamins_all.find( vit.id_ ) != vitamins_all.end() ) {
        jo.throw_error( "parsed vitamin overwrites existing definition", "id" );
    } else {
        vitamins_all[ vit.id_ ] = vit;
    }
}

const std::map<vitamin_id, vitamin> &vitamin::all()
{
    return vitamins_all;
}

void vitamin::check_consistency()
{
    for( const auto &v : vitamins_all ) {
        if( !( v.second.deficiency_.is_null() || v.second.deficiency_.is_valid() ) ) {
            debugmsg( "vitamin %s has unknown deficiency %s", v.second.id_.c_str(),
                      v.second.deficiency_.c_str() );
        }
        if( !( v.second.excess_.is_null() || v.second.excess_.is_valid() ) ) {
            debugmsg( "vitamin %s has unknown excess %s", v.second.id_.c_str(), v.second.excess_.c_str() );
        }
    }
}

void vitamin::reset()
{
    vitamins_all.clear();
}<|MERGE_RESOLUTION|>--- conflicted
+++ resolved
@@ -50,13 +50,9 @@
     vitamin vit;
 
     vit.id_ = vitamin_id( jo.get_string( "id" ) );
-<<<<<<< HEAD
-    vit.name_ = _( jo.get_string( "name" ).c_str() );
+    vit.name_ = _( jo.get_string( "name" ) );
     vit.deficiency_ = efftype_id( jo.get_string( "deficiency", "null" ) );
-=======
-    vit.name_ = _( jo.get_string( "name" ) );
-    vit.deficiency_ = efftype_id( jo.get_string( "deficiency" ) );
->>>>>>> f2c480ab
+
     vit.excess_ = efftype_id( jo.get_string( "excess", "null" ) );
     vit.min_ = jo.get_int( "min" );
     vit.max_ = jo.get_int( "max", 0 );
