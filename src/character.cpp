--- conflicted
+++ resolved
@@ -3575,17 +3575,16 @@
     std::string max_act = activity_level_str( maximum_exertion_level() );
     float move_mult = exertion_adjusted_move_multiplier( EXTRA_EXERCISE );
 
-    int bmr = base_bmr();
-    std::string weary_internals = activity_history.debug_weary_info();
+    int cardio_mult = get_cardiofit();
     int thresh = weary_threshold();
     int current = weariness_level();
     int morale = get_morale_level();
     int weight = units::to_gram<int>( bodyweight() );
     float bmi = get_bmi();
 
-    return string_format( "Weariness: %s Max Full Exert: %s Mult: %g\nBMR: %d %s Thresh: %d At: %d\nCal: %d/%d Fatigue: %d Morale: %d Wgt: %d (BMI %.1f)",
-                          amt, max_act, move_mult, bmr, weary_internals, thresh, current, get_stored_kcal(),
-                          get_healthy_kcal(), fatigue, morale, weight, bmi );
+    return string_format( "Weariness: %s Max Exertion: %s Mult: %g\nCARDIO FITNESS: %d %s Thresh: %d At: %d\nCalories: %d",
+                          amt, max_act, move_mult, cardio_mult, activity_history.debug_weary_info(), thresh, current,
+                          stored_calories );
 }
 
 void Character::mod_stored_kcal( int nkcal, const bool ignore_weariness )
@@ -4034,19 +4033,6 @@
     const bool lying = asleep || has_effect( effect_lying_down ) ||
                        activity.id() == ACT_TRY_SLEEP;
 
-<<<<<<< HEAD
-    int cardio_mult = get_cardiofit();
-    int thresh = weary_threshold();
-    int current = weariness_level();
-    int morale = get_morale_level();
-    int weight = units::to_gram<int>( bodyweight() );
-    float bmi = get_bmi();
-
-    return string_format( "Weariness: %s Max Exertion: %s Mult: %g\nCARDIO FITNESS: %d %s Thresh: %d At: %d\nCalories: %d",
-                          amt, max_act, move_mult, cardio_mult, activity_history.debug_weary_info(), thresh, current,
-                          stored_calories );
-}
-=======
     needs_rates rates = calc_needs_rates();
 
     const bool wasnt_fatigued = get_fatigue() <= fatigue_levels::DEAD_TIRED;
@@ -4055,7 +4041,6 @@
         if( rates.fatigue > 0.0f ) {
             int fatigue_roll = roll_remainder( rates.fatigue * rate_multiplier );
             mod_fatigue( fatigue_roll );
->>>>>>> 5612551d
 
             // Synaptic regen bionic stops SD while awake and boosts it while sleeping
             if( !has_flag( json_flag_STOP_SLEEP_DEPRIVATION ) ) {
@@ -4252,820 +4237,7 @@
 
 bool Character::has_mission_item( int mission_id ) const
 {
-<<<<<<< HEAD
-    set_fatigue( static_cast<int>( nfatigue ) );
-}
-
-void Character::set_sleep_deprivation( int nsleep_deprivation )
-{
-    sleep_deprivation = std::min( static_cast< int >( SLEEP_DEPRIVATION_MASSIVE ), std::max( 0,
-                                  nsleep_deprivation ) );
-}
-
-int Character::get_fatigue() const
-{
-    return fatigue;
-}
-
-int Character::get_sleep_deprivation() const
-{
-    return sleep_deprivation;
-}
-
-std::pair<std::string, nc_color> Character::get_pain_description() const
-{
-    const std::pair<std::string, nc_color> pain = Creature::get_pain_description();
-    nc_color pain_color = pain.second;
-    std::string pain_string;
-    // get pain color
-    if( get_perceived_pain() >= 60 ) {
-        pain_color = c_red;
-    } else if( get_perceived_pain() >= 40 ) {
-        pain_color = c_light_red;
-    }
-    // get pain string
-    if( ( has_trait( trait_SELFAWARE ) || has_effect( effect_got_checked ) ) &&
-        get_perceived_pain() > 0 ) {
-        pain_string = string_format( "%s %d", _( "Pain " ), get_perceived_pain() );
-    } else if( get_perceived_pain() > 0 ) {
-        pain_string = pain.first;
-    }
-    return std::make_pair( pain_string, pain_color );
-}
-
-bool Character::is_deaf() const
-{
-    return get_effect_int( effect_deaf ) > 2 || worn_with_flag( flag_DEAF ) ||
-           has_flag( json_flag_DEAF ) ||
-           ( has_trait( trait_M_SKIN3 ) && get_map().has_flag_ter_or_furn( "FUNGUS", pos() )
-             && in_sleep_state() );
-}
-
-bool Character::is_mute() const
-{
-    return get_effect_int( effect_mute ) || worn_with_flag( flag_MUTE ) ||
-           ( has_trait( trait_PROF_FOODP ) && !( is_wearing( itype_id( "foodperson_mask" ) ) ||
-                   is_wearing( itype_id( "foodperson_mask_on" ) ) ) ) ||
-           has_trait( trait_MUTE );
-}
-void Character::on_damage_of_type( int adjusted_damage, damage_type type, const bodypart_id &bp )
-{
-    // Electrical damage has a chance to temporarily incapacitate bionics in the damaged body_part.
-    if( type == damage_type::ELECTRIC ) {
-        const time_duration min_disable_time = 10_turns * adjusted_damage;
-        for( bionic &i : *my_bionics ) {
-            if( !i.powered ) {
-                // Unpowered bionics are protected from power surges.
-                continue;
-            }
-            const auto &info = i.info();
-            if( info.has_flag( STATIC( json_character_flag( "BIONIC_SHOCKPROOF" ) ) ) ||
-                info.has_flag( STATIC( json_character_flag( "BIONIC_FAULTY" ) ) ) ) {
-                continue;
-            }
-            const std::map<bodypart_str_id, size_t> &bodyparts = info.occupied_bodyparts;
-            if( bodyparts.find( bp.id() ) != bodyparts.end() ) {
-                const int bp_hp = get_part_hp_cur( bp );
-                // The chance to incapacitate is as high as 50% if the attack deals damage equal to one third of the body part's current health.
-                if( x_in_y( adjusted_damage * 3, bp_hp ) && one_in( 2 ) ) {
-                    if( i.incapacitated_time == 0_turns ) {
-                        add_msg_if_player( m_bad, _( "Your %s bionic shorts out!" ), info.name );
-                    }
-                    i.incapacitated_time += rng( min_disable_time, 10 * min_disable_time );
-                }
-            }
-        }
-    }
-}
-
-void Character::reset_bonuses()
-{
-    // Reset all bonuses to 0 and multipliers to 1.0
-    str_bonus = 0;
-    dex_bonus = 0;
-    per_bonus = 0;
-    int_bonus = 0;
-
-    Creature::reset_bonuses();
-}
-
-int Character::get_max_healthy() const
-{
-    const float bmi = get_bmi();
-    return clamp( static_cast<int>( std::round( -3 * ( bmi - character_weight_category::normal ) *
-                                    ( bmi - character_weight_category::overweight ) + 200 ) ), -200, 200 );
-}
-
-void Character::regen( int rate_multiplier )
-{
-    int pain_ticks = rate_multiplier;
-    while( get_pain() > 0 && pain_ticks-- > 0 ) {
-        mod_pain( -roll_remainder( 0.2f + get_pain() / 50.0f ) );
-    }
-
-    float rest = rest_quality();
-    float heal_rate = healing_rate( rest ) * to_turns<int>( 5_minutes );
-    if( heal_rate > 0.0f ) {
-        healall( roll_remainder( rate_multiplier * heal_rate ) );
-    } else if( heal_rate < 0.0f ) {
-        int rot_rate = roll_remainder( rate_multiplier * -heal_rate );
-        // Has to be in loop because some effects depend on rounding
-        while( rot_rate-- > 0 ) {
-            hurtall( 1, nullptr, false );
-        }
-    }
-
-    // include healing effects
-    for( const bodypart_id &bp : get_all_body_parts( get_body_part_flags::only_main ) ) {
-        float healing = healing_rate_medicine( rest, bp ) * to_turns<int>( 5_minutes );
-        int healing_apply = roll_remainder( healing );
-        mod_part_healed_total( bp, healing_apply );
-        heal( bp, healing_apply );
-        if( get_part_damage_bandaged( bp ) > 0 ) {
-            mod_part_damage_bandaged( bp, -healing_apply );
-            if( get_part_damage_bandaged( bp ) <= 0 ) {
-                set_part_damage_bandaged( bp, 0 );
-                remove_effect( effect_bandaged, bp );
-                add_msg_if_player( _( "Bandaged wounds on your %s healed." ), body_part_name( bp ) );
-            }
-        }
-        if( get_part_damage_disinfected( bp ) > 0 ) {
-            mod_part_damage_disinfected( bp, -healing_apply );
-            if( get_part_damage_disinfected( bp ) <= 0 ) {
-                set_part_damage_disinfected( bp, 0 );
-                remove_effect( effect_disinfected, bp );
-                add_msg_if_player( _( "Disinfected wounds on your %s healed." ), body_part_name( bp ) );
-            }
-        }
-
-        // remove effects if the limb was healed by other way
-        if( has_effect( effect_bandaged, bp.id() ) && ( is_part_at_max_hp( bp ) ) ) {
-            set_part_damage_bandaged( bp, 0 );
-            remove_effect( effect_bandaged, bp );
-            add_msg_if_player( _( "Bandaged wounds on your %s healed." ), body_part_name( bp ) );
-        }
-        if( has_effect( effect_disinfected, bp.id() ) && ( is_part_at_max_hp( bp ) ) ) {
-            set_part_damage_disinfected( bp, 0 );
-            remove_effect( effect_disinfected, bp );
-            add_msg_if_player( _( "Disinfected wounds on your %s healed." ), body_part_name( bp ) );
-        }
-    }
-
-    if( get_rad() > 0 ) {
-        mod_rad( -roll_remainder( rate_multiplier / 50.0f ) );
-    }
-}
-
-void Character::enforce_minimum_healing()
-{
-    for( const bodypart_id &bp : get_all_body_parts() ) {
-        if( get_part_healed_total( bp ) <= 0 ) {
-            heal( bp, 1 );
-        }
-        set_part_healed_total( bp, 0 );
-    }
-}
-
-void Character::update_health( int external_modifiers )
-{
-    // Limit healthy_mod to [-200, 200].
-    // This also sets approximate bounds for the character's health.
-    if( get_healthy_mod() > get_max_healthy() ) {
-        set_healthy_mod( get_max_healthy() );
-    } else if( get_healthy_mod() < -200 ) {
-        set_healthy_mod( -200 );
-    }
-
-    // Active leukocyte breeder will keep your health near 100
-    int effective_healthy_mod = enchantment_cache->modify_value(
-                                    enchant_vals::mod::EFFECTIVE_HEALTH_MOD, 0 );
-    if( effective_healthy_mod == 0 ) {
-        effective_healthy_mod = get_healthy_mod();
-    }
-    int healthy_mod = enchantment_cache->modify_value( enchant_vals::mod::MOD_HEALTH, 0 );
-    int healthy_mod_cap = enchantment_cache->modify_value( enchant_vals::mod::MOD_HEALTH_CAP, 0 );
-    mod_healthy_mod( healthy_mod, healthy_mod_cap );
-
-    // Health tends toward healthy_mod.
-    // For small differences, it changes 4 points per day
-    // For large ones, up to ~40% of the difference per day
-    int health_change = effective_healthy_mod - get_healthy() + external_modifiers;
-    mod_healthy( sgn( health_change ) * std::max( 1, std::abs( health_change ) / 10 ) );
-
-    // And healthy_mod decays over time.
-    // Slowly near 0, but it's hard to overpower it near +/-100
-    set_healthy_mod( roll_remainder( get_healthy_mod() * 0.95f ) );
-
-    add_msg_debug( debugmode::DF_CHAR_HEALTH, "Health: %d, Health mod: %d", get_healthy(),
-                   get_healthy_mod() );
-}
-
-// Returns the number of multiples of tick_length we would "pass" on our way `from` to `to`
-// For example, if `tick_length` is 1 hour, then going from 0:59 to 1:01 should return 1
-static inline int ticks_between( const time_point &from, const time_point &to,
-                                 const time_duration &tick_length )
-{
-    return ( to_turn<int>( to ) / to_turns<int>( tick_length ) ) - ( to_turn<int>
-            ( from ) / to_turns<int>( tick_length ) );
-}
-
-void Character::update_body()
-{
-    update_body( calendar::turn - 1_turns, calendar::turn );
-    last_updated = calendar::turn;
-}
-
-void Character::update_body( const time_point &from, const time_point &to )
-{
-    // Early return if we already did update previously on the same turn (e.g. when loading savegame).
-    if( to <= last_updated ) {
-        return;
-    }
-    if( !is_npc() ) {
-        update_stamina( to_turns<int>( to - from ) );
-    }
-    update_stomach( from, to );
-    recalculate_enchantment_cache();
-    if( ticks_between( from, to, 3_minutes ) > 0 ) {
-        magic->update_mana( *this->as_player(), to_turns<float>( 3_minutes ) );
-    }
-    const int five_mins = ticks_between( from, to, 5_minutes );
-    if( five_mins > 0 ) {
-        activity_history.try_reduce_weariness( get_cardiofit(), in_sleep_state() );
-        check_needs_extremes();
-        update_needs( five_mins );
-        regen( five_mins );
-        // Note: mend ticks once per 5 minutes, but wants rate in TURNS, not 5 minute intervals
-        // TODO: change @ref med to take time_duration
-        mend( five_mins * to_turns<int>( 5_minutes ) );
-        activity_history.reset_activity_level();
-    }
-
-    activity_history.new_turn();
-    if( ticks_between( from, to, 24_hours ) > 0 && !has_flag( json_flag_NO_MINIMAL_HEALING ) ) {
-        enforce_minimum_healing();
-    }
-
-    const int thirty_mins = ticks_between( from, to, 30_minutes );
-    if( thirty_mins > 0 ) {
-        // Radiation kills health even at low doses
-        update_health( has_trait( trait_RADIOGENIC ) ? 0 : -get_rad() );
-        get_sick();
-    }
-
-    for( const auto &v : vitamin::all() ) {
-        const time_duration rate = vitamin_rate( v.first );
-
-        // No blood volume regeneration if body lacks fluids
-        if( v.first == vitamin_blood && has_effect( effect_hypovolemia ) && get_thirst() > 240 ) {
-            continue;
-        }
-
-        if( rate > 0_turns ) {
-            int qty = ticks_between( from, to, rate );
-            if( qty > 0 ) {
-                vitamin_mod( v.first, 0 - qty );
-            }
-
-        } else if( rate < 0_turns ) {
-            // mutations can result in vitamins being generated (but never accumulated)
-            int qty = ticks_between( from, to, -rate );
-            if( qty > 0 ) {
-                vitamin_mod( v.first, qty );
-            }
-        }
-    }
-
-    if( is_avatar() && ticks_between( from, to, 24_hours ) > 0 ) {
-        update_cardio_acc();
-        as_avatar()->advance_daily_calories();
-    }
-
-    do_skill_rust();
-}
-
-item *Character::best_quality_item( const quality_id &qual )
-{
-    std::vector<item *> qual_inv = items_with( [qual]( const item & itm ) {
-        return itm.has_quality( qual );
-    } );
-    item *best_qual = random_entry( qual_inv );
-    for( item *elem : qual_inv ) {
-        if( elem->get_quality( qual ) > best_qual->get_quality( qual ) ) {
-            best_qual = elem;
-        }
-    }
-    return best_qual;
-}
-
-int Character::weariness() const
-{
-    return activity_history.weariness();
-}
-
-int Character::weary_threshold() const
-{
-    const int cardio_mult = get_cardiofit();
-    int threshold = cardio_mult * get_option<float>( "WEARY_BMR_MULT" );
-    // reduce by 1% per 14 points of fatigue after 150 points
-    threshold *= 1.0f - ( ( std::max( fatigue, -20 ) - 150 ) / 1400.0f );
-    // Each 2 points of morale increase or decrease by 1%
-    threshold *= 1.0f + ( get_morale_level() / 200.0f );
-    // TODO: Hunger effects this
-
-    return std::max( threshold, cardio_mult / 10 );
-}
-
-
-std::pair<int, int> Character::weariness_transition_progress() const
-{
-    // Mostly a duplicate of the below function. No real way to clean this up
-    int amount = weariness();
-    int threshold = weary_threshold();
-    amount -= threshold * get_option<float>( "WEARY_INITIAL_STEP" );
-    while( amount >= 0 ) {
-        amount -= threshold;
-        if( threshold > 20 ) {
-            threshold *= get_option<float>( "WEARY_THRESH_SCALING" );
-        }
-    }
-
-    // If we return the absolute value of the amount, it will work better
-    // Because as it decreases, we will approach a transition
-    return {std::abs( amount ), threshold};
-}
-
-int Character::weariness_level() const
-{
-    int amount = weariness();
-    int threshold = weary_threshold();
-    int level = 0;
-    amount -= threshold * get_option<float>( "WEARY_INITIAL_STEP" );
-    while( amount >= 0 ) {
-        amount -= threshold;
-        if( threshold > 20 ) {
-            threshold *= get_option<float>( "WEARY_THRESH_SCALING" );
-        }
-        ++level;
-    }
-
-    return level;
-}
-
-float Character::maximum_exertion_level() const
-{
-    switch( weariness_level() ) {
-        case 0:
-            return EXTRA_EXERCISE;
-        case 1:
-            return ACTIVE_EXERCISE;
-        case 2:
-            return BRISK_EXERCISE;
-        case 3:
-            return MODERATE_EXERCISE;
-        case 4:
-            return LIGHT_EXERCISE;
-        case 5:
-        default:
-            return NO_EXERCISE;
-    }
-}
-
-float Character::exertion_adjusted_move_multiplier( float level ) const
-{
-    // The default value for level is -1.0
-    // And any values we get that are negative or 0
-    // will cause incorrect behavior
-    if( level <= 0 ) {
-        level = activity_history.activity();
-    }
-    const float max = maximum_exertion_level();
-    if( level < max ) {
-        return 1.0f;
-    }
-    return max / level;
-}
-
-float Character::instantaneous_activity_level() const
-{
-    return activity_history.instantaneous_activity_level();
-}
-
-float Character::activity_level() const
-{
-    float max = maximum_exertion_level();
-    float attempted_level = activity_history.activity();
-    return std::min( max, attempted_level );
-}
-
-void Character::update_stomach( const time_point &from, const time_point &to )
-{
-    const needs_rates rates = calc_needs_rates();
-    // No food/thirst/fatigue clock at all
-    const bool debug_ls = has_trait( trait_DEBUG_LS );
-    // No food/thirst, capped fatigue clock (only up to tired)
-    const bool npc_no_food = is_npc() && get_option<bool>( "NO_NPC_FOOD" );
-    const bool foodless = debug_ls || npc_no_food;
-    const bool no_thirst = has_flag( json_flag_NO_THIRST );
-    const bool mycus = has_trait( trait_M_DEPENDENT );
-    const float kcal_per_time = get_bmr() / ( 12.0f * 24.0f );
-    const int five_mins = ticks_between( from, to, 5_minutes );
-    const int half_hours = ticks_between( from, to, 30_minutes );
-    const units::volume stomach_capacity = stomach.capacity( *this );
-
-    if( five_mins > 0 ) {
-        // Digest nutrients in stomach, they are destined for the guts (except water)
-        food_summary digested_to_guts = stomach.digest( *this, rates, five_mins, half_hours );
-        // Digest nutrients in guts, they will be distributed to needs levels
-        food_summary digested_to_body = guts.digest( *this, rates, five_mins, half_hours );
-        // Water from stomach skips guts and gets absorbed by body
-        mod_thirst( -units::to_milliliter<int>( digested_to_guts.water ) / 5 );
-        guts.ingest( digested_to_guts );
-
-        mod_stored_kcal( digested_to_body.nutr.kcal() );
-        vitamins_mod( effect_vitamin_mod( digested_to_body.nutr.vitamins ), false );
-        log_activity_level( activity_history.average_activity() );
-
-        if( !foodless && rates.hunger > 0.0f ) {
-            mod_hunger( roll_remainder( rates.hunger * five_mins ) );
-            // instead of hunger keeping track of how you're living, burn calories instead
-            // Explicitly floor it here, the int cast will do so anyways
-            mod_stored_calories( -std::floor( five_mins * kcal_per_time * 1000 ) );
-        }
-    }
-    // if npc_no_food no need to calc hunger, and set hunger_effect
-    if( npc_no_food ) {
-        return;
-    }
-    if( stomach.time_since_ate() > 10_minutes ) {
-        if( stomach.contains() >= stomach_capacity && get_hunger() > -61 ) {
-            // you're engorged! your stomach is full to bursting!
-            set_hunger( -61 );
-        } else if( stomach.contains() >= stomach_capacity / 2 && get_hunger() > -21 ) {
-            // full
-            set_hunger( -21 );
-        } else if( stomach.contains() >= stomach_capacity / 8 && get_hunger() > -1 ) {
-            // that's really all the food you need to feel full
-            set_hunger( -1 );
-        } else if( stomach.contains() == 0_ml ) {
-            if( guts.get_calories() == 0 && get_stored_kcal() < get_healthy_kcal() && get_hunger() < 300 ) {
-                // there's no food except what you have stored in fat
-                set_hunger( 300 );
-            } else if( get_hunger() < 100 && ( ( guts.get_calories() == 0 &&
-                                                 get_stored_kcal() >= get_healthy_kcal() ) || get_stored_kcal() < get_healthy_kcal() ) ) {
-                set_hunger( 100 );
-            } else if( get_hunger() < 0 ) {
-                set_hunger( 0 );
-            }
-        }
-    } else
-        // you fill up when you eat fast, but less so than if you eat slow
-        // if you just ate but your stomach is still empty it will still
-        // delay your filling up (drugs?)
-    {
-        if( stomach.contains() >= stomach_capacity && get_hunger() > -61 ) {
-            // you're engorged! your stomach is full to bursting!
-            set_hunger( -61 );
-        } else if( stomach.contains() >= stomach_capacity * 3 / 4 && get_hunger() > -21 ) {
-            // full
-            set_hunger( -21 );
-        } else if( stomach.contains() >= stomach_capacity / 2 && get_hunger() > -1 ) {
-            // that's really all the food you need to feel full
-            set_hunger( -1 );
-        } else if( stomach.contains() > 0_ml && get_kcal_percent() > 0.95 ) {
-            // usually eating something cools your hunger
-            set_hunger( 0 );
-        }
-    }
-
-    if( !foodless && rates.thirst > 0.0f ) {
-        mod_thirst( roll_remainder( rates.thirst * five_mins ) );
-    }
-    // Mycus and Metabolic Rehydration makes thirst unnecessary
-    // since water is not limited by intake but by absorption, we can just set thirst to zero
-    if( mycus || no_thirst ) {
-        set_thirst( 0 );
-    }
-
-    const bool calorie_deficit = get_bmi() < character_weight_category::normal;
-    const units::volume contains = stomach.contains();
-    const units::volume cap = stomach.capacity( *this );
-
-    efftype_id hunger_effect;
-    // i ate just now!
-    const bool just_ate = stomach.time_since_ate() < 15_minutes;
-    // i ate a meal recently enough that i shouldn't need another meal
-    const bool recently_ate = stomach.time_since_ate() < 3_hours;
-    // Hunger effect should intensify whenever stomach contents decreases, last eaten time increases, or calorie deficit intensifies.
-    if( calorie_deficit ) {
-        //              just_ate    recently_ate
-        //              <15 min     <3 hrs      >=3 hrs
-        // >= cap       engorged    engorged    engorged
-        // > 3/4 cap    full        full        full
-        // > 1/2 cap    satisfied   v. hungry   famished/(near)starving
-        // <= 1/2 cap   hungry      v. hungry   famished/(near)starving
-        if( contains >= cap ) {
-            hunger_effect = effect_hunger_engorged;
-        } else if( contains > cap * 3 / 4 ) {
-            hunger_effect = effect_hunger_full;
-        } else if( just_ate && contains > cap / 2 ) {
-            hunger_effect = effect_hunger_satisfied;
-        } else if( just_ate ) {
-            hunger_effect = effect_hunger_hungry;
-        } else if( recently_ate ) {
-            hunger_effect = effect_hunger_very_hungry;
-        } else if( get_bmi() < character_weight_category::underweight ) {
-            hunger_effect = effect_hunger_near_starving;
-        } else if( get_bmi() < character_weight_category::emaciated ) {
-            hunger_effect = effect_hunger_starving;
-        } else {
-            hunger_effect = effect_hunger_famished;
-        }
-    } else {
-        //              just_ate    recently_ate
-        //              <15 min     <3 hrs      >=3 hrs
-        // >= 5/6 cap   engorged    engorged    engorged
-        // > 11/20 cap  full        full        full
-        // >= 3/8 cap   satisfied   satisfied   blank
-        // > 0          blank       blank       blank
-        // 0            blank       blank       (v.) hungry
-        if( contains >= cap * 5 / 6 ) {
-            hunger_effect = effect_hunger_engorged;
-        } else if( contains > cap * 11 / 20 ) {
-            hunger_effect = effect_hunger_full;
-        } else if( recently_ate && contains >= cap * 3 / 8 ) {
-            hunger_effect = effect_hunger_satisfied;
-        } else if( recently_ate || contains > 0_ml ) {
-            hunger_effect = effect_hunger_blank;
-        } else if( get_bmi() > character_weight_category::overweight ) {
-            hunger_effect = effect_hunger_hungry;
-        } else {
-            hunger_effect = effect_hunger_very_hungry;
-        }
-    }
-    if( !has_effect( hunger_effect ) ) {
-        remove_effect( effect_hunger_engorged );
-        remove_effect( effect_hunger_full );
-        remove_effect( effect_hunger_satisfied );
-        remove_effect( effect_hunger_hungry );
-        remove_effect( effect_hunger_very_hungry );
-        remove_effect( effect_hunger_near_starving );
-        remove_effect( effect_hunger_starving );
-        remove_effect( effect_hunger_famished );
-        remove_effect( effect_hunger_blank );
-        add_effect( hunger_effect, 24_hours, true );
-    }
-}
-
-void Character::update_needs( int rate_multiplier )
-{
-    const int current_stim = get_stim();
-    // Hunger, thirst, & fatigue up every 5 minutes
-    effect &sleep = get_effect( effect_sleep );
-    // No food/thirst/fatigue clock at all
-    const bool debug_ls = has_trait( trait_DEBUG_LS );
-    // No food/thirst, capped fatigue clock (only up to tired)
-    const bool npc_no_food = is_npc() && get_option<bool>( "NO_NPC_FOOD" );
-    const bool asleep = !sleep.is_null();
-    const bool lying = asleep || has_effect( effect_lying_down ) ||
-                       activity.id() == ACT_TRY_SLEEP;
-
-    needs_rates rates = calc_needs_rates();
-
-    const bool wasnt_fatigued = get_fatigue() <= fatigue_levels::DEAD_TIRED;
-    // Don't increase fatigue if sleeping or trying to sleep or if we're at the cap.
-    if( get_fatigue() < 1050 && !asleep && !debug_ls ) {
-        if( rates.fatigue > 0.0f ) {
-            int fatigue_roll = roll_remainder( rates.fatigue * rate_multiplier );
-            mod_fatigue( fatigue_roll );
-
-            // Synaptic regen bionic stops SD while awake and boosts it while sleeping
-            if( !has_flag( json_flag_STOP_SLEEP_DEPRIVATION ) ) {
-                // fatigue_roll should be around 1 - so the counter increases by 1 every minute on average,
-                // but characters who need less sleep will also get less sleep deprived, and vice-versa.
-
-                // Note: Since needs are updated in 5-minute increments, we have to multiply the roll again by
-                // 5. If rate_multiplier is > 1, fatigue_roll will be higher and this will work out.
-                mod_sleep_deprivation( fatigue_roll * 5 );
-            }
-
-            if( npc_no_food && get_fatigue() > fatigue_levels::TIRED ) {
-                set_fatigue( fatigue_levels::TIRED );
-                set_sleep_deprivation( 0 );
-            }
-        }
-    } else if( asleep ) {
-        if( rates.recovery > 0.0f ) {
-            int recovered = roll_remainder( rates.recovery * rate_multiplier );
-            if( get_fatigue() - recovered < -20 ) {
-                // Should be wake up, but that could prevent some retroactive regeneration
-                sleep.set_duration( 1_turns );
-                mod_fatigue( -25 );
-            } else {
-                if( has_effect( effect_disrupted_sleep ) || has_effect( effect_recently_coughed ) ) {
-                    recovered *= .5;
-                }
-                mod_fatigue( -recovered );
-
-                // Sleeping on the ground, no bionic = 1x rest_modifier
-                // Sleeping on a bed, no bionic      = 2x rest_modifier
-                // Sleeping on a comfy bed, no bionic= 3x rest_modifier
-
-                // Sleeping on the ground, bionic    = 3x rest_modifier
-                // Sleeping on a bed, bionic         = 6x rest_modifier
-                // Sleeping on a comfy bed, bionic   = 9x rest_modifier
-                float rest_modifier = ( has_flag( json_flag_STOP_SLEEP_DEPRIVATION ) ? 3 : 1 );
-                // Melatonin supplements also add a flat bonus to recovery speed
-                if( has_effect( effect_melatonin ) ) {
-                    rest_modifier += 1;
-                }
-
-                const comfort_level comfort = base_comfort_value( pos() ).level;
-
-                if( comfort >= comfort_level::very_comfortable ) {
-                    rest_modifier *= 3;
-                } else  if( comfort >= comfort_level::comfortable ) {
-                    rest_modifier *= 2.5;
-                } else if( comfort >= comfort_level::slightly_comfortable ) {
-                    rest_modifier *= 2;
-                }
-
-                // If we're just tired, we'll get a decent boost to our sleep quality.
-                // The opposite is true for very tired characters.
-                if( get_fatigue() < fatigue_levels::DEAD_TIRED ) {
-                    rest_modifier += 2;
-                } else if( get_fatigue() >= fatigue_levels::EXHAUSTED ) {
-                    rest_modifier = ( rest_modifier > 2 ) ? rest_modifier - 2 : 1;
-                }
-
-                // Recovered is multiplied by 2 as well, since we spend 1/3 of the day sleeping
-                mod_sleep_deprivation( -rest_modifier * ( recovered * 2 ) );
-
-            }
-        }
-    }
-    if( is_avatar() && wasnt_fatigued && get_fatigue() > fatigue_levels::DEAD_TIRED && !lying ) {
-        if( !activity ) {
-            add_msg_if_player( m_warning, _( "You're feeling tired.  %s to lie down for sleep." ),
-                               press_x( ACTION_SLEEP ) );
-        } else {
-            g->cancel_activity_query( _( "You're feeling tired." ) );
-        }
-    }
-
-    if( current_stim < 0 ) {
-        set_stim( std::min( current_stim + rate_multiplier, 0 ) );
-    } else if( current_stim > 0 ) {
-        set_stim( std::max( current_stim - rate_multiplier, 0 ) );
-    }
-
-    if( get_painkiller() > 0 ) {
-        mod_painkiller( -std::min( get_painkiller(), rate_multiplier ) );
-    }
-
-    // Huge folks take penalties for cramming themselves in vehicles
-    if( in_vehicle && get_size() == creature_size::huge &&
-        !( has_trait( trait_NOPAIN ) || has_effect( effect_narcosis ) ) ) {
-        vehicle *veh = veh_pointer_or_null( get_map().veh_at( pos() ) );
-        // it's painful to work the controls, but passengers in open topped vehicles are fine
-        if( veh && ( veh->enclosed_at( pos() ) || veh->player_in_control( *this->as_player() ) ) ) {
-            add_msg_if_player( m_bad,
-                               _( "You're cramping up from stuffing yourself in this vehicle." ) );
-            if( is_npc() ) {
-                npc &as_npc = dynamic_cast<npc &>( *this );
-                as_npc.complain_about( "cramped_vehicle", 1_hours, "<cramped_vehicle>", false );
-            }
-
-            mod_pain( rng( 4, 6 ) );
-            mod_focus( -1 );
-        }
-    }
-}
-needs_rates Character::calc_needs_rates() const
-{
-    const effect &sleep = get_effect( effect_sleep );
-    const bool asleep = !sleep.is_null();
-
-    needs_rates rates;
-    rates.hunger = metabolic_rate();
-
-    rates.kcal = get_bmr();
-
-    add_msg_debug_if_player( debugmode::DF_CHAR_CALORIES, "Metabolic rate: %.2f", rates.hunger );
-
-    static const std::string player_thirst_rate( "PLAYER_THIRST_RATE" );
-    rates.thirst = get_option< float >( player_thirst_rate );
-    static const std::string thirst_modifier( "thirst_modifier" );
-    rates.thirst *= 1.0f + mutation_value( thirst_modifier );
-    if( worn_with_flag( flag_SLOWS_THIRST ) ) {
-        rates.thirst *= 0.7f;
-    }
-
-    static const std::string player_fatigue_rate( "PLAYER_FATIGUE_RATE" );
-    rates.fatigue = get_option< float >( player_fatigue_rate );
-    static const std::string fatigue_modifier( "fatigue_modifier" );
-    rates.fatigue *= 1.0f + mutation_value( fatigue_modifier );
-
-    if( asleep ) {
-        static const std::string fatigue_regen_modifier( "fatigue_regen_modifier" );
-        rates.recovery = 1.0f + mutation_value( fatigue_regen_modifier );
-        if( !is_hibernating() ) {
-            // Hunger and thirst advance more slowly while we sleep. This is the standard rate.
-            rates.hunger *= 0.5f;
-            rates.thirst *= 0.5f;
-            const int intense = sleep.is_null() ? 0 : sleep.get_intensity();
-            // Accelerated recovery capped to 2x over 2 hours
-            // After 16 hours of activity, equal to 7.25 hours of rest
-            const int accelerated_recovery_chance = 24 - intense + 1;
-            const float accelerated_recovery_rate = 1.0f / accelerated_recovery_chance;
-            rates.recovery += accelerated_recovery_rate;
-        } else {
-            // Hunger and thirst advance *much* more slowly whilst we hibernate.
-            rates.hunger *= ( 2.0f / 7.0f );
-            rates.thirst *= ( 2.0f / 7.0f );
-        }
-        rates.recovery -= static_cast<float>( get_perceived_pain() ) / 60;
-
-    } else {
-        rates.recovery = 0;
-    }
-
-    if( has_activity( ACT_TREE_COMMUNION ) ) {
-        // Much of the body's needs are taken care of by the trees.
-        // Hair Roots don't provide any bodily needs.
-        if( has_trait( trait_ROOTS2 ) || has_trait( trait_ROOTS3 ) ) {
-            rates.hunger *= 0.5f;
-            rates.thirst *= 0.5f;
-            rates.fatigue *= 0.5f;
-        }
-    }
-
-    if( has_trait( trait_TRANSPIRATION ) ) {
-        // Transpiration, the act of moving nutrients with evaporating water, can take a very heavy toll on your thirst when it's really hot.
-        rates.thirst *= ( ( get_weather().get_temperature( pos() ) - 32.5f ) / 40.0f );
-    }
-
-    if( is_npc() ) {
-        rates.hunger *= 0.25f;
-        rates.thirst *= 0.25f;
-    }
-
-    rates.hunger = enchantment_cache->modify_value( enchant_vals::mod::HUNGER, rates.hunger );
-    rates.fatigue = enchantment_cache->modify_value( enchant_vals::mod::FATIGUE, rates.fatigue );
-    rates.thirst = enchantment_cache->modify_value( enchant_vals::mod::THIRST, rates.thirst );
-
-    return rates;
-}
-
-item Character::reduce_charges( item *it, int quantity )
-{
-    if( !has_item( *it ) ) {
-        debugmsg( "invalid item (name %s) for reduce_charges", it->tname() );
-        return item();
-    }
-    if( it->charges <= quantity ) {
-        return i_rem( it );
-    }
-    it->mod_charges( -quantity );
-    item result( *it );
-    result.charges = quantity;
-    return result;
-}
-
-bool Character::can_interface_armor() const
-{
-    bool okay = std::any_of( my_bionics->begin(), my_bionics->end(),
-    []( const bionic & b ) {
-        return b.powered && b.info().has_flag( STATIC( json_character_flag( "BIONIC_ARMOR_INTERFACE" ) ) );
-    } );
-    return okay;
-}
-
-bool Character::has_mission_item( int mission_id ) const
-{
     return mission_id != -1 && has_item_with( has_mission_item_filter{ mission_id } );
-}
-
-bool Character::has_gun_for_ammo( const ammotype &at ) const
-{
-    return has_item_with( [at]( const item & it ) {
-        // item::ammo_type considers the active gunmod.
-        return it.is_gun() && it.ammo_types().count( at );
-    } );
-}
-
-bool Character::has_magazine_for_ammo( const ammotype &at ) const
-{
-    return has_item_with( [&at]( const item & it ) {
-        return !it.has_flag( flag_NO_RELOAD ) &&
-               ( ( it.is_magazine() && it.ammo_types().count( at ) ) ||
-                 ( it.is_gun() && it.magazine_integral() && it.ammo_types().count( at ) ) ||
-                 ( it.is_gun() && it.magazine_current() != nullptr &&
-                   it.magazine_current()->ammo_types().count( at ) ) );
-    } );
-=======
-    return mission_id != -1 && has_item_with( has_mission_item_filter{ mission_id } );
->>>>>>> 5612551d
 }
 
 void Character::check_needs_extremes()
@@ -6619,11 +5791,7 @@
                                mutation_value( stamina_regen_modifier ) + ( mutation_value( "max_stamina_modifier" ) - 1.0f ) );
     // But mouth encumbrance interferes, even with mutated stamina.
     stamina_recovery += stamina_multiplier * std::max( 1.0f,
-<<<<<<< HEAD
-                        effective_regen_rate - ( encumb( body_part_mouth ) / 5.0f ) );
-=======
-                        base_regen_rate * stamina_recovery_breathing_modifier() );
->>>>>>> 5612551d
+                        effective_regen_rate * stamina_recovery_breathing_modifier() );
     stamina_recovery = enchantment_cache->modify_value( enchant_vals::mod::REGEN_STAMINA,
                        stamina_recovery );
     // TODO: recovering stamina causes hunger/thirst/fatigue.
