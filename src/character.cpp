--- conflicted
+++ resolved
@@ -9589,17 +9589,10 @@
     if( qty != 0_kJ ) {
         cache_visit_items_with( flag_IS_UPS, [&qty]( item & it ) {
             if( it.is_tool() && it.type->tool->fuel_efficiency >= 0 ) {
-<<<<<<< HEAD
-                qty -= it.energy_consume( qty, tripoint_bub_ms_zero, nullptr,
+                qty -= it.energy_consume( qty, tripoint_bub_ms::zero, nullptr,
                                           it.type->tool->fuel_efficiency );
             } else {
-                qty -= it.energy_consume( qty, tripoint_bub_ms_zero, nullptr );
-=======
-                qty -= it.energy_consume( qty, tripoint::zero, nullptr,
-                                          it.type->tool->fuel_efficiency );
-            } else {
-                qty -= it.energy_consume( qty, tripoint::zero, nullptr );
->>>>>>> 4589bf80
+                qty -= it.energy_consume( qty, tripoint_bub_ms::zero, nullptr );
             }
         } );
     }
