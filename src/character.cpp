--- conflicted
+++ resolved
@@ -1866,15 +1866,9 @@
 
     if( !nv_cached ) {
         nv_cached = true;
-<<<<<<< HEAD
         nv = ( has_effect_with_flag( "EFFECT_NIGHT_VISION", num_bp ) ||
                worn_with_flag( "GNV_EFFECT" ) ||
                has_active_bionic( bionic_id( "bio_night_vision" ) ) );
-=======
-        nv = ( worn_with_flag( "GNV_EFFECT" ) ||
-               has_active_bionic( bionic_id( "bio_night_vision" ) ) ||
-               has_effect( efftype_id( "night_vision" ) ) );
->>>>>>> b421048a
     }
 
     return nv;
