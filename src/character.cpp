--- conflicted
+++ resolved
@@ -212,26 +212,17 @@
                 zed_number ++;
             }
         }
-<<<<<<< HEAD
         if( zed_number == 0 ) {
             add_msg_player_or_npc( m_good, _( "You find yourself no longer grabbed." ),
                                    _( "<npcname> finds themselves no longer grabbed." ) );
             remove_effect( "grabbed" );
+        ///\EFFECT_DEX increases chance to escape grab, if >STR
+
+        ///\EFFECT_STR increases chance to escape grab, if >DEX
         } else if( rng( 0, std::max( get_dex(), get_str() ) ) < rng( get_effect_int( "grabbed" ), 8 ) ) {
             // Randomly compare higher of dex or str to grab intensity.
             add_msg_player_or_npc( m_bad, _( "You try break out of the grab, but fail!" ),
                                    _( "<npcname> tries to break out of the grab, but fails!" ) );
-=======
-        if (attacking || zed_number == 0){
-            return true;
-        }
-        ///\EFFECT_DEX increases chance to escape grab, if >STR
-
-        ///\EFFECT_STR increases chance to escape grab, if >DEX
-        if (get_dex() > get_str() ? rng(0, get_dex()) : rng( 0, get_str()) < rng( get_effect_int("grabbed") , 8) ){
-            add_msg_player_or_npc(m_bad, _("You try break out of the grab, but fail!"),
-                                            _("<npcname> tries to break out of the grab, but fails!"));
->>>>>>> fbf3f68e
             return false;
         } else {
             add_msg_player_or_npc( m_good, _( "You break out of the grab!" ),
