#include "character.h"

#include <algorithm>
#include <cctype>
#include <climits>
#include <cmath>
#include <cstdlib>
#include <iterator>
#include <memory>
#include <numeric>
#include <type_traits>

#include "action.h"
#include "activity_handlers.h"
#include "anatomy.h"
#include "avatar.h"
#include "bionics.h"
#include "cata_utility.h"
#include "catacharset.h"
#include "colony.h"
#include "construction.h"
#include "coordinate_conversions.h"
#include "debug.h"
#include "disease.h"
#include "effect.h"
#include "event.h"
#include "event_bus.h"
#include "faction.h"
#include "field.h"
#include "field_type.h"
#include "fire.h"
#include "fungal_effects.h"
#include "game.h"
#include "game_constants.h"
#include "int_id.h"
#include "item_contents.h"
#include "item_location.h"
#include "itype.h"
#include "iuse.h"
#include "iuse_actor.h"
#include "lightmap.h"
#include "line.h"
#include "map.h"
#include "map_iterator.h"
#include "map_selector.h"
#include "mapdata.h"
#include "material.h"
#include "memorial_logger.h"
#include "messages.h"
#include "mission.h"
#include "monster.h"
#include "morale.h"
#include "morale_types.h"
#include "move_mode.h"
#include "mtype.h"
#include "mutation.h"
#include "npc.h"
#include "omdata.h"
#include "options.h"
#include "output.h"
#include "overlay_ordering.h"
#include "overmapbuffer.h"
#include "pathfinding.h"
#include "player.h"
#include "ret_val.h"
#include "rng.h"
#include "scent_map.h"
#include "skill.h"
#include "skill_boost.h"
#include "sounds.h"
#include "stomach.h"
#include "string_formatter.h"
#include "string_id.h"
#include "submap.h"
#include "text_snippets.h"
#include "translations.h"
#include "trap.h"
#include "ui.h"
#include "value_ptr.h"
#include "veh_interact.h"
#include "veh_type.h"
#include "vehicle.h"
#include "vehicle_selector.h"
#include "vitamin.h"
#include "vpart_position.h"
#include "vpart_range.h"
#include "weather.h"
#include "weather_gen.h"

struct dealt_projectile_attack;

static const activity_id ACT_DROP( "ACT_DROP" );
static const activity_id ACT_MOVE_ITEMS( "ACT_MOVE_ITEMS" );
static const activity_id ACT_STASH( "ACT_STASH" );
static const activity_id ACT_TRAVELLING( "ACT_TRAVELLING" );
static const activity_id ACT_TREE_COMMUNION( "ACT_TREE_COMMUNION" );
static const activity_id ACT_TRY_SLEEP( "ACT_TRY_SLEEP" );
static const activity_id ACT_WAIT_STAMINA( "ACT_WAIT_STAMINA" );

static const bionic_id bio_eye_optic( "bio_eye_optic" );
static const bionic_id bio_watch( "bio_watch" );

static const efftype_id effect_adrenaline( "adrenaline" );
static const efftype_id effect_alarm_clock( "alarm_clock" );
static const efftype_id effect_bandaged( "bandaged" );
static const efftype_id effect_beartrap( "beartrap" );
static const efftype_id effect_bite( "bite" );
static const efftype_id effect_bleed( "bleed" );
static const efftype_id effect_blind( "blind" );
static const efftype_id effect_blisters( "blisters" );
static const efftype_id effect_boomered( "boomered" );
static const efftype_id effect_cig( "cig" );
static const efftype_id effect_cold( "cold" );
static const efftype_id effect_common_cold( "common_cold" );
static const efftype_id effect_contacts( "contacts" );
static const efftype_id effect_controlled( "controlled" );
static const efftype_id effect_corroding( "corroding" );
static const efftype_id effect_cough_suppress( "cough_suppress" );
static const efftype_id effect_crushed( "crushed" );
static const efftype_id effect_darkness( "darkness" );
static const efftype_id effect_deaf( "deaf" );
static const efftype_id effect_disinfected( "disinfected" );
static const efftype_id effect_downed( "downed" );
static const efftype_id effect_drunk( "drunk" );
static const efftype_id effect_earphones( "earphones" );
static const efftype_id effect_flu( "flu" );
static const efftype_id effect_foodpoison( "foodpoison" );
static const efftype_id effect_frostbite( "frostbite" );
static const efftype_id effect_frostbite_recovery( "frostbite_recovery" );
static const efftype_id effect_glowing( "glowing" );
static const efftype_id effect_glowy_led( "glowy_led" );
static const efftype_id effect_got_checked( "got_checked" );
static const efftype_id effect_grabbed( "grabbed" );
static const efftype_id effect_grabbing( "grabbing" );
static const efftype_id effect_harnessed( "harnessed" );
static const efftype_id effect_heating_bionic( "heating_bionic" );
static const efftype_id effect_heavysnare( "heavysnare" );
static const efftype_id effect_hot( "hot" );
static const efftype_id effect_hot_speed( "hot_speed" );
static const efftype_id effect_hunger_blank( "hunger_blank" );
static const efftype_id effect_hunger_engorged( "hunger_engorged" );
static const efftype_id effect_hunger_famished( "hunger_famished" );
static const efftype_id effect_hunger_full( "hunger_full" );
static const efftype_id effect_hunger_hungry( "hunger_hungry" );
static const efftype_id effect_hunger_near_starving( "hunger_near_starving" );
static const efftype_id effect_hunger_satisfied( "hunger_satisfied" );
static const efftype_id effect_hunger_starving( "hunger_starving" );
static const efftype_id effect_hunger_very_hungry( "hunger_very_hungry" );
static const efftype_id effect_in_pit( "in_pit" );
static const efftype_id effect_infected( "infected" );
static const efftype_id effect_jetinjector( "jetinjector" );
static const efftype_id effect_lack_sleep( "lack_sleep" );
static const efftype_id effect_lightsnare( "lightsnare" );
static const efftype_id effect_lying_down( "lying_down" );
static const efftype_id effect_masked_scent( "masked_scent" );
static const efftype_id effect_melatonin( "melatonin" );
static const efftype_id effect_mending( "mending" );
static const efftype_id effect_narcosis( "narcosis" );
static const efftype_id effect_nausea( "nausea" );
static const efftype_id effect_no_sight( "no_sight" );
static const efftype_id effect_onfire( "onfire" );
static const efftype_id effect_pkill1( "pkill1" );
static const efftype_id effect_pkill2( "pkill2" );
static const efftype_id effect_pkill3( "pkill3" );
static const efftype_id effect_recently_coughed( "recently_coughed" );
static const efftype_id effect_ridden( "ridden" );
static const efftype_id effect_riding( "riding" );
static const efftype_id effect_monster_saddled( "monster_saddled" );
static const efftype_id effect_sleep( "sleep" );
static const efftype_id effect_slept_through_alarm( "slept_through_alarm" );
static const efftype_id effect_tied( "tied" );
static const efftype_id effect_took_prozac( "took_prozac" );
static const efftype_id effect_took_xanax( "took_xanax" );
static const efftype_id effect_webbed( "webbed" );
static const efftype_id effect_winded( "winded" );

static const itype_id itype_adv_UPS_off( "adv_UPS_off" );
static const itype_id itype_apparatus( "apparatus" );
static const itype_id itype_beartrap( "beartrap" );
static const itype_id itype_e_handcuffs( "e_handcuffs" );
static const itype_id itype_fire( "fire" );
static const itype_id itype_rm13_armor_on( "rm13_armor_on" );
static const itype_id itype_rope_6( "rope_6" );
static const itype_id itype_snare_trigger( "snare_trigger" );
static const itype_id itype_string_36( "string_36" );
static const itype_id itype_toolset( "toolset" );
static const itype_id itype_UPS( "UPS" );
static const itype_id itype_UPS_off( "UPS_off" );

static const skill_id skill_archery( "archery" );
static const skill_id skill_dodge( "dodge" );
static const skill_id skill_pistol( "pistol" );
static const skill_id skill_rifle( "rifle" );
static const skill_id skill_shotgun( "shotgun" );
static const skill_id skill_smg( "smg" );
static const skill_id skill_swimming( "swimming" );
static const skill_id skill_throw( "throw" );

static const species_id species_HUMAN( "HUMAN" );
static const species_id species_ROBOT( "ROBOT" );

static const trait_id trait_ACIDBLOOD( "ACIDBLOOD" );
static const trait_id trait_ACIDPROOF( "ACIDPROOF" );
static const trait_id trait_ADRENALINE( "ADRENALINE" );
static const trait_id trait_ANTENNAE( "ANTENNAE" );
static const trait_id trait_ANTLERS( "ANTLERS" );
static const trait_id trait_BADBACK( "BADBACK" );
static const trait_id trait_DEBUG_NODMG( "DEBUG_NODMG" );
static const trait_id trait_HUGE( "HUGE" );
static const trait_id trait_HUGE_OK( "HUGE_OK" );
static const trait_id trait_SMALL2( "SMALL2" );
static const trait_id trait_SMALL_OK( "SMALL_OK" );
static const trait_id trait_SQUEAMISH( "SQUEAMISH" );
static const trait_id trait_WOOLALLERGY( "WOOLALLERGY" );

static const bionic_id bio_ads( "bio_ads" );
static const bionic_id bio_blaster( "bio_blaster" );
static const bionic_id bio_blindfold( "bio_blindfold" );
static const bionic_id bio_climate( "bio_climate" );
static const bionic_id bio_earplugs( "bio_earplugs" );
static const bionic_id bio_ears( "bio_ears" );
static const bionic_id bio_faraday( "bio_faraday" );
static const bionic_id bio_flashlight( "bio_flashlight" );
static const bionic_id bio_gills( "bio_gills" );
static const bionic_id bio_ground_sonar( "bio_ground_sonar" );
static const bionic_id bio_heatsink( "bio_heatsink" );
static const bionic_id bio_hydraulics( "bio_hydraulics" );
static const bionic_id bio_infrared( "bio_infrared" );
static const bionic_id bio_jointservo( "bio_jointservo" );
static const bionic_id bio_laser( "bio_laser" );
static const bionic_id bio_leukocyte( "bio_leukocyte" );
static const bionic_id bio_lighter( "bio_lighter" );
static const bionic_id bio_membrane( "bio_membrane" );
static const bionic_id bio_memory( "bio_memory" );
static const bionic_id bio_night_vision( "bio_night_vision" );
static const bionic_id bio_railgun( "bio_railgun" );
static const bionic_id bio_recycler( "bio_recycler" );
static const bionic_id bio_shock_absorber( "bio_shock_absorber" );
static const bionic_id bio_synaptic_regen( "bio_synaptic_regen" );
static const bionic_id bio_tattoo_led( "bio_tattoo_led" );
static const bionic_id bio_tools( "bio_tools" );
static const bionic_id bio_ups( "bio_ups" );
// Aftershock stuff!
static const bionic_id afs_bio_linguistic_coprocessor( "afs_bio_linguistic_coprocessor" );

static const trait_id trait_BADTEMPER( "BADTEMPER" );
static const trait_id trait_BARK( "BARK" );
static const trait_id trait_BIRD_EYE( "BIRD_EYE" );
static const trait_id trait_CEPH_EYES( "CEPH_EYES" );
static const trait_id trait_CEPH_VISION( "CEPH_VISION" );
static const trait_id trait_CHEMIMBALANCE( "CHEMIMBALANCE" );
static const trait_id trait_CHLOROMORPH( "CHLOROMORPH" );
static const trait_id trait_COLDBLOOD( "COLDBLOOD" );
static const trait_id trait_COLDBLOOD2( "COLDBLOOD2" );
static const trait_id trait_COLDBLOOD3( "COLDBLOOD3" );
static const trait_id trait_COLDBLOOD4( "COLDBLOOD4" );
static const trait_id trait_DEAF( "DEAF" );
static const trait_id trait_DEBUG_CLOAK( "DEBUG_CLOAK" );
static const trait_id trait_DEBUG_LS( "DEBUG_LS" );
static const trait_id trait_DEBUG_NIGHTVISION( "DEBUG_NIGHTVISION" );
static const trait_id trait_DEBUG_NOTEMP( "DEBUG_NOTEMP" );
static const trait_id trait_DEBUG_STORAGE( "DEBUG_STORAGE" );
static const trait_id trait_DISRESISTANT( "DISRESISTANT" );
static const trait_id trait_DOWN( "DOWN" );
static const trait_id trait_ELECTRORECEPTORS( "ELECTRORECEPTORS" );
static const trait_id trait_ELFA_FNV( "ELFA_FNV" );
static const trait_id trait_ELFA_NV( "ELFA_NV" );
static const trait_id trait_FASTLEARNER( "FASTLEARNER" );
static const trait_id trait_FEL_NV( "FEL_NV" );
static const trait_id trait_GILLS( "GILLS" );
static const trait_id trait_GILLS_CEPH( "GILLS_CEPH" );
static const trait_id trait_GLASSJAW( "GLASSJAW" );
static const trait_id trait_HEAVYSLEEPER( "HEAVYSLEEPER" );
static const trait_id trait_HEAVYSLEEPER2( "HEAVYSLEEPER2" );
static const trait_id trait_HIBERNATE( "HIBERNATE" );
static const trait_id trait_HOARDER( "HOARDER" );
static const trait_id trait_HOLLOW_BONES( "HOLLOW_BONES" );
static const trait_id trait_HOOVES( "HOOVES" );
static const trait_id trait_HORNS_POINTED( "HORNS_POINTED" );
static const trait_id trait_INFRARED( "INFRARED" );
static const trait_id trait_LEG_TENT_BRACE( "LEG_TENT_BRACE" );
static const trait_id trait_LEG_TENTACLES( "LEG_TENTACLES" );
static const trait_id trait_LIGHT_BONES( "LIGHT_BONES" );
static const trait_id trait_LIZ_IR( "LIZ_IR" );
static const trait_id trait_M_DEPENDENT( "M_DEPENDENT" );
static const trait_id trait_M_IMMUNE( "M_IMMUNE" );
static const trait_id trait_M_SKIN2( "M_SKIN2" );
static const trait_id trait_M_SKIN3( "M_SKIN3" );
static const trait_id trait_MEMBRANE( "MEMBRANE" );
static const trait_id trait_MYOPIC( "MYOPIC" );
static const trait_id trait_NIGHTVISION( "NIGHTVISION" );
static const trait_id trait_NIGHTVISION2( "NIGHTVISION2" );
static const trait_id trait_NIGHTVISION3( "NIGHTVISION3" );
static const trait_id trait_NO_THIRST( "NO_THIRST" );
static const trait_id trait_NOMAD( "NOMAD" );
static const trait_id trait_NOMAD2( "NOMAD2" );
static const trait_id trait_NOMAD3( "NOMAD3" );
static const trait_id trait_NOPAIN( "NOPAIN" );
static const trait_id trait_PADDED_FEET( "PADDED_FEET" );
static const trait_id trait_PAWS( "PAWS" );
static const trait_id trait_PAWS_LARGE( "PAWS_LARGE" );
static const trait_id trait_PER_SLIME( "PER_SLIME" );
static const trait_id trait_PER_SLIME_OK( "PER_SLIME_OK" );
static const trait_id trait_PROF_FOODP( "PROF_FOODP" );
static const trait_id trait_QUICK( "QUICK" );
static const trait_id trait_PYROMANIA( "PYROMANIA" );
static const trait_id trait_RADIOGENIC( "RADIOGENIC" );
static const trait_id trait_ROOTS2( "ROOTS2" );
static const trait_id trait_ROOTS3( "ROOTS3" );
static const trait_id trait_SEESLEEP( "SEESLEEP" );
static const trait_id trait_SELFAWARE( "SELFAWARE" );
static const trait_id trait_SHELL2( "SHELL2" );
static const trait_id trait_SHOUT2( "SHOUT2" );
static const trait_id trait_SHOUT3( "SHOUT3" );
static const trait_id trait_SLIMESPAWNER( "SLIMESPAWNER" );
static const trait_id trait_SLIMY( "SLIMY" );
static const trait_id trait_SLOWLEARNER( "SLOWLEARNER" );
static const trait_id trait_STRONGSTOMACH( "STRONGSTOMACH" );
static const trait_id trait_THRESH_CEPHALOPOD( "THRESH_CEPHALOPOD" );
static const trait_id trait_THRESH_INSECT( "THRESH_INSECT" );
static const trait_id trait_THRESH_PLANT( "THRESH_PLANT" );
static const trait_id trait_THRESH_SPIDER( "THRESH_SPIDER" );
static const trait_id trait_TOUGH_FEET( "TOUGH_FEET" );
static const trait_id trait_TRANSPIRATION( "TRANSPIRATION" );
static const trait_id trait_URSINE_EYE( "URSINE_EYE" );
static const trait_id trait_VISCOUS( "VISCOUS" );
static const trait_id trait_WATERSLEEP( "WATERSLEEP" );
static const trait_id trait_WEBBED( "WEBBED" );
static const trait_id trait_WEB_SPINNER( "WEB_SPINNER" );
static const trait_id trait_WEB_WALKER( "WEB_WALKER" );
static const trait_id trait_WEB_WEAVER( "WEB_WEAVER" );

static const std::string flag_ACTIVE_CLOAKING( "ACTIVE_CLOAKING" );
static const std::string flag_ALLOWS_NATURAL_ATTACKS( "ALLOWS_NATURAL_ATTACKS" );
static const std::string flag_AURA( "AURA" );
static const std::string flag_BELTED( "BELTED" );
static const std::string flag_BLIND( "BLIND" );
static const std::string flag_DEAF( "DEAF" );
static const std::string flag_DISABLE_SIGHTS( "DISABLE_SIGHTS" );
static const std::string flag_EFFECT_INVISIBLE( "EFFECT_INVISIBLE" );
static const std::string flag_EFFECT_NIGHT_VISION( "EFFECT_NIGHT_VISION" );
static const std::string flag_FIX_NEARSIGHT( "FIX_NEARSIGHT" );
static const std::string flag_FUNGUS( "FUNGUS" );
static const std::string flag_GNV_EFFECT( "GNV_EFFECT" );
static const std::string flag_HELMET_COMPAT( "HELMET_COMPAT" );
static const std::string flag_IR_EFFECT( "IR_EFFECT" );
static const std::string flag_ONLY_ONE( "ONLY_ONE" );
static const std::string flag_OUTER( "OUTER" );
static const std::string flag_OVERSIZE( "OVERSIZE" );
static const std::string flag_PARTIAL_DEAF( "PARTIAL_DEAF" );
static const std::string flag_PERPETUAL( "PERPETUAL" );
static const std::string flag_PERSONAL( "PERSONAL" );
static const std::string flag_PLOWABLE( "PLOWABLE" );
static const std::string flag_POWERARMOR_COMPATIBLE( "POWERARMOR_COMPATIBLE" );
static const std::string flag_RESTRICT_HANDS( "RESTRICT_HANDS" );
static const std::string flag_SEMITANGIBLE( "SEMITANGIBLE" );
static const std::string flag_SKINTIGHT( "SKINTIGHT" );
static const std::string flag_SPEEDLOADER( "SPEEDLOADER" );
static const std::string flag_SPLINT( "SPLINT" );
static const std::string flag_STURDY( "STURDY" );
static const std::string flag_SWIMMABLE( "SWIMMABLE" );
static const std::string flag_SWIM_GOGGLES( "SWIM_GOGGLES" );
static const std::string flag_UNDERSIZE( "UNDERSIZE" );
static const std::string flag_USE_UPS( "USE_UPS" );

static const mtype_id mon_player_blob( "mon_player_blob" );
static const mtype_id mon_shadow_snake( "mon_shadow_snake" );

<<<<<<< HEAD
namespace io
{

template<>
std::string enum_to_string<character_movemode>( character_movemode data )
{
    switch( data ) {
            // *INDENT-OFF*
        case character_movemode::CMM_WALK: return "walk";
        case character_movemode::CMM_RUN: return "run";
        case character_movemode::CMM_CROUCH: return "crouch";
            // *INDENT-ON*
        case character_movemode::CMM_COUNT:
            break;
    }
    debugmsg( "Invalid character_movemode" );
    abort();
}

template<>
std::string enum_to_string<blood_type>( blood_type data )
{
    switch( data ) {
            // *INDENT-OFF*
        case blood_type::blood_O: return "O";
        case blood_type::blood_A: return "A";
        case blood_type::blood_B: return "B";
        case blood_type::blood_AB: return "AB";
            // *INDENT-ON*
        case blood_type::num_bt:
            break;
    }
    debugmsg( "Invalid blood_type" );
    abort();
}

} // namespace io

=======
>>>>>>> 6a45cf7b
// *INDENT-OFF*
Character::Character() :

    visitable<Character>(),
    damage_bandaged( {{ 0 }} ),
    damage_disinfected( {{ 0 }} ),
    cached_time( calendar::before_time_starts ),
    id( -1 ),
    next_climate_control_check( calendar::before_time_starts ),
    last_climate_control_ret( false )
{
    hp_cur.fill( 0 );
    hp_max.fill( 1 );
    randomize_blood();
    str_max = 0;
    dex_max = 0;
    per_max = 0;
    int_max = 0;
    str_cur = 0;
    dex_cur = 0;
    per_cur = 0;
    int_cur = 0;
    str_bonus = 0;
    dex_bonus = 0;
    per_bonus = 0;
    int_bonus = 0;
    healthy = 0;
    healthy_mod = 0;
    hunger = 0;
    thirst = 0;
    fatigue = 0;
    sleep_deprivation = 0;
    set_rad( 0 );
    tank_plut = 0;
    reactor_plut = 0;
    slow_rad = 0;
    set_stim( 0 );
    set_stamina( 10000 ); //Temporary value for stamina. It will be reset later from external json option.
    set_anatomy( anatomy_id("human_anatomy") );
    update_type_of_scent( true );
    pkill = 0;
    // 45 days to starve to death
    healthy_calories = 55000;
    stored_calories = healthy_calories;
    initialize_stomach_contents();
    healed_total = { { 0, 0, 0, 0, 0, 0 } };

    name.clear();
    custom_profession.clear();

    *path_settings = pathfinding_settings{ 0, 1000, 1000, 0, true, true, true, false, true };

    move_mode = move_mode_id( "walk" );
    next_expected_position = cata::nullopt;
    temp_cur.fill( BODYTEMP_NORM );
    frostbite_timer.fill( 0 );
    temp_conv.fill( BODYTEMP_NORM );

    body_wetness.fill( 0 );

    drench_capacity[bp_eyes] = 1;
    drench_capacity[bp_mouth] = 1;
    drench_capacity[bp_head] = 7;
    drench_capacity[bp_leg_l] = 11;
    drench_capacity[bp_leg_r] = 11;
    drench_capacity[bp_foot_l] = 3;
    drench_capacity[bp_foot_r] = 3;
    drench_capacity[bp_arm_l] = 10;
    drench_capacity[bp_arm_r] = 10;
    drench_capacity[bp_hand_l] = 3;
    drench_capacity[bp_hand_r] = 3;
    drench_capacity[bp_torso] = 40;
}
// *INDENT-ON*

Character::~Character() = default;
Character::Character( Character && ) = default;
Character &Character::operator=( Character && ) = default;

void Character::setID( character_id i, bool force )
{
    if( id.is_valid() && !force ) {
        debugmsg( "tried to set id of a npc/player, but has already a id: %d", id.get_value() );
    } else if( !i.is_valid() && !force ) {
        debugmsg( "tried to set invalid id of a npc/player: %d", i.get_value() );
    } else {
        id = i;
    }
}

character_id Character::getID() const
{
    return this->id;
}

void Character::randomize_blood()
{
    my_blood_type = static_cast<blood_type>( rng( 0, static_cast<int>( blood_type::num_bt ) - 1 ) );
    blood_rh_factor = one_in( 2 );
}

field_type_id Character::bloodType() const
{
    if( has_trait( trait_ACIDBLOOD ) ) {
        return fd_acid;
    }
    if( has_trait( trait_THRESH_PLANT ) ) {
        return fd_blood_veggy;
    }
    if( has_trait( trait_THRESH_INSECT ) || has_trait( trait_THRESH_SPIDER ) ) {
        return fd_blood_insect;
    }
    if( has_trait( trait_THRESH_CEPHALOPOD ) ) {
        return fd_blood_invertebrate;
    }
    return fd_blood;
}
field_type_id Character::gibType() const
{
    return fd_gibs_flesh;
}

bool Character::in_species( const species_id &spec ) const
{
    return spec == species_HUMAN;
}

bool Character::is_warm() const
{
    // TODO: is there a mutation (plant?) that makes a npc not warm blooded?
    return true;
}

const std::string &Character::symbol() const
{
    static const std::string character_symbol( "@" );
    return character_symbol;
}

void Character::mod_stat( const std::string &stat, float modifier )
{
    if( stat == "str" ) {
        mod_str_bonus( modifier );
    } else if( stat == "dex" ) {
        mod_dex_bonus( modifier );
    } else if( stat == "per" ) {
        mod_per_bonus( modifier );
    } else if( stat == "int" ) {
        mod_int_bonus( modifier );
    } else if( stat == "healthy" ) {
        mod_healthy( modifier );
    } else if( stat == "hunger" ) {
        mod_hunger( modifier );
    } else {
        Creature::mod_stat( stat, modifier );
    }
}

int Character::get_fat_to_hp() const
{
    float mut_fat_hp = 0;
    for( const trait_id &mut : get_mutations() ) {
        mut_fat_hp += mut.obj().fat_to_max_hp;
    }

    return mut_fat_hp * ( get_bmi() - character_weight_category::normal );
}

m_size Character::get_size() const
{
    return size_class;
}

std::string Character::disp_name( bool possessive, bool capitalize_first ) const
{
    if( !possessive ) {
        if( is_player() ) {
            return capitalize_first ? _( "You" ) : _( "you" );
        }
        return name;
    } else {
        if( is_player() ) {
            return capitalize_first ? _( "Your" ) : _( "your" );
        }
        return string_format( _( "%s's" ), name );
    }
}

std::string Character::skin_name() const
{
    // TODO: Return actual deflecting layer name
    return _( "armor" );
}

int Character::effective_dispersion( int dispersion ) const
{
    /** @EFFECT_PER penalizes sight dispersion when low. */
    dispersion += ranged_per_mod();

    dispersion += encumb( bp_eyes ) / 2;

    return std::max( dispersion, 0 );
}

std::pair<int, int> Character::get_fastest_sight( const item &gun, double recoil ) const
{
    // Get fastest sight that can be used to improve aim further below @ref recoil.
    int sight_speed_modifier = INT_MIN;
    int limit = 0;
    if( effective_dispersion( gun.type->gun->sight_dispersion ) < recoil ) {
        sight_speed_modifier = gun.has_flag( flag_DISABLE_SIGHTS ) ? 0 : 6;
        limit = effective_dispersion( gun.type->gun->sight_dispersion );
    }

    for( const auto e : gun.gunmods() ) {
        const islot_gunmod &mod = *e->type->gunmod;
        if( mod.sight_dispersion < 0 || mod.aim_speed < 0 ) {
            continue; // skip gunmods which don't provide a sight
        }
        if( effective_dispersion( mod.sight_dispersion ) < recoil &&
            mod.aim_speed > sight_speed_modifier ) {
            sight_speed_modifier = mod.aim_speed;
            limit = effective_dispersion( mod.sight_dispersion );
        }
    }
    return std::make_pair( sight_speed_modifier, limit );
}

int Character::get_most_accurate_sight( const item &gun ) const
{
    if( !gun.is_gun() ) {
        return 0;
    }

    int limit = effective_dispersion( gun.type->gun->sight_dispersion );
    for( const auto e : gun.gunmods() ) {
        const islot_gunmod &mod = *e->type->gunmod;
        if( mod.aim_speed >= 0 ) {
            limit = std::min( limit, effective_dispersion( mod.sight_dispersion ) );
        }
    }

    return limit;
}

double Character::aim_speed_skill_modifier( const skill_id &gun_skill ) const
{
    double skill_mult = 1.0;
    if( gun_skill == skill_pistol ) {
        skill_mult = 2.0;
    } else if( gun_skill == skill_rifle ) {
        skill_mult = 0.9;
    }
    /** @EFFECT_PISTOL increases aiming speed for pistols */
    /** @EFFECT_SMG increases aiming speed for SMGs */
    /** @EFFECT_RIFLE increases aiming speed for rifles */
    /** @EFFECT_SHOTGUN increases aiming speed for shotguns */
    /** @EFFECT_LAUNCHER increases aiming speed for launchers */
    return skill_mult * std::min( MAX_SKILL, get_skill_level( gun_skill ) );
}

double Character::aim_speed_dex_modifier() const
{
    return get_dex() - 8;
}

double Character::aim_speed_encumbrance_modifier() const
{
    return ( encumb( bp_hand_l ) + encumb( bp_hand_r ) ) / 10.0;
}

double Character::aim_cap_from_volume( const item &gun ) const
{
    skill_id gun_skill = gun.gun_skill();
    double aim_cap = std::min( 49.0, 49.0 - static_cast<float>( gun.volume() / 75_ml ) );
    // TODO: also scale with skill level.
    if( gun_skill == skill_smg ) {
        aim_cap = std::max( 12.0, aim_cap );
    } else if( gun_skill == skill_shotgun ) {
        aim_cap = std::max( 12.0, aim_cap );
    } else if( gun_skill == skill_pistol ) {
        aim_cap = std::max( 15.0, aim_cap * 1.25 );
    } else if( gun_skill == skill_rifle ) {
        aim_cap = std::max( 7.0, aim_cap - 7.0 );
    } else if( gun_skill == skill_archery ) {
        aim_cap = std::max( 13.0, aim_cap );
    } else { // Launchers, etc.
        aim_cap = std::max( 10.0, aim_cap );
    }
    return aim_cap;
}

double Character::aim_per_move( const item &gun, double recoil ) const
{
    if( !gun.is_gun() ) {
        return 0.0;
    }

    std::pair<int, int> best_sight = get_fastest_sight( gun, recoil );
    int sight_speed_modifier = best_sight.first;
    int limit = best_sight.second;
    if( sight_speed_modifier == INT_MIN ) {
        // No suitable sights (already at maximum aim).
        return 0;
    }

    // Overall strategy for determining aim speed is to sum the factors that contribute to it,
    // then scale that speed by current recoil level.
    // Player capabilities make aiming faster, and aim speed slows down as it approaches 0.
    // Base speed is non-zero to prevent extreme rate changes as aim speed approaches 0.
    double aim_speed = 10.0;

    skill_id gun_skill = gun.gun_skill();
    // Ranges [0 - 10]
    aim_speed += aim_speed_skill_modifier( gun_skill );

    // Range [0 - 12]
    /** @EFFECT_DEX increases aiming speed */
    aim_speed += aim_speed_dex_modifier();

    // Range [0 - 10]
    aim_speed += sight_speed_modifier;

    // Each 5 points (combined) of hand encumbrance decreases aim speed by one unit.
    aim_speed -= aim_speed_encumbrance_modifier();

    aim_speed = std::min( aim_speed, aim_cap_from_volume( gun ) );

    // Just a raw scaling factor.
    aim_speed *= 6.5;

    // Scale rate logistically as recoil goes from MAX_RECOIL to 0.
    aim_speed *= 1.0 - logarithmic_range( 0, MAX_RECOIL, recoil );

    // Minimum improvement is 5MoA.  This mostly puts a cap on how long aiming for sniping takes.
    aim_speed = std::max( aim_speed, 5.0 );

    // Never improve by more than the currently used sights permit.
    return std::min( aim_speed, recoil - limit );
}

const tripoint &Character::pos() const
{
    return position;
}

int Character::sight_range( int light_level ) const
{
    if( light_level == 0 ) {
        return 1;
    }
    /* Via Beer-Lambert we have:
     * light_level * (1 / exp( LIGHT_TRANSPARENCY_OPEN_AIR * distance) ) <= LIGHT_AMBIENT_LOW
     * Solving for distance:
     * 1 / exp( LIGHT_TRANSPARENCY_OPEN_AIR * distance ) <= LIGHT_AMBIENT_LOW / light_level
     * 1 <= exp( LIGHT_TRANSPARENCY_OPEN_AIR * distance ) * LIGHT_AMBIENT_LOW / light_level
     * light_level <= exp( LIGHT_TRANSPARENCY_OPEN_AIR * distance ) * LIGHT_AMBIENT_LOW
     * log(light_level) <= LIGHT_TRANSPARENCY_OPEN_AIR * distance + log(LIGHT_AMBIENT_LOW)
     * log(light_level) - log(LIGHT_AMBIENT_LOW) <= LIGHT_TRANSPARENCY_OPEN_AIR * distance
     * log(LIGHT_AMBIENT_LOW / light_level) <= LIGHT_TRANSPARENCY_OPEN_AIR * distance
     * log(LIGHT_AMBIENT_LOW / light_level) * (1 / LIGHT_TRANSPARENCY_OPEN_AIR) <= distance
     */
    int range = static_cast<int>( -std::log( get_vision_threshold( static_cast<int>
                                  ( g->m.ambient_light_at( pos() ) ) ) / static_cast<float>( light_level ) ) *
                                  ( 1.0 / LIGHT_TRANSPARENCY_OPEN_AIR ) );

    // Clamp to [1, sight_max].
    return clamp( range, 1, sight_max );
}

int Character::unimpaired_range() const
{
    return std::min( sight_max, 60 );
}

bool Character::overmap_los( const tripoint &omt, int sight_points )
{
    const tripoint ompos = global_omt_location();
    if( omt.x < ompos.x - sight_points || omt.x > ompos.x + sight_points ||
        omt.y < ompos.y - sight_points || omt.y > ompos.y + sight_points ) {
        // Outside maximum sight range
        return false;
    }

    const std::vector<tripoint> line = line_to( ompos, omt, 0, 0 );
    for( size_t i = 0; i < line.size() && sight_points >= 0; i++ ) {
        const tripoint &pt = line[i];
        const oter_id &ter = overmap_buffer.ter( pt );
        sight_points -= static_cast<int>( ter->get_see_cost() );
        if( sight_points < 0 ) {
            return false;
        }
    }
    return true;
}

int Character::overmap_sight_range( int light_level ) const
{
    int sight = sight_range( light_level );
    if( sight < SEEX ) {
        return 0;
    }
    if( sight <= SEEX * 4 ) {
        return ( sight / ( SEEX / 2 ) );
    }

    sight = 6;
    // The higher your perception, the farther you can see.
    sight += static_cast<int>( get_per() / 2 );
    // The higher up you are, the farther you can see.
    sight += std::max( 0, posz() ) * 2;
    // Mutations like Scout and Topographagnosia affect how far you can see.
    sight += mutation_value( "overmap_sight" );

    float multiplier = mutation_value( "overmap_multiplier" );
    // Binoculars double your sight range.
    const bool has_optic = ( has_item_with_flag( "ZOOM" ) || has_bionic( bio_eye_optic ) ||
                             ( is_mounted() &&
                               mounted_creature->has_flag( MF_MECH_RECON_VISION ) ) );
    if( has_optic ) {
        multiplier += 1;
    }

    sight = std::round( sight * multiplier );
    return std::max( sight, 3 );
}

int Character::clairvoyance() const
{
    if( vision_mode_cache[VISION_CLAIRVOYANCE_SUPER] ) {
        return MAX_CLAIRVOYANCE;
    }

    if( vision_mode_cache[VISION_CLAIRVOYANCE_PLUS] ) {
        return 8;
    }

    if( vision_mode_cache[VISION_CLAIRVOYANCE] ) {
        return 3;
    }

    return 0;
}

bool Character::sight_impaired() const
{
    return ( ( ( has_effect( effect_boomered ) || has_effect( effect_no_sight ) ||
                 has_effect( effect_darkness ) ) &&
               ( !( has_trait( trait_PER_SLIME_OK ) ) ) ) ||
             ( underwater && !has_bionic( bio_membrane ) && !has_trait( trait_MEMBRANE ) &&
               !worn_with_flag( "SWIM_GOGGLES" ) && !has_trait( trait_PER_SLIME_OK ) &&
               !has_trait( trait_CEPH_EYES ) && !has_trait( trait_SEESLEEP ) ) ||
             ( ( has_trait( trait_MYOPIC ) || has_trait( trait_URSINE_EYE ) ) &&
               !worn_with_flag( "FIX_NEARSIGHT" ) &&
               !has_effect( effect_contacts ) &&
               !has_bionic( bio_eye_optic ) ) ||
             has_trait( trait_PER_SLIME ) );
}

bool Character::has_alarm_clock() const
{
    return ( has_item_with_flag( "ALARMCLOCK", true ) ||
             ( g->m.veh_at( pos() ) &&
               !empty( g->m.veh_at( pos() )->vehicle().get_avail_parts( "ALARMCLOCK" ) ) ) ||
             has_bionic( bio_watch ) );
}

bool Character::has_watch() const
{
    return ( has_item_with_flag( "WATCH", true ) ||
             ( g->m.veh_at( pos() ) &&
               !empty( g->m.veh_at( pos() )->vehicle().get_avail_parts( "WATCH" ) ) ) ||
             has_bionic( bio_watch ) );
}

void Character::react_to_felt_pain( int intensity )
{
    if( intensity <= 0 ) {
        return;
    }
    if( is_player() && intensity >= 2 ) {
        g->cancel_activity_or_ignore_query( distraction_type::pain, _( "Ouch, something hurts!" ) );
    }
    // Only a large pain burst will actually wake people while sleeping.
    if( has_effect( effect_sleep ) && !has_effect( effect_narcosis ) ) {
        int pain_thresh = rng( 3, 5 );

        if( has_trait( trait_HEAVYSLEEPER ) ) {
            pain_thresh += 2;
        } else if( has_trait( trait_HEAVYSLEEPER2 ) ) {
            pain_thresh += 5;
        }

        if( intensity >= pain_thresh ) {
            wake_up();
        }
    }
}

void Character::action_taken()
{
    nv_cached = false;
}

int Character::swim_speed() const
{
    int ret;
    if( is_mounted() ) {
        monster *mon = mounted_creature.get();
        // no difference in swim speed by monster type yet.
        // TODO: difference in swim speed by monster type.
        // No monsters are currently mountable and can swim, though mods may allow this.
        if( mon->swims() ) {
            ret = 25;
            ret += get_weight() / 120_gram - 50 * ( mon->get_size() - 1 );
            return ret;
        }
    }
    const auto usable = exclusive_flag_coverage( "ALLOWS_NATURAL_ATTACKS" );
    float hand_bonus_mult = ( usable.test( bodypart_str_id( "hand_l" ) ) ? 0.5f : 0.0f ) +
                            ( usable.test( bodypart_str_id( "hand_r" ) ) ? 0.5f : 0.0f );

    // base swim speed.
    ret = ( 440 * mutation_value( "movecost_swim_modifier" ) ) + weight_carried() /
          ( 60_gram / mutation_value( "movecost_swim_modifier" ) ) - 50 * get_skill_level( skill_swimming );
    /** @EFFECT_STR increases swim speed bonus from PAWS */
    if( has_trait( trait_PAWS ) ) {
        ret -= hand_bonus_mult * ( 20 + str_cur * 3 );
    }
    /** @EFFECT_STR increases swim speed bonus from PAWS_LARGE */
    if( has_trait( trait_PAWS_LARGE ) ) {
        ret -= hand_bonus_mult * ( 20 + str_cur * 4 );
    }
    /** @EFFECT_STR increases swim speed bonus from swim_fins */
    if( worn_with_flag( "FIN", bodypart_id( "foot_l" ) ) ||
        worn_with_flag( "FIN", bodypart_id( "foot_r" ) ) ) {
        if( worn_with_flag( "FIN", bodypart_id( "foot_l" ) ) &&
            worn_with_flag( "FIN", bodypart_id( "foot_r" ) ) ) {
            ret -= ( 15 * str_cur );
        } else {
            ret -= ( 15 * str_cur ) / 2;
        }
    }
    /** @EFFECT_STR increases swim speed bonus from WEBBED */
    if( has_trait( trait_WEBBED ) ) {
        ret -= hand_bonus_mult * ( 60 + str_cur * 5 );
    }
    /** @EFFECT_SWIMMING increases swim speed */
    ret += ( 50 - get_skill_level( skill_swimming ) * 2 ) * ( ( encumb( bp_leg_l ) + encumb(
                bp_leg_r ) ) / 10 );
    ret += ( 80 - get_skill_level( skill_swimming ) * 3 ) * ( encumb( bp_torso ) / 10 );
    if( get_skill_level( skill_swimming ) < 10 ) {
        for( auto &i : worn ) {
            ret += i.volume() / 125_ml * ( 10 - get_skill_level( skill_swimming ) );
        }
    }
    /** @EFFECT_STR increases swim speed */

    /** @EFFECT_DEX increases swim speed */
    ret -= str_cur * 6 + dex_cur * 4;
    if( worn_with_flag( "FLOTATION" ) ) {
        ret = std::min( ret, 400 );
        ret = std::max( ret, 200 );
    }
    // If (ret > 500), we can not swim; so do not apply the underwater bonus.
    if( underwater && ret < 500 ) {
        ret -= 50;
    }

    ret += move_mode->swim_speed_mod();

    if( ret < 30 ) {
        ret = 30;
    }
    return ret;
}

bool Character::is_on_ground() const
{
    return get_working_leg_count() < 2 || has_effect( effect_downed );
}

bool Character::can_stash( const item &it )
{
    return best_pocket( it, nullptr ) != nullptr;
}

void Character::cancel_stashed_activity()
{
    stashed_outbounds_activity = player_activity();
    stashed_outbounds_backlog = player_activity();
}

player_activity Character::get_stashed_activity() const
{
    return stashed_outbounds_activity;
}

void Character::set_stashed_activity( const player_activity &act, const player_activity &act_back )
{
    stashed_outbounds_activity = act;
    stashed_outbounds_backlog = act_back;
}

bool Character::has_stashed_activity() const
{
    return static_cast<bool>( stashed_outbounds_activity );
}

void Character::assign_stashed_activity()
{
    activity = stashed_outbounds_activity;
    backlog.push_front( stashed_outbounds_backlog );
    cancel_stashed_activity();
}

bool Character::check_outbounds_activity( const player_activity &act, bool check_only )
{
    if( ( act.placement != tripoint_zero && act.placement != tripoint_min &&
          !g->m.inbounds( g->m.getlocal( act.placement ) ) ) || ( !act.coords.empty() &&
                  !g->m.inbounds( g->m.getlocal( act.coords.back() ) ) ) ) {
        if( is_npc() && !check_only ) {
            // stash activity for when reloaded.
            stashed_outbounds_activity = act;
            if( !backlog.empty() ) {
                stashed_outbounds_backlog = backlog.front();
            }
            activity = player_activity();
        }
        add_msg( m_debug,
                 "npc %s at pos %d %d, activity target is not inbounds at %d %d therefore activity was stashed",
                 disp_name(), pos().x, pos().y, act.placement.x, act.placement.y );
        return true;
    }
    return false;
}

void Character::set_destination_activity( const player_activity &new_destination_activity )
{
    destination_activity = new_destination_activity;
}

void Character::clear_destination_activity()
{
    destination_activity = player_activity();
}

player_activity Character::get_destination_activity() const
{
    return destination_activity;
}

void Character::mount_creature( monster &z )
{
    tripoint pnt = z.pos();
    shared_ptr_fast<monster> mons = g->shared_from( z );
    if( mons == nullptr ) {
        add_msg( m_debug, "mount_creature(): monster not found in critter_tracker" );
        return;
    }
    add_effect( effect_riding, 1_turns, num_bp, true );
    z.add_effect( effect_ridden, 1_turns, num_bp, true );
    if( z.has_effect( effect_tied ) ) {
        z.remove_effect( effect_tied );
        if( z.tied_item ) {
            i_add( *z.tied_item );
            z.tied_item.reset();
        }
    }
    z.mounted_player_id = getID();
    if( z.has_effect( effect_harnessed ) ) {
        z.remove_effect( effect_harnessed );
        add_msg_if_player( m_info, _( "You remove the %s's harness." ), z.get_name() );
    }
    mounted_creature = mons;
    mons->mounted_player = this;
    if( is_avatar() ) {
        if( g->u.is_hauling() ) {
            g->u.stop_hauling();
        }
        if( g->u.get_grab_type() != object_type::NONE ) {
            add_msg( m_warning, _( "You let go of the grabbed object." ) );
            g->u.grab( object_type::NONE );
        }
        g->place_player( pnt );
    } else {
        npc &guy = dynamic_cast<npc &>( *this );
        guy.setpos( pnt );
    }
    z.facing = facing;
    add_msg_if_player( m_good, _( "You climb on the %s." ), z.get_name() );
    if( z.has_flag( MF_RIDEABLE_MECH ) ) {
        if( !z.type->mech_weapon.is_empty() ) {
            item mechwep = item( z.type->mech_weapon );
            wield( mechwep );
        }
        add_msg_if_player( m_good, _( "You hear your %s whir to life." ), z.get_name() );
    }
    // some rideable mechs have night-vision
    recalc_sight_limits();
    mod_moves( -100 );
}

bool Character::check_mount_will_move( const tripoint &dest_loc )
{
    if( !is_mounted() ) {
        return true;
    }
    if( mounted_creature && mounted_creature->type->has_fear_trigger( mon_trigger::HOSTILE_CLOSE ) ) {
        for( const monster &critter : g->all_monsters() ) {
            Attitude att = critter.attitude_to( *this );
            if( att == A_HOSTILE && sees( critter ) && rl_dist( pos(), critter.pos() ) <= 15 &&
                rl_dist( dest_loc, critter.pos() ) < rl_dist( pos(), critter.pos() ) ) {
                add_msg_if_player( _( "You fail to budge your %s!" ), mounted_creature->get_name() );
                return false;
            }
        }
    }
    return true;
}

bool Character::check_mount_is_spooked()
{
    if( !is_mounted() ) {
        return false;
    }
    // chance to spook per monster nearby:
    // base 1% per turn.
    // + 1% per square closer than 15 distanace. (1% - 15%)
    // * 2 if hostile monster is bigger than or same size as mounted creature.
    // -0.25% per point of dexterity (low -1%, average -2%, high -3%, extreme -3.5%)
    // -0.1% per point of strength ( low -0.4%, average -0.8%, high -1.2%, extreme -1.4% )
    // / 2 if horse has full tack and saddle.
    // Monster in spear reach monster and average stat (8) player on saddled horse, 14% -2% -0.8% / 2 = ~5%
    if( mounted_creature && mounted_creature->type->has_fear_trigger( mon_trigger::HOSTILE_CLOSE ) ) {
        const m_size mount_size = mounted_creature->get_size();
        const bool saddled = mounted_creature->has_effect( effect_monster_saddled );
        for( const monster &critter : g->all_monsters() ) {
            double chance = 1.0;
            Attitude att = critter.attitude_to( *this );
            // actually too close now - horse might spook.
            if( att == A_HOSTILE && sees( critter ) && rl_dist( pos(), critter.pos() ) <= 10 ) {
                chance += 10 - rl_dist( pos(), critter.pos() );
                if( critter.get_size() >= mount_size ) {
                    chance *= 2;
                }
                chance -= 0.25 * get_dex();
                chance -= 0.1 * get_str();
                if( saddled ) {
                    chance /= 2;
                }
                chance = std::max( 1.0, chance );
                if( x_in_y( chance, 100.0 ) ) {
                    forced_dismount();
                    return true;
                }
            }
        }
    }
    return false;
}

bool Character::is_mounted() const
{
    return has_effect( effect_riding ) && mounted_creature;
}

void Character::forced_dismount()
{
    remove_effect( effect_riding );
    bool mech = false;
    if( mounted_creature ) {
        auto mon = mounted_creature.get();
        if( mon->has_flag( MF_RIDEABLE_MECH ) && !mon->type->mech_weapon.is_empty() ) {
            mech = true;
            remove_item( weapon );
        }
        mon->mounted_player_id = character_id();
        mon->remove_effect( effect_ridden );
        mon->add_effect( effect_controlled, 5_turns );
        mounted_creature = nullptr;
        mon->mounted_player = nullptr;
    }
    std::vector<tripoint> valid;
    for( const tripoint &jk : g->m.points_in_radius( pos(), 1 ) ) {
        if( g->is_empty( jk ) ) {
            valid.push_back( jk );
        }
    }
    if( !valid.empty() ) {
        setpos( random_entry( valid ) );
        if( mech ) {
            add_msg_player_or_npc( m_bad, _( "You are ejected from your mech!" ),
                                   _( "<npcname> is ejected from their mech!" ) );
        } else {
            add_msg_player_or_npc( m_bad, _( "You fall off your mount!" ),
                                   _( "<npcname> falls off their mount!" ) );
        }
        const int dodge = get_dodge();
        const int damage = std::max( 0, rng( 1, 20 ) - rng( dodge, dodge * 2 ) );
        bodypart_id hit( "num_bp" );
        switch( rng( 1, 10 ) ) {
            case  1:
                if( one_in( 2 ) ) {
                    hit = bodypart_id( "foot_l" );
                } else {
                    hit = bodypart_id( "foot_r" );
                }
                break;
            case  2:
            case  3:
            case  4:
                if( one_in( 2 ) ) {
                    hit = bodypart_id( "leg_l" );
                } else {
                    hit = bodypart_id( "leg_r" );
                }
                break;
            case  5:
            case  6:
            case  7:
                if( one_in( 2 ) ) {
                    hit = bodypart_id( "arm_l" );
                } else {
                    hit = bodypart_id( "arm_r" );
                }
                break;
            case  8:
            case  9:
                hit = bodypart_id( "torso" );
                break;
            case 10:
                hit = bodypart_id( "head" );
                break;
        }
        if( damage > 0 ) {
            add_msg_if_player( m_bad, _( "You hurt yourself!" ) );
            deal_damage( nullptr, hit, damage_instance( DT_BASH, damage ) );
            if( is_avatar() ) {
                g->memorial().add(
                    pgettext( "memorial_male", "Fell off a mount." ),
                    pgettext( "memorial_female", "Fell off a mount." ) );
            }
            check_dead_state();
        }
        add_effect( effect_downed, 5_turns, num_bp, true );
    } else {
        add_msg( m_debug, "Forced_dismount could not find a square to deposit player" );
    }
    if( is_avatar() ) {
        if( g->u.get_grab_type() != object_type::NONE ) {
            add_msg( m_warning, _( "You let go of the grabbed object." ) );
            g->u.grab( object_type::NONE );
        }
        set_movement_mode( move_mode_id( "walk" ) );
        if( g->u.is_auto_moving() || g->u.has_destination() || g->u.has_destination_activity() ) {
            g->u.clear_destination();
        }
        g->update_map( g->u );
    }
    if( activity ) {
        cancel_activity();
    }
    moves -= 150;
}

void Character::dismount()
{
    if( !is_mounted() ) {
        add_msg( m_debug, "dismount called when not riding" );
        return;
    }
    if( const cata::optional<tripoint> pnt = choose_adjacent( _( "Dismount where?" ) ) ) {
        if( !g->is_empty( *pnt ) ) {
            add_msg( m_warning, _( "You cannot dismount there!" ) );
            return;
        }
        remove_effect( effect_riding );
        monster *critter = mounted_creature.get();
        critter->mounted_player_id = character_id();
        if( critter->has_flag( MF_RIDEABLE_MECH ) && !critter->type->mech_weapon.is_empty() ) {
            remove_item( weapon );
        }
        if( is_avatar() && g->u.get_grab_type() != object_type::NONE ) {
            add_msg( m_warning, _( "You let go of the grabbed object." ) );
            g->u.grab( object_type::NONE );
        }
        critter->remove_effect( effect_ridden );
        critter->add_effect( effect_controlled, 5_turns );
        mounted_creature = nullptr;
        critter->mounted_player = nullptr;
        setpos( *pnt );
        g->refresh_all();
        mod_moves( -100 );
        set_movement_mode( move_mode_id( "walk" ) );
    }
}

/** Returns true if the character has two functioning arms */
bool Character::has_two_arms() const
{
    return get_working_arm_count() >= 2;
}

// working is defined here as not disabled which means arms can be not broken
// and still not count if they have low enough hitpoints
int Character::get_working_arm_count() const
{
    if( has_active_mutation( trait_SHELL2 ) ) {
        return 0;
    }

    int limb_count = 0;
    if( !is_limb_disabled( hp_arm_l ) ) {
        limb_count++;
    }
    if( !is_limb_disabled( hp_arm_r ) ) {
        limb_count++;
    }
    if( has_bionic( bio_blaster ) && limb_count > 0 ) {
        limb_count--;
    }

    return limb_count;
}

// working is defined here as not broken
int Character::get_working_leg_count() const
{
    int limb_count = 0;
    if( !is_limb_broken( hp_leg_l ) ) {
        limb_count++;
    }
    if( !is_limb_broken( hp_leg_r ) ) {
        limb_count++;
    }
    return limb_count;
}

bool Character::is_limb_disabled( hp_part limb ) const
{
    return hp_cur[limb] <= hp_max[limb] * .125;
}

// this is the source of truth on if a limb is broken so all code to determine
// if a limb is broken should point here to make any future changes to breaking easier
bool Character::is_limb_broken( hp_part limb ) const
{
    return hp_cur[limb] == 0;
}

bool Character::can_run() const
{
    return get_stamina() > 0 && !has_effect( effect_winded ) && get_working_leg_count() >= 2;
}

bool Character::move_effects( bool attacking )
{
    if( has_effect( effect_downed ) ) {
        /** @EFFECT_DEX increases chance to stand up when knocked down */

        /** @EFFECT_STR increases chance to stand up when knocked down, slightly */
        if( rng( 0, 40 ) > get_dex() + get_str() / 2 ) {
            add_msg_if_player( _( "You struggle to stand." ) );
        } else {
            add_msg_player_or_npc( m_good, _( "You stand up." ),
                                   _( "<npcname> stands up." ) );
            remove_effect( effect_downed );
        }
        return false;
    }
    if( has_effect( effect_webbed ) ) {
        if( is_mounted() ) {
            auto mon = mounted_creature.get();
            if( x_in_y( mon->type->melee_dice * mon->type->melee_sides,
                        6 * get_effect_int( effect_webbed ) ) ) {
                add_msg( _( "The %s breaks free of the webs!" ), mon->get_name() );
                mon->remove_effect( effect_webbed );
                remove_effect( effect_webbed );
            }
            /** @EFFECT_STR increases chance to escape webs */
        } else if( x_in_y( get_str(), 6 * get_effect_int( effect_webbed ) ) ) {
            add_msg_player_or_npc( m_good, _( "You free yourself from the webs!" ),
                                   _( "<npcname> frees themselves from the webs!" ) );
            remove_effect( effect_webbed );
        } else {
            add_msg_if_player( _( "You try to free yourself from the webs, but can't get loose!" ) );
        }
        return false;
    }
    if( has_effect( effect_lightsnare ) ) {
        if( is_mounted() ) {
            auto mon = mounted_creature.get();
            if( x_in_y( mon->type->melee_dice * mon->type->melee_sides, 12 ) ) {
                mon->remove_effect( effect_lightsnare );
                remove_effect( effect_lightsnare );
                g->m.spawn_item( pos(), itype_string_36 );
                g->m.spawn_item( pos(), itype_snare_trigger );
                add_msg( _( "The %s escapes the light snare!" ), mon->get_name() );
            }
        } else {
            /** @EFFECT_STR increases chance to escape light snare */

            /** @EFFECT_DEX increases chance to escape light snare */
            if( x_in_y( get_str(), 12 ) || x_in_y( get_dex(), 8 ) ) {
                remove_effect( effect_lightsnare );
                add_msg_player_or_npc( m_good, _( "You free yourself from the light snare!" ),
                                       _( "<npcname> frees themselves from the light snare!" ) );
                item string( "string_36", calendar::turn );
                item snare( "snare_trigger", calendar::turn );
                g->m.add_item_or_charges( pos(), string );
                g->m.add_item_or_charges( pos(), snare );
            } else {
                add_msg_if_player( m_bad,
                                   _( "You try to free yourself from the light snare, but can't get loose!" ) );
            }
            return false;
        }
    }
    if( has_effect( effect_heavysnare ) ) {
        if( is_mounted() ) {
            auto mon = mounted_creature.get();
            if( mon->type->melee_dice * mon->type->melee_sides >= 7 ) {
                if( x_in_y( mon->type->melee_dice * mon->type->melee_sides, 32 ) ) {
                    mon->remove_effect( effect_heavysnare );
                    remove_effect( effect_heavysnare );
                    g->m.spawn_item( pos(), itype_rope_6 );
                    g->m.spawn_item( pos(), itype_snare_trigger );
                    add_msg( _( "The %s escapes the heavy snare!" ), mon->get_name() );
                }
            }
        } else {
            /** @EFFECT_STR increases chance to escape heavy snare, slightly */

            /** @EFFECT_DEX increases chance to escape light snare */
            if( x_in_y( get_str(), 32 ) || x_in_y( get_dex(), 16 ) ) {
                remove_effect( effect_heavysnare );
                add_msg_player_or_npc( m_good, _( "You free yourself from the heavy snare!" ),
                                       _( "<npcname> frees themselves from the heavy snare!" ) );
                item rope( "rope_6", calendar::turn );
                item snare( "snare_trigger", calendar::turn );
                g->m.add_item_or_charges( pos(), rope );
                g->m.add_item_or_charges( pos(), snare );
            } else {
                add_msg_if_player( m_bad,
                                   _( "You try to free yourself from the heavy snare, but can't get loose!" ) );
            }
        }
        return false;
    }
    if( has_effect( effect_beartrap ) ) {
        /* Real bear traps can't be removed without the proper tools or immense strength; eventually this should
           allow normal players two options: removal of the limb or removal of the trap from the ground
           (at which point the player could later remove it from the leg with the right tools).
           As such we are currently making it a bit easier for players and NPC's to get out of bear traps.
        */
        /** @EFFECT_STR increases chance to escape bear trap */
        // If is riding, then despite the character having the effect, it is the mounted creature that escapes.
        if( is_player() && is_mounted() ) {
            auto mon = mounted_creature.get();
            if( mon->type->melee_dice * mon->type->melee_sides >= 18 ) {
                if( x_in_y( mon->type->melee_dice * mon->type->melee_sides, 200 ) ) {
                    mon->remove_effect( effect_beartrap );
                    remove_effect( effect_beartrap );
                    g->m.spawn_item( pos(), itype_beartrap );
                    add_msg( _( "The %s escapes the bear trap!" ), mon->get_name() );
                } else {
                    add_msg_if_player( m_bad,
                                       _( "Your %s tries to free itself from the bear trap, but can't get loose!" ), mon->get_name() );
                }
            }
        } else {
            if( x_in_y( get_str(), 100 ) ) {
                remove_effect( effect_beartrap );
                add_msg_player_or_npc( m_good, _( "You free yourself from the bear trap!" ),
                                       _( "<npcname> frees themselves from the bear trap!" ) );
                item beartrap( "beartrap", calendar::turn );
                g->m.add_item_or_charges( pos(), beartrap );
            } else {
                add_msg_if_player( m_bad,
                                   _( "You try to free yourself from the bear trap, but can't get loose!" ) );
            }
        }
        return false;
    }
    if( has_effect( effect_crushed ) ) {
        /** @EFFECT_STR increases chance to escape crushing rubble */

        /** @EFFECT_DEX increases chance to escape crushing rubble, slightly */
        if( x_in_y( get_str() + get_dex() / 4.0, 100 ) ) {
            remove_effect( effect_crushed );
            add_msg_player_or_npc( m_good, _( "You free yourself from the rubble!" ),
                                   _( "<npcname> frees themselves from the rubble!" ) );
        } else {
            add_msg_if_player( m_bad, _( "You try to free yourself from the rubble, but can't get loose!" ) );
        }
        return false;
    }
    // Below this point are things that allow for movement if they succeed

    // Currently we only have one thing that forces movement if you succeed, should we get more
    // than this will need to be reworked to only have success effects if /all/ checks succeed
    if( has_effect( effect_in_pit ) ) {
        /** @EFFECT_STR increases chance to escape pit */

        /** @EFFECT_DEX increases chance to escape pit, slightly */
        if( rng( 0, 40 ) > get_str() + get_dex() / 2 ) {
            add_msg_if_player( m_bad, _( "You try to escape the pit, but slip back in." ) );
            return false;
        } else {
            add_msg_player_or_npc( m_good, _( "You escape the pit!" ),
                                   _( "<npcname> escapes the pit!" ) );
            remove_effect( effect_in_pit );
        }
    }
    if( has_effect( effect_grabbed ) && !attacking ) {
        int zed_number = 0;
        if( is_mounted() ) {
            auto mon = mounted_creature.get();
            if( mon->has_effect( effect_grabbed ) ) {
                if( ( dice( mon->type->melee_dice + mon->type->melee_sides,
                            3 ) < get_effect_int( effect_grabbed ) ) ||
                    !one_in( 4 ) ) {
                    add_msg( m_bad, _( "Your %s tries to break free, but fails!" ), mon->get_name() );
                    return false;
                } else {
                    add_msg( m_good, _( "Your %s breaks free from the grab!" ), mon->get_name() );
                    remove_effect( effect_grabbed );
                    mon->remove_effect( effect_grabbed );
                }
            } else {
                if( one_in( 4 ) ) {
                    add_msg( m_bad, _( "You are pulled from your %s!" ), mon->get_name() );
                    remove_effect( effect_grabbed );
                    forced_dismount();
                }
            }
        } else {
            for( auto &&dest : g->m.points_in_radius( pos(), 1, 0 ) ) { // *NOPAD*
                const monster *const mon = g->critter_at<monster>( dest );
                if( mon && mon->has_effect( effect_grabbing ) ) {
                    zed_number += mon->get_grab_strength();
                }
            }
            if( zed_number == 0 ) {
                add_msg_player_or_npc( m_good, _( "You find yourself no longer grabbed." ),
                                       _( "<npcname> finds themselves no longer grabbed." ) );
                remove_effect( effect_grabbed );

                /** @EFFECT_STR increases chance to escape grab */
            } else if( rng( 0, get_str() ) < rng( get_effect_int( effect_grabbed, bp_torso ), 8 ) ) {
                add_msg_player_or_npc( m_bad, _( "You try break out of the grab, but fail!" ),
                                       _( "<npcname> tries to break out of the grab, but fails!" ) );
                return false;
            } else {
                add_msg_player_or_npc( m_good, _( "You break out of the grab!" ),
                                       _( "<npcname> breaks out of the grab!" ) );
                remove_effect( effect_grabbed );
                for( auto &&dest : g->m.points_in_radius( pos(), 1, 0 ) ) { // *NOPAD*
                    monster *mon = g->critter_at<monster>( dest );
                    if( mon && mon->has_effect( effect_grabbing ) ) {
                        mon->remove_effect( effect_grabbing );
                    }
                }
            }
        }
    }
    return true;
}

move_mode_id Character::current_movement_mode() const
{
    return move_mode;
}

bool Character::movement_mode_is( const move_mode_id &mode ) const
{
    return move_mode == mode;
}

bool Character::is_running() const
{
    return move_mode->type() == move_mode_type::RUNNING;
}

bool Character::is_walking() const
{
    return move_mode->type() == move_mode_type::WALKING;
}

bool Character::is_crouching() const
{
    return move_mode->type() == move_mode_type::CROUCHING;
}

bool Character::can_switch_to( const move_mode_id &mode ) const
{
    // Only running modes are restricted at the moment
    return mode->type() != move_mode_type::RUNNING || can_run();
}

void Character::add_effect( const efftype_id &eff_id, const time_duration &dur, body_part bp,
                            bool permanent, int intensity, bool force, bool deferred )
{
    Creature::add_effect( eff_id, dur, bp, permanent, intensity, force, deferred );
}

void Character::expose_to_disease( const diseasetype_id &dis_type )
{
    const cata::optional<int> &healt_thresh = dis_type->health_threshold;
    if( healt_thresh && healt_thresh.value() < get_healthy() ) {
        return;
    }
    const std::set<body_part> &bps = dis_type->affected_bodyparts;
    if( !bps.empty() ) {
        for( const body_part &bp : bps ) {
            add_effect( dis_type->symptoms, rng( dis_type->min_duration, dis_type->max_duration ), bp, false,
                        rng( dis_type->min_intensity, dis_type->max_intensity ) );
        }
    } else {
        add_effect( dis_type->symptoms, rng( dis_type->min_duration, dis_type->max_duration ), num_bp,
                    false,
                    rng( dis_type->min_intensity, dis_type->max_intensity ) );
    }
}

void Character::process_turn()
{
    migrate_items_to_storage( false );

    for( bionic &i : *my_bionics ) {
        if( i.incapacitated_time > 0_turns ) {
            i.incapacitated_time -= 1_turns;
            if( i.incapacitated_time == 0_turns ) {
                add_msg_if_player( m_bad, _( "Your %s bionic comes back online." ), i.info().name );
            }
        }
    }

    Creature::process_turn();

    enchantment_cache.activate_passive( *this );
}

void Character::recalc_hp()
{
    int new_max_hp[num_hp_parts];
    int str_boost_val = 0;
    cata::optional<skill_boost> str_boost = skill_boost::get( "str" );
    if( str_boost ) {
        int skill_total = 0;
        for( const std::string &skill_str : str_boost->skills() ) {
            skill_total += get_skill_level( skill_id( skill_str ) );
        }
        str_boost_val = str_boost->calc_bonus( skill_total );
    }
    // Mutated toughness stacks with starting, by design.
    float hp_mod = 1.0f + mutation_value( "hp_modifier" ) + mutation_value( "hp_modifier_secondary" );
    float hp_adjustment = mutation_value( "hp_adjustment" ) + ( str_boost_val * 3 );
    for( auto &elem : new_max_hp ) {
        /** @EFFECT_STR_MAX increases base hp */
        elem = 60 + str_max * 3 + hp_adjustment + get_fat_to_hp();
        elem *= hp_mod;
    }
    if( has_trait( trait_GLASSJAW ) ) {
        new_max_hp[hp_head] *= 0.8;
    }
    for( int i = 0; i < num_hp_parts; i++ ) {
        // Only recalculate when max changes,
        // otherwise we end up walking all over due to rounding errors.
        if( new_max_hp[i] == hp_max[i] ) {
            continue;
        }
        // hp_max must be positive to avoiud undefined behavior.
        hp_max[i] = std::max( hp_max[i], 1 );
        float max_hp_ratio = static_cast<float>( new_max_hp[i] ) /
                             static_cast<float>( hp_max[i] );
        hp_cur[i] = std::ceil( static_cast<float>( hp_cur[i] ) * max_hp_ratio );
        hp_cur[i] = std::max( std::min( hp_cur[i], new_max_hp[i] ), 1 );
        hp_max[i] = new_max_hp[i];
    }
}

// This must be called when any of the following change:
// - effects
// - bionics
// - traits
// - underwater
// - clothes
// With the exception of clothes, all changes to these character attributes must
// occur through a function in this class which calls this function. Clothes are
// typically added/removed with wear() and takeoff(), but direct access to the
// 'wears' vector is still allowed due to refactor exhaustion.
void Character::recalc_sight_limits()
{
    sight_max = 9999;
    vision_mode_cache.reset();

    // Set sight_max.
    if( is_blind() || ( in_sleep_state() && !has_trait( trait_SEESLEEP ) ) ||
        has_effect( effect_narcosis ) ) {
        sight_max = 0;
    } else if( has_effect( effect_boomered ) && ( !( has_trait( trait_PER_SLIME_OK ) ) ) ) {
        sight_max = 1;
        vision_mode_cache.set( BOOMERED );
    } else if( has_effect( effect_in_pit ) || has_effect( effect_no_sight ) ||
               ( underwater && !has_bionic( bio_membrane ) &&
                 !has_trait( trait_MEMBRANE ) && !worn_with_flag( flag_SWIM_GOGGLES ) &&
                 !has_trait( trait_CEPH_EYES ) && !has_trait( trait_PER_SLIME_OK ) ) ) {
        sight_max = 1;
    } else if( has_active_mutation( trait_SHELL2 ) ) {
        // You can kinda see out a bit.
        sight_max = 2;
    } else if( ( has_trait( trait_MYOPIC ) || has_trait( trait_URSINE_EYE ) ) &&
               !worn_with_flag( flag_FIX_NEARSIGHT ) && !has_effect( effect_contacts ) ) {
        sight_max = 4;
    } else if( has_trait( trait_PER_SLIME ) ) {
        sight_max = 6;
    } else if( has_effect( effect_darkness ) ) {
        vision_mode_cache.set( DARKNESS );
        sight_max = 10;
    }

    // Debug-only NV, by vache's request
    if( has_trait( trait_DEBUG_NIGHTVISION ) ) {
        vision_mode_cache.set( DEBUG_NIGHTVISION );
    }
    if( has_nv() ) {
        vision_mode_cache.set( NV_GOGGLES );
    }
    if( has_active_mutation( trait_NIGHTVISION3 ) || is_wearing( itype_rm13_armor_on ) ||
        ( is_mounted() && mounted_creature->has_flag( MF_MECH_RECON_VISION ) ) ) {
        vision_mode_cache.set( NIGHTVISION_3 );
    }
    if( has_active_mutation( trait_ELFA_FNV ) ) {
        vision_mode_cache.set( FULL_ELFA_VISION );
    }
    if( has_active_mutation( trait_CEPH_VISION ) ) {
        vision_mode_cache.set( CEPH_VISION );
    }
    if( has_active_mutation( trait_ELFA_NV ) ) {
        vision_mode_cache.set( ELFA_VISION );
    }
    if( has_active_mutation( trait_NIGHTVISION2 ) ) {
        vision_mode_cache.set( NIGHTVISION_2 );
    }
    if( has_active_mutation( trait_FEL_NV ) ) {
        vision_mode_cache.set( FELINE_VISION );
    }
    if( has_active_mutation( trait_URSINE_EYE ) ) {
        vision_mode_cache.set( URSINE_VISION );
    }
    if( has_active_mutation( trait_NIGHTVISION ) ) {
        vision_mode_cache.set( NIGHTVISION_1 );
    }
    if( has_trait( trait_BIRD_EYE ) ) {
        vision_mode_cache.set( BIRD_EYE );
    }

    // Not exactly a sight limit thing, but related enough
    if( has_active_bionic( bio_infrared ) ||
        has_trait( trait_INFRARED ) ||
        has_trait( trait_LIZ_IR ) ||
        worn_with_flag( flag_IR_EFFECT ) || ( is_mounted() &&
                mounted_creature->has_flag( MF_MECH_RECON_VISION ) ) ) {
        vision_mode_cache.set( IR_VISION );
    }

    // Since this is called from the player constructor,
    // these are going to resolve to Character::has_artifact_with() anyway
    // This case should be harmless to apply artifact effects to NPCs.
    if( Character::has_artifact_with( AEP_SUPER_CLAIRVOYANCE ) ) {
        vision_mode_cache.set( VISION_CLAIRVOYANCE_SUPER );
    }
    if( Character::has_artifact_with( AEP_CLAIRVOYANCE_PLUS ) ) {
        vision_mode_cache.set( VISION_CLAIRVOYANCE_PLUS );
    }
    if( Character::has_artifact_with( AEP_CLAIRVOYANCE ) ) {
        vision_mode_cache.set( VISION_CLAIRVOYANCE );
    }
}

static float threshold_for_range( float range )
{
    constexpr float epsilon = 0.01f;
    return LIGHT_AMBIENT_MINIMAL / std::exp( range * LIGHT_TRANSPARENCY_OPEN_AIR ) - epsilon;
}

float Character::get_vision_threshold( float light_level ) const
{
    if( vision_mode_cache[DEBUG_NIGHTVISION] ) {
        // Debug vision always works with absurdly little light.
        return 0.01;
    }

    // As light_level goes from LIGHT_AMBIENT_MINIMAL to LIGHT_AMBIENT_LIT,
    // dimming goes from 1.0 to 2.0.
    const float dimming_from_light = 1.0 + ( ( static_cast<float>( light_level ) -
                                     LIGHT_AMBIENT_MINIMAL ) /
                                     ( LIGHT_AMBIENT_LIT - LIGHT_AMBIENT_MINIMAL ) );

    float range = get_per() / 3.0f - encumb( bp_eyes ) / 10.0f;
    if( vision_mode_cache[NV_GOGGLES] || vision_mode_cache[NIGHTVISION_3] ||
        vision_mode_cache[FULL_ELFA_VISION] || vision_mode_cache[CEPH_VISION] ) {
        range += 10;
    } else if( vision_mode_cache[NIGHTVISION_2] || vision_mode_cache[FELINE_VISION] ||
               vision_mode_cache[URSINE_VISION] || vision_mode_cache[ELFA_VISION] ) {
        range += 4.5;
    } else if( vision_mode_cache[NIGHTVISION_1] ) {
        range += 2;
    }

    if( vision_mode_cache[BIRD_EYE] ) {
        range++;
    }

    // Clamp range to 1+, so that we can always see where we are
    range = std::max( 1.0f, range );

    return std::min( static_cast<float>( LIGHT_AMBIENT_LOW ),
                     threshold_for_range( range ) * dimming_from_light );
}

void Character::flag_encumbrance()
{
    check_encumbrance = true;
}

void Character::check_item_encumbrance_flag()
{
    bool update_required = check_encumbrance;
    for( auto &i : worn ) {
        if( !update_required && i.encumbrance_update_ ) {
            update_required = true;
        }
        i.encumbrance_update_ = false;
    }

    if( update_required ) {
        reset_encumbrance();
    }
}

bool Character::natural_attack_restricted_on( const bodypart_id &bp ) const
{
    for( const item &i : worn ) {
        if( i.covers( bp ) && !i.has_flag( "ALLOWS_NATURAL_ATTACKS" ) &&
            !i.has_flag( "SEMITANGIBLE" ) &&
            !i.has_flag( "PERSONAL" ) && !i.has_flag( "AURA" ) ) {
            return true;
        }
    }
    return false;
}

std::vector<bionic_id> Character::get_bionics() const
{
    std::vector<bionic_id> result;
    for( const bionic &b : *my_bionics ) {
        result.push_back( b.id );
    }
    return result;
}

bool Character::has_bionic( const bionic_id &b ) const
{
    for( const bionic_id &bid : get_bionics() ) {
        if( bid == b ) {
            return true;
        }
    }
    return false;
}

bool Character::has_active_bionic( const bionic_id &b ) const
{
    for( const bionic &i : *my_bionics ) {
        if( i.id == b ) {
            return ( i.powered && i.incapacitated_time == 0_turns );
        }
    }
    return false;
}

bool Character::has_any_bionic() const
{
    return !get_bionics().empty();
}

bionic_id Character::get_remote_fueled_bionic() const
{
    for( const bionic_id &bid : get_bionics() ) {
        if( bid->is_remote_fueled ) {
            return bid;
        }
    }
    return bionic_id();
}

bool Character::can_fuel_bionic_with( const item &it ) const
{
    if( !it.is_fuel() ) {
        return false;
    }

    for( const bionic_id &bid : get_bionics() ) {
        for( const itype_id &fuel : bid->fuel_opts ) {
            if( fuel == it.typeId() ) {
                return true;
            }
        }
    }
    return false;
}

std::vector<bionic_id> Character::get_bionic_fueled_with( const item &it ) const
{
    std::vector<bionic_id> bionics;

    for( const bionic_id &bid : get_bionics() ) {
        for( const itype_id &fuel : bid->fuel_opts ) {
            if( fuel == it.typeId() ) {
                bionics.emplace_back( bid );
            }
        }
    }

    return bionics;
}

std::vector<bionic_id> Character::get_fueled_bionics() const
{
    std::vector<bionic_id> bionics;
    for( const bionic_id &bid : get_bionics() ) {
        if( !bid->fuel_opts.empty() ) {
            bionics.emplace_back( bid );
        }
    }
    return bionics;
}

bionic_id Character::get_most_efficient_bionic( const std::vector<bionic_id> &bids ) const
{
    float temp_eff = 0;
    bionic_id bio( "null" );
    for( const bionic_id &bid : bids ) {
        if( bid->fuel_efficiency > temp_eff ) {
            temp_eff = bid->fuel_efficiency;
            bio = bid;
        }
    }
    return bio;
}

units::energy Character::get_power_level() const
{
    return power_level;
}

units::energy Character::get_max_power_level() const
{
    return max_power_level;
}

void Character::set_power_level( const units::energy &npower )
{
    power_level = std::min( npower, max_power_level );
}

void Character::set_max_power_level( const units::energy &npower_max )
{
    max_power_level = npower_max;
}

void Character::mod_power_level( const units::energy &npower )
{
    // units::energy is an int, so avoid overflow by converting it to a int64_t, then adding them
    // If the result is greater than the max power level, set power to max
    int64_t power = static_cast<int64_t>( units::to_millijoule( power_level ) ) +
                    static_cast<int64_t>( units::to_millijoule( npower ) );
    units::energy new_power;
    if( power > units::to_millijoule( max_power_level ) ) {
        new_power = max_power_level;
    } else {
        new_power = power_level + npower;
    }
    power_level = clamp( new_power, 0_kJ, max_power_level );
}

void Character::mod_max_power_level( const units::energy &npower_max )
{
    max_power_level += npower_max;
}

bool Character::is_max_power() const
{
    return power_level >= max_power_level;
}

bool Character::has_power() const
{
    return power_level > 0_kJ;
}

bool Character::has_max_power() const
{
    return max_power_level > 0_kJ;
}

bool Character::enough_power_for( const bionic_id &bid ) const
{
    return power_level >= bid->power_activate;
}

std::vector<itype_id> Character::get_fuel_available( const bionic_id &bio ) const
{
    std::vector<itype_id> stored_fuels;
    for( const itype_id &fuel : bio->fuel_opts ) {
        const item tmp_fuel( fuel );
        if( !get_value( fuel.str() ).empty() || tmp_fuel.has_flag( flag_PERPETUAL ) ) {
            stored_fuels.emplace_back( fuel );
        }
    }
    return stored_fuels;
}

int Character::get_fuel_capacity( const itype_id &fuel ) const
{
    int amount_stored = 0;
    if( !get_value( fuel.str() ).empty() ) {
        amount_stored = std::stoi( get_value( fuel.str() ) );
    }
    int capacity = 0;
    for( const bionic_id &bid : get_bionics() ) {
        for( const itype_id &fl : bid->fuel_opts ) {
            if( get_value( bid.str() ).empty() || get_value( bid.str() ) == fl.str() ) {
                if( fl == fuel ) {
                    capacity += bid->fuel_capacity;
                }
            }
        }
    }
    return capacity - amount_stored;
}

int Character::get_total_fuel_capacity( const itype_id &fuel ) const
{
    int capacity = 0;
    for( const bionic_id &bid : get_bionics() ) {
        for( const itype_id &fl : bid->fuel_opts ) {
            if( get_value( bid.str() ).empty() || get_value( bid.str() ) == fl.str() ) {
                if( fl == fuel ) {
                    capacity += bid->fuel_capacity;
                }
            }
        }
    }
    return capacity;
}

void Character::update_fuel_storage( const itype_id &fuel )
{
    const item it( fuel );
    if( get_value( fuel.str() ).empty() ) {
        for( const bionic_id &bid : get_bionic_fueled_with( it ) ) {
            remove_value( bid.c_str() );
        }
        return;
    }

    std::vector<bionic_id> bids = get_bionic_fueled_with( it );
    if( bids.empty() ) {
        return;
    }
    int amount_fuel_loaded = std::stoi( get_value( fuel.str() ) );
    std::vector<bionic_id> loaded_bio;

    // Sort bionic in order of decreasing capacity
    // To fill the bigger ones firts.
    bool swap = true;
    while( swap ) {
        swap = false;
        for( size_t i = 0; i < bids.size() - 1; i++ ) {
            if( bids[i + 1]->fuel_capacity > bids[i]->fuel_capacity ) {
                std::swap( bids[i + 1], bids[i] );
                swap = true;
            }
        }
    }

    for( const bionic_id &bid : bids ) {
        remove_value( bid.c_str() );
        if( bid->fuel_capacity <= amount_fuel_loaded ) {
            amount_fuel_loaded -= bid->fuel_capacity;
            loaded_bio.emplace_back( bid );
        } else if( amount_fuel_loaded != 0 ) {
            loaded_bio.emplace_back( bid );
            break;
        }
    }

    for( const bionic_id &bd : loaded_bio ) {
        set_value( bd.str(), fuel.str() );
    }

}

int Character::get_mod_stat_from_bionic( const Character::stat &Stat ) const
{
    int ret = 0;
    for( const bionic_id &bid : get_bionics() ) {
        const auto St_bn = bid->stat_bonus.find( Stat );
        if( St_bn != bid->stat_bonus.end() ) {
            ret += St_bn->second;
        }
    }
    return ret;
}

int Character::get_standard_stamina_cost( item *thrown_item )
{
    // Previously calculated as 2_gram * std::max( 1, str_cur )
    // using 16_gram normalizes it to 8 str. Same effort expenditure
    // for each strike, regardless of weight. This is compensated
    // for by the additional move cost as weapon weight increases
    //If the item is thrown, override with the thrown item instead.
    const int weight_cost = ( thrown_item == nullptr ) ? this->weapon.weight() /
                            ( 16_gram ) : thrown_item->weight() / ( 16_gram );
    const int encumbrance_cost = this->encumb( bp_arm_l ) + this->encumb( bp_arm_r );
    return ( weight_cost + encumbrance_cost + 50 ) * -1;
}

cata::optional<std::list<item>::iterator> Character::wear_item( const item &to_wear,
        bool interactive )
{
    const auto ret = can_wear( to_wear );
    if( !ret.success() ) {
        if( interactive ) {
            add_msg_if_player( m_info, "%s", ret.c_str() );
        }
        return cata::nullopt;
    }

    const bool was_deaf = is_deaf();
    const bool supertinymouse = g->u.has_trait( trait_SMALL2 ) ||
                                g->u.has_trait( trait_SMALL_OK );
    last_item = to_wear.typeId();

    std::list<item>::iterator position = position_to_wear_new_item( to_wear );
    std::list<item>::iterator new_item_it = worn.insert( position, to_wear );

    if( interactive ) {
        add_msg_player_or_npc(
            _( "You put on your %s." ),
            _( "<npcname> puts on their %s." ),
            to_wear.tname() );
        moves -= item_wear_cost( to_wear );

        for( const bodypart_id &bp : get_all_body_parts() ) {
            if( to_wear.covers( bp ) && encumb( bp->token ) >= 40 ) {
                add_msg_if_player( m_warning,
                                   bp == bodypart_id( "eyes" ) ?
                                   _( "Your %s are very encumbered!  %s" ) : _( "Your %s is very encumbered!  %s" ),
                                   body_part_name( bp ), encumb_text( bp ) );
            }
        }
        if( !was_deaf && is_deaf() ) {
            add_msg_if_player( m_info, _( "You're deafened!" ) );
        }
        if( supertinymouse && !to_wear.has_flag( flag_UNDERSIZE ) ) {
            add_msg_if_player( m_warning,
                               _( "This %s is too big to wear comfortably!  Maybe it could be refitted." ),
                               to_wear.tname() );
        } else if( !supertinymouse && to_wear.has_flag( flag_UNDERSIZE ) ) {
            add_msg_if_player( m_warning,
                               _( "This %s is too small to wear comfortably!  Maybe it could be refitted." ),
                               to_wear.tname() );
        }
    } else if( is_npc() && g->u.sees( *this ) ) {
        add_msg_if_npc( _( "<npcname> puts on their %s." ), to_wear.tname() );
    }

    new_item_it->on_wear( *this );

    inv.update_invlet( *new_item_it );
    inv.update_cache_with_item( *new_item_it );

    recalc_sight_limits();
    reset_encumbrance();

    return new_item_it;
}

int Character::amount_worn( const itype_id &id ) const
{
    int amount = 0;
    for( auto &elem : worn ) {
        if( elem.typeId() == id ) {
            ++amount;
        }
    }
    return amount;
}

std::vector<item_location> Character::nearby( const
        std::function<bool( const item *, const item * )> &func, int radius ) const
{
    std::vector<item_location> res;

    visit_items( [&]( const item * e, const item * parent ) {
        if( func( e, parent ) ) {
            res.emplace_back( const_cast<Character &>( *this ), const_cast<item *>( e ) );
        }
        return VisitResponse::NEXT;
    } );

    for( const auto &cur : map_selector( pos(), radius ) ) {
        cur.visit_items( [&]( const item * e, const item * parent ) {
            if( func( e, parent ) ) {
                res.emplace_back( cur, const_cast<item *>( e ) );
            }
            return VisitResponse::NEXT;
        } );
    }

    for( const auto &cur : vehicle_selector( pos(), radius ) ) {
        cur.visit_items( [&]( const item * e, const item * parent ) {
            if( func( e, parent ) ) {
                res.emplace_back( cur, const_cast<item *>( e ) );
            }
            return VisitResponse::NEXT;
        } );
    }

    return res;
}

int Character::i_add_to_container( const item &it, const bool unloading )
{
    int charges = it.count();
    if( unloading || !it.count_by_charges() ) {
        return charges;
    }

    charges -= weapon.fill_with( *it.type, charges );
    for( item &worn_it : worn ) {
        if( charges > 0 ) {
            charges -= worn_it.fill_with( *it.type, charges );
        } else {
            break;
        }
    }

    return charges;
}

item_pocket *Character::best_pocket( const item &it, const item *avoid )
{
    item_pocket *ret = weapon.best_pocket( it );
    for( item &worn_it : worn ) {
        if( &worn_it == avoid ) {
            continue;
        }
        item_pocket *internal_pocket = worn_it.best_pocket( it );
        if( internal_pocket != nullptr ) {
            if( ret == nullptr ) {
                ret = internal_pocket;
            } else {
                if( ret->better_pocket( *internal_pocket, it ) ) {
                    ret = internal_pocket;
                }
            }
        }
    }
    return ret;
}

item *Character::try_add( item it, const item *avoid )
{
    itype_id item_type_id = it.typeId();
    last_item = item_type_id;

    // if there's a desired invlet for this item type, try to use it
    bool keep_invlet = false;
    const invlets_bitset cur_inv = allocated_invlets();
    for( const auto &iter : inv.assigned_invlet ) {
        if( iter.second == item_type_id && !cur_inv[iter.first] ) {
            it.invlet = iter.first;
            keep_invlet = true;
            break;
        }
    }
    item_pocket *pocket = best_pocket( it, avoid );
    item *ret = nullptr;
    if( pocket == nullptr ) {
        if( has_weapon() ) {
            if( avoid != nullptr && is_wielding( *avoid ) ) {
                return nullptr;
            }
            item_pocket *weapon_pocket = weapon.best_pocket( it );
            if( weapon_pocket != nullptr ) {
                weapon_pocket->add( it );
                ret = &weapon_pocket->back();
                return ret;
            } else {
                return nullptr;
            }
        } else {
            if( wield( it ) ) {
                ret = &weapon;
            } else {
                return nullptr;
            }
        }
    } else {
        pocket->add( it );
        ret = &pocket->back();
    }

    if( keep_invlet ) {
        ret->invlet = it.invlet;
    }
    ret->on_pickup( *this );
    cached_info.erase( "reloadables" );
    return ret;
}

item &Character::i_add( item it, bool  /* should_stack */, const item *avoid )
{
    item *added = try_add( it, avoid );
    if( added == nullptr ) {
        if( !wield( it ) ) {
            return g->m.add_item_or_charges( pos(), it );
        } else {
            return weapon;
        }
    } else {
        return *added;
    }
}

std::list<item> Character::remove_worn_items_with( const std::function<bool( item & )> &filter )
{
    std::list<item> result;
    for( auto iter = worn.begin(); iter != worn.end(); ) {
        if( filter( *iter ) ) {
            iter->on_takeoff( *this );
            result.splice( result.begin(), worn, iter++ );
        } else {
            ++iter;
        }
    }
    return result;
}

static void recur_internal_locations( item_location parent, std::vector<item_location> &list )
{
    for( item *it : parent->contents.all_items_top( item_pocket::pocket_type::CONTAINER ) ) {
        item_location child( parent, it );
        recur_internal_locations( child, list );
    }
    list.push_back( parent );
}

std::vector<item_location> Character::all_items_loc()
{
    std::vector<item_location> ret;
    if( has_weapon() ) {
        item_location weap_loc( *this, &weapon );
        std::vector<item_location> weapon_internal_items;
        recur_internal_locations( weap_loc, weapon_internal_items );
        ret.insert( ret.end(), weapon_internal_items.begin(), weapon_internal_items.end() );
    }
    for( item &worn_it : worn ) {
        item_location worn_loc( *this, &worn_it );
        std::vector<item_location> worn_internal_items;
        recur_internal_locations( worn_loc, worn_internal_items );
        ret.insert( ret.end(), worn_internal_items.begin(), worn_internal_items.end() );
    }
    return ret;
}

std::vector<item_location> Character::top_items_loc()
{
    std::vector<item_location> ret;
    if( has_weapon() ) {
        item_location weap_loc( *this, &weapon );
        ret.push_back( weap_loc );
    }
    for( item &worn_it : worn ) {
        item_location worn_loc( *this, &worn_it );
        ret.push_back( worn_loc );
    }
    return ret;
}

item *Character::invlet_to_item( const int linvlet )
{
    // Invlets may come from curses, which may also return any kind of key codes, those being
    // of type int and they can become valid, but different characters when casted to char.
    // Example: KEY_NPAGE (returned when the player presses the page-down key) is 0x152,
    // casted to char would yield 0x52, which happens to be 'R', a valid invlet.
    if( linvlet > std::numeric_limits<char>::max() || linvlet < std::numeric_limits<char>::min() ) {
        return nullptr;
    }
    const char invlet = static_cast<char>( linvlet );
    if( is_npc() ) {
        DebugLog( D_WARNING, D_GAME ) << "Why do you need to call Character::invlet_to_position on npc " <<
                                      name;
    }
    item *invlet_item = nullptr;
    visit_items( [&invlet, &invlet_item]( item * it ) {
        if( it->invlet == invlet ) {
            invlet_item = it;
            return VisitResponse::ABORT;
        }
        return VisitResponse::NEXT;
    } );
    return invlet_item;
}

// Negative positions indicate weapon/clothing, 0 & positive indicate inventory
const item &Character::i_at( int position ) const
{
    if( position == -1 ) {
        return weapon;
    }
    if( position < -1 ) {
        int worn_index = worn_position_to_index( position );
        if( static_cast<size_t>( worn_index ) < worn.size() ) {
            auto iter = worn.begin();
            std::advance( iter, worn_index );
            return *iter;
        }
    }

    return inv.find_item( position );
}

item &Character::i_at( int position )
{
    return const_cast<item &>( const_cast<const Character *>( this )->i_at( position ) );
}

int Character::get_item_position( const item *it ) const
{
    if( weapon.has_item( *it ) ) {
        return -1;
    }

    int p = 0;
    for( const auto &e : worn ) {
        if( e.has_item( *it ) ) {
            return worn_position_to_index( p );
        }
        p++;
    }

    return inv.position_by_item( it );
}

item Character::i_rem( int pos )
{
    item tmp;
    if( pos == -1 ) {
        tmp = weapon;
        weapon = item();
        return tmp;
    } else if( pos < -1 && pos > worn_position_to_index( worn.size() ) ) {
        auto iter = worn.begin();
        std::advance( iter, worn_position_to_index( pos ) );
        tmp = *iter;
        tmp.on_takeoff( *this );
        worn.erase( iter );
        return tmp;
    }
    return inv.remove_item( pos );
}

item Character::i_rem( const item *it )
{
    auto tmp = remove_items_with( [&it]( const item & i ) {
        return &i == it;
    }, 1 );
    if( tmp.empty() ) {
        debugmsg( "did not found item %s to remove it!", it->tname() );
        return item();
    }
    return tmp.front();
}

void Character::i_rem_keep_contents( const int idx )
{
    i_rem( idx ).spill_contents( pos() );
}

bool Character::i_add_or_drop( item &it, int qty )
{
    bool retval = true;
    bool drop = it.made_of( phase_id::LIQUID );
    bool add = it.is_gun() || !it.is_irremovable();
    inv.assign_empty_invlet( it, *this );
    for( int i = 0; i < qty; ++i ) {
        drop |= !can_pickWeight( it, !get_option<bool>( "DANGEROUS_PICKUPS" ) ) || !can_pickVolume( it );
        if( drop ) {
            retval &= !g->m.add_item_or_charges( pos(), it ).is_null();
        } else if( add ) {
            i_add( it );
        }
    }

    return retval;
}

std::list<item *> Character::get_dependent_worn_items( const item &it )
{
    std::list<item *> dependent;
    // Adds dependent worn items recursively
    const std::function<void( const item &it )> add_dependent = [&]( const item & it ) {
        for( item &wit : worn ) {
            if( &wit == &it || !wit.is_worn_only_with( it ) ) {
                continue;
            }
            const auto iter = std::find_if( dependent.begin(), dependent.end(),
            [&wit]( const item * dit ) {
                return &wit == dit;
            } );
            if( iter == dependent.end() ) { // Not in the list yet
                add_dependent( wit );
                dependent.push_back( &wit );
            }
        }
    };

    if( is_worn( it ) ) {
        add_dependent( it );
    }

    return dependent;
}

void Character::drop( item_location loc, const tripoint &where )
{
    drop( { std::make_pair( loc, loc->count() ) }, where );
}

void Character::drop( const drop_locations &what, const tripoint &target,
                      bool stash )
{
    const activity_id type =  stash ? ACT_STASH : ACT_DROP;

    if( what.empty() ) {
        return;
    }

    if( rl_dist( pos(), target ) > 1 || !( stash || g->m.can_put_items( target ) ) ) {
        add_msg_player_or_npc( m_info, _( "You can't place items here!" ),
                               _( "<npcname> can't place items here!" ) );
        return;
    }

    assign_activity( type );
    activity.placement = target - pos();

    for( drop_location item_pair : what ) {
        if( can_unwield( *item_pair.first ).success() ) {
            activity.targets.push_back( item_pair.first );
            activity.values.push_back( item_pair.second );
        }
    }
}

invlets_bitset Character::allocated_invlets() const
{
    invlets_bitset invlets = inv.allocated_invlets();

    invlets.set( weapon.invlet );
    for( const auto &w : worn ) {
        invlets.set( w.invlet );
    }

    invlets[0] = false;

    return invlets;
}

bool Character::has_active_item( const itype_id &id ) const
{
    return has_item_with( [id]( const item & it ) {
        return it.active && it.typeId() == id;
    } );
}

item Character::remove_weapon()
{
    item tmp = weapon;
    weapon = item();
    cached_info.erase( "weapon_value" );
    return tmp;
}

void Character::remove_mission_items( int mission_id )
{
    if( mission_id == -1 ) {
        return;
    }
    remove_items_with( has_mission_item_filter { mission_id } );
}

std::vector<const item *> Character::get_ammo( const ammotype &at ) const
{
    return items_with( [at]( const item & it ) {
        return it.ammo_type() == at;
    } );
}

template <typename T, typename Output>
void find_ammo_helper( T &src, const item &obj, bool empty, Output out, bool nested )
{
    if( obj.is_watertight_container() ) {
        if( !obj.is_container_empty() ) {
            itype_id contents_id = obj.contents.legacy_front().typeId();

            // Look for containers with the same type of liquid as that already in our container
            src.visit_items( [&src, &nested, &out, &contents_id, &obj]( item * node, item * parent ) {
                if( node == &obj ) {
                    // This stops containers and magazines counting *themselves* as ammo sources
                    return VisitResponse::SKIP;
                }
                // prevents reloading with items frozen in watertight containers.
                if( node->is_frozen_liquid() && parent->is_watertight_container() ) {
                    return VisitResponse::SKIP;
                }

                if( node->is_container() && !node->is_container_empty() ) {
                    return VisitResponse::NEXT;
                }

                if( node->typeId() == contents_id ) {
                    out = item_location( src, node );
                    return VisitResponse::ABORT;
                }

                return nested ? VisitResponse::NEXT : VisitResponse::SKIP;
            } );
        } else {
            // Look for containers with any liquid and loose frozen liquids
            src.visit_items( [&src, &nested, &out]( item * node, item * parent ) {
                if( parent->is_watertight_container() && node->is_frozen_liquid() ) {
                    return VisitResponse::SKIP;
                }

                if( ( parent->is_container() && node->made_of( phase_id::LIQUID ) ) || node->is_frozen_liquid() ) {
                    out = item_location( src, node );
                }
                return nested ? VisitResponse::NEXT : VisitResponse::SKIP;
            } );
        }
    }
    if( obj.magazine_integral() ) {
        // find suitable ammo excluding that already loaded in magazines
        std::set<ammotype> ammo = obj.ammo_types();
        const auto mags = obj.magazine_compatible();

        src.visit_items( [&src, &nested, &out, &mags, ammo]( item * node, item * parent ) {
            if( node->is_gun() || node->is_tool() ) {
                // guns/tools never contain usable ammo so most efficient to skip them now
                return VisitResponse::SKIP;
            }
            if( !node->made_of_from_type( phase_id::SOLID ) && parent == nullptr ) {
                // some liquids are ammo but we can't reload with them unless within a container or frozen
                return VisitResponse::SKIP;
            }
            if( !node->made_of( phase_id::SOLID ) && parent != nullptr ) {
                for( const ammotype &at : ammo ) {
                    if( node->ammo_type() == at ) {
                        out = item_location( src, node );
                    }
                }
                return VisitResponse::SKIP;
            }

            for( const ammotype &at : ammo ) {
                if( node->ammo_type() == at ) {
                    out = item_location( src, node );
                }
            }
            if( node->is_magazine() && node->has_flag( flag_SPEEDLOADER ) ) {
                if( mags.count( node->typeId() ) && node->ammo_remaining() ) {
                    out = item_location( src, node );
                }
            }
            return nested ? VisitResponse::NEXT : VisitResponse::SKIP;
        } );
    } else {
        // find compatible magazines excluding those already loaded in tools/guns
        const auto mags = obj.magazine_compatible();

        src.visit_items( [&src, &nested, &out, mags, empty]( item * node ) {
            if( node->is_gun() || node->is_tool() ) {
                return VisitResponse::SKIP;
            }
            if( node->is_magazine() ) {
                if( mags.count( node->typeId() ) && ( node->ammo_remaining() || empty ) ) {
                    out = item_location( src, node );
                }
                return VisitResponse::SKIP;
            }
            return nested ? VisitResponse::NEXT : VisitResponse::SKIP;
        } );
    }
}

std::vector<item_location> Character::find_ammo( const item &obj, bool empty, int radius ) const
{
    std::vector<item_location> res;

    find_ammo_helper( const_cast<Character &>( *this ), obj, empty, std::back_inserter( res ), true );

    if( radius >= 0 ) {
        for( auto &cursor : map_selector( pos(), radius ) ) {
            find_ammo_helper( cursor, obj, empty, std::back_inserter( res ), false );
        }
        for( auto &cursor : vehicle_selector( pos(), radius ) ) {
            find_ammo_helper( cursor, obj, empty, std::back_inserter( res ), false );
        }
    }

    return res;
}

std::vector<item_location> Character::find_reloadables()
{
    std::vector<item_location> reloadables;

    visit_items( [this, &reloadables]( item * node ) {
        if( !node->is_gun() && !node->is_magazine() ) {
            return VisitResponse::NEXT;
        }
        bool reloadable = false;
        if( node->is_gun() && !node->magazine_compatible().empty() ) {
            reloadable = node->magazine_current() == nullptr ||
                         node->remaining_ammo_capacity() > 0;
        } else {
            reloadable = ( node->is_magazine() ||
                           ( node->is_gun() && node->magazine_integral() ) ) &&
                         node->remaining_ammo_capacity() > 0;
        }
        if( reloadable ) {
            reloadables.push_back( item_location( *this, node ) );
        }
        return VisitResponse::NEXT;
    } );
    return reloadables;
}

units::mass Character::weight_carried() const
{
    return weight_carried_with_tweaks( item_tweaks() );
}

int Character::best_nearby_lifting_assist() const
{
    return best_nearby_lifting_assist( this->pos() );
}

int Character::best_nearby_lifting_assist( const tripoint &world_pos ) const
{
    const quality_id LIFT( "LIFT" );
    int mech_lift = 0;
    if( is_mounted() ) {
        auto mons = mounted_creature.get();
        if( mons->has_flag( MF_RIDEABLE_MECH ) ) {
            mech_lift = mons->mech_str_addition() + 10;
        }
    }
    return std::max( { this->max_quality( LIFT ), mech_lift,
                       map_selector( this->pos(), PICKUP_RANGE ).max_quality( LIFT ),
                       vehicle_selector( world_pos, 4, true, true ).max_quality( LIFT )
                     } );
}

units::mass Character::weight_carried_with_tweaks( const std::vector<std::pair<item_location, int>>
        &locations ) const
{
    std::map<const item *, int> dropping;
    for( const std::pair<item_location, int> &location_pair : locations ) {
        dropping.emplace( location_pair.first.get_item(), location_pair.second );
    }
    return weight_carried_with_tweaks( { dropping } );
}

units::mass Character::weight_carried_with_tweaks( const item_tweaks &tweaks ) const
{
    const std::map<const item *, int> empty;
    const std::map<const item *, int> &without = tweaks.without_items ? tweaks.without_items->get() :
            empty;

    // Worn items
    units::mass ret = 0_gram;
    for( auto &i : worn ) {
        if( !without.count( &i ) ) {
            ret += i.weight();
        }
    }

    // Items in inventory
    const inventory &i = tweaks.replace_inv ? tweaks.replace_inv->get() : inv;
    ret += i.weight_without( without );

    // Wielded item
    units::mass weaponweight = 0_gram;
    auto weapon_it = without.find( &weapon );
    if( weapon_it == without.end() ) {
        weaponweight = weapon.weight();
    } else {
        int subtract_count = ( *weapon_it ).second;
        if( weapon.count_by_charges() ) {
            item copy = weapon;
            copy.charges -= subtract_count;
            if( copy.charges < 0 ) {
                debugmsg( "Trying to remove more charges than the wielded item has" );
                copy.charges = 0;
            }
            weaponweight = copy.weight();
        } else if( subtract_count > 1 ) {
            debugmsg( "Trying to remove more than one wielded item" );
        }
    }
    // Exclude wielded item if using lifting tool
    if( weaponweight + ret > weight_capacity() ) {
        const float liftrequirement = std::ceil( units::to_gram<float>( weaponweight ) /
                                      units::to_gram<float>( TOOL_LIFT_FACTOR ) );
        if( g->new_game || best_nearby_lifting_assist() < liftrequirement ) {
            ret += weaponweight;
        }
    } else {
        ret += weaponweight;
    }

    return ret;
}

units::volume Character::volume_carried_with_tweaks( const
        std::vector<std::pair<item_location, int>>
        &locations ) const
{
    std::map<const item *, int> dropping;
    for( const std::pair<item_location, int> &location_pair : locations ) {
        dropping.emplace( location_pair.first.get_item(), location_pair.second );
    }
    return volume_carried_with_tweaks( { dropping } );
}

units::volume Character::volume_carried_with_tweaks( const item_tweaks &tweaks ) const
{
    const inventory &i = tweaks.replace_inv ? tweaks.replace_inv->get() : inv;
    return tweaks.without_items ? i.volume_without( *tweaks.without_items ) : i.volume();
}

units::mass Character::weight_capacity() const
{
    if( has_trait( trait_DEBUG_STORAGE ) ) {
        // Infinite enough
        return units::mass_max;
    }
    // Get base capacity from creature,
    // then apply player-only mutation and trait effects.
    units::mass ret = Creature::weight_capacity();
    /** @EFFECT_STR increases carrying capacity */
    ret += get_str() * 4_kilogram;
    ret *= mutation_value( "weight_capacity_modifier" );

    units::mass worn_weight_bonus = 0_gram;
    for( const item &it : worn ) {
        ret *= it.get_weight_capacity_modifier();
        worn_weight_bonus += it.get_weight_capacity_bonus();
    }

    units::mass bio_weight_bonus = 0_gram;
    for( const bionic_id &bid : get_bionics() ) {
        ret *= bid->weight_capacity_modifier;
        bio_weight_bonus +=  bid->weight_capacity_bonus;
    }

    ret += bio_weight_bonus + worn_weight_bonus;

    if( has_artifact_with( AEP_CARRY_MORE ) ) {
        ret += 22500_gram;
    }

    if( ret < 0_gram ) {
        ret = 0_gram;
    }
    if( is_mounted() ) {
        auto *mons = mounted_creature.get();
        // the mech has an effective strength for other purposes, like hitting.
        // but for lifting, its effective strength is even higher, due to its sturdy construction, leverage,
        // and being built entirely for that purpose with hydraulics etc.
        ret = mons->mech_str_addition() == 0 ? ret : ( mons->mech_str_addition() + 10 ) * 4_kilogram;
    }
    return ret;
}

bool Character::can_pickVolume( const item &it, bool ) const
{
    if( weapon.can_contain( it ) ) {
        return true;
    }
    for( const item &w : worn ) {
        if( w.can_contain( it ) ) {
            return true;
        }
    }
    return false;
}

bool Character::can_pickWeight( const item &it, bool safe ) const
{
    if( !safe ) {
        // Character can carry up to four times their maximum weight
        return ( weight_carried() + it.weight() <= ( has_trait( trait_DEBUG_STORAGE ) ?
                 units::mass_max : weight_capacity() * 4 ) );
    } else {
        return ( weight_carried() + it.weight() <= weight_capacity() );
    }
}

bool Character::can_use( const item &it, const item &context ) const
{
    const auto &ctx = !context.is_null() ? context : it;

    if( !meets_requirements( it, ctx ) ) {
        const std::string unmet( enumerate_unmet_requirements( it, ctx ) );

        if( &it == &ctx ) {
            //~ %1$s - list of unmet requirements, %2$s - item name.
            add_msg_player_or_npc( m_bad, _( "You need at least %1$s to use this %2$s." ),
                                   _( "<npcname> needs at least %1$s to use this %2$s." ),
                                   unmet, it.tname() );
        } else {
            //~ %1$s - list of unmet requirements, %2$s - item name, %3$s - indirect item name.
            add_msg_player_or_npc( m_bad, _( "You need at least %1$s to use this %2$s with your %3$s." ),
                                   _( "<npcname> needs at least %1$s to use this %2$s with their %3$s." ),
                                   unmet, it.tname(), ctx.tname() );
        }

        return false;
    }

    return true;
}

ret_val<bool> Character::can_wear( const item &it, bool with_equip_change ) const
{
    if( !it.is_armor() ) {
        return ret_val<bool>::make_failure( _( "Putting on a %s would be tricky." ), it.tname() );
    }

    if( has_trait( trait_WOOLALLERGY ) && ( it.made_of( material_id( "wool" ) ) ||
                                            it.item_tags.count( "wooled" ) ) ) {
        return ret_val<bool>::make_failure( _( "Can't wear that, it's made of wool!" ) );
    }

    if( it.is_filthy() && has_trait( trait_SQUEAMISH ) ) {
        return ret_val<bool>::make_failure( _( "Can't wear that, it's filthy!" ) );
    }

    if( !it.has_flag( flag_OVERSIZE ) && !it.has_flag( flag_SEMITANGIBLE ) ) {
        for( const trait_id &mut : get_mutations() ) {
            const auto &branch = mut.obj();
            if( branch.conflicts_with_item( it ) ) {
                return ret_val<bool>::make_failure( is_player() ?
                                                    _( "Your %s mutation prevents you from wearing your %s." ) :
                                                    _( "My %s mutation prevents me from wearing this %s." ), branch.name(),
                                                    it.type_name() );
            }
        }
        if( it.covers( bodypart_id( "head" ) ) && !it.has_flag( flag_SEMITANGIBLE ) &&
            !it.made_of( material_id( "wool" ) ) && !it.made_of( material_id( "cotton" ) ) &&
            !it.made_of( material_id( "nomex" ) ) && !it.made_of( material_id( "leather" ) ) &&
            ( has_trait( trait_HORNS_POINTED ) || has_trait( trait_ANTENNAE ) ||
              has_trait( trait_ANTLERS ) ) ) {
            return ret_val<bool>::make_failure( _( "Cannot wear a helmet over %s." ),
                                                ( has_trait( trait_HORNS_POINTED ) ? _( "horns" ) :
                                                  ( has_trait( trait_ANTENNAE ) ? _( "antennae" ) : _( "antlers" ) ) ) );
        }
    }

    if( it.has_flag( flag_SPLINT ) ) {
        bool need_splint = false;
        for( const bodypart_id &bp : get_all_body_parts() ) {
            if( !it.covers( bp ) ) {
                continue;
            }
            if( is_limb_broken( bp_to_hp( bp->token ) ) && !worn_with_flag( flag_SPLINT, bp ) ) {
                need_splint = true;
                break;
            }
        }
        if( !need_splint ) {
            return ret_val<bool>::make_failure( is_player() ?
                                                _( "You don't have any broken limbs this could help." )
                                                : _( "%s doesn't have any broken limbs this could help." ), name );
        }
    }

    if( it.has_flag( flag_RESTRICT_HANDS ) && !has_two_arms() ) {
        return ret_val<bool>::make_failure( ( is_player() ? _( "You don't have enough arms to wear that." )
                                              : string_format( _( "%s doesn't have enough arms to wear that." ), name ) ) );
    }

    //Everything checked after here should be something that could be solved by changing equipment
    if( with_equip_change ) {
        return ret_val<bool>::make_success();
    }

    if( it.is_power_armor() ) {
        for( auto &elem : worn ) {
            if( elem.get_covered_body_parts().make_intersection( it.get_covered_body_parts() ).any() &&
                !elem.has_flag( flag_POWERARMOR_COMPATIBLE ) ) {
                return ret_val<bool>::make_failure( _( "Can't wear power armor over other gear!" ) );
            }
        }
        if( !it.covers( bodypart_id( "torso" ) ) ) {
            bool power_armor = false;
            if( !worn.empty() ) {
                for( auto &elem : worn ) {
                    if( elem.is_power_armor() ) {
                        power_armor = true;
                        break;
                    }
                }
            }
            if( !power_armor ) {
                return ret_val<bool>::make_failure(
                           _( "You can only wear power armor components with power armor!" ) );
            }
        }

        for( auto &i : worn ) {
            if( i.is_power_armor() && i.typeId() == it.typeId() ) {
                return ret_val<bool>::make_failure( _( "Can't wear more than one %s!" ), it.tname() );
            }
        }
    } else {
        // Only headgear can be worn with power armor, except other power armor components.
        // You can't wear headgear if power armor helmet is already sitting on your head.
        bool has_helmet = false;
        if( !it.has_flag( flag_POWERARMOR_COMPATIBLE ) && ( ( is_wearing_power_armor( &has_helmet ) &&
                ( has_helmet || !( it.covers( bodypart_id( "head" ) ) || it.covers( bodypart_id( "mouth" ) ) ||
                                   it.covers( bodypart_id( "eyes" ) ) ) ) ) ) ) {
            return ret_val<bool>::make_failure( _( "Can't wear %s with power armor!" ), it.tname() );
        }
    }

    // Check if we don't have both hands available before wearing a briefcase, shield, etc. Also occurs if we're already wearing one.
    if( it.has_flag( flag_RESTRICT_HANDS ) && ( worn_with_flag( flag_RESTRICT_HANDS ) ||
            weapon.is_two_handed( *this ) ) ) {
        return ret_val<bool>::make_failure( ( is_player() ? _( "You don't have a hand free to wear that." )
                                              : string_format( _( "%s doesn't have a hand free to wear that." ), name ) ) );
    }

    for( auto &i : worn ) {
        if( i.has_flag( flag_ONLY_ONE ) && i.typeId() == it.typeId() ) {
            return ret_val<bool>::make_failure( _( "Can't wear more than one %s!" ), it.tname() );
        }
    }

    if( amount_worn( it.typeId() ) >= MAX_WORN_PER_TYPE ) {
        return ret_val<bool>::make_failure( _( "Can't wear %i or more %s at once." ),
                                            MAX_WORN_PER_TYPE + 1, it.tname( MAX_WORN_PER_TYPE + 1 ) );
    }

    if( ( ( it.covers( bodypart_id( "foot_l" ) ) && is_wearing_shoes( side::LEFT ) ) ||
          ( it.covers( bodypart_id( "foot_r" ) ) && is_wearing_shoes( side::RIGHT ) ) ) &&
        ( !it.has_flag( flag_OVERSIZE ) || !it.has_flag( flag_OUTER ) ) && !it.has_flag( flag_SKINTIGHT ) &&
        !it.has_flag( flag_BELTED ) && !it.has_flag( flag_PERSONAL ) && !it.has_flag( flag_AURA ) &&
        !it.has_flag( flag_SEMITANGIBLE ) ) {
        // Checks to see if the player is wearing shoes
        return ret_val<bool>::make_failure( ( is_player() ? _( "You're already wearing footwear!" )
                                              : string_format( _( "%s is already wearing footwear!" ), name ) ) );
    }

    if( it.covers( bodypart_id( "head" ) ) &&
        !it.has_flag( flag_HELMET_COMPAT ) && !it.has_flag( flag_SKINTIGHT ) &&
        !it.has_flag( flag_PERSONAL ) &&
        !it.has_flag( flag_AURA ) && !it.has_flag( flag_SEMITANGIBLE ) && !it.has_flag( flag_OVERSIZE ) &&
        is_wearing_helmet() ) {
        return ret_val<bool>::make_failure( wearing_something_on( bodypart_id( "head" ) ),
                                            ( is_player() ? _( "You can't wear that with other headgear!" )
                                              : string_format( _( "%s can't wear that with other headgear!" ), name ) ) );
    }

    if( it.covers( bodypart_id( "head" ) ) && !it.has_flag( flag_SEMITANGIBLE ) &&
        ( it.has_flag( flag_SKINTIGHT ) || it.has_flag( flag_HELMET_COMPAT ) ) &&
        ( head_cloth_encumbrance() + it.get_encumber( *this ) > 40 ) ) {
        return ret_val<bool>::make_failure( ( is_player() ? _( "You can't wear that much on your head!" )
                                              : string_format( _( "%s can't wear that much on their head!" ), name ) ) );
    }

    return ret_val<bool>::make_success();
}

ret_val<bool> Character::can_unwield( const item &it ) const
{
    if( it.has_flag( "NO_UNWIELD" ) ) {
        return ret_val<bool>::make_failure( _( "You cannot unwield your %s." ), it.tname() );
    }

    return ret_val<bool>::make_success();
}

void Character::drop_invalid_inventory()
{
    bool dropped_liquid = false;
    for( const std::list<item> *stack : inv.const_slice() ) {
        const item &it = stack->front();
        if( it.made_of( phase_id::LIQUID ) ) {
            dropped_liquid = true;
            g->m.add_item_or_charges( pos(), it );
            // must be last
            i_rem( &it );
        }
    }
    if( dropped_liquid ) {
        add_msg_if_player( m_bad, _( "Liquid from your inventory has leaked onto the ground." ) );
    }

    weapon.contents.overflow( pos() );
    for( item &w : worn ) {
        w.contents.overflow( pos() );
    }
}

bool Character::has_artifact_with( const art_effect_passive effect ) const
{
    if( weapon.has_effect_when_wielded( effect ) ) {
        return true;
    }
    for( auto &i : worn ) {
        if( i.has_effect_when_worn( effect ) ) {
            return true;
        }
    }
    return has_item_with( [effect]( const item & it ) {
        return it.has_effect_when_carried( effect );
    } );
}

bool Character::is_wielding( const item &target ) const
{
    return &weapon == &target;
}

bool Character::is_wearing( const itype_id &it ) const
{
    for( const item &i : worn ) {
        if( i.typeId() == it ) {
            return true;
        }
    }
    return false;
}

bool Character::is_wearing_on_bp( const itype_id &it, const bodypart_id &bp ) const
{
    for( const item &i : worn ) {
        if( i.typeId() == it && i.covers( bp ) ) {
            return true;
        }
    }
    return false;
}

bool Character::worn_with_flag( const std::string &flag, const bodypart_id &bp ) const
{
    return std::any_of( worn.begin(), worn.end(), [&flag, bp]( const item & it ) {
        return it.has_flag( flag ) && ( bp == bodypart_id( "num_bp" ) || bp == bodypart_id() ||
                                        it.covers( bp ) );
    } );
}

item Character::item_worn_with_flag( const std::string &flag, const bodypart_id &bp ) const
{
    item it_with_flag;
    for( const item &it : worn ) {
        if( it.has_flag( flag ) && ( bp == bodypart_id( "num_bp" ) || bp == bodypart_id() ||
                                     it.covers( bp ) ) ) {
            it_with_flag = it;
            break;
        }
    }
    return it_with_flag;
}

std::vector<std::string> Character::get_overlay_ids() const
{
    std::vector<std::string> rval;
    std::multimap<int, std::string> mutation_sorting;
    int order;
    std::string overlay_id;

    // first get effects
    for( const auto &eff_pr : *effects ) {
        rval.push_back( "effect_" + eff_pr.first.str() );
    }

    // then get mutations
    for( const std::pair<const trait_id, trait_data> &mut : my_mutations ) {
        overlay_id = ( mut.second.powered ? "active_" : "" ) + mut.first.str();
        order = get_overlay_order_of_mutation( overlay_id );
        mutation_sorting.insert( std::pair<int, std::string>( order, overlay_id ) );
    }

    // then get bionics
    for( const bionic &bio : *my_bionics ) {
        overlay_id = ( bio.powered ? "active_" : "" ) + bio.id.str();
        order = get_overlay_order_of_mutation( overlay_id );
        mutation_sorting.insert( std::pair<int, std::string>( order, overlay_id ) );
    }

    for( auto &mutorder : mutation_sorting ) {
        rval.push_back( "mutation_" + mutorder.second );
    }

    // next clothing
    // TODO: worry about correct order of clothing overlays
    for( const item &worn_item : worn ) {
        rval.push_back( "worn_" + worn_item.typeId().str() );
    }

    // last weapon
    // TODO: might there be clothing that covers the weapon?
    if( is_armed() ) {
        rval.push_back( "wielded_" + weapon.typeId().str() );
    }

    if( !is_walking() ) {
        rval.push_back( move_mode->name() );
    }
    return rval;
}

const SkillLevelMap &Character::get_all_skills() const
{
    return *_skills;
}

const SkillLevel &Character::get_skill_level_object( const skill_id &ident ) const
{
    return _skills->get_skill_level_object( ident );
}

SkillLevel &Character::get_skill_level_object( const skill_id &ident )
{
    return _skills->get_skill_level_object( ident );
}

int Character::get_skill_level( const skill_id &ident ) const
{
    return _skills->get_skill_level( ident );
}

int Character::get_skill_level( const skill_id &ident, const item &context ) const
{
    return _skills->get_skill_level( ident, context );
}

void Character::set_skill_level( const skill_id &ident, const int level )
{
    get_skill_level_object( ident ).level( level );
}

void Character::mod_skill_level( const skill_id &ident, const int delta )
{
    _skills->mod_skill_level( ident, delta );
}

std::string Character::enumerate_unmet_requirements( const item &it, const item &context ) const
{
    std::vector<std::string> unmet_reqs;

    const auto check_req = [ &unmet_reqs ]( const std::string & name, int cur, int req ) {
        if( cur < req ) {
            unmet_reqs.push_back( string_format( "%s %d", name, req ) );
        }
    };

    check_req( _( "strength" ),     get_str(), it.get_min_str() );
    check_req( _( "dexterity" ),    get_dex(), it.type->min_dex );
    check_req( _( "intelligence" ), get_int(), it.type->min_int );
    check_req( _( "perception" ),   get_per(), it.type->min_per );

    for( const auto &elem : it.type->min_skills ) {
        check_req( context.contextualize_skill( elem.first )->name(),
                   get_skill_level( elem.first, context ),
                   elem.second );
    }

    return enumerate_as_string( unmet_reqs );
}

int Character::rust_rate() const
{
    const std::string &rate_option = get_option<std::string>( "SKILL_RUST" );
    if( rate_option == "off" ) {
        return 0;
    }

    // Stat window shows stat effects on based on current stat
    int intel = get_int();
    /** @EFFECT_INT reduces skill rust by 10% per level above 8 */
    int ret = ( ( rate_option == "vanilla" || rate_option == "capped" ) ?
                100 : 100 + 10 * ( intel - 8 ) );

    ret *= mutation_value( "skill_rust_multiplier" );

    if( ret < 0 ) {
        ret = 0;
    }

    return ret;
}

int Character::read_speed( bool return_stat_effect ) const
{
    // Stat window shows stat effects on based on current stat
    const int intel = get_int();
    /** @EFFECT_INT increases reading speed by 3s per level above 8*/
    int ret = to_moves<int>( 1_minutes ) - to_moves<int>( 3_seconds ) * ( intel - 8 );

    if( has_bionic( afs_bio_linguistic_coprocessor ) ) { // Aftershock
        ret *= .85;
    }

    ret *= mutation_value( "reading_speed_multiplier" );

    if( ret < to_moves<int>( 1_seconds ) ) {
        ret = to_moves<int>( 1_seconds );
    }
    // return_stat_effect actually matters here
    return return_stat_effect ? ret : ret * 100 / to_moves<int>( 1_minutes );
}

bool Character::meets_skill_requirements( const std::map<skill_id, int> &req,
        const item &context ) const
{
    return _skills->meets_skill_requirements( req, context );
}

bool Character::meets_skill_requirements( const construction &con ) const
{
    return std::all_of( con.required_skills.begin(), con.required_skills.end(),
    [&]( const std::pair<skill_id, int> &pr ) {
        return get_skill_level( pr.first ) >= pr.second;
    } );
}

bool Character::meets_stat_requirements( const item &it ) const
{
    return get_str() >= it.get_min_str() &&
           get_dex() >= it.type->min_dex &&
           get_int() >= it.type->min_int &&
           get_per() >= it.type->min_per;
}

bool Character::meets_requirements( const item &it, const item &context ) const
{
    const auto &ctx = !context.is_null() ? context : it;
    return meets_stat_requirements( it ) && meets_skill_requirements( it.type->min_skills, ctx );
}

void Character::make_bleed( const bodypart_id &bp, time_duration duration, int intensity,
                            bool permanent, bool force, bool defferred )
{
    int b_resist = 0;
    for( const trait_id &mut : get_mutations() ) {
        b_resist += mut.obj().bleed_resist;
    }

    if( b_resist > intensity ) {
        return;
    }

    add_effect( effect_bleed, duration, bp->token, permanent, intensity, force, defferred );
}

void Character::normalize()
{
    Creature::normalize();

    martial_arts_data.reset_style();
    weapon   = item( "null", 0 );

    recalc_hp();
}

// Actual player death is mostly handled in game::is_game_over
void Character::die( Creature *nkiller )
{
    g->set_critter_died();
    set_killer( nkiller );
    set_time_died( calendar::turn );
    if( has_effect( effect_lightsnare ) ) {
        inv.add_item( item( "string_36", 0 ) );
        inv.add_item( item( "snare_trigger", 0 ) );
    }
    if( has_effect( effect_heavysnare ) ) {
        inv.add_item( item( "rope_6", 0 ) );
        inv.add_item( item( "snare_trigger", 0 ) );
    }
    if( has_effect( effect_beartrap ) ) {
        inv.add_item( item( "beartrap", 0 ) );
    }
    mission::on_creature_death( *this );
}

void Character::apply_skill_boost()
{
    for( const skill_boost &boost : skill_boost::get_all() ) {
        int skill_total = 0;
        for( const std::string &skill_str : boost.skills() ) {
            skill_total += get_skill_level( skill_id( skill_str ) );
        }
        mod_stat( boost.stat(), boost.calc_bonus( skill_total ) );
        if( boost.stat() == "str" ) {
            recalc_hp();
        }
    }
}

void Character::do_skill_rust()
{
    const int rust_rate_tmp = rust_rate();
    static const std::string PRED2( "PRED2" );
    static const std::string PRED3( "PRED3" );
    static const std::string PRED4( "PRED4" );
    for( std::pair<const skill_id, SkillLevel> &pair : *_skills ) {
        const Skill &aSkill = *pair.first;
        SkillLevel &skill_level_obj = pair.second;

        if( aSkill.is_combat_skill() &&
            ( ( has_trait_flag( PRED2 ) && calendar::once_every( 8_hours ) ) ||
              ( has_trait_flag( PRED3 ) && calendar::once_every( 4_hours ) ) ||
              ( has_trait_flag( PRED4 ) && calendar::once_every( 3_hours ) ) ) ) {
            // Their brain is optimized to remember this
            if( one_in( 13 ) ) {
                // They've already passed the roll to avoid rust at
                // this point, but print a message about it now and
                // then.
                //
                // 13 combat skills.
                // This means PRED2/PRED3/PRED4 think of hunting on
                // average every 8/4/3 hours, enough for immersion
                // without becoming an annoyance.
                //
                add_msg_if_player( _( "Your heart races as you recall your most recent hunt." ) );
                mod_stim( 1 );
            }
            continue;
        }

        const bool charged_bio_mem = get_power_level() > 25_J && has_active_bionic( bio_memory );
        const int oldSkillLevel = skill_level_obj.level();
        if( skill_level_obj.rust( charged_bio_mem, rust_rate_tmp ) ) {
            add_msg_if_player( m_warning,
                               _( "Your knowledge of %s begins to fade, but your memory banks retain it!" ), aSkill.name() );
            mod_power_level( -25_J );
        }
        const int newSkill = skill_level_obj.level();
        if( newSkill < oldSkillLevel ) {
            add_msg_if_player( m_bad, _( "Your skill in %s has reduced to %d!" ), aSkill.name(), newSkill );
        }
    }
}

void Character::reset_stats()
{
    // Bionic buffs
    if( has_active_bionic( bio_hydraulics ) ) {
        mod_str_bonus( 20 );
    }

    mod_str_bonus( get_mod_stat_from_bionic( STRENGTH ) );
    mod_dex_bonus( get_mod_stat_from_bionic( DEXTERITY ) );
    mod_per_bonus( get_mod_stat_from_bionic( PERCEPTION ) );
    mod_int_bonus( get_mod_stat_from_bionic( INTELLIGENCE ) );

    // Trait / mutation buffs
    mod_str_bonus( std::floor( mutation_value( "str_modifier" ) ) );
    mod_dodge_bonus( std::floor( mutation_value( "dodge_modifier" ) ) );

    /** @EFFECT_STR_MAX above 15 decreases Dodge bonus by 1 (NEGATIVE) */
    if( str_max >= 16 ) {
        mod_dodge_bonus( -1 );   // Penalty if we're huge
    }
    /** @EFFECT_STR_MAX below 6 increases Dodge bonus by 1 */
    else if( str_max <= 5 ) {
        mod_dodge_bonus( 1 );   // Bonus if we're small
    }

    apply_skill_boost();

    nv_cached = false;

    // Reset our stats to normal levels
    // Any persistent buffs/debuffs will take place in effects,
    // player::suffer(), etc.

    // repopulate the stat fields
    str_cur = str_max + get_str_bonus();
    dex_cur = dex_max + get_dex_bonus();
    per_cur = per_max + get_per_bonus();
    int_cur = int_max + get_int_bonus();

    // Floor for our stats.  No stat changes should occur after this!
    if( dex_cur < 0 ) {
        dex_cur = 0;
    }
    if( str_cur < 0 ) {
        str_cur = 0;
    }
    if( per_cur < 0 ) {
        per_cur = 0;
    }
    if( int_cur < 0 ) {
        int_cur = 0;
    }
}

void Character::reset()
{
    // TODO: Move reset_stats here, remove it from Creature
    Creature::reset();
}

bool Character::has_nv()
{
    static bool nv = false;

    if( !nv_cached ) {
        nv_cached = true;
        nv = ( worn_with_flag( flag_GNV_EFFECT ) ||
               has_active_bionic( bio_night_vision ) ||
               has_effect_with_flag( flag_EFFECT_NIGHT_VISION ) );
    }

    return nv;
}

void Character::reset_encumbrance()
{
    encumbrance_cache_dirty = true;
}

std::array<encumbrance_data, num_bp> Character::calc_encumbrance() const
{
    return calc_encumbrance( item() );
}

std::array<encumbrance_data, num_bp> Character::calc_encumbrance( const item &new_item ) const
{

    std::array<encumbrance_data, num_bp> enc;

    item_encumb( enc, new_item );
    mut_cbm_encumb( enc );

    return enc;
}

units::mass Character::get_weight() const
{
    units::mass ret = 0_gram;
    units::mass wornWeight = std::accumulate( worn.begin(), worn.end(), 0_gram,
    []( units::mass sum, const item & itm ) {
        return sum + itm.weight();
    } );

    ret += bodyweight();       // The base weight of the player's body
    ret += inv.weight();           // Weight of the stored inventory
    ret += wornWeight;             // Weight of worn items
    ret += weapon.weight();        // Weight of wielded item
    ret += bionics_weight();       // Weight of installed bionics
    return ret;
}

std::array<encumbrance_data, num_bp> Character::get_encumbrance() const
{
    if( encumbrance_cache_dirty ) {
        encumbrance_cache = calc_encumbrance();
        encumbrance_cache_dirty = false;
    }
    return encumbrance_cache;
}

std::array<encumbrance_data, num_bp> Character::get_encumbrance( const item &new_item ) const
{
    return calc_encumbrance( new_item );
}

int Character::extraEncumbrance( const layer_level level, const int bp ) const
{
    if( encumbrance_cache_dirty ) {
        encumbrance_cache = calc_encumbrance();
        encumbrance_cache_dirty = false;
    }
    return encumbrance_cache[bp].layer_penalty_details[static_cast<int>( level )].total;
}

hint_rating Character::rate_action_change_side( const item &it ) const
{
    if( !is_worn( it ) ) {
        return hint_rating::iffy;
    }

    if( !it.is_sided() ) {
        return hint_rating::cant;
    }

    return hint_rating::good;
}

bool Character::change_side( item &it, bool interactive )
{
    if( !it.swap_side() ) {
        if( interactive ) {
            add_msg_player_or_npc( m_info,
                                   _( "You cannot swap the side on which your %s is worn." ),
                                   _( "<npcname> cannot swap the side on which their %s is worn." ),
                                   it.tname() );
        }
        return false;
    }

    if( interactive ) {
        add_msg_player_or_npc( m_info, _( "You swap the side on which your %s is worn." ),
                               _( "<npcname> swaps the side on which their %s is worn." ),
                               it.tname() );
    }

    mod_moves( -250 );
    reset_encumbrance();

    return true;
}

bool Character::change_side( item_location &loc, bool interactive )
{
    if( !loc || !is_worn( *loc ) ) {
        if( interactive ) {
            add_msg_player_or_npc( m_info,
                                   _( "You are not wearing that item." ),
                                   _( "<npcname> isn't wearing that item." ) );
        }
        return false;
    }

    return change_side( *loc, interactive );
}

static void layer_item( std::array<encumbrance_data, num_bp> &vals,
                        const item &it,
                        std::array<layer_level, num_bp> &highest_layer_so_far,
                        bool power_armor, const Character &c )
{
    const auto item_layer = it.get_layer();
    int encumber_val = it.get_encumber( c );
    // For the purposes of layering penalty, set a min of 2 and a max of 10 per item.
    int layering_encumbrance = std::min( 10, std::max( 2, encumber_val ) );

    /*
     * Setting layering_encumbrance to 0 at this point makes the item cease to exist
     * for the purposes of the layer penalty system. (normally an item has a minimum
     * layering_encumbrance of 2 )
     */
    if( it.has_flag( "SEMITANGIBLE" ) ) {
        encumber_val = 0;
        layering_encumbrance = 0;
    }

    const int armorenc = !power_armor || !it.is_power_armor() ?
                         encumber_val : std::max( 0, encumber_val - 40 );

    body_part_set covered_parts = it.get_covered_body_parts();
    for( const bodypart_id &bp : c.get_all_body_parts() ) {
        if( !covered_parts.test( bp.id() ) ) {
            continue;
        }
        highest_layer_so_far[bp->token] =
            std::max( highest_layer_so_far[bp->token], item_layer );

        // Apply layering penalty to this layer, as well as any layer worn
        // within it that would normally be worn outside of it.
        for( layer_level penalty_layer = item_layer;
             penalty_layer <= highest_layer_so_far[bp->token]; ++penalty_layer ) {
            vals[bp->token].layer( penalty_layer, layering_encumbrance );
        }

        vals[bp->token].armor_encumbrance += armorenc;
    }
}

bool Character::is_wearing_power_armor( bool *hasHelmet ) const
{
    bool result = false;
    for( const item &elem : worn ) {
        if( !elem.is_power_armor() ) {
            continue;
        }
        if( hasHelmet == nullptr ) {
            // found power armor, helmet not requested, cancel loop
            return true;
        }
        // found power armor, continue search for helmet
        result = true;
        if( elem.covers( bodypart_id( "head" ) ) ) {
            *hasHelmet = true;
            return true;
        }
    }
    return result;
}

bool Character::is_wearing_active_power_armor() const
{
    for( const item &w : worn ) {
        if( w.is_power_armor() && w.active ) {
            return true;
        }
    }
    return false;
}

bool Character::is_wearing_active_optcloak() const
{
    for( const item &w : worn ) {
        if( w.active && w.has_flag( flag_ACTIVE_CLOAKING ) ) {
            return true;
        }
    }
    return false;
}

bool Character::in_climate_control()
{
    bool regulated_area = false;
    // Check
    if( has_active_bionic( bio_climate ) ) {
        return true;
    }
    if( has_trait( trait_M_SKIN3 ) && g->m.has_flag_ter_or_furn( flag_FUNGUS, pos() ) &&
        in_sleep_state() ) {
        return true;
    }
    for( const item &w : worn ) {
        if( w.active && w.is_power_armor() ) {
            return true;
        }
        if( worn_with_flag( "CLIMATE_CONTROL" ) ) {
            return true;
        }
    }
    if( calendar::turn >= next_climate_control_check ) {
        // save CPU and simulate acclimation.
        next_climate_control_check = calendar::turn + 20_turns;
        if( const optional_vpart_position vp = g->m.veh_at( pos() ) ) {
            // TODO: (?) Force player to scrounge together an AC unit
            regulated_area = (
                                 vp->is_inside() &&  // Already checks for opened doors
                                 vp->vehicle().total_power_w( true ) > 0 // Out of gas? No AC for you!
                             );
        }
        // TODO: AC check for when building power is implemented
        last_climate_control_ret = regulated_area;
        if( !regulated_area ) {
            // Takes longer to cool down / warm up with AC, than it does to step outside and feel cruddy.
            next_climate_control_check += 40_turns;
        }
    } else {
        return last_climate_control_ret;
    }
    return regulated_area;
}

int Character::get_wind_resistance( const bodypart_id &bp ) const
{
    int coverage = 0;
    float totalExposed = 1.0;
    int totalCoverage = 0;
    int penalty = 100;

    for( const item &i : worn ) {
        if( i.covers( bp ) ) {
            if( i.made_of( material_id( "leather" ) ) || i.made_of( material_id( "plastic" ) ) ||
                i.made_of( material_id( "bone" ) ) ||
                i.made_of( material_id( "chitin" ) ) || i.made_of( material_id( "nomex" ) ) ) {
                penalty = 10; // 90% effective
            } else if( i.made_of( material_id( "cotton" ) ) ) {
                penalty = 30;
            } else if( i.made_of( material_id( "wool" ) ) ) {
                penalty = 40;
            } else {
                penalty = 1; // 99% effective
            }

            coverage = std::max( 0, i.get_coverage() - penalty );
            totalExposed *= ( 1.0 - coverage / 100.0 ); // Coverage is between 0 and 1?
        }
    }

    // Your shell provides complete wind protection if you're inside it
    if( has_active_mutation( trait_SHELL2 ) ) {
        totalCoverage = 100;
        return totalCoverage;
    }

    totalCoverage = 100 - totalExposed * 100;

    return totalCoverage;
}

void layer_details::reset()
{
    *this = layer_details();
}

// The stacking penalty applies by doubling the encumbrance of
// each item except the highest encumbrance one.
// So we add them together and then subtract out the highest.
int layer_details::layer( const int encumbrance )
{
    /*
     * We should only get to this point with an encumbrance value of 0
     * if the item is 'semitangible'. A normal item has a minimum of
     * 2 encumbrance for layer penalty purposes.
     * ( even if normally its encumbrance is 0 )
     */
    if( encumbrance == 0 ) {
        return total; // skip over the other logic because this item doesn't count
    }

    pieces.push_back( encumbrance );

    int current = total;
    if( encumbrance > max ) {
        total += max;   // *now* the old max is counted, just ignore the new max
        max = encumbrance;
    } else {
        total += encumbrance;
    }
    return total - current;
}

std::list<item>::iterator Character::position_to_wear_new_item( const item &new_item )
{
    // By default we put this item on after the last item on the same or any
    // lower layer.
    return std::find_if(
               worn.rbegin(), worn.rend(),
    [&]( const item & w ) {
        return w.get_layer() <= new_item.get_layer();
    }
           ).base();
}

/*
 * Encumbrance logic:
 * Some clothing is intrinsically encumbering, such as heavy jackets, backpacks, body armor, etc.
 * These simply add their encumbrance value to each body part they cover.
 * In addition, each article of clothing after the first in a layer imposes an additional penalty.
 * e.g. one shirt will not encumber you, but two is tight and starts to restrict movement.
 * Clothes on separate layers don't interact, so if you wear e.g. a light jacket over a shirt,
 * they're intended to be worn that way, and don't impose a penalty.
 * The default is to assume that clothes do not fit, clothes that are "fitted" either
 * reduce the encumbrance penalty by ten, or if that is already 0, they reduce the layering effect.
 *
 * Use cases:
 * What would typically be considered normal "street clothes" should not be considered encumbering.
 * T-shirt, shirt, jacket on torso/arms, underwear and pants on legs, socks and shoes on feet.
 * This is currently handled by each of these articles of clothing
 * being on a different layer and/or body part, therefore accumulating no encumbrance.
 */
void Character::item_encumb( std::array<encumbrance_data, num_bp> &vals,
                             const item &new_item ) const
{

    // reset all layer data
    vals = std::array<encumbrance_data, num_bp>();

    // Figure out where new_item would be worn
    std::list<item>::const_iterator new_item_position = worn.end();
    if( !new_item.is_null() ) {
        // const_cast required to work around g++-4.8 library bug
        // see the commit that added this comment to understand why
        new_item_position =
            const_cast<Character *>( this )->position_to_wear_new_item( new_item );
    }

    // Track highest layer observed so far so we can penalize out-of-order
    // items
    std::array<layer_level, num_bp> highest_layer_so_far;
    std::fill( highest_layer_so_far.begin(), highest_layer_so_far.end(), layer_level::PERSONAL );

    const bool power_armored = is_wearing_active_power_armor();
    for( auto w_it = worn.begin(); w_it != worn.end(); ++w_it ) {
        if( w_it == new_item_position ) {
            layer_item( vals, new_item, highest_layer_so_far, power_armored, *this );
        }
        layer_item( vals, *w_it, highest_layer_so_far, power_armored, *this );
    }

    if( worn.end() == new_item_position && !new_item.is_null() ) {
        layer_item( vals, new_item, highest_layer_so_far, power_armored, *this );
    }

    // make sure values are sane
    for( const body_part bp : all_body_parts ) {
        encumbrance_data &elem = vals[bp];

        elem.armor_encumbrance = std::max( 0, elem.armor_encumbrance );

        // Add armor and layering penalties for the final values
        elem.encumbrance += elem.armor_encumbrance + elem.layer_penalty;
    }
}

int Character::encumb( body_part bp ) const
{
    if( encumbrance_cache_dirty ) {
        encumbrance_cache = calc_encumbrance();
        encumbrance_cache_dirty = false;
    }
    return encumbrance_cache[bp].encumbrance;
}

static void apply_mut_encumbrance( std::array<encumbrance_data, num_bp> &vals,
                                   const trait_id &mut,
                                   const body_part_set &oversize )
{
    for( const std::pair<const body_part, int> &enc : mut->encumbrance_always ) {
        vals[enc.first].encumbrance += enc.second;
    }

    for( const std::pair<const body_part, int> &enc : mut->encumbrance_covered ) {
        if( !oversize.test( convert_bp( enc.first ) ) ) {
            vals[enc.first].encumbrance += enc.second;
        }
    }
}

void Character::mut_cbm_encumb( std::array<encumbrance_data, num_bp> &vals ) const
{

    for( const bionic_id &bid : get_bionics() ) {
        for( const std::pair<const body_part, int> &element : bid->encumbrance ) {
            vals[element.first].encumbrance += element.second;
        }
    }

    if( has_active_bionic( bio_shock_absorber ) ) {
        for( auto &val : vals ) {
            val.encumbrance += 3; // Slight encumbrance to all parts except eyes
        }
        vals[bp_eyes].encumbrance -= 3;
    }

    // Lower penalty for bps covered only by XL armor
    const auto oversize = exclusive_flag_coverage( flag_OVERSIZE );
    for( const trait_id &mut : get_mutations() ) {
        apply_mut_encumbrance( vals, mut, oversize );
    }
}

body_part_set Character::exclusive_flag_coverage( const std::string &flag ) const
{
    body_part_set ret;
    ret.fill( get_all_body_parts() );

    for( const item &elem : worn ) {
        if( !elem.has_flag( flag ) ) {
            // Unset the parts covered by this item
            ret.substract_set( elem.get_covered_body_parts() );
        }
    }

    return ret;
}

/*
 * Innate stats getters
 */

// get_stat() always gets total (current) value, NEVER just the base
// get_stat_bonus() is always just the bonus amount
int Character::get_str() const
{
    return std::max( 0, get_str_base() + str_bonus );
}
int Character::get_dex() const
{
    return std::max( 0, get_dex_base() + dex_bonus );
}
int Character::get_per() const
{
    return std::max( 0, get_per_base() + per_bonus );
}
int Character::get_int() const
{
    return std::max( 0, get_int_base() + int_bonus );
}

int Character::get_str_base() const
{
    return str_max;
}
int Character::get_dex_base() const
{
    return dex_max;
}
int Character::get_per_base() const
{
    return per_max;
}
int Character::get_int_base() const
{
    return int_max;
}

int Character::get_str_bonus() const
{
    return str_bonus;
}
int Character::get_dex_bonus() const
{
    return dex_bonus;
}
int Character::get_per_bonus() const
{
    return per_bonus;
}
int Character::get_int_bonus() const
{
    return int_bonus;
}

static int get_speedydex_bonus( const int dex )
{
    static const std::string speedydex_min_dex( "SPEEDYDEX_MIN_DEX" );
    static const std::string speedydex_dex_speed( "SPEEDYDEX_DEX_SPEED" );
    // this is the number to be multiplied by the increment
    const int modified_dex = std::max( dex - get_option<int>( speedydex_min_dex ), 0 );
    return modified_dex * get_option<int>( speedydex_dex_speed );
}

int Character::get_speed() const
{
    return Creature::get_speed() + get_speedydex_bonus( get_dex() );
}

int Character::ranged_dex_mod() const
{
    ///\EFFECT_DEX <20 increases ranged penalty
    return std::max( ( 20.0 - get_dex() ) * 0.5, 0.0 );
}

int Character::ranged_per_mod() const
{
    ///\EFFECT_PER <20 increases ranged aiming penalty.
    return std::max( ( 20.0 - get_per() ) * 1.2, 0.0 );
}

int Character::get_healthy() const
{
    return healthy;
}
int Character::get_healthy_mod() const
{
    return healthy_mod;
}

/*
 * Innate stats setters
 */

void Character::set_str_bonus( int nstr )
{
    str_bonus = nstr;
    str_cur = std::max( 0, str_max + str_bonus );
}
void Character::set_dex_bonus( int ndex )
{
    dex_bonus = ndex;
    dex_cur = std::max( 0, dex_max + dex_bonus );
}
void Character::set_per_bonus( int nper )
{
    per_bonus = nper;
    per_cur = std::max( 0, per_max + per_bonus );
}
void Character::set_int_bonus( int nint )
{
    int_bonus = nint;
    int_cur = std::max( 0, int_max + int_bonus );
}
void Character::mod_str_bonus( int nstr )
{
    str_bonus += nstr;
    str_cur = std::max( 0, str_max + str_bonus );
}
void Character::mod_dex_bonus( int ndex )
{
    dex_bonus += ndex;
    dex_cur = std::max( 0, dex_max + dex_bonus );
}
void Character::mod_per_bonus( int nper )
{
    per_bonus += nper;
    per_cur = std::max( 0, per_max + per_bonus );
}
void Character::mod_int_bonus( int nint )
{
    int_bonus += nint;
    int_cur = std::max( 0, int_max + int_bonus );
}

void Character::print_health() const
{
    if( !is_player() ) {
        return;
    }
    int current_health = get_healthy();
    if( has_trait( trait_SELFAWARE ) ) {
        add_msg_if_player( _( "Your current health value is %d." ), current_health );
    }

    if( current_health > 0 &&
        ( has_effect( effect_common_cold ) || has_effect( effect_flu ) ) ) {
        return;
    }

    static const std::map<int, std::string> msg_categories = {
        { -100, "health_horrible" },
        { -50, "health_very_bad" },
        { -10, "health_bad" },
        { 10, "" },
        { 50, "health_good" },
        { 100, "health_very_good" },
        { INT_MAX, "health_great" }
    };

    auto iter = msg_categories.lower_bound( current_health );
    if( iter != msg_categories.end() && !iter->second.empty() ) {
        const translation msg = SNIPPET.random_from_category( iter->second ).value_or( translation() );
        add_msg_if_player( current_health > 0 ? m_good : m_bad, "%s", msg );
    }
}

namespace io
{
template<>
std::string enum_to_string<Character::stat>( Character::stat data )
{
    switch( data ) {
        // *INDENT-OFF*
    case Character::stat::STRENGTH:     return "STR";
    case Character::stat::DEXTERITY:    return "DEX";
    case Character::stat::INTELLIGENCE: return "INT";
    case Character::stat::PERCEPTION:   return "PER";

        // *INDENT-ON*
        case Character::stat::DUMMY_STAT:
            break;
    }
    abort();
}
} // namespace io

void Character::set_healthy( int nhealthy )
{
    healthy = nhealthy;
}
void Character::mod_healthy( int nhealthy )
{
    float mut_rate = 1.0f;
    for( const trait_id &mut : get_mutations() ) {
        mut_rate *= mut.obj().healthy_rate;
    }
    healthy += nhealthy * mut_rate;
}
void Character::set_healthy_mod( int nhealthy_mod )
{
    healthy_mod = nhealthy_mod;
}
void Character::mod_healthy_mod( int nhealthy_mod, int cap )
{
    // TODO: This really should be a full morale-like system, with per-effect caps
    //       and durations.  This version prevents any single effect from exceeding its
    //       intended ceiling, but multiple effects will overlap instead of adding.

    // Cap indicates how far the mod is allowed to shift in this direction.
    // It can have a different sign to the mod, e.g. for items that treat
    // extremely low health, but can't make you healthy.
    if( nhealthy_mod == 0 || cap == 0 ) {
        return;
    }
    int low_cap;
    int high_cap;
    if( nhealthy_mod < 0 ) {
        low_cap = cap;
        high_cap = 200;
    } else {
        low_cap = -200;
        high_cap = cap;
    }

    // If we're already out-of-bounds, we don't need to do anything.
    if( ( healthy_mod <= low_cap && nhealthy_mod < 0 ) ||
        ( healthy_mod >= high_cap && nhealthy_mod > 0 ) ) {
        return;
    }

    healthy_mod += nhealthy_mod;

    // Since we already bailed out if we were out-of-bounds, we can
    // just clamp to the boundaries here.
    healthy_mod = std::min( healthy_mod, high_cap );
    healthy_mod = std::max( healthy_mod, low_cap );
}

int Character::get_stored_kcal() const
{
    return stored_calories;
}

void Character::mod_stored_kcal( int nkcal )
{
    set_stored_kcal( stored_calories + nkcal );
}

void Character::mod_stored_nutr( int nnutr )
{
    // nutr is legacy type code, this function simply converts old nutrition to new kcal
    mod_stored_kcal( -1 * std::round( nnutr * 2500.0f / ( 12 * 24 ) ) );
}

void Character::set_stored_kcal( int kcal )
{
    if( stored_calories != kcal ) {
        stored_calories = kcal;

        //some mutant change their max_hp according to their bmi
        recalc_hp();
    }
}

int Character::get_healthy_kcal() const
{
    return healthy_calories;
}

float Character::get_kcal_percent() const
{
    return static_cast<float>( get_stored_kcal() ) / static_cast<float>( get_healthy_kcal() );
}

int Character::get_hunger() const
{
    return hunger;
}

void Character::mod_hunger( int nhunger )
{
    set_hunger( hunger + nhunger );
}

void Character::set_hunger( int nhunger )
{
    if( hunger != nhunger ) {
        // cap hunger at 300, just below famished
        hunger = std::min( 300, nhunger );
        on_stat_change( "hunger", hunger );
    }
}

// this is a translation from a legacy value
int Character::get_starvation() const
{
    static const std::vector<std::pair<float, float>> starv_thresholds = { {
            std::make_pair( 0.0f, 6000.0f ),
            std::make_pair( 0.8f, 300.0f ),
            std::make_pair( 0.95f, 100.0f )
        }
    };
    if( get_kcal_percent() < 0.95f ) {
        return std::round( multi_lerp( starv_thresholds, get_kcal_percent() ) );
    }
    return 0;
}

int Character::get_thirst() const
{
    return thirst;
}

std::pair<std::string, nc_color> Character::get_thirst_description() const
{
    // some delay from water in stomach is desired, but there needs to be some visceral response
    int thirst = get_thirst() - ( std::max( units::to_milliliter<int>( stomach.get_water() ) / 10,
                                            0 ) );
    std::string hydration_string;
    nc_color hydration_color = c_white;
    if( thirst > 520 ) {
        hydration_color = c_light_red;
        hydration_string = _( "Parched" );
    } else if( thirst > 240 ) {
        hydration_color = c_light_red;
        hydration_string = _( "Dehydrated" );
    } else if( thirst > 80 ) {
        hydration_color = c_yellow;
        hydration_string = _( "Very thirsty" );
    } else if( thirst > 40 ) {
        hydration_color = c_yellow;
        hydration_string = _( "Thirsty" );
    } else if( thirst < -60 ) {
        hydration_color = c_green;
        hydration_string = _( "Turgid" );
    } else if( thirst < -20 ) {
        hydration_color = c_green;
        hydration_string = _( "Hydrated" );
    } else if( thirst < 0 ) {
        hydration_color = c_green;
        hydration_string = _( "Slaked" );
    }
    return std::make_pair( hydration_string, hydration_color );
}

std::pair<std::string, nc_color> Character::get_hunger_description() const
{
    std::map<efftype_id, std::pair<std::string, nc_color> > hunger_states = {
        { effect_hunger_engorged, std::make_pair( _( "Engorged" ), c_red ) },
        { effect_hunger_full, std::make_pair( _( "Full" ), c_yellow ) },
        { effect_hunger_satisfied, std::make_pair( _( "Satisfied" ), c_green ) },
        { effect_hunger_blank, std::make_pair( "", c_white ) },
        { effect_hunger_hungry, std::make_pair( _( "Hungry" ), c_yellow ) },
        { effect_hunger_very_hungry, std::make_pair( _( "Very Hungry" ), c_yellow ) },
        { effect_hunger_near_starving, std::make_pair( _( "Near starving" ), c_red ) },
        { effect_hunger_starving, std::make_pair( _( "Starving!" ), c_red ) },
        { effect_hunger_famished, std::make_pair( _( "Famished" ), c_light_red ) }
    };
    for( auto &hunger_state : hunger_states ) {
        if( has_effect( hunger_state.first ) ) {
            return hunger_state.second;
        }
    }
    return std::make_pair( _( "ERROR!" ), c_light_red );
}

std::pair<std::string, nc_color> Character::get_fatigue_description() const
{
    int fatigue = get_fatigue();
    std::string fatigue_string;
    nc_color fatigue_color = c_white;
    if( fatigue > fatigue_levels::EXHAUSTED ) {
        fatigue_color = c_red;
        fatigue_string = _( "Exhausted" );
    } else if( fatigue > fatigue_levels::DEAD_TIRED ) {
        fatigue_color = c_light_red;
        fatigue_string = _( "Dead Tired" );
    } else if( fatigue > fatigue_levels::TIRED ) {
        fatigue_color = c_yellow;
        fatigue_string = _( "Tired" );
    }
    return std::make_pair( fatigue_string, fatigue_color );
}

void Character::mod_thirst( int nthirst )
{
    if( has_trait_flag( "NO_THIRST" ) ) {
        return;
    }
    set_thirst( std::max( -100, thirst + nthirst ) );
}

void Character::set_thirst( int nthirst )
{
    if( thirst != nthirst ) {
        thirst = nthirst;
        on_stat_change( "thirst", thirst );
    }
}

void Character::mod_fatigue( int nfatigue )
{
    set_fatigue( fatigue + nfatigue );
}

void Character::mod_sleep_deprivation( int nsleep_deprivation )
{
    set_sleep_deprivation( sleep_deprivation + nsleep_deprivation );
}

void Character::set_fatigue( int nfatigue )
{
    nfatigue = std::max( nfatigue, -1000 );
    if( fatigue != nfatigue ) {
        fatigue = nfatigue;
        on_stat_change( "fatigue", fatigue );
    }
}

void Character::set_fatigue( fatigue_levels nfatigue )
{
    set_fatigue( static_cast<int>( nfatigue ) );
}

void Character::set_sleep_deprivation( int nsleep_deprivation )
{
    sleep_deprivation = std::min( static_cast< int >( SLEEP_DEPRIVATION_MASSIVE ), std::max( 0,
                                  nsleep_deprivation ) );
}

int Character::get_fatigue() const
{
    return fatigue;
}

int Character::get_sleep_deprivation() const
{
    return sleep_deprivation;
}

std::pair<std::string, nc_color> Character::get_pain_description() const
{
    const std::pair<std::string, nc_color> pain = Creature::get_pain_description();
    nc_color pain_color = pain.second;
    std::string pain_string;
    // get pain color
    if( get_perceived_pain() >= 60 ) {
        pain_color = c_red;
    } else if( get_perceived_pain() >= 40 ) {
        pain_color = c_light_red;
    }
    // get pain string
    if( ( has_trait( trait_SELFAWARE ) || has_effect( effect_got_checked ) ) &&
        get_perceived_pain() > 0 ) {
        pain_string = string_format( "%s %d", _( "Pain " ), get_perceived_pain() );
    } else if( get_perceived_pain() > 0 ) {
        pain_string = pain.first;
    }
    return std::make_pair( pain_string, pain_color );
}

bool Character::is_deaf() const
{
    return get_effect_int( effect_deaf ) > 2 || worn_with_flag( flag_DEAF ) ||
           has_trait( trait_DEAF ) ||
           ( has_active_bionic( bio_earplugs ) && !has_active_bionic( bio_ears ) ) ||
           ( has_trait( trait_M_SKIN3 ) && g->m.has_flag_ter_or_furn( flag_FUNGUS, pos() )
             && in_sleep_state() );
}

void Character::on_damage_of_type( int adjusted_damage, damage_type type, const bodypart_id &bp )
{
    // Electrical damage has a chance to temporarily incapacitate bionics in the damaged body_part.
    if( type == DT_ELECTRIC ) {
        const time_duration min_disable_time = 10_turns * adjusted_damage;
        for( bionic &i : *my_bionics ) {
            if( !i.powered ) {
                // Unpowered bionics are protected from power surges.
                continue;
            }
            const auto &info = i.info();
            if( info.has_flag( "BIONIC_SHOCKPROOF" ) || info.has_flag( "BIONIC_FAULTY" ) ) {
                continue;
            }
            const std::map<bodypart_str_id, size_t> &bodyparts = info.occupied_bodyparts;
            if( bodyparts.find( bp.id() ) != bodyparts.end() ) {
                const int bp_hp = hp_cur[bp_to_hp( bp->token )];
                // The chance to incapacitate is as high as 50% if the attack deals damage equal to one third of the body part's current health.
                if( x_in_y( adjusted_damage * 3, bp_hp ) && one_in( 2 ) ) {
                    if( i.incapacitated_time == 0_turns ) {
                        add_msg_if_player( m_bad, _( "Your %s bionic shorts out!" ), info.name );
                    }
                    i.incapacitated_time += rng( min_disable_time, 10 * min_disable_time );
                }
            }
        }
    }
}

void Character::reset_bonuses()
{
    // Reset all bonuses to 0 and multipliers to 1.0
    str_bonus = 0;
    dex_bonus = 0;
    per_bonus = 0;
    int_bonus = 0;

    Creature::reset_bonuses();
}

int Character::get_max_healthy() const
{
    const float bmi = get_bmi();
    return clamp( static_cast<int>( std::round( -3 * ( bmi - character_weight_category::normal ) *
                                    ( bmi - character_weight_category::overweight ) + 200 ) ), -200, 200 );
}

void Character::regen( int rate_multiplier )
{
    int pain_ticks = rate_multiplier;
    while( get_pain() > 0 && pain_ticks-- > 0 ) {
        mod_pain( -roll_remainder( 0.2f + get_pain() / 50.0f ) );
    }

    float rest = rest_quality();
    float heal_rate = healing_rate( rest ) * to_turns<int>( 5_minutes );
    if( heal_rate > 0.0f ) {
        healall( roll_remainder( rate_multiplier * heal_rate ) );
    } else if( heal_rate < 0.0f ) {
        int rot_rate = roll_remainder( rate_multiplier * -heal_rate );
        // Has to be in loop because some effects depend on rounding
        while( rot_rate-- > 0 ) {
            hurtall( 1, nullptr, false );
        }
    }

    // include healing effects
    for( int i = 0; i < num_hp_parts; i++ ) {
        const bodypart_id &bp = convert_bp( hp_to_bp( static_cast<hp_part>( i ) ) ).id();
        float healing = healing_rate_medicine( rest, bp ) * to_turns<int>( 5_minutes );

        int healing_apply = roll_remainder( healing );
        healed_bp( i, healing_apply );
        heal( bp->token, healing_apply );
        if( damage_bandaged[i] > 0 ) {
            damage_bandaged[i] -= healing_apply;
            if( damage_bandaged[i] <= 0 ) {
                damage_bandaged[i] = 0;
                remove_effect( effect_bandaged, bp->token );
                add_msg_if_player( _( "Bandaged wounds on your %s healed." ), body_part_name( bp ) );
            }
        }
        if( damage_disinfected[i] > 0 ) {
            damage_disinfected[i] -= healing_apply;
            if( damage_disinfected[i] <= 0 ) {
                damage_disinfected[i] = 0;
                remove_effect( effect_disinfected, bp->token );
                add_msg_if_player( _( "Disinfected wounds on your %s healed." ), body_part_name( bp ) );
            }
        }

        // remove effects if the limb was healed by other way
        if( has_effect( effect_bandaged, bp->token ) && ( hp_cur[i] == hp_max[i] ) ) {
            damage_bandaged[i] = 0;
            remove_effect( effect_bandaged, bp->token );
            add_msg_if_player( _( "Bandaged wounds on your %s healed." ), body_part_name( bp ) );
        }
        if( has_effect( effect_disinfected, bp->token ) && ( hp_cur[i] == hp_max[i] ) ) {
            damage_disinfected[i] = 0;
            remove_effect( effect_disinfected, bp->token );
            add_msg_if_player( _( "Disinfected wounds on your %s healed." ), body_part_name( bp ) );
        }
    }

    if( get_rad() > 0 ) {
        mod_rad( -roll_remainder( rate_multiplier / 50.0f ) );
    }
}

void Character::enforce_minimum_healing()
{
    for( int i = 0; i < num_hp_parts; i++ ) {
        if( healed_total[i] <= 0 ) {
            heal( static_cast<hp_part>( i ), 1 );
        }
        healed_total[i] = 0;
    }
}

void Character::update_health( int external_modifiers )
{
    if( has_artifact_with( AEP_SICK ) ) {
        // Carrying a sickness artifact makes your health 50 points worse on average
        external_modifiers -= 50;
    }
    // Limit healthy_mod to [-200, 200].
    // This also sets approximate bounds for the character's health.
    if( get_healthy_mod() > get_max_healthy() ) {
        set_healthy_mod( get_max_healthy() );
    } else if( get_healthy_mod() < -200 ) {
        set_healthy_mod( -200 );
    }

    // Active leukocyte breeder will keep your health near 100
    int effective_healthy_mod = get_healthy_mod();
    if( has_active_bionic( bio_leukocyte ) ) {
        // Side effect: dependency
        mod_healthy_mod( -50, -200 );
        effective_healthy_mod = 100;
    }

    // Health tends toward healthy_mod.
    // For small differences, it changes 4 points per day
    // For large ones, up to ~40% of the difference per day
    int health_change = effective_healthy_mod - get_healthy() + external_modifiers;
    mod_healthy( sgn( health_change ) * std::max( 1, std::abs( health_change ) / 10 ) );

    // And healthy_mod decays over time.
    // Slowly near 0, but it's hard to overpower it near +/-100
    set_healthy_mod( std::round( get_healthy_mod() * 0.95f ) );

    add_msg( m_debug, "Health: %d, Health mod: %d", get_healthy(), get_healthy_mod() );
}

// Returns the number of multiples of tick_length we would "pass" on our way `from` to `to`
// For example, if `tick_length` is 1 hour, then going from 0:59 to 1:01 should return 1
inline int ticks_between( const time_point &from, const time_point &to,
                          const time_duration &tick_length )
{
    return ( to_turn<int>( to ) / to_turns<int>( tick_length ) ) - ( to_turn<int>
            ( from ) / to_turns<int>( tick_length ) );
}

void Character::update_body()
{
    update_body( calendar::turn - 1_turns, calendar::turn );
}

void Character::update_body( const time_point &from, const time_point &to )
{
    if( !is_npc() ) {
        update_stamina( to_turns<int>( to - from ) );
    }
    update_stomach( from, to );
    recalculate_enchantment_cache();
    if( ticks_between( from, to, 3_minutes ) > 0 ) {
        magic.update_mana( *this->as_player(), to_turns<float>( 3_minutes ) );
    }
    const int five_mins = ticks_between( from, to, 5_minutes );
    if( five_mins > 0 ) {
        check_needs_extremes();
        update_needs( five_mins );
        regen( five_mins );
        // Note: mend ticks once per 5 minutes, but wants rate in TURNS, not 5 minute intervals
        // TODO: change @ref med to take time_duration
        mend( five_mins * to_turns<int>( 5_minutes ) );
    }
    if( ticks_between( from, to, 24_hours ) > 0 ) {
        enforce_minimum_healing();
    }

    const int thirty_mins = ticks_between( from, to, 30_minutes );
    if( thirty_mins > 0 ) {
        if( activity.is_null() ) {
            reset_activity_level();
        }
        // Radiation kills health even at low doses
        update_health( has_trait( trait_RADIOGENIC ) ? 0 : -get_rad() );
        get_sick();
    }

    for( const auto &v : vitamin::all() ) {
        const time_duration rate = vitamin_rate( v.first );
        if( rate > 0_turns ) {
            int qty = ticks_between( from, to, rate );
            if( qty > 0 ) {
                vitamin_mod( v.first, 0 - qty );
            }

        } else if( rate < 0_turns ) {
            // mutations can result in vitamins being generated (but never accumulated)
            int qty = ticks_between( from, to, -rate );
            if( qty > 0 ) {
                vitamin_mod( v.first, qty );
            }
        }
    }

    do_skill_rust();
}

item *Character::best_quality_item( const quality_id &qual )
{
    std::vector<item *> qual_inv = items_with( [qual]( const item & itm ) {
        return itm.has_quality( qual );
    } );
    item *best_qual = random_entry( qual_inv );
    for( const auto elem : qual_inv ) {
        if( elem->get_quality( qual ) > best_qual->get_quality( qual ) ) {
            best_qual = elem;
        }
    }
    return best_qual;
}

void Character::update_stomach( const time_point &from, const time_point &to )
{
    const needs_rates rates = calc_needs_rates();
    // No food/thirst/fatigue clock at all
    const bool debug_ls = has_trait( trait_DEBUG_LS );
    // No food/thirst, capped fatigue clock (only up to tired)
    const bool npc_no_food = is_npc() && get_option<bool>( "NO_NPC_FOOD" );
    const bool foodless = debug_ls || npc_no_food;
    const bool mouse = has_trait( trait_NO_THIRST );
    const bool mycus = has_trait( trait_M_DEPENDENT );
    const float kcal_per_time = get_bmr() / ( 12.0f * 24.0f );
    const int five_mins = ticks_between( from, to, 5_minutes );
    const int half_hours = ticks_between( from, to, 30_minutes );
    const units::volume stomach_capacity = stomach.capacity( *this );

    if( five_mins > 0 ) {
        // Digest nutrients in stomach, they are destined for the guts (except water)
        food_summary digested_to_guts = stomach.digest( *this, rates, five_mins, half_hours );
        // Digest nutrients in guts, they will be distributed to needs levels
        food_summary digested_to_body = guts.digest( *this, rates, five_mins, half_hours );
        // Water from stomach skips guts and gets absorbed by body
        mod_thirst( -units::to_milliliter<int>( digested_to_guts.water ) / 5 );
        guts.ingest( digested_to_guts );
        // Apply nutrients, unless this is an NPC and NO_NPC_FOOD is enabled.
        if( !is_npc() || !get_option<bool>( "NO_NPC_FOOD" ) ) {
            mod_stored_kcal( digested_to_body.nutr.kcal );
            vitamins_mod( digested_to_body.nutr.vitamins, false );
        }
        if( !foodless && rates.hunger > 0.0f ) {
            mod_hunger( roll_remainder( rates.hunger * five_mins ) );
            // instead of hunger keeping track of how you're living, burn calories instead
            mod_stored_kcal( -roll_remainder( five_mins * kcal_per_time ) );
        }
    }
    if( stomach.time_since_ate() > 10_minutes ) {
        if( stomach.contains() >= stomach_capacity && get_hunger() > -61 ) {
            // you're engorged! your stomach is full to bursting!
            set_hunger( -61 );
        } else if( stomach.contains() >= stomach_capacity / 2 && get_hunger() > -21 ) {
            // full
            set_hunger( -21 );
        } else if( stomach.contains() >= stomach_capacity / 8 && get_hunger() > -1 ) {
            // that's really all the food you need to feel full
            set_hunger( -1 );
        } else if( stomach.contains() == 0_ml ) {
            if( guts.get_calories() == 0 && get_stored_kcal() < get_healthy_kcal() && get_hunger() < 300 ) {
                // there's no food except what you have stored in fat
                set_hunger( 300 );
            } else if( get_hunger() < 100 && ( ( guts.get_calories() == 0 &&
                                                 get_stored_kcal() >= get_healthy_kcal() ) || get_stored_kcal() < get_healthy_kcal() ) ) {
                set_hunger( 100 );
            } else if( get_hunger() < 0 ) {
                set_hunger( 0 );
            }
        }
    } else
        // you fill up when you eat fast, but less so than if you eat slow
        // if you just ate but your stomach is still empty it will still
        // delay your filling up (drugs?)
    {
        if( stomach.contains() >= stomach_capacity && get_hunger() > -61 ) {
            // you're engorged! your stomach is full to bursting!
            set_hunger( -61 );
        } else if( stomach.contains() >= stomach_capacity * 3 / 4 && get_hunger() > -21 ) {
            // full
            set_hunger( -21 );
        } else if( stomach.contains() >= stomach_capacity / 2 && get_hunger() > -1 ) {
            // that's really all the food you need to feel full
            set_hunger( -1 );
        } else if( stomach.contains() > 0_ml && get_kcal_percent() > 0.95 ) {
            // usually eating something cools your hunger
            set_hunger( 0 );
        }
    }

    if( !foodless && rates.thirst > 0.0f ) {
        mod_thirst( roll_remainder( rates.thirst * five_mins ) );
    }
    // Mycus and Metabolic Rehydration makes thirst unnecessary
    // since water is not limited by intake but by absorption, we can just set thirst to zero
    if( mycus || mouse ) {
        set_thirst( 0 );
    }

    const bool calorie_deficit = get_bmi() < character_weight_category::normal;
    const units::volume contains = stomach.contains();
    const units::volume cap = stomach.capacity( *this );

    efftype_id hunger_effect;
    // i ate just now!
    const bool just_ate = stomach.time_since_ate() < 15_minutes;
    // i ate a meal recently enough that i shouldn't need another meal
    const bool recently_ate = stomach.time_since_ate() < 3_hours;
    if( calorie_deficit ) {
        if( contains >= cap ) {
            hunger_effect = effect_hunger_engorged;
        } else if( contains > cap * 3 / 4 ) {
            hunger_effect = effect_hunger_full;
        } else if( just_ate && contains > cap / 2 ) {
            hunger_effect = effect_hunger_satisfied;
        } else if( just_ate ) {
            hunger_effect = effect_hunger_hungry;
        } else if( recently_ate ) {
            hunger_effect = effect_hunger_very_hungry;
        } else if( get_bmi() < character_weight_category::underweight ) {
            hunger_effect = effect_hunger_near_starving;
        } else if( get_bmi() < character_weight_category::emaciated ) {
            hunger_effect = effect_hunger_starving;
        } else {
            hunger_effect = effect_hunger_famished;
        }
    } else {
        if( contains >= cap * 5 / 6 ) {
            hunger_effect = effect_hunger_engorged;
        } else if( contains > cap * 11 / 20 ) {
            hunger_effect = effect_hunger_full;
        } else if( recently_ate && contains >= cap * 3 / 8 ) {
            hunger_effect = effect_hunger_satisfied;
        } else if( !just_ate && ( recently_ate || contains > 0_ml ) ) {
            hunger_effect = effect_hunger_blank;
        } else {
            if( get_bmi() > character_weight_category::overweight ) {
                hunger_effect = effect_hunger_hungry;
            } else {
                hunger_effect = effect_hunger_very_hungry;
            }
        }
    }
    if( !has_effect( hunger_effect ) ) {
        remove_effect( effect_hunger_engorged );
        remove_effect( effect_hunger_full );
        remove_effect( effect_hunger_satisfied );
        remove_effect( effect_hunger_hungry );
        remove_effect( effect_hunger_very_hungry );
        remove_effect( effect_hunger_near_starving );
        remove_effect( effect_hunger_starving );
        remove_effect( effect_hunger_famished );
        remove_effect( effect_hunger_blank );
        add_effect( hunger_effect, 24_hours, num_bp, true );
    }
}

void Character::update_needs( int rate_multiplier )
{
    const int current_stim = get_stim();
    // Hunger, thirst, & fatigue up every 5 minutes
    effect &sleep = get_effect( effect_sleep );
    // No food/thirst/fatigue clock at all
    const bool debug_ls = has_trait( trait_DEBUG_LS );
    // No food/thirst, capped fatigue clock (only up to tired)
    const bool npc_no_food = is_npc() && get_option<bool>( "NO_NPC_FOOD" );
    const bool asleep = !sleep.is_null();
    const bool lying = asleep || has_effect( effect_lying_down ) ||
                       activity.id() == ACT_TRY_SLEEP;

    needs_rates rates = calc_needs_rates();

    const bool wasnt_fatigued = get_fatigue() <= fatigue_levels::DEAD_TIRED;
    // Don't increase fatigue if sleeping or trying to sleep or if we're at the cap.
    if( get_fatigue() < 1050 && !asleep && !debug_ls ) {
        if( rates.fatigue > 0.0f ) {
            int fatigue_roll = roll_remainder( rates.fatigue * rate_multiplier );
            mod_fatigue( fatigue_roll );

            // Synaptic regen bionic stops SD while awake and boosts it while sleeping
            if( !has_active_bionic( bio_synaptic_regen ) ) {
                // fatigue_roll should be around 1 - so the counter increases by 1 every minute on average,
                // but characters who need less sleep will also get less sleep deprived, and vice-versa.

                // Note: Since needs are updated in 5-minute increments, we have to multiply the roll again by
                // 5. If rate_multiplier is > 1, fatigue_roll will be higher and this will work out.
                mod_sleep_deprivation( fatigue_roll * 5 );
            }

            if( npc_no_food && get_fatigue() > fatigue_levels::TIRED ) {
                set_fatigue( fatigue_levels::TIRED );
                set_sleep_deprivation( 0 );
            }
        }
    } else if( asleep ) {
        if( rates.recovery > 0.0f ) {
            int recovered = roll_remainder( rates.recovery * rate_multiplier );
            if( get_fatigue() - recovered < -20 ) {
                // Should be wake up, but that could prevent some retroactive regeneration
                sleep.set_duration( 1_turns );
                mod_fatigue( -25 );
            } else {
                if( has_effect( effect_recently_coughed ) ) {
                    recovered *= .5;
                }
                mod_fatigue( -recovered );

                // Sleeping on the ground, no bionic = 1x rest_modifier
                // Sleeping on a bed, no bionic      = 2x rest_modifier
                // Sleeping on a comfy bed, no bionic= 3x rest_modifier

                // Sleeping on the ground, bionic    = 3x rest_modifier
                // Sleeping on a bed, bionic         = 6x rest_modifier
                // Sleeping on a comfy bed, bionic   = 9x rest_modifier
                float rest_modifier = ( has_active_bionic( bio_synaptic_regen ) ? 3 : 1 );
                // Melatonin supplements also add a flat bonus to recovery speed
                if( has_effect( effect_melatonin ) ) {
                    rest_modifier += 1;
                }

                const comfort_level comfort = base_comfort_value( pos() ).level;

                if( comfort >= comfort_level::very_comfortable ) {
                    rest_modifier *= 3;
                } else  if( comfort >= comfort_level::comfortable ) {
                    rest_modifier *= 2.5;
                } else if( comfort >= comfort_level::slightly_comfortable ) {
                    rest_modifier *= 2;
                }

                // If we're just tired, we'll get a decent boost to our sleep quality.
                // The opposite is true for very tired characters.
                if( get_fatigue() < fatigue_levels::DEAD_TIRED ) {
                    rest_modifier += 2;
                } else if( get_fatigue() >= fatigue_levels::EXHAUSTED ) {
                    rest_modifier = ( rest_modifier > 2 ) ? rest_modifier - 2 : 1;
                }

                // Recovered is multiplied by 2 as well, since we spend 1/3 of the day sleeping
                mod_sleep_deprivation( -rest_modifier * ( recovered * 2 ) );

            }
        }
    }
    if( is_player() && wasnt_fatigued && get_fatigue() > fatigue_levels::DEAD_TIRED && !lying ) {
        if( !activity ) {
            add_msg_if_player( m_warning, _( "You're feeling tired.  %s to lie down for sleep." ),
                               press_x( ACTION_SLEEP ) );
        } else {
            g->cancel_activity_query( _( "You're feeling tired." ) );
        }
    }

    if( current_stim < 0 ) {
        set_stim( std::min( current_stim + rate_multiplier, 0 ) );
    } else if( current_stim > 0 ) {
        set_stim( std::max( current_stim - rate_multiplier, 0 ) );
    }

    if( get_painkiller() > 0 ) {
        mod_painkiller( -std::min( get_painkiller(), rate_multiplier ) );
    }

    // Huge folks take penalties for cramming themselves in vehicles
    if( in_vehicle && ( has_trait( trait_HUGE ) || has_trait( trait_HUGE_OK ) ) ) {
        vehicle *veh = veh_pointer_or_null( g->m.veh_at( pos() ) );
        // it's painful to work the controls, but passengers in open topped vehicles are fine
        if( veh && ( veh->enclosed_at( pos() ) || veh->player_in_control( *this->as_player() ) ) ) {
            add_msg_if_player( m_bad,
                               _( "You're cramping up from stuffing yourself in this vehicle." ) );
            if( is_npc() ) {
                npc &as_npc = dynamic_cast<npc &>( *this );
                as_npc.complain_about( "cramped_vehicle", 1_hours, "<cramped_vehicle>", false );
            }
            mod_pain_noresist( 2 * rng( 2, 3 ) );
            focus_pool -= 1;
        }
    }
}
needs_rates Character::calc_needs_rates() const
{
    const effect &sleep = get_effect( effect_sleep );
    const bool has_recycler = has_bionic( bio_recycler );
    const bool asleep = !sleep.is_null();

    needs_rates rates;
    rates.hunger = metabolic_rate();

    // TODO: this is where calculating basal metabolic rate, in kcal per day would go
    rates.kcal = 2500.0;

    add_msg_if_player( m_debug, "Metabolic rate: %.2f", rates.hunger );

    static const std::string player_thirst_rate( "PLAYER_THIRST_RATE" );
    rates.thirst = get_option< float >( player_thirst_rate );
    static const std::string thirst_modifier( "thirst_modifier" );
    rates.thirst *= 1.0f + mutation_value( thirst_modifier );
    static const std::string slows_thirst( "SLOWS_THIRST" );
    if( worn_with_flag( slows_thirst ) ) {
        rates.thirst *= 0.7f;
    }

    static const std::string player_fatigue_rate( "PLAYER_FATIGUE_RATE" );
    rates.fatigue = get_option< float >( player_fatigue_rate );
    static const std::string fatigue_modifier( "fatigue_modifier" );
    rates.fatigue *= 1.0f + mutation_value( fatigue_modifier );

    // Note: intentionally not in metabolic rate
    if( has_recycler ) {
        // Recycler won't help much with mutant metabolism - it is intended for human one
        rates.hunger = std::min( rates.hunger, std::max( 0.5f, rates.hunger - 0.5f ) );
        rates.thirst = std::min( rates.thirst, std::max( 0.5f, rates.thirst - 0.5f ) );
    }

    if( asleep ) {
        static const std::string fatigue_regen_modifier( "fatigue_regen_modifier" );
        rates.recovery = 1.0f + mutation_value( fatigue_regen_modifier );
        if( !is_hibernating() ) {
            // Hunger and thirst advance more slowly while we sleep. This is the standard rate.
            rates.hunger *= 0.5f;
            rates.thirst *= 0.5f;
            const int intense = sleep.is_null() ? 0 : sleep.get_intensity();
            // Accelerated recovery capped to 2x over 2 hours
            // After 16 hours of activity, equal to 7.25 hours of rest
            const int accelerated_recovery_chance = 24 - intense + 1;
            const float accelerated_recovery_rate = 1.0f / accelerated_recovery_chance;
            rates.recovery += accelerated_recovery_rate;
        } else {
            // Hunger and thirst advance *much* more slowly whilst we hibernate.
            rates.hunger *= ( 2.0f / 7.0f );
            rates.thirst *= ( 2.0f / 7.0f );
        }
        rates.recovery -= static_cast<float>( get_perceived_pain() ) / 60;

    } else {
        rates.recovery = 0;
    }

    if( has_activity( ACT_TREE_COMMUNION ) ) {
        // Much of the body's needs are taken care of by the trees.
        // Hair Roots don't provide any bodily needs.
        if( has_trait( trait_ROOTS2 ) || has_trait( trait_ROOTS3 ) ) {
            rates.hunger *= 0.5f;
            rates.thirst *= 0.5f;
            rates.fatigue *= 0.5f;
        }
    }

    if( has_trait( trait_TRANSPIRATION ) ) {
        // Transpiration, the act of moving nutrients with evaporating water, can take a very heavy toll on your thirst when it's really hot.
        rates.thirst *= ( ( g->weather.get_temperature( pos() ) - 32.5f ) / 40.0f );
    }

    if( is_npc() ) {
        rates.hunger *= 0.25f;
        rates.thirst *= 0.25f;
    }

    return rates;
}

void Character::check_needs_extremes()
{
    // Check if we've overdosed... in any deadly way.
    if( get_stim() > 250 ) {
        add_msg_player_or_npc( m_bad,
                               _( "You have a sudden heart attack!" ),
                               _( "<npcname> has a sudden heart attack!" ) );
        g->events().send<event_type::dies_from_drug_overdose>( getID(), efftype_id() );
        hp_cur[hp_torso] = 0;
    } else if( get_stim() < -200 || get_painkiller() > 240 ) {
        add_msg_player_or_npc( m_bad,
                               _( "Your breathing stops completely." ),
                               _( "<npcname>'s breathing stops completely." ) );
        g->events().send<event_type::dies_from_drug_overdose>( getID(), efftype_id() );
        hp_cur[hp_torso] = 0;
    } else if( has_effect( effect_jetinjector ) && get_effect_dur( effect_jetinjector ) > 40_minutes ) {
        if( !( has_trait( trait_NOPAIN ) ) ) {
            add_msg_player_or_npc( m_bad,
                                   _( "Your heart spasms painfully and stops." ),
                                   _( "<npcname>'s heart spasms painfully and stops." ) );
        } else {
            add_msg_player_or_npc( _( "Your heart spasms and stops." ),
                                   _( "<npcname>'s heart spasms and stops." ) );
        }
        g->events().send<event_type::dies_from_drug_overdose>( getID(), effect_jetinjector );
        hp_cur[hp_torso] = 0;
    } else if( get_effect_dur( effect_adrenaline ) > 50_minutes ) {
        add_msg_player_or_npc( m_bad,
                               _( "Your heart spasms and stops." ),
                               _( "<npcname>'s heart spasms and stops." ) );
        g->events().send<event_type::dies_from_drug_overdose>( getID(), effect_adrenaline );
        hp_cur[hp_torso] = 0;
    } else if( get_effect_int( effect_drunk ) > 4 ) {
        add_msg_player_or_npc( m_bad,
                               _( "Your breathing slows down to a stop." ),
                               _( "<npcname>'s breathing slows down to a stop." ) );
        g->events().send<event_type::dies_from_drug_overdose>( getID(), effect_drunk );
        hp_cur[hp_torso] = 0;
    }

    // check if we've starved
    if( is_player() ) {
        if( get_stored_kcal() <= 0 ) {
            add_msg_if_player( m_bad, _( "You have starved to death." ) );
            g->events().send<event_type::dies_of_starvation>( getID() );
            hp_cur[hp_torso] = 0;
        } else {
            if( calendar::once_every( 12_hours ) ) {
                std::string category;
                if( stomach.contains() <= stomach.capacity( *this ) / 4 ) {
                    if( get_kcal_percent() < 0.1f ) {
                        category = "starving";
                    } else if( get_kcal_percent() < 0.25f ) {
                        category = "emaciated";
                    } else if( get_kcal_percent() < 0.5f ) {
                        category = "malnutrition";
                    } else if( get_kcal_percent() < 0.8f ) {
                        category = "low_cal";
                    }
                } else {
                    if( get_kcal_percent() < 0.1f ) {
                        category = "empty_starving";
                    } else if( get_kcal_percent() < 0.25f ) {
                        category = "empty_emaciated";
                    } else if( get_kcal_percent() < 0.5f ) {
                        category = "empty_malnutrition";
                    } else if( get_kcal_percent() < 0.8f ) {
                        category = "empty_low_cal";
                    }
                }
                if( !category.empty() ) {
                    const translation message = SNIPPET.random_from_category( category ).value_or( translation() );
                    add_msg_if_player( m_warning, message );
                }

            }
        }
    }

    // Check if we're dying of thirst
    if( is_player() && get_thirst() >= 600 && ( stomach.get_water() == 0_ml ||
            guts.get_water() == 0_ml ) ) {
        if( get_thirst() >= 1200 ) {
            add_msg_if_player( m_bad, _( "You have died of dehydration." ) );
            g->events().send<event_type::dies_of_thirst>( getID() );
            hp_cur[hp_torso] = 0;
        } else if( get_thirst() >= 1000 && calendar::once_every( 30_minutes ) ) {
            add_msg_if_player( m_warning, _( "Even your eyes feel dry…" ) );
        } else if( get_thirst() >= 800 && calendar::once_every( 30_minutes ) ) {
            add_msg_if_player( m_warning, _( "You are THIRSTY!" ) );
        } else if( calendar::once_every( 30_minutes ) ) {
            add_msg_if_player( m_warning, _( "Your mouth feels so dry…" ) );
        }
    }

    // Check if we're falling asleep, unless we're sleeping
    if( get_fatigue() >= fatigue_levels::EXHAUSTED + 25 && !in_sleep_state() ) {
        if( get_fatigue() >= fatigue_levels::MASSIVE_FATIGUE ) {
            add_msg_if_player( m_bad, _( "Survivor sleep now." ) );
            g->events().send<event_type::falls_asleep_from_exhaustion>( getID() );
            mod_fatigue( -10 );
            fall_asleep();
        } else if( get_fatigue() >= 800 && calendar::once_every( 30_minutes ) ) {
            add_msg_if_player( m_warning, _( "Anywhere would be a good place to sleep…" ) );
        } else if( calendar::once_every( 30_minutes ) ) {
            add_msg_if_player( m_warning, _( "You feel like you haven't slept in days." ) );
        }
    }

    // Even if we're not Exhausted, we really should be feeling lack/sleep earlier
    // Penalties start at Dead Tired and go from there
    if( get_fatigue() >= fatigue_levels::DEAD_TIRED && !in_sleep_state() ) {
        if( get_fatigue() >= 700 ) {
            if( calendar::once_every( 30_minutes ) ) {
                add_msg_if_player( m_warning, _( "You're too physically tired to stop yawning." ) );
                add_effect( effect_lack_sleep, 30_minutes + 1_turns );
            }
            /** @EFFECT_INT slightly decreases occurrence of short naps when dead tired */
            if( one_in( 50 + int_cur ) ) {
                // Rivet's idea: look out for microsleeps!
                fall_asleep( 30_seconds );
            }
        } else if( get_fatigue() >= fatigue_levels::EXHAUSTED ) {
            if( calendar::once_every( 30_minutes ) ) {
                add_msg_if_player( m_warning, _( "How much longer until bedtime?" ) );
                add_effect( effect_lack_sleep, 30_minutes + 1_turns );
            }
            /** @EFFECT_INT slightly decreases occurrence of short naps when exhausted */
            if( one_in( 100 + int_cur ) ) {
                fall_asleep( 30_seconds );
            }
        } else if( get_fatigue() >= fatigue_levels::DEAD_TIRED && calendar::once_every( 30_minutes ) ) {
            add_msg_if_player( m_warning, _( "*yawn* You should really get some sleep." ) );
            add_effect( effect_lack_sleep, 30_minutes + 1_turns );
        }
    }

    // Sleep deprivation kicks in if lack of sleep is avoided with stimulants or otherwise for long periods of time
    int sleep_deprivation = get_sleep_deprivation();
    float sleep_deprivation_pct = sleep_deprivation / static_cast<float>( SLEEP_DEPRIVATION_MASSIVE );

    if( sleep_deprivation >= SLEEP_DEPRIVATION_HARMLESS && !in_sleep_state() ) {
        if( calendar::once_every( 60_minutes ) ) {
            if( sleep_deprivation < SLEEP_DEPRIVATION_MINOR ) {
                add_msg_if_player( m_warning,
                                   _( "Your mind feels tired.  It's been a while since you've slept well." ) );
                mod_fatigue( 1 );
            } else if( sleep_deprivation < SLEEP_DEPRIVATION_SERIOUS ) {
                add_msg_if_player( m_bad,
                                   _( "Your mind feels foggy from lack of good sleep, and your eyes keep trying to close against your will." ) );
                mod_fatigue( 5 );

                if( one_in( 10 ) ) {
                    mod_healthy_mod( -1, 0 );
                }
            } else if( sleep_deprivation < SLEEP_DEPRIVATION_MAJOR ) {
                add_msg_if_player( m_bad,
                                   _( "Your mind feels weary, and you dread every wakeful minute that passes.  You crave sleep, and feel like you're about to collapse." ) );
                mod_fatigue( 10 );

                if( one_in( 5 ) ) {
                    mod_healthy_mod( -2, 0 );
                }
            } else if( sleep_deprivation < SLEEP_DEPRIVATION_MASSIVE ) {
                add_msg_if_player( m_bad,
                                   _( "You haven't slept decently for so long that your whole body is screaming for mercy.  It's a miracle that you're still awake, but it just feels like a curse now." ) );
                mod_fatigue( 40 );

                mod_healthy_mod( -5, 0 );
            }
            // else you pass out for 20 hours, guaranteed

            // Microsleeps are slightly worse if you're sleep deprived, but not by much. (chance: 1 in (75 + int_cur) at lethal sleep deprivation)
            // Note: these can coexist with fatigue-related microsleeps
            /** @EFFECT_INT slightly decreases occurrence of short naps when sleep deprived */
            if( one_in( static_cast<int>( sleep_deprivation_pct * 75 ) + int_cur ) ) {
                fall_asleep( 30_seconds );
            }

            // Stimulants can be used to stay awake a while longer, but after a while you'll just collapse.
            bool can_pass_out = ( get_stim() < 30 && sleep_deprivation >= SLEEP_DEPRIVATION_MINOR ) ||
                                sleep_deprivation >= SLEEP_DEPRIVATION_MAJOR;

            if( can_pass_out && calendar::once_every( 10_minutes ) ) {
                /** @EFFECT_PER slightly increases resilience against passing out from sleep deprivation */
                if( one_in( static_cast<int>( ( 1 - sleep_deprivation_pct ) * 100 ) + per_cur ) ||
                    sleep_deprivation >= SLEEP_DEPRIVATION_MASSIVE ) {
                    add_msg_player_or_npc( m_bad,
                                           _( "Your body collapses due to sleep deprivation, your neglected fatigue rushing back all at once, and you pass out on the spot." )
                                           , _( "<npcname> collapses to the ground from exhaustion." ) );
                    if( get_fatigue() < fatigue_levels::EXHAUSTED ) {
                        set_fatigue( fatigue_levels::EXHAUSTED );
                    }

                    if( sleep_deprivation >= SLEEP_DEPRIVATION_MAJOR ) {
                        fall_asleep( 20_hours );
                    } else if( sleep_deprivation >= SLEEP_DEPRIVATION_SERIOUS ) {
                        fall_asleep( 16_hours );
                    } else {
                        fall_asleep( 12_hours );
                    }
                }
            }

        }
    }
}

void Character::get_sick()
{
    // NPCs are too dumb to handle infections now
    if( is_npc() || has_trait_flag( "NO_DISEASE" ) ) {
        // In a shocking twist, disease immunity prevents diseases.
        return;
    }

    if( has_effect( effect_flu ) || has_effect( effect_common_cold ) ) {
        // While it's certainly possible to get sick when you already are,
        // it wouldn't be very fun.
        return;
    }

    // Normal people get sick about 2-4 times/year.
    int base_diseases_per_year = 3;
    if( has_trait( trait_DISRESISTANT ) ) {
        // Disease resistant people only get sick once a year.
        base_diseases_per_year = 1;
    }

    // This check runs once every 30 minutes, so double to get hours, *24 to get days.
    const int checks_per_year = 2 * 24 * 365;

    // Health is in the range [-200,200].
    // Diseases are half as common for every 50 health you gain.
    float health_factor = std::pow( 2.0f, get_healthy() / 50.0f );

    int disease_rarity = static_cast<int>( checks_per_year * health_factor / base_diseases_per_year );
    add_msg( m_debug, "disease_rarity = %d", disease_rarity );
    if( one_in( disease_rarity ) ) {
        if( one_in( 6 ) ) {
            // The flu typically lasts 3-10 days.
            add_env_effect( effect_flu, bp_mouth, 3, rng( 3_days, 10_days ) );
        } else {
            // A cold typically lasts 1-14 days.
            add_env_effect( effect_common_cold, bp_mouth, 3, rng( 1_days, 14_days ) );
        }
    }
}

bool Character::is_hibernating() const
{
    // Hibernating only kicks in whilst Engorged; separate tracking for hunger/thirst here
    // as a safety catch.  One test subject managed to get two Colds during hibernation;
    // since those add fatigue and dry out the character, the subject went for the full 10 days plus
    // a little, and came out of it well into Parched.  Hibernating shouldn't endanger your
    // life like that--but since there's much less fluid reserve than food reserve,
    // simply using the same numbers won't work.
    return has_effect( effect_sleep ) && get_kcal_percent() > 0.8f &&
           get_thirst() <= 80 && has_active_mutation( trait_HIBERNATE );
}

/* Here lies the intended effects of body temperature

Assumption 1 : a naked person is comfortable at 19C/66.2F (31C/87.8F at rest).
Assumption 2 : a "lightly clothed" person is comfortable at 13C/55.4F (25C/77F at rest).
Assumption 3 : the player is always running, thus generating more heat.
Assumption 4 : frostbite cannot happen above 0C temperature.*
* In the current model, a naked person can get frostbite at 1C. This isn't true, but it's a compromise with using nice whole numbers.

Here is a list of warmth values and the corresponding temperatures in which the player is comfortable, and in which the player is very cold.

Warmth  Temperature (Comfortable)    Temperature (Very cold)    Notes
  0       19C /  66.2F               -11C /  12.2F               * Naked
 10       13C /  55.4F               -17C /   1.4F               * Lightly clothed
 20        7C /  44.6F               -23C /  -9.4F
 30        1C /  33.8F               -29C / -20.2F
 40       -5C /  23.0F               -35C / -31.0F
 50      -11C /  12.2F               -41C / -41.8F
 60      -17C /   1.4F               -47C / -52.6F
 70      -23C /  -9.4F               -53C / -63.4F
 80      -29C / -20.2F               -59C / -74.2F
 90      -35C / -31.0F               -65C / -85.0F
100      -41C / -41.8F               -71C / -95.8F

WIND POWER
Except for the last entry, pressures are sort of made up...

Breeze : 5mph (1015 hPa)
Strong Breeze : 20 mph (1000 hPa)
Moderate Gale : 30 mph (990 hPa)
Storm : 50 mph (970 hPa)
Hurricane : 100 mph (920 hPa)
HURRICANE : 185 mph (880 hPa) [Ref: Hurricane Wilma]
*/

void Character::update_bodytemp()
{
    if( has_trait( trait_DEBUG_NOTEMP ) ) {
        temp_cur.fill( BODYTEMP_NORM );
        temp_conv.fill( BODYTEMP_NORM );
        return;
    }
    /* Cache calls to g->get_temperature( player position ), used in several places in function */
    const auto player_local_temp = g->weather.get_temperature( pos() );
    // NOTE : visit weather.h for some details on the numbers used
    // Converts temperature to Celsius/10
    int Ctemperature = static_cast<int>( 100 * temp_to_celsius( player_local_temp ) );
    const w_point weather = *g->weather.weather_precise;
    int vehwindspeed = 0;
    const optional_vpart_position vp = g->m.veh_at( pos() );
    if( vp ) {
        vehwindspeed = std::abs( vp->vehicle().velocity / 100 ); // vehicle velocity in mph
    }
    const oter_id &cur_om_ter = overmap_buffer.ter( global_omt_location() );
    bool sheltered = g->is_sheltered( pos() );
    double total_windpower = get_local_windpower( g->weather.windspeed + vehwindspeed, cur_om_ter,
                             pos(),
                             g->weather.winddirection, sheltered );
    // Let's cache this not to check it num_bp times
    const bool has_bark = has_trait( trait_BARK );
    const bool has_sleep = has_effect( effect_sleep );
    const bool has_sleep_state = has_sleep || in_sleep_state();
    const bool has_heatsink = has_bionic( bio_heatsink ) || is_wearing( itype_rm13_armor_on ) ||
                              has_trait( trait_M_SKIN2 ) || has_trait( trait_M_SKIN3 );
    const bool has_common_cold = has_effect( effect_common_cold );
    const bool has_climate_control = in_climate_control();
    const bool use_floor_warmth = can_use_floor_warmth();
    const furn_id furn_at_pos = g->m.furn( pos() );
    const cata::optional<vpart_reference> boardable = vp.part_with_feature( "BOARDABLE", true );
    // Temperature norms
    // Ambient normal temperature is lower while asleep
    const int ambient_norm = has_sleep ? 3100 : 1900;

    /**
     * Calculations that affect all body parts equally go here, not in the loop
     */
    // Hunger / Starvation
    // -1000 when about to starve to death
    // -1333 when starving with light eater
    // -2000 if you managed to get 0 metabolism rate somehow
    const float met_rate = metabolic_rate();
    const int hunger_warmth = static_cast<int>( 2000 * std::min( met_rate, 1.0f ) - 2000 );
    // Give SOME bonus to those living furnaces with extreme metabolism
    const int metabolism_warmth = static_cast<int>( std::max( 0.0f, met_rate - 1.0f ) * 1000 );
    // Fatigue
    // ~-900 when exhausted
    const int fatigue_warmth = has_sleep ? 0 : static_cast<int>( std::min( 0.0f,
                               -1.5f * get_fatigue() ) );

    // Sunlight
    const int sunlight_warmth = g->is_in_sunlight( pos() ) ? ( g->weather.weather == WEATHER_SUNNY ?
                                1000 :
                                500 ) : 0;
    const int best_fire = get_heat_radiation( pos(), true );

    const int lying_warmth = use_floor_warmth ? floor_warmth( pos() ) : 0;
    const int water_temperature =
        100 * temp_to_celsius( g->weather.get_cur_weather_gen().get_water_temperature() );

    // Correction of body temperature due to traits and mutations
    // Lower heat is applied always
    const int mutation_heat_low = bodytemp_modifier_traits( false );
    const int mutation_heat_high = bodytemp_modifier_traits( true );
    // Difference between high and low is the "safe" heat - one we only apply if it's beneficial
    const int mutation_heat_bonus = mutation_heat_high - mutation_heat_low;

    const int h_radiation = get_heat_radiation( pos(), false );
    // Current temperature and converging temperature calculations
    for( const bodypart_id &bp : get_all_body_parts() ) {
        // Skip eyes
        if( bp == bodypart_id( "eyes" ) ) {
            continue;
        }

        // This adjusts the temperature scale to match the bodytemp scale,
        // it needs to be reset every iteration
        int adjusted_temp = ( Ctemperature - ambient_norm );
        int bp_windpower = total_windpower;
        // Represents the fact that the body generates heat when it is cold.
        // TODO: : should this increase hunger?
        double scaled_temperature = logarithmic_range( BODYTEMP_VERY_COLD, BODYTEMP_VERY_HOT,
                                    temp_cur[bp->token] );
        // Produces a smooth curve between 30.0 and 60.0.
        double homeostasis_adjustement = 30.0 * ( 1.0 + scaled_temperature );
        int clothing_warmth_adjustement = static_cast<int>( homeostasis_adjustement * warmth( bp ) );
        int clothing_warmth_adjusted_bonus = static_cast<int>( homeostasis_adjustement * bonus_item_warmth(
                bp ) );
        // WINDCHILL

        bp_windpower = static_cast<int>( static_cast<float>( bp_windpower ) * ( 1 - get_wind_resistance(
                                             bp ) / 100.0 ) );
        // Calculate windchill
        int windchill = get_local_windchill( player_local_temp,
                                             get_local_humidity( weather.humidity, g->weather.weather,
                                                     sheltered ),
                                             bp_windpower );
        // If you're standing in water, air temperature is replaced by water temperature. No wind.
        // Convert to 0.01C
        static const std::set<bodypart_id> lowers {
            bodypart_id( "foot_l" ),
            bodypart_id( "foot_r" ),
            bodypart_id( "leg_l" ),
            bodypart_id( "leg_r" )
        };
        if( g->m.has_flag_ter( TFLAG_DEEP_WATER, pos() ) ||
            ( g->m.has_flag_ter( TFLAG_SHALLOW_WATER, pos() ) && lowers.count( bp ) ) ) {
            adjusted_temp += water_temperature - Ctemperature; // Swap out air temp for water temp.
            windchill = 0;
        }

        // Convergent temperature is affected by ambient temperature,
        // clothing warmth, and body wetness.
        temp_conv[bp->token] = BODYTEMP_NORM + adjusted_temp + windchill * 100 +
                               clothing_warmth_adjustement;
        // HUNGER / STARVATION
        temp_conv[bp->token] += hunger_warmth;
        // FATIGUE
        temp_conv[bp->token] += fatigue_warmth;
        // Mutations
        temp_conv[bp->token] += mutation_heat_low;
        // DIRECT HEAT SOURCES (generates body heat, helps fight frostbite)
        // Bark : lowers blister count to -5; harder to get blisters
        int blister_count = ( has_bark ? -5 : 0 ); // If the counter is high, your skin starts to burn

        if( frostbite_timer[bp->token] > 0 ) {
            frostbite_timer[bp->token] -= std::max( 5, h_radiation );
        }
        // 111F (44C) is a temperature in which proteins break down: https://en.wikipedia.org/wiki/Burn
        blister_count += h_radiation - 111 > 0 ?
                         std::max( static_cast<int>( std::sqrt( h_radiation - 111 ) ), 0 ) : 0;

        const bool pyromania = has_trait( trait_PYROMANIA );
        // BLISTERS : Skin gets blisters from intense heat exposure.
        // Fire protection protects from blisters.
        // Heatsinks give near-immunity.
        if( blister_count - get_armor_fire( bp ) - ( has_heatsink ? 20 : 0 ) > 0 ) {
            add_effect( effect_blisters, 1_turns, bp->token );
            if( pyromania ) {
                add_morale( MORALE_PYROMANIA_NEARFIRE, 10, 10, 1_hours,
                            30_minutes ); // Proximity that's close enough to harm us gives us a bit of a thrill
                rem_morale( MORALE_PYROMANIA_NOFIRE );
            }
        } else if( pyromania && best_fire >= 1 ) { // Only give us fire bonus if there's actually fire
            add_morale( MORALE_PYROMANIA_NEARFIRE, 5, 5, 30_minutes,
                        15_minutes ); // Gain a much smaller mood boost even if it doesn't hurt us
            rem_morale( MORALE_PYROMANIA_NOFIRE );
        }

        temp_conv[bp->token] += sunlight_warmth;
        // DISEASES
        if( bp == bodypart_id( "head" ) && has_effect( effect_flu ) ) {
            temp_conv[bp->token] += 1500;
        }
        if( has_common_cold ) {
            temp_conv[bp->token] -= 750;
        }
        // Loss of blood results in loss of body heat, 1% bodyheat lost per 2% hp lost
        temp_conv[bp->token] -= blood_loss( bp ) * temp_conv[bp->token] / 200;

        // EQUALIZATION
        if( bp == bodypart_id( "torso" ) ) {
            temp_equalizer( bodypart_id( "torso" ), bodypart_id( "arm_l" ) );
            temp_equalizer( bodypart_id( "torso" ), bodypart_id( "arm_r" ) );
            temp_equalizer( bodypart_id( "torso" ), bodypart_id( "leg_l" ) );
            temp_equalizer( bodypart_id( "torso" ), bodypart_id( "leg_r" ) );
            temp_equalizer( bodypart_id( "torso" ), bodypart_id( "head" ) );
        } else if( bp == bodypart_id( "head" ) ) {
            temp_equalizer( bodypart_id( "head" ), bodypart_id( "torso" ) );
            temp_equalizer( bodypart_id( "head" ), bodypart_id( "mouth" ) );
        } else if( bp == bodypart_id( "arm_l" ) ) {
            temp_equalizer( bodypart_id( "arm_l" ), bodypart_id( "torso" ) );
            temp_equalizer( bodypart_id( "arm_l" ), bodypart_id( "hand_l" ) );
        } else if( bp == bodypart_id( "arm_r" ) ) {
            temp_equalizer( bodypart_id( "arm_r" ), bodypart_id( "torso" ) );
            temp_equalizer( bodypart_id( "arm_r" ), bodypart_id( "hand_r" ) );
        } else if( bp == bodypart_id( "leg_l" ) ) {
            temp_equalizer( bodypart_id( "leg_l" ), bodypart_id( "torso" ) );
            temp_equalizer( bodypart_id( "leg_l" ), bodypart_id( "foot_l" ) );
        } else if( bp == bodypart_id( "leg_r" ) ) {
            temp_equalizer( bodypart_id( "leg_r" ), bodypart_id( "torso" ) );
            temp_equalizer( bodypart_id( "leg_r" ), bodypart_id( "foot_r" ) );
        } else if( bp == bodypart_id( "mouth" ) ) {
            temp_equalizer( bodypart_id( "mouth" ), bodypart_id( "head" ) );
        } else if( bp == bodypart_id( "hand_l" ) ) {
            temp_equalizer( bodypart_id( "hand_l" ), bodypart_id( "arm_l" ) );
        } else if( bp == bodypart_id( "hand_r" ) ) {
            temp_equalizer( bodypart_id( "hand_r" ), bodypart_id( "arm_r" ) );
        } else if( bp == bodypart_id( "foot_l" ) ) {
            temp_equalizer( bodypart_id( "foot_l" ), bodypart_id( "leg_l" ) );
        } else if( bp == bodypart_id( "foot_r" ) ) {
            temp_equalizer( bodypart_id( "foot_r" ), bodypart_id( "leg_r" ) );
        } else {
            debugmsg( "Wacky body part temperature equalization!" );
        }

        // Climate Control eases the effects of high and low ambient temps
        if( has_climate_control ) {
            temp_conv[bp->token] = temp_corrected_by_climate_control( temp_conv[bp->token] );
        }

        // FINAL CALCULATION : Increments current body temperature towards convergent.
        int bonus_fire_warmth = 0;
        if( !has_sleep_state && best_fire > 0 ) {
            // Warming up over a fire
            // Extremities are easier to extend over a fire
            switch( bp->token ) {
                case bp_head:
                case bp_torso:
                case bp_mouth:
                case bp_leg_l:
                case bp_leg_r:
                    bonus_fire_warmth = best_fire * best_fire * 150; // Not much
                    break;
                case bp_arm_l:
                case bp_arm_r:
                    bonus_fire_warmth = best_fire * 600; // A fair bit
                    break;
                case bp_foot_l:
                case bp_foot_r:
                    if( furn_at_pos != f_null ) {
                        // Can sit on something to lift feet up to the fire
                        bonus_fire_warmth = best_fire * furn_at_pos.obj().bonus_fire_warmth_feet;
                    } else if( boardable ) {
                        bonus_fire_warmth = best_fire * boardable->info().bonus_fire_warmth_feet;
                    } else {
                        // Has to stand
                        bonus_fire_warmth = best_fire * 300;
                    }
                    break;
                case bp_hand_l:
                case bp_hand_r:
                    bonus_fire_warmth = best_fire * 1500; // A lot
                default:
                    break;
            }
        }

        const int comfortable_warmth = bonus_fire_warmth + lying_warmth;
        const int bonus_warmth = comfortable_warmth + metabolism_warmth + mutation_heat_bonus;
        if( bonus_warmth > 0 ) {
            // Approximate temp_conv needed to reach comfortable temperature in this very turn
            // Basically inverted formula for temp_cur below
            int desired = 501 * BODYTEMP_NORM - 499 * temp_cur[bp->token];
            if( std::abs( BODYTEMP_NORM - desired ) < 1000 ) {
                desired = BODYTEMP_NORM; // Ensure that it converges
            } else if( desired > BODYTEMP_HOT ) {
                desired = BODYTEMP_HOT; // Cap excess at sane temperature
            }

            if( desired < temp_conv[bp->token] ) {
                // Too hot, can't help here
            } else if( desired < temp_conv[bp->token] + bonus_warmth ) {
                // Use some heat, but not all of it
                temp_conv[bp->token] = desired;
            } else {
                // Use all the heat
                temp_conv[bp->token] += bonus_warmth;
            }

            // Morale bonus for comfiness - only if actually comfy (not too warm/cold)
            // Spread the morale bonus in time.
            if( comfortable_warmth > 0 &&
                // TODO: make this simpler and use time_duration/time_point
                to_turn<int>( calendar::turn ) % to_turns<int>( 1_minutes ) == to_turns<int>
                ( 1_minutes * bp->token ) / to_turns<int>( 1_minutes * num_bp ) &&
                get_effect_int( effect_cold, num_bp ) == 0 &&
                get_effect_int( effect_hot, num_bp ) == 0 &&
                temp_cur[bp->token] > BODYTEMP_COLD && temp_cur[bp->token] <= BODYTEMP_NORM ) {
                add_morale( MORALE_COMFY, 1, 10, 2_minutes, 1_minutes, true );
            }
        }

        int temp_before = temp_cur[bp->token];
        int temp_difference = temp_before - temp_conv[bp->token]; // Negative if the player is warming up.
        // exp(-0.001) : half life of 60 minutes, exp(-0.002) : half life of 30 minutes,
        // exp(-0.003) : half life of 20 minutes, exp(-0.004) : half life of 15 minutes
        int rounding_error = 0;
        // If temp_diff is small, the player cannot warm up due to rounding errors. This fixes that.
        if( temp_difference < 0 && temp_difference > -600 ) {
            rounding_error = 1;
        }
        if( temp_cur[bp->token] != temp_conv[bp->token] ) {
            temp_cur[bp->token] = static_cast<int>( temp_difference * std::exp( -0.002 ) + temp_conv[bp->token]
                                                    +
                                                    rounding_error );
        }
        // This statement checks if we should be wearing our bonus warmth.
        // If, after all the warmth calculations, we should be, then we have to recalculate the temperature.
        if( clothing_warmth_adjusted_bonus != 0 &&
            ( ( temp_conv[bp->token] + clothing_warmth_adjusted_bonus ) < BODYTEMP_HOT ||
              temp_cur[bp->token] < BODYTEMP_COLD ) ) {
            temp_conv[bp->token] += clothing_warmth_adjusted_bonus;
            rounding_error = 0;
            if( temp_difference < 0 && temp_difference > -600 ) {
                rounding_error = 1;
            }
            if( temp_before != temp_conv[bp->token] ) {
                temp_difference = temp_before - temp_conv[bp->token];
                temp_cur[bp->token] = static_cast<int>( temp_difference * std::exp( -0.002 ) + temp_conv[bp->token]
                                                        +
                                                        rounding_error );
            }
        }
        int temp_after = temp_cur[bp->token];
        // PENALTIES
        if( temp_cur[bp->token] < BODYTEMP_FREEZING ) {
            add_effect( effect_cold, 1_turns, bp->token, true, 3 );
        } else if( temp_cur[bp->token] < BODYTEMP_VERY_COLD ) {
            add_effect( effect_cold, 1_turns, bp->token, true, 2 );
        } else if( temp_cur[bp->token] < BODYTEMP_COLD ) {
            add_effect( effect_cold, 1_turns, bp->token, true, 1 );
        } else if( temp_cur[bp->token] > BODYTEMP_SCORCHING ) {
            add_effect( effect_hot, 1_turns, bp->token, true, 3 );
            if( mutate_to_main_part( bp->token ) == bp->token ) {
                add_effect( effect_hot_speed, 1_turns, bp->token, true, 3 );
            }
        } else if( temp_cur[bp->token] > BODYTEMP_VERY_HOT ) {
            add_effect( effect_hot, 1_turns, bp->token, true, 2 );
            if( mutate_to_main_part( bp->token ) == bp->token ) {
                add_effect( effect_hot_speed, 1_turns, bp->token, true, 2 );
            }
        } else if( temp_cur[bp->token] > BODYTEMP_HOT ) {
            add_effect( effect_hot, 1_turns, bp->token, true, 1 );
            if( mutate_to_main_part( bp->token ) == bp->token ) {
                add_effect( effect_hot_speed, 1_turns, bp->token, true, 1 );
            }
        } else {
            if( temp_cur[bp->token] >= BODYTEMP_COLD ) {
                remove_effect( effect_cold, bp->token );
            }
            if( temp_cur[bp->token] <= BODYTEMP_HOT ) {
                remove_effect( effect_hot, bp->token );
                remove_effect( effect_hot_speed, bp->token );
            }
        }
        // FROSTBITE - only occurs to hands, feet, face
        /**

        Source : http://www.atc.army.mil/weather/windchill.pdf

        Temperature and wind chill are main factors, mitigated by clothing warmth. Each 10 warmth protects against 2C of cold.

        1200 turns in low risk, + 3 tics
        450 turns in moderate risk, + 8 tics
        50 turns in high risk, +72 tics

        Let's say frostnip @ 1800 tics, frostbite @ 3600 tics

        >> Chunked into 8 parts (http://imgur.com/xlTPmJF)
        -- 2 hour risk --
        Between 30F and 10F
        Between 10F and -5F, less than 20mph, -4x + 3y - 20 > 0, x : F, y : mph
        -- 45 minute risk --
        Between 10F and -5F, less than 20mph, -4x + 3y - 20 < 0, x : F, y : mph
        Between 10F and -5F, greater than 20mph
        Less than -5F, less than 10 mph
        Less than -5F, more than 10 mph, -4x + 3y - 170 > 0, x : F, y : mph
        -- 5 minute risk --
        Less than -5F, more than 10 mph, -4x + 3y - 170 < 0, x : F, y : mph
        Less than -35F, more than 10 mp
        **/

        if( bp == bodypart_id( "mouth" ) || bp == bodypart_id( "foot_r" ) ||
            bp == bodypart_id( "foot_l" ) || bp == bodypart_id( "hand_r" ) || bp == bodypart_id( "hand_l" ) ) {
            // Handle the frostbite timer
            // Need temps in F, windPower already in mph
            int wetness_percentage = 100 * body_wetness[bp->token] / drench_capacity[bp->token]; // 0 - 100
            // Warmth gives a slight buff to temperature resistance
            // Wetness gives a heavy nerf to temperature resistance
            double adjusted_warmth = warmth( bp ) - wetness_percentage;
            int Ftemperature = static_cast<int>( player_local_temp + 0.2 * adjusted_warmth );
            // Windchill reduced by your armor
            int FBwindPower = static_cast<int>(
                                  total_windpower * ( 1 - get_wind_resistance( bp ) / 100.0 ) );

            int intense = get_effect_int( effect_frostbite, bp->token );

            // This has been broken down into 8 zones
            // Low risk zones (stops at frostnip)
            if( temp_cur[bp->token] < BODYTEMP_COLD &&
                ( ( Ftemperature < 30 && Ftemperature >= 10 ) ||
                  ( Ftemperature < 10 && Ftemperature >= -5 &&
                    FBwindPower < 20 && -4 * Ftemperature + 3 * FBwindPower - 20 >= 0 ) ) ) {
                if( frostbite_timer[bp->token] < 2000 ) {
                    frostbite_timer[bp->token] += 3;
                }
                if( one_in( 100 ) && !has_effect( effect_frostbite, bp->token ) ) {
                    add_msg( m_warning, _( "Your %s will be frostnipped in the next few hours." ),
                             body_part_name( bp ) );
                }
                // Medium risk zones
            } else if( temp_cur[bp->token] < BODYTEMP_COLD &&
                       ( ( Ftemperature < 10 && Ftemperature >= -5 && FBwindPower < 20 &&
                           -4 * Ftemperature + 3 * FBwindPower - 20 < 0 ) ||
                         ( Ftemperature < 10 && Ftemperature >= -5 && FBwindPower >= 20 ) ||
                         ( Ftemperature < -5 && FBwindPower < 10 ) ||
                         ( Ftemperature < -5 && FBwindPower >= 10 &&
                           -4 * Ftemperature + 3 * FBwindPower - 170 >= 0 ) ) ) {
                frostbite_timer[bp->token] += 8;
                if( one_in( 100 ) && intense < 2 ) {
                    add_msg( m_warning, _( "Your %s will be frostbitten within the hour!" ),
                             body_part_name( bp ) );
                }
                // High risk zones
            } else if( temp_cur[bp->token] < BODYTEMP_COLD &&
                       ( ( Ftemperature < -5 && FBwindPower >= 10 &&
                           -4 * Ftemperature + 3 * FBwindPower - 170 < 0 ) ||
                         ( Ftemperature < -35 && FBwindPower >= 10 ) ) ) {
                frostbite_timer[bp->token] += 72;
                if( one_in( 100 ) && intense < 2 ) {
                    add_msg( m_warning, _( "Your %s will be frostbitten any minute now!" ),
                             body_part_name( bp ) );
                }
                // Risk free, so reduce frostbite timer
            } else {
                frostbite_timer[bp->token] -= 3;
            }

            // Handle the bestowing of frostbite
            if( frostbite_timer[bp->token] < 0 ) {
                frostbite_timer[bp->token] = 0;
            } else if( frostbite_timer[bp->token] > 4200 ) {
                // This ensures that the player will recover in at most 3 hours.
                frostbite_timer[bp->token] = 4200;
            }
            // Frostbite, no recovery possible
            if( frostbite_timer[bp->token] >= 3600 ) {
                add_effect( effect_frostbite, 1_turns, bp->token, true, 2 );
                remove_effect( effect_frostbite_recovery, bp->token );
                // Else frostnip, add recovery if we were frostbitten
            } else if( frostbite_timer[bp->token] >= 1800 ) {
                if( intense == 2 ) {
                    add_effect( effect_frostbite_recovery, 1_turns, bp->token, true );
                }
                add_effect( effect_frostbite, 1_turns, bp->token, true, 1 );
                // Else fully recovered
            } else if( frostbite_timer[bp->token] == 0 ) {
                remove_effect( effect_frostbite, bp->token );
                remove_effect( effect_frostbite_recovery, bp->token );
            }
        }
        // Warn the player if condition worsens
        if( temp_before > BODYTEMP_FREEZING && temp_after < BODYTEMP_FREEZING ) {
            //~ %s is bodypart
            add_msg( m_warning, _( "You feel your %s beginning to go numb from the cold!" ),
                     body_part_name( bp ) );
        } else if( temp_before > BODYTEMP_VERY_COLD && temp_after < BODYTEMP_VERY_COLD ) {
            //~ %s is bodypart
            add_msg( m_warning, _( "You feel your %s getting very cold." ),
                     body_part_name( bp ) );
        } else if( temp_before > BODYTEMP_COLD && temp_after < BODYTEMP_COLD ) {
            //~ %s is bodypart
            add_msg( m_warning, _( "You feel your %s getting chilly." ),
                     body_part_name( bp ) );
        } else if( temp_before < BODYTEMP_SCORCHING && temp_after > BODYTEMP_SCORCHING ) {
            //~ %s is bodypart
            add_msg( m_bad, _( "You feel your %s getting red hot from the heat!" ),
                     body_part_name( bp ) );
        } else if( temp_before < BODYTEMP_VERY_HOT && temp_after > BODYTEMP_VERY_HOT ) {
            //~ %s is bodypart
            add_msg( m_warning, _( "You feel your %s getting very hot." ),
                     body_part_name( bp ) );
        } else if( temp_before < BODYTEMP_HOT && temp_after > BODYTEMP_HOT ) {
            //~ %s is bodypart
            add_msg( m_warning, _( "You feel your %s getting warm." ),
                     body_part_name( bp ) );
        }

        // Note: Numbers are based off of BODYTEMP at the top of weather.h
        // If torso is BODYTEMP_COLD which is 34C, the early stages of hypothermia begin
        // constant shivering will prevent the player from falling asleep.
        // Otherwise, if any other body part is BODYTEMP_VERY_COLD, or 31C
        // AND you have frostbite, then that also prevents you from sleeping
        if( in_sleep_state() ) {
            int curr_temperature = temp_cur[bp->token];
            if( bp == bodypart_id( "torso" ) && curr_temperature <= BODYTEMP_COLD ) {
                add_msg( m_warning, _( "Your shivering prevents you from sleeping." ) );
                wake_up();
            } else if( bp != bodypart_id( "torso" ) && curr_temperature <= BODYTEMP_VERY_COLD &&
                       has_effect( effect_frostbite ) ) {
                add_msg( m_warning, _( "You are too cold.  Your frostbite prevents you from sleeping." ) );
                wake_up();
            }
        }

        // Warn the player that wind is going to be a problem.
        // But only if it can be a problem, no need to spam player with "wind chills your scorching body"
        if( temp_conv[bp->token] <= BODYTEMP_COLD && windchill < -10 && one_in( 200 ) ) {
            add_msg( m_bad, _( "The wind is making your %s feel quite cold." ),
                     body_part_name( bp ) );
        } else if( temp_conv[bp->token] <= BODYTEMP_COLD && windchill < -20 && one_in( 100 ) ) {
            add_msg( m_bad,
                     _( "The wind is very strong, you should find some more wind-resistant clothing for your %s." ),
                     body_part_name( bp ) );
        } else if( temp_conv[bp->token] <= BODYTEMP_COLD && windchill < -30 && one_in( 50 ) ) {
            add_msg( m_bad, _( "Your clothing is not providing enough protection from the wind for your %s!" ),
                     body_part_name( bp ) );
        }
    }
}

void Character::temp_equalizer( const bodypart_id &bp1, const bodypart_id &bp2 )
{
    // Body heat is moved around.
    // Shift in one direction only, will be shifted in the other direction separately.
    int diff = static_cast<int>( ( temp_cur[bp2->token] - temp_cur[bp1->token] ) *
                                 0.0001 ); // If bp1 is warmer, it will lose heat
    temp_cur[bp1->token] += diff;
}

Character::comfort_response_t Character::base_comfort_value( const tripoint &p ) const
{
    // Comfort of sleeping spots is "objective", while sleep_spot( p ) is "subjective"
    // As in the latter also checks for fatigue and other variables while this function
    // only looks at the base comfyness of something. It's still subjective, in a sense,
    // as arachnids who sleep in webs will find most places comfortable for instance.
    int comfort = 0;

    comfort_response_t comfort_response;

    bool plantsleep = has_trait( trait_CHLOROMORPH );
    bool fungaloid_cosplay = has_trait( trait_M_SKIN3 );
    bool websleep = has_trait( trait_WEB_WALKER );
    bool webforce = has_trait( trait_THRESH_SPIDER ) && ( has_trait( trait_WEB_SPINNER ) ||
                    ( has_trait( trait_WEB_WEAVER ) ) );
    bool in_shell = has_active_mutation( trait_SHELL2 );
    bool watersleep = has_trait( trait_WATERSLEEP );

    const optional_vpart_position vp = g->m.veh_at( p );
    const maptile tile = g->m.maptile_at( p );
    const trap &trap_at_pos = tile.get_trap_t();
    const ter_id ter_at_pos = tile.get_ter();
    const furn_id furn_at_pos = tile.get_furn();

    int web = g->m.get_field_intensity( p, fd_web );

    // Some mutants have different comfort needs
    if( !plantsleep && !webforce ) {
        if( in_shell ) {
            comfort += 1 + static_cast<int>( comfort_level::slightly_comfortable );
            // Note: shelled individuals can still use sleeping aids!
        } else if( vp ) {
            const cata::optional<vpart_reference> carg = vp.part_with_feature( "CARGO", false );
            const cata::optional<vpart_reference> board = vp.part_with_feature( "BOARDABLE", true );
            if( carg ) {
                const vehicle_stack items = vp->vehicle().get_items( carg->part_index() );
                for( const item &items_it : items ) {
                    if( items_it.has_flag( "SLEEP_AID" ) ) {
                        // Note: BED + SLEEP_AID = 9 pts, or 1 pt below very_comfortable
                        comfort += 1 + static_cast<int>( comfort_level::slightly_comfortable );
                        comfort_response.aid = &items_it;
                        break; // prevents using more than 1 sleep aid
                    }
                }
            }
            if( board ) {
                comfort += board->info().comfort;
            } else {
                comfort -= g->m.move_cost( p );
            }
        }
        // Not in a vehicle, start checking furniture/terrain/traps at this point in decreasing order
        else if( furn_at_pos != f_null ) {
            comfort += 0 + furn_at_pos.obj().comfort;
        }
        // Web sleepers can use their webs if better furniture isn't available
        else if( websleep && web >= 3 ) {
            comfort += 1 + static_cast<int>( comfort_level::slightly_comfortable );
        } else if( ter_at_pos == t_improvised_shelter ) {
            comfort += 0 + static_cast<int>( comfort_level::slightly_comfortable );
        } else if( ter_at_pos == t_floor || ter_at_pos == t_floor_waxed ||
                   ter_at_pos == t_carpet_red || ter_at_pos == t_carpet_yellow ||
                   ter_at_pos == t_carpet_green || ter_at_pos == t_carpet_purple ) {
            comfort += 1 + static_cast<int>( comfort_level::neutral );
        } else if( !trap_at_pos.is_null() ) {
            comfort += 0 + trap_at_pos.comfort;
        } else {
            // Not a comfortable sleeping spot
            comfort -= g->m.move_cost( p );
        }

        if( comfort_response.aid == nullptr ) {
            const map_stack items = g->m.i_at( p );
            for( const item &items_it : items ) {
                if( items_it.has_flag( "SLEEP_AID" ) ) {
                    // Note: BED + SLEEP_AID = 9 pts, or 1 pt below very_comfortable
                    comfort += 1 + static_cast<int>( comfort_level::slightly_comfortable );
                    comfort_response.aid = &items_it;
                    break; // prevents using more than 1 sleep aid
                }
            }
        }
        if( fungaloid_cosplay && g->m.has_flag_ter_or_furn( flag_FUNGUS, pos() ) ) {
            comfort += static_cast<int>( comfort_level::very_comfortable );
        } else if( watersleep && g->m.has_flag_ter( flag_SWIMMABLE, pos() ) ) {
            comfort += static_cast<int>( comfort_level::very_comfortable );
        }
    } else if( plantsleep ) {
        if( vp || furn_at_pos != f_null ) {
            // Sleep ain't happening in a vehicle or on furniture
            comfort = static_cast<int>( comfort_level::impossible );
        } else {
            // It's very easy for Chloromorphs to get to sleep on soil!
            if( ter_at_pos == t_dirt || ter_at_pos == t_pit || ter_at_pos == t_dirtmound ||
                ter_at_pos == t_pit_shallow ) {
                comfort += static_cast<int>( comfort_level::very_comfortable );
            }
            // Not as much if you have to dig through stuff first
            else if( ter_at_pos == t_grass ) {
                comfort += static_cast<int>( comfort_level::comfortable );
            }
            // Sleep ain't happening
            else {
                comfort = static_cast<int>( comfort_level::impossible );
            }
        }
        // Has webforce
    } else {
        if( web >= 3 ) {
            // Thick Web and you're good to go
            comfort += static_cast<int>( comfort_level::very_comfortable );
        } else {
            comfort = static_cast<int>( comfort_level::impossible );
        }
    }

    if( comfort > static_cast<int>( comfort_level::comfortable ) ) {
        comfort_response.level = comfort_level::very_comfortable;
    } else if( comfort > static_cast<int>( comfort_level::slightly_comfortable ) ) {
        comfort_response.level = comfort_level::comfortable;
    } else if( comfort > static_cast<int>( comfort_level::neutral ) ) {
        comfort_response.level = comfort_level::slightly_comfortable;
    } else if( comfort == static_cast<int>( comfort_level::neutral ) ) {
        comfort_response.level = comfort_level::neutral;
    } else {
        comfort_response.level = comfort_level::uncomfortable;
    }
    return comfort_response;
}

int Character::blood_loss( const bodypart_id &bp ) const
{
    int hp_cur_sum = 1;
    int hp_max_sum = 1;

    if( bp == bodypart_id( "leg_l" ) || bp == bodypart_id( "leg_r" ) ) {
        hp_cur_sum = hp_cur[hp_leg_l] + hp_cur[hp_leg_r];
        hp_max_sum = hp_max[hp_leg_l] + hp_max[hp_leg_r];
    } else if( bp == bodypart_id( "arm_l" ) || bp == bodypart_id( "arm_r" ) ) {
        hp_cur_sum = hp_cur[hp_arm_l] + hp_cur[hp_arm_r];
        hp_max_sum = hp_max[hp_arm_l] + hp_max[hp_arm_r];
    } else if( bp == bodypart_id( "torso" ) ) {
        hp_cur_sum = hp_cur[hp_torso];
        hp_max_sum = hp_max[hp_torso];
    } else if( bp == bodypart_id( "head" ) ) {
        hp_cur_sum = hp_cur[hp_head];
        hp_max_sum = hp_max[hp_head];
    }

    hp_cur_sum = std::min( hp_max_sum, std::max( 0, hp_cur_sum ) );
    hp_max_sum = std::max( hp_max_sum, 1 );
    return 100 - ( 100 * hp_cur_sum ) / hp_max_sum;
}

float Character::get_dodge_base() const
{
    /** @EFFECT_DEX increases dodge base */
    /** @EFFECT_DODGE increases dodge_base */
    return get_dex() / 2.0f + get_skill_level( skill_dodge );
}
float Character::get_hit_base() const
{
    /** @EFFECT_DEX increases hit base, slightly */
    return get_dex() / 4.0f;
}

hp_part Character::body_window( const std::string &menu_header,
                                bool show_all, bool precise,
                                int normal_bonus, int head_bonus, int torso_bonus,
                                float bleed, float bite, float infect, float bandage_power, float disinfectant_power ) const
{
    /* This struct establishes some kind of connection between the hp_part (which can be healed and
     * have HP) and the body_part. Note that there are more body_parts than hp_parts. For example:
     * Damage to bp_head, bp_eyes and bp_mouth is all applied on the HP of hp_head. */
    struct healable_bp {
        mutable bool allowed;
        bodypart_id bp;
        hp_part hp;
        std::string name; // Translated name as it appears in the menu.
        int bonus;
    };
    /* The array of the menu entries show to the player. The entries are displayed in this order,
     * it may be changed here. */
    std::array<healable_bp, num_hp_parts> parts = { {
            { false, bodypart_id( "head" ), hp_head, _( "Head" ), head_bonus },
            { false, bodypart_id( "torso" ), hp_torso, _( "Torso" ), torso_bonus },
            { false, bodypart_id( "arm_l" ), hp_arm_l, _( "Left Arm" ), normal_bonus },
            { false, bodypart_id( "arm_r" ), hp_arm_r, _( "Right Arm" ), normal_bonus },
            { false, bodypart_id( "leg_l" ), hp_leg_l, _( "Left Leg" ), normal_bonus },
            { false, bodypart_id( "leg_r" ), hp_leg_r, _( "Right Leg" ), normal_bonus },
        }
    };

    int max_bp_name_len = 0;
    for( const auto &e : parts ) {
        max_bp_name_len = std::max( max_bp_name_len, utf8_width( e.name ) );
    }

    uilist bmenu;
    bmenu.desc_enabled = true;
    bmenu.text = menu_header;

    bmenu.hilight_disabled = true;
    bool is_valid_choice = false;

    for( size_t i = 0; i < parts.size(); i++ ) {
        const auto &e = parts[i];
        const bodypart_id &bp = e.bp;
        const body_part bp_token = bp->token;
        const hp_part hp = e.hp;
        const int maximal_hp = hp_max[hp];
        const int current_hp = hp_cur[hp];
        // This will c_light_gray if the part does not have any effects cured by the item/effect
        // (e.g. it cures only bites, but the part does not have a bite effect)
        const nc_color state_col = limb_color( bp, bleed > 0.0f, bite > 0.0f, infect > 0.0f );
        const bool has_curable_effect = state_col != c_light_gray;
        // The same as in the main UI sidebar. Independent of the capability of the healing item/effect!
        const nc_color all_state_col = limb_color( bp, true, true, true );
        // Broken means no HP can be restored, it requires surgical attention.
        const bool limb_is_broken = is_limb_broken( hp );
        const bool limb_is_mending = worn_with_flag( flag_SPLINT, bp );

        if( show_all ) {
            e.allowed = true;
        } else if( has_curable_effect ) {
            e.allowed = true;
        } else if( limb_is_broken ) {
            e.allowed = false;
        } else if( current_hp < maximal_hp && ( e.bonus != 0 || bandage_power > 0.0f  ||
                                                disinfectant_power > 0.0f ) ) {
            e.allowed = true;
        } else {
            e.allowed = false;
        }

        std::string msg;
        std::string desc;
        bool bleeding = has_effect( effect_bleed, bp_token );
        bool bitten = has_effect( effect_bite, bp_token );
        bool infected = has_effect( effect_infected, bp_token );
        bool bandaged = has_effect( effect_bandaged, bp_token );
        bool disinfected = has_effect( effect_disinfected, bp_token );
        const int b_power = get_effect_int( effect_bandaged, bp_token );
        const int d_power = get_effect_int( effect_disinfected, bp_token );
        int new_b_power = static_cast<int>( std::floor( bandage_power ) );
        if( bandaged ) {
            const effect &eff = get_effect( effect_bandaged, bp_token );
            if( new_b_power > eff.get_max_intensity() ) {
                new_b_power = eff.get_max_intensity();
            }

        }
        int new_d_power = static_cast<int>( std::floor( disinfectant_power ) );

        const auto &aligned_name = std::string( max_bp_name_len - utf8_width( e.name ), ' ' ) + e.name;
        std::string hp_str;
        if( limb_is_mending ) {
            desc += colorize( _( "It is broken but has been set and just needs time to heal." ),
                              c_blue ) + "\n";
            const auto &eff = get_effect( effect_mending, bp_token );
            const int mend_perc = eff.is_null() ? 0.0 : 100 * eff.get_duration() / eff.get_max_duration();

            if( precise ) {
                hp_str = colorize( string_format( "=%2d%%=", mend_perc ), c_blue );
            } else {
                const int num = mend_perc / 20;
                hp_str = colorize( std::string( num, '#' ) + std::string( 5 - num, '=' ), c_blue );
            }
        } else if( limb_is_broken ) {
            desc += colorize( _( "It is broken.  It needs a splint or surgical attention." ), c_red ) + "\n";
            hp_str = "==%==";
        } else if( has_trait( trait_NOPAIN ) ) {
            if( current_hp < maximal_hp * 0.25 ) {
                hp_str = colorize( _( "Very Bad" ), c_red );
            } else if( current_hp < maximal_hp * 0.5 ) {
                hp_str = colorize( _( "Bad" ), c_light_red );
            } else if( current_hp < maximal_hp * 0.75 ) {
                hp_str = colorize( _( "Okay" ), c_light_green );
            } else {
                hp_str = colorize( _( "Good" ), c_green );
            }
        } else if( precise ) {
            hp_str = string_format( "%d", current_hp );
        } else {
            std::pair<std::string, nc_color> h_bar = get_hp_bar( current_hp, maximal_hp, false );
            hp_str = colorize( h_bar.first, h_bar.second ) +
                     colorize( std::string( 5 - utf8_width( h_bar.first ), '.' ), c_white );
        }
        msg += colorize( aligned_name, all_state_col ) + " " + hp_str;

        // BLEEDING block
        if( bleeding ) {
            desc += colorize( string_format( "%s: %s", get_effect( effect_bleed, bp_token ).get_speed_name(),
                                             get_effect( effect_bleed, bp_token ).disp_short_desc() ), c_red ) + "\n";
            if( bleed > 0.0f ) {
                desc += colorize( string_format( _( "Chance to stop: %d %%" ),
                                                 static_cast<int>( bleed * 100 ) ), c_light_green ) + "\n";
            } else {
                desc += colorize( _( "This will not stop the bleeding." ),
                                  c_yellow ) + "\n";
            }
        }
        // BANDAGE block
        if( bandaged ) {
            desc += string_format( _( "Bandaged [%s]" ), texitify_healing_power( b_power ) ) + "\n";
            if( new_b_power > b_power ) {
                desc += colorize( string_format( _( "Expected quality improvement: %s" ),
                                                 texitify_healing_power( new_b_power ) ), c_light_green ) + "\n";
            } else if( new_b_power > 0 ) {
                desc += colorize( _( "You don't expect any improvement from using this." ), c_yellow ) + "\n";
            }
        } else if( new_b_power > 0 && e.allowed ) {
            desc += colorize( string_format( _( "Expected bandage quality: %s" ),
                                             texitify_healing_power( new_b_power ) ), c_light_green ) + "\n";
        }
        // BITTEN block
        if( bitten ) {
            desc += colorize( string_format( "%s: ", get_effect( effect_bite,
                                             bp_token ).get_speed_name() ), c_red );
            desc += colorize( _( "It has a deep bite wound that needs cleaning." ), c_red ) + "\n";
            if( bite > 0 ) {
                desc += colorize( string_format( _( "Chance to clean and disinfect: %d %%" ),
                                                 static_cast<int>( bite * 100 ) ), c_light_green ) + "\n";
            } else {
                desc += colorize( _( "This will not help in cleaning this wound." ), c_yellow ) + "\n";
            }
        }
        // INFECTED block
        if( infected ) {
            desc += colorize( string_format( "%s: ", get_effect( effect_infected,
                                             bp_token ).get_speed_name() ), c_red );
            desc += colorize( _( "It has a deep wound that looks infected.  Antibiotics might be required." ),
                              c_red ) + "\n";
            if( infect > 0 ) {
                desc += colorize( string_format( _( "Chance to heal infection: %d %%" ),
                                                 static_cast<int>( infect * 100 ) ), c_light_green ) + "\n";
            } else {
                desc += colorize( _( "This will not help in healing infection." ), c_yellow ) + "\n";
            }
        }
        // DISINFECTANT (general) block
        if( disinfected ) {
            desc += string_format( _( "Disinfected [%s]" ),
                                   texitify_healing_power( d_power ) ) + "\n";
            if( new_d_power > d_power ) {
                desc += colorize( string_format( _( "Expected quality improvement: %s" ),
                                                 texitify_healing_power( new_d_power ) ), c_light_green ) + "\n";
            } else if( new_d_power > 0 ) {
                desc += colorize( _( "You don't expect any improvement from using this." ),
                                  c_yellow ) + "\n";
            }
        } else if( new_d_power > 0 && e.allowed ) {
            desc += colorize( string_format(
                                  _( "Expected disinfection quality: %s" ),
                                  texitify_healing_power( new_d_power ) ), c_light_green ) + "\n";
        }
        // END of blocks

        if( ( !e.allowed && !limb_is_broken ) || ( show_all && current_hp == maximal_hp &&
                !limb_is_broken && !bitten && !infected && !bleeding ) ) {
            desc += colorize( _( "Healthy." ), c_green ) + "\n";
        }
        if( !e.allowed ) {
            desc += colorize( _( "You don't expect any effect from using this." ), c_yellow );
        } else {
            is_valid_choice = true;
        }
        bmenu.addentry_desc( i, e.allowed, MENU_AUTOASSIGN, msg, desc );
    }

    if( !is_valid_choice ) { // no body part can be chosen for this item/effect
        bmenu.init();
        bmenu.desc_enabled = false;
        bmenu.text = _( "No limb would benefit from it." );
        bmenu.addentry( parts.size(), true, 'q', "%s", _( "Cancel" ) );
    }

    bmenu.query();
    if( bmenu.ret >= 0 && static_cast<size_t>( bmenu.ret ) < parts.size() &&
        parts[bmenu.ret].allowed ) {
        return parts[bmenu.ret].hp;
    } else {
        return num_hp_parts;
    }
}

nc_color Character::limb_color( const bodypart_id &bp, bool bleed, bool bite, bool infect ) const
{
    if( bp == bodypart_id( "num_bp" ) ) {
        return c_light_gray;
    }
    const body_part bp_token = bp->token;
    int color_bit = 0;
    nc_color i_color = c_light_gray;
    if( bleed && has_effect( effect_bleed, bp_token ) ) {
        color_bit += 1;
    }
    if( bite && has_effect( effect_bite, bp_token ) ) {
        color_bit += 10;
    }
    if( infect && has_effect( effect_infected, bp_token ) ) {
        color_bit += 100;
    }
    switch( color_bit ) {
        case 1:
            i_color = c_red;
            break;
        case 10:
            i_color = c_blue;
            break;
        case 100:
            i_color = c_green;
            break;
        case 11:
            i_color = c_magenta;
            break;
        case 101:
            i_color = c_yellow;
            break;
    }

    return i_color;
}

std::string Character::get_name() const
{
    return name;
}

std::vector<std::string> Character::get_grammatical_genders() const
{
    if( male ) {
        return { "m" };
    } else {
        return { "f" };
    }
}

nc_color Character::symbol_color() const
{
    nc_color basic = basic_symbol_color();

    if( has_effect( effect_downed ) ) {
        return hilite( basic );
    } else if( has_effect( effect_grabbed ) ) {
        return cyan_background( basic );
    }

    const auto &fields = g->m.field_at( pos() );

    // Priority: electricity, fire, acid, gases
    bool has_elec = false;
    bool has_fire = false;
    bool has_acid = false;
    bool has_fume = false;
    for( const auto &field : fields ) {
        has_elec = field.first.obj().has_elec;
        if( has_elec ) {
            return hilite( basic );
        }
        has_fire = field.first.obj().has_fire;
        has_acid = field.first.obj().has_acid;
        has_fume = field.first.obj().has_fume;
    }
    if( has_fire ) {
        return red_background( basic );
    }
    if( has_acid ) {
        return green_background( basic );
    }
    if( has_fume ) {
        return white_background( basic );
    }
    if( in_sleep_state() ) {
        return hilite( basic );
    }
    return basic;
}

bool Character::is_immune_field( const field_type_id &fid ) const
{
    // Obviously this makes us invincible
    if( has_trait( trait_DEBUG_NODMG ) ) {
        return true;
    }
    // Check to see if we are immune
    const field_type &ft = fid.obj();
    for( const trait_id &t : ft.immunity_data_traits ) {
        if( has_trait( t ) ) {
            return true;
        }
    }
    bool immune_by_body_part_resistance = !ft.immunity_data_body_part_env_resistance.empty();
    for( const std::pair<body_part, int> &fide : ft.immunity_data_body_part_env_resistance ) {
        immune_by_body_part_resistance = immune_by_body_part_resistance &&
                                         get_env_resist( convert_bp( fide.first ).id() ) >= fide.second;
    }
    if( immune_by_body_part_resistance ) {
        return true;
    }
    if( ft.has_elec ) {
        return is_elec_immune();
    }
    if( ft.has_fire ) {
        return has_active_bionic( bio_heatsink ) || is_wearing( itype_rm13_armor_on );
    }
    if( ft.has_acid ) {
        return !is_on_ground() && get_env_resist( bodypart_id( "foot_l" ) ) >= 15 &&
               get_env_resist( bodypart_id( "foot_r" ) ) >= 15 &&
               get_env_resist( bodypart_id( "leg_l" ) ) >= 15 &&
               get_env_resist( bodypart_id( "leg_r" ) ) >= 15 &&
               get_armor_type( DT_ACID, bodypart_id( "foot_l" ) ) >= 5 &&
               get_armor_type( DT_ACID, bodypart_id( "foot_r" ) ) >= 5 &&
               get_armor_type( DT_ACID, bodypart_id( "leg_l" ) ) >= 5 &&
               get_armor_type( DT_ACID, bodypart_id( "leg_r" ) ) >= 5;
    }
    // If we haven't found immunity yet fall up to the next level
    return Creature::is_immune_field( fid );
}

bool Character::is_elec_immune() const
{
    return is_immune_damage( DT_ELECTRIC );
}

bool Character::is_immune_effect( const efftype_id &eff ) const
{
    if( eff == effect_downed ) {
        return is_throw_immune() || ( has_trait( trait_LEG_TENT_BRACE ) && footwear_factor() == 0 );
    } else if( eff == effect_onfire ) {
        return is_immune_damage( DT_HEAT );
    } else if( eff == effect_deaf ) {
        return worn_with_flag( flag_DEAF ) || worn_with_flag( flag_PARTIAL_DEAF ) ||
               has_bionic( bio_ears ) ||
               is_wearing( itype_rm13_armor_on );
    } else if( eff == effect_corroding ) {
        return is_immune_damage( DT_ACID ) || has_trait( trait_SLIMY ) || has_trait( trait_VISCOUS );
    } else if( eff == effect_nausea ) {
        return has_trait( trait_STRONGSTOMACH );
    }

    return false;
}

bool Character::is_immune_damage( const damage_type dt ) const
{
    switch( dt ) {
        case DT_NULL:
            return true;
        case DT_TRUE:
            return false;
        case DT_BIOLOGICAL:
            return has_effect_with_flag( "EFFECT_BIO_IMMUNE" ) ||
                   worn_with_flag( "BIO_IMMUNE" );
        case DT_BASH:
            return has_effect_with_flag( "EFFECT_BASH_IMMUNE" ) ||
                   worn_with_flag( "BASH_IMMUNE" );
        case DT_CUT:
            return has_effect_with_flag( "EFFECT_CUT_IMMUNE" ) ||
                   worn_with_flag( "CUT_IMMUNE" );
        case DT_ACID:
            return has_trait( trait_ACIDPROOF ) ||
                   has_effect_with_flag( "EFFECT_ACID_IMMUNE" ) ||
                   worn_with_flag( "ACID_IMMUNE" );
        case DT_STAB:
            return has_effect_with_flag( "EFFECT_STAB_IMMUNE" ) ||
                   worn_with_flag( "STAB_IMMUNE" );
        case DT_BULLET:
            return has_effect_with_flag( "EFFECT_BULLET_IMMUNE" ) || worn_with_flag( "BULLET_IMMUNE" );
        case DT_HEAT:
            return has_trait( trait_M_SKIN2 ) ||
                   has_trait( trait_M_SKIN3 ) ||
                   has_effect_with_flag( "EFFECT_HEAT_IMMUNE" ) ||
                   worn_with_flag( "HEAT_IMMUNE" );
        case DT_COLD:
            return has_effect_with_flag( "EFFECT_COLD_IMMUNE" ) ||
                   worn_with_flag( "COLD_IMMUNE" );
        case DT_ELECTRIC:
            return has_active_bionic( bio_faraday ) ||
                   worn_with_flag( "ELECTRIC_IMMUNE" ) ||
                   has_artifact_with( AEP_RESIST_ELECTRICITY ) ||
                   has_effect_with_flag( "EFFECT_ELECTRIC_IMMUNE" );
        default:
            return true;
    }
}

bool Character::is_rad_immune() const
{
    bool has_helmet = false;
    return ( is_wearing_power_armor( &has_helmet ) && has_helmet ) || worn_with_flag( "RAD_PROOF" );
}

int Character::throw_range( const item &it ) const
{
    if( it.is_null() ) {
        return -1;
    }

    item tmp = it;

    if( tmp.count_by_charges() && tmp.charges > 1 ) {
        tmp.charges = 1;
    }

    /** @EFFECT_STR determines maximum weight that can be thrown */
    if( ( tmp.weight() / 113_gram ) > static_cast<int>( str_cur * 15 ) ) {
        return 0;
    }
    // Increases as weight decreases until 150 g, then decreases again
    /** @EFFECT_STR increases throwing range, vs item weight (high or low) */
    int str_override = str_cur;
    if( is_mounted() ) {
        auto mons = mounted_creature.get();
        str_override = mons->mech_str_addition() != 0 ? mons->mech_str_addition() : str_cur;
    }
    int ret = ( str_override * 10 ) / ( tmp.weight() >= 150_gram ? tmp.weight() / 113_gram : 10 -
                                        static_cast<int>(
                                            tmp.weight() / 15_gram ) );
    ret -= tmp.volume() / 1_liter;
    static const std::set<material_id> affected_materials = { material_id( "iron" ), material_id( "steel" ) };
    if( has_active_bionic( bio_railgun ) && tmp.made_of_any( affected_materials ) ) {
        ret *= 2;
    }
    if( ret < 1 ) {
        return 1;
    }
    // Cap at double our strength + skill
    /** @EFFECT_STR caps throwing range */

    /** @EFFECT_THROW caps throwing range */
    if( ret > str_override * 3 + get_skill_level( skill_throw ) ) {
        return str_override * 3 + get_skill_level( skill_throw );
    }

    return ret;
}

const std::vector<material_id> Character::fleshy = { material_id( "flesh" ), material_id( "hflesh" ) };
bool Character::made_of( const material_id &m ) const
{
    // TODO: check for mutations that change this.
    return std::find( fleshy.begin(), fleshy.end(), m ) != fleshy.end();
}
bool Character::made_of_any( const std::set<material_id> &ms ) const
{
    // TODO: check for mutations that change this.
    return std::any_of( fleshy.begin(), fleshy.end(), [&ms]( const material_id & e ) {
        return ms.count( e );
    } );
}

tripoint Character::global_square_location() const
{
    return g->m.getabs( position );
}

tripoint Character::global_sm_location() const
{
    return ms_to_sm_copy( global_square_location() );
}

tripoint Character::global_omt_location() const
{
    return ms_to_omt_copy( global_square_location() );
}

bool Character::is_blind() const
{
    return ( worn_with_flag( flag_BLIND ) ||
             has_effect( effect_blind ) ||
             has_active_bionic( bio_blindfold ) );
}

bool Character::is_invisible() const
{
    return (
               has_effect_with_flag( flag_EFFECT_INVISIBLE ) ||
               is_wearing_active_optcloak() ||
               has_trait( trait_DEBUG_CLOAK ) ||
               has_artifact_with( AEP_INVISIBLE )
           );
}

int Character::visibility( bool, int ) const
{
    // 0-100 %
    if( is_invisible() ) {
        return 0;
    }
    // TODO:
    // if ( dark_clothing() && light check ...
    int stealth_modifier = std::floor( mutation_value( "stealth_modifier" ) );
    return clamp( 100 - stealth_modifier, 40, 160 );
}

/*
 * Calculate player brightness based on the brightest active item, as
 * per itype tag LIGHT_* and optional CHARGEDIM ( fade starting at 20% charge )
 * item.light.* is -unimplemented- for the moment, as it is a custom override for
 * applying light sources/arcs with specific angle and direction.
 */
float Character::active_light() const
{
    float lumination = 0;

    int maxlum = 0;
    has_item_with( [&maxlum]( const item & it ) {
        const int lumit = it.getlight_emit();
        if( maxlum < lumit ) {
            maxlum = lumit;
        }
        return false; // continue search, otherwise has_item_with would cancel the search
    } );

    lumination = static_cast<float>( maxlum );

    float mut_lum = 0.0f;
    for( const std::pair<const trait_id, trait_data> &mut : my_mutations ) {
        if( mut.second.powered ) {
            float curr_lum = 0.0f;
            for( const std::pair<body_part, float> elem : mut.first->lumination ) {
                int coverage = 0;
                for( const item &i : worn ) {
                    if( i.covers( convert_bp( elem.first ).id() ) && !i.has_flag( flag_ALLOWS_NATURAL_ATTACKS ) &&
                        !i.has_flag( flag_SEMITANGIBLE ) &&
                        !i.has_flag( flag_PERSONAL ) && !i.has_flag( flag_AURA ) ) {
                        coverage += i.get_coverage();
                    }
                }
                curr_lum += elem.second * ( 1 - ( coverage / 100.0f ) );
            }
            mut_lum += curr_lum;
        }
    }

    lumination = std::max( lumination, mut_lum );

    if( lumination < 60 && has_active_bionic( bio_flashlight ) ) {
        lumination = 60;
    } else if( lumination < 25 && has_artifact_with( AEP_GLOW ) ) {
        lumination = 25;
    } else if( lumination < 5 && ( has_effect( effect_glowing ) ||
                                   ( has_active_bionic( bio_tattoo_led ) ||
                                     has_effect( effect_glowy_led ) ) ) ) {
        lumination = 5;
    }
    return lumination;
}

bool Character::sees_with_specials( const Creature &critter ) const
{
    // electroreceptors grants vision of robots and electric monsters through walls
    if( has_trait( trait_ELECTRORECEPTORS ) &&
        ( critter.in_species( species_ROBOT ) || critter.has_flag( MF_ELECTRIC ) ) ) {
        return true;
    }

    if( critter.digging() && has_active_bionic( bio_ground_sonar ) ) {
        // Bypass the check below, the bionic sonar also bypasses the sees(point) check because
        // walls don't block sonar which is transmitted in the ground, not the air.
        // TODO: this might need checks whether the player is in the air, or otherwise not connected
        // to the ground. It also might need a range check.
        return true;
    }

    return false;
}

bool Character::pour_into( item &container, item &liquid )
{
    std::string err;
    const int amount = container.get_remaining_capacity_for_liquid( liquid, *this, &err );

    if( !err.empty() ) {
        if( !container.has_item_with( [&liquid]( const item & it ) {
        return it.typeId() == liquid.typeId();
        } ) ) {
            add_msg_if_player( m_bad, err );
        } else {
            //~ you filled <container> to the brim with <liquid>
            add_msg_if_player( _( "You filled %1$s to the brim with %2$s." ), container.tname(),
                               liquid.tname() );
        }
        return false;
    }

    add_msg_if_player( _( "You pour %1$s into the %2$s." ), liquid.tname(), container.tname() );

    liquid.charges -= container.fill_with( *liquid.type, amount );
    inv.unsort();

    if( liquid.charges > 0 ) {
        add_msg_if_player( _( "There's some left over!" ) );
    }

    return true;
}

bool Character::pour_into( vehicle &veh, item &liquid )
{
    auto sel = [&]( const vehicle_part & pt ) {
        return pt.is_tank() && pt.can_reload( liquid );
    };

    auto stack = units::legacy_volume_factor / liquid.type->stack_size;
    auto title = string_format( _( "Select target tank for <color_%s>%.1fL %s</color>" ),
                                get_all_colors().get_name( liquid.color() ),
                                round_up( to_liter( liquid.charges * stack ), 1 ),
                                liquid.tname() );

    auto &tank = veh_interact::select_part( veh, sel, title );
    if( !tank ) {
        return false;
    }

    tank.fill_with( liquid );

    //~ $1 - vehicle name, $2 - part name, $3 - liquid type
    add_msg_if_player( _( "You refill the %1$s's %2$s with %3$s." ),
                       veh.name, tank.name(), liquid.type_name() );

    if( liquid.charges > 0 ) {
        add_msg_if_player( _( "There's some left over!" ) );
    }
    return true;
}

resistances Character::mutation_armor( bodypart_id bp ) const
{
    resistances res;
    for( const trait_id &iter : get_mutations() ) {
        res += iter->damage_resistance( bp->token );
    }

    return res;
}

float Character::mutation_armor( bodypart_id bp, damage_type dt ) const
{
    return mutation_armor( bp ).type_resist( dt );
}

float Character::mutation_armor( bodypart_id bp, const damage_unit &du ) const
{
    return mutation_armor( bp ).get_effective_resist( du );
}

int Character::ammo_count_for( const item &gun )
{
    int ret = item::INFINITE_CHARGES;
    if( !gun.is_gun() ) {
        return ret;
    }

    int required = gun.ammo_required();

    if( required > 0 ) {
        int total_ammo = 0;
        total_ammo += gun.ammo_remaining();

        bool has_mag = gun.magazine_integral();

        const auto found_ammo = find_ammo( gun, true, -1 );
        int loose_ammo = 0;
        for( const auto &ammo : found_ammo ) {
            if( ammo->is_magazine() ) {
                has_mag = true;
                total_ammo += ammo->ammo_remaining();
            } else if( ammo->is_ammo() ) {
                loose_ammo += ammo->charges;
            }
        }

        if( has_mag ) {
            total_ammo += loose_ammo;
        }

        ret = std::min( ret, total_ammo / required );
    }

    int ups_drain = gun.get_gun_ups_drain();
    if( ups_drain > 0 ) {
        ret = std::min( ret, charges_of( itype_UPS ) / ups_drain );
    }

    return ret;
}

float Character::rest_quality() const
{
    // Just a placeholder for now.
    // TODO: Waiting/reading/being unconscious on bed/sofa/grass
    return has_effect( effect_sleep ) ? 1.0f : 0.0f;
}

hp_part Character::bp_to_hp( const body_part bp )
{
    switch( bp ) {
        case bp_head:
        case bp_eyes:
        case bp_mouth:
            return hp_head;
        case bp_torso:
            return hp_torso;
        case bp_arm_l:
        case bp_hand_l:
            return hp_arm_l;
        case bp_arm_r:
        case bp_hand_r:
            return hp_arm_r;
        case bp_leg_l:
        case bp_foot_l:
            return hp_leg_l;
        case bp_leg_r:
        case bp_foot_r:
            return hp_leg_r;
        default:
            return num_hp_parts;
    }
}

body_part Character::hp_to_bp( const hp_part hpart )
{
    switch( hpart ) {
        case hp_head:
            return bp_head;
        case hp_torso:
            return bp_torso;
        case hp_arm_l:
            return bp_arm_l;
        case hp_arm_r:
            return bp_arm_r;
        case hp_leg_l:
            return bp_leg_l;
        case hp_leg_r:
            return bp_leg_r;
        default:
            return num_bp;
    }
}

std::string Character::extended_description() const
{
    std::string ss;
    if( is_player() ) {
        // <bad>This is me, <player_name>.</bad>
        ss += string_format( _( "This is you - %s." ), name );
    } else {
        ss += string_format( _( "This is %s." ), name );
    }

    ss += "\n--\n";

    const std::vector<bodypart_id> &bps = get_all_body_parts( true );
    // Find length of bp names, to align
    // accumulate looks weird here, any better function?
    int longest = std::accumulate( bps.begin(), bps.end(), 0,
    []( int m, bodypart_id bp ) {
        return std::max( m, utf8_width( body_part_name_as_heading( bp, 1 ) ) );
    } );

    // This is a stripped-down version of the body_window function
    // This should be extracted into a separate function later on
    for( const bodypart_id bp : bps ) {
        const std::string &bp_heading = body_part_name_as_heading( bp, 1 );
        hp_part hp = bp_to_hp( bp->token );

        const int maximal_hp = hp_max[hp];
        const int current_hp = hp_cur[hp];
        const nc_color state_col = limb_color( bp, true, true, true );
        nc_color name_color = state_col;
        auto hp_bar = get_hp_bar( current_hp, maximal_hp, false );

        ss += colorize( left_justify( bp_heading, longest ), name_color );
        ss += colorize( hp_bar.first, hp_bar.second );
        // Trailing bars. UGLY!
        // TODO: Integrate into get_hp_bar somehow
        ss += colorize( std::string( 5 - utf8_width( hp_bar.first ), '.' ), c_white );
        ss += "\n";
    }

    ss += "--\n";
    ss += _( "Wielding:" ) + std::string( " " );
    if( weapon.is_null() ) {
        ss += _( "Nothing" );
    } else {
        ss += weapon.tname();
    }

    ss += "\n";
    ss += _( "Wearing:" ) + std::string( " " );
    ss += enumerate_as_string( worn.begin(), worn.end(), []( const item & it ) {
        return it.tname();
    } );

    return replace_colors( ss );
}

social_modifiers Character::get_mutation_social_mods() const
{
    social_modifiers mods;
    for( const mutation_branch *mut : cached_mutations ) {
        mods += mut->social_mods;
    }

    return mods;
}

template <float mutation_branch::*member>
float calc_mutation_value( const std::vector<const mutation_branch *> &mutations )
{
    float lowest = 0.0f;
    float highest = 0.0f;
    for( const mutation_branch *mut : mutations ) {
        float val = mut->*member;
        lowest = std::min( lowest, val );
        highest = std::max( highest, val );
    }

    return std::min( 0.0f, lowest ) + std::max( 0.0f, highest );
}

template <float mutation_branch::*member>
float calc_mutation_value_additive( const std::vector<const mutation_branch *> &mutations )
{
    float ret = 0.0f;
    for( const mutation_branch *mut : mutations ) {
        ret += mut->*member;
    }
    return ret;
}

template <float mutation_branch::*member>
float calc_mutation_value_multiplicative( const std::vector<const mutation_branch *> &mutations )
{
    float ret = 1.0f;
    for( const mutation_branch *mut : mutations ) {
        ret *= mut->*member;
    }
    return ret;
}

static const std::map<std::string, std::function <float( std::vector<const mutation_branch *> )>>
mutation_value_map = {
    { "healing_awake", calc_mutation_value<&mutation_branch::healing_awake> },
    { "healing_resting", calc_mutation_value<&mutation_branch::healing_resting> },
    { "mending_modifier", calc_mutation_value<&mutation_branch::mending_modifier> },
    { "hp_modifier", calc_mutation_value<&mutation_branch::hp_modifier> },
    { "hp_modifier_secondary", calc_mutation_value<&mutation_branch::hp_modifier_secondary> },
    { "hp_adjustment", calc_mutation_value<&mutation_branch::hp_adjustment> },
    { "temperature_speed_modifier", calc_mutation_value<&mutation_branch::temperature_speed_modifier> },
    { "metabolism_modifier", calc_mutation_value<&mutation_branch::metabolism_modifier> },
    { "thirst_modifier", calc_mutation_value<&mutation_branch::thirst_modifier> },
    { "fatigue_regen_modifier", calc_mutation_value<&mutation_branch::fatigue_regen_modifier> },
    { "fatigue_modifier", calc_mutation_value<&mutation_branch::fatigue_modifier> },
    { "stamina_regen_modifier", calc_mutation_value<&mutation_branch::stamina_regen_modifier> },
    { "stealth_modifier", calc_mutation_value<&mutation_branch::stealth_modifier> },
    { "str_modifier", calc_mutation_value<&mutation_branch::str_modifier> },
    { "dodge_modifier", calc_mutation_value_additive<&mutation_branch::dodge_modifier> },
    { "mana_modifier", calc_mutation_value_additive<&mutation_branch::mana_modifier> },
    { "mana_multiplier", calc_mutation_value_multiplicative<&mutation_branch::mana_multiplier> },
    { "mana_regen_multiplier", calc_mutation_value_multiplicative<&mutation_branch::mana_regen_multiplier> },
    { "speed_modifier", calc_mutation_value_multiplicative<&mutation_branch::speed_modifier> },
    { "movecost_modifier", calc_mutation_value_multiplicative<&mutation_branch::movecost_modifier> },
    { "movecost_flatground_modifier", calc_mutation_value_multiplicative<&mutation_branch::movecost_flatground_modifier> },
    { "movecost_obstacle_modifier", calc_mutation_value_multiplicative<&mutation_branch::movecost_obstacle_modifier> },
    { "attackcost_modifier", calc_mutation_value_multiplicative<&mutation_branch::attackcost_modifier> },
    { "max_stamina_modifier", calc_mutation_value_multiplicative<&mutation_branch::max_stamina_modifier> },
    { "weight_capacity_modifier", calc_mutation_value_multiplicative<&mutation_branch::weight_capacity_modifier> },
    { "hearing_modifier", calc_mutation_value_multiplicative<&mutation_branch::hearing_modifier> },
    { "movecost_swim_modifier", calc_mutation_value_multiplicative<&mutation_branch::movecost_swim_modifier> },
    { "noise_modifier", calc_mutation_value_multiplicative<&mutation_branch::noise_modifier> },
    { "overmap_sight", calc_mutation_value_multiplicative<&mutation_branch::overmap_sight> },
    { "overmap_multiplier", calc_mutation_value_multiplicative<&mutation_branch::overmap_multiplier> },
    { "map_memory_capacity_multiplier", calc_mutation_value_multiplicative<&mutation_branch::map_memory_capacity_multiplier> },
    { "reading_speed_multiplier", calc_mutation_value_multiplicative<&mutation_branch::reading_speed_multiplier> },
    { "skill_rust_multiplier", calc_mutation_value_multiplicative<&mutation_branch::skill_rust_multiplier> },
    { "obtain_cost_multiplier", calc_mutation_value_multiplicative<&mutation_branch::obtain_cost_multiplier> },
    { "consume_time_modifier", calc_mutation_value_multiplicative<&mutation_branch::consume_time_modifier> }
};

float Character::mutation_value( const std::string &val ) const
{
    // Syntax similar to tuple get<n>()
    const auto found = mutation_value_map.find( val );

    if( found == mutation_value_map.end() ) {
        debugmsg( "Invalid mutation value name %s", val );
        return 0.0f;
    } else {
        return found->second( cached_mutations );
    }
}

float Character::healing_rate( float at_rest_quality ) const
{
    // TODO: Cache
    float heal_rate;
    if( !is_npc() ) {
        heal_rate = get_option< float >( "PLAYER_HEALING_RATE" );
    } else {
        heal_rate = get_option< float >( "NPC_HEALING_RATE" );
    }
    float awake_rate = heal_rate * mutation_value( "healing_awake" );
    float final_rate = 0.0f;
    if( awake_rate > 0.0f ) {
        final_rate += awake_rate;
    } else if( at_rest_quality < 1.0f ) {
        // Resting protects from rot
        final_rate += ( 1.0f - at_rest_quality ) * awake_rate;
    }
    float asleep_rate = 0.0f;
    if( at_rest_quality > 0.0f ) {
        asleep_rate = at_rest_quality * heal_rate * ( 1.0f + mutation_value( "healing_resting" ) );
    }
    if( asleep_rate > 0.0f ) {
        final_rate += asleep_rate * ( 1.0f + get_healthy() / 200.0f );
    }

    // Most common case: awake player with no regenerative abilities
    // ~7e-5 is 1 hp per day, anything less than that is totally negligible
    static constexpr float eps = 0.000007f;
    add_msg( m_debug, "%s healing: %.6f", name, final_rate );
    if( std::abs( final_rate ) < eps ) {
        return 0.0f;
    }

    float primary_hp_mod = mutation_value( "hp_modifier" );
    if( primary_hp_mod < 0.0f ) {
        // HP mod can't get below -1.0
        final_rate *= 1.0f + primary_hp_mod;
    }

    return final_rate;
}

float Character::healing_rate_medicine( float at_rest_quality, const bodypart_id &bp ) const
{
    float rate_medicine = 0.0f;

    for( const std::pair<const efftype_id, std::unordered_map<body_part, effect, std::hash<int>>>
         &elem : *effects ) {
        for( const std::pair<const body_part, effect> &i : elem.second ) {
            const effect &eff = i.second;
            float tmp_rate = static_cast<float>( eff.get_amount( "HEAL_RATE" ) ) / to_turns<int>
                             ( 24_hours );

            if( bp == bodypart_id( "head" ) ) {
                tmp_rate *= eff.get_amount( "HEAL_HEAD" ) / 100.0f;
            }
            if( bp == bodypart_id( "torso" ) ) {
                tmp_rate *= eff.get_amount( "HEAL_TORSO" ) / 100.0f;
            }
            rate_medicine += tmp_rate;
        }
    }

    rate_medicine *= 1.0f + mutation_value( "healing_resting" );
    rate_medicine *= 1.0f + at_rest_quality;

    // increase healing if character has both effects
    if( has_effect( effect_bandaged ) && has_effect( effect_disinfected ) ) {
        rate_medicine *= 1.25;
    }

    if( get_healthy() > 0.0f ) {
        rate_medicine *= 1.0f + get_healthy() / 200.0f;
    } else {
        rate_medicine *= 1.0f + get_healthy() / 400.0f;
    }
    float primary_hp_mod = mutation_value( "hp_modifier" );
    if( primary_hp_mod < 0.0f ) {
        // HP mod can't get below -1.0
        rate_medicine *= 1.0f + primary_hp_mod;
    }
    return rate_medicine;
}

float Character::get_bmi() const
{
    return 12 * get_kcal_percent() + 13;
}

std::string Character::get_weight_string() const
{
    const float bmi = get_bmi();
    if( get_option<bool>( "CRAZY" ) ) {
        if( bmi > character_weight_category::morbidly_obese + 10.0f ) {
            return _( "AW HELL NAH" );
        } else if( bmi > character_weight_category::morbidly_obese + 5.0f ) {
            return _( "DAYUM" );
        } else if( bmi > character_weight_category::morbidly_obese ) {
            return _( "Fluffy" );
        } else if( bmi > character_weight_category::very_obese ) {
            return _( "Husky" );
        } else if( bmi > character_weight_category::obese ) {
            return _( "Healthy" );
        } else if( bmi > character_weight_category::overweight ) {
            return _( "Big" );
        } else if( bmi > character_weight_category::normal ) {
            return _( "Normal" );
        } else if( bmi > character_weight_category::underweight ) {
            return _( "Bean Pole" );
        } else if( bmi > character_weight_category::emaciated ) {
            return _( "Emaciated" );
        } else {
            return _( "Spooky Scary Skeleton" );
        }
    } else {
        if( bmi > character_weight_category::morbidly_obese ) {
            return _( "Morbidly Obese" );
        } else if( bmi > character_weight_category::very_obese ) {
            return _( "Very Obese" );
        } else if( bmi > character_weight_category::obese ) {
            return _( "Obese" );
        } else if( bmi > character_weight_category::overweight ) {
            return _( "Overweight" );
        } else if( bmi > character_weight_category::normal ) {
            return _( "Normal" );
        } else if( bmi > character_weight_category::underweight ) {
            return _( "Underweight" );
        } else if( bmi > character_weight_category::emaciated ) {
            return _( "Emaciated" );
        } else {
            return _( "Skeletal" );
        }
    }
}

std::string Character::get_weight_description() const
{
    const float bmi = get_bmi();
    if( bmi > character_weight_category::morbidly_obese ) {
        return _( "You have far more fat than is healthy or useful.  It is causing you major problems." );
    } else if( bmi > character_weight_category::very_obese ) {
        return _( "You have too much fat.  It impacts your day to day health and wellness." );
    } else if( bmi > character_weight_category::obese ) {
        return _( "You've definitely put on a lot of extra weight.  Although it's helpful in times of famine, this is too much and is impacting your health." );
    } else if( bmi > character_weight_category::overweight ) {
        return _( "You've put on some extra pounds.  Nothing too excessive but it's starting to impact your health and waistline a bit." );
    } else if( bmi > character_weight_category::normal ) {
        return _( "You look to be a pretty healthy weight, with some fat to last you through the winter but nothing excessive." );
    } else if( bmi > character_weight_category::underweight ) {
        return _( "You are thin, thinner than is healthy.  You are less resilient to going without food." );
    } else if( bmi > character_weight_category::emaciated ) {
        return _( "You are very unhealthily underweight, nearing starvation." );
    } else {
        return _( "You have very little meat left on your bones.  You appear to be starving." );
    }
}

units::mass Character::bodyweight() const
{
    return units::from_kilogram( get_bmi() * std::pow( height() / 100.0f, 2 ) );
}

units::mass Character::bionics_weight() const
{
    units::mass bio_weight = 0_gram;
    for( const bionic_id &bid : get_bionics() ) {
        if( !bid->included ) {
            bio_weight += item::find_type( bid->itype() )->weight;
        }
    }
    return bio_weight;
}

void Character::reset_chargen_attributes()
{
    init_age = 25;
    init_height = 175;
}

int Character::base_age() const
{
    return init_age;
}

void Character::set_base_age( int age )
{
    init_age = age;
}

void Character::mod_base_age( int mod )
{
    init_age += mod;
}

int Character::age() const
{
    int years_since_cataclysm = to_turns<int>( calendar::turn - calendar::turn_zero ) /
                                to_turns<int>( calendar::year_length() );
    return init_age + years_since_cataclysm;
}

std::string Character::age_string() const
{
    //~ how old the character is in years. try to limit number of characters to fit on the screen
    std::string unformatted = _( "%d years" );
    return string_format( unformatted, age() );
}

int Character::base_height() const
{
    return init_height;
}

void Character::set_base_height( int height )
{
    init_height = height;
}

void Character::mod_base_height( int mod )
{
    init_height += mod;
}

std::string Character::height_string() const
{
    const bool metric = get_option<std::string>( "DISTANCE_UNITS" ) == "metric";

    if( metric ) {
        std::string metric_string = _( "%d cm" );
        return string_format( metric_string, height() );
    }

    int total_inches = std::round( height() / 2.54 );
    int feet = std::floor( total_inches / 12 );
    int remainder_inches = total_inches % 12;
    return string_format( "%d\'%d\"", feet, remainder_inches );
}

int Character::height() const
{
    switch( get_size() ) {
        case MS_TINY:
            return init_height - 100;
        case MS_SMALL:
            return init_height - 50;
        case MS_MEDIUM:
            return init_height;
        case MS_LARGE:
            return init_height + 50;
        case MS_HUGE:
            return init_height + 100;
    }

    debugmsg( "Invalid size class" );
    abort();
}

int Character::get_bmr() const
{
    /**
    Values are for males, and average!
    */
    const int equation_constant = 5;
    return std::ceil( metabolic_rate_base() * activity_level * ( units::to_gram<int>
                      ( bodyweight() / 100.0 ) +
                      ( 6.25 * height() ) - ( 5 * age() ) + equation_constant ) );
}

void Character::increase_activity_level( float new_level )
{
    if( activity_level < new_level ) {
        activity_level = new_level;
    }
}

void Character::decrease_activity_level( float new_level )
{
    if( activity_level > new_level ) {
        activity_level = new_level;
    }
}
void Character::reset_activity_level()
{
    activity_level = NO_EXERCISE;
}

std::string Character::activity_level_str() const
{
    if( activity_level <= NO_EXERCISE ) {
        return _( "NO_EXERCISE" );
    } else if( activity_level <= LIGHT_EXERCISE ) {
        return _( "LIGHT_EXERCISE" );
    } else if( activity_level <= MODERATE_EXERCISE ) {
        return _( "MODERATE_EXERCISE" );
    } else if( activity_level <= ACTIVE_EXERCISE ) {
        return _( "ACTIVE_EXERCISE" );
    } else {
        return _( "EXTRA_EXERCISE" );
    }
}

int Character::get_armor_bash( bodypart_id bp ) const
{
    return get_armor_bash_base( bp ) + armor_bash_bonus;
}

int Character::get_armor_cut( bodypart_id bp ) const
{
    return get_armor_cut_base( bp ) + armor_cut_bonus;
}

int Character::get_armor_bullet( bodypart_id bp ) const
{
    return get_armor_bullet_base( bp ) + armor_bullet_bonus;
}

int Character::get_armor_type( damage_type dt, bodypart_id bp ) const
{
    switch( dt ) {
        case DT_TRUE:
        case DT_BIOLOGICAL:
            return 0;
        case DT_BASH:
            return get_armor_bash( bp );
        case DT_CUT:
            return get_armor_cut( bp );
        case DT_STAB:
            return get_armor_cut( bp ) * 0.8f;
        case DT_BULLET:
            return get_armor_bullet( bp );
        case DT_ACID:
        case DT_HEAT:
        case DT_COLD:
        case DT_ELECTRIC: {
            int ret = 0;
            for( const item &i : worn ) {
                if( i.covers( bp ) ) {
                    ret += i.damage_resist( dt );
                }
            }

            ret += mutation_armor( bp, dt );
            return ret;
        }
        case DT_NULL:
        case NUM_DT:
            // Let it error below
            break;
    }

    debugmsg( "Invalid damage type: %d", dt );
    return 0;
}

int Character::get_armor_bash_base( bodypart_id bp ) const
{
    int ret = 0;
    for( const item &i : worn ) {
        if( i.covers( bp ) ) {
            ret += i.bash_resist();
        }
    }
    for( const bionic_id &bid : get_bionics() ) {
        const auto bash_prot = bid->bash_protec.find( bp.id() );
        if( bash_prot != bid->bash_protec.end() ) {
            ret += bash_prot->second;
        }
    }

    ret += mutation_armor( bp, DT_BASH );
    return ret;
}

int Character::get_armor_cut_base( bodypart_id bp ) const
{
    int ret = 0;
    for( const item &i : worn ) {
        if( i.covers( bp ) ) {
            ret += i.cut_resist();
        }
    }
    for( const bionic_id &bid : get_bionics() ) {
        const auto cut_prot = bid->cut_protec.find( bp.id() );
        if( cut_prot != bid->cut_protec.end() ) {
            ret += cut_prot->second;
        }
    }

    ret += mutation_armor( bp, DT_CUT );
    return ret;
}

int Character::get_armor_bullet_base( bodypart_id bp ) const
{
    int ret = 0;
    for( const item &i : worn ) {
        if( i.covers( bp ) ) {
            ret += i.bullet_resist();
        }
    }

    for( const bionic_id &bid : get_bionics() ) {
        const auto bullet_prot = bid->bullet_protec.find( bp.id() );
        if( bullet_prot != bid->bullet_protec.end() ) {
            ret += bullet_prot->second;
        }
    }

    ret += mutation_armor( bp, DT_BULLET );
    return ret;
}

int Character::get_env_resist( bodypart_id bp ) const
{
    int ret = 0;
    for( const item &i : worn ) {
        // Head protection works on eyes too (e.g. baseball cap)
        if( i.covers( bp ) || ( bp == bodypart_id( "eyes" ) && i.covers( bodypart_id( "head" ) ) ) ) {
            ret += i.get_env_resist();
        }
    }

    for( const bionic_id &bid : get_bionics() ) {
        const auto EP = bid->env_protec.find( bp.id() );
        if( EP != bid->env_protec.end() ) {
            ret += EP->second;
        }
    }

    if( bp == bodypart_id( "eyes" ) && has_trait( trait_SEESLEEP ) ) {
        ret += 8;
    }
    return ret;
}

int Character::get_armor_acid( bodypart_id bp ) const
{
    return get_armor_type( DT_ACID, bp );
}

int Character::get_stim() const
{
    return stim;
}

void Character::set_stim( int new_stim )
{
    stim = new_stim;
}

void Character::mod_stim( int mod )
{
    stim += mod;
}

int Character::get_rad() const
{
    return radiation;
}

void Character::set_rad( int new_rad )
{
    radiation = new_rad;
}

void Character::mod_rad( int mod )
{
    if( has_trait_flag( "NO_RADIATION" ) ) {
        return;
    }
    set_rad( std::max( 0, get_rad() + mod ) );
}

int Character::get_stamina() const
{
    return stamina;
}

int Character::get_stamina_max() const
{
    static const std::string player_max_stamina( "PLAYER_MAX_STAMINA" );
    static const std::string max_stamina_modifier( "max_stamina_modifier" );
    int maxStamina = get_option< int >( player_max_stamina );
    maxStamina *= Character::mutation_value( max_stamina_modifier );
    return maxStamina;
}

void Character::set_stamina( int new_stamina )
{
    stamina = new_stamina;
}

void Character::mod_stamina( int mod )
{
    // TODO: Make NPCs smart enough to use stamina
    if( is_npc() ) {
        return;
    }
    stamina += mod;
    if( stamina < 0 ) {
        add_effect( effect_winded, 10_turns );
    }
    stamina = clamp( stamina, 0, get_stamina_max() );
}

void Character::burn_move_stamina( int moves )
{
    int overburden_percentage = 0;
    units::mass current_weight = weight_carried();
    // Make it at least 1 gram to avoid divide-by-zero warning
    units::mass max_weight = std::max( weight_capacity(), 1_gram );
    if( current_weight > max_weight ) {
        overburden_percentage = ( current_weight - max_weight ) * 100 / max_weight;
    }

    int burn_ratio = get_option<int>( "PLAYER_BASE_STAMINA_BURN_RATE" );
    for( const bionic_id &bid : get_bionic_fueled_with( item( "muscle" ) ) ) {
        if( has_active_bionic( bid ) ) {
            burn_ratio = burn_ratio * 2 - 3;
        }
    }
    burn_ratio += overburden_percentage;
    burn_ratio *= move_mode->stamina_mult();
    mod_stamina( -( ( moves * burn_ratio ) / 100.0 ) * stamina_move_cost_modifier() );
    add_msg( m_debug, "Stamina burn: %d", -( ( moves * burn_ratio ) / 100 ) );
    // Chance to suffer pain if overburden and stamina runs out or has trait BADBACK
    // Starts at 1 in 25, goes down by 5 for every 50% more carried
    if( ( current_weight > max_weight ) && ( has_trait( trait_BADBACK ) || get_stamina() == 0 ) &&
        one_in( 35 - 5 * current_weight / ( max_weight / 2 ) ) ) {
        add_msg_if_player( m_bad, _( "Your body strains under the weight!" ) );
        // 1 more pain for every 800 grams more (5 per extra STR needed)
        if( ( ( current_weight - max_weight ) / 800_gram > get_pain() && get_pain() < 100 ) ) {
            mod_pain( 1 );
        }
    }
}

float Character::stamina_move_cost_modifier() const
{
    // Both walk and run speed drop to half their maximums as stamina approaches 0.
    // Convert stamina to a float first to allow for decimal place carrying
    float stamina_modifier = ( static_cast<float>( get_stamina() ) / get_stamina_max() + 1 ) / 2;
    return stamina_modifier * move_mode->move_speed_mult();
}

void Character::update_stamina( int turns )
{
    static const std::string player_base_stamina_regen_rate( "PLAYER_BASE_STAMINA_REGEN_RATE" );
    static const std::string stamina_regen_modifier( "stamina_regen_modifier" );
    const float base_regen_rate = get_option<float>( player_base_stamina_regen_rate );
    const int current_stim = get_stim();
    float stamina_recovery = 0.0f;
    // Recover some stamina every turn.
    // Mutated stamina works even when winded
    // max stamina modifers from mutation also affect stamina multi
    float stamina_multiplier = std::max<float>( 0.1f, ( !has_effect( effect_winded ) ? 1.0f : 0.1f ) +
                               mutation_value( stamina_regen_modifier ) + ( mutation_value( "max_stamina_modifier" ) - 1.0f ) );
    // But mouth encumbrance interferes, even with mutated stamina.
    stamina_recovery += stamina_multiplier * std::max( 1.0f,
                        base_regen_rate - ( encumb( bp_mouth ) / 5.0f ) );
    // TODO: recovering stamina causes hunger/thirst/fatigue.
    // TODO: Tiredness slowing recovery

    // stim recovers stamina (or impairs recovery)
    if( current_stim > 0 ) {
        // TODO: Make stamina recovery with stims cost health
        stamina_recovery += std::min( 5.0f, current_stim / 15.0f );
    } else if( current_stim < 0 ) {
        // Affect it less near 0 and more near full
        // Negative stim kill at -200
        // At -100 stim it inflicts -20 malus to regen at 100%  stamina,
        // effectivly countering stamina gain of default 20,
        // at 50% stamina its -10 (50%), cuts by 25% at 25% stamina
        stamina_recovery += current_stim / 5.0f * get_stamina() / get_stamina_max();
    }

    const int max_stam = get_stamina_max();
    if( get_power_level() >= 3_kJ && has_active_bionic( bio_gills ) ) {
        int bonus = std::min<int>( units::to_kilojoule( get_power_level() ) / 3,
                                   max_stam - get_stamina() - stamina_recovery * turns );
        // so the effective recovery is up to 5x default
        bonus = std::min( bonus, 4 * static_cast<int>( base_regen_rate ) );
        if( bonus > 0 ) {
            stamina_recovery += bonus;
            bonus /= 10;
            bonus = std::max( bonus, 1 );
            mod_power_level( units::from_kilojoule( -bonus ) );
        }
    }

    mod_stamina( roll_remainder( stamina_recovery * turns ) );
    add_msg( m_debug, "Stamina recovery: %d", roll_remainder( stamina_recovery * turns ) );
    // Cap at max
    set_stamina( std::min( std::max( get_stamina(), 0 ), max_stam ) );
}

bool Character::invoke_item( item *used )
{
    return invoke_item( used, pos() );
}

bool Character::invoke_item( item *, const tripoint & )
{
    return false;
}

bool Character::invoke_item( item *used, const std::string &method )
{
    return invoke_item( used, method, pos() );
}

bool Character::invoke_item( item *used, const std::string &method, const tripoint &pt )
{
    if( !has_enough_charges( *used, true ) ) {
        return false;
    }

    item *actually_used = used->get_usable_item( method );
    if( actually_used == nullptr ) {
        debugmsg( "Tried to invoke a method %s on item %s, which doesn't have this method",
                  method.c_str(), used->tname() );
        return false;
    }

    int charges_used = actually_used->type->invoke( *this->as_player(), *actually_used, pt, method );
    if( charges_used == 0 ) {
        return false;
    }
    // Prevent accessing the item as it may have been deleted by the invoked iuse function.

    if( used->is_tool() || actually_used->is_medication() ) {
        return consume_charges( *actually_used, charges_used );
    } else if( used->is_bionic() || used->is_deployable() || method == "place_trap" ) {
        i_rem( used );
        return true;
    } else if( used->is_comestible() ) {
        const bool ret = consume_effects( *used );
        used->charges -= charges_used;
        return ret;
    }

    return false;
}

bool Character::dispose_item( item_location &&obj, const std::string &prompt )
{
    uilist menu;
    menu.text = prompt.empty() ? string_format( _( "Dispose of %s" ), obj->tname() ) : prompt;

    using dispose_option = struct {
        std::string prompt;
        bool enabled;
        char invlet;
        int moves;
        std::function<bool()> action;
    };

    std::vector<dispose_option> opts;

    const bool bucket = obj->will_spill();

    opts.emplace_back( dispose_option{
        bucket ? _( "Spill contents and store in inventory" ) : _( "Store in inventory" ),
        can_stash( *obj ), '1',
        item_handling_cost( *obj ),
        [this, bucket, &obj] {
            if( bucket && !obj->contents.spill_open_pockets( *this ) )
            {
                return false;
            }

            moves -= item_handling_cost( *obj );
            this->i_add( *obj );
            obj.remove_item();
            return true;
        }
    } );

    opts.emplace_back( dispose_option{
        _( "Drop item" ), true, '2', 0, [this, &obj] {
            put_into_vehicle_or_drop( *this, item_drop_reason::deliberate, { *obj } );
            obj.remove_item();
            return true;
        }
    } );

    opts.emplace_back( dispose_option{
        bucket ? _( "Spill contents and wear item" ) : _( "Wear item" ),
        can_wear( *obj ).success(), '3', item_wear_cost( *obj ),
        [this, bucket, &obj] {
            if( bucket && !obj->spill_contents( *this ) )
            {
                return false;
            }

            item it = *obj;
            obj.remove_item();
            return !!wear_item( it );
        }
    } );

    for( auto &e : worn ) {
        if( e.can_holster( *obj ) ) {
            auto ptr = dynamic_cast<const holster_actor *>( e.type->get_use( "holster" )->get_actor_ptr() );
            opts.emplace_back( dispose_option{
                string_format( _( "Store in %s" ), e.tname() ), true, e.invlet,
                item_store_cost( *obj, e, false, e.contents.insert_cost( *obj ) ),
                [this, ptr, &e, &obj] {
                    return ptr->store( *this->as_player(), e, *obj );
                }
            } );
        }
    }

    int w = utf8_width( menu.text, true ) + 4;
    for( const auto &e : opts ) {
        w = std::max( w, utf8_width( e.prompt, true ) + 4 );
    }
    for( auto &e : opts ) {
        e.prompt += std::string( w - utf8_width( e.prompt, true ), ' ' );
    }

    menu.text.insert( 0, 2, ' ' ); // add space for UI hotkeys
    menu.text += std::string( w + 2 - utf8_width( menu.text, true ), ' ' );
    menu.text += _( " | Moves  " );

    for( const auto &e : opts ) {
        menu.addentry( -1, e.enabled, e.invlet, string_format( e.enabled ? "%s | %-7d" : "%s |",
                       e.prompt, e.moves ) );
    }

    menu.query();
    if( menu.ret >= 0 ) {
        return opts[menu.ret].action();
    }
    return false;
}

bool Character::has_enough_charges( const item &it, bool show_msg ) const
{
    if( !it.is_tool() || !it.ammo_required() ) {
        return true;
    }
    if( it.has_flag( flag_USE_UPS ) ) {
        if( has_charges( itype_UPS, it.ammo_required() ) || it.ammo_sufficient() ) {
            return true;
        }
        if( show_msg ) {
            add_msg_if_player( m_info,
                               ngettext( "Your %s needs %d charge from some UPS.",
                                         "Your %s needs %d charges from some UPS.",
                                         it.ammo_required() ),
                               it.tname(), it.ammo_required() );
        }
        return false;
    } else if( !it.ammo_sufficient() ) {
        if( show_msg ) {
            add_msg_if_player( m_info,
                               ngettext( "Your %s has %d charge but needs %d.",
                                         "Your %s has %d charges but needs %d.",
                                         it.ammo_remaining() ),
                               it.tname(), it.ammo_remaining(), it.ammo_required() );
        }
        return false;
    }
    return true;
}

bool Character::consume_charges( item &used, int qty )
{
    if( qty < 0 ) {
        debugmsg( "Tried to consume negative charges" );
        return false;
    }

    if( qty == 0 ) {
        return false;
    }

    if( !used.is_tool() && !used.is_food() && !used.is_medication() ) {
        debugmsg( "Tried to consume charges for non-tool, non-food, non-med item" );
        return false;
    }

    // Consume comestibles destroying them if no charges remain
    if( used.is_food() || used.is_medication() ) {
        used.charges -= qty;
        if( used.charges <= 0 ) {
            i_rem( &used );
            return true;
        }
        return false;
    }

    // Tools which don't require ammo are instead destroyed
    if( used.is_tool() && !used.ammo_required() ) {
        i_rem( &used );
        return true;
    }

    // USE_UPS never occurs on base items but is instead added by the UPS tool mod
    if( used.has_flag( flag_USE_UPS ) ) {
        // With the new UPS system, we'll want to use any charges built up in the tool before pulling from the UPS
        // The usage of the item was already approved, so drain item if possible, otherwise use UPS
        if( used.charges >= qty ) {
            used.ammo_consume( qty, pos() );
        } else {
            use_charges( itype_UPS, qty );
        }
    } else {
        used.ammo_consume( std::min( qty, used.ammo_remaining() ), pos() );
    }
    return false;
}

int Character::item_handling_cost( const item &it, bool penalties, int base_cost ) const
{
    int mv = base_cost;
    if( penalties ) {
        // 40 moves per liter, up to 200 at 5 liters
        mv += std::min( 200, it.volume() / 20_ml );
    }

    if( weapon.typeId() == itype_e_handcuffs ) {
        mv *= 4;
    } else if( penalties && has_effect( effect_grabbed ) ) {
        mv *= 2;
    }

    // For single handed items use the least encumbered hand
    if( it.is_two_handed( *this ) ) {
        mv += encumb( bp_hand_l ) + encumb( bp_hand_r );
    } else {
        mv += std::min( encumb( bp_hand_l ), encumb( bp_hand_r ) );
    }

    return std::max( mv, 0 );
}

int Character::item_store_cost( const item &it, const item & /* container */, bool penalties,
                                int base_cost ) const
{
    /** @EFFECT_PISTOL decreases time taken to store a pistol */
    /** @EFFECT_SMG decreases time taken to store an SMG */
    /** @EFFECT_RIFLE decreases time taken to store a rifle */
    /** @EFFECT_SHOTGUN decreases time taken to store a shotgun */
    /** @EFFECT_LAUNCHER decreases time taken to store a launcher */
    /** @EFFECT_STABBING decreases time taken to store a stabbing weapon */
    /** @EFFECT_CUTTING decreases time taken to store a cutting weapon */
    /** @EFFECT_BASHING decreases time taken to store a bashing weapon */
    int lvl = get_skill_level( it.is_gun() ? it.gun_skill() : it.melee_skill() );
    return item_handling_cost( it, penalties, base_cost ) / ( ( lvl + 10.0f ) / 10.0f );
}

int Character::item_wear_cost( const item &it ) const
{
    double mv = item_handling_cost( it );

    switch( it.get_layer() ) {
        case layer_level::PERSONAL:
            break;

        case layer_level::UNDERWEAR:
            mv *= 1.5;
            break;

        case layer_level::REGULAR:
            break;

        case layer_level::WAIST:
        case layer_level::OUTER:
            mv /= 1.5;
            break;

        case layer_level::BELTED:
            mv /= 2.0;
            break;

        case layer_level::AURA:
            break;

        default:
            break;
    }

    mv *= std::max( it.get_encumber( *this ) / 10.0, 1.0 );

    return mv;
}

void Character::cough( bool harmful, int loudness )
{
    if( has_effect( effect_cough_suppress ) ) {
        return;
    }

    if( harmful ) {
        const int stam = get_stamina();
        const int malus = get_stamina_max() * 0.05; // 5% max stamina
        mod_stamina( -malus );
        if( stam < malus && x_in_y( malus - stam, malus ) && one_in( 6 ) ) {
            apply_damage( nullptr, bodypart_id( "torso" ), 1 );
        }
    }

    if( !is_npc() ) {
        add_msg( m_bad, _( "You cough heavily." ) );
    }
    sounds::sound( pos(), loudness, sounds::sound_t::speech, _( "a hacking cough." ), false, "misc",
                   "cough" );

    moves -= 80;

    add_effect( effect_recently_coughed, 5_minutes );
}

void Character::wake_up()
{
    // Do not remove effect_sleep or effect_alarm_clock now otherwise it invalidates an effect
    // iterator in player::process_effects().
    // We just set it for later removal (also happening in player::process_effects(), so no side
    // effects) with a duration of 0 turns.

    if( has_effect( effect_sleep ) ) {
        g->events().send<event_type::character_wakes_up>( getID() );
        get_effect( effect_sleep ).set_duration( 0_turns );
    }
    remove_effect( effect_slept_through_alarm );
    remove_effect( effect_lying_down );
    if( has_effect( effect_alarm_clock ) ) {
        get_effect( effect_alarm_clock ).set_duration( 0_turns );
    }
    recalc_sight_limits();
}

int Character::get_shout_volume() const
{
    int base = 10;
    int shout_multiplier = 2;

    // Mutations make shouting louder, they also define the default message
    if( has_trait( trait_SHOUT3 ) ) {
        shout_multiplier = 4;
        base = 20;
    } else if( has_trait( trait_SHOUT2 ) ) {
        base = 15;
        shout_multiplier = 3;
    }

    // You can't shout without your face
    if( has_trait( trait_PROF_FOODP ) && !( is_wearing( itype_id( "foodperson_mask" ) ) ||
                                            is_wearing( itype_id( "foodperson_mask_on" ) ) ) ) {
        base = 0;
        shout_multiplier = 0;
    }

    // Masks and such dampen the sound
    // Balanced around whisper for wearing bondage mask
    // and noise ~= 10 (door smashing) for wearing dust mask for character with strength = 8
    /** @EFFECT_STR increases shouting volume */
    const int penalty = encumb( bp_mouth ) * 3 / 2;
    int noise = base + str_cur * shout_multiplier - penalty;

    // Minimum noise volume possible after all reductions.
    // Volume 1 can't be heard even by player
    constexpr int minimum_noise = 2;

    if( noise <= base ) {
        noise = std::max( minimum_noise, noise );
    }

    // Screaming underwater is not good for oxygen and harder to do overall
    if( underwater ) {
        noise = std::max( minimum_noise, noise / 2 );
    }
    return noise;
}

void Character::shout( std::string msg, bool order )
{
    int base = 10;
    std::string shout;

    // You can't shout without your face
    if( has_trait( trait_PROF_FOODP ) && !( is_wearing( itype_id( "foodperson_mask" ) ) ||
                                            is_wearing( itype_id( "foodperson_mask_on" ) ) ) ) {
        add_msg_if_player( m_warning, _( "You try to shout but you have no face!" ) );
        return;
    }

    // Mutations make shouting louder, they also define the default message
    if( has_trait( trait_SHOUT3 ) ) {
        base = 20;
        if( msg.empty() ) {
            msg = is_player() ? _( "yourself let out a piercing howl!" ) : _( "a piercing howl!" );
            shout = "howl";
        }
    } else if( has_trait( trait_SHOUT2 ) ) {
        base = 15;
        if( msg.empty() ) {
            msg = is_player() ? _( "yourself scream loudly!" ) : _( "a loud scream!" );
            shout = "scream";
        }
    }

    if( msg.empty() ) {
        msg = is_player() ? _( "yourself shout loudly!" ) : _( "a loud shout!" );
        shout = "default";
    }
    int noise = get_shout_volume();

    // Minimum noise volume possible after all reductions.
    // Volume 1 can't be heard even by player
    constexpr int minimum_noise = 2;

    if( noise <= base ) {
        std::string dampened_shout;
        std::transform( msg.begin(), msg.end(), std::back_inserter( dampened_shout ), tolower );
        msg = std::move( dampened_shout );
    }

    // Screaming underwater is not good for oxygen and harder to do overall
    if( underwater ) {
        if( !has_trait( trait_GILLS ) && !has_trait( trait_GILLS_CEPH ) ) {
            mod_stat( "oxygen", -noise );
        }
    }

    const int penalty = encumb( bp_mouth ) * 3 / 2;
    // TODO: indistinct noise descriptions should be handled in the sounds code
    if( noise <= minimum_noise ) {
        add_msg_if_player( m_warning,
                           _( "The sound of your voice is almost completely muffled!" ) );
        msg = is_player() ? _( "your muffled shout" ) : _( "an indistinct voice" );
    } else if( noise * 2 <= noise + penalty ) {
        // The shout's volume is 1/2 or lower of what it would be without the penalty
        add_msg_if_player( m_warning, _( "The sound of your voice is significantly muffled!" ) );
    }

    sounds::sound( pos(), noise, order ? sounds::sound_t::order : sounds::sound_t::alert, msg, false,
                   "shout", shout );
}

void Character::vomit()
{
    g->events().send<event_type::throws_up>( getID() );

    if( stomach.contains() != 0_ml ) {
        stomach.empty();
        g->m.add_field( adjacent_tile(), fd_bile, 1 );
        add_msg_player_or_npc( m_bad, _( "You throw up heavily!" ), _( "<npcname> throws up heavily!" ) );
    }

    if( !has_effect( effect_nausea ) ) {  // Prevents never-ending nausea
        const effect dummy_nausea( &effect_nausea.obj(), 0_turns, num_bp, false, 1, calendar::turn );
        add_effect( effect_nausea, std::max( dummy_nausea.get_max_duration() * units::to_milliliter(
                stomach.contains() ) / 21, dummy_nausea.get_int_dur_factor() ) );
    }

    moves -= 100;
    for( auto &elem : *effects ) {
        for( auto &_effect_it : elem.second ) {
            auto &it = _effect_it.second;
            if( it.get_id() == effect_foodpoison ) {
                it.mod_duration( -30_minutes );
            } else if( it.get_id() == effect_drunk ) {
                it.mod_duration( rng( -10_minutes, -50_minutes ) );
            }
        }
    }
    remove_effect( effect_pkill1 );
    remove_effect( effect_pkill2 );
    remove_effect( effect_pkill3 );
    // Don't wake up when just retching
    if( stomach.contains() > 0_ml ) {
        wake_up();
    }
}

// adjacent_tile() returns a safe, unoccupied adjacent tile. If there are no such tiles, returns player position instead.
tripoint Character::adjacent_tile() const
{
    std::vector<tripoint> ret;
    int dangerous_fields = 0;
    for( const tripoint &p : g->m.points_in_radius( pos(), 1 ) ) {
        if( p == pos() ) {
            // Don't consider player position
            continue;
        }
        const trap &curtrap = g->m.tr_at( p );
        if( g->critter_at( p ) == nullptr && g->m.passable( p ) &&
            ( curtrap.is_null() || curtrap.is_benign() ) ) {
            // Only consider tile if unoccupied, passable and has no traps
            dangerous_fields = 0;
            auto &tmpfld = g->m.field_at( p );
            for( auto &fld : tmpfld ) {
                const field_entry &cur = fld.second;
                if( cur.is_dangerous() ) {
                    dangerous_fields++;
                }
            }

            if( dangerous_fields == 0 ) {
                ret.push_back( p );
            }
        }
    }

    return random_entry( ret, pos() ); // player position if no valid adjacent tiles
}

void Character::healed_bp( int bp, int amount )
{
    healed_total[bp] += amount;
}

void Character::set_fac_id( const std::string &my_fac_id )
{
    fac_id = faction_id( my_fac_id );
}

std::string get_stat_name( Character::stat Stat )
{
    switch( Stat ) {
        // *INDENT-OFF*
    case Character::stat::STRENGTH:     return pgettext( "strength stat", "STR" );
    case Character::stat::DEXTERITY:    return pgettext( "dexterity stat", "DEX" );
    case Character::stat::INTELLIGENCE: return pgettext( "intelligence stat", "INT" );
    case Character::stat::PERCEPTION:   return pgettext( "perception stat", "PER" );
        // *INDENT-ON*
        default:
            break;
    }
    return pgettext( "fake stat there's an error", "ERR" );
}

void Character::build_mut_dependency_map( const trait_id &mut,
        std::unordered_map<trait_id, int> &dependency_map, int distance )
{
    // Skip base traits and traits we've seen with a lower distance
    const auto lowest_distance = dependency_map.find( mut );
    if( !has_base_trait( mut ) && ( lowest_distance == dependency_map.end() ||
                                    distance < lowest_distance->second ) ) {
        dependency_map[mut] = distance;
        // Recurse over all prerequisite and replacement mutations
        const mutation_branch &mdata = mut.obj();
        for( const trait_id &i : mdata.prereqs ) {
            build_mut_dependency_map( i, dependency_map, distance + 1 );
        }
        for( const trait_id &i : mdata.prereqs2 ) {
            build_mut_dependency_map( i, dependency_map, distance + 1 );
        }
        for( const trait_id &i : mdata.replacements ) {
            build_mut_dependency_map( i, dependency_map, distance + 1 );
        }
    }
}

void Character::set_highest_cat_level()
{
    mutation_category_level.clear();

    // For each of our mutations...
    for( const trait_id &mut : get_mutations() ) {
        // ...build up a map of all prerequisite/replacement mutations along the tree, along with their distance from the current mutation
        std::unordered_map<trait_id, int> dependency_map;
        build_mut_dependency_map( mut, dependency_map, 0 );

        // Then use the map to set the category levels
        for( const std::pair<const trait_id, int> &i : dependency_map ) {
            const mutation_branch &mdata = i.first.obj();
            if( !mdata.flags.count( "NON_THRESH" ) ) {
                for( const std::string &cat : mdata.category ) {
                    // Decay category strength based on how far it is from the current mutation
                    mutation_category_level[cat] += 8 / static_cast<int>( std::pow( 2, i.second ) );
                }
            }
        }
    }
}

void Character::drench_mut_calc()
{
    for( const body_part bp : all_body_parts ) {
        int ignored = 0;
        int neutral = 0;
        int good = 0;

        for( const trait_id &iter : get_mutations() ) {
            const mutation_branch &mdata = iter.obj();
            const auto wp_iter = mdata.protection.find( bp );
            if( wp_iter != mdata.protection.end() ) {
                ignored += wp_iter->second.x;
                neutral += wp_iter->second.y;
                good += wp_iter->second.z;
            }
        }

        mut_drench[bp][WT_GOOD] = good;
        mut_drench[bp][WT_NEUTRAL] = neutral;
        mut_drench[bp][WT_IGNORED] = ignored;
    }
}

/// Returns the mutation category with the highest strength
std::string Character::get_highest_category() const
{
    int iLevel = 0;
    std::string sMaxCat;

    for( const std::pair<const std::string, int> &elem : mutation_category_level ) {
        if( elem.second > iLevel ) {
            sMaxCat = elem.first;
            iLevel = elem.second;
        } else if( elem.second == iLevel ) {
            sMaxCat.clear();  // no category on ties
        }
    }
    return sMaxCat;
}

void Character::recalculate_enchantment_cache()
{
    // start by resetting the cache to all inventory items
    enchantment_cache = inv.get_active_enchantment_cache( *this );

    for( const enchantment &ench : weapon.get_enchantments() ) {
        if( ench.is_active( *this, weapon ) ) {
            enchantment_cache.force_add( ench );
        }
    }

    for( const item &worn_it : worn ) {
        for( const enchantment &ench : worn_it.get_enchantments() ) {
            if( ench.is_active( *this, worn_it ) ) {
                enchantment_cache.force_add( ench );
            }
        }
    }

    // get from traits/ mutations
    for( const std::pair<const trait_id, trait_data> &mut_map : my_mutations ) {
        const mutation_branch &mut = mut_map.first.obj();

        // only add the passive or powered active mutations
        if( mut.activated && !mut_map.second.powered ) {
            continue;
        }

        for( const enchantment_id &ench_id : mut.enchantments ) {
            const enchantment &ench = ench_id.obj();
            if( ench.is_active( *this ) ) {
                enchantment_cache.force_add( ench );
            }
        }
    }

    for( const bionic &bio : *my_bionics ) {
        const bionic_id &bid = bio.id;
        if( bid->has_flag( "BIONIC_TOGGLED" ) && !bio.powered ) {
            continue;
        }

        for( const enchantment_id &ench_id : bid->enchantments ) {
            const enchantment &ench = ench_id.obj();
            if( ench.is_active( *this ) ) {
                enchantment_cache.force_add( ench );
            }
        }
    }
}

double Character::calculate_by_enchantment( double modify, enchantment::mod value,
        bool round_output ) const
{
    modify += enchantment_cache.get_value_add( value );
    modify *= 1.0 + enchantment_cache.get_value_multiply( value );
    if( round_output ) {
        modify = std::round( modify );
    }
    return modify;
}

void Character::passive_absorb_hit( const bodypart_id &bp, damage_unit &du ) const
{
    // >0 check because some mutations provide negative armor
    // Thin skin check goes before subdermal armor plates because SUBdermal
    if( du.amount > 0.0f ) {
        // HACK: Get rid of this as soon as CUT and STAB are split
        if( du.type == DT_STAB ) {
            damage_unit du_copy = du;
            du_copy.type = DT_CUT;
            du.amount -= mutation_armor( bp, du_copy );
        } else {
            du.amount -= mutation_armor( bp, du );
        }
    }
    du.amount -= bionic_armor_bonus( bp, du.type ); //Check for passive armor bionics
    du.amount -= mabuff_armor_bonus( du.type );
    du.amount = std::max( 0.0f, du.amount );
}

static void destroyed_armor_msg( Character &who, const std::string &pre_damage_name )
{
    if( who.is_avatar() ) {
        g->memorial().add(
            //~ %s is armor name
            pgettext( "memorial_male", "Worn %s was completely destroyed." ),
            pgettext( "memorial_female", "Worn %s was completely destroyed." ),
            pre_damage_name );
    }
    who.add_msg_player_or_npc( m_bad, _( "Your %s is completely destroyed!" ),
                               _( "<npcname>'s %s is completely destroyed!" ),
                               pre_damage_name );
}

static void item_armor_enchantment_adjust( Character &guy, damage_unit &du, item &armor )
{
    switch( du.type ) {
        case DT_ACID:
            du.amount = armor.calculate_by_enchantment( guy, du.amount, enchantment::mod::ITEM_ARMOR_ACID );
            break;
        case DT_BASH:
            du.amount = armor.calculate_by_enchantment( guy, du.amount, enchantment::mod::ITEM_ARMOR_BASH );
            break;
        case DT_BIOLOGICAL:
            du.amount = armor.calculate_by_enchantment( guy, du.amount, enchantment::mod::ITEM_ARMOR_BIO );
            break;
        case DT_COLD:
            du.amount = armor.calculate_by_enchantment( guy, du.amount, enchantment::mod::ITEM_ARMOR_COLD );
            break;
        case DT_CUT:
            du.amount = armor.calculate_by_enchantment( guy, du.amount, enchantment::mod::ITEM_ARMOR_CUT );
            break;
        case DT_ELECTRIC:
            du.amount = armor.calculate_by_enchantment( guy, du.amount, enchantment::mod::ITEM_ARMOR_ELEC );
            break;
        case DT_HEAT:
            du.amount = armor.calculate_by_enchantment( guy, du.amount, enchantment::mod::ITEM_ARMOR_HEAT );
            break;
        case DT_STAB:
            du.amount = armor.calculate_by_enchantment( guy, du.amount, enchantment::mod::ITEM_ARMOR_STAB );
            break;
        case DT_BULLET:
            du.amount = armor.calculate_by_enchantment( guy, du.amount, enchantment::mod::ITEM_ARMOR_BULLET );
            break;
        default:
            return;
    }
    du.amount = std::max( 0.0f, du.amount );
}

// adjusts damage unit depending on type by enchantments.
// the ITEM_ enchantments only affect the damage resistance for that one item, while the others affect all of them
static void armor_enchantment_adjust( Character &guy, damage_unit &du )
{
    switch( du.type ) {
        case DT_ACID:
            du.amount = guy.calculate_by_enchantment( du.amount, enchantment::mod::ARMOR_ACID );
            break;
        case DT_BASH:
            du.amount = guy.calculate_by_enchantment( du.amount, enchantment::mod::ARMOR_BASH );
            break;
        case DT_BIOLOGICAL:
            du.amount = guy.calculate_by_enchantment( du.amount, enchantment::mod::ARMOR_BIO );
            break;
        case DT_COLD:
            du.amount = guy.calculate_by_enchantment( du.amount, enchantment::mod::ARMOR_COLD );
            break;
        case DT_CUT:
            du.amount = guy.calculate_by_enchantment( du.amount, enchantment::mod::ARMOR_CUT );
            break;
        case DT_ELECTRIC:
            du.amount = guy.calculate_by_enchantment( du.amount, enchantment::mod::ARMOR_ELEC );
            break;
        case DT_HEAT:
            du.amount = guy.calculate_by_enchantment( du.amount, enchantment::mod::ARMOR_HEAT );
            break;
        case DT_STAB:
            du.amount = guy.calculate_by_enchantment( du.amount, enchantment::mod::ARMOR_STAB );
            break;
        case DT_BULLET:
            du.amount = guy.calculate_by_enchantment( du.amount, enchantment::mod::ARMOR_BULLET );
            break;
        default:
            return;
    }
    du.amount = std::max( 0.0f, du.amount );
}

void Character::absorb_hit( const bodypart_id &bp, damage_instance &dam )
{
    std::list<item> worn_remains;
    bool armor_destroyed = false;

    for( damage_unit &elem : dam.damage_units ) {
        if( elem.amount < 0 ) {
            // Prevents 0 damage hits (like from hallucinations) from ripping armor
            elem.amount = 0;
            continue;
        }

        // The bio_ads CBM absorbs damage before hitting armor
        if( has_active_bionic( bio_ads ) ) {
            if( elem.amount > 0 && get_power_level() > 24_kJ ) {
                if( elem.type == DT_BASH ) {
                    elem.amount -= rng( 1, 8 );
                } else if( elem.type == DT_CUT ) {
                    elem.amount -= rng( 1, 4 );
                } else if( elem.type == DT_STAB || elem.type == DT_BULLET ) {
                    elem.amount -= rng( 1, 2 );
                }
                mod_power_level( -25_kJ );
            }
            if( elem.amount < 0 ) {
                elem.amount = 0;
            }
        }

        armor_enchantment_adjust( *this, elem );

        // Only the outermost armor can be set on fire
        bool outermost = true;
        // The worn vector has the innermost item first, so
        // iterate reverse to damage the outermost (last in worn vector) first.
        for( auto iter = worn.rbegin(); iter != worn.rend(); ) {
            item &armor = *iter;

            if( !armor.covers( bp ) ) {
                ++iter;
                continue;
            }

            const std::string pre_damage_name = armor.tname();
            bool destroy = false;

            item_armor_enchantment_adjust( *this, elem, armor );
            // Heat damage can set armor on fire
            // Even though it doesn't cause direct physical damage to it
            if( outermost && elem.type == DT_HEAT && elem.amount >= 1.0f ) {
                // TODO: Different fire intensity values based on damage
                fire_data frd{ 2 };
                destroy = armor.burn( frd );
                int fuel = roll_remainder( frd.fuel_produced );
                if( fuel > 0 ) {
                    add_effect( effect_onfire, time_duration::from_turns( fuel + 1 ), bp->token, false, 0, false,
                                true );
                }
            }

            if( !destroy ) {
                destroy = armor_absorb( elem, armor );
            }

            if( destroy ) {
                if( g->u.sees( *this ) ) {
                    SCT.add( point( posx(), posy() ), direction::NORTH, remove_color_tags( pre_damage_name ),
                             m_neutral, _( "destroyed" ), m_info );
                }
                destroyed_armor_msg( *this, pre_damage_name );
                armor_destroyed = true;
                armor.on_takeoff( *this );
                for( const item *it : armor.contents.all_items_top( item_pocket::pocket_type::CONTAINER ) ) {
                    worn_remains.push_back( *it );
                }
                // decltype is the type name of the iterator, note that reverse_iterator::base returns the
                // iterator to the next element, not the one the revers_iterator points to.
                // http://stackoverflow.com/questions/1830158/how-to-call-erase-with-a-reverse-iterator
                iter = decltype( iter )( worn.erase( --( iter.base() ) ) );
            } else {
                ++iter;
                outermost = false;
            }
        }

        passive_absorb_hit( bp, elem );

        if( elem.type == DT_BASH ) {
            if( has_trait( trait_LIGHT_BONES ) ) {
                elem.amount *= 1.4;
            }
            if( has_trait( trait_HOLLOW_BONES ) ) {
                elem.amount *= 1.8;
            }
        }

        elem.amount = std::max( elem.amount, 0.0f );
    }
    for( item &remain : worn_remains ) {
        g->m.add_item_or_charges( pos(), remain );
    }
    if( armor_destroyed ) {
        drop_invalid_inventory();
    }
}

bool Character::armor_absorb( damage_unit &du, item &armor )
{
    if( rng( 1, 100 ) > armor.get_coverage() ) {
        return false;
    }

    // TODO: add some check for power armor
    armor.mitigate_damage( du );

    // We want armor's own resistance to this type, not the resistance it grants
    const int armors_own_resist = armor.damage_resist( du.type, true );
    if( armors_own_resist > 1000 ) {
        // This is some weird type that doesn't damage armors
        return false;
    }

    // Scale chance of article taking damage based on the number of parts it covers.
    // This represents large articles being able to take more punishment
    // before becoming ineffective or being destroyed.
    const int num_parts_covered = armor.get_covered_body_parts().count();
    if( !one_in( num_parts_covered ) ) {
        return false;
    }

    // Don't damage armor as much when bypassed by armor piercing
    // Most armor piercing damage comes from bypassing armor, not forcing through
    const int raw_dmg = du.amount;
    if( raw_dmg > armors_own_resist ) {
        // If damage is above armor value, the chance to avoid armor damage is
        // 50% + 50% * 1/dmg
        if( one_in( raw_dmg ) || one_in( 2 ) ) {
            return false;
        }
    } else {
        // Sturdy items and power armors never take chip damage.
        // Other armors have 0.5% of getting damaged from hits below their armor value.
        if( armor.has_flag( flag_STURDY ) || armor.is_power_armor() || !one_in( 200 ) ) {
            return false;
        }
    }

    const material_type &material = armor.get_random_material();
    std::string damage_verb = ( du.type == DT_BASH ) ? material.bash_dmg_verb() :
                              material.cut_dmg_verb();

    const std::string pre_damage_name = armor.tname();
    const std::string pre_damage_adj = armor.get_base_material().dmg_adj( armor.damage_level( 4 ) );

    // add "further" if the damage adjective and verb are the same
    std::string format_string = ( pre_damage_adj == damage_verb ) ?
                                _( "Your %1$s is %2$s further!" ) : _( "Your %1$s is %2$s!" );
    add_msg_if_player( m_bad, format_string, pre_damage_name, damage_verb );
    //item is damaged
    if( is_player() ) {
        SCT.add( point( posx(), posy() ), direction::NORTH, remove_color_tags( pre_damage_name ), m_neutral,
                 damage_verb,
                 m_info );
    }

    return armor.mod_damage( armor.has_flag( "FRAGILE" ) ?
                             rng( 2 * itype::damage_scale, 3 * itype::damage_scale ) : itype::damage_scale, du.type );
}

float Character::bionic_armor_bonus( const bodypart_id &bp, damage_type dt ) const
{
    float result = 0.0f;
    if( dt == DT_CUT || dt == DT_STAB ) {
        for( const bionic_id &bid : get_bionics() ) {
            const auto cut_prot = bid->cut_protec.find( bp.id() );
            if( cut_prot != bid->cut_protec.end() ) {
                result += cut_prot->second;
            }
        }
    } else if( dt == DT_BASH ) {
        for( const bionic_id &bid : get_bionics() ) {
            const auto bash_prot = bid->bash_protec.find( bp.id() );
            if( bash_prot != bid->bash_protec.end() ) {
                result += bash_prot->second;
            }
        }
    } else if( dt == DT_BULLET ) {
        for( const bionic_id &bid : get_bionics() ) {
            const auto bullet_prot = bid->bullet_protec.find( bp.id() );
            if( bullet_prot != bid->bullet_protec.end() ) {
                result += bullet_prot->second;
            }
        }
    }

    return result;
}

int Character::get_armor_fire( const bodypart_id &bp ) const
{
    return get_armor_type( DT_HEAT, bp );
}

void Character::did_hit( Creature &target )
{
    enchantment_cache.cast_hit_you( *this, target );
}

void Character::on_hit( Creature *source, bodypart_id /*bp_hit*/,
                        float /*difficulty*/, dealt_projectile_attack const *const /*proj*/ )
{
    enchantment_cache.cast_hit_me( *this, source );
}

/*
    Where damage to character is actually applied to hit body parts
    Might be where to put bleed stuff rather than in player::deal_damage()
 */
void Character::apply_damage( Creature *source, bodypart_id hurt, int dam, const bool bypass_med )
{
    if( is_dead_state() || has_trait( trait_DEBUG_NODMG ) ) {
        // don't do any more damage if we're already dead
        // Or if we're debugging and don't want to die
        return;
    }
    body_part enum_bp = hurt->token;
    hp_part hurtpart = bp_to_hp( enum_bp );
    if( hurtpart == num_hp_parts ) {
        debugmsg( "Wacky body part hurt!" );
        hurtpart = hp_torso;
    }

    mod_pain( dam / 2 );

    const int dam_to_bodypart = std::min( dam, hp_cur[hurtpart] );

    hp_cur[hurtpart] -= dam_to_bodypart;
    g->events().send<event_type::character_takes_damage>( getID(), dam_to_bodypart );

    if( !weapon.is_null() && !as_player()->can_wield( weapon ).success() &&
        can_unwield( weapon ).success() ) {
        add_msg_if_player( _( "You are no longer able to wield your %s and drop it!" ),
                           weapon.display_name() );
        put_into_vehicle_or_drop( *this, item_drop_reason::tumbling, { weapon } );
        i_rem( &weapon );
    }
    if( has_effect( effect_mending, enum_bp ) && ( source == nullptr ||
            !source->is_hallucination() ) ) {
        effect &e = get_effect( effect_mending, enum_bp );
        float remove_mend = dam / 20.0f;
        e.mod_duration( -e.get_max_duration() * remove_mend );
    }

    if( dam > get_painkiller() ) {
        on_hurt( source );
    }

    if( !bypass_med ) {
        // remove healing effects if damaged
        int remove_med = roll_remainder( dam / 5.0f );
        if( remove_med > 0 && has_effect( effect_bandaged, enum_bp ) ) {
            remove_med -= reduce_healing_effect( effect_bandaged, remove_med, hurt );
        }
        if( remove_med > 0 && has_effect( effect_disinfected, enum_bp ) ) {
            reduce_healing_effect( effect_disinfected, remove_med, hurt );
        }
    }
}

dealt_damage_instance Character::deal_damage( Creature *source, bodypart_id bp,
        const damage_instance &d )
{
    if( has_trait( trait_DEBUG_NODMG ) ) {
        return dealt_damage_instance();
    }

    //damage applied here
    dealt_damage_instance dealt_dams = Creature::deal_damage( source, bp, d );
    //block reduction should be by applied this point
    int dam = dealt_dams.total_damage();

    // TODO: Pre or post blit hit tile onto "this"'s location here
    if( dam > 0 && g->u.sees( pos() ) ) {
        g->draw_hit_player( *this, dam );

        if( is_player() && source ) {
            //monster hits player melee
            SCT.add( point( posx(), posy() ),
                     direction_from( point_zero, point( posx() - source->posx(), posy() - source->posy() ) ),
                     get_hp_bar( dam, get_hp_max( player::bp_to_hp( bp->token ) ) ).first, m_bad,
                     body_part_name( bp ), m_neutral );
        }
    }

    // handle snake artifacts
    if( has_artifact_with( AEP_SNAKES ) && dam >= 6 ) {
        const int snakes = dam / 6;
        int spawned = 0;
        for( int i = 0; i < snakes; i++ ) {
            if( monster *const snake = g->place_critter_around( mon_shadow_snake, pos(), 1 ) ) {
                snake->friendly = -1;
                spawned++;
            }
        }
        if( spawned == 1 ) {
            add_msg( m_warning, _( "A snake sprouts from your body!" ) );
        } else if( spawned >= 2 ) {
            add_msg( m_warning, _( "Some snakes sprout from your body!" ) );
        }
    }

    // And slimespawners too
    if( ( has_trait( trait_SLIMESPAWNER ) ) && ( dam >= 10 ) && one_in( 20 - dam ) ) {
        if( monster *const slime = g->place_critter_around( mon_player_blob, pos(), 1 ) ) {
            slime->friendly = -1;
            add_msg_if_player( m_warning, _( "Slime is torn from you, and moves on its own!" ) );
        }
    }

    //Acid blood effects.
    bool u_see = g->u.sees( *this );
    int cut_dam = dealt_dams.type_damage( DT_CUT );
    if( source && has_trait( trait_ACIDBLOOD ) && !one_in( 3 ) &&
        ( dam >= 4 || cut_dam > 0 ) && ( rl_dist( g->u.pos(), source->pos() ) <= 1 ) ) {
        if( is_player() ) {
            add_msg( m_good, _( "Your acidic blood splashes %s in mid-attack!" ),
                     source->disp_name() );
        } else if( u_see ) {
            add_msg( _( "%1$s's acidic blood splashes on %2$s in mid-attack!" ),
                     disp_name(), source->disp_name() );
        }
        damage_instance acidblood_damage;
        acidblood_damage.add_damage( DT_ACID, rng( 4, 16 ) );
        if( !one_in( 4 ) ) {
            source->deal_damage( this, bodypart_id( "arm_l" ), acidblood_damage );
            source->deal_damage( this, bodypart_id( "arm_r" ), acidblood_damage );
        } else {
            source->deal_damage( this, bodypart_id( "torso" ), acidblood_damage );
            source->deal_damage( this, bodypart_id( "head" ), acidblood_damage );
        }
    }

    int recoil_mul = 100;

    if( bp == bodypart_id( "eyes" ) ) {
        if( dam > 5 || cut_dam > 0 ) {
            const time_duration minblind = std::max( 1_turns, 1_turns * ( dam + cut_dam ) / 10 );
            const time_duration maxblind = std::min( 5_turns, 1_turns * ( dam + cut_dam ) / 4 );
            add_effect( effect_blind, rng( minblind, maxblind ) );
        }
    } else if( bp == bodypart_id( "hand_l" ) || bp == bodypart_id( "arm_l" ) ||
               bp == bodypart_id( "hand_r" ) || bp == bodypart_id( "arm_r" ) ) {
        recoil_mul = 200;
    } else if( bp == bodypart_id( "num_bp" ) ) {
        debugmsg( "Wacky body part hit!" );
    }

    // TODO: Scale with damage in a way that makes sense for power armors, plate armor and naked skin.
    recoil += recoil_mul * weapon.volume() / 250_ml;
    recoil = std::min( MAX_RECOIL, recoil );
    //looks like this should be based off of dealt damages, not d as d has no damage reduction applied.
    // Skip all this if the damage isn't from a creature. e.g. an explosion.
    if( source != nullptr ) {
        if( source->has_flag( MF_GRABS ) && !source->is_hallucination() &&
            !source->has_effect( effect_grabbing ) ) {
            /** @EFFECT_DEX increases chance to avoid being grabbed */

            if( has_grab_break_tec() && get_grab_resist() > 0 &&
                ( rng( 0, get_dex() )  > rng( 0, 10 ) ) ) {
                if( has_effect( effect_grabbed ) ) {
                    add_msg_if_player( m_warning, _( "The %s tries to grab you as well, but you bat it away!" ),
                                       source->disp_name() );
                } else {
                    add_msg_player_or_npc( m_info, _( "The %s tries to grab you, but you break its grab!" ),
                                           _( "The %s tries to grab <npcname>, but they break its grab!" ),
                                           source->disp_name() );
                }
            } else {
                int prev_effect = get_effect_int( effect_grabbed );
                add_effect( effect_grabbed, 2_turns, bp_torso, false, prev_effect + 2 );
                source->add_effect( effect_grabbing, 2_turns );
                add_msg_player_or_npc( m_bad, _( "You are grabbed by %s!" ), _( "<npcname> is grabbed by %s!" ),
                                       source->disp_name() );
            }
        }
    }

    int sum_cover = 0;
    for( const item &i : worn ) {
        if( i.covers( bp ) && i.is_filthy() ) {
            sum_cover += i.get_coverage();
        }
    }

    // Chance of infection is damage (with cut and stab x4) * sum of coverage on affected body part, in percent.
    // i.e. if the body part has a sum of 100 coverage from filthy clothing,
    // each point of damage has a 1% change of causing infection.
    if( sum_cover > 0 ) {
        const int cut_type_dam = dealt_dams.type_damage( DT_CUT ) + dealt_dams.type_damage( DT_STAB );
        const int combined_dam = dealt_dams.type_damage( DT_BASH ) + ( cut_type_dam * 4 );
        const int infection_chance = ( combined_dam * sum_cover ) / 100;
        if( x_in_y( infection_chance, 100 ) ) {
            if( has_effect( effect_bite, bp->token ) ) {
                add_effect( effect_bite, 40_minutes, bp->token, true );
            } else if( has_effect( effect_infected, bp->token ) ) {
                add_effect( effect_infected, 25_minutes, bp->token, true );
            } else {
                add_effect( effect_bite, 1_turns, bp->token, true );
            }
            add_msg_if_player( _( "Filth from your clothing has implanted deep in the wound." ) );
        }
    }

    on_hurt( source );
    return dealt_dams;
}

int Character::reduce_healing_effect( const efftype_id &eff_id, int remove_med,
                                      const bodypart_id &hurt )
{
    effect &e = get_effect( eff_id, hurt->token );
    int intensity = e.get_intensity();
    if( remove_med < intensity ) {
        if( eff_id == effect_bandaged ) {
            add_msg_if_player( m_bad, _( "Bandages on your %s were damaged!" ), body_part_name( hurt ) );
        } else  if( eff_id == effect_disinfected ) {
            add_msg_if_player( m_bad, _( "You got some filth on your disinfected %s!" ),
                               body_part_name( hurt ) );
        }
    } else {
        if( eff_id == effect_bandaged ) {
            add_msg_if_player( m_bad, _( "Bandages on your %s were destroyed!" ),
                               body_part_name( hurt ) );
        } else  if( eff_id == effect_disinfected ) {
            add_msg_if_player( m_bad, _( "Your %s is no longer disinfected!" ), body_part_name( hurt ) );
        }
    }
    e.mod_duration( -6_hours * remove_med );
    return intensity;
}

void Character::heal_bp( bodypart_id bp, int dam )
{
    heal( bp->token, dam );
}

void Character::heal( body_part healed, int dam )
{
    hp_part healpart;
    switch( healed ) {
        case bp_eyes:
        // Fall through to head damage
        case bp_mouth:
        // Fall through to head damage
        case bp_head:
            healpart = hp_head;
            break;
        case bp_torso:
            healpart = hp_torso;
            break;
        case bp_hand_l:
            // Shouldn't happen, but fall through to arms
            debugmsg( "Heal against hands!" );
        /* fallthrough */
        case bp_arm_l:
            healpart = hp_arm_l;
            break;
        case bp_hand_r:
            // Shouldn't happen, but fall through to arms
            debugmsg( "Heal against hands!" );
        /* fallthrough */
        case bp_arm_r:
            healpart = hp_arm_r;
            break;
        case bp_foot_l:
            // Shouldn't happen, but fall through to legs
            debugmsg( "Heal against feet!" );
        /* fallthrough */
        case bp_leg_l:
            healpart = hp_leg_l;
            break;
        case bp_foot_r:
            // Shouldn't happen, but fall through to legs
            debugmsg( "Heal against feet!" );
        /* fallthrough */
        case bp_leg_r:
            healpart = hp_leg_r;
            break;
        default:
            debugmsg( "Wacky body part healed!" );
            healpart = hp_torso;
    }
    heal( healpart, dam );
}

void Character::heal( hp_part healed, int dam )
{
    if( !is_limb_broken( healed ) ) {
        int effective_heal = std::min( dam, hp_max[healed] - hp_cur[healed] );
        hp_cur[healed] += effective_heal;
        g->events().send<event_type::character_heals_damage>( getID(), effective_heal );
    }
}

void Character::healall( int dam )
{
    for( int healed_part = 0; healed_part < num_hp_parts; healed_part++ ) {
        heal( static_cast<hp_part>( healed_part ), dam );
        healed_bp( healed_part, dam );
    }
}

void Character::hurtall( int dam, Creature *source, bool disturb /*= true*/ )
{
    if( is_dead_state() || has_trait( trait_DEBUG_NODMG ) || dam <= 0 ) {
        return;
    }

    for( int i = 0; i < num_hp_parts; i++ ) {
        const hp_part bp = static_cast<hp_part>( i );
        // Don't use apply_damage here or it will annoy the player with 6 queries
        const int dam_to_bodypart = std::min( dam, hp_cur[bp] );
        hp_cur[bp] -= dam_to_bodypart;
        g->events().send<event_type::character_takes_damage>( getID(), dam_to_bodypart );
    }

    // Low pain: damage is spread all over the body, so not as painful as 6 hits in one part
    mod_pain( dam );
    on_hurt( source, disturb );
}

int Character::hitall( int dam, int vary, Creature *source )
{
    int damage_taken = 0;
    for( int i = 0; i < num_hp_parts; i++ ) {
        const bodypart_id bp = convert_bp( hp_to_bp( static_cast<hp_part>( i ) ) ).id();
        int ddam = vary ? dam * rng( 100 - vary, 100 ) / 100 : dam;
        int cut = 0;
        auto damage = damage_instance::physical( ddam, cut, 0 );
        damage_taken += deal_damage( source, bp, damage ).total_damage();
    }
    return damage_taken;
}

void Character::on_hurt( Creature *source, bool disturb /*= true*/ )
{
    if( has_trait( trait_ADRENALINE ) && !has_effect( effect_adrenaline ) &&
        ( hp_cur[hp_head] < 25 || hp_cur[hp_torso] < 15 ) ) {
        add_effect( effect_adrenaline, 20_minutes );
    }

    if( disturb ) {
        if( has_effect( effect_sleep ) && !has_effect( effect_narcosis ) ) {
            wake_up();
        }
        if( !is_npc() && !has_effect( effect_narcosis ) ) {
            if( source != nullptr ) {
                g->cancel_activity_or_ignore_query( distraction_type::attacked,
                                                    string_format( _( "You were attacked by %s!" ),
                                                            source->disp_name() ) );
            } else {
                g->cancel_activity_or_ignore_query( distraction_type::attacked, _( "You were hurt!" ) );
            }
        }
    }

    if( is_dead_state() ) {
        set_killer( source );
    }
}

bool Character::crossed_threshold() const
{
    for( const trait_id &mut : get_mutations() ) {
        if( mut->threshold ) {
            return true;
        }
    }
    return false;
}

void Character::update_type_of_scent( bool init )
{
    scenttype_id new_scent = scenttype_id( "sc_human" );
    for( const trait_id &mut : get_mutations() ) {
        if( mut.obj().scent_typeid ) {
            new_scent = mut.obj().scent_typeid.value();
        }
    }

    if( !init && new_scent != get_type_of_scent() ) {
        g->scent.reset();
    }
    set_type_of_scent( new_scent );
}

void Character::update_type_of_scent( const trait_id &mut, bool gain )
{
    const cata::optional<scenttype_id> &mut_scent = mut->scent_typeid;
    if( mut_scent ) {
        if( gain && mut_scent.value() != get_type_of_scent() ) {
            set_type_of_scent( mut_scent.value() );
            g->scent.reset();
        } else {
            update_type_of_scent();
        }
    }
}

void Character::set_type_of_scent( const scenttype_id &id )
{
    type_of_scent = id;
}

scenttype_id Character::get_type_of_scent() const
{
    return type_of_scent;
}

void Character::restore_scent()
{
    const std::string prev_scent = get_value( "prev_scent" );
    if( !prev_scent.empty() ) {
        remove_effect( effect_masked_scent );
        set_type_of_scent( scenttype_id( prev_scent ) );
        remove_value( "prev_scent" );
        remove_value( "waterproof_scent" );
        add_msg_if_player( m_info, _( "You smell like yourself again." ) );
    }
}

void Character::spores()
{
    fungal_effects fe( *g, g->m );
    //~spore-release sound
    sounds::sound( pos(), 10, sounds::sound_t::combat, _( "Pouf!" ), false, "misc", "puff" );
    for( const tripoint &sporep : g->m.points_in_radius( pos(), 1 ) ) {
        if( sporep == pos() ) {
            continue;
        }
        fe.fungalize( sporep, this, 0.25 );
    }
}

void Character::blossoms()
{
    // Player blossoms are shorter-ranged, but you can fire much more frequently if you like.
    sounds::sound( pos(), 10, sounds::sound_t::combat, _( "Pouf!" ), false, "misc", "puff" );
    for( const tripoint &tmp : g->m.points_in_radius( pos(), 2 ) ) {
        g->m.add_field( tmp, fd_fungal_haze, rng( 1, 2 ) );
    }
}

void Character::update_vitamins( const vitamin_id &vit )
{
    if( is_npc() ) {
        return; // NPCs cannot develop vitamin diseases
    }

    efftype_id def = vit.obj().deficiency();
    efftype_id exc = vit.obj().excess();

    int lvl = vit.obj().severity( vitamin_get( vit ) );
    if( lvl <= 0 ) {
        remove_effect( def );
    }
    if( lvl >= 0 ) {
        remove_effect( exc );
    }
    if( lvl > 0 ) {
        if( has_effect( def, num_bp ) ) {
            get_effect( def, num_bp ).set_intensity( lvl, true );
        } else {
            add_effect( def, 1_turns, num_bp, true, lvl );
        }
    }
    if( lvl < 0 ) {
        if( has_effect( exc, num_bp ) ) {
            get_effect( exc, num_bp ).set_intensity( -lvl, true );
        } else {
            add_effect( exc, 1_turns, num_bp, true, -lvl );
        }
    }
}

void Character::rooted_message() const
{
    bool wearing_shoes = is_wearing_shoes( side::LEFT ) || is_wearing_shoes( side::RIGHT );
    if( ( has_trait( trait_ROOTS2 ) || has_trait( trait_ROOTS3 ) ) &&
        g->m.has_flag( flag_PLOWABLE, pos() ) &&
        !wearing_shoes ) {
        add_msg( m_info, _( "You sink your roots into the soil." ) );
    }
}

void Character::rooted()
// Should average a point every two minutes or so; ground isn't uniformly fertile
{
    double shoe_factor = footwear_factor();
    if( ( has_trait( trait_ROOTS2 ) || has_trait( trait_ROOTS3 ) ) &&
        g->m.has_flag( flag_PLOWABLE, pos() ) && shoe_factor != 1.0 ) {
        if( one_in( 96 ) ) {
            vitamin_mod( vitamin_id( "iron" ), 1, true );
            vitamin_mod( vitamin_id( "calcium" ), 1, true );
        }
        if( get_thirst() <= -2000 && x_in_y( 75, 425 ) ) {
            mod_thirst( -1 );
        }
        mod_healthy_mod( 5, 50 );
    }
}

bool Character::wearing_something_on( const bodypart_id &bp ) const
{
    for( const item &i : worn ) {
        if( i.covers( bp ) ) {
            return true;
        }
    }
    return false;
}

bool Character::is_wearing_shoes( const side &which_side ) const
{
    bool left = true;
    bool right = true;
    if( which_side == side::LEFT || which_side == side::BOTH ) {
        left = false;
        for( const item &worn_item : worn ) {
            if( worn_item.covers( bodypart_id( "foot_l" ) ) && !worn_item.has_flag( flag_BELTED ) &&
                !worn_item.has_flag( flag_PERSONAL ) && !worn_item.has_flag( flag_AURA ) &&
                !worn_item.has_flag( flag_SEMITANGIBLE ) && !worn_item.has_flag( flag_SKINTIGHT ) ) {
                left = true;
                break;
            }
        }
    }
    if( which_side == side::RIGHT || which_side == side::BOTH ) {
        right = false;
        for( const item &worn_item : worn ) {
            if( worn_item.covers( bodypart_id( "foot_r" ) ) && !worn_item.has_flag( flag_BELTED ) &&
                !worn_item.has_flag( flag_PERSONAL ) && !worn_item.has_flag( flag_AURA ) &&
                !worn_item.has_flag( flag_SEMITANGIBLE ) && !worn_item.has_flag( flag_SKINTIGHT ) ) {
                right = true;
                break;
            }
        }
    }
    return ( left && right );
}

bool Character::is_wearing_helmet() const
{
    for( const item &i : worn ) {
        if( i.covers( bodypart_id( "head" ) ) && !i.has_flag( flag_HELMET_COMPAT ) &&
            !i.has_flag( flag_SKINTIGHT ) &&
            !i.has_flag( flag_PERSONAL ) && !i.has_flag( flag_AURA ) && !i.has_flag( flag_SEMITANGIBLE ) &&
            !i.has_flag( flag_OVERSIZE ) ) {
            return true;
        }
    }
    return false;
}

int Character::head_cloth_encumbrance() const
{
    int ret = 0;
    for( const item &i : worn ) {
        const item *worn_item = &i;
        if( i.covers( bodypart_id( "head" ) ) && !i.has_flag( flag_SEMITANGIBLE ) &&
            ( worn_item->has_flag( flag_HELMET_COMPAT ) || worn_item->has_flag( flag_SKINTIGHT ) ) ) {
            ret += worn_item->get_encumber( *this );
        }
    }
    return ret;
}

double Character::armwear_factor() const
{
    double ret = 0;
    if( wearing_something_on( bodypart_id( "arm_l" ) ) ) {
        ret += .5;
    }
    if( wearing_something_on( bodypart_id( "arm_r" ) ) ) {
        ret += .5;
    }
    return ret;
}

double Character::footwear_factor() const
{
    double ret = 0;
    if( wearing_something_on( bodypart_id( "foot_l" ) ) ) {
        ret += .5;
    }
    if( wearing_something_on( bodypart_id( "foot_r" ) ) ) {
        ret += .5;
    }
    return ret;
}

int Character::shoe_type_count( const itype_id &it ) const
{
    int ret = 0;
    if( is_wearing_on_bp( it, bodypart_id( "foot_l" ) ) ) {
        ret++;
    }
    if( is_wearing_on_bp( it, bodypart_id( "foot_r" ) ) ) {
        ret++;
    }
    return ret;
}

std::vector<item *> Character::inv_dump()
{
    std::vector<item *> ret;
    if( is_armed() && can_unwield( weapon ).success() ) {
        ret.push_back( &weapon );
    }
    for( auto &i : worn ) {
        ret.push_back( &i );
    }
    inv.dump( ret );
    return ret;
}

bool Character::covered_with_flag( const std::string &flag, const body_part_set &parts ) const
{
    if( parts.none() ) {
        return true;
    }

    body_part_set to_cover( parts );

    for( const auto &elem : worn ) {
        if( !elem.has_flag( flag ) ) {
            continue;
        }

        to_cover.substract_set( elem.get_covered_body_parts() );

        if( to_cover.none() ) {
            return true;    // Allows early exit.
        }
    }

    return to_cover.none();
}

bool Character::is_waterproof( const body_part_set &parts ) const
{
    return covered_with_flag( "WATERPROOF", parts );
}

void Character::update_morale()
{
    morale->decay( 1_minutes );
    apply_persistent_morale();
}

units::volume Character::free_space() const
{
    units::volume volume_capacity = 0_ml;
    volume_capacity += weapon.contents.remaining_container_capacity();
    for( const item *it : weapon.contents.all_items_top( item_pocket::pocket_type::CONTAINER ) ) {
        volume_capacity += it->contents.remaining_container_capacity();
    }
    for( const item &w : worn ) {
        volume_capacity += w.contents.remaining_container_capacity();
        for( const item *it : w.contents.all_items_top( item_pocket::pocket_type::CONTAINER ) ) {
            volume_capacity += it->contents.remaining_container_capacity();
        }
    }
    return volume_capacity;
}

units::volume Character::volume_capacity() const
{
    units::volume volume_capacity = 0_ml;
    volume_capacity += weapon.contents.total_container_capacity();
    for( const item *it : weapon.contents.all_items_top( item_pocket::pocket_type::CONTAINER ) ) {
        volume_capacity += it->contents.total_container_capacity();
    }
    for( const item &w : worn ) {
        volume_capacity += w.contents.total_container_capacity();
        for( const item *it : w.contents.all_items_top( item_pocket::pocket_type::CONTAINER ) ) {
            volume_capacity += it->contents.total_container_capacity();
        }
    }
    return volume_capacity;
}

units::volume Character::volume_carried() const
{
    units::volume volume_capacity = 0_ml;
    volume_capacity += weapon.contents.total_contained_volume();
    for( const item *it : weapon.contents.all_items_top( item_pocket::pocket_type::CONTAINER ) ) {
        volume_capacity += it->contents.total_contained_volume();
    }
    for( const item &w : worn ) {
        volume_capacity += w.contents.total_contained_volume();
        for( const item *it : w.contents.all_items_top( item_pocket::pocket_type::CONTAINER ) ) {
            volume_capacity += it->contents.total_contained_volume();
        }
    }
    return volume_capacity;
}

void Character::hoarder_morale_penalty()
{
    int pen = free_space() / 125_ml;
    if( pen > 70 ) {
        pen = 70;
    }
    if( pen <= 0 ) {
        pen = 0;
    }
    if( has_effect( effect_took_xanax ) ) {
        pen = pen / 7;
    } else if( has_effect( effect_took_prozac ) ) {
        pen = pen / 2;
    }
    if( pen > 0 ) {
        add_morale( MORALE_PERM_HOARDER, -pen, -pen, 1_minutes, 1_minutes, true );
    }
}

void Character::apply_persistent_morale()
{
    // Hoarders get a morale penalty if they're not carrying a full inventory.
    if( has_trait( trait_HOARDER ) ) {
        hoarder_morale_penalty();
    }
    // Nomads get a morale penalty if they stay near the same overmap tiles too long.
    if( has_trait( trait_NOMAD ) || has_trait( trait_NOMAD2 ) || has_trait( trait_NOMAD3 ) ) {
        const tripoint ompos = global_omt_location();
        float total_time = 0;
        // Check how long we've stayed in any overmap tile within 5 of us.
        const int max_dist = 5;
        for( const tripoint &pos : points_in_radius( ompos, max_dist ) ) {
            const float dist = rl_dist( ompos, pos );
            if( dist > max_dist ) {
                continue;
            }
            const auto iter = overmap_time.find( pos.xy() );
            if( iter == overmap_time.end() ) {
                continue;
            }
            // Count time in own tile fully, tiles one away as 4/5, tiles two away as 3/5, etc.
            total_time += to_moves<float>( iter->second ) * ( max_dist - dist ) / max_dist;
        }
        // Characters with higher tiers of Nomad suffer worse morale penalties, faster.
        int max_unhappiness;
        float min_time, max_time;
        if( has_trait( trait_NOMAD ) ) {
            max_unhappiness = 20;
            min_time = to_moves<float>( 12_hours );
            max_time = to_moves<float>( 1_days );
        } else if( has_trait( trait_NOMAD2 ) ) {
            max_unhappiness = 40;
            min_time = to_moves<float>( 4_hours );
            max_time = to_moves<float>( 8_hours );
        } else { // traid_NOMAD3
            max_unhappiness = 60;
            min_time = to_moves<float>( 1_hours );
            max_time = to_moves<float>( 2_hours );
        }
        // The penalty starts at 1 at min_time and scales up to max_unhappiness at max_time.
        const float t = ( total_time - min_time ) / ( max_time - min_time );
        const int pen = std::ceil( lerp_clamped( 0, max_unhappiness, t ) );
        if( pen > 0 ) {
            add_morale( MORALE_PERM_NOMAD, -pen, -pen, 1_minutes, 1_minutes, true );
        }
    }

    if( has_trait( trait_PROF_FOODP ) ) {
        // Loosing your face is distressing
        if( !( is_wearing( itype_id( "foodperson_mask" ) ) ||
               is_wearing( itype_id( "foodperson_mask_on" ) ) ) ) {
            add_morale( MORALE_PERM_NOFACE, -20, -20, 1_minutes, 1_minutes, true );
        } else if( is_wearing( itype_id( "foodperson_mask" ) ) ||
                   is_wearing( itype_id( "foodperson_mask_on" ) ) ) {
            rem_morale( MORALE_PERM_NOFACE );
        }

        if( is_wearing( itype_id( "foodperson_mask_on" ) ) ) {
            add_morale( MORALE_PERM_FPMODE_ON, 10, 10, 1_minutes, 1_minutes, true );
        } else {
            rem_morale( MORALE_PERM_FPMODE_ON );
        }
    }
}

int Character::get_morale_level() const
{
    return morale->get_level();
}

void Character::add_morale( const morale_type &type, int bonus, int max_bonus,
                            const time_duration &duration, const time_duration &decay_start,
                            bool capped, const itype *item_type )
{
    morale->add( type, bonus, max_bonus, duration, decay_start, capped, item_type );
}

int Character::has_morale( const morale_type &type ) const
{
    return morale->has( type );
}

void Character::rem_morale( const morale_type &type, const itype *item_type )
{
    morale->remove( type, item_type );
}

void Character::clear_morale()
{
    morale->clear();
}

bool Character::has_morale_to_read() const
{
    return get_morale_level() >= -40;
}

void Character::check_and_recover_morale()
{
    player_morale test_morale;

    for( const item &wit : worn ) {
        test_morale.on_item_wear( wit );
    }

    for( const trait_id &mut : get_mutations() ) {
        test_morale.on_mutation_gain( mut );
    }

    for( std::pair<const efftype_id, std::unordered_map<body_part, effect, std::hash<int>>> &elem :
         *effects ) {
        for( std::pair<const body_part, effect> &_effect_it : elem.second ) {
            const effect &e = _effect_it.second;
            test_morale.on_effect_int_change( e.get_id(), e.get_intensity(), e.get_bp() );
        }
    }

    test_morale.on_stat_change( "hunger", get_hunger() );
    test_morale.on_stat_change( "thirst", get_thirst() );
    test_morale.on_stat_change( "fatigue", get_fatigue() );
    test_morale.on_stat_change( "pain", get_pain() );
    test_morale.on_stat_change( "pkill", get_painkiller() );
    test_morale.on_stat_change( "perceived_pain", get_perceived_pain() );

    apply_persistent_morale();

    if( !morale->consistent_with( test_morale ) ) {
        *morale = player_morale( test_morale ); // Recover consistency
        add_msg( m_debug, "%s morale was recovered.", disp_name( true ) );
    }
}

void Character::start_hauling()
{
    add_msg( _( "You start hauling items along the ground." ) );
    if( is_armed() ) {
        add_msg( m_warning, _( "Your hands are not free, which makes hauling slower." ) );
    }
    hauling = true;
}

void Character::stop_hauling()
{
    add_msg( _( "You stop hauling items." ) );
    hauling = false;
    if( has_activity( ACT_MOVE_ITEMS ) ) {
        cancel_activity();
    }
}

bool Character::is_hauling() const
{
    return hauling;
}

void Character::assign_activity( const activity_id &type, int moves, int index, int pos,
                                 const std::string &name )
{
    assign_activity( player_activity( type, moves, index, pos, name ) );
}

void Character::assign_activity( const player_activity &act, bool allow_resume )
{
    bool resuming = false;
    if( allow_resume && !backlog.empty() && backlog.front().can_resume_with( act, *this ) ) {
        resuming = true;
        add_msg_if_player( _( "You resume your task." ) );
        activity = backlog.front();
        backlog.pop_front();
    } else {
        if( activity ) {
            backlog.push_front( activity );
        }

        activity = act;
    }

    activity.start_or_resume( *this, resuming );

    if( is_npc() ) {
        cancel_stashed_activity();
        npc *guy = dynamic_cast<npc *>( this );
        guy->set_attitude( NPCATT_ACTIVITY );
        guy->set_mission( NPC_MISSION_ACTIVITY );
        guy->current_activity_id = activity.id();
    }
}

bool Character::has_activity( const activity_id &type ) const
{
    return activity.id() == type;
}

bool Character::has_activity( const std::vector<activity_id> &types ) const
{
    return std::find( types.begin(), types.end(), activity.id() ) != types.end();
}

void Character::cancel_activity()
{
    activity.canceled( *this );
    if( has_activity( ACT_MOVE_ITEMS ) && is_hauling() ) {
        stop_hauling();
    }
    // Clear any backlog items that aren't auto-resume.
    for( auto backlog_item = backlog.begin(); backlog_item != backlog.end(); ) {
        if( backlog_item->auto_resume ) {
            backlog_item++;
        } else {
            backlog_item = backlog.erase( backlog_item );
        }
    }
    // act wait stamina interrupts an ongoing activity.
    // and automatically puts auto_resume = true on it
    // we don't want that to persist if there is another interruption.
    // and player moves elsewhere.
    if( has_activity( ACT_WAIT_STAMINA ) && !backlog.empty() &&
        backlog.front().auto_resume ) {
        backlog.front().auto_resume = false;
    }
    if( activity && activity.is_suspendable() ) {
        backlog.push_front( activity );
    }
    sfx::end_activity_sounds(); // kill activity sounds when canceled
    activity = player_activity();
}

void Character::resume_backlog_activity()
{
    if( !backlog.empty() && backlog.front().auto_resume ) {
        activity = backlog.front();
        backlog.pop_front();
    }
}

void Character::fall_asleep()
{
    // Communicate to the player that he is using items on the floor
    std::string item_name = is_snuggling();
    if( item_name == "many" ) {
        if( one_in( 15 ) ) {
            add_msg_if_player( _( "You nestle your pile of clothes for warmth." ) );
        } else {
            add_msg_if_player( _( "You use your pile of clothes for warmth." ) );
        }
    } else if( item_name != "nothing" ) {
        if( one_in( 15 ) ) {
            add_msg_if_player( _( "You snuggle your %s to keep warm." ), item_name );
        } else {
            add_msg_if_player( _( "You use your %s to keep warm." ), item_name );
        }
    }
    if( has_active_mutation( trait_HIBERNATE ) &&
        get_kcal_percent() > 0.8f ) {
        if( is_avatar() ) {
            g->memorial().add( pgettext( "memorial_male", "Entered hibernation." ),
                               pgettext( "memorial_female", "Entered hibernation." ) );
        }
        // some days worth of round-the-clock Snooze.  Cata seasons default to 91 days.
        fall_asleep( 10_days );
        // If you're not fatigued enough for 10 days, you won't sleep the whole thing.
        // In practice, the fatigue from filling the tank from (no msg) to Time For Bed
        // will last about 8 days.
    }

    fall_asleep( 10_hours ); // default max sleep time.
}

void Character::fall_asleep( const time_duration &duration )
{
    if( activity ) {
        if( activity.id() == ACT_TRY_SLEEP ) {
            activity.set_to_null();
        } else {
            cancel_activity();
        }
    }
    add_effect( effect_sleep, duration );
}

void Character::migrate_items_to_storage( bool disintegrate )
{
    inv.visit_items( [&]( const item * it ) {
        if( disintegrate ) {
            if( try_add( *it ) == nullptr ) {
                debugmsg( "ERROR: Could not put %s into inventory.  Check if the profession has enough space.",
                          it->tname() );
                return VisitResponse::ABORT;
            }
        } else {
            i_add( *it );
        }
        return VisitResponse::SKIP;
    } );
    inv.clear();
}

std::string Character::is_snuggling() const
{
    auto begin = g->m.i_at( pos() ).begin();
    auto end = g->m.i_at( pos() ).end();

    if( in_vehicle ) {
        if( const cata::optional<vpart_reference> vp = g->m.veh_at( pos() ).part_with_feature( VPFLAG_CARGO,
                false ) ) {
            vehicle *const veh = &vp->vehicle();
            const int cargo = vp->part_index();
            if( !veh->get_items( cargo ).empty() ) {
                begin = veh->get_items( cargo ).begin();
                end = veh->get_items( cargo ).end();
            }
        }
    }
    const item *floor_armor = nullptr;
    int ticker = 0;

    // If there are no items on the floor, return nothing
    if( begin == end ) {
        return "nothing";
    }

    for( auto candidate = begin; candidate != end; ++candidate ) {
        if( !candidate->is_armor() ) {
            continue;
        } else if( candidate->volume() > 250_ml && candidate->get_warmth() > 0 &&
                   ( candidate->covers( bodypart_id( "torso" ) ) || candidate->covers( bodypart_id( "leg_l" ) ) ||
                     candidate->covers( bodypart_id( "leg_r" ) ) ) ) {
            floor_armor = &*candidate;
            ticker++;
        }
    }

    if( ticker == 0 ) {
        return "nothing";
    } else if( ticker == 1 ) {
        return floor_armor->type_name();
    } else if( ticker > 1 ) {
        return "many";
    }

    return "nothing";
}

int Character::warmth( const bodypart_id &bp ) const
{
    int ret = 0;
    int warmth = 0;

    for( const item &i : worn ) {
        if( i.covers( bp ) ) {
            warmth = i.get_warmth();
            // Wool items do not lose their warmth due to being wet.
            // Warmth is reduced by 0 - 66% based on wetness.
            if( !i.made_of( material_id( "wool" ) ) ) {
                warmth *= 1.0 - 0.66 * body_wetness[bp->token] / drench_capacity[bp->token];
            }
            ret += warmth;
        }
    }
    ret += get_effect_int( effect_heating_bionic, bp->token );
    return ret;
}

static int bestwarmth( const std::list< item > &its, const std::string &flag )
{
    int best = 0;
    for( auto &w : its ) {
        if( w.has_flag( flag ) && w.get_warmth() > best ) {
            best = w.get_warmth();
        }
    }
    return best;
}

int Character::bonus_item_warmth( const bodypart_id &bp ) const
{
    int ret = 0;

    // If the player is not wielding anything big, check if hands can be put in pockets
    if( ( bp == bodypart_id( "hand_l" ) || bp == bodypart_id( "hand_r" ) ) &&
        weapon.volume() < 500_ml ) {
        ret += bestwarmth( worn, "POCKETS" );
    }

    // If the player's head is not encumbered, check if hood can be put up
    if( bp == bodypart_id( "head" ) && encumb( bp_head ) < 10 ) {
        ret += bestwarmth( worn, "HOOD" );
    }

    // If the player's mouth is not encumbered, check if collar can be put up
    if( bp == bodypart_id( "mouth" ) && encumb( bp_mouth ) < 10 ) {
        ret += bestwarmth( worn, "COLLAR" );
    }

    return ret;
}

bool Character::can_use_floor_warmth() const
{
    return in_sleep_state() ||
           has_activity( activity_id( "ACT_WAIT" ) ) ||
           has_activity( activity_id( "ACT_WAIT_NPC" ) ) ||
           has_activity( activity_id( "ACT_WAIT_STAMINA" ) ) ||
           has_activity( activity_id( "ACT_AUTODRIVE" ) ) ||
           has_activity( activity_id( "ACT_READ" ) ) ||
           has_activity( activity_id( "ACT_SOCIALIZE" ) ) ||
           has_activity( activity_id( "ACT_MEDITATE" ) ) ||
           has_activity( activity_id( "ACT_FISH" ) ) ||
           has_activity( activity_id( "ACT_GAME" ) ) ||
           has_activity( activity_id( "ACT_HAND_CRANK" ) ) ||
           has_activity( activity_id( "ACT_HEATING" ) ) ||
           has_activity( activity_id( "ACT_VIBE" ) ) ||
           has_activity( activity_id( "ACT_TRY_SLEEP" ) ) ||
           has_activity( activity_id( "ACT_OPERATION" ) ) ||
           has_activity( activity_id( "ACT_TREE_COMMUNION" ) ) ||
           has_activity( activity_id( "ACT_EAT_MENU" ) ) ||
           has_activity( activity_id( "ACT_CONSUME_FOOD_MENU" ) ) ||
           has_activity( activity_id( "ACT_CONSUME_DRINK_MENU" ) ) ||
           has_activity( activity_id( "ACT_CONSUME_MEDS_MENU" ) ) ||
           has_activity( activity_id( "ACT_STUDY_SPELL" ) );
}

int Character::floor_bedding_warmth( const tripoint &pos )
{
    const trap &trap_at_pos = g->m.tr_at( pos );
    const ter_id ter_at_pos = g->m.ter( pos );
    const furn_id furn_at_pos = g->m.furn( pos );
    int floor_bedding_warmth = 0;

    const optional_vpart_position vp = g->m.veh_at( pos );
    const cata::optional<vpart_reference> boardable = vp.part_with_feature( "BOARDABLE", true );
    // Search the floor for bedding
    if( furn_at_pos != f_null ) {
        floor_bedding_warmth += furn_at_pos.obj().floor_bedding_warmth;
    } else if( !trap_at_pos.is_null() ) {
        floor_bedding_warmth += trap_at_pos.floor_bedding_warmth;
    } else if( boardable ) {
        floor_bedding_warmth += boardable->info().floor_bedding_warmth;
    } else if( ter_at_pos == t_improvised_shelter ) {
        floor_bedding_warmth -= 500;
    } else {
        floor_bedding_warmth -= 2000;
    }

    return floor_bedding_warmth;
}

int Character::floor_item_warmth( const tripoint &pos )
{
    if( !g->m.has_items( pos ) ) {
        return 0;
    }

    int item_warmth = 0;
    // Search the floor for items
    const auto floor_item = g->m.i_at( pos );
    for( const item &elem : floor_item ) {
        if( !elem.is_armor() ) {
            continue;
        }
        // Items that are big enough and covers the torso are used to keep warm.
        // Smaller items don't do as good a job
        if( elem.volume() > 250_ml &&
            ( elem.covers( bodypart_id( "torso" ) ) || elem.covers( bodypart_id( "leg_l" ) ) ||
              elem.covers( bodypart_id( "leg_r" ) ) ) ) {
            item_warmth += 60 * elem.get_warmth() * elem.volume() / 2500_ml;
        }
    }

    return item_warmth;
}

int Character::floor_warmth( const tripoint &pos ) const
{
    const int item_warmth = floor_item_warmth( pos );
    int bedding_warmth = floor_bedding_warmth( pos );

    // If the PC has fur, etc, that will apply too
    int floor_mut_warmth = bodytemp_modifier_traits_floor();
    // DOWN does not provide floor insulation, though.
    // Better-than-light fur or being in one's shell does.
    if( ( !( has_trait( trait_DOWN ) ) ) && ( floor_mut_warmth >= 200 ) ) {
        bedding_warmth = std::max( 0, bedding_warmth );
    }
    return ( item_warmth + bedding_warmth + floor_mut_warmth );
}

int Character::bodytemp_modifier_traits( bool overheated ) const
{
    int mod = 0;
    for( const trait_id &iter : get_mutations() ) {
        mod += overheated ? iter->bodytemp_min : iter->bodytemp_max;
    }
    return mod;
}

int Character::bodytemp_modifier_traits_floor() const
{
    int mod = 0;
    for( const trait_id &iter : get_mutations() ) {
        mod += iter->bodytemp_sleep;
    }
    return mod;
}

int Character::temp_corrected_by_climate_control( int temperature ) const
{
    const int variation = static_cast<int>( BODYTEMP_NORM * 0.5 );
    if( temperature < BODYTEMP_SCORCHING + variation &&
        temperature > BODYTEMP_FREEZING - variation ) {
        if( temperature > BODYTEMP_SCORCHING ) {
            temperature = BODYTEMP_VERY_HOT;
        } else if( temperature > BODYTEMP_VERY_HOT ) {
            temperature = BODYTEMP_HOT;
        } else if( temperature > BODYTEMP_HOT ) {
            temperature = BODYTEMP_NORM;
        } else if( temperature < BODYTEMP_FREEZING ) {
            temperature = BODYTEMP_VERY_COLD;
        } else if( temperature < BODYTEMP_VERY_COLD ) {
            temperature = BODYTEMP_COLD;
        } else if( temperature < BODYTEMP_COLD ) {
            temperature = BODYTEMP_NORM;
        }
    }
    return temperature;
}

bool Character::in_sleep_state() const
{
    return Creature::in_sleep_state() || activity.id() == ACT_TRY_SLEEP;
}

bool Character::has_item_with_flag( const std::string &flag, bool need_charges ) const
{
    return has_item_with( [&flag, &need_charges]( const item & it ) {
        if( it.is_tool() && need_charges ) {
            return it.has_flag( flag ) && it.type->tool->max_charges ? it.charges > 0 : it.has_flag( flag );
        }
        return it.has_flag( flag );
    } );
}

std::vector<const item *> Character::all_items_with_flag( const std::string &flag ) const
{
    return items_with( [&flag]( const item & it ) {
        return it.has_flag( flag );
    } );
}

bool Character::has_charges( const itype_id &it, int quantity,
                             const std::function<bool( const item & )> &filter ) const
{
    if( it == itype_fire || it == itype_apparatus ) {
        return has_fire( quantity );
    }
    if( it == itype_UPS && is_mounted() &&
        mounted_creature.get()->has_flag( MF_RIDEABLE_MECH ) ) {
        auto mons = mounted_creature.get();
        return quantity <= mons->battery_item->ammo_remaining();
    }
    return charges_of( it, quantity, filter ) == quantity;
}

std::list<item> Character::use_amount( const itype_id &it, int quantity,
                                       const std::function<bool( const item & )> &filter )
{
    std::list<item> ret;
    if( weapon.use_amount( it, quantity, ret ) ) {
        remove_weapon();
    }
    for( auto a = worn.begin(); a != worn.end() && quantity > 0; ) {
        if( a->use_amount( it, quantity, ret, filter ) ) {
            a->on_takeoff( *this );
            a = worn.erase( a );
        } else {
            ++a;
        }
    }
    if( quantity <= 0 ) {
        return ret;
    }
    std::list<item> tmp = inv.use_amount( it, quantity, filter );
    ret.splice( ret.end(), tmp );
    return ret;
}

bool Character::use_charges_if_avail( const itype_id &it, int quantity )
{
    if( has_charges( it, quantity ) ) {
        use_charges( it, quantity );
        return true;
    }
    return false;
}

std::list<item> Character::use_charges( const itype_id &what, int qty,
                                        const std::function<bool( const item & )> &filter )
{
    std::list<item> res;

    if( qty <= 0 ) {
        return res;

    } else if( what == itype_toolset ) {
        mod_power_level( units::from_kilojoule( -qty ) );
        return res;

    } else if( what == itype_fire ) {
        use_fire( qty );
        return res;

    } else if( what == itype_UPS ) {
        if( is_mounted() && mounted_creature.get()->has_flag( MF_RIDEABLE_MECH ) &&
            mounted_creature.get()->battery_item ) {
            auto mons = mounted_creature.get();
            int power_drain = std::min( mons->battery_item->ammo_remaining(), qty );
            mons->use_mech_power( -power_drain );
            qty -= std::min( qty, power_drain );
            return res;
        }
        if( has_power() && has_active_bionic( bio_ups ) ) {
            int bio = std::min( units::to_kilojoule( get_power_level() ), qty );
            mod_power_level( units::from_kilojoule( -bio ) );
            qty -= std::min( qty, bio );
        }

        int adv = charges_of( itype_adv_UPS_off, static_cast<int>( std::ceil( qty * 0.6 ) ) );
        if( adv > 0 ) {
            std::list<item> found = use_charges( itype_adv_UPS_off, adv );
            res.splice( res.end(), found );
            qty -= std::min( qty, static_cast<int>( adv / 0.6 ) );
        }

        int ups = charges_of( itype_UPS_off, qty );
        if( ups > 0 ) {
            std::list<item> found = use_charges( itype_UPS_off, ups );
            res.splice( res.end(), found );
            qty -= std::min( qty, ups );
        }
        return res;
    }

    std::vector<item *> del;

    bool has_tool_with_UPS = false;
    visit_items( [this, &what, &qty, &res, &del, &has_tool_with_UPS, &filter]( item * e ) {
        if( e->use_charges( what, qty, res, pos(), filter ) ) {
            del.push_back( e );
        }
        if( filter( *e ) && e->typeId() == what && e->has_flag( flag_USE_UPS ) ) {
            has_tool_with_UPS = true;
        }
        return qty > 0 ? VisitResponse::NEXT : VisitResponse::ABORT;
    } );

    for( auto e : del ) {
        remove_item( *e );
    }

    if( has_tool_with_UPS ) {
        use_charges( itype_UPS, qty );
    }

    return res;
}

bool Character::has_fire( const int quantity ) const
{
    // TODO: Replace this with a "tool produces fire" flag.

    if( g->m.has_nearby_fire( pos() ) ) {
        return true;
    } else if( has_item_with_flag( "FIRE" ) ) {
        return true;
    } else if( has_item_with_flag( "FIRESTARTER" ) ) {
        auto firestarters = all_items_with_flag( "FIRESTARTER" );
        for( auto &i : firestarters ) {
            if( has_charges( i->typeId(), quantity ) ) {
                return true;
            }
        }
    } else if( has_active_bionic( bio_tools ) && get_power_level() > quantity * 5_kJ ) {
        return true;
    } else if( has_bionic( bio_lighter ) && get_power_level() > quantity * 5_kJ ) {
        return true;
    } else if( has_bionic( bio_laser ) && get_power_level() > quantity * 5_kJ ) {
        return true;
    } else if( is_npc() ) {
        // HACK: A hack to make NPCs use their Molotovs
        return true;
    }
    return false;
}

void Character::mod_painkiller( int npkill )
{
    set_painkiller( pkill + npkill );
}

void Character::set_painkiller( int npkill )
{
    npkill = std::max( npkill, 0 );
    if( pkill != npkill ) {
        const int prev_pain = get_perceived_pain();
        pkill = npkill;
        on_stat_change( "pkill", pkill );
        const int cur_pain = get_perceived_pain();

        if( cur_pain != prev_pain ) {
            react_to_felt_pain( cur_pain - prev_pain );
            on_stat_change( "perceived_pain", cur_pain );
        }
    }
}

int Character::get_painkiller() const
{
    return pkill;
}

void Character::use_fire( const int quantity )
{
    //Okay, so checks for nearby fires first,
    //then held lit torch or candle, bionic tool/lighter/laser
    //tries to use 1 charge of lighters, matches, flame throwers
    //If there is enough power, will use power of one activation of the bio_lighter, bio_tools and bio_laser
    // (home made, military), hotplate, welder in that order.
    // bio_lighter, bio_laser, bio_tools, has_active_bionic("bio_tools"

    if( g->m.has_nearby_fire( pos() ) ) {
        return;
    } else if( has_item_with_flag( "FIRE" ) ) {
        return;
    } else if( has_item_with_flag( "FIRESTARTER" ) ) {
        auto firestarters = all_items_with_flag( "FIRESTARTER" );
        for( auto &i : firestarters ) {
            if( has_charges( i->typeId(), quantity ) ) {
                use_charges( i->typeId(), quantity );
                return;
            }
        }
    } else if( has_active_bionic( bio_tools ) && get_power_level() > quantity * 5_kJ ) {
        mod_power_level( -quantity * 5_kJ );
        return;
    } else if( has_bionic( bio_lighter ) && get_power_level() > quantity * 5_kJ ) {
        mod_power_level( -quantity * 5_kJ );
        return;
    } else if( has_bionic( bio_laser ) && get_power_level() > quantity * 5_kJ ) {
        mod_power_level( -quantity * 5_kJ );
        return;
    }
}

int Character::heartrate_bpm() const
{
    //Dead have no heartbeat usually and no heartbeat in omnicell
    if( is_dead_state() || has_trait( trait_SLIMESPAWNER ) ) {
        return 0;
    }
    //This function returns heartrate in BPM basing of health, physical state, tiredness,
    //moral effects, stimulators and anything that should fit here.
    //Some values are picked to make sense from math point of view
    //and seem correct but effects may vary in real life.
    //This needs more attention from experienced contributors to work more smooth.
    //Average healthy bpm is 60-80. That's a simple imitation of normal distribution.
    //Must a better way to do that. Possibly this value should be generated with player creation.
    int average_heartbeat = 70 + rng( -5, 5 ) + rng( -5, 5 );
    //Chemical imbalance makes this less predictable. It's possible this range needs tweaking
    if( has_trait( trait_CHEMIMBALANCE ) ) {
        average_heartbeat += rng( -15, 15 );
    }
    //Quick also raises basic BPM
    if( has_trait( trait_QUICK ) ) {
        average_heartbeat *= 1.1;
    }
    //Badtemper makes your BPM raise from anger
    if( has_trait( trait_BADTEMPER ) ) {
        average_heartbeat *= 1.1;
    }
    //COLDBLOOD dependencies, works almost same way as temperature effect for speed.
    const int player_local_temp = g->weather.get_temperature( pos() );
    float temperature_modifier = 0;
    if( has_trait( trait_COLDBLOOD ) ) {
        temperature_modifier = 0.002;
    }
    if( has_trait( trait_COLDBLOOD2 ) ) {
        temperature_modifier = 0.00333;
    }
    if( has_trait( trait_COLDBLOOD3 ) || has_trait( trait_COLDBLOOD4 ) ) {
        temperature_modifier = 0.005;
    }
    average_heartbeat *= 1 + ( ( player_local_temp - 65 ) * temperature_modifier );
    //Limit avg from below with 20, arbitary
    average_heartbeat = std::max( 20, average_heartbeat );
    const float stamina_level = static_cast<float>( get_stamina() ) / get_stamina_max();
    float stamina_effect = 0;
    if( stamina_level >= 0.9 ) {
        stamina_effect = 0;
    } else if( stamina_level >= 0.8 ) {
        stamina_effect = 0.2;
    } else if( stamina_level >= 0.6 ) {
        stamina_effect = 0.5;
    } else if( stamina_level >= 0.4 ) {
        stamina_effect = 1;
    } else if( stamina_level >= 0.2 ) {
        stamina_effect = 1.5;
    } else {
        stamina_effect = 2;
    }
    //can triple heartrate
    int heartbeat = average_heartbeat * ( 1 + stamina_effect );
    const int stim_level = get_stim();
    int stim_modifer = 0;
    if( stim_level > 0 ) {
        //that's asymptotical function that is equal to 1 at around 30 stim level
        //and slows down all the time almost reaching 2.
        //Tweaking x*x multiplier will accordingly change effect accumulation
        stim_modifer = 2 - 2 / ( 1 + 0.001 * stim_level * stim_level );
    }
    heartbeat += average_heartbeat * stim_modifer;
    if( get_effect_dur( effect_cig ) > 0_turns ) {
        //Nicotine-induced tachycardia
        if( get_effect_dur( effect_cig ) > 10_minutes * ( addiction_level( add_type::CIG ) + 1 ) ) {
            heartbeat += average_heartbeat * 0.4;
        } else {
            heartbeat += average_heartbeat * 0.1;
        }
    }
    //health effect that can make things better or worse is applied in the end.
    //Based on get_max_healthy that already has bmi factored
    const int healthy = get_max_healthy();
    //a bit arbitary formula that can use some love
    float healthy_modifier = -0.05f * std::round( healthy / 20.0f );
    heartbeat += average_heartbeat * healthy_modifier;
    //Pain simply adds 2% per point after it reaches 5 (that's arbitary)
    const int cur_pain = get_perceived_pain();
    float pain_modifier = 0;
    if( cur_pain > 5 ) {
        pain_modifier = 0.02 * ( cur_pain - 5 );
    }
    heartbeat += average_heartbeat * pain_modifier;
    //if BPM raised at least by 20% for a player with ADRENALINE, it adds 20% of avg to result
    if( has_trait( trait_ADRENALINE ) && heartbeat > average_heartbeat * 1.2 ) {
        heartbeat += average_heartbeat * 0.2;
    }
    //Happy get it bit faster and miserable some more.
    //Morale effects might need more consideration
    const int morale_level = get_morale_level();
    if( morale_level >= 20 ) {
        heartbeat += average_heartbeat * 0.1;
    }
    if( morale_level <= -20 ) {
        heartbeat += average_heartbeat * 0.2;
    }
    //add fear?
    //A single clamp in the end should be enough
    const int max_heartbeat = average_heartbeat * 3.5;
    heartbeat = clamp( heartbeat, average_heartbeat, max_heartbeat );
    return heartbeat;
}

void Character::on_worn_item_washed( const item &it )
{
    if( is_worn( it ) ) {
        morale->on_worn_item_washed( it );
    }
}

void Character::on_item_wear( const item &it )
{
    morale->on_item_wear( it );
}

void Character::on_item_takeoff( const item &it )
{
    morale->on_item_takeoff( it );
}

void Character::on_effect_int_change( const efftype_id &eid, int intensity, body_part bp )
{
    // Adrenaline can reduce perceived pain (or increase it when you enter comedown).
    // See @ref get_perceived_pain()
    if( eid == effect_adrenaline ) {
        // Note that calling this does no harm if it wasn't changed.
        on_stat_change( "perceived_pain", get_perceived_pain() );
    }

    morale->on_effect_int_change( eid, intensity, bp );
}

void Character::on_mutation_gain( const trait_id &mid )
{
    morale->on_mutation_gain( mid );
    magic.on_mutation_gain( mid, *this );
    update_type_of_scent( mid );
    recalculate_enchantment_cache(); // mutations can have enchantments
}

void Character::on_mutation_loss( const trait_id &mid )
{
    morale->on_mutation_loss( mid );
    magic.on_mutation_loss( mid );
    update_type_of_scent( mid, false );
    recalculate_enchantment_cache(); // mutations can have enchantments
}

void Character::on_stat_change( const std::string &stat, int value )
{
    morale->on_stat_change( stat, value );
}

bool Character::has_opposite_trait( const trait_id &flag ) const
{
    for( const trait_id &i : flag->cancels ) {
        if( has_trait( i ) ) {
            return true;
        }
    }
    for( const std::pair<const trait_id, trait_data> &mut : my_mutations ) {
        for( const trait_id &canceled_trait : mut.first->cancels ) {
            if( canceled_trait == flag ) {
                return true;
            }
        }
    }
    return false;
}

int Character::adjust_for_focus( int amount ) const
{
    int effective_focus = focus_pool;
    if( has_trait( trait_FASTLEARNER ) ) {
        effective_focus += 15;
    }
    if( has_active_bionic( bio_memory ) ) {
        effective_focus += 10;
    }
    if( has_trait( trait_SLOWLEARNER ) ) {
        effective_focus -= 15;
    }
    effective_focus += ( get_int() - get_option<int>( "INT_BASED_LEARNING_BASE_VALUE" ) ) *
                       get_option<int>( "INT_BASED_LEARNING_FOCUS_ADJUSTMENT" );
    double tmp = amount * ( effective_focus / 100.0 );
    return roll_remainder( tmp );
}

std::set<tripoint> Character::get_path_avoid() const
{
    std::set<tripoint> ret;
    for( npc &guy : g->all_npcs() ) {
        if( sees( guy ) ) {
            ret.insert( guy.pos() );
        }
    }

    // TODO: Add known traps in a way that doesn't destroy performance

    return ret;
}

const pathfinding_settings &Character::get_pathfinding_settings() const
{
    return *path_settings;
}

bool Character::crush_frozen_liquid( item_location loc )
{
    if( has_quality( quality_id( "HAMMER" ) ) ) {
        item hammering_item = item_with_best_of_quality( quality_id( "HAMMER" ) );
        //~ %1$s: item to be crushed, %2$s: hammer name
        if( query_yn( _( "Do you want to crush up %1$s with your %2$s?\n"
                         "<color_red>Be wary of fragile items nearby!</color>" ),
                      loc.get_item()->display_name(), hammering_item.tname() ) ) {

            //Risk smashing tile with hammering tool, risk is lower with higher dex, damage lower with lower strength
            if( one_in( 1 + dex_cur / 4 ) ) {
                add_msg_if_player( colorize( _( "You swing your %s wildly!" ), c_red ),
                                   hammering_item.tname() );
                int smashskill = str_cur + hammering_item.damage_melee( DT_BASH );
                g->m.bash( loc.position(), smashskill );
            }
            add_msg_if_player( _( "You crush up and gather %s" ), loc.get_item()->display_name() );
            return true;
        }
    } else {
        popup( _( "You need a hammering tool to crush up frozen liquids!" ) );
    }
    return false;
}

float Character::power_rating() const
{
    int dmg = std::max( { weapon.damage_melee( DT_BASH ),
                          weapon.damage_melee( DT_CUT ),
                          weapon.damage_melee( DT_STAB )
                        } );

    int ret = 2;
    // Small guns can be easily hidden from view
    if( weapon.volume() <= 250_ml ) {
        ret = 2;
    } else if( weapon.is_gun() ) {
        ret = 4;
    } else if( dmg > 12 ) {
        ret = 3; // Melee weapon or weapon-y tool
    }
    if( has_trait( trait_HUGE ) || has_trait( trait_HUGE_OK ) ) {
        ret += 1;
    }
    if( is_wearing_power_armor( nullptr ) ) {
        ret = 5; // No mercy!
    }
    return ret;
}

float Character::speed_rating() const
{
    float ret = get_speed() / 100.0f;
    ret *= 100.0f / run_cost( 100, false );
    // Adjustment for player being able to run, but not doing so at the moment
    if( !is_running() ) {
        ret *= 1.0f + ( static_cast<float>( get_stamina() ) / static_cast<float>( get_stamina_max() ) );
    }
    return ret;
}

item &Character::item_with_best_of_quality( const quality_id &qid )
{
    int maxq = max_quality( qid );
    auto items_with_quality = items_with( [qid]( const item & it ) {
        return it.has_quality( qid );
    } );
    for( item *it : items_with_quality ) {
        if( it->get_quality( qid ) == maxq ) {
            return *it;
        }
    }
    return null_item_reference();
}

int Character::run_cost( int base_cost, bool diag ) const
{
    float movecost = static_cast<float>( base_cost );
    if( diag ) {
        movecost *= 0.7071f; // because everything here assumes 100 is base
    }
    const bool flatground = movecost < 105;
    // The "FLAT" tag includes soft surfaces, so not a good fit.
    const bool on_road = flatground && g->m.has_flag( "ROAD", pos() );
    const bool on_fungus = g->m.has_flag_ter_or_furn( "FUNGUS", pos() );

    if( !is_mounted() ) {
        if( movecost > 100 ) {
            movecost *= mutation_value( "movecost_obstacle_modifier" );
            if( movecost < 100 ) {
                movecost = 100;
            }
        }
        if( has_trait( trait_M_IMMUNE ) && on_fungus ) {
            if( movecost > 75 ) {
                // Mycal characters are faster on their home territory, even through things like shrubs
                movecost = 75;
            }
        }

        // Linearly increase move cost relative to individual leg hp.
        movecost += 50 * ( 1 - std::sqrt( static_cast<float>( hp_cur[hp_leg_l] ) /
                                          static_cast<float>( hp_max[hp_leg_l] ) ) );
        movecost += 50 * ( 1 - std::sqrt( static_cast<float>( hp_cur[hp_leg_r] ) /
                                          static_cast<float>( hp_max[hp_leg_r] ) ) );

        movecost *= mutation_value( "movecost_modifier" );
        if( flatground ) {
            movecost *= mutation_value( "movecost_flatground_modifier" );
        }
        if( has_trait( trait_PADDED_FEET ) && !footwear_factor() ) {
            movecost *= .9f;
        }
        if( has_active_bionic( bio_jointservo ) ) {
            if( is_running() ) {
                movecost *= 0.85f;
            } else {
                movecost *= 0.95f;
            }
        } else if( has_bionic( bio_jointservo ) ) {
            movecost *= 1.1f;
        }

        if( worn_with_flag( "SLOWS_MOVEMENT" ) ) {
            movecost *= 1.1f;
        }
        if( worn_with_flag( "FIN" ) ) {
            movecost *= 1.5f;
        }
        if( worn_with_flag( "ROLLER_INLINE" ) ) {
            if( on_road ) {
                movecost *= 0.5f;
            } else {
                movecost *= 1.5f;
            }
        }
        // Quad skates might be more stable than inlines,
        // but that also translates into a slower speed when on good surfaces.
        if( worn_with_flag( "ROLLER_QUAD" ) ) {
            if( on_road ) {
                movecost *= 0.7f;
            } else {
                movecost *= 1.3f;
            }
        }
        // Skates with only one wheel (roller shoes) are fairly less stable
        // and fairly slower as well
        if( worn_with_flag( "ROLLER_ONE" ) ) {
            if( on_road ) {
                movecost *= 0.85f;
            } else {
                movecost *= 1.1f;
            }
        }

        movecost +=
            ( ( encumb( bp_foot_l ) + encumb( bp_foot_r ) ) * 2.5 +
              ( encumb( bp_leg_l ) + encumb( bp_leg_r ) ) * 1.5 ) / 10;

        // ROOTS3 does slow you down as your roots are probing around for nutrients,
        // whether you want them to or not.  ROOTS1 is just too squiggly without shoes
        // to give you some stability.  Plants are a bit of a slow-mover.  Deal.
        const bool mutfeet = has_trait( trait_LEG_TENTACLES ) || has_trait( trait_PADDED_FEET ) ||
                             has_trait( trait_HOOVES ) || has_trait( trait_TOUGH_FEET ) || has_trait( trait_ROOTS2 );
        if( !is_wearing_shoes( side::LEFT ) && !mutfeet ) {
            movecost += 8;
        }
        if( !is_wearing_shoes( side::RIGHT ) && !mutfeet ) {
            movecost += 8;
        }

        if( has_trait( trait_ROOTS3 ) && g->m.has_flag( "DIGGABLE", pos() ) ) {
            movecost += 10 * footwear_factor();
        }

        movecost = calculate_by_enchantment( movecost, enchantment::mod::MOVE_COST );
        movecost /= stamina_move_cost_modifier();
    }

    if( diag ) {
        movecost *= M_SQRT2;
    }

    return static_cast<int>( movecost );
}

void Character::place_corpse()
{
    //If the character/NPC is on a distant mission, don't drop their their gear when they die since they still have a local pos
    if( !death_drops ) {
        return;
    }
    std::vector<item *> tmp = inv_dump();
    item body = item::make_corpse( mtype_id::NULL_ID(), calendar::turn, name );
    body.set_item_temperature( 310.15 );
    for( auto itm : tmp ) {
        g->m.add_item_or_charges( pos(), *itm );
    }
    for( const bionic &bio : *my_bionics ) {
        if( item::type_is_defined( bio.info().itype() ) ) {
            item cbm( bio.id.str(), calendar::turn );
            cbm.set_flag( "FILTHY" );
            cbm.set_flag( "NO_STERILE" );
            cbm.set_flag( "NO_PACKED" );
            cbm.faults.emplace( fault_id( "fault_bionic_salvaged" ) );
            body.put_in( cbm, item_pocket::pocket_type::CORPSE );
        }
    }

    // Restore amount of installed pseudo-modules of Power Storage Units
    std::pair<int, int> storage_modules = amount_of_storage_bionics();
    for( int i = 0; i < storage_modules.first; ++i ) {
        body.put_in( item( "bio_power_storage" ), item_pocket::pocket_type::CORPSE );
    }
    for( int i = 0; i < storage_modules.second; ++i ) {
        body.put_in( item( "bio_power_storage_mkII" ), item_pocket::pocket_type::CORPSE );
    }
    g->m.add_item_or_charges( pos(), body );
}

void Character::place_corpse( const tripoint &om_target )
{
    tinymap bay;
    bay.load( tripoint( om_target.x * 2, om_target.y * 2, om_target.z ), false );
    int finX = rng( 1, SEEX * 2 - 2 );
    int finY = rng( 1, SEEX * 2 - 2 );
    // This makes no sense at all. It may find a random tile without furniture, but
    // if the first try to find one fails, it will go through all tiles of the map
    // and essentially select the last one that has no furniture.
    // Q: Why check for furniture? (Check for passable or can-place-items seems more useful.)
    // Q: Why not grep a random point out of all the possible points (e.g. via random_entry)?
    // Q: Why use furn_str_id instead of f_null?
    // TODO: fix it, see above.
    if( bay.furn( point( finX, finY ) ) != furn_str_id( "f_null" ) ) {
        for( const tripoint &p : bay.points_on_zlevel() ) {
            if( bay.furn( p ) == furn_str_id( "f_null" ) ) {
                finX = p.x;
                finY = p.y;
            }
        }
    }

    std::vector<item *> tmp = inv_dump();
    item body = item::make_corpse( mtype_id::NULL_ID(), calendar::turn, name );
    for( auto itm : tmp ) {
        bay.add_item_or_charges( point( finX, finY ), *itm );
    }
    for( const bionic &bio : *my_bionics ) {
        if( item::type_is_defined( bio.info().itype() ) ) {
            body.put_in( item( bio.id.str(), calendar::turn ), item_pocket::pocket_type::CORPSE );
        }
    }

    // Restore amount of installed pseudo-modules of Power Storage Units
    std::pair<int, int> storage_modules = amount_of_storage_bionics();
    for( int i = 0; i < storage_modules.first; ++i ) {
        body.put_in( item( "bio_power_storage" ), item_pocket::pocket_type::CORPSE );
    }
    for( int i = 0; i < storage_modules.second; ++i ) {
        body.put_in( item( "bio_power_storage_mkII" ), item_pocket::pocket_type::CORPSE );
    }
    bay.add_item_or_charges( point( finX, finY ), body );
}

bool Character::sees_with_infrared( const Creature &critter ) const
{
    if( !vision_mode_cache[IR_VISION] || !critter.is_warm() ) {
        return false;
    }

    if( is_player() || critter.is_player() ) {
        // Players should not use map::sees
        // Likewise, players should not be "looked at" with map::sees, not to break symmetry
        return g->m.pl_line_of_sight( critter.pos(),
                                      sight_range( current_daylight_level( calendar::turn ) ) );
    }

    return g->m.sees( pos(), critter.pos(), sight_range( current_daylight_level( calendar::turn ) ) );
}

bool Character::is_visible_in_range( const Creature &critter, const int range ) const
{
    return sees( critter ) && rl_dist( pos(), critter.pos() ) <= range;
}

std::vector<Creature *> Character::get_visible_creatures( const int range ) const
{
    return g->get_creatures_if( [this, range]( const Creature & critter ) -> bool {
        return this != &critter && pos() != critter.pos() && // TODO: get rid of fake npcs (pos() check)
        rl_dist( pos(), critter.pos() ) <= range && sees( critter );
    } );
}

std::vector<Creature *> Character::get_targetable_creatures( const int range, bool melee ) const
{
    return g->get_creatures_if( [this, range, melee]( const Creature & critter ) -> bool {
        //the call to map.sees is to make sure that even if we can see it through walls
        //via a mutation or cbm we only attack targets with a line of sight
        bool can_see = ( ( sees( critter ) || sees_with_infrared( critter ) ) && g->m.sees( pos(), critter.pos(), 100 ) );
        if( can_see && melee )  //handles the case where we can see something with glass in the way for melee attacks
        {
            std::vector<tripoint> path = g->m.find_clear_path( pos(), critter.pos() );
            for( const tripoint &point : path ) {
                if( g->m.impassable( point ) &&
                    !( weapon.has_flag( "SPEAR" ) && // Fences etc. Spears can stab through those
                       g->m.has_flag( "THIN_OBSTACLE", point ) ) ) { //this mirrors melee.cpp function reach_attack
                    can_see = false;
                    break;
                }
            }
        }
        bool in_range = std::round( rl_dist_exact( pos(), critter.pos() ) ) <= range;
        // TODO: get rid of fake npcs (pos() check)
        bool valid_target = this != &critter && pos() != critter.pos() && attitude_to( critter ) != Creature::Attitude::A_FRIENDLY;
        return valid_target && in_range && can_see;
    } );
}

std::vector<Creature *> Character::get_hostile_creatures( int range ) const
{
    return g->get_creatures_if( [this, range]( const Creature & critter ) -> bool {
        // Fixes circular distance range for ranged attacks
        float dist_to_creature = std::round( rl_dist_exact( pos(), critter.pos() ) );
        return this != &critter && pos() != critter.pos() && // TODO: get rid of fake npcs (pos() check)
        dist_to_creature <= range && critter.attitude_to( *this ) == A_HOSTILE
        && sees( critter );
    } );
}

bool Character::knows_trap( const tripoint &pos ) const
{
    const tripoint p = g->m.getabs( pos );
    return known_traps.count( p ) > 0;
}

void Character::add_known_trap( const tripoint &pos, const trap &t )
{
    const tripoint p = g->m.getabs( pos );
    if( t.is_null() ) {
        known_traps.erase( p );
    } else {
        // TODO: known_traps should map to a trap_str_id
        known_traps[p] = t.id.str();
    }
}

bool Character::can_hear( const tripoint &source, const int volume ) const
{
    if( is_deaf() ) {
        return false;
    }

    // source is in-ear and at our square, we can hear it
    if( source == pos() && volume == 0 ) {
        return true;
    }
    const int dist = rl_dist( source, pos() );
    const float volume_multiplier = hearing_ability();
    return ( volume - weather::sound_attn( g->weather.weather ) ) * volume_multiplier >= dist;
}

float Character::hearing_ability() const
{
    float volume_multiplier = 1.0;

    // Mutation/Bionic volume modifiers
    if( has_active_bionic( bio_ears ) && !has_active_bionic( bio_earplugs ) ) {
        volume_multiplier *= 3.5;
    }
    if( has_trait( trait_PER_SLIME ) ) {
        // Random hearing :-/
        // (when it's working at all, see player.cpp)
        // changed from 0.5 to fix Mac compiling error
        volume_multiplier *= ( rng( 1, 2 ) );
    }

    volume_multiplier *= Character::mutation_value( "hearing_modifier" );

    if( has_effect( effect_deaf ) ) {
        // Scale linearly up to 30 minutes
        volume_multiplier *= ( 30_minutes - get_effect_dur( effect_deaf ) ) / 30_minutes;
    }

    if( has_effect( effect_earphones ) ) {
        volume_multiplier *= .25;
    }

    return volume_multiplier;
}

std::vector<std::string> Character::short_description_parts() const
{
    std::vector<std::string> result;

    if( is_armed() ) {
        result.push_back( _( "Wielding: " ) + weapon.tname() );
    }
    const std::string worn_str = enumerate_as_string( worn.begin(), worn.end(),
    []( const item & it ) {
        return it.tname();
    } );
    if( !worn_str.empty() ) {
        result.push_back( _( "Wearing: " ) + worn_str );
    }
    const int visibility_cap = 0; // no cap
    const auto trait_str = visible_mutations( visibility_cap );
    if( !trait_str.empty() ) {
        result.push_back( _( "Traits: " ) + trait_str );
    }
    return result;
}

std::string Character::short_description() const
{
    return join( short_description_parts(), ";   " );
}

void Character::shift_destination( const point &shift )
{
    if( next_expected_position ) {
        *next_expected_position += shift;
    }

    for( auto &elem : auto_move_route ) {
        elem += shift;
    }
}

bool Character::has_weapon() const
{
    return !unarmed_attack();
}

int Character::get_hp() const
{
    return get_hp( num_hp_parts );
}

int Character::get_hp( hp_part bp ) const
{
    if( bp < num_hp_parts ) {
        return hp_cur[bp];
    }
    int hp_total = 0;
    for( int i = 0; i < num_hp_parts; ++i ) {
        hp_total += hp_cur[i];
    }
    return hp_total;
}

int Character::get_hp_max() const
{
    return get_hp_max( num_hp_parts );
}

int Character::get_hp_max( hp_part bp ) const
{
    if( bp < num_hp_parts ) {
        return hp_max[bp];
    }
    int hp_total = 0;
    for( int i = 0; i < num_hp_parts; ++i ) {
        hp_total += hp_max[i];
    }
    return hp_total;
}

Creature::Attitude Character::attitude_to( const Creature &other ) const
{
    const auto m = dynamic_cast<const monster *>( &other );
    if( m != nullptr ) {
        if( m->friendly != 0 ) {
            return A_FRIENDLY;
        }
        switch( m->attitude( const_cast<Character *>( this ) ) ) {
            // player probably does not want to harm them, but doesn't care much at all.
            case MATT_FOLLOW:
            case MATT_FPASSIVE:
            case MATT_IGNORE:
            case MATT_FLEE:
                return A_NEUTRAL;
            // player does not want to harm those.
            case MATT_FRIEND:
                return A_FRIENDLY;
            case MATT_ATTACK:
                return A_HOSTILE;
            case MATT_NULL:
            case NUM_MONSTER_ATTITUDES:
                break;
        }

        return A_NEUTRAL;
    }

    const auto p = dynamic_cast<const npc *>( &other );
    if( p != nullptr ) {
        if( p->is_enemy() ) {
            return A_HOSTILE;
        } else if( p->is_player_ally() ) {
            return A_FRIENDLY;
        } else {
            return A_NEUTRAL;
        }
    } else if( &other == this ) {
        return A_FRIENDLY;
    }

    return A_NEUTRAL;
}

bool Character::sees( const tripoint &t, bool, int ) const
{
    const int wanted_range = rl_dist( pos(), t );
    bool can_see = is_player() ? g->m.pl_sees( t, wanted_range ) :
                   Creature::sees( t );
    // Clairvoyance is now pretty cheap, so we can check it early
    if( wanted_range < MAX_CLAIRVOYANCE && wanted_range < clairvoyance() ) {
        return true;
    }

    if( can_see && wanted_range > unimpaired_range() ) {
        can_see = false;
    }

    return can_see;
}

bool Character::sees( const Creature &critter ) const
{
    // This handles only the player/npc specific stuff (monsters don't have traits or bionics).
    const int dist = rl_dist( pos(), critter.pos() );
    if( dist <= 3 && has_active_mutation( trait_ANTENNAE ) ) {
        return true;
    }

    return Creature::sees( critter );
}

nc_color Character::bodytemp_color( int bp ) const
{
    nc_color color = c_light_gray; // default
    if( bp == bp_eyes ) {
        color = c_light_gray;    // Eyes don't count towards warmth
    } else if( temp_conv[bp]  > BODYTEMP_SCORCHING ) {
        color = c_red;
    } else if( temp_conv[bp]  > BODYTEMP_VERY_HOT ) {
        color = c_light_red;
    } else if( temp_conv[bp]  > BODYTEMP_HOT ) {
        color = c_yellow;
    } else if( temp_conv[bp]  > BODYTEMP_COLD ) {
        color = c_green;
    } else if( temp_conv[bp]  > BODYTEMP_VERY_COLD ) {
        color = c_light_blue;
    } else if( temp_conv[bp]  > BODYTEMP_FREEZING ) {
        color = c_cyan;
    } else if( temp_conv[bp] <= BODYTEMP_FREEZING ) {
        color = c_blue;
    }
    return color;
}

void Character::set_destination( const std::vector<tripoint> &route,
                                 const player_activity &new_destination_activity )
{
    auto_move_route = route;
    set_destination_activity( new_destination_activity );
    destination_point.emplace( g->m.getabs( route.back() ) );
}

void Character::clear_destination()
{
    auto_move_route.clear();
    clear_destination_activity();
    destination_point = cata::nullopt;
    next_expected_position = cata::nullopt;
}

bool Character::has_distant_destination() const
{
    return has_destination() && !get_destination_activity().is_null() &&
           get_destination_activity().id() == ACT_TRAVELLING && !omt_path.empty();
}

bool Character::is_auto_moving() const
{
    return destination_point.has_value();
}

bool Character::has_destination() const
{
    return !auto_move_route.empty();
}

bool Character::has_destination_activity() const
{
    return !get_destination_activity().is_null() && destination_point &&
           position == g->m.getlocal( *destination_point );
}

void Character::start_destination_activity()
{
    if( !has_destination_activity() ) {
        debugmsg( "Tried to start invalid destination activity" );
        return;
    }

    assign_activity( get_destination_activity() );
    clear_destination();
}

std::vector<tripoint> &Character::get_auto_move_route()
{
    return auto_move_route;
}

action_id Character::get_next_auto_move_direction()
{
    if( !has_destination() ) {
        return ACTION_NULL;
    }

    if( next_expected_position ) {
        if( pos() != *next_expected_position ) {
            // We're off course, possibly stumbling or stuck, cancel auto move
            return ACTION_NULL;
        }
    }

    next_expected_position.emplace( auto_move_route.front() );
    auto_move_route.erase( auto_move_route.begin() );

    tripoint dp = *next_expected_position - pos();

    // Make sure the direction is just one step and that
    // all diagonal moves have 0 z component
    if( std::abs( dp.x ) > 1 || std::abs( dp.y ) > 1 || std::abs( dp.z ) > 1 ||
        ( std::abs( dp.z ) != 0 && ( std::abs( dp.x ) != 0 || std::abs( dp.y ) != 0 ) ) ) {
        // Should never happen, but check just in case
        return ACTION_NULL;
    }
    return get_movement_action_from_delta( dp, iso_rotate::yes );
}

int Character::talk_skill() const
{
    /** @EFFECT_INT slightly increases talking skill */

    /** @EFFECT_PER slightly increases talking skill */

    /** @EFFECT_SPEECH increases talking skill */
    int ret = get_int() + get_per() + get_skill_level( skill_id( "speech" ) ) * 3;
    return ret;
}

int Character::intimidation() const
{
    /** @EFFECT_STR increases intimidation factor */
    int ret = get_str() * 2;
    if( weapon.is_gun() ) {
        ret += 10;
    }
    if( weapon.damage_melee( DT_BASH ) >= 12 ||
        weapon.damage_melee( DT_CUT ) >= 12 ||
        weapon.damage_melee( DT_STAB ) >= 12 ) {
        ret += 5;
    }

    if( get_stim() > 20 ) {
        ret += 2;
    }
    if( has_effect( effect_drunk ) ) {
        ret -= 4;
    }

    return ret;
}

bool Character::defer_move( const tripoint &next )
{
    // next must be adjacent to current pos
    if( square_dist( next, pos() ) != 1 ) {
        return false;
    }
    // next must be adjacent to subsequent move in any preexisting automove route
    if( has_destination() && square_dist( auto_move_route.front(), next ) != 1 ) {
        return false;
    }
    auto_move_route.insert( auto_move_route.begin(), next );
    next_expected_position = pos();
    return true;
}<|MERGE_RESOLUTION|>--- conflicted
+++ resolved
@@ -366,25 +366,8 @@
 static const mtype_id mon_player_blob( "mon_player_blob" );
 static const mtype_id mon_shadow_snake( "mon_shadow_snake" );
 
-<<<<<<< HEAD
 namespace io
 {
-
-template<>
-std::string enum_to_string<character_movemode>( character_movemode data )
-{
-    switch( data ) {
-            // *INDENT-OFF*
-        case character_movemode::CMM_WALK: return "walk";
-        case character_movemode::CMM_RUN: return "run";
-        case character_movemode::CMM_CROUCH: return "crouch";
-            // *INDENT-ON*
-        case character_movemode::CMM_COUNT:
-            break;
-    }
-    debugmsg( "Invalid character_movemode" );
-    abort();
-}
 
 template<>
 std::string enum_to_string<blood_type>( blood_type data )
@@ -405,8 +388,6 @@
 
 } // namespace io
 
-=======
->>>>>>> 6a45cf7b
 // *INDENT-OFF*
 Character::Character() :
 
