#include "character.h"

#include <cctype>
#include <climits>
#include <cstdlib>
#include <algorithm>
#include <numeric>
#include <cmath>
#include <iterator>
#include <memory>

#include "activity_handlers.h"
#include "avatar.h"
#include "bionics.h"
#include "cata_string_consts.h"
#include "cata_utility.h"
#include "construction.h"
#include "coordinate_conversions.h"
#include "debug.h"
#include "effect.h"
#include "event_bus.h"
#include "field.h"
#include "fungal_effects.h"
#include "game.h"
#include "game_constants.h"
#include "itype.h"
#include "iuse_actor.h"
#include "npc.h"
#include "material.h"
#include "map.h"
#include "map_iterator.h"
#include "map_selector.h"
#include "memorial_logger.h"
#include "messages.h"
#include "mission.h"
#include "monster.h"
#include "morale.h"
#include "morale_types.h"
#include "mtype.h"
#include "mutation.h"
#include "options.h"
#include "output.h"
#include "overlay_ordering.h"
#include "pathfinding.h"
#include "player.h"
#include "ret_val.h"
#include "scent_map.h"
#include "submap.h"
#include "skill.h"
#include "skill_boost.h"
#include "sounds.h"
#include "string_formatter.h"
#include "translations.h"
#include "trap.h"
#include "veh_interact.h"
#include "vehicle.h"
#include "vehicle_selector.h"
#include "catacharset.h"
#include "game_constants.h"
#include "item_location.h"
#include "lightmap.h"
#include "rng.h"
#include "stomach.h"
#include "text_snippets.h"
#include "ui.h"
#include "veh_type.h"
#include "vehicle.h"
#include "vitamin.h"
#include "vpart_position.h"

// *INDENT-OFF*
Character::Character() :

    visitable<Character>(),
    damage_bandaged( {{ 0 }} ),
    damage_disinfected( {{ 0 }} ),
    cached_time( calendar::before_time_starts ),
    id( -1 ),
    next_climate_control_check( calendar::before_time_starts ),
    last_climate_control_ret( false )
{
    hp_cur.fill( 0 );
    hp_max.fill( 1 );
    str_max = 0;
    dex_max = 0;
    per_max = 0;
    int_max = 0;
    str_cur = 0;
    dex_cur = 0;
    per_cur = 0;
    int_cur = 0;
    str_bonus = 0;
    dex_bonus = 0;
    per_bonus = 0;
    int_bonus = 0;
    healthy = 0;
    healthy_mod = 0;
    hunger = 0;
    thirst = 0;
    fatigue = 0;
    sleep_deprivation = 0;
    set_rad( 0 );
    tank_plut = 0;
    reactor_plut = 0;
    slow_rad = 0;
    set_stim( 0 );
    set_stamina( 10000 ); //Temporary value for stamina. It will be reset later from external json option.
    update_type_of_scent( true );
    pkill = 0;
    // 45 days to starve to death
    healthy_calories = 55000;
    stored_calories = healthy_calories;
    initialize_stomach_contents();
    healed_total = { { 0, 0, 0, 0, 0, 0 } };

    name.clear();

    *path_settings = pathfinding_settings{ 0, 1000, 1000, 0, true, true, true, false, true };

    move_mode = CMM_WALK;

    temp_cur.fill( BODYTEMP_NORM );
    frostbite_timer.fill( 0 );
    temp_conv.fill( BODYTEMP_NORM );

    body_wetness.fill( 0 );

    drench_capacity[bp_eyes] = 1;
    drench_capacity[bp_mouth] = 1;
    drench_capacity[bp_head] = 7;
    drench_capacity[bp_leg_l] = 11;
    drench_capacity[bp_leg_r] = 11;
    drench_capacity[bp_foot_l] = 3;
    drench_capacity[bp_foot_r] = 3;
    drench_capacity[bp_arm_l] = 10;
    drench_capacity[bp_arm_r] = 10;
    drench_capacity[bp_hand_l] = 3;
    drench_capacity[bp_hand_r] = 3;
    drench_capacity[bp_torso] = 40;
}
// *INDENT-ON*

Character::~Character() = default;
Character::Character( Character && ) = default;
Character &Character::operator=( Character && ) = default;

void Character::setID( character_id i, bool force )
{
    if( id.is_valid() && !force ) {
        debugmsg( "tried to set id of a npc/player, but has already a id: %d", id.get_value() );
    } else if( !i.is_valid() && !force ) {
        debugmsg( "tried to set invalid id of a npc/player: %d", i.get_value() );
    } else {
        id = i;
    }
}

character_id Character::getID() const
{
    return this->id;
}

field_type_id Character::bloodType() const
{
    if( has_trait( trait_ACIDBLOOD ) ) {
        return fd_acid;
    }
    if( has_trait( trait_THRESH_PLANT ) ) {
        return fd_blood_veggy;
    }
    if( has_trait( trait_THRESH_INSECT ) || has_trait( trait_THRESH_SPIDER ) ) {
        return fd_blood_insect;
    }
    if( has_trait( trait_THRESH_CEPHALOPOD ) ) {
        return fd_blood_invertebrate;
    }
    return fd_blood;
}
field_type_id Character::gibType() const
{
    return fd_gibs_flesh;
}

bool Character::in_species( const species_id &spec ) const
{
    return spec == species_HUMAN;
}

bool Character::is_warm() const
{
    // TODO: is there a mutation (plant?) that makes a npc not warm blooded?
    return true;
}

const std::string &Character::symbol() const
{
    static const std::string character_symbol( "@" );
    return character_symbol;
}

void Character::mod_stat( const std::string &stat, float modifier )
{
    if( stat == "str" ) {
        mod_str_bonus( modifier );
    } else if( stat == "dex" ) {
        mod_dex_bonus( modifier );
    } else if( stat == "per" ) {
        mod_per_bonus( modifier );
    } else if( stat == "int" ) {
        mod_int_bonus( modifier );
    } else if( stat == "healthy" ) {
        mod_healthy( modifier );
    } else if( stat == "hunger" ) {
        mod_hunger( modifier );
    } else {
        Creature::mod_stat( stat, modifier );
    }
}

int Character::get_fat_to_hp() const
{
    float mut_fat_hp = 0;
    for( const trait_id &mut : get_mutations() ) {
        mut_fat_hp += mut.obj().fat_to_max_hp;
    }

    return mut_fat_hp * ( get_bmi() - character_weight_category::normal );
}

std::string Character::disp_name( bool possessive, bool capitalize_first ) const
{
    if( !possessive ) {
        if( is_player() ) {
            return pgettext( "not possessive", capitalize_first ? "You" : "you" );
        }
        return name;
    } else {
        if( is_player() ) {
            return capitalize_first ? _( "Your" ) : _( "your" );
        }
        return string_format( _( "%s's" ), name );
    }
}

std::string Character::skin_name() const
{
    // TODO: Return actual deflecting layer name
    return _( "armor" );
}

int Character::effective_dispersion( int dispersion ) const
{
    /** @EFFECT_PER penalizes sight dispersion when low. */
    dispersion += ranged_per_mod();

    dispersion += encumb( bp_eyes ) / 2;

    return std::max( dispersion, 0 );
}

std::pair<int, int> Character::get_fastest_sight( const item &gun, double recoil ) const
{
    // Get fastest sight that can be used to improve aim further below @ref recoil.
    int sight_speed_modifier = INT_MIN;
    int limit = 0;
    if( effective_dispersion( gun.type->gun->sight_dispersion ) < recoil ) {
        sight_speed_modifier = gun.has_flag( flag_DISABLE_SIGHTS ) ? 0 : 6;
        limit = effective_dispersion( gun.type->gun->sight_dispersion );
    }

    for( const auto e : gun.gunmods() ) {
        const islot_gunmod &mod = *e->type->gunmod;
        if( mod.sight_dispersion < 0 || mod.aim_speed < 0 ) {
            continue; // skip gunmods which don't provide a sight
        }
        if( effective_dispersion( mod.sight_dispersion ) < recoil &&
            mod.aim_speed > sight_speed_modifier ) {
            sight_speed_modifier = mod.aim_speed;
            limit = effective_dispersion( mod.sight_dispersion );
        }
    }
    return std::make_pair( sight_speed_modifier, limit );
}

int Character::get_most_accurate_sight( const item &gun ) const
{
    if( !gun.is_gun() ) {
        return 0;
    }

    int limit = effective_dispersion( gun.type->gun->sight_dispersion );
    for( const auto e : gun.gunmods() ) {
        const islot_gunmod &mod = *e->type->gunmod;
        if( mod.aim_speed >= 0 ) {
            limit = std::min( limit, effective_dispersion( mod.sight_dispersion ) );
        }
    }

    return limit;
}

double Character::aim_speed_skill_modifier( const skill_id &gun_skill ) const
{
    double skill_mult = 1.0;
    if( gun_skill == "pistol" ) {
        skill_mult = 2.0;
    } else if( gun_skill == "rifle" ) {
        skill_mult = 0.9;
    }
    /** @EFFECT_PISTOL increases aiming speed for pistols */
    /** @EFFECT_SMG increases aiming speed for SMGs */
    /** @EFFECT_RIFLE increases aiming speed for rifles */
    /** @EFFECT_SHOTGUN increases aiming speed for shotguns */
    /** @EFFECT_LAUNCHER increases aiming speed for launchers */
    return skill_mult * std::min( MAX_SKILL, get_skill_level( gun_skill ) );
}

double Character::aim_speed_dex_modifier() const
{
    return get_dex() - 8;
}

double Character::aim_speed_encumbrance_modifier() const
{
    return ( encumb( bp_hand_l ) + encumb( bp_hand_r ) ) / 10.0;
}

double Character::aim_cap_from_volume( const item &gun ) const
{
    skill_id gun_skill = gun.gun_skill();
    double aim_cap = std::min( 49.0, 49.0 - static_cast<float>( gun.volume() / 75_ml ) );
    // TODO: also scale with skill level.
    if( gun_skill == "smg" ) {
        aim_cap = std::max( 12.0, aim_cap );
    } else if( gun_skill == "shotgun" ) {
        aim_cap = std::max( 12.0, aim_cap );
    } else if( gun_skill == "pistol" ) {
        aim_cap = std::max( 15.0, aim_cap * 1.25 );
    } else if( gun_skill == "rifle" ) {
        aim_cap = std::max( 7.0, aim_cap - 5.0 );
    } else if( gun_skill == "archery" ) {
        aim_cap = std::max( 13.0, aim_cap );
    } else { // Launchers, etc.
        aim_cap = std::max( 10.0, aim_cap );
    }
    return aim_cap;
}

double Character::aim_per_move( const item &gun, double recoil ) const
{
    if( !gun.is_gun() ) {
        return 0.0;
    }

    std::pair<int, int> best_sight = get_fastest_sight( gun, recoil );
    int sight_speed_modifier = best_sight.first;
    int limit = best_sight.second;
    if( sight_speed_modifier == INT_MIN ) {
        // No suitable sights (already at maximum aim).
        return 0;
    }

    // Overall strategy for determining aim speed is to sum the factors that contribute to it,
    // then scale that speed by current recoil level.
    // Player capabilities make aiming faster, and aim speed slows down as it approaches 0.
    // Base speed is non-zero to prevent extreme rate changes as aim speed approaches 0.
    double aim_speed = 10.0;

    skill_id gun_skill = gun.gun_skill();
    // Ranges [0 - 10]
    aim_speed += aim_speed_skill_modifier( gun_skill );

    // Range [0 - 12]
    /** @EFFECT_DEX increases aiming speed */
    aim_speed += aim_speed_dex_modifier();

    // Range [0 - 10]
    aim_speed += sight_speed_modifier;

    // Each 5 points (combined) of hand encumbrance decreases aim speed by one unit.
    aim_speed -= aim_speed_encumbrance_modifier();

    aim_speed = std::min( aim_speed, aim_cap_from_volume( gun ) );

    // Just a raw scaling factor.
    aim_speed *= 6.5;

    // Scale rate logistically as recoil goes from MAX_RECOIL to 0.
    aim_speed *= 1.0 - logarithmic_range( 0, MAX_RECOIL, recoil );

    // Minimum improvement is 5MoA.  This mostly puts a cap on how long aiming for sniping takes.
    aim_speed = std::max( aim_speed, 5.0 );

    // Never improve by more than the currently used sights permit.
    return std::min( aim_speed, recoil - limit );
}

void Character::cancel_stashed_activity()
{
    stashed_outbounds_activity = player_activity();
    stashed_outbounds_backlog = player_activity();
}

player_activity Character::get_stashed_activity() const
{
    return stashed_outbounds_activity;
}

void Character::set_stashed_activity( player_activity act, player_activity act_back )
{
    stashed_outbounds_activity = act;
    stashed_outbounds_backlog = act_back;
}

bool Character::has_stashed_activity() const
{
    return static_cast<bool>( stashed_outbounds_activity );
}

void Character::assign_stashed_activity()
{
    activity = stashed_outbounds_activity;
    backlog.push_front( stashed_outbounds_backlog );
    cancel_stashed_activity();
}

bool Character::check_outbounds_activity( player_activity act, bool check_only )
{
    if( ( act.placement != tripoint_zero && act.placement != tripoint_min &&
          !g->m.inbounds( g->m.getlocal( act.placement ) ) ) || ( !act.coords.empty() &&
                  !g->m.inbounds( g->m.getlocal( act.coords.back() ) ) ) ) {
        if( is_npc() && !check_only ) {
            // stash activity for when reloaded.
            stashed_outbounds_activity = act;
            if( !backlog.empty() ) {
                stashed_outbounds_backlog = backlog.front();
            }
            activity = player_activity();
        }
        add_msg( m_debug,
                 "npc %s at pos %d %d, activity target is not inbounds at %d %d therefore activity was stashed",
                 disp_name(), pos().x, pos().y, act.placement.x, act.placement.y );
        return true;
    }
    return false;
}

void Character::set_destination_activity( const player_activity &new_destination_activity )
{
    destination_activity = new_destination_activity;
}

void Character::clear_destination_activity()
{
    destination_activity = player_activity();
}

player_activity Character::get_destination_activity() const
{
    return destination_activity;
}

void Character::mount_creature( monster &z )
{
    tripoint pnt = z.pos();
    shared_ptr_fast<monster> mons = g->shared_from( z );
    if( mons == nullptr ) {
        add_msg( m_debug, "mount_creature(): monster not found in critter_tracker" );
        return;
    }
    add_effect( effect_riding, 1_turns, num_bp, true );
    z.add_effect( effect_ridden, 1_turns, num_bp, true );
    if( z.has_effect( effect_tied ) ) {
        z.remove_effect( effect_tied );
        if( z.tied_item ) {
            i_add( *z.tied_item );
            z.tied_item.reset();
        }
    }
    z.mounted_player_id = getID();
    if( z.has_effect( effect_harnessed ) ) {
        z.remove_effect( effect_harnessed );
        add_msg_if_player( m_info, _( "You remove the %s's harness." ), z.get_name() );
    }
    mounted_creature = mons;
    mons->mounted_player = this;
    if( is_avatar() ) {
        if( g->u.is_hauling() ) {
            g->u.stop_hauling();
        }
        if( g->u.get_grab_type() != OBJECT_NONE ) {
            add_msg( m_warning, _( "You let go of the grabbed object." ) );
            g->u.grab( OBJECT_NONE );
        }
        g->place_player( pnt );
    } else {
        npc &guy = dynamic_cast<npc &>( *this );
        guy.setpos( pnt );
    }
    z.facing = facing;
    add_msg_if_player( m_good, _( "You climb on the %s." ), z.get_name() );
    if( z.has_flag( MF_RIDEABLE_MECH ) ) {
        if( !z.type->mech_weapon.empty() ) {
            item mechwep = item( z.type->mech_weapon );
            wield( mechwep );
        }
        add_msg_if_player( m_good, _( "You hear your %s whir to life." ), z.get_name() );
    }
    // some rideable mechs have night-vision
    recalc_sight_limits();
    mod_moves( -100 );
}

bool Character::is_mounted() const
{
    return has_effect( effect_riding ) && mounted_creature;
}

void Character::forced_dismount()
{
    remove_effect( effect_riding );
    bool mech = false;
    if( mounted_creature ) {
        auto mon = mounted_creature.get();
        if( mon->has_flag( MF_RIDEABLE_MECH ) && !mon->type->mech_weapon.empty() ) {
            mech = true;
            remove_item( weapon );
        }
        mon->mounted_player_id = character_id();
        mon->remove_effect( effect_ridden );
        mon->add_effect( effect_controlled, 5_turns );
        mounted_creature = nullptr;
        mon->mounted_player = nullptr;
    }
    std::vector<tripoint> valid;
    for( const tripoint &jk : g->m.points_in_radius( pos(), 1 ) ) {
        if( g->is_empty( jk ) ) {
            valid.push_back( jk );
        }
    }
    if( !valid.empty() ) {
        setpos( random_entry( valid ) );
        if( mech ) {
            add_msg_player_or_npc( m_bad, _( "You are ejected from your mech!" ),
                                   _( "<npcname> is ejected from their mech!" ) );
        } else {
            add_msg_player_or_npc( m_bad, _( "You fall off your mount!" ),
                                   _( "<npcname> falls off their mount!" ) );
        }
        const int dodge = get_dodge();
        const int damage = std::max( 0, rng( 1, 20 ) - rng( dodge, dodge * 2 ) );
        body_part hit = num_bp;
        switch( rng( 1, 10 ) ) {
            case  1:
                if( one_in( 2 ) ) {
                    hit = bp_foot_l;
                } else {
                    hit = bp_foot_r;
                }
                break;
            case  2:
            case  3:
            case  4:
                if( one_in( 2 ) ) {
                    hit = bp_leg_l;
                } else {
                    hit = bp_leg_r;
                }
                break;
            case  5:
            case  6:
            case  7:
                if( one_in( 2 ) ) {
                    hit = bp_arm_l;
                } else {
                    hit = bp_arm_r;
                }
                break;
            case  8:
            case  9:
                hit = bp_torso;
                break;
            case 10:
                hit = bp_head;
                break;
        }
        if( damage > 0 ) {
            add_msg_if_player( m_bad, _( "You hurt yourself!" ) );
            deal_damage( nullptr, hit, damage_instance( DT_BASH, damage ) );
            if( is_avatar() ) {
                g->memorial().add(
                    pgettext( "memorial_male", "Fell off a mount." ),
                    pgettext( "memorial_female", "Fell off a mount." ) );
            }
            check_dead_state();
        }
        add_effect( effect_downed, 5_turns, num_bp, true );
    } else {
        add_msg( m_debug, "Forced_dismount could not find a square to deposit player" );
    }
    if( is_avatar() ) {
        if( g->u.get_grab_type() != OBJECT_NONE ) {
            add_msg( m_warning, _( "You let go of the grabbed object." ) );
            g->u.grab( OBJECT_NONE );
        }
        set_movement_mode( CMM_WALK );
        g->update_map( g->u );
    }
    moves -= 150;
}

void Character::dismount()
{
    if( !is_mounted() ) {
        add_msg( m_debug, "dismount called when not riding" );
        return;
    }
    if( const cata::optional<tripoint> pnt = choose_adjacent( _( "Dismount where?" ) ) ) {
        if( !g->is_empty( *pnt ) ) {
            add_msg( m_warning, _( "You cannot dismount there!" ) );
            return;
        }
        remove_effect( effect_riding );
        monster *critter = mounted_creature.get();
        critter->mounted_player_id = character_id();
        if( critter->has_flag( MF_RIDEABLE_MECH ) && !critter->type->mech_weapon.empty() ) {
            remove_item( weapon );
        }
        if( is_avatar() && g->u.get_grab_type() != OBJECT_NONE ) {
            add_msg( m_warning, _( "You let go of the grabbed object." ) );
            g->u.grab( OBJECT_NONE );
        }
        critter->remove_effect( effect_ridden );
        critter->add_effect( effect_controlled, 5_turns );
        mounted_creature = nullptr;
        critter->mounted_player = nullptr;
        setpos( *pnt );
        g->refresh_all();
        mod_moves( -100 );
        set_movement_mode( CMM_WALK );
    }
}

/** Returns true if the character has two functioning arms */
bool Character::has_two_arms() const
{
    return get_working_arm_count() >= 2;
}

// working is defined here as not disabled which means arms can be not broken
// and still not count if they have low enough hitpoints
int Character::get_working_arm_count() const
{
    if( has_active_mutation( trait_SHELL2 ) ) {
        return 0;
    }

    int limb_count = 0;
    if( !is_limb_disabled( hp_arm_l ) ) {
        limb_count++;
    }
    if( !is_limb_disabled( hp_arm_r ) ) {
        limb_count++;
    }
    if( has_bionic( bio_blaster ) && limb_count > 0 ) {
        limb_count--;
    }

    return limb_count;
}

// working is defined here as not broken
int Character::get_working_leg_count() const
{
    int limb_count = 0;
    if( !is_limb_broken( hp_leg_l ) ) {
        limb_count++;
    }
    if( !is_limb_broken( hp_leg_r ) ) {
        limb_count++;
    }
    return limb_count;
}

bool Character::is_limb_hindered( hp_part limb ) const
{
    return hp_cur[limb] < hp_max[limb] * .40;
}

bool Character::is_limb_disabled( hp_part limb ) const
{
    return hp_cur[limb] <= hp_max[limb] * .125;
}

// this is the source of truth on if a limb is broken so all code to determine
// if a limb is broken should point here to make any future changes to breaking easier
bool Character::is_limb_broken( hp_part limb ) const
{
    return hp_cur[limb] == 0;
}

bool Character::can_run()
{
    return get_stamina() > 0 && !has_effect( effect_winded ) && get_working_leg_count() >= 2;
}

bool Character::move_effects( bool attacking )
{
    if( has_effect( effect_downed ) ) {
        /** @EFFECT_DEX increases chance to stand up when knocked down */

        /** @EFFECT_STR increases chance to stand up when knocked down, slightly */
        if( rng( 0, 40 ) > get_dex() + get_str() / 2 ) {
            add_msg_if_player( _( "You struggle to stand." ) );
        } else {
            add_msg_player_or_npc( m_good, _( "You stand up." ),
                                   _( "<npcname> stands up." ) );
            remove_effect( effect_downed );
        }
        return false;
    }
    if( has_effect( effect_webbed ) ) {
        if( is_mounted() ) {
            auto mon = mounted_creature.get();
            if( x_in_y( mon->type->melee_dice * mon->type->melee_sides,
                        6 * get_effect_int( effect_webbed ) ) ) {
                add_msg( _( "The %s breaks free of the webs!" ), mon->get_name() );
                mon->remove_effect( effect_webbed );
                remove_effect( effect_webbed );
            }
            /** @EFFECT_STR increases chance to escape webs */
        } else if( x_in_y( get_str(), 6 * get_effect_int( effect_webbed ) ) ) {
            add_msg_player_or_npc( m_good, _( "You free yourself from the webs!" ),
                                   _( "<npcname> frees themselves from the webs!" ) );
            remove_effect( effect_webbed );
        } else {
            add_msg_if_player( _( "You try to free yourself from the webs, but can't get loose!" ) );
        }
        return false;
    }
    if( has_effect( effect_lightsnare ) ) {
        if( is_mounted() ) {
            auto mon = mounted_creature.get();
            if( x_in_y( mon->type->melee_dice * mon->type->melee_sides, 12 ) ) {
                mon->remove_effect( effect_lightsnare );
                remove_effect( effect_lightsnare );
                g->m.spawn_item( pos(), "string_36" );
                g->m.spawn_item( pos(), "snare_trigger" );
                add_msg( _( "The %s escapes the light snare!" ), mon->get_name() );
            }
        } else {
            /** @EFFECT_STR increases chance to escape light snare */

            /** @EFFECT_DEX increases chance to escape light snare */
            if( x_in_y( get_str(), 12 ) || x_in_y( get_dex(), 8 ) ) {
                remove_effect( effect_lightsnare );
                add_msg_player_or_npc( m_good, _( "You free yourself from the light snare!" ),
                                       _( "<npcname> frees themselves from the light snare!" ) );
                item string( "string_36", calendar::turn );
                item snare( "snare_trigger", calendar::turn );
                g->m.add_item_or_charges( pos(), string );
                g->m.add_item_or_charges( pos(), snare );
            } else {
                add_msg_if_player( m_bad,
                                   _( "You try to free yourself from the light snare, but can't get loose!" ) );
            }
            return false;
        }
    }
    if( has_effect( effect_heavysnare ) ) {
        if( is_mounted() ) {
            auto mon = mounted_creature.get();
            if( mon->type->melee_dice * mon->type->melee_sides >= 7 ) {
                if( x_in_y( mon->type->melee_dice * mon->type->melee_sides, 32 ) ) {
                    mon->remove_effect( effect_heavysnare );
                    remove_effect( effect_heavysnare );
                    g->m.spawn_item( pos(), "rope_6" );
                    g->m.spawn_item( pos(), "snare_trigger" );
                    add_msg( _( "The %s escapes the heavy snare!" ), mon->get_name() );
                }
            }
        } else {
            /** @EFFECT_STR increases chance to escape heavy snare, slightly */

            /** @EFFECT_DEX increases chance to escape light snare */
            if( x_in_y( get_str(), 32 ) || x_in_y( get_dex(), 16 ) ) {
                remove_effect( effect_heavysnare );
                add_msg_player_or_npc( m_good, _( "You free yourself from the heavy snare!" ),
                                       _( "<npcname> frees themselves from the heavy snare!" ) );
                item rope( "rope_6", calendar::turn );
                item snare( "snare_trigger", calendar::turn );
                g->m.add_item_or_charges( pos(), rope );
                g->m.add_item_or_charges( pos(), snare );
            } else {
                add_msg_if_player( m_bad,
                                   _( "You try to free yourself from the heavy snare, but can't get loose!" ) );
            }
        }
        return false;
    }
    if( has_effect( effect_beartrap ) ) {
        /* Real bear traps can't be removed without the proper tools or immense strength; eventually this should
           allow normal players two options: removal of the limb or removal of the trap from the ground
           (at which point the player could later remove it from the leg with the right tools).
           As such we are currently making it a bit easier for players and NPC's to get out of bear traps.
        */
        /** @EFFECT_STR increases chance to escape bear trap */
        // If is riding, then despite the character having the effect, it is the mounted creature that escapes.
        if( is_player() && is_mounted() ) {
            auto mon = mounted_creature.get();
            if( mon->type->melee_dice * mon->type->melee_sides >= 18 ) {
                if( x_in_y( mon->type->melee_dice * mon->type->melee_sides, 200 ) ) {
                    mon->remove_effect( effect_beartrap );
                    remove_effect( effect_beartrap );
                    g->m.spawn_item( pos(), "beartrap" );
                    add_msg( _( "The %s escapes the bear trap!" ), mon->get_name() );
                } else {
                    add_msg_if_player( m_bad,
                                       _( "Your %s tries to free itself from the bear trap, but can't get loose!" ), mon->get_name() );
                }
            }
        } else {
            if( x_in_y( get_str(), 100 ) ) {
                remove_effect( effect_beartrap );
                add_msg_player_or_npc( m_good, _( "You free yourself from the bear trap!" ),
                                       _( "<npcname> frees themselves from the bear trap!" ) );
                item beartrap( "beartrap", calendar::turn );
                g->m.add_item_or_charges( pos(), beartrap );
            } else {
                add_msg_if_player( m_bad,
                                   _( "You try to free yourself from the bear trap, but can't get loose!" ) );
            }
        }
        return false;
    }
    if( has_effect( effect_crushed ) ) {
        /** @EFFECT_STR increases chance to escape crushing rubble */

        /** @EFFECT_DEX increases chance to escape crushing rubble, slightly */
        if( x_in_y( get_str() + get_dex() / 4.0, 100 ) ) {
            remove_effect( effect_crushed );
            add_msg_player_or_npc( m_good, _( "You free yourself from the rubble!" ),
                                   _( "<npcname> frees themselves from the rubble!" ) );
        } else {
            add_msg_if_player( m_bad, _( "You try to free yourself from the rubble, but can't get loose!" ) );
        }
        return false;
    }
    // Below this point are things that allow for movement if they succeed

    // Currently we only have one thing that forces movement if you succeed, should we get more
    // than this will need to be reworked to only have success effects if /all/ checks succeed
    if( has_effect( effect_in_pit ) ) {
        /** @EFFECT_STR increases chance to escape pit */

        /** @EFFECT_DEX increases chance to escape pit, slightly */
        if( rng( 0, 40 ) > get_str() + get_dex() / 2 ) {
            add_msg_if_player( m_bad, _( "You try to escape the pit, but slip back in." ) );
            return false;
        } else {
            add_msg_player_or_npc( m_good, _( "You escape the pit!" ),
                                   _( "<npcname> escapes the pit!" ) );
            remove_effect( effect_in_pit );
        }
    }
    if( has_effect( effect_grabbed ) && !attacking ) {
        int zed_number = 0;
        if( is_mounted() ) {
            auto mon = mounted_creature.get();
            if( mon->has_effect( effect_grabbed ) ) {
                if( ( dice( mon->type->melee_dice + mon->type->melee_sides,
                            3 ) < get_effect_int( effect_grabbed ) ) ||
                    !one_in( 4 ) ) {
                    add_msg( m_bad, _( "Your %s tries to break free, but fails!" ), mon->get_name() );
                    return false;
                } else {
                    add_msg( m_good, _( "Your %s breaks free from the grab!" ), mon->get_name() );
                    remove_effect( effect_grabbed );
                    mon->remove_effect( effect_grabbed );
                }
            } else {
                if( one_in( 4 ) ) {
                    add_msg( m_bad, _( "You are pulled from your %s!" ), mon->get_name() );
                    remove_effect( effect_grabbed );
                    dynamic_cast<player &>( *this ).forced_dismount();
                }
            }
        } else {
            for( auto &&dest : g->m.points_in_radius( pos(), 1, 0 ) ) { // *NOPAD*
                const monster *const mon = g->critter_at<monster>( dest );
                if( mon && mon->has_effect( effect_grabbing ) ) {
                    zed_number += mon->get_grab_strength();
                }
            }
            if( zed_number == 0 ) {
                add_msg_player_or_npc( m_good, _( "You find yourself no longer grabbed." ),
                                       _( "<npcname> finds themselves no longer grabbed." ) );
                remove_effect( effect_grabbed );
                /** @EFFECT_DEX increases chance to escape grab, if >STR */

                /** @EFFECT_STR increases chance to escape grab, if >DEX */
            } else if( rng( 0, std::max( get_dex(), get_str() ) ) <
                       rng( get_effect_int( effect_grabbed, bp_torso ), 8 ) ) {
                // Randomly compare higher of dex or str to grab intensity.
                add_msg_player_or_npc( m_bad, _( "You try break out of the grab, but fail!" ),
                                       _( "<npcname> tries to break out of the grab, but fails!" ) );
                return false;
            } else {
                add_msg_player_or_npc( m_good, _( "You break out of the grab!" ),
                                       _( "<npcname> breaks out of the grab!" ) );
                remove_effect( effect_grabbed );
                for( auto &&dest : g->m.points_in_radius( pos(), 1, 0 ) ) { // *NOPAD*
                    monster *mon = g->critter_at<monster>( dest );
                    if( mon && mon->has_effect( effect_grabbing ) ) {
                        mon->remove_effect( effect_grabbing );
                    }
                }
            }
        }
    }
    return true;
}

bool Character::movement_mode_is( const character_movemode mode ) const
{
    return move_mode == mode;
}

void Character::add_effect( const efftype_id &eff_id, const time_duration &dur, body_part bp,
                            bool permanent, int intensity, bool force, bool deferred )
{
    Creature::add_effect( eff_id, dur, bp, permanent, intensity, force, deferred );
}

void Character::process_turn()
{
    for( bionic &i : *my_bionics ) {
        if( i.incapacitated_time > 0_turns ) {
            i.incapacitated_time -= 1_turns;
            if( i.incapacitated_time == 0_turns ) {
                add_msg_if_player( m_bad, _( "Your %s bionic comes back online." ), i.info().name );
            }
        }
    }

    Creature::process_turn();
}

void Character::recalc_hp()
{
    int new_max_hp[num_hp_parts];
    int str_boost_val = 0;
    cata::optional<skill_boost> str_boost = skill_boost::get( "str" );
    if( str_boost ) {
        int skill_total = 0;
        for( const std::string &skill_str : str_boost->skills() ) {
            skill_total += get_skill_level( skill_id( skill_str ) );
        }
        str_boost_val = str_boost->calc_bonus( skill_total );
    }
    // Mutated toughness stacks with starting, by design.
    float hp_mod = 1.0f + mutation_value( "hp_modifier" ) + mutation_value( "hp_modifier_secondary" );
    float hp_adjustment = mutation_value( "hp_adjustment" ) + ( str_boost_val * 3 );
    for( auto &elem : new_max_hp ) {
        /** @EFFECT_STR_MAX increases base hp */
        elem = 60 + str_max * 3 + hp_adjustment + get_fat_to_hp();
        elem *= hp_mod;
    }
    if( has_trait( trait_GLASSJAW ) ) {
        new_max_hp[hp_head] *= 0.8;
    }
    for( int i = 0; i < num_hp_parts; i++ ) {
        // Only recalculate when max changes,
        // otherwise we end up walking all over due to rounding errors.
        if( new_max_hp[i] == hp_max[i] ) {
            continue;
        }
        // hp_max must be positive to avoiud undefined behavior.
        hp_max[i] = std::max( hp_max[i], 1 );
        float max_hp_ratio = static_cast<float>( new_max_hp[i] ) /
                             static_cast<float>( hp_max[i] );
        hp_cur[i] = std::ceil( static_cast<float>( hp_cur[i] ) * max_hp_ratio );
        hp_cur[i] = std::max( std::min( hp_cur[i], new_max_hp[i] ), 1 );
        hp_max[i] = new_max_hp[i];
    }
}

// This must be called when any of the following change:
// - effects
// - bionics
// - traits
// - underwater
// - clothes
// With the exception of clothes, all changes to these character attributes must
// occur through a function in this class which calls this function. Clothes are
// typically added/removed with wear() and takeoff(), but direct access to the
// 'wears' vector is still allowed due to refactor exhaustion.
void Character::recalc_sight_limits()
{
    sight_max = 9999;
    vision_mode_cache.reset();

    // Set sight_max.
    if( is_blind() || ( in_sleep_state() && !has_trait( trait_SEESLEEP ) ) ||
        has_effect( effect_narcosis ) ) {
        sight_max = 0;
    } else if( has_effect( effect_boomered ) && ( !( has_trait( trait_PER_SLIME_OK ) ) ) ) {
        sight_max = 1;
        vision_mode_cache.set( BOOMERED );
    } else if( has_effect( effect_in_pit ) || has_effect( effect_no_sight ) ||
               ( underwater && !has_bionic( bio_membrane ) &&
                 !has_trait( trait_MEMBRANE ) && !worn_with_flag( flag_SWIM_GOGGLES ) &&
                 !has_trait( trait_CEPH_EYES ) && !has_trait( trait_PER_SLIME_OK ) ) ) {
        sight_max = 1;
    } else if( has_active_mutation( trait_SHELL2 ) ) {
        // You can kinda see out a bit.
        sight_max = 2;
    } else if( ( has_trait( trait_MYOPIC ) || has_trait( trait_URSINE_EYE ) ) &&
               !worn_with_flag( flag_FIX_NEARSIGHT ) && !has_effect( effect_contacts ) ) {
        sight_max = 4;
    } else if( has_trait( trait_PER_SLIME ) ) {
        sight_max = 6;
    } else if( has_effect( effect_darkness ) ) {
        vision_mode_cache.set( DARKNESS );
        sight_max = 10;
    }

    // Debug-only NV, by vache's request
    if( has_trait( trait_DEBUG_NIGHTVISION ) ) {
        vision_mode_cache.set( DEBUG_NIGHTVISION );
    }
    if( has_nv() ) {
        vision_mode_cache.set( NV_GOGGLES );
    }
    if( has_active_mutation( trait_NIGHTVISION3 ) || is_wearing( "rm13_armor_on" ) ||
        ( is_mounted() && mounted_creature->has_flag( MF_MECH_RECON_VISION ) ) ) {
        vision_mode_cache.set( NIGHTVISION_3 );
    }
    if( has_active_mutation( trait_ELFA_FNV ) ) {
        vision_mode_cache.set( FULL_ELFA_VISION );
    }
    if( has_active_mutation( trait_CEPH_VISION ) ) {
        vision_mode_cache.set( CEPH_VISION );
    }
    if( has_active_mutation( trait_ELFA_NV ) ) {
        vision_mode_cache.set( ELFA_VISION );
    }
    if( has_active_mutation( trait_NIGHTVISION2 ) ) {
        vision_mode_cache.set( NIGHTVISION_2 );
    }
    if( has_active_mutation( trait_FEL_NV ) ) {
        vision_mode_cache.set( FELINE_VISION );
    }
    if( has_active_mutation( trait_URSINE_EYE ) ) {
        vision_mode_cache.set( URSINE_VISION );
    }
    if( has_active_mutation( trait_NIGHTVISION ) ) {
        vision_mode_cache.set( NIGHTVISION_1 );
    }
    if( has_trait( trait_BIRD_EYE ) ) {
        vision_mode_cache.set( BIRD_EYE );
    }

    // Not exactly a sight limit thing, but related enough
    if( has_active_bionic( bio_infrared ) ||
        has_trait( trait_INFRARED ) ||
        has_trait( trait_LIZ_IR ) ||
        worn_with_flag( flag_IR_EFFECT ) || ( is_mounted() &&
                mounted_creature->has_flag( MF_MECH_RECON_VISION ) ) ) {
        vision_mode_cache.set( IR_VISION );
    }

    if( has_artifact_with( AEP_SUPER_CLAIRVOYANCE ) ) {
        vision_mode_cache.set( VISION_CLAIRVOYANCE_SUPER );
    }

    if( has_artifact_with( AEP_CLAIRVOYANCE_PLUS ) ) {
        vision_mode_cache.set( VISION_CLAIRVOYANCE_PLUS );
    }

    if( has_artifact_with( AEP_CLAIRVOYANCE ) ) {
        vision_mode_cache.set( VISION_CLAIRVOYANCE );
    }
}

static float threshold_for_range( float range )
{
    constexpr float epsilon = 0.01f;
    return LIGHT_AMBIENT_MINIMAL / exp( range * LIGHT_TRANSPARENCY_OPEN_AIR ) - epsilon;
}

float Character::get_vision_threshold( float light_level ) const
{
    if( vision_mode_cache[DEBUG_NIGHTVISION] ) {
        // Debug vision always works with absurdly little light.
        return 0.01;
    }

    // As light_level goes from LIGHT_AMBIENT_MINIMAL to LIGHT_AMBIENT_LIT,
    // dimming goes from 1.0 to 2.0.
    const float dimming_from_light = 1.0 + ( ( static_cast<float>( light_level ) -
                                     LIGHT_AMBIENT_MINIMAL ) /
                                     ( LIGHT_AMBIENT_LIT - LIGHT_AMBIENT_MINIMAL ) );

    float range = get_per() / 3.0f - encumb( bp_eyes ) / 10.0f;
    if( vision_mode_cache[NV_GOGGLES] || vision_mode_cache[NIGHTVISION_3] ||
        vision_mode_cache[FULL_ELFA_VISION] || vision_mode_cache[CEPH_VISION] ) {
        range += 10;
    } else if( vision_mode_cache[NIGHTVISION_2] || vision_mode_cache[FELINE_VISION] ||
               vision_mode_cache[URSINE_VISION] || vision_mode_cache[ELFA_VISION] ) {
        range += 4.5;
    } else if( vision_mode_cache[NIGHTVISION_1] ) {
        range += 2;
    }

    if( vision_mode_cache[BIRD_EYE] ) {
        range++;
    }

    // Clamp range to 1+, so that we can always see where we are
    range = std::max( 1.0f, range );

    return std::min( static_cast<float>( LIGHT_AMBIENT_LOW ),
                     threshold_for_range( range ) * dimming_from_light );
}

void Character::flag_encumbrance()
{
    check_encumbrance = true;
}

void Character::check_item_encumbrance_flag()
{
    bool update_required = check_encumbrance;
    for( auto &i : worn ) {
        if( !update_required && i.encumbrance_update_ ) {
            update_required = true;
        }
        i.encumbrance_update_ = false;
    }

    if( update_required ) {
        reset_encumbrance();
    }
}

std::vector<bionic_id> Character::get_bionics() const
{
    std::vector<bionic_id> result;
    for( const bionic &b : *my_bionics ) {
        result.push_back( b.id );
    }
    return result;
}

bool Character::has_bionic( const bionic_id &b ) const
{
    for( const bionic_id &bid : get_bionics() ) {
        if( bid == b ) {
            return true;
        }
    }
    return false;
}

bool Character::has_active_bionic( const bionic_id &b ) const
{
    for( const bionic &i : *my_bionics ) {
        if( i.id == b ) {
            return ( i.powered && i.incapacitated_time == 0_turns );
        }
    }
    return false;
}

bool Character::has_any_bionic() const
{
    return !get_bionics().empty();
}

bionic_id Character::get_remote_fueled_bionic() const
{
    for( const bionic_id &bid : get_bionics() ) {
        if( bid->is_remote_fueled ) {
            return bid;
        }
    }
    return bionic_id();
}

bool Character::can_fuel_bionic_with( const item &it ) const
{
    if( !it.is_fuel() ) {
        return false;
    }

    for( const bionic_id &bid : get_bionics() ) {
        for( const itype_id &fuel : bid->fuel_opts ) {
            if( fuel == it.typeId() ) {
                return true;
            }
        }
    }
    return false;
}

std::vector<bionic_id> Character::get_bionic_fueled_with( const item &it ) const
{
    std::vector<bionic_id> bionics;

    for( const bionic_id &bid : get_bionics() ) {
        for( const itype_id &fuel : bid->fuel_opts ) {
            if( fuel == it.typeId() ) {
                bionics.emplace_back( bid );
            }
        }
    }

    return bionics;
}

std::vector<bionic_id> Character::get_fueled_bionics() const
{
    std::vector<bionic_id> bionics;
    for( const bionic_id &bid : get_bionics() ) {
        if( !bid->fuel_opts.empty() ) {
            bionics.emplace_back( bid );
        }
    }
    return bionics;
}

bionic_id Character::get_most_efficient_bionic( const std::vector<bionic_id> &bids ) const
{
    float temp_eff = 0;
    bionic_id bio( "null" );
    for( const bionic_id &bid : bids ) {
        if( bid->fuel_efficiency > temp_eff ) {
            temp_eff = bid->fuel_efficiency;
            bio = bid;
        }
    }
    return bio;
}

units::energy Character::get_power_level() const
{
    return power_level;
}

units::energy Character::get_max_power_level() const
{
    return max_power_level;
}

void Character::set_power_level( units::energy npower )
{
    power_level = std::min( npower, max_power_level );
}

void Character::set_max_power_level( units::energy npower_max )
{
    max_power_level = npower_max;
}

void Character::mod_power_level( units::energy npower )
{
    // units::energy is an int, so avoid overflow by converting it to a int64_t, then adding them
    // If the result is greater than the max power level, set power to max
    int64_t power = static_cast<int64_t>( units::to_millijoule( power_level ) ) +
                    static_cast<int64_t>( units::to_millijoule( npower ) );
    units::energy new_power;
    if( power > units::to_millijoule( max_power_level ) ) {
        new_power = max_power_level;
    } else {
        new_power = power_level + npower;
    }
    power_level = clamp( new_power, 0_kJ, max_power_level );
}

void Character::mod_max_power_level( units::energy npower_max )
{
    max_power_level += npower_max;
}

bool Character::is_max_power() const
{
    return power_level >= max_power_level;
}

bool Character::has_power() const
{
    return power_level > 0_kJ;
}

bool Character::has_max_power() const
{
    return max_power_level > 0_kJ;
}

bool Character::enough_power_for( const bionic_id &bid ) const
{
    return power_level >= bid->power_activate;
}

std::vector<itype_id> Character::get_fuel_available( const bionic_id &bio ) const
{
    std::vector<itype_id> stored_fuels;
    for( const itype_id &fuel : bio->fuel_opts ) {
        const item tmp_fuel( fuel );
        if( !get_value( fuel ).empty() || tmp_fuel.has_flag( flag_PERPETUAL ) ) {
            stored_fuels.emplace_back( fuel );
        }
    }
    return stored_fuels;
}

int Character::get_fuel_capacity( const itype_id &fuel ) const
{
    int amount_stored = 0;
    if( !get_value( fuel ).empty() ) {
        amount_stored = std::stoi( get_value( fuel ) );
    }
    int capacity = 0;
    for( const bionic_id &bid : get_bionics() ) {
        for( const itype_id &fl : bid->fuel_opts ) {
            if( get_value( bid.c_str() ).empty() || get_value( bid.c_str() ) == fl ) {
                if( fl == fuel ) {
                    capacity += bid->fuel_capacity;
                }
            }
        }
    }
    return capacity - amount_stored;
}

int Character::get_total_fuel_capacity( const itype_id &fuel ) const
{
    int capacity = 0;
    for( const bionic_id &bid : get_bionics() ) {
        for( const itype_id &fl : bid->fuel_opts ) {
            if( get_value( bid.c_str() ).empty() || get_value( bid.c_str() ) == fl ) {
                if( fl == fuel ) {
                    capacity += bid->fuel_capacity;
                }
            }
        }
    }
    return capacity;
}

void Character::update_fuel_storage( const itype_id &fuel )
{
    const item it( fuel );
    if( get_value( fuel ).empty() ) {
        for( const bionic_id &bid : get_bionic_fueled_with( it ) ) {
            remove_value( bid.c_str() );
        }
        return;
    }

    std::vector<bionic_id> bids = get_bionic_fueled_with( it );
    if( bids.empty() ) {
        return;
    }
    int amount_fuel_loaded = std::stoi( get_value( fuel ) );
    std::vector<bionic_id> loaded_bio;

    // Sort bionic in order of decreasing capacity
    // To fill the bigger ones firts.
    bool swap = true;
    while( swap ) {
        swap = false;
        for( size_t i = 0; i < bids.size() - 1; i++ ) {
            if( bids[i + 1]->fuel_capacity > bids[i]->fuel_capacity ) {
                std::swap( bids[i + 1], bids[i] );
                swap = true;
            }
        }
    }

    for( const bionic_id &bid : bids ) {
        remove_value( bid.c_str() );
        if( bid->fuel_capacity <= amount_fuel_loaded ) {
            amount_fuel_loaded -= bid->fuel_capacity;
            loaded_bio.emplace_back( bid );
        } else if( amount_fuel_loaded != 0 ) {
            loaded_bio.emplace_back( bid );
            break;
        }
    }

    for( const bionic_id &bd : loaded_bio ) {
        set_value( bd.c_str(), fuel );
    }

}

int Character::get_mod_stat_from_bionic( const Character::stat &Stat ) const
{
    int ret = 0;
    for( const bionic_id &bid : get_bionics() ) {
        const auto St_bn = bid->stat_bonus.find( Stat );
        if( St_bn != bid->stat_bonus.end() ) {
            ret += St_bn->second;
        }
    }
    return ret;
}

cata::optional<std::list<item>::iterator> Character::wear_item( const item &to_wear,
        bool interactive )
{
    const auto ret = can_wear( to_wear );
    if( !ret.success() ) {
        if( interactive ) {
            add_msg_if_player( m_info, "%s", ret.c_str() );
        }
        return cata::nullopt;
    }

    const bool was_deaf = is_deaf();
    const bool supertinymouse = g->u.has_trait( trait_SMALL2 ) ||
                                g->u.has_trait( trait_SMALL_OK );
    last_item = to_wear.typeId();

    std::list<item>::iterator position = position_to_wear_new_item( to_wear );
    std::list<item>::iterator new_item_it = worn.insert( position, to_wear );

    if( interactive ) {
        add_msg_player_or_npc(
            _( "You put on your %s." ),
            _( "<npcname> puts on their %s." ),
            to_wear.tname() );
        moves -= item_wear_cost( to_wear );

        for( const body_part bp : all_body_parts ) {
            if( to_wear.covers( bp ) && encumb( bp ) >= 40 ) {
                add_msg_if_player( m_warning,
                                   bp == bp_eyes ?
                                   _( "Your %s are very encumbered!  %s" ) : _( "Your %s is very encumbered!  %s" ),
                                   body_part_name( bp ), encumb_text( bp ) );
            }
        }
        if( !was_deaf && is_deaf() ) {
            add_msg_if_player( m_info, _( "You're deafened!" ) );
        }
        if( supertinymouse && !to_wear.has_flag( flag_UNDERSIZE ) ) {
            add_msg_if_player( m_warning,
                               _( "This %s is too big to wear comfortably!  Maybe it could be refitted." ),
                               to_wear.tname() );
        } else if( !supertinymouse && to_wear.has_flag( flag_UNDERSIZE ) ) {
            add_msg_if_player( m_warning,
                               _( "This %s is too small to wear comfortably!  Maybe it could be refitted." ),
                               to_wear.tname() );
        }
    } else {
        add_msg_if_npc( _( "<npcname> puts on their %s." ), to_wear.tname() );
    }

    new_item_it->on_wear( *this );

    inv.update_invlet( *new_item_it );
    inv.update_cache_with_item( *new_item_it );

    recalc_sight_limits();
    reset_encumbrance();

    return new_item_it;
}

int Character::amount_worn( const itype_id &id ) const
{
    int amount = 0;
    for( auto &elem : worn ) {
        if( elem.typeId() == id ) {
            ++amount;
        }
    }
    return amount;
}

std::vector<item_location> Character::nearby( const
        std::function<bool( const item *, const item * )> &func, int radius ) const
{
    std::vector<item_location> res;

    visit_items( [&]( const item * e, const item * parent ) {
        if( func( e, parent ) ) {
            res.emplace_back( const_cast<Character &>( *this ), const_cast<item *>( e ) );
        }
        return VisitResponse::NEXT;
    } );

    for( const auto &cur : map_selector( pos(), radius ) ) {
        cur.visit_items( [&]( const item * e, const item * parent ) {
            if( func( e, parent ) ) {
                res.emplace_back( cur, const_cast<item *>( e ) );
            }
            return VisitResponse::NEXT;
        } );
    }

    for( const auto &cur : vehicle_selector( pos(), radius ) ) {
        cur.visit_items( [&]( const item * e, const item * parent ) {
            if( func( e, parent ) ) {
                res.emplace_back( cur, const_cast<item *>( e ) );
            }
            return VisitResponse::NEXT;
        } );
    }

    return res;
}

int Character::i_add_to_container( const item &it, const bool unloading )
{
    int charges = it.charges;
    if( !it.is_ammo() || unloading ) {
        return charges;
    }

    const itype_id item_type = it.typeId();
    auto add_to_container = [&it, &charges]( item & container ) {
        auto &contained_ammo = container.contents.front();
        if( contained_ammo.charges < container.ammo_capacity() ) {
            const int diff = container.ammo_capacity() - contained_ammo.charges;
            //~ %1$s: item name, %2$s: container name
            add_msg( pgettext( "container", "You put the %1$s in your %2$s." ), it.tname(), container.tname() );
            if( diff > charges ) {
                contained_ammo.charges += charges;
                return 0;
            } else {
                contained_ammo.charges = container.ammo_capacity();
                return charges - diff;
            }
        }
        return charges;
    };

    visit_items( [ & ]( item * item ) {
        if( charges > 0 && item->is_ammo_container() && item_type == item->contents.front().typeId() ) {
            charges = add_to_container( *item );
            item->handle_pickup_ownership( *this );
        }
        return VisitResponse::NEXT;
    } );

    return charges;
}

item &Character::i_add( item it, bool should_stack )
{
    itype_id item_type_id = it.typeId();
    last_item = item_type_id;

    if( it.is_food() || it.is_ammo() || it.is_gun() || it.is_armor() ||
        it.is_book() || it.is_tool() || it.is_melee() || it.is_food_container() ) {
        inv.unsort();
    }

    // if there's a desired invlet for this item type, try to use it
    bool keep_invlet = false;
    const invlets_bitset cur_inv = allocated_invlets();
    for( auto iter : inv.assigned_invlet ) {
        if( iter.second == item_type_id && !cur_inv[iter.first] ) {
            it.invlet = iter.first;
            keep_invlet = true;
            break;
        }
    }
    auto &item_in_inv = inv.add_item( it, keep_invlet, true, should_stack );
    item_in_inv.on_pickup( *this );
    cached_info.erase( "reloadables" );
    return item_in_inv;
}

std::list<item> Character::remove_worn_items_with( std::function<bool( item & )> filter )
{
    std::list<item> result;
    for( auto iter = worn.begin(); iter != worn.end(); ) {
        if( filter( *iter ) ) {
            iter->on_takeoff( *this );
            result.splice( result.begin(), worn, iter++ );
        } else {
            ++iter;
        }
    }
    return result;
}

// Negative positions indicate weapon/clothing, 0 & positive indicate inventory
const item &Character::i_at( int position ) const
{
    if( position == -1 ) {
        return weapon;
    }
    if( position < -1 ) {
        int worn_index = worn_position_to_index( position );
        if( static_cast<size_t>( worn_index ) < worn.size() ) {
            auto iter = worn.begin();
            std::advance( iter, worn_index );
            return *iter;
        }
    }

    return inv.find_item( position );
}

item &Character::i_at( int position )
{
    return const_cast<item &>( const_cast<const Character *>( this )->i_at( position ) );
}

int Character::get_item_position( const item *it ) const
{
    if( weapon.has_item( *it ) ) {
        return -1;
    }

    int p = 0;
    for( const auto &e : worn ) {
        if( e.has_item( *it ) ) {
            return worn_position_to_index( p );
        }
        p++;
    }

    return inv.position_by_item( it );
}

item Character::i_rem( int pos )
{
    item tmp;
    if( pos == -1 ) {
        tmp = weapon;
        weapon = item();
        return tmp;
    } else if( pos < -1 && pos > worn_position_to_index( worn.size() ) ) {
        auto iter = worn.begin();
        std::advance( iter, worn_position_to_index( pos ) );
        tmp = *iter;
        tmp.on_takeoff( *this );
        worn.erase( iter );
        return tmp;
    }
    return inv.remove_item( pos );
}

item Character::i_rem( const item *it )
{
    auto tmp = remove_items_with( [&it]( const item & i ) {
        return &i == it;
    }, 1 );
    if( tmp.empty() ) {
        debugmsg( "did not found item %s to remove it!", it->tname() );
        return item();
    }
    return tmp.front();
}

void Character::i_rem_keep_contents( const int pos )
{
    for( auto &content : i_rem( pos ).contents ) {
        i_add_or_drop( content );
    }
}

bool Character::i_add_or_drop( item &it, int qty )
{
    bool retval = true;
    bool drop = it.made_of( LIQUID );
    bool add = it.is_gun() || !it.is_irremovable();
    inv.assign_empty_invlet( it, *this );
    for( int i = 0; i < qty; ++i ) {
        drop |= !can_pickWeight( it, !get_option<bool>( "DANGEROUS_PICKUPS" ) ) || !can_pickVolume( it );
        if( drop ) {
            retval &= !g->m.add_item_or_charges( pos(), it ).is_null();
        } else if( add ) {
            i_add( it );
        }
    }

    return retval;
}

std::list<item *> Character::get_dependent_worn_items( const item &it )
{
    std::list<item *> dependent;
    // Adds dependent worn items recursively
    const std::function<void( const item &it )> add_dependent = [&]( const item & it ) {
        for( item &wit : worn ) {
            if( &wit == &it || !wit.is_worn_only_with( it ) ) {
                continue;
            }
            const auto iter = std::find_if( dependent.begin(), dependent.end(),
            [&wit]( const item * dit ) {
                return &wit == dit;
            } );
            if( iter == dependent.end() ) { // Not in the list yet
                add_dependent( wit );
                dependent.push_back( &wit );
            }
        }
    };

    if( is_worn( it ) ) {
        add_dependent( it );
    }

    return dependent;
}

void Character::drop( item_location loc, const tripoint &where )
{
    drop( { std::make_pair( loc, loc->count() ) }, where );
}

void Character::drop( const drop_locations &what, const tripoint &target,
                      bool stash )
{
    const activity_id type =  stash ? ACT_STASH : ACT_DROP;

    if( what.empty() ) {
        return;
    }

    if( rl_dist( pos(), target ) > 1 || !( stash || g->m.can_put_items( target ) ) ) {
        add_msg_player_or_npc( m_info, _( "You can't place items here!" ),
                               _( "<npcname> can't place items here!" ) );
        return;
    }

    assign_activity( type );
    activity.placement = target - pos();

    for( drop_location item_pair : what ) {
        if( can_unwield( *item_pair.first ).success() ) {
            activity.targets.push_back( item_pair.first );
            activity.values.push_back( item_pair.second );
        }
    }
}

invlets_bitset Character::allocated_invlets() const
{
    invlets_bitset invlets = inv.allocated_invlets();

    invlets.set( weapon.invlet );
    for( const auto &w : worn ) {
        invlets.set( w.invlet );
    }

    invlets[0] = false;

    return invlets;
}

bool Character::has_active_item( const itype_id &id ) const
{
    return has_item_with( [id]( const item & it ) {
        return it.active && it.typeId() == id;
    } );
}

item Character::remove_weapon()
{
    item tmp = weapon;
    weapon = item();
    cached_info.erase( "weapon_value" );
    return tmp;
}

void Character::remove_mission_items( int mission_id )
{
    if( mission_id == -1 ) {
        return;
    }
    remove_items_with( has_mission_item_filter { mission_id } );
}

std::vector<const item *> Character::get_ammo( const ammotype &at ) const
{
    return items_with( [at]( const item & it ) {
        return it.ammo_type() == at;
    } );
}

template <typename T, typename Output>
void find_ammo_helper( T &src, const item &obj, bool empty, Output out, bool nested )
{
    if( obj.is_watertight_container() ) {
        if( !obj.is_container_empty() ) {
            auto contents_id = obj.contents.front().typeId();

            // Look for containers with the same type of liquid as that already in our container
            src.visit_items( [&src, &nested, &out, &contents_id, &obj]( item * node ) {
                if( node == &obj || ( node->is_watertight_container() && node->contents_made_of( SOLID ) ) ) {
                    // This stops containers and magazines counting *themselves* as ammo sources and prevents reloading with items frozen in watertight containers.
                    return VisitResponse::SKIP;
                }

                if( node->is_watertight_container() && node->contents_made_of( SOLID ) ) {
                    return VisitResponse::SKIP;
                }

                if( node->is_container() && !node->is_container_empty() &&
                    node->contents.front().typeId() == contents_id ) {
                    out = item_location( src, node );
                }
                return nested ? VisitResponse::NEXT : VisitResponse::SKIP;
            } );
        } else {
            // Look for containers with any liquid and loose frozen liquids
            src.visit_items( [&src, &nested, &out]( item * node ) {
                if( node->is_watertight_container() && node->contents_made_of( SOLID ) ) {
                    return VisitResponse::SKIP;
                }

                if( ( node->is_container() && node->contents_made_of( LIQUID ) ) || node->is_frozen_liquid() ) {
                    out = item_location( src, node );
                }
                return nested ? VisitResponse::NEXT : VisitResponse::SKIP;
            } );
        }
    }
    if( obj.magazine_integral() ) {
        // find suitable ammo excluding that already loaded in magazines
        std::set<ammotype> ammo = obj.ammo_types();
        const auto mags = obj.magazine_compatible();

        src.visit_items( [&src, &nested, &out, &mags, ammo]( item * node ) {
            if( node->is_gun() || node->is_tool() ) {
                // guns/tools never contain usable ammo so most efficient to skip them now
                return VisitResponse::SKIP;
            }
            if( !node->made_of_from_type( SOLID ) ) {
                // some liquids are ammo but we can't reload with them unless within a container or frozen
                return VisitResponse::SKIP;
            }
            if( node->is_ammo_container() && !node->contents.empty() &&
                !node->contents_made_of( SOLID ) ) {
                for( const ammotype &at : ammo ) {
                    if( node->contents.front().ammo_type() == at ) {
                        out = item_location( src, node );
                    }
                }
                return VisitResponse::SKIP;
            }

            for( const ammotype &at : ammo ) {
                if( node->ammo_type() == at ) {
                    out = item_location( src, node );
                }
            }
            if( node->is_magazine() && node->has_flag( flag_SPEEDLOADER ) ) {
                if( mags.count( node->typeId() ) && node->ammo_remaining() ) {
                    out = item_location( src, node );
                }
            }
            return nested ? VisitResponse::NEXT : VisitResponse::SKIP;
        } );
    } else {
        // find compatible magazines excluding those already loaded in tools/guns
        const auto mags = obj.magazine_compatible();

        src.visit_items( [&src, &nested, &out, mags, empty]( item * node ) {
            if( node->is_gun() || node->is_tool() ) {
                return VisitResponse::SKIP;
            }
            if( node->is_magazine() ) {
                if( mags.count( node->typeId() ) && ( node->ammo_remaining() || empty ) ) {
                    out = item_location( src, node );
                }
                return VisitResponse::SKIP;
            }
            return nested ? VisitResponse::NEXT : VisitResponse::SKIP;
        } );
    }
}

std::vector<item_location> Character::find_ammo( const item &obj, bool empty, int radius ) const
{
    std::vector<item_location> res;

    find_ammo_helper( const_cast<Character &>( *this ), obj, empty, std::back_inserter( res ), true );

    if( radius >= 0 ) {
        for( auto &cursor : map_selector( pos(), radius ) ) {
            find_ammo_helper( cursor, obj, empty, std::back_inserter( res ), false );
        }
        for( auto &cursor : vehicle_selector( pos(), radius ) ) {
            find_ammo_helper( cursor, obj, empty, std::back_inserter( res ), false );
        }
    }

    return res;
}

std::vector<item_location> Character::find_reloadables()
{
    std::vector<item_location> reloadables;

    visit_items( [this, &reloadables]( item * node ) {
        if( node->is_holster() ) {
            return VisitResponse::NEXT;
        }
        bool reloadable = false;
        if( node->is_gun() && !node->magazine_compatible().empty() ) {
            reloadable = node->magazine_current() == nullptr ||
                         node->ammo_remaining() < node->ammo_capacity();
        } else {
            reloadable = ( node->is_magazine() || node->is_bandolier() ||
                           ( node->is_gun() && node->magazine_integral() ) ) &&
                         node->ammo_remaining() < node->ammo_capacity();
        }
        if( reloadable ) {
            reloadables.push_back( item_location( *this, node ) );
        }
        return VisitResponse::SKIP;
    } );
    return reloadables;
}

units::mass Character::weight_carried() const
{
    return weight_carried_with_tweaks( {} );
}

units::volume Character::volume_carried() const
{
    return inv.volume();
}

int Character::best_nearby_lifting_assist() const
{
    return best_nearby_lifting_assist( this->pos() );
}

int Character::best_nearby_lifting_assist( const tripoint &world_pos ) const
{
    int mech_lift = 0;
    if( is_mounted() ) {
        auto mons = mounted_creature.get();
        if( mons->has_flag( MF_RIDEABLE_MECH ) ) {
            mech_lift = mons->mech_str_addition() + 10;
        }
    }
    return std::max( { this->max_quality( quality_LIFT ), mech_lift,
                       map_selector( this->pos(), PICKUP_RANGE ).max_quality( quality_LIFT ),
                       vehicle_selector( world_pos, 4, true, true ).max_quality( quality_LIFT )
                     } );
}

units::mass Character::weight_carried_with_tweaks( const item_tweaks &tweaks ) const
{
    const std::map<const item *, int> empty;
    const std::map<const item *, int> &without = tweaks.without_items ? tweaks.without_items->get() :
            empty;

    // Worn items
    units::mass ret = 0_gram;
    for( auto &i : worn ) {
        if( !without.count( &i ) ) {
            ret += i.weight();
        }
    }

    // Items in inventory
    const inventory &i = tweaks.replace_inv ? tweaks.replace_inv->get() : inv;
    ret += i.weight_without( without );

    // Wielded item
    units::mass weaponweight = 0_gram;
    auto weapon_it = without.find( &weapon );
    if( weapon_it == without.end() ) {
        weaponweight = weapon.weight();
    } else {
        int subtract_count = ( *weapon_it ).second;
        if( weapon.count_by_charges() ) {
            item copy = weapon;
            copy.charges -= subtract_count;
            if( copy.charges < 0 ) {
                debugmsg( "Trying to remove more charges than the wielded item has" );
                copy.charges = 0;
            }
            weaponweight = copy.weight();
        } else if( subtract_count > 1 ) {
            debugmsg( "Trying to remove more than one wielded item" );
        }
    }
    // Exclude wielded item if using lifting tool
    if( weaponweight + ret > weight_capacity() ) {
        const float liftrequirement = ceil( units::to_gram<float>( weaponweight ) / units::to_gram<float>
                                            ( TOOL_LIFT_FACTOR ) );
        if( g->new_game || best_nearby_lifting_assist() < liftrequirement ) {
            ret += weaponweight;
        }
    } else {
        ret += weaponweight;
    }

    return ret;
}

units::volume Character::volume_carried_with_tweaks( const item_tweaks &tweaks ) const
{
    const auto &i = tweaks.replace_inv ? tweaks.replace_inv->get() : inv;
    return tweaks.without_items ? i.volume_without( *tweaks.without_items ) : i.volume();
}

units::mass Character::weight_capacity() const
{
    if( has_trait( trait_DEBUG_STORAGE ) ) {
        // Infinite enough
        return units::mass_max;
    }
    // Get base capacity from creature,
    // then apply player-only mutation and trait effects.
    units::mass ret = Creature::weight_capacity();
    /** @EFFECT_STR increases carrying capacity */
    ret += get_str() * 4_kilogram;
    ret *= mutation_value( "weight_capacity_modifier" );

    units::mass worn_weight_bonus = 0_gram;
    for( const item &it : worn ) {
        ret *= it.get_weight_capacity_modifier();
        worn_weight_bonus += it.get_weight_capacity_bonus();
    }

    units::mass bio_weight_bonus = 0_gram;
    for( const bionic_id &bid : get_bionics() ) {
        ret *= bid->weight_capacity_modifier;
        bio_weight_bonus +=  bid->weight_capacity_bonus;
    }

    ret += bio_weight_bonus + worn_weight_bonus;

    if( has_artifact_with( AEP_CARRY_MORE ) ) {
        ret += 22500_gram;
    }

    if( ret < 0_gram ) {
        ret = 0_gram;
    }
    if( is_mounted() ) {
        auto *mons = mounted_creature.get();
        // the mech has an effective strength for other purposes, like hitting.
        // but for lifting, its effective strength is even higher, due to its sturdy construction, leverage,
        // and being built entirely for that purpose with hydraulics etc.
        ret = mons->mech_str_addition() == 0 ? ret : ( mons->mech_str_addition() + 10 ) * 4_kilogram;
    }
    return ret;
}

units::volume Character::volume_capacity() const
{
    return volume_capacity_reduced_by( 0_ml );
}

units::volume Character::volume_capacity_reduced_by(
    const units::volume &mod, const std::map<const item *, int> &without_items ) const
{
    if( has_trait( trait_DEBUG_STORAGE ) ) {
        return units::volume_max;
    }

    units::volume ret = -mod;
    for( auto &i : worn ) {
        if( !without_items.count( &i ) ) {
            ret += i.get_storage();
        }
    }
    if( has_bionic( bio_storage ) ) {
        ret += 2_liter;
    }
    if( has_trait( trait_SHELL ) ) {
        ret += 4_liter;
    }
    if( has_trait( trait_SHELL2 ) && !has_active_mutation( trait_SHELL2 ) ) {
        ret += 6_liter;
    }
    if( has_trait( trait_PACKMULE ) ) {
        ret = ret * 1.4;
    }
    if( has_trait( trait_DISORGANIZED ) ) {
        ret = ret * 0.6;
    }
    return std::max( ret, 0_ml );
}

bool Character::can_pickVolume( const item &it, bool ) const
{
    inventory projected = inv;
    projected.add_item( it, true );
    return projected.volume() <= volume_capacity();
}

bool Character::can_pickWeight( const item &it, bool safe ) const
{
    if( !safe ) {
        // Character can carry up to four times their maximum weight
        return ( weight_carried() + it.weight() <= ( has_trait( trait_DEBUG_STORAGE ) ?
                 units::mass_max : weight_capacity() * 4 ) );
    } else {
        return ( weight_carried() + it.weight() <= weight_capacity() );
    }
}

bool Character::can_use( const item &it, const item &context ) const
{
    const auto &ctx = !context.is_null() ? context : it;

    if( !meets_requirements( it, ctx ) ) {
        const std::string unmet( enumerate_unmet_requirements( it, ctx ) );

        if( &it == &ctx ) {
            //~ %1$s - list of unmet requirements, %2$s - item name.
            add_msg_player_or_npc( m_bad, _( "You need at least %1$s to use this %2$s." ),
                                   _( "<npcname> needs at least %1$s to use this %2$s." ),
                                   unmet, it.tname() );
        } else {
            //~ %1$s - list of unmet requirements, %2$s - item name, %3$s - indirect item name.
            add_msg_player_or_npc( m_bad, _( "You need at least %1$s to use this %2$s with your %3$s." ),
                                   _( "<npcname> needs at least %1$s to use this %2$s with their %3$s." ),
                                   unmet, it.tname(), ctx.tname() );
        }

        return false;
    }

    return true;
}

ret_val<bool> Character::can_wear( const item &it, bool with_equip_change ) const
{
    if( !it.is_armor() ) {
        return ret_val<bool>::make_failure( _( "Putting on a %s would be tricky." ), it.tname() );
    }

    if( has_trait( trait_WOOLALLERGY ) && ( it.made_of( material_wool ) ||
                                            it.item_tags.count( flag_wooled ) ) ) {
        return ret_val<bool>::make_failure( _( "Can't wear that, it's made of wool!" ) );
    }

    if( it.is_filthy() && has_trait( trait_SQUEAMISH ) ) {
        return ret_val<bool>::make_failure( _( "Can't wear that, it's filthy!" ) );
    }

    if( !it.has_flag( flag_OVERSIZE ) && !it.has_flag( flag_SEMITANGIBLE ) ) {
        for( const trait_id &mut : get_mutations() ) {
            const auto &branch = mut.obj();
            if( branch.conflicts_with_item( it ) ) {
                return ret_val<bool>::make_failure( is_player() ?
                                                    _( "Your %s mutation prevents you from wearing your %s." ) :
                                                    _( "My %s mutation prevents me from wearing this %s." ), branch.name(),
                                                    it.type_name() );
            }
        }
        if( it.covers( bp_head ) && !it.has_flag( flag_SEMITANGIBLE ) &&
            !it.made_of( material_wool ) && !it.made_of( material_cotton ) &&
            !it.made_of( material_nomex ) && !it.made_of( material_leather ) &&
            ( has_trait( trait_HORNS_POINTED ) || has_trait( trait_ANTENNAE ) ||
              has_trait( trait_ANTLERS ) ) ) {
            return ret_val<bool>::make_failure( _( "Cannot wear a helmet over %s." ),
                                                ( has_trait( trait_HORNS_POINTED ) ? _( "horns" ) :
                                                  ( has_trait( trait_ANTENNAE ) ? _( "antennae" ) : _( "antlers" ) ) ) );
        }
    }

    if( it.has_flag( flag_SPLINT ) ) {
        bool need_splint = false;
        for( const body_part bp : all_body_parts ) {
            if( !it.covers( bp ) ) {
                continue;
            }
            if( is_limb_broken( bp_to_hp( bp ) ) && !worn_with_flag( flag_SPLINT, bp ) ) {
                need_splint = true;
                break;
            }
        }
        if( !need_splint ) {
            return ret_val<bool>::make_failure( is_player() ?
                                                _( "You don't have any broken limbs this could help." )
                                                : _( "%s doesn't have any broken limbs this could help." ), name );
        }
    }

    if( it.has_flag( flag_RESTRICT_HANDS ) && !has_two_arms() ) {
        return ret_val<bool>::make_failure( ( is_player() ? _( "You don't have enough arms to wear that." )
                                              : string_format( _( "%s doesn't have enough arms to wear that." ), name ) ) );
    }

    //Everything checked after here should be something that could be solved by changing equipment
    if( with_equip_change ) {
        return ret_val<bool>::make_success();
    }

    if( it.is_power_armor() ) {
        for( auto &elem : worn ) {
            if( ( elem.get_covered_body_parts() & it.get_covered_body_parts() ).any() &&
                !elem.has_flag( flag_POWERARMOR_COMPATIBLE ) ) {
                return ret_val<bool>::make_failure( _( "Can't wear power armor over other gear!" ) );
            }
        }
        if( !it.covers( bp_torso ) ) {
            bool power_armor = false;
            if( !worn.empty() ) {
                for( auto &elem : worn ) {
                    if( elem.is_power_armor() ) {
                        power_armor = true;
                        break;
                    }
                }
            }
            if( !power_armor ) {
                return ret_val<bool>::make_failure(
                           _( "You can only wear power armor components with power armor!" ) );
            }
        }

        for( auto &i : worn ) {
            if( i.is_power_armor() && i.typeId() == it.typeId() ) {
                return ret_val<bool>::make_failure( _( "Can't wear more than one %s!" ), it.tname() );
            }
        }
    } else {
        // Only headgear can be worn with power armor, except other power armor components.
        // You can't wear headgear if power armor helmet is already sitting on your head.
        bool has_helmet = false;
        if( !it.has_flag( flag_POWERARMOR_COMPATIBLE ) && ( ( is_wearing_power_armor( &has_helmet ) &&
                ( has_helmet || !( it.covers( bp_head ) || it.covers( bp_mouth ) || it.covers( bp_eyes ) ) ) ) ) ) {
            return ret_val<bool>::make_failure( _( "Can't wear %s with power armor!" ), it.tname() );
        }
    }

    // Check if we don't have both hands available before wearing a briefcase, shield, etc. Also occurs if we're already wearing one.
    if( it.has_flag( flag_RESTRICT_HANDS ) && ( worn_with_flag( flag_RESTRICT_HANDS ) ||
            weapon.is_two_handed( *this ) ) ) {
        return ret_val<bool>::make_failure( ( is_player() ? _( "You don't have a hand free to wear that." )
                                              : string_format( _( "%s doesn't have a hand free to wear that." ), name ) ) );
    }

    for( auto &i : worn ) {
        if( i.has_flag( flag_ONLY_ONE ) && i.typeId() == it.typeId() ) {
            return ret_val<bool>::make_failure( _( "Can't wear more than one %s!" ), it.tname() );
        }
    }

    if( amount_worn( it.typeId() ) >= MAX_WORN_PER_TYPE ) {
        return ret_val<bool>::make_failure( _( "Can't wear %i or more %s at once." ),
                                            MAX_WORN_PER_TYPE + 1, it.tname( MAX_WORN_PER_TYPE + 1 ) );
    }

    if( ( ( it.covers( bp_foot_l ) && is_wearing_shoes( side::LEFT ) ) ||
          ( it.covers( bp_foot_r ) && is_wearing_shoes( side::RIGHT ) ) ) &&
        ( !it.has_flag( flag_OVERSIZE ) || !it.has_flag( flag_OUTER ) ) && !it.has_flag( flag_SKINTIGHT ) &&
        !it.has_flag( flag_BELTED ) && !it.has_flag( flag_PERSONAL ) && !it.has_flag( flag_AURA ) &&
        !it.has_flag( flag_SEMITANGIBLE ) ) {
        // Checks to see if the player is wearing shoes
        return ret_val<bool>::make_failure( ( is_player() ? _( "You're already wearing footwear!" )
                                              : string_format( _( "%s is already wearing footwear!" ), name ) ) );
    }

    if( it.covers( bp_head ) &&
        !it.has_flag( flag_HELMET_COMPAT ) && !it.has_flag( flag_SKINTIGHT ) &&
        !it.has_flag( flag_PERSONAL ) &&
        !it.has_flag( flag_AURA ) && !it.has_flag( flag_SEMITANGIBLE ) && !it.has_flag( flag_OVERSIZE ) &&
        is_wearing_helmet() ) {
        return ret_val<bool>::make_failure( wearing_something_on( bp_head ),
                                            ( is_player() ? _( "You can't wear that with other headgear!" )
                                              : string_format( _( "%s can't wear that with other headgear!" ), name ) ) );
    }

    if( it.covers( bp_head ) && !it.has_flag( flag_SEMITANGIBLE ) &&
        ( it.has_flag( flag_SKINTIGHT ) || it.has_flag( flag_HELMET_COMPAT ) ) &&
        ( head_cloth_encumbrance() + it.get_encumber( *this ) > 40 ) ) {
        return ret_val<bool>::make_failure( ( is_player() ? _( "You can't wear that much on your head!" )
                                              : string_format( _( "%s can't wear that much on their head!" ), name ) ) );
    }

    return ret_val<bool>::make_success();
}

ret_val<bool> Character::can_unwield( const item &it ) const
{
    if( it.has_flag( flag_NO_UNWIELD ) ) {
        return ret_val<bool>::make_failure( _( "You cannot unwield your %s." ), it.tname() );
    }

    return ret_val<bool>::make_success();
}

void Character::drop_invalid_inventory()
{
    bool dropped_liquid = false;
    for( const std::list<item> *stack : inv.const_slice() ) {
        const item &it = stack->front();
        if( it.made_of( LIQUID ) ) {
            dropped_liquid = true;
            g->m.add_item_or_charges( pos(), it );
            // must be last
            i_rem( &it );
        }
    }
    if( dropped_liquid ) {
        add_msg_if_player( m_bad, _( "Liquid from your inventory has leaked onto the ground." ) );
    }

    if( volume_carried() > volume_capacity() ) {
        auto items_to_drop = inv.remove_randomly_by_volume( volume_carried() - volume_capacity() );
        put_into_vehicle_or_drop( *this, item_drop_reason::tumbling, items_to_drop );
    }
}

bool Character::has_artifact_with( const art_effect_passive effect ) const
{
    if( weapon.has_effect_when_wielded( effect ) ) {
        return true;
    }
    for( auto &i : worn ) {
        if( i.has_effect_when_worn( effect ) ) {
            return true;
        }
    }
    return has_item_with( [effect]( const item & it ) {
        return it.has_effect_when_carried( effect );
    } );
}

bool Character::is_wielding( const item &target ) const
{
    return &weapon == &target;
}

bool Character::is_wearing( const itype_id &it ) const
{
    for( auto &i : worn ) {
        if( i.typeId() == it ) {
            return true;
        }
    }
    return false;
}

bool Character::is_wearing_on_bp( const itype_id &it, body_part bp ) const
{
    for( auto &i : worn ) {
        if( i.typeId() == it && i.covers( bp ) ) {
            return true;
        }
    }
    return false;
}

bool Character::worn_with_flag( const std::string &flag, body_part bp ) const
{
    return std::any_of( worn.begin(), worn.end(), [&flag, bp]( const item & it ) {
        return it.has_flag( flag ) && ( bp == num_bp || it.covers( bp ) );
    } );
}

std::vector<std::string> Character::get_overlay_ids() const
{
    std::vector<std::string> rval;
    std::multimap<int, std::string> mutation_sorting;
    int order;
    std::string overlay_id;

    // first get effects
    for( const auto &eff_pr : *effects ) {
        rval.push_back( "effect_" + eff_pr.first.str() );
    }

    // then get mutations
    for( const auto &mut : my_mutations ) {
        overlay_id = ( mut.second.powered ? "active_" : "" ) + mut.first.str();
        order = get_overlay_order_of_mutation( overlay_id );
        mutation_sorting.insert( std::pair<int, std::string>( order, overlay_id ) );
    }

    // then get bionics
    for( const bionic &bio : *my_bionics ) {
        overlay_id = ( bio.powered ? "active_" : "" ) + bio.id.str();
        order = get_overlay_order_of_mutation( overlay_id );
        mutation_sorting.insert( std::pair<int, std::string>( order, overlay_id ) );
    }

    for( auto &mutorder : mutation_sorting ) {
        rval.push_back( "mutation_" + mutorder.second );
    }

    // next clothing
    // TODO: worry about correct order of clothing overlays
    for( const item &worn_item : worn ) {
        rval.push_back( "worn_" + worn_item.typeId() );
    }

    // last weapon
    // TODO: might there be clothing that covers the weapon?
    if( is_armed() ) {
        rval.push_back( "wielded_" + weapon.typeId() );
    }

    if( move_mode != CMM_WALK ) {
        rval.push_back( character_movemode_str[ move_mode ] );
    }
    return rval;
}

const SkillLevelMap &Character::get_all_skills() const
{
    return *_skills;
}

const SkillLevel &Character::get_skill_level_object( const skill_id &ident ) const
{
    return _skills->get_skill_level_object( ident );
}

SkillLevel &Character::get_skill_level_object( const skill_id &ident )
{
    return _skills->get_skill_level_object( ident );
}

int Character::get_skill_level( const skill_id &ident ) const
{
    return _skills->get_skill_level( ident );
}

int Character::get_skill_level( const skill_id &ident, const item &context ) const
{
    return _skills->get_skill_level( ident, context );
}

void Character::set_skill_level( const skill_id &ident, const int level )
{
    get_skill_level_object( ident ).level( level );
}

void Character::mod_skill_level( const skill_id &ident, const int delta )
{
    _skills->mod_skill_level( ident, delta );
}

std::string Character::enumerate_unmet_requirements( const item &it, const item &context ) const
{
    std::vector<std::string> unmet_reqs;

    const auto check_req = [ &unmet_reqs ]( const std::string & name, int cur, int req ) {
        if( cur < req ) {
            unmet_reqs.push_back( string_format( "%s %d", name, req ) );
        }
    };

    check_req( _( "strength" ),     get_str(), it.get_min_str() );
    check_req( _( "dexterity" ),    get_dex(), it.type->min_dex );
    check_req( _( "intelligence" ), get_int(), it.type->min_int );
    check_req( _( "perception" ),   get_per(), it.type->min_per );

    for( const auto &elem : it.type->min_skills ) {
        check_req( context.contextualize_skill( elem.first )->name(),
                   get_skill_level( elem.first, context ),
                   elem.second );
    }

    return enumerate_as_string( unmet_reqs );
}

int Character::rust_rate() const
{
    if( get_option<std::string>( "SKILL_RUST" ) == "off" ) {
        return 0;
    }

    // Stat window shows stat effects on based on current stat
    int intel = get_int();
    /** @EFFECT_INT reduces skill rust by 10% per level above 8 */
    int ret = ( ( get_option<std::string>( "SKILL_RUST" ) == "vanilla" ||
                  get_option<std::string>( "SKILL_RUST" ) == "capped" ) ? 100 : 100 + 10 * ( intel - 8 ) );

    ret *= mutation_value( "skill_rust_multiplier" );

    if( ret < 0 ) {
        ret = 0;
    }

    return ret;
}

int Character::read_speed( bool return_stat_effect ) const
{
    // Stat window shows stat effects on based on current stat
    const int intel = get_int();
    /** @EFFECT_INT increases reading speed by 3s per level above 8*/
    int ret = to_moves<int>( 1_minutes ) - to_moves<int>( 3_seconds ) * ( intel - 8 );

    if( has_bionic( afs_bio_linguistic_coprocessor ) ) { // Aftershock
        ret *= .85;
    }

    ret *= mutation_value( "reading_speed_multiplier" );

    if( ret < to_moves<int>( 1_seconds ) ) {
        ret = to_moves<int>( 1_seconds );
    }
    // return_stat_effect actually matters here
    return return_stat_effect ? ret : ret * 100 / to_moves<int>( 1_minutes );
}

bool Character::meets_skill_requirements( const std::map<skill_id, int> &req,
        const item &context ) const
{
    return _skills->meets_skill_requirements( req, context );
}

bool Character::meets_skill_requirements( const construction &con ) const
{
    return std::all_of( con.required_skills.begin(), con.required_skills.end(),
    [&]( const std::pair<skill_id, int> &pr ) {
        return get_skill_level( pr.first ) >= pr.second;
    } );
}

bool Character::meets_stat_requirements( const item &it ) const
{
    return get_str() >= it.get_min_str() &&
           get_dex() >= it.type->min_dex &&
           get_int() >= it.type->min_int &&
           get_per() >= it.type->min_per;
}

bool Character::meets_requirements( const item &it, const item &context ) const
{
    const auto &ctx = !context.is_null() ? context : it;
    return meets_stat_requirements( it ) && meets_skill_requirements( it.type->min_skills, ctx );
}

void Character::make_bleed( body_part bp, time_duration duration, int intensity,
                            bool permanent, bool force, bool defferred )
{
    int b_resist = 0;
    for( const trait_id &mut : get_mutations() ) {
        b_resist += mut.obj().bleed_resist;
    }

    if( b_resist > intensity ) {
        return;
    }

    add_effect( effect_bleed, duration, bp, permanent, intensity, force, defferred );
}

void Character::normalize()
{
    Creature::normalize();

    martial_arts_data.reset_style();
    weapon   = item( "null", 0 );

    recalc_hp();
}

// Actual player death is mostly handled in game::is_game_over
void Character::die( Creature *nkiller )
{
    g->set_critter_died();
    set_killer( nkiller );
    set_time_died( calendar::turn );
    if( has_effect( effect_lightsnare ) ) {
        inv.add_item( item( "string_36", 0 ) );
        inv.add_item( item( "snare_trigger", 0 ) );
    }
    if( has_effect( effect_heavysnare ) ) {
        inv.add_item( item( "rope_6", 0 ) );
        inv.add_item( item( "snare_trigger", 0 ) );
    }
    if( has_effect( effect_beartrap ) ) {
        inv.add_item( item( "beartrap", 0 ) );
    }
    mission::on_creature_death( *this );
}

void Character::apply_skill_boost()
{
    for( const skill_boost &boost : skill_boost::get_all() ) {
        // For migration, reset previously applied bonus.
        // Remove after 0.E or so.
        const std::string bonus_name = boost.stat() + std::string( "_bonus" );
        std::string previous_bonus = get_value( bonus_name );
        if( !previous_bonus.empty() ) {
            if( boost.stat() == "str" ) {
                str_max -= atoi( previous_bonus.c_str() );
            } else if( boost.stat() == "dex" ) {
                dex_max -= atoi( previous_bonus.c_str() );
            } else if( boost.stat() == "int" ) {
                int_max -= atoi( previous_bonus.c_str() );
            } else if( boost.stat() == "per" ) {
                per_max -= atoi( previous_bonus.c_str() );
            }
            remove_value( bonus_name );
        }
        // End migration code
        int skill_total = 0;
        for( const std::string &skill_str : boost.skills() ) {
            skill_total += get_skill_level( skill_id( skill_str ) );
        }
        mod_stat( boost.stat(), boost.calc_bonus( skill_total ) );
        if( boost.stat() == "str" ) {
            recalc_hp();
        }
    }
}

void Character::do_skill_rust()
{
    for( std::pair<const skill_id, SkillLevel> &pair : *_skills ) {
        const Skill &aSkill = *pair.first;
        SkillLevel &skill_level_obj = pair.second;

        if( aSkill.is_combat_skill() &&
            ( ( has_trait_flag( flag_PRED2 ) && calendar::once_every( 8_hours ) ) ||
              ( has_trait_flag( flag_PRED3 ) && calendar::once_every( 4_hours ) ) ||
              ( has_trait_flag( flag_PRED4 ) && calendar::once_every( 3_hours ) ) ) ) {
            // Their brain is optimized to remember this
            if( one_in( 13 ) ) {
                // They've already passed the roll to avoid rust at
                // this point, but print a message about it now and
                // then.
                //
                // 13 combat skills.
                // This means PRED2/PRED3/PRED4 think of hunting on
                // average every 8/4/3 hours, enough for immersion
                // without becoming an annoyance.
                //
                add_msg_if_player( _( "Your heart races as you recall your most recent hunt." ) );
                mod_stim( 1 );
            }
            continue;
        }

        const bool charged_bio_mem = get_power_level() > 25_kJ && has_active_bionic( bio_memory );
        const int oldSkillLevel = skill_level_obj.level();
        if( skill_level_obj.rust( charged_bio_mem, rust_rate() ) ) {
            add_msg_if_player( m_warning,
                               _( "Your knowledge of %s begins to fade, but your memory banks retain it!" ), aSkill.name() );
            mod_power_level( -25_kJ );
        }
        const int newSkill = skill_level_obj.level();
        if( newSkill < oldSkillLevel ) {
            add_msg_if_player( m_bad, _( "Your skill in %s has reduced to %d!" ), aSkill.name(), newSkill );
        }
    }
}

void Character::reset_stats()
{
    // Bionic buffs
<<<<<<< HEAD
    if( has_active_bionic( bionic_id( "bio_hydraulics" ) ) ) {
        mod_str_bonus( 40 );
=======
    if( has_active_bionic( bio_hydraulics ) ) {
        mod_str_bonus( 20 );
>>>>>>> 90156182
    }

    mod_str_bonus( get_mod_stat_from_bionic( STRENGTH ) );
    mod_dex_bonus( get_mod_stat_from_bionic( DEXTERITY ) );
    mod_per_bonus( get_mod_stat_from_bionic( PERCEPTION ) );
    mod_int_bonus( get_mod_stat_from_bionic( INTELLIGENCE ) );

    // Trait / mutation buffs
    mod_str_bonus( std::floor( mutation_value( "str_modifier" ) ) );
    mod_dodge_bonus( std::floor( mutation_value( "dodge_modifier" ) ) );

    /** @EFFECT_STR_MAX above 15 decreases Dodge bonus by 1 (NEGATIVE) */
    //if( str_max >= 16 ) {
    //    mod_dodge_bonus( -1 );   // Penalty if we're huge
    //}
    /** @EFFECT_STR_MAX below 6 increases Dodge bonus by 1 */
    //else if( str_max <= 5 ) {
    //    mod_dodge_bonus( 1 );   // Bonus if we're small
    //}

    apply_skill_boost();

    nv_cached = false;

    // Reset our stats to normal levels
    // Any persistent buffs/debuffs will take place in effects,
    // player::suffer(), etc.

    // repopulate the stat fields
    str_cur = str_max + get_str_bonus();
    dex_cur = dex_max + get_dex_bonus();
    per_cur = per_max + get_per_bonus();
    int_cur = int_max + get_int_bonus();

    // Floor for our stats.  No stat changes should occur after this!
    if( dex_cur < 0 ) {
        dex_cur = 0;
    }
    if( str_cur < 0 ) {
        str_cur = 0;
    }
    if( per_cur < 0 ) {
        per_cur = 0;
    }
    if( int_cur < 0 ) {
        int_cur = 0;
    }
}

void Character::reset()
{
    // TODO: Move reset_stats here, remove it from Creature
    Creature::reset();
}

bool Character::has_nv()
{
    static bool nv = false;

    if( !nv_cached ) {
        nv_cached = true;
        nv = ( worn_with_flag( flag_GNV_EFFECT ) ||
               has_active_bionic( bio_night_vision ) ||
               has_effect_with_flag( flag_EFFECT_NIGHT_VISION ) );
    }

    return nv;
}

void Character::reset_encumbrance()
{
    encumbrance_cache = calc_encumbrance();
}

std::array<encumbrance_data, num_bp> Character::calc_encumbrance() const
{
    return calc_encumbrance( item() );
}

std::array<encumbrance_data, num_bp> Character::calc_encumbrance( const item &new_item ) const
{

    std::array<encumbrance_data, num_bp> enc;

    item_encumb( enc, new_item );
    mut_cbm_encumb( enc );

    return enc;
}

units::mass Character::get_weight() const
{
    units::mass ret = 0_gram;
    units::mass wornWeight = std::accumulate( worn.begin(), worn.end(), 0_gram,
    []( units::mass sum, const item & itm ) {
        return sum + itm.weight();
    } );

    ret += bodyweight();       // The base weight of the player's body
    ret += inv.weight();           // Weight of the stored inventory
    ret += wornWeight;             // Weight of worn items
    ret += weapon.weight();        // Weight of wielded item
    ret += bionics_weight();       // Weight of installed bionics
    return ret;
}

std::array<encumbrance_data, num_bp> Character::get_encumbrance() const
{
    return encumbrance_cache;
}

std::array<encumbrance_data, num_bp> Character::get_encumbrance( const item &new_item ) const
{
    return calc_encumbrance( new_item );
}

int Character::extraEncumbrance( const layer_level level, const int bp ) const
{
    return encumbrance_cache[bp].layer_penalty_details[static_cast<int>( level )].total;
}

hint_rating Character::rate_action_change_side( const item &it ) const
{
    if( !is_worn( it ) ) {
        return HINT_IFFY;
    }

    if( !it.is_sided() ) {
        return HINT_CANT;
    }

    return HINT_GOOD;
}

bool Character::change_side( item &it, bool interactive )
{
    if( !it.swap_side() ) {
        if( interactive ) {
            add_msg_player_or_npc( m_info,
                                   _( "You cannot swap the side on which your %s is worn." ),
                                   _( "<npcname> cannot swap the side on which their %s is worn." ),
                                   it.tname() );
        }
        return false;
    }

    if( interactive ) {
        add_msg_player_or_npc( m_info, _( "You swap the side on which your %s is worn." ),
                               _( "<npcname> swaps the side on which their %s is worn." ),
                               it.tname() );
    }

    mod_moves( -250 );
    reset_encumbrance();

    return true;
}

bool Character::change_side( item_location &loc, bool interactive )
{
    if( !loc || !is_worn( *loc ) ) {
        if( interactive ) {
            add_msg_player_or_npc( m_info,
                                   _( "You are not wearing that item." ),
                                   _( "<npcname> isn't wearing that item." ) );
        }
        return false;
    }

    return change_side( *loc, interactive );
}

static void layer_item( std::array<encumbrance_data, num_bp> &vals,
                        const item &it,
                        std::array<layer_level, num_bp> &highest_layer_so_far,
                        bool power_armor, const Character &c )
{
    const auto item_layer = it.get_layer();
    int encumber_val = it.get_encumber( c );
    // For the purposes of layering penalty, set a min of 2 and a max of 10 per item.
    int layering_encumbrance = std::min( 10, std::max( 2, encumber_val ) );

    /*
     * Setting layering_encumbrance to 0 at this point makes the item cease to exist
     * for the purposes of the layer penalty system. (normally an item has a minimum
     * layering_encumbrance of 2 )
     */
    if( it.has_flag( flag_SEMITANGIBLE ) ) {
        encumber_val = 0;
        layering_encumbrance = 0;
    }

    const int armorenc = !power_armor || !it.is_power_armor() ?
                         encumber_val : std::max( 0, encumber_val - 40 );

    body_part_set covered_parts = it.get_covered_body_parts();
    for( const body_part bp : all_body_parts ) {
        if( !covered_parts.test( bp ) ) {
            continue;
        }
        highest_layer_so_far[bp] =
            std::max( highest_layer_so_far[bp], item_layer );

        // Apply layering penalty to this layer, as well as any layer worn
        // within it that would normally be worn outside of it.
        for( layer_level penalty_layer = item_layer;
             penalty_layer <= highest_layer_so_far[bp]; ++penalty_layer ) {
            vals[bp].layer( penalty_layer, layering_encumbrance );
        }

        vals[bp].armor_encumbrance += armorenc;
    }
}

bool Character::is_wearing_power_armor( bool *hasHelmet ) const
{
    bool result = false;
    for( auto &elem : worn ) {
        if( !elem.is_power_armor() ) {
            continue;
        }
        if( hasHelmet == nullptr ) {
            // found power armor, helmet not requested, cancel loop
            return true;
        }
        // found power armor, continue search for helmet
        result = true;
        if( elem.covers( bp_head ) ) {
            *hasHelmet = true;
            return true;
        }
    }
    return result;
}

bool Character::is_wearing_active_power_armor() const
{
    for( const auto &w : worn ) {
        if( w.is_power_armor() && w.active ) {
            return true;
        }
    }
    return false;
}

bool Character::is_wearing_active_optcloak() const
{
    for( auto &w : worn ) {
        if( w.active && w.has_flag( flag_ACTIVE_CLOAKING ) ) {
            return true;
        }
    }
    return false;
}

bool Character::in_climate_control()
{
    bool regulated_area = false;
    // Check
    if( has_active_bionic( bio_climate ) ) {
        return true;
    }
    if( has_trait( trait_M_SKIN3 ) && g->m.has_flag_ter_or_furn( flag_FUNGUS, pos() ) &&
        in_sleep_state() ) {
        return true;
    }
    for( auto &w : worn ) {
        if( w.active && w.is_power_armor() ) {
            return true;
        }
        if( worn_with_flag( flag_CLIMATE_CONTROL ) ) {
            return true;
        }
    }
    if( calendar::turn >= next_climate_control_check ) {
        // save CPU and simulate acclimation.
        next_climate_control_check = calendar::turn + 20_turns;
        if( const optional_vpart_position vp = g->m.veh_at( pos() ) ) {
            // TODO: (?) Force player to scrounge together an AC unit
            regulated_area = (
                                 vp->is_inside() &&  // Already checks for opened doors
                                 vp->vehicle().total_power_w( true ) > 0 // Out of gas? No AC for you!
                             );
        }
        // TODO: AC check for when building power is implemented
        last_climate_control_ret = regulated_area;
        if( !regulated_area ) {
            // Takes longer to cool down / warm up with AC, than it does to step outside and feel cruddy.
            next_climate_control_check += 40_turns;
        }
    } else {
        return last_climate_control_ret;
    }
    return regulated_area;
}

int Character::get_wind_resistance( body_part bp ) const
{
    int coverage = 0;
    float totalExposed = 1.0;
    int totalCoverage = 0;
    int penalty = 100;

    for( auto &i : worn ) {
        if( i.covers( bp ) ) {
            if( i.made_of( material_leather ) || i.made_of( material_plastic ) ||
                i.made_of( material_bone ) ||
                i.made_of( material_chitin ) || i.made_of( material_nomex ) ) {
                penalty = 10; // 90% effective
            } else if( i.made_of( material_cotton ) ) {
                penalty = 30;
            } else if( i.made_of( material_wool ) ) {
                penalty = 40;
            } else {
                penalty = 1; // 99% effective
            }

            coverage = std::max( 0, i.get_coverage() - penalty );
            totalExposed *= ( 1.0 - coverage / 100.0 ); // Coverage is between 0 and 1?
        }
    }

    // Your shell provides complete wind protection if you're inside it
    if( has_active_mutation( trait_SHELL2 ) ) {
        totalCoverage = 100;
        return totalCoverage;
    }

    totalCoverage = 100 - totalExposed * 100;

    return totalCoverage;
}

void layer_details::reset()
{
    *this = layer_details();
}

// The stacking penalty applies by doubling the encumbrance of
// each item except the highest encumbrance one.
// So we add them together and then subtract out the highest.
int layer_details::layer( const int encumbrance )
{
    /*
     * We should only get to this point with an encumbrance value of 0
     * if the item is 'semitangible'. A normal item has a minimum of
     * 2 encumbrance for layer penalty purposes.
     * ( even if normally its encumbrance is 0 )
     */
    if( encumbrance == 0 ) {
        return total; // skip over the other logic because this item doesn't count
    }

    pieces.push_back( encumbrance );

    int current = total;
    if( encumbrance > max ) {
        total += max;   // *now* the old max is counted, just ignore the new max
        max = encumbrance;
    } else {
        total += encumbrance;
    }
    return total - current;
}

std::list<item>::iterator Character::position_to_wear_new_item( const item &new_item )
{
    // By default we put this item on after the last item on the same or any
    // lower layer.
    return std::find_if(
               worn.rbegin(), worn.rend(),
    [&]( const item & w ) {
        return w.get_layer() <= new_item.get_layer();
    }
           ).base();
}

/*
 * Encumbrance logic:
 * Some clothing is intrinsically encumbering, such as heavy jackets, backpacks, body armor, etc.
 * These simply add their encumbrance value to each body part they cover.
 * In addition, each article of clothing after the first in a layer imposes an additional penalty.
 * e.g. one shirt will not encumber you, but two is tight and starts to restrict movement.
 * Clothes on separate layers don't interact, so if you wear e.g. a light jacket over a shirt,
 * they're intended to be worn that way, and don't impose a penalty.
 * The default is to assume that clothes do not fit, clothes that are "fitted" either
 * reduce the encumbrance penalty by ten, or if that is already 0, they reduce the layering effect.
 *
 * Use cases:
 * What would typically be considered normal "street clothes" should not be considered encumbering.
 * T-shirt, shirt, jacket on torso/arms, underwear and pants on legs, socks and shoes on feet.
 * This is currently handled by each of these articles of clothing
 * being on a different layer and/or body part, therefore accumulating no encumbrance.
 */
void Character::item_encumb( std::array<encumbrance_data, num_bp> &vals,
                             const item &new_item ) const
{

    // reset all layer data
    vals = std::array<encumbrance_data, num_bp>();

    // Figure out where new_item would be worn
    std::list<item>::const_iterator new_item_position = worn.end();
    if( !new_item.is_null() ) {
        // const_cast required to work around g++-4.8 library bug
        // see the commit that added this comment to understand why
        new_item_position =
            const_cast<Character *>( this )->position_to_wear_new_item( new_item );
    }

    // Track highest layer observed so far so we can penalise out-of-order
    // items
    std::array<layer_level, num_bp> highest_layer_so_far;
    std::fill( highest_layer_so_far.begin(), highest_layer_so_far.end(),
               PERSONAL_LAYER );

    const bool power_armored = is_wearing_active_power_armor();
    for( auto w_it = worn.begin(); w_it != worn.end(); ++w_it ) {
        if( w_it == new_item_position ) {
            layer_item( vals, new_item, highest_layer_so_far, power_armored, *this );
        }
        layer_item( vals, *w_it, highest_layer_so_far, power_armored, *this );
    }

    if( worn.end() == new_item_position && !new_item.is_null() ) {
        layer_item( vals, new_item, highest_layer_so_far, power_armored, *this );
    }

    // make sure values are sane
    for( const body_part bp : all_body_parts ) {
        encumbrance_data &elem = vals[bp];

        elem.armor_encumbrance = std::max( 0, elem.armor_encumbrance );

        // Add armor and layering penalties for the final values
        elem.encumbrance += elem.armor_encumbrance + elem.layer_penalty;
    }
}

int Character::encumb( body_part bp ) const
{
    return encumbrance_cache[bp].encumbrance;
}

static void apply_mut_encumbrance( std::array<encumbrance_data, num_bp> &vals,
                                   const mutation_branch &mut,
                                   const body_part_set &oversize )
{
    for( const auto &enc : mut.encumbrance_always ) {
        vals[enc.first].encumbrance += enc.second;
    }

    for( const auto &enc : mut.encumbrance_covered ) {
        if( !oversize.test( enc.first ) ) {
            vals[enc.first].encumbrance += enc.second;
        }
    }
}

void Character::mut_cbm_encumb( std::array<encumbrance_data, num_bp> &vals ) const
{

    for( const bionic_id &bid : get_bionics() ) {
        for( const std::pair<const body_part, int> &element : bid->encumbrance ) {
            vals[element.first].encumbrance += element.second;
        }
    }

    if( has_active_bionic( bio_shock_absorber ) ) {
        for( auto &val : vals ) {
            val.encumbrance += 3; // Slight encumbrance to all parts except eyes
        }
        vals[bp_eyes].encumbrance -= 3;
    }

    // Lower penalty for bps covered only by XL armor
    const auto oversize = exclusive_flag_coverage( flag_OVERSIZE );
    for( const auto &mut_pair : my_mutations ) {
        apply_mut_encumbrance( vals, *mut_pair.first, oversize );
    }
}

body_part_set Character::exclusive_flag_coverage( const std::string &flag ) const
{
    body_part_set ret = body_part_set::all();

    for( const auto &elem : worn ) {
        if( !elem.has_flag( flag ) ) {
            // Unset the parts covered by this item
            ret &= ~elem.get_covered_body_parts();
        }
    }

    return ret;
}

/*
 * Innate stats getters
 */

// get_stat() always gets total (current) value, NEVER just the base
// get_stat_bonus() is always just the bonus amount
int Character::get_str() const
{
    return std::max( 0, get_str_base() + str_bonus );
}
int Character::get_dex() const
{
    return std::max( 0, get_dex_base() + dex_bonus );
}
int Character::get_per() const
{
    return std::max( 0, get_per_base() + per_bonus );
}
int Character::get_int() const
{
    return std::max( 0, get_int_base() + int_bonus );
}

int Character::get_str_base() const
{
    return str_max;
}
int Character::get_dex_base() const
{
    return dex_max;
}
int Character::get_per_base() const
{
    return per_max;
}
int Character::get_int_base() const
{
    return int_max;
}

int Character::get_str_bonus() const
{
    return str_bonus;
}
int Character::get_dex_bonus() const
{
    return dex_bonus;
}
int Character::get_per_bonus() const
{
    return per_bonus;
}
int Character::get_int_bonus() const
{
    return int_bonus;
}

static int get_speedydex_bonus( const int dex )
{
    // this is the number to be multiplied by the increment
    const int modified_dex = std::max( dex - get_option<int>( "SPEEDYDEX_MIN_DEX" ), 0 );
    return modified_dex * get_option<int>( "SPEEDYDEX_DEX_SPEED" );
}

int Character::get_speed() const
{
    return Creature::get_speed() + get_speedydex_bonus( get_dex() );
}

int Character::ranged_dex_mod() const
{
    ///\EFFECT_DEX <20 increases ranged penalty
    return std::max( ( 20.0 - get_dex() ) * 0.5, 0.0 );
}

int Character::ranged_per_mod() const
{
    ///\EFFECT_PER <20 increases ranged aiming penalty.
    return std::max( ( 20.0 - get_per() ) * 1.2, 0.0 );
}

int Character::get_healthy() const
{
    return healthy;
}
int Character::get_healthy_mod() const
{
    return healthy_mod;
}

/*
 * Innate stats setters
 */

void Character::set_str_bonus( int nstr )
{
    str_bonus = nstr;
    str_cur = std::max( 0, str_max + str_bonus );
}
void Character::set_dex_bonus( int ndex )
{
    dex_bonus = ndex;
    dex_cur = std::max( 0, dex_max + dex_bonus );
}
void Character::set_per_bonus( int nper )
{
    per_bonus = nper;
    per_cur = std::max( 0, per_max + per_bonus );
}
void Character::set_int_bonus( int nint )
{
    int_bonus = nint;
    int_cur = std::max( 0, int_max + int_bonus );
}
void Character::mod_str_bonus( int nstr )
{
    str_bonus += nstr;
    str_cur = std::max( 0, str_max + str_bonus );
}
void Character::mod_dex_bonus( int ndex )
{
    dex_bonus += ndex;
    dex_cur = std::max( 0, dex_max + dex_bonus );
}
void Character::mod_per_bonus( int nper )
{
    per_bonus += nper;
    per_cur = std::max( 0, per_max + per_bonus );
}
void Character::mod_int_bonus( int nint )
{
    int_bonus += nint;
    int_cur = std::max( 0, int_max + int_bonus );
}

void Character::print_health() const
{
    if( !is_player() ) {
        return;
    }
    int current_health = get_healthy();
    if( has_trait( trait_SELFAWARE ) ) {
        add_msg_if_player( _( "Your current health value is %d." ), current_health );
    }

    if( current_health > 0 &&
        ( has_effect( effect_common_cold ) || has_effect( effect_flu ) ) ) {
        return;
    }

    static const std::map<int, std::string> msg_categories = {
        { -100, "health_horrible" },
        { -50, "health_very_bad" },
        { -10, "health_bad" },
        { 10, "" },
        { 50, "health_good" },
        { 100, "health_very_good" },
        { INT_MAX, "health_great" }
    };

    auto iter = msg_categories.lower_bound( current_health );
    if( iter != msg_categories.end() && !iter->second.empty() ) {
        const translation msg = SNIPPET.random_from_category( iter->second ).value_or( translation() );
        add_msg_if_player( current_health > 0 ? m_good : m_bad, "%s", msg );
    }
}

namespace io
{
template<>
std::string enum_to_string<Character::stat>( Character::stat data )
{
    switch( data ) {
        // *INDENT-OFF*
    case Character::stat::STRENGTH:     return "STR";
    case Character::stat::DEXTERITY:    return "DEX";
    case Character::stat::INTELLIGENCE: return "INT";
    case Character::stat::PERCEPTION:   return "PER";

        // *INDENT-ON*
        case Character::stat::DUMMY_STAT:
            break;
    }
    abort();
}
} // namespace io

void Character::set_healthy( int nhealthy )
{
    healthy = nhealthy;
}
void Character::mod_healthy( int nhealthy )
{
    float mut_rate = 1.0f;
    for( const trait_id &mut : get_mutations() ) {
        mut_rate *= mut.obj().healthy_rate;
    }
    healthy += nhealthy * mut_rate;
}
void Character::set_healthy_mod( int nhealthy_mod )
{
    healthy_mod = nhealthy_mod;
}
void Character::mod_healthy_mod( int nhealthy_mod, int cap )
{
    // TODO: This really should be a full morale-like system, with per-effect caps
    //       and durations.  This version prevents any single effect from exceeding its
    //       intended ceiling, but multiple effects will overlap instead of adding.

    // Cap indicates how far the mod is allowed to shift in this direction.
    // It can have a different sign to the mod, e.g. for items that treat
    // extremely low health, but can't make you healthy.
    if( nhealthy_mod == 0 || cap == 0 ) {
        return;
    }
    int low_cap;
    int high_cap;
    if( nhealthy_mod < 0 ) {
        low_cap = cap;
        high_cap = 200;
    } else {
        low_cap = -200;
        high_cap = cap;
    }

    // If we're already out-of-bounds, we don't need to do anything.
    if( ( healthy_mod <= low_cap && nhealthy_mod < 0 ) ||
        ( healthy_mod >= high_cap && nhealthy_mod > 0 ) ) {
        return;
    }

    healthy_mod += nhealthy_mod;

    // Since we already bailed out if we were out-of-bounds, we can
    // just clamp to the boundaries here.
    healthy_mod = std::min( healthy_mod, high_cap );
    healthy_mod = std::max( healthy_mod, low_cap );
}

int Character::get_stored_kcal() const
{
    return stored_calories;
}

void Character::mod_stored_kcal( int nkcal )
{
    set_stored_kcal( stored_calories + nkcal );
}

void Character::mod_stored_nutr( int nnutr )
{
    // nutr is legacy type code, this function simply converts old nutrition to new kcal
    mod_stored_kcal( -1 * round( nnutr * 2500.0f / ( 12 * 24 ) ) );
}

void Character::set_stored_kcal( int kcal )
{
    if( stored_calories != kcal ) {
        stored_calories = kcal;

        //some mutant change their max_hp according to their bmi
        recalc_hp();
    }
}

int Character::get_healthy_kcal() const
{
    return healthy_calories;
}

float Character::get_kcal_percent() const
{
    return static_cast<float>( get_stored_kcal() ) / static_cast<float>( get_healthy_kcal() );
}

int Character::get_hunger() const
{
    return hunger;
}

void Character::mod_hunger( int nhunger )
{
    set_hunger( hunger + nhunger );
}

void Character::set_hunger( int nhunger )
{
    if( hunger != nhunger ) {
        // cap hunger at 300, just below famished
        hunger = std::min( 300, nhunger );
        on_stat_change( "hunger", hunger );
    }
}

// this is a translation from a legacy value
int Character::get_starvation() const
{
    static const std::vector<std::pair<float, float>> starv_thresholds = { {
            std::make_pair( 0.0f, 6000.0f ),
            std::make_pair( 0.8f, 300.0f ),
            std::make_pair( 0.95f, 100.0f )
        }
    };
    if( get_kcal_percent() < 0.95f ) {
        return round( multi_lerp( starv_thresholds, get_kcal_percent() ) );
    }
    return 0;
}

int Character::get_thirst() const
{
    return thirst;
}

std::pair<std::string, nc_color> Character::get_thirst_description() const
{
    // some delay from water in stomach is desired, but there needs to be some visceral response
    int thirst = get_thirst() - ( std::max( units::to_milliliter<int>( stomach.get_water() ) / 10,
                                            0 ) );
    std::string hydration_string;
    nc_color hydration_color = c_white;
    if( thirst > 520 ) {
        hydration_color = c_light_red;
        hydration_string = _( "Parched" );
    } else if( thirst > 240 ) {
        hydration_color = c_light_red;
        hydration_string = _( "Dehydrated" );
    } else if( thirst > 80 ) {
        hydration_color = c_yellow;
        hydration_string = _( "Very thirsty" );
    } else if( thirst > 40 ) {
        hydration_color = c_yellow;
        hydration_string = _( "Thirsty" );
    } else if( thirst < -60 ) {
        hydration_color = c_green;
        hydration_string = _( "Turgid" );
    } else if( thirst < -20 ) {
        hydration_color = c_green;
        hydration_string = _( "Hydrated" );
    } else if( thirst < 0 ) {
        hydration_color = c_green;
        hydration_string = _( "Slaked" );
    }
    return std::make_pair( hydration_string, hydration_color );
}

std::pair<std::string, nc_color> Character::get_hunger_description() const
{
    int hunger = get_hunger();
    std::string hunger_string;
    nc_color hunger_color = c_white;
    if( hunger >= 300 && get_starvation() > 2500 ) {
        hunger_color = c_red;
        hunger_string = _( "Starving!" );
    } else if( hunger >= 300 && get_starvation() > 1100 ) {
        hunger_color = c_light_red;
        hunger_string = _( "Near starving" );
    } else if( hunger > 250 ) {
        hunger_color = c_light_red;
        hunger_string = _( "Famished" );
    } else if( hunger > 100 ) {
        hunger_color = c_yellow;
        hunger_string = _( "Very hungry" );
    } else if( hunger > 40 ) {
        hunger_color = c_yellow;
        hunger_string = _( "Hungry" );
    } else if( hunger < -60 ) {
        hunger_color = c_yellow;
        hunger_string = _( "Engorged" );
    } else if( hunger < -20 ) {
        hunger_color = c_green;
        hunger_string = _( "Sated" );
    } else if( hunger < 0 ) {
        hunger_color = c_green;
        hunger_string = _( "Full" );
    }
    return std::make_pair( hunger_string, hunger_color );
}

std::pair<std::string, nc_color> Character::get_fatigue_description() const
{
    int fatigue = get_fatigue();
    std::string fatigue_string;
    nc_color fatigue_color = c_white;
    if( fatigue > EXHAUSTED ) {
        fatigue_color = c_red;
        fatigue_string = _( "Exhausted" );
    } else if( fatigue > DEAD_TIRED ) {
        fatigue_color = c_light_red;
        fatigue_string = _( "Dead Tired" );
    } else if( fatigue > TIRED ) {
        fatigue_color = c_yellow;
        fatigue_string = _( "Tired" );
    }
    return std::make_pair( fatigue_string, fatigue_color );
}

void Character::mod_thirst( int nthirst )
{
    if( has_trait_flag( flag_NO_THIRST ) ) {
        return;
    }
    set_thirst( std::max( -100, thirst + nthirst ) );
}

void Character::set_thirst( int nthirst )
{
    if( thirst != nthirst ) {
        thirst = nthirst;
        on_stat_change( "thirst", thirst );
    }
}

void Character::mod_fatigue( int nfatigue )
{
    set_fatigue( fatigue + nfatigue );
}

void Character::mod_sleep_deprivation( int nsleep_deprivation )
{
    set_sleep_deprivation( sleep_deprivation + nsleep_deprivation );
}

void Character::set_fatigue( int nfatigue )
{
    nfatigue = std::max( nfatigue, -1000 );
    if( fatigue != nfatigue ) {
        fatigue = nfatigue;
        on_stat_change( "fatigue", fatigue );
    }
}

void Character::set_sleep_deprivation( int nsleep_deprivation )
{
    sleep_deprivation = std::min( static_cast< int >( SLEEP_DEPRIVATION_MASSIVE ), std::max( 0,
                                  nsleep_deprivation ) );
}

int Character::get_fatigue() const
{
    return fatigue;
}

int Character::get_sleep_deprivation() const
{
    return sleep_deprivation;
}

bool Character::is_deaf() const
{
    return get_effect_int( effect_deaf ) > 2 || worn_with_flag( flag_DEAF ) ||
           has_trait( trait_DEAF ) ||
           ( has_active_bionic( bio_earplugs ) && !has_active_bionic( bio_ears ) ) ||
           ( has_trait( trait_M_SKIN3 ) && g->m.has_flag_ter_or_furn( flag_FUNGUS, pos() )
             && in_sleep_state() );
}

void Character::on_damage_of_type( int adjusted_damage, damage_type type, body_part bp )
{
    // Electrical damage has a chance to temporarily incapacitate bionics in the damaged body_part.
    if( type == DT_ELECTRIC ) {
        const time_duration min_disable_time = 10_turns * adjusted_damage;
        for( bionic &i : *my_bionics ) {
            if( !i.powered ) {
                // Unpowered bionics are protected from power surges.
                continue;
            }
            const auto &info = i.info();
            if( info.shockproof || info.faulty ) {
                continue;
            }
            const auto &bodyparts = info.occupied_bodyparts;
            if( bodyparts.find( bp ) != bodyparts.end() ) {
                const int bp_hp = hp_cur[bp_to_hp( bp )];
                // The chance to incapacitate is as high as 50% if the attack deals damage equal to one third of the body part's current health.
                if( x_in_y( adjusted_damage * 3, bp_hp ) && one_in( 2 ) ) {
                    if( i.incapacitated_time == 0_turns ) {
                        add_msg_if_player( m_bad, _( "Your %s bionic shorts out!" ), info.name );
                    }
                    i.incapacitated_time += rng( min_disable_time, 10 * min_disable_time );
                }
            }
        }
    }
}

void Character::reset_bonuses()
{
    // Reset all bonuses to 0 and multipliers to 1.0
    str_bonus = 0;
    dex_bonus = 0;
    per_bonus = 0;
    int_bonus = 0;

    Creature::reset_bonuses();
}

int Character::get_max_healthy() const
{
    const float bmi = get_bmi();
    return clamp( static_cast<int>( round( -3 * ( bmi - character_weight_category::normal ) *
                                           ( bmi - character_weight_category::overweight ) + 200 ) ), -200, 200 );
}

void Character::regen( int rate_multiplier )
{
    int pain_ticks = rate_multiplier;
    while( get_pain() > 0 && pain_ticks-- > 0 ) {
        mod_pain( -roll_remainder( 0.2f + get_pain() / 50.0f ) );
    }

    float rest = rest_quality();
    float heal_rate = healing_rate( rest ) * to_turns<int>( 5_minutes );
    if( heal_rate > 0.0f ) {
        healall( roll_remainder( rate_multiplier * heal_rate ) );
    } else if( heal_rate < 0.0f ) {
        int rot_rate = roll_remainder( rate_multiplier * -heal_rate );
        // Has to be in loop because some effects depend on rounding
        while( rot_rate-- > 0 ) {
            hurtall( 1, nullptr, false );
        }
    }

    // include healing effects
    for( int i = 0; i < num_hp_parts; i++ ) {
        body_part bp = hp_to_bp( static_cast<hp_part>( i ) );
        float healing = healing_rate_medicine( rest, bp ) * to_turns<int>( 5_minutes );

        int healing_apply = roll_remainder( healing );
        healed_bp( i, healing_apply );
        heal( bp, healing_apply );
        if( damage_bandaged[i] > 0 ) {
            damage_bandaged[i] -= healing_apply;
            if( damage_bandaged[i] <= 0 ) {
                damage_bandaged[i] = 0;
                remove_effect( effect_bandaged, bp );
                add_msg_if_player( _( "Bandaged wounds on your %s was healed." ), body_part_name( bp ) );
            }
        }
        if( damage_disinfected[i] > 0 ) {
            damage_disinfected[i] -= healing_apply;
            if( damage_disinfected[i] <= 0 ) {
                damage_disinfected[i] = 0;
                remove_effect( effect_disinfected, bp );
                add_msg_if_player( _( "Disinfected wounds on your %s was healed." ), body_part_name( bp ) );
            }
        }

        // remove effects if the limb was healed by other way
        if( has_effect( effect_bandaged, bp ) && ( hp_cur[i] == hp_max[i] ) ) {
            damage_bandaged[i] = 0;
            remove_effect( effect_bandaged, bp );
            add_msg_if_player( _( "Bandaged wounds on your %s was healed." ), body_part_name( bp ) );
        }
        if( has_effect( effect_disinfected, bp ) && ( hp_cur[i] == hp_max[i] ) ) {
            damage_disinfected[i] = 0;
            remove_effect( effect_disinfected, bp );
            add_msg_if_player( _( "Disinfected wounds on your %s was healed." ), body_part_name( bp ) );
        }
    }

    if( get_rad() > 0 ) {
        mod_rad( -roll_remainder( rate_multiplier / 50.0f ) );
    }
}

void Character::enforce_minimum_healing()
{
    for( int i = 0; i < num_hp_parts; i++ ) {
        if( healed_total[i] <= 0 ) {
            heal( static_cast<hp_part>( i ), 1 );
        }
        healed_total[i] = 0;
    }
}

void Character::update_health( int external_modifiers )
{
    if( has_artifact_with( AEP_SICK ) ) {
        // Carrying a sickness artifact makes your health 50 points worse on average
        external_modifiers -= 50;
    }
    // Limit healthy_mod to [-200, 200].
    // This also sets approximate bounds for the character's health.
    if( get_healthy_mod() > get_max_healthy() ) {
        set_healthy_mod( get_max_healthy() );
    } else if( get_healthy_mod() < -200 ) {
        set_healthy_mod( -200 );
    }

    // Active leukocyte breeder will keep your health near 100
    int effective_healthy_mod = get_healthy_mod();
    if( has_active_bionic( bio_leukocyte ) ) {
        // Side effect: dependency
        mod_healthy_mod( -50, -200 );
        effective_healthy_mod = 100;
    }

    // Health tends toward healthy_mod.
    // For small differences, it changes 4 points per day
    // For large ones, up to ~40% of the difference per day
    int health_change = effective_healthy_mod - get_healthy() + external_modifiers;
    mod_healthy( sgn( health_change ) * std::max( 1, abs( health_change ) / 10 ) );

    // And healthy_mod decays over time.
    // Slowly near 0, but it's hard to overpower it near +/-100
    set_healthy_mod( round( get_healthy_mod() * 0.95f ) );

    add_msg( m_debug, "Health: %d, Health mod: %d", get_healthy(), get_healthy_mod() );
}

// Returns the number of multiples of tick_length we would "pass" on our way `from` to `to`
// For example, if `tick_length` is 1 hour, then going from 0:59 to 1:01 should return 1
inline int ticks_between( const time_point &from, const time_point &to,
                          const time_duration &tick_length )
{
    return ( to_turn<int>( to ) / to_turns<int>( tick_length ) ) - ( to_turn<int>
            ( from ) / to_turns<int>( tick_length ) );
}

void Character::update_body()
{
    update_body( calendar::turn - 1_turns, calendar::turn );
}

void Character::update_body( const time_point &from, const time_point &to )
{
    if( !is_npc() ) {
        update_stamina( to_turns<int>( to - from ) );
    }
    update_stomach( from, to );
    recalculate_enchantment_cache();
    if( ticks_between( from, to, 3_minutes ) > 0 ) {
        magic.update_mana( *this->as_player(), to_turns<float>( 3_minutes ) );
    }
    const int five_mins = ticks_between( from, to, 5_minutes );
    if( five_mins > 0 ) {
        check_needs_extremes();
        update_needs( five_mins );
        regen( five_mins );
        // Note: mend ticks once per 5 minutes, but wants rate in TURNS, not 5 minute intervals
        // TODO: change @ref med to take time_duration
        mend( five_mins * to_turns<int>( 5_minutes ) );
    }
    if( ticks_between( from, to, 24_hours ) > 0 ) {
        enforce_minimum_healing();
    }

    const int thirty_mins = ticks_between( from, to, 30_minutes );
    if( thirty_mins > 0 ) {
        if( activity.is_null() ) {
            reset_activity_level();
        }
        // Radiation kills health even at low doses
        update_health( has_trait( trait_RADIOGENIC ) ? 0 : -get_rad() );
        get_sick();
    }

    for( const auto &v : vitamin::all() ) {
        const time_duration rate = vitamin_rate( v.first );
        if( rate > 0_turns ) {
            int qty = ticks_between( from, to, rate );
            if( qty > 0 ) {
                vitamin_mod( v.first, 0 - qty );
            }

        } else if( rate < 0_turns ) {
            // mutations can result in vitamins being generated (but never accumulated)
            int qty = ticks_between( from, to, -rate );
            if( qty > 0 ) {
                vitamin_mod( v.first, qty );
            }
        }
    }

    do_skill_rust();
}

void Character::update_stomach( const time_point &from, const time_point &to )
{
    const needs_rates rates = calc_needs_rates();
    // No food/thirst/fatigue clock at all
    const bool debug_ls = has_trait( trait_DEBUG_LS );
    // No food/thirst, capped fatigue clock (only up to tired)
    const bool npc_no_food = is_npc() && get_option<bool>( "NO_NPC_FOOD" );
    const bool foodless = debug_ls || npc_no_food;
    const bool mouse = has_trait( trait_NO_THIRST );
    const bool mycus = has_trait( trait_M_DEPENDENT );
    const float kcal_per_time = get_bmr() / ( 12.0f * 24.0f );
    const int five_mins = ticks_between( from, to, 5_minutes );
    const int half_hours = ticks_between( from, to, 30_minutes );
    const units::volume stomach_capacity = stomach.capacity( *this );

    if( five_mins > 0 ) {
        // Digest nutrients in stomach, they are destined for the guts (except water)
        food_summary digested_to_guts = stomach.digest( *this, rates, five_mins, half_hours );
        // Digest nutrients in guts, they will be distributed to needs levels
        food_summary digested_to_body = guts.digest( *this, rates, five_mins, half_hours );
        // Water from stomach skips guts and gets absorbed by body
        mod_thirst( -units::to_milliliter<int>( digested_to_guts.water ) / 5 );
        guts.ingest( digested_to_guts );
        // Apply nutrients, unless this is an NPC and NO_NPC_FOOD is enabled.
        if( !is_npc() || !get_option<bool>( "NO_NPC_FOOD" ) ) {
            mod_stored_kcal( digested_to_body.nutr.kcal );
            vitamins_mod( digested_to_body.nutr.vitamins, false );
        }
    }
    if( stomach.time_since_ate() > 10_minutes ) {
        if( stomach.contains() >= stomach_capacity && get_hunger() > -61 ) {
            // you're engorged! your stomach is full to bursting!
            set_hunger( -61 );
        } else if( stomach.contains() >= stomach_capacity / 2 && get_hunger() > -21 ) {
            // sated
            set_hunger( -21 );
        } else if( stomach.contains() >= stomach_capacity / 8 && get_hunger() > -1 ) {
            // that's really all the food you need to feel full
            set_hunger( -1 );
        } else if( stomach.contains() == 0_ml ) {
            if( guts.get_calories() == 0 && get_stored_kcal() < get_healthy_kcal() && get_hunger() < 300 ) {
                // there's no food except what you have stored in fat
                set_hunger( 300 );
            } else if( get_hunger() < 100 && ( ( guts.get_calories() == 0 &&
                                                 get_stored_kcal() >= get_healthy_kcal() ) || get_stored_kcal() < get_healthy_kcal() ) ) {
                set_hunger( 100 );
            } else if( get_hunger() < 0 ) {
                set_hunger( 0 );
            }
        }
        if( !foodless && rates.hunger > 0.0f ) {
            mod_hunger( roll_remainder( rates.hunger * five_mins ) );
            // instead of hunger keeping track of how you're living, burn calories instead
            mod_stored_kcal( -roll_remainder( five_mins * kcal_per_time ) );
        }
    } else
        // you fill up when you eat fast, but less so than if you eat slow
        // if you just ate but your stomach is still empty it will still
        // delay your filling up (drugs?)
    {
        if( stomach.contains() >= stomach_capacity && get_hunger() > -61 ) {
            // you're engorged! your stomach is full to bursting!
            set_hunger( -61 );
        } else if( stomach.contains() >= stomach_capacity * 3 / 4 && get_hunger() > -21 ) {
            // sated
            set_hunger( -21 );
        } else if( stomach.contains() >= stomach_capacity / 2 && get_hunger() > -1 ) {
            // that's really all the food you need to feel full
            set_hunger( -1 );
        } else if( stomach.contains() > 0_ml && get_kcal_percent() > 0.95 ) {
            // usually eating something cools your hunger
            set_hunger( 0 );
        }
    }

    if( !foodless && rates.thirst > 0.0f ) {
        mod_thirst( roll_remainder( rates.thirst * five_mins ) );
    }
    // Mycus and Metabolic Rehydration makes thirst unnecessary
    // since water is not limited by intake but by absorption, we can just set thirst to zero
    if( mycus || mouse ) {
        set_thirst( 0 );
    }
}

void Character::update_needs( int rate_multiplier )
{
    const int current_stim = get_stim();
    // Hunger, thirst, & fatigue up every 5 minutes
    effect &sleep = get_effect( effect_sleep );
    // No food/thirst/fatigue clock at all
    const bool debug_ls = has_trait( trait_DEBUG_LS );
    // No food/thirst, capped fatigue clock (only up to tired)
    const bool npc_no_food = is_npc() && get_option<bool>( "NO_NPC_FOOD" );
    const bool asleep = !sleep.is_null();
    const bool lying = asleep || has_effect( effect_lying_down ) ||
                       activity.id() == ACT_TRY_SLEEP;

    needs_rates rates = calc_needs_rates();

    const bool wasnt_fatigued = get_fatigue() <= DEAD_TIRED;
    // Don't increase fatigue if sleeping or trying to sleep or if we're at the cap.
    if( get_fatigue() < 1050 && !asleep && !debug_ls ) {
        if( rates.fatigue > 0.0f ) {
            int fatigue_roll = roll_remainder( rates.fatigue * rate_multiplier );
            mod_fatigue( fatigue_roll );

            // Synaptic regen bionic stops SD while awake and boosts it while sleeping
            if( !has_active_bionic( bio_synaptic_regen ) ) {
                // fatigue_roll should be around 1 - so the counter increases by 1 every minute on average,
                // but characters who need less sleep will also get less sleep deprived, and vice-versa.

                // Note: Since needs are updated in 5-minute increments, we have to multiply the roll again by
                // 5. If rate_multiplier is > 1, fatigue_roll will be higher and this will work out.
                mod_sleep_deprivation( fatigue_roll * 5 );
            }

            if( npc_no_food && get_fatigue() > TIRED ) {
                set_fatigue( TIRED );
                set_sleep_deprivation( 0 );
            }
        }
    } else if( asleep ) {
        if( rates.recovery > 0.0f ) {
            int recovered = roll_remainder( rates.recovery * rate_multiplier );
            if( get_fatigue() - recovered < -20 ) {
                // Should be wake up, but that could prevent some retroactive regeneration
                sleep.set_duration( 1_turns );
                mod_fatigue( -25 );
            } else {
                if( has_effect( effect_recently_coughed ) ) {
                    recovered *= .5;
                }
                mod_fatigue( -recovered );

                // Sleeping on the ground, no bionic = 1x rest_modifier
                // Sleeping on a bed, no bionic      = 2x rest_modifier
                // Sleeping on a comfy bed, no bionic= 3x rest_modifier

                // Sleeping on the ground, bionic    = 3x rest_modifier
                // Sleeping on a bed, bionic         = 6x rest_modifier
                // Sleeping on a comfy bed, bionic   = 9x rest_modifier
                float rest_modifier = ( has_active_bionic( bio_synaptic_regen ) ? 3 : 1 );
                // Melatonin supplements also add a flat bonus to recovery speed
                if( has_effect( effect_melatonin_supplements ) ) {
                    rest_modifier += 1;
                }

                const comfort_level comfort = base_comfort_value( pos() ).level;

                if( comfort >= comfort_level::very_comfortable ) {
                    rest_modifier *= 3;
                } else  if( comfort >= comfort_level::comfortable ) {
                    rest_modifier *= 2.5;
                } else if( comfort >= comfort_level::slightly_comfortable ) {
                    rest_modifier *= 2;
                }

                // If we're just tired, we'll get a decent boost to our sleep quality.
                // The opposite is true for very tired characters.
                if( get_fatigue() < DEAD_TIRED ) {
                    rest_modifier += 2;
                } else if( get_fatigue() >= EXHAUSTED ) {
                    rest_modifier = ( rest_modifier > 2 ) ? rest_modifier - 2 : 1;
                }

                // Recovered is multiplied by 2 as well, since we spend 1/3 of the day sleeping
                mod_sleep_deprivation( -rest_modifier * ( recovered * 2 ) );

            }
        }
    }
    if( is_player() && wasnt_fatigued && get_fatigue() > DEAD_TIRED && !lying ) {
        if( !activity ) {
            add_msg_if_player( m_warning, _( "You're feeling tired.  %s to lie down for sleep." ),
                               press_x( ACTION_SLEEP ) );
        } else {
            g->cancel_activity_query( _( "You're feeling tired." ) );
        }
    }

    if( current_stim < 0 ) {
        set_stim( std::min( current_stim + rate_multiplier, 0 ) );
    } else if( current_stim > 0 ) {
        set_stim( std::max( current_stim - rate_multiplier, 0 ) );
    }

    if( get_painkiller() > 0 ) {
        mod_painkiller( -std::min( get_painkiller(), rate_multiplier ) );
    }

    // Huge folks take penalties for cramming themselves in vehicles
    if( in_vehicle && ( has_trait( trait_HUGE ) || has_trait( trait_HUGE_OK ) ) ) {
        vehicle *veh = veh_pointer_or_null( g->m.veh_at( pos() ) );
        // it's painful to work the controls, but passengers in open topped vehicles are fine
        if( veh && ( veh->enclosed_at( pos() ) || veh->player_in_control( *this->as_player() ) ) ) {
            add_msg_if_player( m_bad,
                               _( "You're cramping up from stuffing yourself in this vehicle." ) );
            if( is_npc() ) {
                npc &as_npc = dynamic_cast<npc &>( *this );
                as_npc.complain_about( "cramped_vehicle", 1_hours, "<cramped_vehicle>", false );
            }
            mod_pain_noresist( 2 * rng( 2, 3 ) );
            focus_pool -= 1;
        }
    }
}
needs_rates Character::calc_needs_rates() const
{
    const effect &sleep = get_effect( effect_sleep );
    const bool has_recycler = has_bionic( bio_recycler );
    const bool asleep = !sleep.is_null();

    needs_rates rates;
    rates.hunger = metabolic_rate();

    // TODO: this is where calculating basal metabolic rate, in kcal per day would go
    rates.kcal = 2500.0;

    add_msg_if_player( m_debug, "Metabolic rate: %.2f", rates.hunger );

    rates.thirst = get_option< float >( "PLAYER_THIRST_RATE" );
    rates.thirst *= 1.0f + mutation_value( "thirst_modifier" );
    if( worn_with_flag( flag_SLOWS_THIRST ) ) {
        rates.thirst *= 0.7f;
    }

    rates.fatigue = get_option< float >( "PLAYER_FATIGUE_RATE" );
    rates.fatigue *= 1.0f + mutation_value( "fatigue_modifier" );

    // Note: intentionally not in metabolic rate
    if( has_recycler ) {
        // Recycler won't help much with mutant metabolism - it is intended for human one
        rates.hunger = std::min( rates.hunger, std::max( 0.5f, rates.hunger - 0.5f ) );
        rates.thirst = std::min( rates.thirst, std::max( 0.5f, rates.thirst - 0.5f ) );
    }

    if( asleep ) {
        rates.recovery = 1.0f + mutation_value( "fatigue_regen_modifier" );
        if( !is_hibernating() ) {
            // Hunger and thirst advance more slowly while we sleep. This is the standard rate.
            rates.hunger *= 0.5f;
            rates.thirst *= 0.5f;
            const int intense = sleep.is_null() ? 0 : sleep.get_intensity();
            // Accelerated recovery capped to 2x over 2 hours
            // After 16 hours of activity, equal to 7.25 hours of rest
            const int accelerated_recovery_chance = 24 - intense + 1;
            const float accelerated_recovery_rate = 1.0f / accelerated_recovery_chance;
            rates.recovery += accelerated_recovery_rate;
        } else {
            // Hunger and thirst advance *much* more slowly whilst we hibernate.
            rates.hunger *= ( 2.0f / 7.0f );
            rates.thirst *= ( 2.0f / 7.0f );
        }
        rates.recovery -= static_cast<float>( get_perceived_pain() ) / 60;

    } else {
        rates.recovery = 0;
    }

    if( has_activity( ACT_TREE_COMMUNION ) ) {
        // Much of the body's needs are taken care of by the trees.
        // Hair Roots dont provide any bodily needs.
        if( has_trait( trait_ROOTS2 ) || has_trait( trait_ROOTS3 ) ) {
            rates.hunger *= 0.5f;
            rates.thirst *= 0.5f;
            rates.fatigue *= 0.5f;
        }
    }

    if( has_trait( trait_TRANSPIRATION ) ) {
        // Transpiration, the act of moving nutrients with evaporating water, can take a very heavy toll on your thirst when it's really hot.
        rates.thirst *= ( ( g->weather.get_temperature( pos() ) - 32.5f ) / 40.0f );
    }

    if( is_npc() ) {
        rates.hunger *= 0.25f;
        rates.thirst *= 0.25f;
    }

    return rates;
}

void Character::check_needs_extremes()
{
    // Check if we've overdosed... in any deadly way.
    if( get_stim() > 250 ) {
        add_msg_if_player( m_bad, _( "You have a sudden heart attack!" ) );
        g->events().send<event_type::dies_from_drug_overdose>( getID(), efftype_id() );
        hp_cur[hp_torso] = 0;
    } else if( get_stim() < -200 || get_painkiller() > 240 ) {
        add_msg_if_player( m_bad, _( "Your breathing stops completely." ) );
        g->events().send<event_type::dies_from_drug_overdose>( getID(), efftype_id() );
        hp_cur[hp_torso] = 0;
    } else if( has_effect( effect_jetinjector ) && get_effect_dur( effect_jetinjector ) > 40_minutes ) {
        if( !( has_trait( trait_NOPAIN ) ) ) {
            add_msg_if_player( m_bad, _( "Your heart spasms painfully and stops." ) );
        } else {
            add_msg_if_player( _( "Your heart spasms and stops." ) );
        }
        g->events().send<event_type::dies_from_drug_overdose>( getID(), effect_jetinjector );
        hp_cur[hp_torso] = 0;
    } else if( get_effect_dur( effect_adrenaline ) > 50_minutes ) {
        add_msg_if_player( m_bad, _( "Your heart spasms and stops." ) );
        g->events().send<event_type::dies_from_drug_overdose>( getID(), effect_adrenaline );
        hp_cur[hp_torso] = 0;
    } else if( get_effect_int( effect_drunk ) > 4 ) {
        add_msg_if_player( m_bad, _( "Your breathing slows down to a stop." ) );
        g->events().send<event_type::dies_from_drug_overdose>( getID(), effect_drunk );
        hp_cur[hp_torso] = 0;
    }

    // check if we've starved
    if( is_player() ) {
        if( get_stored_kcal() <= 0 ) {
            add_msg_if_player( m_bad, _( "You have starved to death." ) );
            g->events().send<event_type::dies_of_starvation>( getID() );
            hp_cur[hp_torso] = 0;
        } else {
            if( calendar::once_every( 1_hours ) ) {
                std::string category;
                if( stomach.contains() <= stomach.capacity( *this ) / 4 ) {
                    if( get_kcal_percent() < 0.1f ) {
                        category = "starving";
                    } else if( get_kcal_percent() < 0.25f ) {
                        category = "emaciated";
                    } else if( get_kcal_percent() < 0.5f ) {
                        category = "malnutrition";
                    } else if( get_kcal_percent() < 0.8f ) {
                        category = "low_cal";
                    }
                } else {
                    if( get_kcal_percent() < 0.1f ) {
                        category = "empty_starving";
                    } else if( get_kcal_percent() < 0.25f ) {
                        category = "empty_emaciated";
                    } else if( get_kcal_percent() < 0.5f ) {
                        category = "empty_malnutrition";
                    } else if( get_kcal_percent() < 0.8f ) {
                        category = "empty_low_cal";
                    }
                }
                if( !category.empty() ) {
                    const translation message = SNIPPET.random_from_category( category ).value_or( translation() );
                    add_msg_if_player( m_warning, message );
                }

            }
        }
    }

    // Check if we're dying of thirst
    if( is_player() && get_thirst() >= 600 && ( stomach.get_water() == 0_ml ||
            guts.get_water() == 0_ml ) ) {
        if( get_thirst() >= 1200 ) {
            add_msg_if_player( m_bad, _( "You have died of dehydration." ) );
            g->events().send<event_type::dies_of_thirst>( getID() );
            hp_cur[hp_torso] = 0;
        } else if( get_thirst() >= 1000 && calendar::once_every( 30_minutes ) ) {
            add_msg_if_player( m_warning, _( "Even your eyes feel dry…" ) );
        } else if( get_thirst() >= 800 && calendar::once_every( 30_minutes ) ) {
            add_msg_if_player( m_warning, _( "You are THIRSTY!" ) );
        } else if( calendar::once_every( 30_minutes ) ) {
            add_msg_if_player( m_warning, _( "Your mouth feels so dry…" ) );
        }
    }

    // Check if we're falling asleep, unless we're sleeping
    if( get_fatigue() >= EXHAUSTED + 25 && !in_sleep_state() ) {
        if( get_fatigue() >= MASSIVE_FATIGUE ) {
            add_msg_if_player( m_bad, _( "Survivor sleep now." ) );
            g->events().send<event_type::falls_asleep_from_exhaustion>( getID() );
            mod_fatigue( -10 );
            fall_asleep();
        } else if( get_fatigue() >= 800 && calendar::once_every( 30_minutes ) ) {
            add_msg_if_player( m_warning, _( "Anywhere would be a good place to sleep…" ) );
        } else if( calendar::once_every( 30_minutes ) ) {
            add_msg_if_player( m_warning, _( "You feel like you haven't slept in days." ) );
        }
    }

    // Even if we're not Exhausted, we really should be feeling lack/sleep earlier
    // Penalties start at Dead Tired and go from there
    if( get_fatigue() >= DEAD_TIRED && !in_sleep_state() ) {
        if( get_fatigue() >= 700 ) {
            if( calendar::once_every( 30_minutes ) ) {
                add_msg_if_player( m_warning, _( "You're too physically tired to stop yawning." ) );
                add_effect( effect_lack_sleep, 30_minutes + 1_turns );
            }
            /** @EFFECT_INT slightly decreases occurrence of short naps when dead tired */
            if( one_in( 50 + int_cur ) ) {
                // Rivet's idea: look out for microsleeps!
                fall_asleep( 30_seconds );
            }
        } else if( get_fatigue() >= EXHAUSTED ) {
            if( calendar::once_every( 30_minutes ) ) {
                add_msg_if_player( m_warning, _( "How much longer until bedtime?" ) );
                add_effect( effect_lack_sleep, 30_minutes + 1_turns );
            }
            /** @EFFECT_INT slightly decreases occurrence of short naps when exhausted */
            if( one_in( 100 + int_cur ) ) {
                fall_asleep( 30_seconds );
            }
        } else if( get_fatigue() >= DEAD_TIRED && calendar::once_every( 30_minutes ) ) {
            add_msg_if_player( m_warning, _( "*yawn* You should really get some sleep." ) );
            add_effect( effect_lack_sleep, 30_minutes + 1_turns );
        }
    }

    // Sleep deprivation kicks in if lack of sleep is avoided with stimulants or otherwise for long periods of time
    int sleep_deprivation = get_sleep_deprivation();
    float sleep_deprivation_pct = sleep_deprivation / static_cast<float>( SLEEP_DEPRIVATION_MASSIVE );

    if( sleep_deprivation >= SLEEP_DEPRIVATION_HARMLESS && !in_sleep_state() ) {
        if( calendar::once_every( 60_minutes ) ) {
            if( sleep_deprivation < SLEEP_DEPRIVATION_MINOR ) {
                add_msg_if_player( m_warning,
                                   _( "Your mind feels tired.  It's been a while since you've slept well." ) );
                mod_fatigue( 1 );
            } else if( sleep_deprivation < SLEEP_DEPRIVATION_SERIOUS ) {
                add_msg_if_player( m_bad,
                                   _( "Your mind feels foggy from lack of good sleep, and your eyes keep trying to close against your will." ) );
                mod_fatigue( 5 );

                if( one_in( 10 ) ) {
                    mod_healthy_mod( -1, 0 );
                }
            } else if( sleep_deprivation < SLEEP_DEPRIVATION_MAJOR ) {
                add_msg_if_player( m_bad,
                                   _( "Your mind feels weary, and you dread every wakeful minute that passes.  You crave sleep, and feel like you're about to collapse." ) );
                mod_fatigue( 10 );

                if( one_in( 5 ) ) {
                    mod_healthy_mod( -2, 0 );
                }
            } else if( sleep_deprivation < SLEEP_DEPRIVATION_MASSIVE ) {
                add_msg_if_player( m_bad,
                                   _( "You haven't slept decently for so long that your whole body is screaming for mercy.  It's a miracle that you're still awake, but it just feels like a curse now." ) );
                mod_fatigue( 40 );

                mod_healthy_mod( -5, 0 );
            }
            // else you pass out for 20 hours, guaranteed

            // Microsleeps are slightly worse if you're sleep deprived, but not by much. (chance: 1 in (75 + int_cur) at lethal sleep deprivation)
            // Note: these can coexist with fatigue-related microsleeps
            /** @EFFECT_INT slightly decreases occurrence of short naps when sleep deprived */
            if( one_in( static_cast<int>( sleep_deprivation_pct * 75 ) + int_cur ) ) {
                fall_asleep( 30_seconds );
            }

            // Stimulants can be used to stay awake a while longer, but after a while you'll just collapse.
            bool can_pass_out = ( get_stim() < 30 && sleep_deprivation >= SLEEP_DEPRIVATION_MINOR ) ||
                                sleep_deprivation >= SLEEP_DEPRIVATION_MAJOR;

            if( can_pass_out && calendar::once_every( 10_minutes ) ) {
                /** @EFFECT_PER slightly increases resilience against passing out from sleep deprivation */
                if( one_in( static_cast<int>( ( 1 - sleep_deprivation_pct ) * 100 ) + per_cur ) ||
                    sleep_deprivation >= SLEEP_DEPRIVATION_MASSIVE ) {
                    add_msg_player_or_npc( m_bad,
                                           _( "Your body collapses due to sleep deprivation, your neglected fatigue rushing back all at once, and you pass out on the spot." )
                                           , _( "<npcname> collapses to the ground from exhaustion." ) );
                    if( get_fatigue() < EXHAUSTED ) {
                        set_fatigue( EXHAUSTED );
                    }

                    if( sleep_deprivation >= SLEEP_DEPRIVATION_MAJOR ) {
                        fall_asleep( 20_hours );
                    } else if( sleep_deprivation >= SLEEP_DEPRIVATION_SERIOUS ) {
                        fall_asleep( 16_hours );
                    } else {
                        fall_asleep( 12_hours );
                    }
                }
            }

        }
    }
}

void Character::get_sick()
{
    // NPCs are too dumb to handle infections now
    if( is_npc() || has_trait_flag( flag_NO_DISEASE ) ) {
        // In a shocking twist, disease immunity prevents diseases.
        return;
    }

    if( has_effect( effect_flu ) || has_effect( effect_common_cold ) ) {
        // While it's certainly possible to get sick when you already are,
        // it wouldn't be very fun.
        return;
    }

    // Normal people get sick about 2-4 times/year.
    int base_diseases_per_year = 3;
    if( has_trait( trait_DISRESISTANT ) ) {
        // Disease resistant people only get sick once a year.
        base_diseases_per_year = 1;
    }

    // This check runs once every 30 minutes, so double to get hours, *24 to get days.
    const int checks_per_year = 2 * 24 * 365;

    // Health is in the range [-200,200].
    // Diseases are half as common for every 50 health you gain.
    float health_factor = std::pow( 2.0f, get_healthy() / 50.0f );

    int disease_rarity = static_cast<int>( checks_per_year * health_factor / base_diseases_per_year );
    add_msg( m_debug, "disease_rarity = %d", disease_rarity );
    if( one_in( disease_rarity ) ) {
        if( one_in( 6 ) ) {
            // The flu typically lasts 3-10 days.
            add_env_effect( effect_flu, bp_mouth, 3, rng( 3_days, 10_days ) );
        } else {
            // A cold typically lasts 1-14 days.
            add_env_effect( effect_common_cold, bp_mouth, 3, rng( 1_days, 14_days ) );
        }
    }
}

bool Character::is_hibernating() const
{
    // Hibernating only kicks in whilst Engorged; separate tracking for hunger/thirst here
    // as a safety catch.  One test subject managed to get two Colds during hibernation;
    // since those add fatigue and dry out the character, the subject went for the full 10 days plus
    // a little, and came out of it well into Parched.  Hibernating shouldn't endanger your
    // life like that--but since there's much less fluid reserve than food reserve,
    // simply using the same numbers won't work.
    return has_effect( effect_sleep ) && get_kcal_percent() > 0.8f &&
           get_thirst() <= 80 && has_active_mutation( trait_HIBERNATE );
}

/* Here lies the intended effects of body temperature

Assumption 1 : a naked person is comfortable at 19C/66.2F (31C/87.8F at rest).
Assumption 2 : a "lightly clothed" person is comfortable at 13C/55.4F (25C/77F at rest).
Assumption 3 : the player is always running, thus generating more heat.
Assumption 4 : frostbite cannot happen above 0C temperature.*
* In the current model, a naked person can get frostbite at 1C. This isn't true, but it's a compromise with using nice whole numbers.

Here is a list of warmth values and the corresponding temperatures in which the player is comfortable, and in which the player is very cold.

Warmth  Temperature (Comfortable)    Temperature (Very cold)    Notes
  0       19C /  66.2F               -11C /  12.2F               * Naked
 10       13C /  55.4F               -17C /   1.4F               * Lightly clothed
 20        7C /  44.6F               -23C /  -9.4F
 30        1C /  33.8F               -29C / -20.2F
 40       -5C /  23.0F               -35C / -31.0F
 50      -11C /  12.2F               -41C / -41.8F
 60      -17C /   1.4F               -47C / -52.6F
 70      -23C /  -9.4F               -53C / -63.4F
 80      -29C / -20.2F               -59C / -74.2F
 90      -35C / -31.0F               -65C / -85.0F
100      -41C / -41.8F               -71C / -95.8F

WIND POWER
Except for the last entry, pressures are sort of made up...

Breeze : 5mph (1015 hPa)
Strong Breeze : 20 mph (1000 hPa)
Moderate Gale : 30 mph (990 hPa)
Storm : 50 mph (970 hPa)
Hurricane : 100 mph (920 hPa)
HURRICANE : 185 mph (880 hPa) [Ref: Hurricane Wilma]
*/

void Character::update_bodytemp()
{
    if( has_trait( trait_DEBUG_NOTEMP ) ) {
        temp_cur.fill( BODYTEMP_NORM );
        temp_conv.fill( BODYTEMP_NORM );
        return;
    }
    /* Cache calls to g->get_temperature( player position ), used in several places in function */
    const auto player_local_temp = g->weather.get_temperature( pos() );
    // NOTE : visit weather.h for some details on the numbers used
    // Converts temperature to Celsius/10
    int Ctemperature = static_cast<int>( 100 * temp_to_celsius( player_local_temp ) );
    const w_point weather = *g->weather.weather_precise;
    int vehwindspeed = 0;
    const optional_vpart_position vp = g->m.veh_at( pos() );
    if( vp ) {
        vehwindspeed = abs( vp->vehicle().velocity / 100 ); // vehicle velocity in mph
    }
    const oter_id &cur_om_ter = overmap_buffer.ter( global_omt_location() );
    bool sheltered = g->is_sheltered( pos() );
    double total_windpower = get_local_windpower( g->weather.windspeed + vehwindspeed, cur_om_ter,
                             pos(),
                             g->weather.winddirection, sheltered );
    // Let's cache this not to check it num_bp times
    const bool has_bark = has_trait( trait_BARK );
    const bool has_sleep = has_effect( effect_sleep );
    const bool has_sleep_state = has_sleep || in_sleep_state();
    const bool has_heatsink = has_bionic( bio_heatsink ) || is_wearing( "rm13_armor_on" ) ||
                              has_trait( trait_M_SKIN2 ) || has_trait( trait_M_SKIN3 );
    const bool has_common_cold = has_effect( effect_common_cold );
    const bool has_climate_control = in_climate_control();
    const bool use_floor_warmth = can_use_floor_warmth();
    const furn_id furn_at_pos = g->m.furn( pos() );
    const cata::optional<vpart_reference> boardable = vp.part_with_feature( "BOARDABLE", true );
    // Temperature norms
    // Ambient normal temperature is lower while asleep
    const int ambient_norm = has_sleep ? 3100 : 1900;

    /**
     * Calculations that affect all body parts equally go here, not in the loop
     */
    // Hunger / Starvation
    // -1000 when about to starve to death
    // -1333 when starving with light eater
    // -2000 if you managed to get 0 metabolism rate somehow
    const float met_rate = metabolic_rate();
    const int hunger_warmth = static_cast<int>( 2000 * std::min( met_rate, 1.0f ) - 2000 );
    // Give SOME bonus to those living furnaces with extreme metabolism
    const int metabolism_warmth = static_cast<int>( std::max( 0.0f, met_rate - 1.0f ) * 1000 );
    // Fatigue
    // ~-900 when exhausted
    const int fatigue_warmth = has_sleep ? 0 : static_cast<int>( std::min( 0.0f,
                               -1.5f * get_fatigue() ) );

    // Sunlight
    const int sunlight_warmth = g->is_in_sunlight( pos() ) ? ( g->weather.weather == WEATHER_SUNNY ?
                                1000 :
                                500 ) : 0;
    const int best_fire = get_heat_radiation( pos(), true );

    const int lying_warmth = use_floor_warmth ? floor_warmth( pos() ) : 0;
    const int water_temperature =
        100 * temp_to_celsius( g->weather.get_cur_weather_gen().get_water_temperature() );

    // Correction of body temperature due to traits and mutations
    // Lower heat is applied always
    const int mutation_heat_low = bodytemp_modifier_traits( false );
    const int mutation_heat_high = bodytemp_modifier_traits( true );
    // Difference between high and low is the "safe" heat - one we only apply if it's beneficial
    const int mutation_heat_bonus = mutation_heat_high - mutation_heat_low;

    const int h_radiation = get_heat_radiation( pos(), false );
    // Current temperature and converging temperature calculations
    for( const body_part bp : all_body_parts ) {
        // Skip eyes
        if( bp == bp_eyes ) {
            continue;
        }

        // This adjusts the temperature scale to match the bodytemp scale,
        // it needs to be reset every iteration
        int adjusted_temp = ( Ctemperature - ambient_norm );
        int bp_windpower = total_windpower;
        // Represents the fact that the body generates heat when it is cold.
        // TODO: : should this increase hunger?
        double scaled_temperature = logarithmic_range( BODYTEMP_VERY_COLD, BODYTEMP_VERY_HOT,
                                    temp_cur[bp] );
        // Produces a smooth curve between 30.0 and 60.0.
        double homeostasis_adjustement = 30.0 * ( 1.0 + scaled_temperature );
        int clothing_warmth_adjustement = static_cast<int>( homeostasis_adjustement * warmth( bp ) );
        int clothing_warmth_adjusted_bonus = static_cast<int>( homeostasis_adjustement * bonus_item_warmth(
                bp ) );
        // WINDCHILL

        bp_windpower = static_cast<int>( static_cast<float>( bp_windpower ) * ( 1 - get_wind_resistance(
                                             bp ) / 100.0 ) );
        // Calculate windchill
        int windchill = get_local_windchill( player_local_temp,
                                             get_local_humidity( weather.humidity, g->weather.weather,
                                                     sheltered ),
                                             bp_windpower );
        // If you're standing in water, air temperature is replaced by water temperature. No wind.
        const ter_id ter_at_pos = g->m.ter( pos() );
        // Convert to 0.01C
        if( ( ter_at_pos == t_water_dp || ter_at_pos == t_water_pool || ter_at_pos == t_swater_dp ||
              ter_at_pos == t_water_moving_dp ) ||
            ( ( ter_at_pos == t_water_sh || ter_at_pos == t_swater_sh || ter_at_pos == t_sewage ||
                ter_at_pos == t_water_moving_sh ) &&
              ( bp == bp_foot_l || bp == bp_foot_r || bp == bp_leg_l || bp == bp_leg_r ) ) ) {
            adjusted_temp += water_temperature - Ctemperature; // Swap out air temp for water temp.
            windchill = 0;
        }

        // Convergent temperature is affected by ambient temperature,
        // clothing warmth, and body wetness.
        temp_conv[bp] = BODYTEMP_NORM + adjusted_temp + windchill * 100 + clothing_warmth_adjustement;
        // HUNGER / STARVATION
        temp_conv[bp] += hunger_warmth;
        // FATIGUE
        temp_conv[bp] += fatigue_warmth;
        // Mutations
        temp_conv[bp] += mutation_heat_low;
        // DIRECT HEAT SOURCES (generates body heat, helps fight frostbite)
        // Bark : lowers blister count to -5; harder to get blisters
        int blister_count = ( has_bark ? -5 : 0 ); // If the counter is high, your skin starts to burn

        if( frostbite_timer[bp] > 0 ) {
            frostbite_timer[bp] -= std::max( 5, h_radiation );
        }
        // 111F (44C) is a temperature in which proteins break down: https://en.wikipedia.org/wiki/Burn
        blister_count += h_radiation - 111 > 0 ? std::max( static_cast<int>( sqrt( h_radiation - 111 ) ),
                         0 ) : 0;

        const bool pyromania = has_trait( trait_PYROMANIA );
        // BLISTERS : Skin gets blisters from intense heat exposure.
        // Fire protection protects from blisters.
        // Heatsinks give near-immunity.
        if( blister_count - get_armor_fire( bp ) - ( has_heatsink ? 20 : 0 ) > 0 ) {
            add_effect( effect_blisters, 1_turns, bp );
            if( pyromania ) {
                add_morale( MORALE_PYROMANIA_NEARFIRE, 10, 10, 1_hours,
                            30_minutes ); // Proximity that's close enough to harm us gives us a bit of a thrill
                rem_morale( MORALE_PYROMANIA_NOFIRE );
            }
        } else if( pyromania && best_fire >= 1 ) { // Only give us fire bonus if there's actually fire
            add_morale( MORALE_PYROMANIA_NEARFIRE, 5, 5, 30_minutes,
                        15_minutes ); // Gain a much smaller mood boost even if it doesn't hurt us
            rem_morale( MORALE_PYROMANIA_NOFIRE );
        }

        temp_conv[bp] += sunlight_warmth;
        // DISEASES
        if( bp == bp_head && has_effect( effect_flu ) ) {
            temp_conv[bp] += 1500;
        }
        if( has_common_cold ) {
            temp_conv[bp] -= 750;
        }
        // Loss of blood results in loss of body heat, 1% bodyheat lost per 2% hp lost
        temp_conv[bp] -= blood_loss( bp ) * temp_conv[bp] / 200;

        // EQUALIZATION
        switch( bp ) {
            case bp_torso:
                temp_equalizer( bp_torso, bp_arm_l );
                temp_equalizer( bp_torso, bp_arm_r );
                temp_equalizer( bp_torso, bp_leg_l );
                temp_equalizer( bp_torso, bp_leg_r );
                temp_equalizer( bp_torso, bp_head );
                break;
            case bp_head:
                temp_equalizer( bp_head, bp_torso );
                temp_equalizer( bp_head, bp_mouth );
                break;
            case bp_arm_l:
                temp_equalizer( bp_arm_l, bp_torso );
                temp_equalizer( bp_arm_l, bp_hand_l );
                break;
            case bp_arm_r:
                temp_equalizer( bp_arm_r, bp_torso );
                temp_equalizer( bp_arm_r, bp_hand_r );
                break;
            case bp_leg_l:
                temp_equalizer( bp_leg_l, bp_torso );
                temp_equalizer( bp_leg_l, bp_foot_l );
                break;
            case bp_leg_r:
                temp_equalizer( bp_leg_r, bp_torso );
                temp_equalizer( bp_leg_r, bp_foot_r );
                break;
            case bp_mouth:
                temp_equalizer( bp_mouth, bp_head );
                break;
            case bp_hand_l:
                temp_equalizer( bp_hand_l, bp_arm_l );
                break;
            case bp_hand_r:
                temp_equalizer( bp_hand_r, bp_arm_r );
                break;
            case bp_foot_l:
                temp_equalizer( bp_foot_l, bp_leg_l );
                break;
            case bp_foot_r:
                temp_equalizer( bp_foot_r, bp_leg_r );
                break;
            default:
                debugmsg( "Wacky body part temperature equalization!" );
                break;
        }

        // Climate Control eases the effects of high and low ambient temps
        if( has_climate_control ) {
            temp_conv[bp] = temp_corrected_by_climate_control( temp_conv[bp] );
        }

        // FINAL CALCULATION : Increments current body temperature towards convergent.
        int bonus_fire_warmth = 0;
        if( !has_sleep_state && best_fire > 0 ) {
            // Warming up over a fire
            // Extremities are easier to extend over a fire
            switch( bp ) {
                case bp_head:
                case bp_torso:
                case bp_mouth:
                case bp_leg_l:
                case bp_leg_r:
                    bonus_fire_warmth = best_fire * best_fire * 150; // Not much
                    break;
                case bp_arm_l:
                case bp_arm_r:
                    bonus_fire_warmth = best_fire * 600; // A fair bit
                    break;
                case bp_foot_l:
                case bp_foot_r:
                    if( furn_at_pos != f_null ) {
                        // Can sit on something to lift feet up to the fire
                        bonus_fire_warmth = best_fire * furn_at_pos.obj().bonus_fire_warmth_feet;
                    } else if( boardable ) {
                        bonus_fire_warmth = best_fire * boardable->info().bonus_fire_warmth_feet;
                    } else {
                        // Has to stand
                        bonus_fire_warmth = best_fire * 300;
                    }
                    break;
                case bp_hand_l:
                case bp_hand_r:
                    bonus_fire_warmth = best_fire * 1500; // A lot
                default:
                    break;
            }
        }

        const int comfortable_warmth = bonus_fire_warmth + lying_warmth;
        const int bonus_warmth = comfortable_warmth + metabolism_warmth + mutation_heat_bonus;
        if( bonus_warmth > 0 ) {
            // Approximate temp_conv needed to reach comfortable temperature in this very turn
            // Basically inverted formula for temp_cur below
            int desired = 501 * BODYTEMP_NORM - 499 * temp_cur[bp];
            if( std::abs( BODYTEMP_NORM - desired ) < 1000 ) {
                desired = BODYTEMP_NORM; // Ensure that it converges
            } else if( desired > BODYTEMP_HOT ) {
                desired = BODYTEMP_HOT; // Cap excess at sane temperature
            }

            if( desired < temp_conv[bp] ) {
                // Too hot, can't help here
            } else if( desired < temp_conv[bp] + bonus_warmth ) {
                // Use some heat, but not all of it
                temp_conv[bp] = desired;
            } else {
                // Use all the heat
                temp_conv[bp] += bonus_warmth;
            }

            // Morale bonus for comfiness - only if actually comfy (not too warm/cold)
            // Spread the morale bonus in time.
            if( comfortable_warmth > 0 &&
                // TODO: make this simpler and use time_duration/time_point
                to_turn<int>( calendar::turn ) % to_turns<int>( 1_minutes ) == to_turns<int>
                ( 1_minutes * bp ) / to_turns<int>( 1_minutes * num_bp ) &&
                get_effect_int( effect_cold, num_bp ) == 0 &&
                get_effect_int( effect_hot, num_bp ) == 0 &&
                temp_cur[bp] > BODYTEMP_COLD && temp_cur[bp] <= BODYTEMP_NORM ) {
                add_morale( MORALE_COMFY, 1, 10, 2_minutes, 1_minutes, true );
            }
        }

        int temp_before = temp_cur[bp];
        int temp_difference = temp_before - temp_conv[bp]; // Negative if the player is warming up.
        // exp(-0.001) : half life of 60 minutes, exp(-0.002) : half life of 30 minutes,
        // exp(-0.003) : half life of 20 minutes, exp(-0.004) : half life of 15 minutes
        int rounding_error = 0;
        // If temp_diff is small, the player cannot warm up due to rounding errors. This fixes that.
        if( temp_difference < 0 && temp_difference > -600 ) {
            rounding_error = 1;
        }
        if( temp_cur[bp] != temp_conv[bp] ) {
            temp_cur[bp] = static_cast<int>( temp_difference * exp( -0.002 ) + temp_conv[bp] + rounding_error );
        }
        // This statement checks if we should be wearing our bonus warmth.
        // If, after all the warmth calculations, we should be, then we have to recalculate the temperature.
        if( clothing_warmth_adjusted_bonus != 0 &&
            ( ( temp_conv[bp] + clothing_warmth_adjusted_bonus ) < BODYTEMP_HOT ||
              temp_cur[bp] < BODYTEMP_COLD ) ) {
            temp_conv[bp] += clothing_warmth_adjusted_bonus;
            rounding_error = 0;
            if( temp_difference < 0 && temp_difference > -600 ) {
                rounding_error = 1;
            }
            if( temp_before != temp_conv[bp] ) {
                temp_difference = temp_before - temp_conv[bp];
                temp_cur[bp] = static_cast<int>( temp_difference * exp( -0.002 ) + temp_conv[bp] + rounding_error );
            }
        }
        int temp_after = temp_cur[bp];
        // PENALTIES
        if( temp_cur[bp] < BODYTEMP_FREEZING ) {
            add_effect( effect_cold, 1_turns, bp, true, 3 );
        } else if( temp_cur[bp] < BODYTEMP_VERY_COLD ) {
            add_effect( effect_cold, 1_turns, bp, true, 2 );
        } else if( temp_cur[bp] < BODYTEMP_COLD ) {
            add_effect( effect_cold, 1_turns, bp, true, 1 );
        } else if( temp_cur[bp] > BODYTEMP_SCORCHING ) {
            add_effect( effect_hot, 1_turns, bp, true, 3 );
            if( mutate_to_main_part( bp ) == bp ) {
                add_effect( effect_hot_speed, 1_turns, bp, true, 3 );
            }
        } else if( temp_cur[bp] > BODYTEMP_VERY_HOT ) {
            add_effect( effect_hot, 1_turns, bp, true, 2 );
            if( mutate_to_main_part( bp ) == bp ) {
                add_effect( effect_hot_speed, 1_turns, bp, true, 2 );
            }
        } else if( temp_cur[bp] > BODYTEMP_HOT ) {
            add_effect( effect_hot, 1_turns, bp, true, 1 );
            if( mutate_to_main_part( bp ) == bp ) {
                add_effect( effect_hot_speed, 1_turns, bp, true, 1 );
            }
        } else {
            if( temp_cur[bp] >= BODYTEMP_COLD ) {
                remove_effect( effect_cold, bp );
            }
            if( temp_cur[bp] <= BODYTEMP_HOT ) {
                remove_effect( effect_hot, bp );
                remove_effect( effect_hot_speed, bp );
            }
        }
        // FROSTBITE - only occurs to hands, feet, face
        /**

        Source : http://www.atc.army.mil/weather/windchill.pdf

        Temperature and wind chill are main factors, mitigated by clothing warmth. Each 10 warmth protects against 2C of cold.

        1200 turns in low risk, + 3 tics
        450 turns in moderate risk, + 8 tics
        50 turns in high risk, +72 tics

        Let's say frostnip @ 1800 tics, frostbite @ 3600 tics

        >> Chunked into 8 parts (http://imgur.com/xlTPmJF)
        -- 2 hour risk --
        Between 30F and 10F
        Between 10F and -5F, less than 20mph, -4x + 3y - 20 > 0, x : F, y : mph
        -- 45 minute risk --
        Between 10F and -5F, less than 20mph, -4x + 3y - 20 < 0, x : F, y : mph
        Between 10F and -5F, greater than 20mph
        Less than -5F, less than 10 mph
        Less than -5F, more than 10 mph, -4x + 3y - 170 > 0, x : F, y : mph
        -- 5 minute risk --
        Less than -5F, more than 10 mph, -4x + 3y - 170 < 0, x : F, y : mph
        Less than -35F, more than 10 mp
        **/

        if( bp == bp_mouth || bp == bp_foot_r || bp == bp_foot_l || bp == bp_hand_r || bp == bp_hand_l ) {
            // Handle the frostbite timer
            // Need temps in F, windPower already in mph
            int wetness_percentage = 100 * body_wetness[bp] / drench_capacity[bp]; // 0 - 100
            // Warmth gives a slight buff to temperature resistance
            // Wetness gives a heavy nerf to temperature resistance
            double adjusted_warmth = warmth( bp ) - wetness_percentage;
            int Ftemperature = static_cast<int>( player_local_temp + 0.2 * adjusted_warmth );
            // Windchill reduced by your armor
            int FBwindPower = static_cast<int>(
                                  total_windpower * ( 1 - get_wind_resistance( bp ) / 100.0 ) );

            int intense = get_effect_int( effect_frostbite, bp );

            // This has been broken down into 8 zones
            // Low risk zones (stops at frostnip)
            if( temp_cur[bp] < BODYTEMP_COLD &&
                ( ( Ftemperature < 30 && Ftemperature >= 10 ) ||
                  ( Ftemperature < 10 && Ftemperature >= -5 &&
                    FBwindPower < 20 && -4 * Ftemperature + 3 * FBwindPower - 20 >= 0 ) ) ) {
                if( frostbite_timer[bp] < 2000 ) {
                    frostbite_timer[bp] += 3;
                }
                if( one_in( 100 ) && !has_effect( effect_frostbite, bp ) ) {
                    add_msg( m_warning, _( "Your %s will be frostnipped in the next few hours." ),
                             body_part_name( bp ) );
                }
                // Medium risk zones
            } else if( temp_cur[bp] < BODYTEMP_COLD &&
                       ( ( Ftemperature < 10 && Ftemperature >= -5 && FBwindPower < 20 &&
                           -4 * Ftemperature + 3 * FBwindPower - 20 < 0 ) ||
                         ( Ftemperature < 10 && Ftemperature >= -5 && FBwindPower >= 20 ) ||
                         ( Ftemperature < -5 && FBwindPower < 10 ) ||
                         ( Ftemperature < -5 && FBwindPower >= 10 &&
                           -4 * Ftemperature + 3 * FBwindPower - 170 >= 0 ) ) ) {
                frostbite_timer[bp] += 8;
                if( one_in( 100 ) && intense < 2 ) {
                    add_msg( m_warning, _( "Your %s will be frostbitten within the hour!" ),
                             body_part_name( bp ) );
                }
                // High risk zones
            } else if( temp_cur[bp] < BODYTEMP_COLD &&
                       ( ( Ftemperature < -5 && FBwindPower >= 10 &&
                           -4 * Ftemperature + 3 * FBwindPower - 170 < 0 ) ||
                         ( Ftemperature < -35 && FBwindPower >= 10 ) ) ) {
                frostbite_timer[bp] += 72;
                if( one_in( 100 ) && intense < 2 ) {
                    add_msg( m_warning, _( "Your %s will be frostbitten any minute now!" ),
                             body_part_name( bp ) );
                }
                // Risk free, so reduce frostbite timer
            } else {
                frostbite_timer[bp] -= 3;
            }

            // Handle the bestowing of frostbite
            if( frostbite_timer[bp] < 0 ) {
                frostbite_timer[bp] = 0;
            } else if( frostbite_timer[bp] > 4200 ) {
                // This ensures that the player will recover in at most 3 hours.
                frostbite_timer[bp] = 4200;
            }
            // Frostbite, no recovery possible
            if( frostbite_timer[bp] >= 3600 ) {
                add_effect( effect_frostbite, 1_turns, bp, true, 2 );
                remove_effect( effect_frostbite_recovery, bp );
                // Else frostnip, add recovery if we were frostbitten
            } else if( frostbite_timer[bp] >= 1800 ) {
                if( intense == 2 ) {
                    add_effect( effect_frostbite_recovery, 1_turns, bp, true );
                }
                add_effect( effect_frostbite, 1_turns, bp, true, 1 );
                // Else fully recovered
            } else if( frostbite_timer[bp] == 0 ) {
                remove_effect( effect_frostbite, bp );
                remove_effect( effect_frostbite_recovery, bp );
            }
        }
        // Warn the player if condition worsens
        if( temp_before > BODYTEMP_FREEZING && temp_after < BODYTEMP_FREEZING ) {
            //~ %s is bodypart
            add_msg( m_warning, _( "You feel your %s beginning to go numb from the cold!" ),
                     body_part_name( bp ) );
        } else if( temp_before > BODYTEMP_VERY_COLD && temp_after < BODYTEMP_VERY_COLD ) {
            //~ %s is bodypart
            add_msg( m_warning, _( "You feel your %s getting very cold." ),
                     body_part_name( bp ) );
        } else if( temp_before > BODYTEMP_COLD && temp_after < BODYTEMP_COLD ) {
            //~ %s is bodypart
            add_msg( m_warning, _( "You feel your %s getting chilly." ),
                     body_part_name( bp ) );
        } else if( temp_before < BODYTEMP_SCORCHING && temp_after > BODYTEMP_SCORCHING ) {
            //~ %s is bodypart
            add_msg( m_bad, _( "You feel your %s getting red hot from the heat!" ),
                     body_part_name( bp ) );
        } else if( temp_before < BODYTEMP_VERY_HOT && temp_after > BODYTEMP_VERY_HOT ) {
            //~ %s is bodypart
            add_msg( m_warning, _( "You feel your %s getting very hot." ),
                     body_part_name( bp ) );
        } else if( temp_before < BODYTEMP_HOT && temp_after > BODYTEMP_HOT ) {
            //~ %s is bodypart
            add_msg( m_warning, _( "You feel your %s getting warm." ),
                     body_part_name( bp ) );
        }

        // Warn the player that wind is going to be a problem.
        // But only if it can be a problem, no need to spam player with "wind chills your scorching body"
        if( temp_conv[bp] <= BODYTEMP_COLD && windchill < -10 && one_in( 200 ) ) {
            add_msg( m_bad, _( "The wind is making your %s feel quite cold." ),
                     body_part_name( bp ) );
        } else if( temp_conv[bp] <= BODYTEMP_COLD && windchill < -20 && one_in( 100 ) ) {
            add_msg( m_bad,
                     _( "The wind is very strong, you should find some more wind-resistant clothing for your %s." ),
                     body_part_name( bp ) );
        } else if( temp_conv[bp] <= BODYTEMP_COLD && windchill < -30 && one_in( 50 ) ) {
            add_msg( m_bad, _( "Your clothing is not providing enough protection from the wind for your %s!" ),
                     body_part_name( bp ) );
        }
    }
}

void Character::temp_equalizer( body_part bp1, body_part bp2 )
{
    // Body heat is moved around.
    // Shift in one direction only, will be shifted in the other direction separately.
    int diff = static_cast<int>( ( temp_cur[bp2] - temp_cur[bp1] ) *
                                 0.0001 ); // If bp1 is warmer, it will lose heat
    temp_cur[bp1] += diff;
}

Character::comfort_response_t Character::base_comfort_value( const tripoint &p ) const
{
    // Comfort of sleeping spots is "objective", while sleep_spot( p ) is "subjective"
    // As in the latter also checks for fatigue and other variables while this function
    // only looks at the base comfyness of something. It's still subjective, in a sense,
    // as arachnids who sleep in webs will find most places comfortable for instance.
    int comfort = 0;

    comfort_response_t comfort_response;

    bool plantsleep = has_trait( trait_CHLOROMORPH );
    bool fungaloid_cosplay = has_trait( trait_M_SKIN3 );
    bool websleep = has_trait( trait_WEB_WALKER );
    bool webforce = has_trait( trait_THRESH_SPIDER ) && ( has_trait( trait_WEB_SPINNER ) ||
                    ( has_trait( trait_WEB_WEAVER ) ) );
    bool in_shell = has_active_mutation( trait_SHELL2 );
    bool watersleep = has_trait( trait_WATERSLEEP );

    const optional_vpart_position vp = g->m.veh_at( p );
    const maptile tile = g->m.maptile_at( p );
    const trap &trap_at_pos = tile.get_trap_t();
    const ter_id ter_at_pos = tile.get_ter();
    const furn_id furn_at_pos = tile.get_furn();

    int web = g->m.get_field_intensity( p, fd_web );

    // Some mutants have different comfort needs
    if( !plantsleep && !webforce ) {
        if( in_shell ) {
            comfort += 1 + static_cast<int>( comfort_level::slightly_comfortable );
            // Note: shelled individuals can still use sleeping aids!
        } else if( vp ) {
            const cata::optional<vpart_reference> carg = vp.part_with_feature( "CARGO", false );
            const cata::optional<vpart_reference> board = vp.part_with_feature( "BOARDABLE", true );
            if( carg ) {
                const vehicle_stack items = vp->vehicle().get_items( carg->part_index() );
                for( const item &items_it : items ) {
                    if( items_it.has_flag( flag_SLEEP_AID ) ) {
                        // Note: BED + SLEEP_AID = 9 pts, or 1 pt below very_comfortable
                        comfort += 1 + static_cast<int>( comfort_level::slightly_comfortable );
                        comfort_response.aid = &items_it;
                        break; // prevents using more than 1 sleep aid
                    }
                }
            }
            if( board ) {
                comfort += board->info().comfort;
            } else {
                comfort -= g->m.move_cost( p );
            }
        }
        // Not in a vehicle, start checking furniture/terrain/traps at this point in decreasing order
        else if( furn_at_pos != f_null ) {
            comfort += 0 + furn_at_pos.obj().comfort;
        }
        // Web sleepers can use their webs if better furniture isn't available
        else if( websleep && web >= 3 ) {
            comfort += 1 + static_cast<int>( comfort_level::slightly_comfortable );
        } else if( ter_at_pos == t_improvised_shelter ) {
            comfort += 0 + static_cast<int>( comfort_level::slightly_comfortable );
        } else if( ter_at_pos == t_floor || ter_at_pos == t_floor_waxed ||
                   ter_at_pos == t_carpet_red || ter_at_pos == t_carpet_yellow ||
                   ter_at_pos == t_carpet_green || ter_at_pos == t_carpet_purple ) {
            comfort += 1 + static_cast<int>( comfort_level::neutral );
        } else if( !trap_at_pos.is_null() ) {
            comfort += 0 + trap_at_pos.comfort;
        } else {
            // Not a comfortable sleeping spot
            comfort -= g->m.move_cost( p );
        }

        if( comfort_response.aid == nullptr ) {
            const map_stack items = g->m.i_at( p );
            for( const item &items_it : items ) {
                if( items_it.has_flag( flag_SLEEP_AID ) ) {
                    // Note: BED + SLEEP_AID = 9 pts, or 1 pt below very_comfortable
                    comfort += 1 + static_cast<int>( comfort_level::slightly_comfortable );
                    comfort_response.aid = &items_it;
                    break; // prevents using more than 1 sleep aid
                }
            }
        }
        if( fungaloid_cosplay && g->m.has_flag_ter_or_furn( flag_FUNGUS, pos() ) ) {
            comfort += static_cast<int>( comfort_level::very_comfortable );
        } else if( watersleep && g->m.has_flag_ter( flag_SWIMMABLE, pos() ) ) {
            comfort += static_cast<int>( comfort_level::very_comfortable );
        }
    } else if( plantsleep ) {
        if( vp || furn_at_pos != f_null ) {
            // Sleep ain't happening in a vehicle or on furniture
            comfort = static_cast<int>( comfort_level::impossible );
        } else {
            // It's very easy for Chloromorphs to get to sleep on soil!
            if( ter_at_pos == t_dirt || ter_at_pos == t_pit || ter_at_pos == t_dirtmound ||
                ter_at_pos == t_pit_shallow ) {
                comfort += static_cast<int>( comfort_level::very_comfortable );
            }
            // Not as much if you have to dig through stuff first
            else if( ter_at_pos == t_grass ) {
                comfort += static_cast<int>( comfort_level::comfortable );
            }
            // Sleep ain't happening
            else {
                comfort = static_cast<int>( comfort_level::impossible );
            }
        }
        // Has webforce
    } else {
        if( web >= 3 ) {
            // Thick Web and you're good to go
            comfort += static_cast<int>( comfort_level::very_comfortable );
        } else {
            comfort = static_cast<int>( comfort_level::impossible );
        }
    }

    if( comfort > static_cast<int>( comfort_level::comfortable ) ) {
        comfort_response.level = comfort_level::very_comfortable;
    } else if( comfort > static_cast<int>( comfort_level::slightly_comfortable ) ) {
        comfort_response.level = comfort_level::comfortable;
    } else if( comfort > static_cast<int>( comfort_level::neutral ) ) {
        comfort_response.level = comfort_level::slightly_comfortable;
    } else if( comfort == static_cast<int>( comfort_level::neutral ) ) {
        comfort_response.level = comfort_level::neutral;
    } else {
        comfort_response.level = comfort_level::uncomfortable;
    }
    return comfort_response;
}

int Character::blood_loss( body_part bp ) const
{
    int hp_cur_sum = 1;
    int hp_max_sum = 1;

    if( bp == bp_leg_l || bp == bp_leg_r ) {
        hp_cur_sum = hp_cur[hp_leg_l] + hp_cur[hp_leg_r];
        hp_max_sum = hp_max[hp_leg_l] + hp_max[hp_leg_r];
    } else if( bp == bp_arm_l || bp == bp_arm_r ) {
        hp_cur_sum = hp_cur[hp_arm_l] + hp_cur[hp_arm_r];
        hp_max_sum = hp_max[hp_arm_l] + hp_max[hp_arm_r];
    } else if( bp == bp_torso ) {
        hp_cur_sum = hp_cur[hp_torso];
        hp_max_sum = hp_max[hp_torso];
    } else if( bp == bp_head ) {
        hp_cur_sum = hp_cur[hp_head];
        hp_max_sum = hp_max[hp_head];
    }

    hp_cur_sum = std::min( hp_max_sum, std::max( 0, hp_cur_sum ) );
    hp_max_sum = std::max( hp_max_sum, 1 );
    return 100 - ( 100 * hp_cur_sum ) / hp_max_sum;
}

float Character::get_dodge_base() const
{
    /** @EFFECT_DEX increases dodge base */
    /** @EFFECT_DODGE increases dodge_base */
    return get_dex() / 2.0f + get_skill_level( skill_dodge );
}
float Character::get_hit_base() const
{
    /** @EFFECT_DEX increases hit base, slightly */
    return get_dex() / 4.0f;
}

hp_part Character::body_window( const std::string &menu_header,
                                bool show_all, bool precise,
                                int normal_bonus, int head_bonus, int torso_bonus,
                                float bleed, float bite, float infect, float bandage_power, float disinfectant_power ) const
{
    /* This struct establishes some kind of connection between the hp_part (which can be healed and
     * have HP) and the body_part. Note that there are more body_parts than hp_parts. For example:
     * Damage to bp_head, bp_eyes and bp_mouth is all applied on the HP of hp_head. */
    struct healable_bp {
        mutable bool allowed;
        body_part bp;
        hp_part hp;
        std::string name; // Translated name as it appears in the menu.
        int bonus;
    };
    /* The array of the menu entries show to the player. The entries are displayed in this order,
     * it may be changed here. */
    std::array<healable_bp, num_hp_parts> parts = { {
            { false, bp_head, hp_head, _( "Head" ), head_bonus },
            { false, bp_torso, hp_torso, _( "Torso" ), torso_bonus },
            { false, bp_arm_l, hp_arm_l, _( "Left Arm" ), normal_bonus },
            { false, bp_arm_r, hp_arm_r, _( "Right Arm" ), normal_bonus },
            { false, bp_leg_l, hp_leg_l, _( "Left Leg" ), normal_bonus },
            { false, bp_leg_r, hp_leg_r, _( "Right Leg" ), normal_bonus },
        }
    };

    int max_bp_name_len = 0;
    for( const auto &e : parts ) {
        max_bp_name_len = std::max( max_bp_name_len, utf8_width( e.name ) );
    }

    uilist bmenu;
    bmenu.desc_enabled = true;
    bmenu.text = menu_header;

    bmenu.hilight_disabled = true;
    bool is_valid_choice = false;

    for( size_t i = 0; i < parts.size(); i++ ) {
        const auto &e = parts[i];
        const body_part bp = e.bp;
        const hp_part hp = e.hp;
        const int maximal_hp = hp_max[hp];
        const int current_hp = hp_cur[hp];
        // This will c_light_gray if the part does not have any effects cured by the item/effect
        // (e.g. it cures only bites, but the part does not have a bite effect)
        const nc_color state_col = limb_color( bp, bleed > 0.0f, bite > 0.0f, infect > 0.0f );
        const bool has_curable_effect = state_col != c_light_gray;
        // The same as in the main UI sidebar. Independent of the capability of the healing item/effect!
        const nc_color all_state_col = limb_color( bp, true, true, true );
        // Broken means no HP can be restored, it requires surgical attention.
        const bool limb_is_broken = is_limb_broken( hp );
        const bool limb_is_mending = worn_with_flag( flag_SPLINT, bp );

        if( show_all ) {
            e.allowed = true;
        } else if( has_curable_effect ) {
            e.allowed = true;
        } else if( limb_is_broken ) {
            e.allowed = false;
        } else if( current_hp < maximal_hp && ( e.bonus != 0 || bandage_power > 0.0f  ||
                                                disinfectant_power > 0.0f ) ) {
            e.allowed = true;
        } else {
            e.allowed = false;
        }

        std::string msg;
        std::string desc;
        bool bleeding = has_effect( effect_bleed, e.bp );
        bool bitten = has_effect( effect_bite, e.bp );
        bool infected = has_effect( effect_infected, e.bp );
        bool bandaged = has_effect( effect_bandaged, e.bp );
        bool disinfected = has_effect( effect_disinfected, e.bp );
        const int b_power = get_effect_int( effect_bandaged, e.bp );
        const int d_power = get_effect_int( effect_disinfected, e.bp );
        int new_b_power = static_cast<int>( std::floor( bandage_power ) );
        if( bandaged ) {
            const effect &eff = get_effect( effect_bandaged, e.bp );
            if( new_b_power > eff.get_max_intensity() ) {
                new_b_power = eff.get_max_intensity();
            }

        }
        int new_d_power = static_cast<int>( std::floor( disinfectant_power ) );

        const auto &aligned_name = std::string( max_bp_name_len - utf8_width( e.name ), ' ' ) + e.name;
        std::string hp_str;
        if( limb_is_mending ) {
            desc += colorize( _( "It is broken but has been set and just needs time to heal." ),
                              c_blue ) + "\n";
            const auto &eff = get_effect( effect_mending, bp );
            const int mend_perc = eff.is_null() ? 0.0 : 100 * eff.get_duration() / eff.get_max_duration();

            if( precise ) {
                hp_str = colorize( string_format( "=%2d%%=", mend_perc ), c_blue );
            } else {
                const int num = mend_perc / 20;
                hp_str = colorize( std::string( num, '#' ) + std::string( 5 - num, '=' ), c_blue );
            }
        } else if( limb_is_broken ) {
            desc += colorize( _( "It is broken.  It needs a splint or surgical attention." ), c_red ) + "\n";
            hp_str = "==%==";
        } else if( precise ) {
            hp_str = string_format( "%d", current_hp );
        } else {
            std::pair<std::string, nc_color> h_bar = get_hp_bar( current_hp, maximal_hp, false );
            hp_str = colorize( h_bar.first, h_bar.second ) +
                     colorize( std::string( 5 - utf8_width( h_bar.first ), '.' ), c_white );
        }
        msg += colorize( aligned_name, all_state_col ) + " " + hp_str;

        // BLEEDING block
        if( bleeding ) {
            desc += colorize( string_format( "%s: %s", get_effect( effect_bleed, e.bp ).get_speed_name(),
                                             get_effect( effect_bleed, e.bp ).disp_short_desc() ), c_red ) + "\n";
            if( bleed > 0.0f ) {
                desc += colorize( string_format( _( "Chance to stop: %d %%" ),
                                                 static_cast<int>( bleed * 100 ) ), c_light_green ) + "\n";
            } else {
                desc += colorize( _( "This will not stop the bleeding." ),
                                  c_yellow ) + "\n";
            }
        }
        // BANDAGE block
        if( bandaged ) {
            desc += string_format( _( "Bandaged [%s]" ), texitify_healing_power( b_power ) ) + "\n";
            if( new_b_power > b_power ) {
                desc += colorize( string_format( _( "Expected quality improvement: %s" ),
                                                 texitify_healing_power( new_b_power ) ), c_light_green ) + "\n";
            } else if( new_b_power > 0 ) {
                desc += colorize( _( "You don't expect any improvement from using this." ), c_yellow ) + "\n";
            }
        } else if( new_b_power > 0 && e.allowed ) {
            desc += colorize( string_format( _( "Expected bandage quality: %s" ),
                                             texitify_healing_power( new_b_power ) ), c_light_green ) + "\n";
        }
        // BITTEN block
        if( bitten ) {
            desc += colorize( string_format( "%s: ", get_effect( effect_bite,
                                             e.bp ).get_speed_name() ), c_red );
            desc += colorize( _( "It has a deep bite wound that needs cleaning." ), c_red ) + "\n";
            if( bite > 0 ) {
                desc += colorize( string_format( _( "Chance to clean and disinfect: %d %%" ),
                                                 static_cast<int>( bite * 100 ) ), c_light_green ) + "\n";
            } else {
                desc += colorize( _( "This will not help in cleaning this wound." ), c_yellow ) + "\n";
            }
        }
        // INFECTED block
        if( infected ) {
            desc += colorize( string_format( "%s: ", get_effect( effect_infected,
                                             e.bp ).get_speed_name() ), c_red );
            desc += colorize( _( "It has a deep wound that looks infected.  Antibiotics might be required." ),
                              c_red ) + "\n";
            if( infect > 0 ) {
                desc += colorize( string_format( _( "Chance to heal infection: %d %%" ),
                                                 static_cast<int>( infect * 100 ) ), c_light_green ) + "\n";
            } else {
                desc += colorize( _( "This will not help in healing infection." ), c_yellow ) + "\n";
            }
        }
        // DISINFECTANT (general) block
        if( disinfected ) {
            desc += string_format( _( "Disinfected [%s]" ),
                                   texitify_healing_power( d_power ) ) + "\n";
            if( new_d_power > d_power ) {
                desc += colorize( string_format( _( "Expected quality improvement: %s" ),
                                                 texitify_healing_power( new_d_power ) ), c_light_green ) + "\n";
            } else if( new_d_power > 0 ) {
                desc += colorize( _( "You don't expect any improvement from using this." ),
                                  c_yellow ) + "\n";
            }
        } else if( new_d_power > 0 && e.allowed ) {
            desc += colorize( string_format(
                                  _( "Expected disinfection quality: %s" ),
                                  texitify_healing_power( new_d_power ) ), c_light_green ) + "\n";
        }
        // END of blocks

        if( ( !e.allowed && !limb_is_broken ) || ( show_all && current_hp == maximal_hp &&
                !limb_is_broken && !bitten && !infected && !bleeding ) ) {
            desc += colorize( _( "Healthy." ), c_green ) + "\n";
        }
        if( !e.allowed ) {
            desc += colorize( _( "You don't expect any effect from using this." ), c_yellow );
        } else {
            is_valid_choice = true;
        }
        bmenu.addentry_desc( i, e.allowed, MENU_AUTOASSIGN, msg, desc );
    }

    if( !is_valid_choice ) { // no body part can be chosen for this item/effect
        bmenu.init();
        bmenu.desc_enabled = false;
        bmenu.text = _( "No limb would benefit from it." );
        bmenu.addentry( parts.size(), true, 'q', "%s", _( "Cancel" ) );
    }

    bmenu.query();
    if( bmenu.ret >= 0 && static_cast<size_t>( bmenu.ret ) < parts.size() &&
        parts[bmenu.ret].allowed ) {
        return parts[bmenu.ret].hp;
    } else {
        return num_hp_parts;
    }
}

nc_color Character::limb_color( body_part bp, bool bleed, bool bite, bool infect ) const
{
    if( bp == num_bp ) {
        return c_light_gray;
    }

    int color_bit = 0;
    nc_color i_color = c_light_gray;
    if( bleed && has_effect( effect_bleed, bp ) ) {
        color_bit += 1;
    }
    if( bite && has_effect( effect_bite, bp ) ) {
        color_bit += 10;
    }
    if( infect && has_effect( effect_infected, bp ) ) {
        color_bit += 100;
    }
    switch( color_bit ) {
        case 1:
            i_color = c_red;
            break;
        case 10:
            i_color = c_blue;
            break;
        case 100:
            i_color = c_green;
            break;
        case 11:
            i_color = c_magenta;
            break;
        case 101:
            i_color = c_yellow;
            break;
    }

    return i_color;
}

std::string Character::get_name() const
{
    return name;
}

std::vector<std::string> Character::get_grammatical_genders() const
{
    if( male ) {
        return { "m" };
    } else {
        return { "f" };
    }
}

nc_color Character::symbol_color() const
{
    nc_color basic = basic_symbol_color();

    if( has_effect( effect_downed ) ) {
        return hilite( basic );
    } else if( has_effect( effect_grabbed ) ) {
        return cyan_background( basic );
    }

    const auto &fields = g->m.field_at( pos() );

    // Priority: electricity, fire, acid, gases
    bool has_elec = false;
    bool has_fire = false;
    bool has_acid = false;
    bool has_fume = false;
    for( const auto &field : fields ) {
        has_elec = field.first.obj().has_elec;
        if( has_elec ) {
            return hilite( basic );
        }
        has_fire = field.first.obj().has_fire;
        has_acid = field.first.obj().has_acid;
        has_fume = field.first.obj().has_fume;
    }
    if( has_fire ) {
        return red_background( basic );
    }
    if( has_acid ) {
        return green_background( basic );
    }
    if( has_fume ) {
        return white_background( basic );
    }
    if( in_sleep_state() ) {
        return hilite( basic );
    }
    return basic;
}

bool Character::is_immune_field( const field_type_id &fid ) const
{
    // Obviously this makes us invincible
    if( has_trait( trait_DEBUG_NODMG ) ) {
        return true;
    }
    // Check to see if we are immune
    const field_type &ft = fid.obj();
    for( const trait_id &t : ft.immunity_data_traits ) {
        if( has_trait( t ) ) {
            return true;
        }
    }
    bool immune_by_body_part_resistance = !ft.immunity_data_body_part_env_resistance.empty();
    for( const std::pair<body_part, int> &fide : ft.immunity_data_body_part_env_resistance ) {
        immune_by_body_part_resistance = immune_by_body_part_resistance &&
                                         get_env_resist( fide.first ) >= fide.second;
    }
    if( immune_by_body_part_resistance ) {
        return true;
    }
    if( ft.has_elec ) {
        return is_elec_immune();
    }
    if( ft.has_fire ) {
        return has_active_bionic( bio_heatsink ) || is_wearing( "rm13_armor_on" );
    }
    if( ft.has_acid ) {
        return !is_on_ground() && get_env_resist( bp_foot_l ) >= 15 &&
               get_env_resist( bp_foot_r ) >= 15 &&
               get_env_resist( bp_leg_l ) >= 15 &&
               get_env_resist( bp_leg_r ) >= 15 &&
               get_armor_type( DT_ACID, bp_foot_l ) >= 5 &&
               get_armor_type( DT_ACID, bp_foot_r ) >= 5 &&
               get_armor_type( DT_ACID, bp_leg_l ) >= 5 &&
               get_armor_type( DT_ACID, bp_leg_r ) >= 5;
    }
    // If we haven't found immunity yet fall up to the next level
    return Creature::is_immune_field( fid );
}

bool Character::is_elec_immune() const
{
    return is_immune_damage( DT_ELECTRIC );
}

bool Character::is_immune_effect( const efftype_id &eff ) const
{
    if( eff == effect_downed ) {
        return is_throw_immune() || ( has_trait( trait_LEG_TENT_BRACE ) && footwear_factor() == 0 );
    } else if( eff == effect_onfire ) {
        return is_immune_damage( DT_HEAT );
    } else if( eff == effect_deaf ) {
        return worn_with_flag( flag_DEAF ) || worn_with_flag( flag_PARTIAL_DEAF ) ||
               has_bionic( bio_ears ) ||
               is_wearing( "rm13_armor_on" );
    } else if( eff == effect_corroding ) {
        return is_immune_damage( DT_ACID ) || has_trait( trait_SLIMY ) || has_trait( trait_VISCOUS );
    } else if( eff == effect_nausea ) {
        return has_trait( trait_STRONGSTOMACH );
    }

    return false;
}

bool Character::is_immune_damage( const damage_type dt ) const
{
    switch( dt ) {
        case DT_NULL:
            return true;
        case DT_TRUE:
            return false;
        case DT_BIOLOGICAL:
            return has_effect_with_flag( flag_EFFECT_BIO_IMMUNE ) ||
                   worn_with_flag( flag_BIO_IMMUNE );
        case DT_BASH:
            return has_effect_with_flag( flag_EFFECT_BASH_IMMUNE ) ||
                   worn_with_flag( flag_BASH_IMMUNE );
        case DT_CUT:
            return has_effect_with_flag( flag_EFFECT_CUT_IMMUNE ) ||
                   worn_with_flag( flag_CUT_IMMUNE );
        case DT_ACID:
            return has_trait( trait_ACIDPROOF ) ||
                   has_effect_with_flag( flag_EFFECT_ACID_IMMUNE ) ||
                   worn_with_flag( flag_ACID_IMMUNE );
        case DT_STAB:
            return has_effect_with_flag( flag_EFFECT_STAB_IMMUNE ) ||
                   worn_with_flag( flag_STAB_IMMUNE );
        case DT_HEAT:
            return has_trait( trait_M_SKIN2 ) ||
                   has_trait( trait_M_SKIN3 ) ||
                   has_effect_with_flag( flag_EFFECT_HEAT_IMMUNE ) ||
                   worn_with_flag( flag_HEAT_IMMUNE );
        case DT_COLD:
            return has_effect_with_flag( flag_EFFECT_COLD_IMMUNE ) ||
                   worn_with_flag( flag_COLD_IMMUNE );
        case DT_ELECTRIC:
            return has_active_bionic( bio_faraday ) ||
                   worn_with_flag( flag_ELECTRIC_IMMUNE ) ||
                   has_artifact_with( AEP_RESIST_ELECTRICITY ) ||
                   has_effect_with_flag( flag_EFFECT_ELECTRIC_IMMUNE );
        default:
            return true;
    }
}

bool Character::is_rad_immune() const
{
    bool has_helmet = false;
    return ( is_wearing_power_armor( &has_helmet ) && has_helmet ) || worn_with_flag( flag_RAD_PROOF );
}

int Character::throw_range( const item &it ) const
{
    if( it.is_null() ) {
        return -1;
    }

    item tmp = it;

    if( tmp.count_by_charges() && tmp.charges > 1 ) {
        tmp.charges = 1;
    }

    /** @EFFECT_STR determines maximum weight that can be thrown */
    if( ( tmp.weight() / 113_gram ) > static_cast<int>( str_cur * 15 ) ) {
        return 0;
    }
    // Increases as weight decreases until 150 g, then decreases again
    /** @EFFECT_STR increases throwing range, vs item weight (high or low) */
    int str_override = str_cur;
    if( is_mounted() ) {
        auto mons = mounted_creature.get();
        str_override = mons->mech_str_addition() != 0 ? mons->mech_str_addition() : str_cur;
    }
    int ret = ( str_override * 10 ) / ( tmp.weight() >= 150_gram ? tmp.weight() / 113_gram : 10 -
                                        static_cast<int>(
                                            tmp.weight() / 15_gram ) );
    ret -= tmp.volume() / 1_liter;
    static const std::set<material_id> affected_materials = { material_iron, material_steel };
    if( has_active_bionic( bio_railgun ) && tmp.made_of_any( affected_materials ) ) {
        ret *= 2;
    }
    if( ret < 1 ) {
        return 1;
    }
    // Cap at double our strength + skill
    /** @EFFECT_STR caps throwing range */

    /** @EFFECT_THROW caps throwing range */
    if( ret > str_override * 3 + get_skill_level( skill_throw ) ) {
        return str_override * 3 + get_skill_level( skill_throw );
    }

    return ret;
}

const std::vector<material_id> Character::fleshy = { material_flesh, material_hflesh };
bool Character::made_of( const material_id &m ) const
{
    // TODO: check for mutations that change this.
    return std::find( fleshy.begin(), fleshy.end(), m ) != fleshy.end();
}
bool Character::made_of_any( const std::set<material_id> &ms ) const
{
    // TODO: check for mutations that change this.
    return std::any_of( fleshy.begin(), fleshy.end(), [&ms]( const material_id & e ) {
        return ms.count( e );
    } );
}

tripoint Character::global_square_location() const
{
    return g->m.getabs( position );
}

tripoint Character::global_sm_location() const
{
    return ms_to_sm_copy( global_square_location() );
}

tripoint Character::global_omt_location() const
{
    return ms_to_omt_copy( global_square_location() );
}

bool Character::is_blind() const
{
    return ( worn_with_flag( flag_BLIND ) ||
             has_effect( effect_blind ) ||
             has_active_bionic( bio_blindfold ) );
}

bool Character::is_invisible() const
{
    return (
               has_effect_with_flag( flag_EFFECT_INVISIBLE ) ||
               has_active_bionic( str_bio_cloak ) ||
               has_active_bionic( str_bio_night ) ||
               is_wearing_active_optcloak() ||
               has_trait( trait_DEBUG_CLOAK ) ||
               has_artifact_with( AEP_INVISIBLE )
           );
}

int Character::visibility( bool, int ) const
{
    // 0-100 %
    if( is_invisible() ) {
        return 0;
    }
    // TODO:
    // if ( dark_clothing() && light check ...
    int stealth_modifier = std::floor( mutation_value( "stealth_modifier" ) );
    return clamp( 100 - stealth_modifier, 40, 160 );
}

/*
 * Calculate player brightness based on the brightest active item, as
 * per itype tag LIGHT_* and optional CHARGEDIM ( fade starting at 20% charge )
 * item.light.* is -unimplemented- for the moment, as it is a custom override for
 * applying light sources/arcs with specific angle and direction.
 */
float Character::active_light() const
{
    float lumination = 0;

    int maxlum = 0;
    has_item_with( [&maxlum]( const item & it ) {
        const int lumit = it.getlight_emit();
        if( maxlum < lumit ) {
            maxlum = lumit;
        }
        return false; // continue search, otherwise has_item_with would cancel the search
    } );

    lumination = static_cast<float>( maxlum );

    float mut_lum = 0.0f;
    for( const auto &mut : my_mutations ) {
        if( mut.second.powered ) {
            float curr_lum = 0.0f;
            for( const auto elem : mut.first->lumination ) {
                int coverage = 0;
                for( const item &i : worn ) {
                    if( i.covers( elem.first ) && !i.has_flag( flag_ALLOWS_NATURAL_ATTACKS ) &&
                        !i.has_flag( flag_SEMITANGIBLE ) &&
                        !i.has_flag( flag_PERSONAL ) && !i.has_flag( flag_AURA ) ) {
                        coverage += i.get_coverage();
                    }
                }
                curr_lum += elem.second * ( 1 - ( coverage / 100.0f ) );
            }
            mut_lum += curr_lum;
        }
    }

    lumination = std::max( lumination, mut_lum );

    if( lumination < 60 && has_active_bionic( bio_flashlight ) ) {
        lumination = 60;
    } else if( lumination < 25 && has_artifact_with( AEP_GLOW ) ) {
        lumination = 25;
    } else if( lumination < 5 && ( has_effect( effect_glowing ) ||
                                   ( has_active_bionic( bio_tattoo_led ) ||
                                     has_effect( effect_glowy_led ) ) ) ) {
        lumination = 5;
    }
    return lumination;
}

bool Character::sees_with_specials( const Creature &critter ) const
{
    // electroreceptors grants vision of robots and electric monsters through walls
    if( has_trait( trait_ELECTRORECEPTORS ) &&
        ( critter.in_species( species_ROBOT ) || critter.has_flag( MF_ELECTRIC ) ) ) {
        return true;
    }

    if( critter.digging() && has_active_bionic( bio_ground_sonar ) ) {
        // Bypass the check below, the bionic sonar also bypasses the sees(point) check because
        // walls don't block sonar which is transmitted in the ground, not the air.
        // TODO: this might need checks whether the player is in the air, or otherwise not connected
        // to the ground. It also might need a range check.
        return true;
    }

    return false;
}

bool Character::pour_into( item &container, item &liquid )
{
    std::string err;
    const int amount = container.get_remaining_capacity_for_liquid( liquid, *this, &err );

    if( !err.empty() ) {
        add_msg_if_player( m_bad, err );
        return false;
    }

    add_msg_if_player( _( "You pour %1$s into the %2$s." ), liquid.tname(), container.tname() );

    container.fill_with( liquid, amount );
    inv.unsort();

    if( liquid.charges > 0 ) {
        add_msg_if_player( _( "There's some left over!" ) );
    }

    return true;
}

bool Character::pour_into( vehicle &veh, item &liquid )
{
    auto sel = [&]( const vehicle_part & pt ) {
        return pt.is_tank() && pt.can_reload( liquid );
    };

    auto stack = units::legacy_volume_factor / liquid.type->stack_size;
    auto title = string_format( _( "Select target tank for <color_%s>%.1fL %s</color>" ),
                                get_all_colors().get_name( liquid.color() ),
                                round_up( to_liter( liquid.charges * stack ), 1 ),
                                liquid.tname() );

    auto &tank = veh_interact::select_part( veh, sel, title );
    if( !tank ) {
        return false;
    }

    tank.fill_with( liquid );

    //~ $1 - vehicle name, $2 - part name, $3 - liquid type
    add_msg_if_player( _( "You refill the %1$s's %2$s with %3$s." ),
                       veh.name, tank.name(), liquid.type_name() );

    if( liquid.charges > 0 ) {
        add_msg_if_player( _( "There's some left over!" ) );
    }
    return true;
}

resistances Character::mutation_armor( body_part bp ) const
{
    resistances res;
    for( auto &iter : my_mutations ) {
        res += iter.first->damage_resistance( bp );
    }

    return res;
}

float Character::mutation_armor( body_part bp, damage_type dt ) const
{
    return mutation_armor( bp ).type_resist( dt );
}

float Character::mutation_armor( body_part bp, const damage_unit &du ) const
{
    return mutation_armor( bp ).get_effective_resist( du );
}

int Character::ammo_count_for( const item &gun )
{
    int ret = item::INFINITE_CHARGES;
    if( !gun.is_gun() ) {
        return ret;
    }

    int required = gun.ammo_required();

    if( required > 0 ) {
        int total_ammo = 0;
        total_ammo += gun.ammo_remaining();

        bool has_mag = gun.magazine_integral();

        const auto found_ammo = find_ammo( gun, true, -1 );
        int loose_ammo = 0;
        for( const auto &ammo : found_ammo ) {
            if( ammo->is_magazine() ) {
                has_mag = true;
                total_ammo += ammo->ammo_remaining();
            } else if( ammo->is_ammo() ) {
                loose_ammo += ammo->charges;
            }
        }

        if( has_mag ) {
            total_ammo += loose_ammo;
        }

        ret = std::min( ret, total_ammo / required );
    }

    int ups_drain = gun.get_gun_ups_drain();
    if( ups_drain > 0 ) {
        ret = std::min( ret, charges_of( "UPS" ) / ups_drain );
    }

    return ret;
}

float Character::rest_quality() const
{
    // Just a placeholder for now.
    // TODO: Waiting/reading/being unconscious on bed/sofa/grass
    return has_effect( effect_sleep ) ? 1.0f : 0.0f;
}

hp_part Character::bp_to_hp( const body_part bp )
{
    switch( bp ) {
        case bp_head:
        case bp_eyes:
        case bp_mouth:
            return hp_head;
        case bp_torso:
            return hp_torso;
        case bp_arm_l:
        case bp_hand_l:
            return hp_arm_l;
        case bp_arm_r:
        case bp_hand_r:
            return hp_arm_r;
        case bp_leg_l:
        case bp_foot_l:
            return hp_leg_l;
        case bp_leg_r:
        case bp_foot_r:
            return hp_leg_r;
        default:
            return num_hp_parts;
    }
}

body_part Character::hp_to_bp( const hp_part hpart )
{
    switch( hpart ) {
        case hp_head:
            return bp_head;
        case hp_torso:
            return bp_torso;
        case hp_arm_l:
            return bp_arm_l;
        case hp_arm_r:
            return bp_arm_r;
        case hp_leg_l:
            return bp_leg_l;
        case hp_leg_r:
            return bp_leg_r;
        default:
            return num_bp;
    }
}

body_part Character::get_random_body_part( bool main ) const
{
    // TODO: Refuse broken limbs, adjust for mutations
    return random_body_part( main );
}

std::vector<body_part> Character::get_all_body_parts( bool only_main ) const
{
    // TODO: Remove broken parts, parts removed by mutations etc.
    static const std::vector<body_part> all_bps = {{
            bp_head,
            bp_eyes,
            bp_mouth,
            bp_torso,
            bp_arm_l,
            bp_arm_r,
            bp_hand_l,
            bp_hand_r,
            bp_leg_l,
            bp_leg_r,
            bp_foot_l,
            bp_foot_r,
        }
    };

    static const std::vector<body_part> main_bps = {{
            bp_head,
            bp_torso,
            bp_arm_l,
            bp_arm_r,
            bp_leg_l,
            bp_leg_r,
        }
    };

    return only_main ? main_bps : all_bps;
}

std::string Character::extended_description() const
{
    std::string ss;
    if( is_player() ) {
        // <bad>This is me, <player_name>.</bad>
        ss += string_format( _( "This is you - %s." ), name );
    } else {
        ss += string_format( _( "This is %s." ), name );
    }

    ss += "\n--\n";

    const auto &bps = get_all_body_parts( true );
    // Find length of bp names, to align
    // accumulate looks weird here, any better function?
    int longest = std::accumulate( bps.begin(), bps.end(), 0,
    []( int m, body_part bp ) {
        return std::max( m, utf8_width( body_part_name_as_heading( bp, 1 ) ) );
    } );

    // This is a stripped-down version of the body_window function
    // This should be extracted into a separate function later on
    for( body_part bp : bps ) {
        const std::string &bp_heading = body_part_name_as_heading( bp, 1 );
        hp_part hp = bp_to_hp( bp );

        const int maximal_hp = hp_max[hp];
        const int current_hp = hp_cur[hp];
        const nc_color state_col = limb_color( bp, true, true, true );
        nc_color name_color = state_col;
        auto hp_bar = get_hp_bar( current_hp, maximal_hp, false );

        ss += colorize( left_justify( bp_heading, longest ), name_color );
        ss += colorize( hp_bar.first, hp_bar.second );
        // Trailing bars. UGLY!
        // TODO: Integrate into get_hp_bar somehow
        ss += colorize( std::string( 5 - utf8_width( hp_bar.first ), '.' ), c_white );
        ss += "\n";
    }

    ss += "--\n";
    ss += _( "Wielding:" ) + std::string( " " );
    if( weapon.is_null() ) {
        ss += _( "Nothing" );
    } else {
        ss += weapon.tname();
    }

    ss += "\n";
    ss += _( "Wearing:" ) + std::string( " " );
    ss += enumerate_as_string( worn.begin(), worn.end(), []( const item & it ) {
        return it.tname();
    } );

    return replace_colors( ss );
}

social_modifiers Character::get_mutation_social_mods() const
{
    social_modifiers mods;
    for( const mutation_branch *mut : cached_mutations ) {
        mods += mut->social_mods;
    }

    return mods;
}

template <float mutation_branch::*member>
float calc_mutation_value( const std::vector<const mutation_branch *> &mutations )
{
    float lowest = 0.0f;
    float highest = 0.0f;
    for( const mutation_branch *mut : mutations ) {
        float val = mut->*member;
        lowest = std::min( lowest, val );
        highest = std::max( highest, val );
    }

    return std::min( 0.0f, lowest ) + std::max( 0.0f, highest );
}

template <float mutation_branch::*member>
float calc_mutation_value_additive( const std::vector<const mutation_branch *> &mutations )
{
    float ret = 0.0f;
    for( const mutation_branch *mut : mutations ) {
        ret += mut->*member;
    }
    return ret;
}

template <float mutation_branch::*member>
float calc_mutation_value_multiplicative( const std::vector<const mutation_branch *> &mutations )
{
    float ret = 1.0f;
    for( const mutation_branch *mut : mutations ) {
        ret *= mut->*member;
    }
    return ret;
}

static const std::map<std::string, std::function <float( std::vector<const mutation_branch *> )>>
mutation_value_map = {
    { "healing_awake", calc_mutation_value<&mutation_branch::healing_awake> },
    { "healing_resting", calc_mutation_value<&mutation_branch::healing_resting> },
    { "mending_modifier", calc_mutation_value<&mutation_branch::mending_modifier> },
    { "hp_modifier", calc_mutation_value<&mutation_branch::hp_modifier> },
    { "hp_modifier_secondary", calc_mutation_value<&mutation_branch::hp_modifier_secondary> },
    { "hp_adjustment", calc_mutation_value<&mutation_branch::hp_adjustment> },
    { "temperature_speed_modifier", calc_mutation_value<&mutation_branch::temperature_speed_modifier> },
    { "metabolism_modifier", calc_mutation_value<&mutation_branch::metabolism_modifier> },
    { "thirst_modifier", calc_mutation_value<&mutation_branch::thirst_modifier> },
    { "fatigue_regen_modifier", calc_mutation_value<&mutation_branch::fatigue_regen_modifier> },
    { "fatigue_modifier", calc_mutation_value<&mutation_branch::fatigue_modifier> },
    { "stamina_regen_modifier", calc_mutation_value<&mutation_branch::stamina_regen_modifier> },
    { "stealth_modifier", calc_mutation_value<&mutation_branch::stealth_modifier> },
    { "str_modifier", calc_mutation_value<&mutation_branch::str_modifier> },
    { "dodge_modifier", calc_mutation_value_additive<&mutation_branch::dodge_modifier> },
    { "mana_modifier", calc_mutation_value_additive<&mutation_branch::mana_modifier> },
    { "mana_multiplier", calc_mutation_value_multiplicative<&mutation_branch::mana_multiplier> },
    { "mana_regen_multiplier", calc_mutation_value_multiplicative<&mutation_branch::mana_regen_multiplier> },
    { "speed_modifier", calc_mutation_value_multiplicative<&mutation_branch::speed_modifier> },
    { "movecost_modifier", calc_mutation_value_multiplicative<&mutation_branch::movecost_modifier> },
    { "movecost_flatground_modifier", calc_mutation_value_multiplicative<&mutation_branch::movecost_flatground_modifier> },
    { "movecost_obstacle_modifier", calc_mutation_value_multiplicative<&mutation_branch::movecost_obstacle_modifier> },
    { "attackcost_modifier", calc_mutation_value_multiplicative<&mutation_branch::attackcost_modifier> },
    { "max_stamina_modifier", calc_mutation_value_multiplicative<&mutation_branch::max_stamina_modifier> },
    { "weight_capacity_modifier", calc_mutation_value_multiplicative<&mutation_branch::weight_capacity_modifier> },
    { "hearing_modifier", calc_mutation_value_multiplicative<&mutation_branch::hearing_modifier> },
    { "movecost_swim_modifier", calc_mutation_value_multiplicative<&mutation_branch::movecost_swim_modifier> },
    { "noise_modifier", calc_mutation_value_multiplicative<&mutation_branch::noise_modifier> },
    { "overmap_sight", calc_mutation_value_multiplicative<&mutation_branch::overmap_sight> },
    { "overmap_multiplier", calc_mutation_value_multiplicative<&mutation_branch::overmap_multiplier> },
    { "map_memory_capacity_multiplier", calc_mutation_value_multiplicative<&mutation_branch::map_memory_capacity_multiplier> },
    { "reading_speed_multiplier", calc_mutation_value_multiplicative<&mutation_branch::reading_speed_multiplier> },
    { "skill_rust_multiplier", calc_mutation_value_multiplicative<&mutation_branch::skill_rust_multiplier> }
};

float Character::mutation_value( const std::string &val ) const
{
    // Syntax similar to tuple get<n>()
    const auto found = mutation_value_map.find( val );

    if( found == mutation_value_map.end() ) {
        debugmsg( "Invalid mutation value name %s", val );
        return 0.0f;
    } else {
        return found->second( cached_mutations );
    }
}

float Character::healing_rate( float at_rest_quality ) const
{
    // TODO: Cache
    float heal_rate;
    if( !is_npc() ) {
        heal_rate = get_option< float >( "PLAYER_HEALING_RATE" );
    } else {
        heal_rate = get_option< float >( "NPC_HEALING_RATE" );
    }
    float awake_rate = heal_rate * mutation_value( "healing_awake" );
    float final_rate = 0.0f;
    if( awake_rate > 0.0f ) {
        final_rate += awake_rate;
    } else if( at_rest_quality < 1.0f ) {
        // Resting protects from rot
        final_rate += ( 1.0f - at_rest_quality ) * awake_rate;
    }
    float asleep_rate = 0.0f;
    if( at_rest_quality > 0.0f ) {
        asleep_rate = at_rest_quality * heal_rate * ( 1.0f + mutation_value( "healing_resting" ) );
    }
    if( asleep_rate > 0.0f ) {
        final_rate += asleep_rate * ( 1.0f + get_healthy() / 200.0f );
    }

    // Most common case: awake player with no regenerative abilities
    // ~7e-5 is 1 hp per day, anything less than that is totally negligible
    static constexpr float eps = 0.000007f;
    add_msg( m_debug, "%s healing: %.6f", name, final_rate );
    if( std::abs( final_rate ) < eps ) {
        return 0.0f;
    }

    float primary_hp_mod = mutation_value( "hp_modifier" );
    if( primary_hp_mod < 0.0f ) {
        // HP mod can't get below -1.0
        final_rate *= 1.0f + primary_hp_mod;
    }

    return final_rate;
}

float Character::healing_rate_medicine( float at_rest_quality, const body_part bp ) const
{
    float rate_medicine = 0.0f;
    float bandaged_rate = 0.0f;
    float disinfected_rate = 0.0f;

    const effect &e_bandaged = get_effect( effect_bandaged, bp );
    const effect &e_disinfected = get_effect( effect_disinfected, bp );

    if( !e_bandaged.is_null() ) {
        bandaged_rate += static_cast<float>( e_bandaged.get_amount( "HEAL_RATE" ) ) / to_turns<int>
                         ( 24_hours );
        if( bp == bp_head ) {
            bandaged_rate *= e_bandaged.get_amount( "HEAL_HEAD" ) / 100.0f;
        }
        if( bp == bp_torso ) {
            bandaged_rate *= e_bandaged.get_amount( "HEAL_TORSO" ) / 100.0f;
        }
    }

    if( !e_disinfected.is_null() ) {
        disinfected_rate += static_cast<float>( e_disinfected.get_amount( "HEAL_RATE" ) ) / to_turns<int>
                            ( 24_hours );
        if( bp == bp_head ) {
            disinfected_rate *= e_disinfected.get_amount( "HEAL_HEAD" ) / 100.0f;
        }
        if( bp == bp_torso ) {
            disinfected_rate *= e_disinfected.get_amount( "HEAL_TORSO" ) / 100.0f;
        }
    }

    rate_medicine += bandaged_rate + disinfected_rate;
    rate_medicine *= 1.0f + mutation_value( "healing_resting" );
    rate_medicine *= 1.0f + at_rest_quality;

    // increase healing if character has both effects
    if( !e_bandaged.is_null() && !e_disinfected.is_null() ) {
        rate_medicine *= 2;
    }

    if( get_healthy() > 0.0f ) {
        rate_medicine *= 1.0f + get_healthy() / 200.0f;
    } else {
        rate_medicine *= 1.0f + get_healthy() / 400.0f;
    }
    float primary_hp_mod = mutation_value( "hp_modifier" );
    if( primary_hp_mod < 0.0f ) {
        // HP mod can't get below -1.0
        rate_medicine *= 1.0f + primary_hp_mod;
    }
    return rate_medicine;
}

float Character::get_bmi() const
{
    return 12 * get_kcal_percent() + 13;
}

std::string Character::get_weight_string() const
{
    const float bmi = get_bmi();
    if( get_option<bool>( "CRAZY" ) ) {
        if( bmi > character_weight_category::morbidly_obese + 10.0f ) {
            return _( "AW HELL NAH" );
        } else if( bmi > character_weight_category::morbidly_obese + 5.0f ) {
            return _( "DAYUM" );
        } else if( bmi > character_weight_category::morbidly_obese ) {
            return _( "Fluffy" );
        } else if( bmi > character_weight_category::very_obese ) {
            return _( "Husky" );
        } else if( bmi > character_weight_category::obese ) {
            return _( "Healthy" );
        } else if( bmi > character_weight_category::overweight ) {
            return _( "Big" );
        } else if( bmi > character_weight_category::normal ) {
            return _( "Normal" );
        } else if( bmi > character_weight_category::underweight ) {
            return _( "Bean Pole" );
        } else if( bmi > character_weight_category::emaciated ) {
            return _( "Emaciated" );
        } else {
            return _( "Spooky Scary Skeleton" );
        }
    } else {
        if( bmi > character_weight_category::morbidly_obese ) {
            return _( "Morbidly Obese" );
        } else if( bmi > character_weight_category::very_obese ) {
            return _( "Very Obese" );
        } else if( bmi > character_weight_category::obese ) {
            return _( "Obese" );
        } else if( bmi > character_weight_category::overweight ) {
            return _( "Overweight" );
        } else if( bmi > character_weight_category::normal ) {
            return _( "Normal" );
        } else if( bmi > character_weight_category::underweight ) {
            return _( "Underweight" );
        } else if( bmi > character_weight_category::emaciated ) {
            return _( "Emaciated" );
        } else {
            return _( "Skeletal" );
        }
    }
}

std::string Character::get_weight_description() const
{
    const float bmi = get_bmi();
    if( bmi > character_weight_category::morbidly_obese ) {
        return _( "You have far more fat than is healthy or useful.  It is causing you major problems." );
    } else if( bmi > character_weight_category::very_obese ) {
        return _( "You have too much fat.  It impacts your day to day health and wellness." );
    } else if( bmi > character_weight_category::obese ) {
        return _( "You've definitely put on a lot of extra weight.  Although it's helpful in times of famine, this is too much and is impacting your health." );
    } else if( bmi > character_weight_category::overweight ) {
        return _( "You've put on some extra pounds.  Nothing too excessive but it's starting to impact your health and waistline a bit." );
    } else if( bmi > character_weight_category::normal ) {
        return _( "You look to be a pretty healthy weight, with some fat to last you through the winter but nothing excessive." );
    } else if( bmi > character_weight_category::underweight ) {
        return _( "You are thin, thinner than is healthy.  You are less resilient to going without food." );
    } else if( bmi > character_weight_category::emaciated ) {
        return _( "You are very unhealthily underweight, nearing starvation." );
    } else {
        return _( "You have very little meat left on your bones.  You appear to be starving." );
    }
}

units::mass Character::bodyweight() const
{
    return units::from_kilogram( get_bmi() * pow( height() / 100.0f, 2 ) );
}

units::mass Character::bionics_weight() const
{
    units::mass bio_weight = 0_gram;
    for( const bionic_id &bid : get_bionics() ) {
        if( !bid->included ) {
            bio_weight += item::find_type( bid.c_str() )->weight;
        }
    }
    return bio_weight;
}

int Character::height() const
{
    int height = init_height;
    int height_pos = 15;

    const static std::array<int, 5> v = {{ 290, 240, 190, 140, 90 }};
    for( const int up_bound : v ) {
        if( up_bound >= init_height && up_bound - init_height < 40 ) {
            height_pos = up_bound - init_height;
        }
    }

    if( get_size() == MS_TINY ) {
        height = 90 - height_pos;
    } else if( get_size() == MS_SMALL ) {
        height = 140 - height_pos;
    } else if( get_size() == MS_LARGE ) {
        height = 240 - height_pos;
    } else if( get_size() == MS_HUGE ) {
        height = 290 - height_pos;
    }

    // TODO: Make this a player creation option
    return height;
}

int Character::get_bmr() const
{
    /**
    Values are for males, and average!
    */
    const int age = 25;
    const int equation_constant = 5;
    return ceil( metabolic_rate_base() * activity_level * ( units::to_gram<int>
                 ( bodyweight() / 100.0 ) +
                 ( 6.25 * height() ) - ( 5 * age ) + equation_constant ) );
}

void Character::increase_activity_level( float new_level )
{
    if( activity_level < new_level ) {
        activity_level = new_level;
    }
}

void Character::decrease_activity_level( float new_level )
{
    if( activity_level > new_level ) {
        activity_level = new_level;
    }
}
void Character::reset_activity_level()
{
    activity_level = NO_EXERCISE;
}

std::string Character::activity_level_str() const
{
    if( activity_level <= NO_EXERCISE ) {
        return _( "NO_EXERCISE" );
    } else if( activity_level <= LIGHT_EXERCISE ) {
        return _( "LIGHT_EXERCISE" );
    } else if( activity_level <= MODERATE_EXERCISE ) {
        return _( "MODERATE_EXERCISE" );
    } else if( activity_level <= ACTIVE_EXERCISE ) {
        return _( "ACTIVE_EXERCISE" );
    } else {
        return _( "EXTRA_EXERCISE" );
    }
}

int Character::get_armor_bash( body_part bp ) const
{
    return get_armor_bash_base( bp ) + armor_bash_bonus;
}

int Character::get_armor_cut( body_part bp ) const
{
    return get_armor_cut_base( bp ) + armor_cut_bonus;
}

int Character::get_armor_type( damage_type dt, body_part bp ) const
{
    switch( dt ) {
        case DT_TRUE:
        case DT_BIOLOGICAL:
            return 0;
        case DT_BASH:
            return get_armor_bash( bp );
        case DT_CUT:
            return get_armor_cut( bp );
        case DT_STAB:
            return get_armor_cut( bp ) * 0.8f;
        case DT_ACID:
        case DT_HEAT:
        case DT_COLD:
        case DT_ELECTRIC: {
            int ret = 0;
            for( auto &i : worn ) {
                if( i.covers( bp ) ) {
                    ret += i.damage_resist( dt );
                }
            }

            ret += mutation_armor( bp, dt );
            return ret;
        }
        case DT_NULL:
        case NUM_DT:
            // Let it error below
            break;
    }

    debugmsg( "Invalid damage type: %d", dt );
    return 0;
}

int Character::get_armor_bash_base( body_part bp ) const
{
    int ret = 0;
    for( auto &i : worn ) {
        if( i.covers( bp ) ) {
            ret += i.bash_resist();
        }
    }
    for( const bionic_id &bid : get_bionics() ) {
        const auto bash_prot = bid->bash_protec.find( bp );
        if( bash_prot != bid->bash_protec.end() ) {
            ret += bash_prot->second;
        }
    }

    ret += mutation_armor( bp, DT_BASH );
    return ret;
}

int Character::get_armor_cut_base( body_part bp ) const
{
    int ret = 0;
    for( auto &i : worn ) {
        if( i.covers( bp ) ) {
            ret += i.cut_resist();
        }
    }
    for( const bionic_id &bid : get_bionics() ) {
        const auto cut_prot = bid->cut_protec.find( bp );
        if( cut_prot != bid->cut_protec.end() ) {
            ret += cut_prot->second;
        }
    }

    ret += mutation_armor( bp, DT_CUT );
    return ret;
}

int Character::get_env_resist( body_part bp ) const
{
    int ret = 0;
    for( auto &i : worn ) {
        // Head protection works on eyes too (e.g. baseball cap)
        if( i.covers( bp ) || ( bp == bp_eyes && i.covers( bp_head ) ) ) {
            ret += i.get_env_resist();
        }
    }

    for( const bionic_id &bid : get_bionics() ) {
        const auto EP = bid->env_protec.find( bp );
        if( EP != bid->env_protec.end() ) {
            ret += EP->second;
        }
    }

    if( bp == bp_eyes && has_trait( trait_SEESLEEP ) ) {
        ret += 8;
    }
    return ret;
}

int Character::get_armor_acid( body_part bp ) const
{
    return get_armor_type( DT_ACID, bp );
}

int Character::get_stim() const
{
    return stim;
}

void Character::set_stim( int new_stim )
{
    stim = new_stim;
}

void Character::mod_stim( int mod )
{
    stim += mod;
}

int Character::get_rad() const
{
    return radiation;
}

void Character::set_rad( int new_rad )
{
    radiation = new_rad;
}

void Character::mod_rad( int mod )
{
    if( has_trait_flag( flag_NO_RADIATION ) ) {
        return;
    }
    set_rad( std::max( 0, get_rad() + mod ) );
}

int Character::get_stamina() const
{
    return stamina;
}

int Character::get_stamina_max() const
{
    int maxStamina = get_option< int >( "PLAYER_MAX_STAMINA" );
    maxStamina *= Character::mutation_value( "max_stamina_modifier" );
    return maxStamina;
}

void Character::set_stamina( int new_stamina )
{
    stamina = new_stamina;
}

void Character::mod_stamina( int mod )
{
    // TODO: Make NPCs smart enough to use stamina
    if( is_npc() ) {
        return;
    }
    stamina += mod;
    if( stamina < 0 ) {
        add_effect( effect_winded, 10_turns );
    }
    stamina = clamp( 0, stamina, get_stamina_max() );
}

void Character::burn_move_stamina( int moves )
{
    int overburden_percentage = 0;
    units::mass current_weight = weight_carried();
    // Make it at least 1 gram to avoid divide-by-zero warning
    units::mass max_weight = std::max( weight_capacity(), 1_gram );
    if( current_weight > max_weight ) {
        overburden_percentage = ( current_weight - max_weight ) * 100 / max_weight;
    }

    int burn_ratio = get_option<int>( "PLAYER_BASE_STAMINA_BURN_RATE" );
    for( const bionic_id &bid : get_bionic_fueled_with( item( "muscle" ) ) ) {
        if( has_active_bionic( bid ) ) {
            burn_ratio = burn_ratio * 2 - 3;
        }
    }
    burn_ratio += overburden_percentage;
    if( move_mode == CMM_RUN ) {
        burn_ratio = burn_ratio * 7;
    }
    mod_stamina( -( ( moves * burn_ratio ) / 100.0 ) * stamina_move_cost_modifier() );
    add_msg( m_debug, "Stamina burn: %d", -( ( moves * burn_ratio ) / 100 ) );
    // Chance to suffer pain if overburden and stamina runs out or has trait BADBACK
    // Starts at 1 in 25, goes down by 5 for every 50% more carried
    if( ( current_weight > max_weight ) && ( has_trait( trait_BADBACK ) || get_stamina() == 0 ) &&
        one_in( 35 - 5 * current_weight / ( max_weight / 2 ) ) ) {
        add_msg_if_player( m_bad, _( "Your body strains under the weight!" ) );
        // 1 more pain for every 800 grams more (5 per extra STR needed)
        if( ( ( current_weight - max_weight ) / 800_gram > get_pain() && get_pain() < 100 ) ) {
            mod_pain( 1 );
        }
    }
}

float Character::stamina_move_cost_modifier() const
{
    // Both walk and run speed drop to half their maximums as stamina approaches 0.
    // Convert stamina to a float first to allow for decimal place carrying
    float stamina_modifier = ( static_cast<float>( get_stamina() ) / get_stamina_max() + 1 ) / 2;
    if( move_mode == CMM_RUN && get_stamina() > 0 ) {
        // Rationale: Average running speed is 2x walking speed. (NOT sprinting)
        stamina_modifier *= 2.0;
    }
    if( move_mode == CMM_CROUCH ) {
        stamina_modifier *= 0.5;
    }
    return stamina_modifier;
}

void Character::update_stamina( int turns )
{
    const int current_stim = get_stim();
    float stamina_recovery = 0.0f;
    // Recover some stamina every turn.
    // Mutated stamina works even when winded
    float stamina_multiplier = ( !has_effect( effect_winded ) ? 1.0f : 0.1f ) +
                               mutation_value( "stamina_regen_modifier" );
    // But mouth encumbrance interferes, even with mutated stamina.
    stamina_recovery += stamina_multiplier * std::max( 1.0f,
                        get_option<float>( "PLAYER_BASE_STAMINA_REGEN_RATE" ) - ( encumb( bp_mouth ) / 5.0f ) );
    // TODO: recovering stamina causes hunger/thirst/fatigue.
    // TODO: Tiredness slowing recovery

    // stim recovers stamina (or impairs recovery)
    if( current_stim > 0 ) {
        // TODO: Make stamina recovery with stims cost health
        stamina_recovery += std::min( 5.0f, current_stim / 15.0f );
    } else if( current_stim < 0 ) {
        // Affect it less near 0 and more near full
        // Negative stim kill at -200
        // At -100 stim it inflicts -20 malus to regen at 100%  stamina,
        // effectivly countering stamina gain of default 20,
        // at 50% stamina its -10 (50%), cuts by 25% at 25% stamina
        stamina_recovery += current_stim / 5.0f * get_stamina() / get_stamina_max();
    }

    const int max_stam = get_stamina_max();
    if( get_power_level() >= 3_kJ && has_active_bionic( bio_gills ) ) {
        int bonus = std::min<int>( units::to_kilojoule( get_power_level() ) / 3,
                                   max_stam - get_stamina() - stamina_recovery * turns );
        // so the effective recovery is up to 5x default
        bonus = std::min( bonus, 4 * static_cast<int>
                          ( get_option<float>( "PLAYER_BASE_STAMINA_REGEN_RATE" ) ) );
        if( bonus > 0 ) {
            stamina_recovery += bonus;
            bonus /= 10;
            bonus = std::max( bonus, 1 );
            mod_power_level( units::from_kilojoule( -bonus ) );
        }
    }

    mod_stamina( roll_remainder( stamina_recovery * turns / stamina_move_cost_modifier() ) );
    add_msg( m_debug, "Stamina recovery: %d", roll_remainder( stamina_recovery * turns ) );
    // Cap at max
    set_stamina( std::min( std::max( get_stamina(), 0 ), max_stam ) );
}

bool Character::invoke_item( item *used )
{
    return invoke_item( used, pos() );
}

bool Character::invoke_item( item *, const tripoint & )
{
    return false;
}

bool Character::invoke_item( item *used, const std::string &method )
{
    return invoke_item( used, method, pos() );
}

bool Character::invoke_item( item *used, const std::string &method, const tripoint &pt )
{
    if( !has_enough_charges( *used, true ) ) {
        return false;
    }

    item *actually_used = used->get_usable_item( method );
    if( actually_used == nullptr ) {
        debugmsg( "Tried to invoke a method %s on item %s, which doesn't have this method",
                  method.c_str(), used->tname() );
        return false;
    }

    int charges_used = actually_used->type->invoke( *this->as_player(), *actually_used, pt, method );
    if( charges_used == 0 ) {
        return false;
    }
    // Prevent accessing the item as it may have been deleted by the invoked iuse function.

    if( used->is_tool() || used->is_medication() || used->get_contained().is_medication() ) {
        return consume_charges( *actually_used, charges_used );
    } else if( used->is_bionic() || used->is_deployable() || method == "place_trap" ) {
        i_rem( used );
        return true;
    }

    return false;
}

bool Character::dispose_item( item_location &&obj, const std::string &prompt )
{
    uilist menu;
    menu.text = prompt.empty() ? string_format( _( "Dispose of %s" ), obj->tname() ) : prompt;

    using dispose_option = struct {
        std::string prompt;
        bool enabled;
        char invlet;
        int moves;
        std::function<bool()> action;
    };

    std::vector<dispose_option> opts;

    const bool bucket = obj->is_bucket_nonempty();

    opts.emplace_back( dispose_option{
        bucket ? _( "Spill contents and store in inventory" ) : _( "Store in inventory" ),
        volume_carried() + obj->volume() <= volume_capacity(), '1',
        item_handling_cost( *obj ),
        [this, bucket, &obj] {
            if( bucket && !obj->spill_contents( *this ) )
            {
                return false;
            }

            moves -= item_handling_cost( *obj );
            inv.add_item_keep_invlet( *obj );
            inv.unsort();
            obj.remove_item();
            return true;
        }
    } );

    opts.emplace_back( dispose_option{
        _( "Drop item" ), true, '2', 0, [this, &obj] {
            put_into_vehicle_or_drop( *this, item_drop_reason::deliberate, { *obj } );
            obj.remove_item();
            return true;
        }
    } );

    opts.emplace_back( dispose_option{
        bucket ? _( "Spill contents and wear item" ) : _( "Wear item" ),
        can_wear( *obj ).success(), '3', item_wear_cost( *obj ),
        [this, bucket, &obj] {
            if( bucket && !obj->spill_contents( *this ) )
            {
                return false;
            }

            item it = *obj;
            obj.remove_item();
            return !!wear_item( it );
        }
    } );

    for( auto &e : worn ) {
        if( e.can_holster( *obj ) ) {
            auto ptr = dynamic_cast<const holster_actor *>( e.type->get_use( "holster" )->get_actor_ptr() );
            opts.emplace_back( dispose_option{
                string_format( _( "Store in %s" ), e.tname() ), true, e.invlet,
                item_store_cost( *obj, e, false, ptr->draw_cost ),
                [this, ptr, &e, &obj] {
                    return ptr->store( *this->as_player(), e, *obj );
                }
            } );
        }
    }

    int w = utf8_width( menu.text, true ) + 4;
    for( const auto &e : opts ) {
        w = std::max( w, utf8_width( e.prompt, true ) + 4 );
    }
    for( auto &e : opts ) {
        e.prompt += std::string( w - utf8_width( e.prompt, true ), ' ' );
    }

    menu.text.insert( 0, 2, ' ' ); // add space for UI hotkeys
    menu.text += std::string( w + 2 - utf8_width( menu.text, true ), ' ' );
    menu.text += _( " | Moves  " );

    for( const auto &e : opts ) {
        menu.addentry( -1, e.enabled, e.invlet, string_format( e.enabled ? "%s | %-7d" : "%s |",
                       e.prompt, e.moves ) );
    }

    menu.query();
    if( menu.ret >= 0 ) {
        return opts[menu.ret].action();
    }
    return false;
}

bool Character::has_enough_charges( const item &it, bool show_msg ) const
{
    if( !it.is_tool() || !it.ammo_required() ) {
        return true;
    }
    if( it.has_flag( flag_USE_UPS ) ) {
        if( has_charges( "UPS", it.ammo_required() ) || it.ammo_sufficient() ) {
            return true;
        }
        if( show_msg ) {
            add_msg_if_player( m_info,
                               ngettext( "Your %s needs %d charge from some UPS.",
                                         "Your %s needs %d charges from some UPS.",
                                         it.ammo_required() ),
                               it.tname(), it.ammo_required() );
        }
        return false;
    } else if( !it.ammo_sufficient() ) {
        if( show_msg ) {
            add_msg_if_player( m_info,
                               ngettext( "Your %s has %d charge but needs %d.",
                                         "Your %s has %d charges but needs %d.",
                                         it.ammo_remaining() ),
                               it.tname(), it.ammo_remaining(), it.ammo_required() );
        }
        return false;
    }
    return true;
}

bool Character::consume_charges( item &used, int qty )
{
    if( qty < 0 ) {
        debugmsg( "Tried to consume negative charges" );
        return false;
    }

    if( qty == 0 ) {
        return false;
    }

    if( !used.is_tool() && !used.is_food() && !used.is_medication() ) {
        debugmsg( "Tried to consume charges for non-tool, non-food, non-med item" );
        return false;
    }

    // Consume comestibles destroying them if no charges remain
    if( used.is_food() || used.is_medication() ) {
        used.charges -= qty;
        if( used.charges <= 0 ) {
            i_rem( &used );
            return true;
        }
        return false;
    }

    // Tools which don't require ammo are instead destroyed
    if( used.is_tool() && !used.ammo_required() ) {
        i_rem( &used );
        return true;
    }

    // USE_UPS never occurs on base items but is instead added by the UPS tool mod
    if( used.has_flag( flag_USE_UPS ) ) {
        // With the new UPS system, we'll want to use any charges built up in the tool before pulling from the UPS
        // The usage of the item was already approved, so drain item if possible, otherwise use UPS
        if( used.charges >= qty ) {
            used.ammo_consume( qty, pos() );
        } else {
            use_charges( "UPS", qty );
        }
    } else {
        used.ammo_consume( std::min( qty, used.ammo_remaining() ), pos() );
    }
    return false;
}

int Character::item_handling_cost( const item &it, bool penalties, int base_cost ) const
{
    int mv = base_cost;
    if( penalties ) {
        // 40 moves per liter, up to 200 at 5 liters
        mv += std::min( 200, it.volume() / 20_ml );
    }

    if( weapon.typeId() == "e_handcuffs" ) {
        mv *= 4;
    } else if( penalties && has_effect( effect_grabbed ) ) {
        mv *= 2;
    }

    // For single handed items use the least encumbered hand
    if( it.is_two_handed( *this ) ) {
        mv += encumb( bp_hand_l ) + encumb( bp_hand_r );
    } else {
        mv += std::min( encumb( bp_hand_l ), encumb( bp_hand_r ) );
    }

    return std::min( std::max( mv, 0 ), MAX_HANDLING_COST );
}

int Character::item_store_cost( const item &it, const item & /* container */, bool penalties,
                                int base_cost ) const
{
    /** @EFFECT_PISTOL decreases time taken to store a pistol */
    /** @EFFECT_SMG decreases time taken to store an SMG */
    /** @EFFECT_RIFLE decreases time taken to store a rifle */
    /** @EFFECT_SHOTGUN decreases time taken to store a shotgun */
    /** @EFFECT_LAUNCHER decreases time taken to store a launcher */
    /** @EFFECT_STABBING decreases time taken to store a stabbing weapon */
    /** @EFFECT_CUTTING decreases time taken to store a cutting weapon */
    /** @EFFECT_BASHING decreases time taken to store a bashing weapon */
    int lvl = get_skill_level( it.is_gun() ? it.gun_skill() : it.melee_skill() );
    return item_handling_cost( it, penalties, base_cost ) / ( ( lvl + 10.0f ) / 10.0f );
}

int Character::item_wear_cost( const item &it ) const
{
    double mv = item_handling_cost( it );

    switch( it.get_layer() ) {
        case PERSONAL_LAYER:
            break;

        case UNDERWEAR_LAYER:
            mv *= 1.5;
            break;

        case REGULAR_LAYER:
            break;

        case WAIST_LAYER:
        case OUTER_LAYER:
            mv /= 1.5;
            break;

        case BELTED_LAYER:
            mv /= 2.0;
            break;

        case AURA_LAYER:
            break;

        default:
            break;
    }

    mv *= std::max( it.get_encumber( *this ) / 10.0, 1.0 );

    return mv;
}

void Character::cough( bool harmful, int loudness )
{
    if( has_effect( effect_cough_suppress ) ) {
        return;
    }

    if( harmful ) {
        const int stam = get_stamina();
        const int malus = get_stamina_max() * 0.05; // 5% max stamina
        mod_stamina( -malus );
        if( stam < malus && x_in_y( malus - stam, malus ) && one_in( 6 ) ) {
            apply_damage( nullptr, bp_torso, 1 );
        }
    }

    if( !is_npc() ) {
        add_msg( m_bad, _( "You cough heavily." ) );
    }
    sounds::sound( pos(), loudness, sounds::sound_t::speech, _( "a hacking cough." ), false, "misc",
                   "cough" );

    moves -= 80;

    add_effect( effect_recently_coughed, 5_minutes );
}

void Character::wake_up()
{
    remove_effect( effect_sleep );
    remove_effect( effect_slept_through_alarm );
    remove_effect( effect_lying_down );
    // Do not remove effect_alarm_clock now otherwise it invalidates an effect iterator in player::process_effects().
    // We just set it for later removal (also happening in player::process_effects(), so no side effects) with a duration of 0 turns.
    if( has_effect( effect_alarm_clock ) ) {
        get_effect( effect_alarm_clock ).set_duration( 0_turns );
    }
    recalc_sight_limits();
}

int Character::get_shout_volume() const
{
    int base = 10;
    int shout_multiplier = 2;

    // Mutations make shouting louder, they also define the default message
    if( has_trait( trait_SHOUT3 ) ) {
        shout_multiplier = 4;
        base = 20;
    } else if( has_trait( trait_SHOUT2 ) ) {
        base = 15;
        shout_multiplier = 3;
    }

    // You can't shout without your face
    if( has_trait( trait_PROF_FOODP ) && !( is_wearing( itype_id( "foodperson_mask" ) ) ||
                                            is_wearing( itype_id( "foodperson_mask_on" ) ) ) ) {
        base = 0;
        shout_multiplier = 0;
    }

    // Masks and such dampen the sound
    // Balanced around whisper for wearing bondage mask
    // and noise ~= 10 (door smashing) for wearing dust mask for character with strength = 8
    /** @EFFECT_STR increases shouting volume */
    const int penalty = encumb( bp_mouth ) * 3 / 2;
    int noise = base + str_cur * shout_multiplier - penalty;

    // Minimum noise volume possible after all reductions.
    // Volume 1 can't be heard even by player
    constexpr int minimum_noise = 2;

    if( noise <= base ) {
        noise = std::max( minimum_noise, noise );
    }

    // Screaming underwater is not good for oxygen and harder to do overall
    if( underwater ) {
        noise = std::max( minimum_noise, noise / 2 );
    }
    return noise;
}

void Character::shout( std::string msg, bool order )
{
    int base = 10;
    std::string shout;

    // You can't shout without your face
    if( has_trait( trait_PROF_FOODP ) && !( is_wearing( itype_id( "foodperson_mask" ) ) ||
                                            is_wearing( itype_id( "foodperson_mask_on" ) ) ) ) {
        add_msg_if_player( m_warning, _( "You try to shout but you have no face!" ) );
        return;
    }

    // Mutations make shouting louder, they also define the default message
    if( has_trait( trait_SHOUT3 ) ) {
        base = 20;
        if( msg.empty() ) {
            msg = is_player() ? _( "yourself let out a piercing howl!" ) : _( "a piercing howl!" );
            shout = "howl";
        }
    } else if( has_trait( trait_SHOUT2 ) ) {
        base = 15;
        if( msg.empty() ) {
            msg = is_player() ? _( "yourself scream loudly!" ) : _( "a loud scream!" );
            shout = "scream";
        }
    }

    if( msg.empty() ) {
        msg = is_player() ? _( "yourself shout loudly!" ) : _( "a loud shout!" );
        shout = "default";
    }
    int noise = get_shout_volume();

    // Minimum noise volume possible after all reductions.
    // Volume 1 can't be heard even by player
    constexpr int minimum_noise = 2;

    if( noise <= base ) {
        std::string dampened_shout;
        std::transform( msg.begin(), msg.end(), std::back_inserter( dampened_shout ), tolower );
        msg = std::move( dampened_shout );
    }

    // Screaming underwater is not good for oxygen and harder to do overall
    if( underwater ) {
        if( !has_trait( trait_GILLS ) && !has_trait( trait_GILLS_CEPH ) ) {
            mod_stat( "oxygen", -noise );
        }
    }

    const int penalty = encumb( bp_mouth ) * 3 / 2;
    // TODO: indistinct noise descriptions should be handled in the sounds code
    if( noise <= minimum_noise ) {
        add_msg_if_player( m_warning,
                           _( "The sound of your voice is almost completely muffled!" ) );
        msg = is_player() ? _( "your muffled shout" ) : _( "an indistinct voice" );
    } else if( noise * 2 <= noise + penalty ) {
        // The shout's volume is 1/2 or lower of what it would be without the penalty
        add_msg_if_player( m_warning, _( "The sound of your voice is significantly muffled!" ) );
    }

    sounds::sound( pos(), noise, order ? sounds::sound_t::order : sounds::sound_t::alert, msg, false,
                   "shout", shout );
}

void Character::vomit()
{
    g->events().send<event_type::throws_up>( getID() );

    if( stomach.contains() != 0_ml ) {
        stomach.empty();
        g->m.add_field( adjacent_tile(), fd_bile, 1 );
        add_msg_player_or_npc( m_bad, _( "You throw up heavily!" ), _( "<npcname> throws up heavily!" ) );
    }

    if( !has_effect( effect_nausea ) ) {  // Prevents never-ending nausea
        const effect dummy_nausea( &effect_nausea.obj(), 0_turns, num_bp, false, 1, calendar::turn );
        add_effect( effect_nausea, std::max( dummy_nausea.get_max_duration() * units::to_milliliter(
                stomach.contains() ) / 21, dummy_nausea.get_int_dur_factor() ) );
    }

    moves -= 100;
    for( auto &elem : *effects ) {
        for( auto &_effect_it : elem.second ) {
            auto &it = _effect_it.second;
            if( it.get_id() == effect_foodpoison ) {
                it.mod_duration( -30_minutes );
            } else if( it.get_id() == effect_drunk ) {
                it.mod_duration( rng( -10_minutes, -50_minutes ) );
            }
        }
    }
    remove_effect( effect_pkill1 );
    remove_effect( effect_pkill2 );
    remove_effect( effect_pkill3 );
    // Don't wake up when just retching
    if( stomach.contains() > 0_ml ) {
        wake_up();
    }
}

// adjacent_tile() returns a safe, unoccupied adjacent tile. If there are no such tiles, returns player position instead.
tripoint Character::adjacent_tile() const
{
    std::vector<tripoint> ret;
    int dangerous_fields = 0;
    for( const tripoint &p : g->m.points_in_radius( pos(), 1 ) ) {
        if( p == pos() ) {
            // Don't consider player position
            continue;
        }
        const trap &curtrap = g->m.tr_at( p );
        if( g->critter_at( p ) == nullptr && g->m.passable( p ) &&
            ( curtrap.is_null() || curtrap.is_benign() ) ) {
            // Only consider tile if unoccupied, passable and has no traps
            dangerous_fields = 0;
            auto &tmpfld = g->m.field_at( p );
            for( auto &fld : tmpfld ) {
                const field_entry &cur = fld.second;
                if( cur.is_dangerous() ) {
                    dangerous_fields++;
                }
            }

            if( dangerous_fields == 0 ) {
                ret.push_back( p );
            }
        }
    }

    return random_entry( ret, pos() ); // player position if no valid adjacent tiles
}

void Character::healed_bp( int bp, int amount )
{
    healed_total[bp] += amount;
}

void Character::set_fac_id( const std::string &my_fac_id )
{
    fac_id = faction_id( my_fac_id );
}

std::string get_stat_name( Character::stat Stat )
{
    switch( Stat ) {
        // *INDENT-OFF*
    case Character::stat::STRENGTH:     return pgettext( "strength stat", "STR" );
    case Character::stat::DEXTERITY:    return pgettext( "dexterity stat", "DEX" );
    case Character::stat::INTELLIGENCE: return pgettext( "intelligence stat", "INT" );
    case Character::stat::PERCEPTION:   return pgettext( "perception stat", "PER" );
        // *INDENT-ON*
        default:
            return pgettext( "fake stat there's an error", "ERR" );
            break;

    }
    return pgettext( "fake stat there's an error", "ERR" );
}

void Character::build_mut_dependency_map( const trait_id &mut,
        std::unordered_map<trait_id, int> &dependency_map, int distance )
{
    // Skip base traits and traits we've seen with a lower distance
    const auto lowest_distance = dependency_map.find( mut );
    if( !has_base_trait( mut ) && ( lowest_distance == dependency_map.end() ||
                                    distance < lowest_distance->second ) ) {
        dependency_map[mut] = distance;
        // Recurse over all prerequisite and replacement mutations
        const mutation_branch &mdata = mut.obj();
        for( const trait_id &i : mdata.prereqs ) {
            build_mut_dependency_map( i, dependency_map, distance + 1 );
        }
        for( const trait_id &i : mdata.prereqs2 ) {
            build_mut_dependency_map( i, dependency_map, distance + 1 );
        }
        for( const trait_id &i : mdata.replacements ) {
            build_mut_dependency_map( i, dependency_map, distance + 1 );
        }
    }
}

void Character::set_highest_cat_level()
{
    mutation_category_level.clear();

    // For each of our mutations...
    for( const std::pair<const trait_id, Character::trait_data> &mut : my_mutations ) {
        // ...build up a map of all prerequisite/replacement mutations along the tree, along with their distance from the current mutation
        std::unordered_map<trait_id, int> dependency_map;
        build_mut_dependency_map( mut.first, dependency_map, 0 );

        // Then use the map to set the category levels
        for( const std::pair<const trait_id, int> &i : dependency_map ) {
            const mutation_branch &mdata = i.first.obj();
            if( !mdata.flags.count( "NON_THRESH" ) ) {
                for( const std::string &cat : mdata.category ) {
                    // Decay category strength based on how far it is from the current mutation
                    mutation_category_level[cat] += 8 / static_cast<int>( std::pow( 2, i.second ) );
                }
            }
        }
    }
}

void Character::drench_mut_calc()
{
    for( const body_part bp : all_body_parts ) {
        int ignored = 0;
        int neutral = 0;
        int good = 0;

        for( const auto &iter : my_mutations ) {
            const mutation_branch &mdata = iter.first.obj();
            const auto wp_iter = mdata.protection.find( bp );
            if( wp_iter != mdata.protection.end() ) {
                ignored += wp_iter->second.x;
                neutral += wp_iter->second.y;
                good += wp_iter->second.z;
            }
        }

        mut_drench[bp][WT_GOOD] = good;
        mut_drench[bp][WT_NEUTRAL] = neutral;
        mut_drench[bp][WT_IGNORED] = ignored;
    }
}

/// Returns the mutation category with the highest strength
std::string Character::get_highest_category() const
{
    int iLevel = 0;
    std::string sMaxCat;

    for( const std::pair<const std::string, int> &elem : mutation_category_level ) {
        if( elem.second > iLevel ) {
            sMaxCat = elem.first;
            iLevel = elem.second;
        } else if( elem.second == iLevel ) {
            sMaxCat.clear();  // no category on ties
        }
    }
    return sMaxCat;
}

void Character::recalculate_enchantment_cache()
{
    // start by resetting the cache to all inventory items
    enchantment_cache = inv.get_active_enchantment_cache( *this );

    for( const enchantment &ench : weapon.get_enchantments() ) {
        if( ench.is_active( *this, weapon ) ) {
            enchantment_cache.force_add( ench );
        }
    }

    for( const item &worn_it : worn ) {
        for( const enchantment &ench : worn_it.get_enchantments() ) {
            if( ench.is_active( *this, worn_it ) ) {
                enchantment_cache.force_add( ench );
            }
        }
    }
}

double Character::calculate_by_enchantment( double modify, enchantment::mod value,
        bool round_output ) const
{
    modify += enchantment_cache.get_value_add( value );
    modify *= 1.0 + enchantment_cache.get_value_multiply( value );
    if( round_output ) {
        modify = round( modify );
    }
    return modify;
}

void Character::passive_absorb_hit( body_part bp, damage_unit &du ) const
{
    // >0 check because some mutations provide negative armor
    // Thin skin check goes before subdermal armor plates because SUBdermal
    if( du.amount > 0.0f ) {
        // HACK: Get rid of this as soon as CUT and STAB are split
        if( du.type == DT_STAB ) {
            damage_unit du_copy = du;
            du_copy.type = DT_CUT;
            du.amount -= mutation_armor( bp, du_copy );
        } else {
            du.amount -= mutation_armor( bp, du );
        }
    }
    du.amount -= bionic_armor_bonus( bp, du.type ); //Check for passive armor bionics
    du.amount -= mabuff_armor_bonus( du.type );
    du.amount = std::max( 0.0f, du.amount );
}

static void destroyed_armor_msg( Character &who, const std::string &pre_damage_name )
{
    if( who.is_avatar() ) {
        g->memorial().add(
            //~ %s is armor name
            pgettext( "memorial_male", "Worn %s was completely destroyed." ),
            pgettext( "memorial_female", "Worn %s was completely destroyed." ),
            pre_damage_name );
    }
    who.add_msg_player_or_npc( m_bad, _( "Your %s is completely destroyed!" ),
                               _( "<npcname>'s %s is completely destroyed!" ),
                               pre_damage_name );
}

static void item_armor_enchantment_adjust( Character &guy, damage_unit &du, item &armor )
{
    switch( du.type ) {
        case DT_ACID:
            du.amount = armor.calculate_by_enchantment( guy, du.amount, enchantment::mod::ITEM_ARMOR_ACID );
            break;
        case DT_BASH:
            du.amount = armor.calculate_by_enchantment( guy, du.amount, enchantment::mod::ITEM_ARMOR_BASH );
            break;
        case DT_BIOLOGICAL:
            du.amount = armor.calculate_by_enchantment( guy, du.amount, enchantment::mod::ITEM_ARMOR_BIO );
            break;
        case DT_COLD:
            du.amount = armor.calculate_by_enchantment( guy, du.amount, enchantment::mod::ITEM_ARMOR_COLD );
            break;
        case DT_CUT:
            du.amount = armor.calculate_by_enchantment( guy, du.amount, enchantment::mod::ITEM_ARMOR_CUT );
            break;
        case DT_ELECTRIC:
            du.amount = armor.calculate_by_enchantment( guy, du.amount, enchantment::mod::ITEM_ARMOR_ELEC );
            break;
        case DT_HEAT:
            du.amount = armor.calculate_by_enchantment( guy, du.amount, enchantment::mod::ITEM_ARMOR_HEAT );
            break;
        case DT_STAB:
            du.amount = armor.calculate_by_enchantment( guy, du.amount, enchantment::mod::ITEM_ARMOR_STAB );
            break;
        default:
            return;
    }
    du.amount = std::max( 0.0f, du.amount );
}

// adjusts damage unit depending on type by enchantments.
// the ITEM_ enchantments only affect the damage resistance for that one item, while the others affect all of them
static void armor_enchantment_adjust( Character &guy, damage_unit &du )
{
    switch( du.type ) {
        case DT_ACID:
            du.amount = guy.calculate_by_enchantment( du.amount, enchantment::mod::ARMOR_ACID );
            break;
        case DT_BASH:
            du.amount = guy.calculate_by_enchantment( du.amount, enchantment::mod::ARMOR_BASH );
            break;
        case DT_BIOLOGICAL:
            du.amount = guy.calculate_by_enchantment( du.amount, enchantment::mod::ARMOR_BIO );
            break;
        case DT_COLD:
            du.amount = guy.calculate_by_enchantment( du.amount, enchantment::mod::ARMOR_COLD );
            break;
        case DT_CUT:
            du.amount = guy.calculate_by_enchantment( du.amount, enchantment::mod::ARMOR_CUT );
            break;
        case DT_ELECTRIC:
            du.amount = guy.calculate_by_enchantment( du.amount, enchantment::mod::ARMOR_ELEC );
            break;
        case DT_HEAT:
            du.amount = guy.calculate_by_enchantment( du.amount, enchantment::mod::ARMOR_HEAT );
            break;
        case DT_STAB:
            du.amount = guy.calculate_by_enchantment( du.amount, enchantment::mod::ARMOR_STAB );
            break;
        default:
            return;
    }
    du.amount = std::max( 0.0f, du.amount );
}

void Character::absorb_hit( body_part bp, damage_instance &dam )
{
    std::list<item> worn_remains;
    bool armor_destroyed = false;

    for( damage_unit &elem : dam.damage_units ) {
        if( elem.amount < 0 ) {
            // Prevents 0 damage hits (like from hallucinations) from ripping armor
            elem.amount = 0;
            continue;
        }

        // The bio_ads CBM absorbs damage before hitting armor
        if( has_active_bionic( bio_ads ) ) {
            if( elem.amount > 0 && get_power_level() > 24_kJ ) {
                if( elem.type == DT_BASH ) {
                    elem.amount -= rng( 1, 8 );
                } else if( elem.type == DT_CUT ) {
                    elem.amount -= rng( 1, 4 );
                } else if( elem.type == DT_STAB ) {
                    elem.amount -= rng( 1, 2 );
                }
                mod_power_level( -25_kJ );
            }
            if( elem.amount < 0 ) {
                elem.amount = 0;
            }
        }

        armor_enchantment_adjust( *this, elem );

        // Only the outermost armor can be set on fire
        bool outermost = true;
        // The worn vector has the innermost item first, so
        // iterate reverse to damage the outermost (last in worn vector) first.
        for( auto iter = worn.rbegin(); iter != worn.rend(); ) {
            item &armor = *iter;

            if( !armor.covers( bp ) ) {
                ++iter;
                continue;
            }

            const std::string pre_damage_name = armor.tname();
            bool destroy = false;

            item_armor_enchantment_adjust( *this, elem, armor );
            // Heat damage can set armor on fire
            // Even though it doesn't cause direct physical damage to it
            if( outermost && elem.type == DT_HEAT && elem.amount >= 1.0f ) {
                // TODO: Different fire intensity values based on damage
                fire_data frd{ 2 };
                destroy = armor.burn( frd );
                int fuel = roll_remainder( frd.fuel_produced );
                if( fuel > 0 ) {
                    add_effect( effect_onfire, time_duration::from_turns( fuel + 1 ), bp, false, 0, false, true );
                }
            }

            if( !destroy ) {
                destroy = armor_absorb( elem, armor );
            }

            if( destroy ) {
                if( g->u.sees( *this ) ) {
                    SCT.add( point( posx(), posy() ), NORTH, remove_color_tags( pre_damage_name ),
                             m_neutral, _( "destroyed" ), m_info );
                }
                destroyed_armor_msg( *this, pre_damage_name );
                armor_destroyed = true;
                armor.on_takeoff( *this );
                worn_remains.insert( worn_remains.end(), armor.contents.begin(), armor.contents.end() );
                // decltype is the type name of the iterator, note that reverse_iterator::base returns the
                // iterator to the next element, not the one the revers_iterator points to.
                // http://stackoverflow.com/questions/1830158/how-to-call-erase-with-a-reverse-iterator
                iter = decltype( iter )( worn.erase( --( iter.base() ) ) );
            } else {
                ++iter;
                outermost = false;
            }
        }

        passive_absorb_hit( bp, elem );

        if( elem.type == DT_BASH ) {
            if( has_trait( trait_LIGHT_BONES ) ) {
                elem.amount *= 1.4;
            }
            if( has_trait( trait_HOLLOW_BONES ) ) {
                elem.amount *= 1.8;
            }
        }

        elem.amount = std::max( elem.amount, 0.0f );
    }
    for( item &remain : worn_remains ) {
        g->m.add_item_or_charges( pos(), remain );
    }
    if( armor_destroyed ) {
        drop_invalid_inventory();
    }
}

bool Character::armor_absorb( damage_unit &du, item &armor )
{
    if( rng( 1, 100 ) > armor.get_coverage() ) {
        return false;
    }

    // TODO: add some check for power armor
    armor.mitigate_damage( du );

    // We want armor's own resistance to this type, not the resistance it grants
    const int armors_own_resist = armor.damage_resist( du.type, true );
    if( armors_own_resist > 1000 ) {
        // This is some weird type that doesn't damage armors
        return false;
    }

    // Scale chance of article taking damage based on the number of parts it covers.
    // This represents large articles being able to take more punishment
    // before becoming ineffective or being destroyed.
    const int num_parts_covered = armor.get_covered_body_parts().count();
    if( !one_in( num_parts_covered ) ) {
        return false;
    }

    // Don't damage armor as much when bypassed by armor piercing
    // Most armor piercing damage comes from bypassing armor, not forcing through
    const int raw_dmg = du.amount;
    if( raw_dmg > armors_own_resist ) {
        // If damage is above armor value, the chance to avoid armor damage is
        // 50% + 50% * 1/dmg
        if( one_in( raw_dmg ) || one_in( 2 ) ) {
            return false;
        }
    } else {
        // Sturdy items and power armors never take chip damage.
        // Other armors have 0.5% of getting damaged from hits below their armor value.
        if( armor.has_flag( flag_STURDY ) || armor.is_power_armor() || !one_in( 200 ) ) {
            return false;
        }
    }

    const material_type &material = armor.get_random_material();
    std::string damage_verb = ( du.type == DT_BASH ) ? material.bash_dmg_verb() :
                              material.cut_dmg_verb();

    const std::string pre_damage_name = armor.tname();
    const std::string pre_damage_adj = armor.get_base_material().dmg_adj( armor.damage_level( 4 ) );

    // add "further" if the damage adjective and verb are the same
    std::string format_string = ( pre_damage_adj == damage_verb ) ?
                                _( "Your %1$s is %2$s further!" ) : _( "Your %1$s is %2$s!" );
    add_msg_if_player( m_bad, format_string, pre_damage_name, damage_verb );
    //item is damaged
    if( is_player() ) {
        SCT.add( point( posx(), posy() ), NORTH, remove_color_tags( pre_damage_name ), m_neutral,
                 damage_verb,
                 m_info );
    }

    return armor.mod_damage( armor.has_flag( flag_FRAGILE ) ?
                             rng( 2 * itype::damage_scale, 3 * itype::damage_scale ) : itype::damage_scale, du.type );
}

float Character::bionic_armor_bonus( body_part bp, damage_type dt ) const
{
    float result = 0.0f;
    if( dt == DT_CUT || dt == DT_STAB ) {
        for( const bionic_id &bid : get_bionics() ) {
            const auto cut_prot = bid->cut_protec.find( bp );
            if( cut_prot != bid->cut_protec.end() ) {
                result += cut_prot->second;
            }
        }
    } else if( dt == DT_BASH ) {
        for( const bionic_id &bid : get_bionics() ) {
            const auto bash_prot = bid->bash_protec.find( bp );
            if( bash_prot != bid->bash_protec.end() ) {
                result += bash_prot->second;
            }
        }
    }

    return result;
}

int Character::get_armor_fire( body_part bp ) const
{
    return get_armor_type( DT_HEAT, bp );
}

void Character::did_hit( Creature &target )
{
    enchantment_cache.cast_hit_you( *this, target.pos() );
}

void Character::on_hit( Creature * /*source*/, body_part /*bp_hit*/,
                        float /*difficulty*/, dealt_projectile_attack const *const /*proj*/ )
{
    enchantment_cache.cast_hit_me( *this );
}

void Character::heal( body_part healed, int dam )
{
    hp_part healpart;
    switch( healed ) {
        case bp_eyes:
        // Fall through to head damage
        case bp_mouth:
        // Fall through to head damage
        case bp_head:
            healpart = hp_head;
            break;
        case bp_torso:
            healpart = hp_torso;
            break;
        case bp_hand_l:
            // Shouldn't happen, but fall through to arms
            debugmsg( "Heal against hands!" );
        /* fallthrough */
        case bp_arm_l:
            healpart = hp_arm_l;
            break;
        case bp_hand_r:
            // Shouldn't happen, but fall through to arms
            debugmsg( "Heal against hands!" );
        /* fallthrough */
        case bp_arm_r:
            healpart = hp_arm_r;
            break;
        case bp_foot_l:
            // Shouldn't happen, but fall through to legs
            debugmsg( "Heal against feet!" );
        /* fallthrough */
        case bp_leg_l:
            healpart = hp_leg_l;
            break;
        case bp_foot_r:
            // Shouldn't happen, but fall through to legs
            debugmsg( "Heal against feet!" );
        /* fallthrough */
        case bp_leg_r:
            healpart = hp_leg_r;
            break;
        default:
            debugmsg( "Wacky body part healed!" );
            healpart = hp_torso;
    }
    heal( healpart, dam );
}

void Character::heal( hp_part healed, int dam )
{
    if( !is_limb_broken( healed ) ) {
        int effective_heal = std::min( dam, hp_max[healed] - hp_cur[healed] );
        hp_cur[healed] += effective_heal;
        g->events().send<event_type::character_heals_damage>( getID(), effective_heal );
    }
}

void Character::healall( int dam )
{
    for( int healed_part = 0; healed_part < num_hp_parts; healed_part++ ) {
        heal( static_cast<hp_part>( healed_part ), dam );
        healed_bp( healed_part, dam );
    }
}

void Character::hurtall( int dam, Creature *source, bool disturb /*= true*/ )
{
    if( is_dead_state() || has_trait( trait_DEBUG_NODMG ) || dam <= 0 ) {
        return;
    }

    for( int i = 0; i < num_hp_parts; i++ ) {
        const hp_part bp = static_cast<hp_part>( i );
        // Don't use apply_damage here or it will annoy the player with 6 queries
        const int dam_to_bodypart = std::min( dam, hp_cur[bp] );
        hp_cur[bp] -= dam_to_bodypart;
        g->events().send<event_type::character_takes_damage>( getID(), dam_to_bodypart );
    }

    // Low pain: damage is spread all over the body, so not as painful as 6 hits in one part
    mod_pain( dam );
    on_hurt( source, disturb );
}

int Character::hitall( int dam, int vary, Creature *source )
{
    int damage_taken = 0;
    for( int i = 0; i < num_hp_parts; i++ ) {
        const body_part bp = hp_to_bp( static_cast<hp_part>( i ) );
        int ddam = vary ? dam * rng( 100 - vary, 100 ) / 100 : dam;
        int cut = 0;
        auto damage = damage_instance::physical( ddam, cut, 0 );
        damage_taken += deal_damage( source, bp, damage ).total_damage();
    }
    return damage_taken;
}

void Character::on_hurt( Creature *source, bool disturb /*= true*/ )
{
    if( has_trait( trait_ADRENALINE ) && !has_effect( effect_adrenaline ) &&
        ( hp_cur[hp_head] < 25 || hp_cur[hp_torso] < 15 ) ) {
        add_effect( effect_adrenaline, 20_minutes );
    }

    if( disturb ) {
        if( has_effect( effect_sleep ) && !has_effect( effect_narcosis ) ) {
            wake_up();
        }
        if( !is_npc() && !has_effect( effect_narcosis ) ) {
            if( source != nullptr ) {
                g->cancel_activity_or_ignore_query( distraction_type::attacked,
                                                    string_format( _( "You were attacked by %s!" ),
                                                            source->disp_name() ) );
            } else {
                g->cancel_activity_or_ignore_query( distraction_type::attacked, _( "You were hurt!" ) );
            }
        }
    }

    if( is_dead_state() ) {
        set_killer( source );
    }
}

bool Character::crossed_threshold() const
{
    for( const std::pair<const trait_id, Character::trait_data> &mut : my_mutations ) {
        if( mut.first->threshold ) {
            return true;
        }
    }
    return false;
}

void Character::update_type_of_scent( bool init )
{
    scenttype_id new_scent = scenttype_id( "sc_human" );
    for( const trait_id &mut : get_mutations() ) {
        if( mut.obj().scent_typeid ) {
            new_scent = mut.obj().scent_typeid.value();
        }
    }

    if( !init && new_scent != get_type_of_scent() ) {
        g->scent.reset();
    }
    set_type_of_scent( new_scent );
}

void Character::update_type_of_scent( trait_id mut, bool gain )
{
    const cata::optional<scenttype_id> &mut_scent = mut->scent_typeid;
    if( mut_scent ) {
        if( gain && mut_scent.value() != get_type_of_scent() ) {
            set_type_of_scent( mut_scent.value() );
            g->scent.reset();
        } else {
            update_type_of_scent();
        }
    }
}

void Character::set_type_of_scent( scenttype_id id )
{
    type_of_scent = id;
}

scenttype_id Character::get_type_of_scent() const
{
    return type_of_scent;
}

void Character::restore_scent()
{
    const std::string prev_scent = get_value( "prev_scent" );
    if( !prev_scent.empty() ) {
        remove_effect( effect_masked_scent );
        set_type_of_scent( scenttype_id( prev_scent ) );
        remove_value( "prev_scent" );
        remove_value( "waterproof_scent" );
        add_msg_if_player( m_info, _( "You smell like yourself again." ) );
    }
}

void Character::spores()
{
    fungal_effects fe( *g, g->m );
    //~spore-release sound
    sounds::sound( pos(), 10, sounds::sound_t::combat, _( "Pouf!" ), false, "misc", "puff" );
    for( const tripoint &sporep : g->m.points_in_radius( pos(), 1 ) ) {
        if( sporep == pos() ) {
            continue;
        }
        fe.fungalize( sporep, this, 0.25 );
    }
}

void Character::blossoms()
{
    // Player blossoms are shorter-ranged, but you can fire much more frequently if you like.
    sounds::sound( pos(), 10, sounds::sound_t::combat, _( "Pouf!" ), false, "misc", "puff" );
    for( const tripoint &tmp : g->m.points_in_radius( pos(), 2 ) ) {
        g->m.add_field( tmp, fd_fungal_haze, rng( 1, 2 ) );
    }
}

void Character::update_vitamins( const vitamin_id &vit )
{
    if( is_npc() ) {
        return; // NPCs cannot develop vitamin diseases
    }

    efftype_id def = vit.obj().deficiency();
    efftype_id exc = vit.obj().excess();

    int lvl = vit.obj().severity( vitamin_get( vit ) );
    if( lvl <= 0 ) {
        remove_effect( def );
    }
    if( lvl >= 0 ) {
        remove_effect( exc );
    }
    if( lvl > 0 ) {
        if( has_effect( def, num_bp ) ) {
            get_effect( def, num_bp ).set_intensity( lvl, true );
        } else {
            add_effect( def, 1_turns, num_bp, true, lvl );
        }
    }
    if( lvl < 0 ) {
        if( has_effect( exc, num_bp ) ) {
            get_effect( exc, num_bp ).set_intensity( -lvl, true );
        } else {
            add_effect( exc, 1_turns, num_bp, true, -lvl );
        }
    }
}

void Character::rooted_message() const
{
    bool wearing_shoes = is_wearing_shoes( side::LEFT ) || is_wearing_shoes( side::RIGHT );
    if( ( has_trait( trait_ROOTS2 ) || has_trait( trait_ROOTS3 ) ) &&
        g->m.has_flag( flag_PLOWABLE, pos() ) &&
        !wearing_shoes ) {
        add_msg( m_info, _( "You sink your roots into the soil." ) );
    }
}

void Character::rooted()
// Should average a point every two minutes or so; ground isn't uniformly fertile
{
    double shoe_factor = footwear_factor();
    if( ( has_trait( trait_ROOTS2 ) || has_trait( trait_ROOTS3 ) ) &&
        g->m.has_flag( flag_PLOWABLE, pos() ) && shoe_factor != 1.0 ) {
        if( one_in( 96 ) ) {
            vitamin_mod( vitamin_iron, 1, true );
            vitamin_mod( vitamin_calcium, 1, true );
        }
        if( get_thirst() <= -2000 && x_in_y( 75, 425 ) ) {
            mod_thirst( -1 );
        }
        mod_healthy_mod( 5, 50 );
    }
}

bool Character::wearing_something_on( body_part bp ) const
{
    for( auto &i : worn ) {
        if( i.covers( bp ) ) {
            return true;
        }
    }
    return false;
}

bool Character::is_wearing_shoes( const side &which_side ) const
{
    bool left = true;
    bool right = true;
    if( which_side == side::LEFT || which_side == side::BOTH ) {
        left = false;
        for( const item &worn_item : worn ) {
            if( worn_item.covers( bp_foot_l ) && !worn_item.has_flag( flag_BELTED ) &&
                !worn_item.has_flag( flag_PERSONAL ) && !worn_item.has_flag( flag_AURA ) &&
                !worn_item.has_flag( flag_SEMITANGIBLE ) && !worn_item.has_flag( flag_SKINTIGHT ) ) {
                left = true;
                break;
            }
        }
    }
    if( which_side == side::RIGHT || which_side == side::BOTH ) {
        right = false;
        for( const item &worn_item : worn ) {
            if( worn_item.covers( bp_foot_r ) && !worn_item.has_flag( flag_BELTED ) &&
                !worn_item.has_flag( flag_PERSONAL ) && !worn_item.has_flag( flag_AURA ) &&
                !worn_item.has_flag( flag_SEMITANGIBLE ) && !worn_item.has_flag( flag_SKINTIGHT ) ) {
                right = true;
                break;
            }
        }
    }
    return ( left && right );
}

bool Character::is_wearing_helmet() const
{
    for( const item &i : worn ) {
        if( i.covers( bp_head ) && !i.has_flag( flag_HELMET_COMPAT ) && !i.has_flag( flag_SKINTIGHT ) &&
            !i.has_flag( flag_PERSONAL ) && !i.has_flag( flag_AURA ) && !i.has_flag( flag_SEMITANGIBLE ) &&
            !i.has_flag( flag_OVERSIZE ) ) {
            return true;
        }
    }
    return false;
}

int Character::head_cloth_encumbrance() const
{
    int ret = 0;
    for( auto &i : worn ) {
        const item *worn_item = &i;
        if( i.covers( bp_head ) && !i.has_flag( flag_SEMITANGIBLE ) &&
            ( worn_item->has_flag( flag_HELMET_COMPAT ) || worn_item->has_flag( flag_SKINTIGHT ) ) ) {
            ret += worn_item->get_encumber( *this );
        }
    }
    return ret;
}

double Character::armwear_factor() const
{
    double ret = 0;
    if( wearing_something_on( bp_arm_l ) ) {
        ret += .5;
    }
    if( wearing_something_on( bp_arm_r ) ) {
        ret += .5;
    }
    return ret;
}

double Character::footwear_factor() const
{
    double ret = 0;
    if( wearing_something_on( bp_foot_l ) ) {
        ret += .5;
    }
    if( wearing_something_on( bp_foot_r ) ) {
        ret += .5;
    }
    return ret;
}

int Character::shoe_type_count( const itype_id &it ) const
{
    int ret = 0;
    if( is_wearing_on_bp( it, bp_foot_l ) ) {
        ret++;
    }
    if( is_wearing_on_bp( it, bp_foot_r ) ) {
        ret++;
    }
    return ret;
}

std::vector<item *> Character::inv_dump()
{
    std::vector<item *> ret;
    if( is_armed() && can_unwield( weapon ).success() ) {
        ret.push_back( &weapon );
    }
    for( auto &i : worn ) {
        ret.push_back( &i );
    }
    inv.dump( ret );
    return ret;
}

bool Character::covered_with_flag( const std::string &flag, const body_part_set &parts ) const
{
    if( parts.none() ) {
        return true;
    }

    body_part_set to_cover( parts );

    for( const auto &elem : worn ) {
        if( !elem.has_flag( flag ) ) {
            continue;
        }

        to_cover &= ~elem.get_covered_body_parts();

        if( to_cover.none() ) {
            return true;    // Allows early exit.
        }
    }

    return to_cover.none();
}

bool Character::is_waterproof( const body_part_set &parts ) const
{
    return covered_with_flag( flag_WATERPROOF, parts );
}

void Character::update_morale()
{
    morale->decay( 1_minutes );
    apply_persistent_morale();
}

void Character::apply_persistent_morale()
{
    // Hoarders get a morale penalty if they're not carrying a full inventory.
    if( has_trait( trait_HOARDER ) ) {
        int pen = ( volume_capacity() - volume_carried() ) / 125_ml;
        if( pen > 70 ) {
            pen = 70;
        }
        if( pen <= 0 ) {
            pen = 0;
        }
        if( has_effect( effect_took_xanax ) ) {
            pen = pen / 7;
        } else if( has_effect( effect_took_prozac ) ) {
            pen = pen / 2;
        }
        if( pen > 0 ) {
            add_morale( MORALE_PERM_HOARDER, -pen, -pen, 1_minutes, 1_minutes, true );
        }
    }
    // Nomads get a morale penalty if they stay near the same overmap tiles too long.
    if( has_trait( trait_NOMAD ) || has_trait( trait_NOMAD2 ) || has_trait( trait_NOMAD3 ) ) {
        const tripoint ompos = global_omt_location();
        float total_time = 0;
        // Check how long we've stayed in any overmap tile within 5 of us.
        const int max_dist = 5;
        for( const tripoint &pos : points_in_radius( ompos, max_dist ) ) {
            const float dist = rl_dist( ompos, pos );
            if( dist > max_dist ) {
                continue;
            }
            const auto iter = overmap_time.find( pos.xy() );
            if( iter == overmap_time.end() ) {
                continue;
            }
            // Count time in own tile fully, tiles one away as 4/5, tiles two away as 3/5, etc.
            total_time += to_moves<float>( iter->second ) * ( max_dist - dist ) / max_dist;
        }
        // Characters with higher tiers of Nomad suffer worse morale penalties, faster.
        int max_unhappiness;
        float min_time, max_time;
        if( has_trait( trait_NOMAD ) ) {
            max_unhappiness = 20;
            min_time = to_moves<float>( 12_hours );
            max_time = to_moves<float>( 1_days );
        } else if( has_trait( trait_NOMAD2 ) ) {
            max_unhappiness = 40;
            min_time = to_moves<float>( 4_hours );
            max_time = to_moves<float>( 8_hours );
        } else { // traid_NOMAD3
            max_unhappiness = 60;
            min_time = to_moves<float>( 1_hours );
            max_time = to_moves<float>( 2_hours );
        }
        // The penalty starts at 1 at min_time and scales up to max_unhappiness at max_time.
        const float t = ( total_time - min_time ) / ( max_time - min_time );
        const int pen = ceil( lerp_clamped( 0, max_unhappiness, t ) );
        if( pen > 0 ) {
            add_morale( MORALE_PERM_NOMAD, -pen, -pen, 1_minutes, 1_minutes, true );
        }
    }

    if( has_trait( trait_PROF_FOODP ) ) {
        // Loosing your face is distressing
        if( !( is_wearing( itype_id( "foodperson_mask" ) ) ||
               is_wearing( itype_id( "foodperson_mask_on" ) ) ) ) {
            add_morale( MORALE_PERM_NOFACE, -20, -20, 1_minutes, 1_minutes, true );
        } else if( is_wearing( itype_id( "foodperson_mask" ) ) ||
                   is_wearing( itype_id( "foodperson_mask_on" ) ) ) {
            rem_morale( MORALE_PERM_NOFACE );
        }

        if( is_wearing( itype_id( "foodperson_mask_on" ) ) ) {
            add_morale( MORALE_PERM_FPMODE_ON, 10, 10, 1_minutes, 1_minutes, true );
        } else {
            rem_morale( MORALE_PERM_FPMODE_ON );
        }
    }
}

int Character::get_morale_level() const
{
    return morale->get_level();
}

void Character::add_morale( const morale_type &type, int bonus, int max_bonus,
                            const time_duration &duration, const time_duration &decay_start,
                            bool capped, const itype *item_type )
{
    morale->add( type, bonus, max_bonus, duration, decay_start, capped, item_type );
}

int Character::has_morale( const morale_type &type ) const
{
    return morale->has( type );
}

void Character::rem_morale( const morale_type &type, const itype *item_type )
{
    morale->remove( type, item_type );
}

void Character::clear_morale()
{
    morale->clear();
}

bool Character::has_morale_to_read() const
{
    return get_morale_level() >= -40;
}

void Character::check_and_recover_morale()
{
    player_morale test_morale;

    for( const auto &wit : worn ) {
        test_morale.on_item_wear( wit );
    }

    for( const auto &mut : my_mutations ) {
        test_morale.on_mutation_gain( mut.first );
    }

    for( auto &elem : *effects ) {
        for( auto &_effect_it : elem.second ) {
            const effect &e = _effect_it.second;
            test_morale.on_effect_int_change( e.get_id(), e.get_intensity(), e.get_bp() );
        }
    }

    test_morale.on_stat_change( "hunger", get_hunger() );
    test_morale.on_stat_change( "thirst", get_thirst() );
    test_morale.on_stat_change( "fatigue", get_fatigue() );
    test_morale.on_stat_change( "pain", get_pain() );
    test_morale.on_stat_change( "pkill", get_painkiller() );
    test_morale.on_stat_change( "perceived_pain", get_perceived_pain() );

    apply_persistent_morale();

    if( !morale->consistent_with( test_morale ) ) {
        *morale = player_morale( test_morale ); // Recover consistency
        add_msg( m_debug, "%s morale was recovered.", disp_name( true ) );
    }
}

void Character::start_hauling()
{
    add_msg( _( "You start hauling items along the ground." ) );
    if( is_armed() ) {
        add_msg( m_warning, _( "Your hands are not free, which makes hauling slower." ) );
    }
    hauling = true;
}

void Character::stop_hauling()
{
    add_msg( _( "You stop hauling items." ) );
    hauling = false;
    if( has_activity( ACT_MOVE_ITEMS ) ) {
        cancel_activity();
    }
}

bool Character::is_hauling() const
{
    return hauling;
}

void Character::assign_activity( const activity_id &type, int moves, int index, int pos,
                                 const std::string &name )
{
    assign_activity( player_activity( type, moves, index, pos, name ) );
}

void Character::assign_activity( const player_activity &act, bool allow_resume )
{
    if( allow_resume && !backlog.empty() && backlog.front().can_resume_with( act, *this ) ) {
        add_msg_if_player( _( "You resume your task." ) );
        activity = backlog.front();
        backlog.pop_front();
    } else {
        if( activity ) {
            backlog.push_front( activity );
        }

        activity = act;
    }

    if( activity.rooted() ) {
        rooted_message();
    }
    if( is_npc() ) {
        cancel_stashed_activity();
        npc *guy = dynamic_cast<npc *>( this );
        guy->set_attitude( NPCATT_ACTIVITY );
        guy->set_mission( NPC_MISSION_ACTIVITY );
        guy->current_activity_id = activity.id();
    }
}

bool Character::has_activity( const activity_id &type ) const
{
    return activity.id() == type;
}

bool Character::has_activity( const std::vector<activity_id> &types ) const
{
    return std::find( types.begin(), types.end(), activity.id() ) != types.end();
}

void Character::cancel_activity()
{
    if( has_activity( ACT_MOVE_ITEMS ) && is_hauling() ) {
        stop_hauling();
    }
    if( has_activity( ACT_TRY_SLEEP ) ) {
        remove_value( "sleep_query" );
    }
    // Clear any backlog items that aren't auto-resume.
    for( auto backlog_item = backlog.begin(); backlog_item != backlog.end(); ) {
        if( backlog_item->auto_resume ) {
            backlog_item++;
        } else {
            backlog_item = backlog.erase( backlog_item );
        }
    }
    // act wait stamina interrupts an ongoing activity.
    // and automatically puts auto_resume = true on it
    // we dont want that to persist if there is another interruption.
    // and player moves elsewhere.
    if( has_activity( ACT_WAIT_STAMINA ) && !backlog.empty() &&
        backlog.front().auto_resume ) {
        backlog.front().auto_resume = false;
    }
    if( activity && activity.is_suspendable() ) {
        backlog.push_front( activity );
    }
    sfx::end_activity_sounds(); // kill activity sounds when canceled
    activity = player_activity();
}

void Character::resume_backlog_activity()
{
    if( !backlog.empty() && backlog.front().auto_resume ) {
        activity = backlog.front();
        backlog.pop_front();
    }
}

void Character::fall_asleep()
{
    // Communicate to the player that he is using items on the floor
    std::string item_name = is_snuggling();
    if( item_name == "many" ) {
        if( one_in( 15 ) ) {
            add_msg_if_player( _( "You nestle your pile of clothes for warmth." ) );
        } else {
            add_msg_if_player( _( "You use your pile of clothes for warmth." ) );
        }
    } else if( item_name != "nothing" ) {
        if( one_in( 15 ) ) {
            add_msg_if_player( _( "You snuggle your %s to keep warm." ), item_name );
        } else {
            add_msg_if_player( _( "You use your %s to keep warm." ), item_name );
        }
    }
    if( has_active_mutation( trait_HIBERNATE ) &&
        get_kcal_percent() > 0.8f ) {
        if( is_avatar() ) {
            g->memorial().add( pgettext( "memorial_male", "Entered hibernation." ),
                               pgettext( "memorial_female", "Entered hibernation." ) );
        }
        // some days worth of round-the-clock Snooze.  Cata seasons default to 91 days.
        fall_asleep( 10_days );
        // If you're not fatigued enough for 10 days, you won't sleep the whole thing.
        // In practice, the fatigue from filling the tank from (no msg) to Time For Bed
        // will last about 8 days.
    }

    fall_asleep( 10_hours ); // default max sleep time.
}

void Character::fall_asleep( const time_duration &duration )
{
    if( activity ) {
        if( activity.id() == "ACT_TRY_SLEEP" ) {
            activity.set_to_null();
        } else {
            cancel_activity();
        }
    }
    add_effect( effect_sleep, duration );
}

std::string Character::is_snuggling() const
{
    auto begin = g->m.i_at( pos() ).begin();
    auto end = g->m.i_at( pos() ).end();

    if( in_vehicle ) {
        if( const cata::optional<vpart_reference> vp = g->m.veh_at( pos() ).part_with_feature( VPFLAG_CARGO,
                false ) ) {
            vehicle *const veh = &vp->vehicle();
            const int cargo = vp->part_index();
            if( !veh->get_items( cargo ).empty() ) {
                begin = veh->get_items( cargo ).begin();
                end = veh->get_items( cargo ).end();
            }
        }
    }
    const item *floor_armor = nullptr;
    int ticker = 0;

    // If there are no items on the floor, return nothing
    if( begin == end ) {
        return "nothing";
    }

    for( auto candidate = begin; candidate != end; ++candidate ) {
        if( !candidate->is_armor() ) {
            continue;
        } else if( candidate->volume() > 250_ml && candidate->get_warmth() > 0 &&
                   ( candidate->covers( bp_torso ) || candidate->covers( bp_leg_l ) ||
                     candidate->covers( bp_leg_r ) ) ) {
            floor_armor = &*candidate;
            ticker++;
        }
    }

    if( ticker == 0 ) {
        return "nothing";
    } else if( ticker == 1 ) {
        return floor_armor->type_name();
    } else if( ticker > 1 ) {
        return "many";
    }

    return "nothing";
}

int Character::warmth( body_part bp ) const
{
    int ret = 0;
    int warmth = 0;

    for( auto &i : worn ) {
        if( i.covers( bp ) ) {
            warmth = i.get_warmth();
            // Wool items do not lose their warmth due to being wet.
            // Warmth is reduced by 0 - 66% based on wetness.
            if( !i.made_of( material_wool ) ) {
                warmth *= 1.0 - 0.66 * body_wetness[bp] / drench_capacity[bp];
            }
            ret += warmth;
        }
    }
    ret += get_effect_int( effect_heating_bionic, bp );
    return ret;
}

static int bestwarmth( const std::list< item > &its, const std::string &flag )
{
    int best = 0;
    for( auto &w : its ) {
        if( w.has_flag( flag ) && w.get_warmth() > best ) {
            best = w.get_warmth();
        }
    }
    return best;
}

int Character::bonus_item_warmth( body_part bp ) const
{
    int ret = 0;

    // If the player is not wielding anything big, check if hands can be put in pockets
    if( ( bp == bp_hand_l || bp == bp_hand_r ) && weapon.volume() < 500_ml ) {
        ret += bestwarmth( worn, flag_POCKETS );
    }

    // If the player's head is not encumbered, check if hood can be put up
    if( bp == bp_head && encumb( bp_head ) < 10 ) {
        ret += bestwarmth( worn, flag_HOOD );
    }

    // If the player's mouth is not encumbered, check if collar can be put up
    if( bp == bp_mouth && encumb( bp_mouth ) < 10 ) {
        ret += bestwarmth( worn, flag_COLLAR );
    }

    return ret;
}

bool Character::can_use_floor_warmth() const
{
    return in_sleep_state() ||
           has_activity( ACT_WAIT ) ||
           has_activity( ACT_WAIT_NPC ) ||
           has_activity( ACT_WAIT_STAMINA ) ||
           has_activity( ACT_AUTODRIVE ) ||
           has_activity( ACT_READ ) ||
           has_activity( ACT_SOCIALIZE ) ||
           has_activity( ACT_MEDITATE ) ||
           has_activity( ACT_FISH ) ||
           has_activity( ACT_GAME ) ||
           has_activity( ACT_HAND_CRANK ) ||
           has_activity( ACT_HEATING ) ||
           has_activity( ACT_VIBE ) ||
           has_activity( ACT_TRY_SLEEP ) ||
           has_activity( ACT_OPERATION ) ||
           has_activity( ACT_TREE_COMMUNION ) ||
           has_activity( ACT_EAT_MENU ) ||
           has_activity( ACT_CONSUME_FOOD_MENU ) ||
           has_activity( ACT_CONSUME_DRINK_MENU ) ||
           has_activity( ACT_CONSUME_MEDS_MENU ) ||
           has_activity( ACT_STUDY_SPELL );
}

int Character::floor_bedding_warmth( const tripoint &pos )
{
    const trap &trap_at_pos = g->m.tr_at( pos );
    const ter_id ter_at_pos = g->m.ter( pos );
    const furn_id furn_at_pos = g->m.furn( pos );
    int floor_bedding_warmth = 0;

    const optional_vpart_position vp = g->m.veh_at( pos );
    const cata::optional<vpart_reference> boardable = vp.part_with_feature( "BOARDABLE", true );
    // Search the floor for bedding
    if( furn_at_pos != f_null ) {
        floor_bedding_warmth += furn_at_pos.obj().floor_bedding_warmth;
    } else if( !trap_at_pos.is_null() ) {
        floor_bedding_warmth += trap_at_pos.floor_bedding_warmth;
    } else if( boardable ) {
        floor_bedding_warmth += boardable->info().floor_bedding_warmth;
    } else if( ter_at_pos == t_improvised_shelter ) {
        floor_bedding_warmth -= 500;
    } else {
        floor_bedding_warmth -= 2000;
    }

    return floor_bedding_warmth;
}

int Character::floor_item_warmth( const tripoint &pos )
{
    if( !g->m.has_items( pos ) ) {
        return 0;
    }

    int item_warmth = 0;
    // Search the floor for items
    const auto floor_item = g->m.i_at( pos );
    for( const auto &elem : floor_item ) {
        if( !elem.is_armor() ) {
            continue;
        }
        // Items that are big enough and covers the torso are used to keep warm.
        // Smaller items don't do as good a job
        if( elem.volume() > 250_ml &&
            ( elem.covers( bp_torso ) || elem.covers( bp_leg_l ) ||
              elem.covers( bp_leg_r ) ) ) {
            item_warmth += 60 * elem.get_warmth() * elem.volume() / 2500_ml;
        }
    }

    return item_warmth;
}

int Character::floor_warmth( const tripoint &pos ) const
{
    const int item_warmth = floor_item_warmth( pos );
    int bedding_warmth = floor_bedding_warmth( pos );

    // If the PC has fur, etc, that will apply too
    int floor_mut_warmth = bodytemp_modifier_traits_floor();
    // DOWN does not provide floor insulation, though.
    // Better-than-light fur or being in one's shell does.
    if( ( !( has_trait( trait_DOWN ) ) ) && ( floor_mut_warmth >= 200 ) ) {
        bedding_warmth = std::max( 0, bedding_warmth );
    }
    return ( item_warmth + bedding_warmth + floor_mut_warmth );
}

int Character::bodytemp_modifier_traits( bool overheated ) const
{
    int mod = 0;
    for( auto &iter : my_mutations ) {
        mod += overheated ? iter.first->bodytemp_min :
               iter.first->bodytemp_max;
    }
    return mod;
}

int Character::bodytemp_modifier_traits_floor() const
{
    int mod = 0;
    for( auto &iter : my_mutations ) {
        mod += iter.first->bodytemp_sleep;
    }
    return mod;
}

int Character::temp_corrected_by_climate_control( int temperature ) const
{
    const int variation = int( BODYTEMP_NORM * 0.5 );
    if( temperature < BODYTEMP_SCORCHING + variation &&
        temperature > BODYTEMP_FREEZING - variation ) {
        if( temperature > BODYTEMP_SCORCHING ) {
            temperature = BODYTEMP_VERY_HOT;
        } else if( temperature > BODYTEMP_VERY_HOT ) {
            temperature = BODYTEMP_HOT;
        } else if( temperature > BODYTEMP_HOT ) {
            temperature = BODYTEMP_NORM;
        } else if( temperature < BODYTEMP_FREEZING ) {
            temperature = BODYTEMP_VERY_COLD;
        } else if( temperature < BODYTEMP_VERY_COLD ) {
            temperature = BODYTEMP_COLD;
        } else if( temperature < BODYTEMP_COLD ) {
            temperature = BODYTEMP_NORM;
        }
    }
    return temperature;
}

bool Character::has_item_with_flag( const std::string &flag, bool need_charges ) const
{
    return has_item_with( [&flag, &need_charges]( const item & it ) {
        if( it.is_tool() && need_charges ) {
            return it.has_flag( flag ) && it.type->tool->max_charges ? it.charges > 0 : it.has_flag( flag );
        }
        return it.has_flag( flag );
    } );
}

std::vector<const item *> Character::all_items_with_flag( const std::string &flag ) const
{
    return items_with( [&flag]( const item & it ) {
        return it.has_flag( flag );
    } );
}

bool Character::has_charges( const itype_id &it, int quantity,
                             const std::function<bool( const item & )> &filter ) const
{
    if( it == "fire" || it == "apparatus" ) {
        return has_fire( quantity );
    }
    if( it == "UPS" && is_mounted() &&
        mounted_creature.get()->has_flag( MF_RIDEABLE_MECH ) ) {
        auto mons = mounted_creature.get();
        return quantity <= mons->battery_item->ammo_remaining();
    }
    return charges_of( it, quantity, filter ) == quantity;
}

std::list<item> Character::use_amount( itype_id it, int quantity,
                                       const std::function<bool( const item & )> &filter )
{
    std::list<item> ret;
    if( weapon.use_amount( it, quantity, ret ) ) {
        remove_weapon();
    }
    for( auto a = worn.begin(); a != worn.end() && quantity > 0; ) {
        if( a->use_amount( it, quantity, ret, filter ) ) {
            a->on_takeoff( *this );
            a = worn.erase( a );
        } else {
            ++a;
        }
    }
    if( quantity <= 0 ) {
        return ret;
    }
    std::list<item> tmp = inv.use_amount( it, quantity, filter );
    ret.splice( ret.end(), tmp );
    return ret;
}

bool Character::use_charges_if_avail( const itype_id &it, int quantity )
{
    if( has_charges( it, quantity ) ) {
        use_charges( it, quantity );
        return true;
    }
    return false;
}

std::list<item> Character::use_charges( const itype_id &what, int qty,
                                        const std::function<bool( const item & )> &filter )
{
    std::list<item> res;

    if( qty <= 0 ) {
        return res;

    } else if( what == "toolset" ) {
        mod_power_level( units::from_kilojoule( -qty ) );
        return res;

    } else if( what == "fire" ) {
        use_fire( qty );
        return res;

    } else if( what == "UPS" ) {
        if( is_mounted() && mounted_creature.get()->has_flag( MF_RIDEABLE_MECH ) &&
            mounted_creature.get()->battery_item ) {
            auto mons = mounted_creature.get();
            int power_drain = std::min( mons->battery_item->ammo_remaining(), qty );
            mons->use_mech_power( -power_drain );
            qty -= std::min( qty, power_drain );
            return res;
        }
        if( has_power() && has_active_bionic( bio_ups ) ) {
            int bio = std::min( units::to_kilojoule( get_power_level() ), qty );
            mod_power_level( units::from_kilojoule( -bio ) );
            qty -= std::min( qty, bio );
        }

        int adv = charges_of( "adv_UPS_off", static_cast<int>( ceil( qty * 0.6 ) ) );
        if( adv > 0 ) {
            std::list<item> found = use_charges( "adv_UPS_off", adv );
            res.splice( res.end(), found );
            qty -= std::min( qty, static_cast<int>( adv / 0.6 ) );
        }

        int ups = charges_of( "UPS_off", qty );
        if( ups > 0 ) {
            std::list<item> found = use_charges( "UPS_off", ups );
            res.splice( res.end(), found );
            qty -= std::min( qty, ups );
        }
        return res;
    }

    std::vector<item *> del;

    bool has_tool_with_UPS = false;
    visit_items( [this, &what, &qty, &res, &del, &has_tool_with_UPS, &filter]( item * e ) {
        if( e->use_charges( what, qty, res, pos(), filter ) ) {
            del.push_back( e );
        }
        if( filter( *e ) && e->typeId() == what && e->has_flag( flag_USE_UPS ) ) {
            has_tool_with_UPS = true;
        }
        return qty > 0 ? VisitResponse::SKIP : VisitResponse::ABORT;
    } );

    for( auto e : del ) {
        remove_item( *e );
    }

    if( has_tool_with_UPS ) {
        use_charges( "UPS", qty );
    }

    return res;
}

bool Character::has_fire( const int quantity ) const
{
    // TODO: Replace this with a "tool produces fire" flag.

    if( g->m.has_nearby_fire( pos() ) ) {
        return true;
    } else if( has_item_with_flag( flag_FIRE ) ) {
        return true;
    } else if( has_item_with_flag( flag_FIRESTARTER ) ) {
        auto firestarters = all_items_with_flag( flag_FIRESTARTER );
        for( auto &i : firestarters ) {
            if( has_charges( i->typeId(), quantity ) ) {
                return true;
            }
        }
    } else if( has_active_bionic( bio_tools ) && get_power_level() > quantity * 5_kJ ) {
        return true;
    } else if( has_bionic( bio_lighter ) && get_power_level() > quantity * 5_kJ ) {
        return true;
    } else if( has_bionic( bio_laser ) && get_power_level() > quantity * 5_kJ ) {
        return true;
    } else if( is_npc() ) {
        // HACK: A hack to make NPCs use their Molotovs
        return true;
    }
    return false;
}

void Character::mod_painkiller( int npkill )
{
    set_painkiller( pkill + npkill );
}

void Character::set_painkiller( int npkill )
{
    npkill = std::max( npkill, 0 );
    if( pkill != npkill ) {
        const int prev_pain = get_perceived_pain();
        pkill = npkill;
        on_stat_change( "pkill", pkill );
        const int cur_pain = get_perceived_pain();

        if( cur_pain != prev_pain ) {
            react_to_felt_pain( cur_pain - prev_pain );
            on_stat_change( "perceived_pain", cur_pain );
        }
    }
}

int Character::get_painkiller() const
{
    return pkill;
}

void Character::use_fire( const int quantity )
{
    //Okay, so checks for nearby fires first,
    //then held lit torch or candle, bionic tool/lighter/laser
    //tries to use 1 charge of lighters, matches, flame throwers
    //If there is enough power, will use power of one activation of the bio_lighter, bio_tools and bio_laser
    // (home made, military), hotplate, welder in that order.
    // bio_lighter, bio_laser, bio_tools, has_active_bionic("bio_tools"

    if( g->m.has_nearby_fire( pos() ) ) {
        return;
    } else if( has_item_with_flag( flag_FIRE ) ) {
        return;
    } else if( has_item_with_flag( flag_FIRESTARTER ) ) {
        auto firestarters = all_items_with_flag( flag_FIRESTARTER );
        for( auto &i : firestarters ) {
            if( has_charges( i->typeId(), quantity ) ) {
                use_charges( i->typeId(), quantity );
                return;
            }
        }
    } else if( has_active_bionic( bio_tools ) && get_power_level() > quantity * 5_kJ ) {
        mod_power_level( -quantity * 5_kJ );
        return;
    } else if( has_bionic( bio_lighter ) && get_power_level() > quantity * 5_kJ ) {
        mod_power_level( -quantity * 5_kJ );
        return;
    } else if( has_bionic( bio_laser ) && get_power_level() > quantity * 5_kJ ) {
        mod_power_level( -quantity * 5_kJ );
        return;
    }
}<|MERGE_RESOLUTION|>--- conflicted
+++ resolved
@@ -2656,13 +2656,8 @@
 void Character::reset_stats()
 {
     // Bionic buffs
-<<<<<<< HEAD
-    if( has_active_bionic( bionic_id( "bio_hydraulics" ) ) ) {
-        mod_str_bonus( 40 );
-=======
     if( has_active_bionic( bio_hydraulics ) ) {
         mod_str_bonus( 20 );
->>>>>>> 90156182
     }
 
     mod_str_bonus( get_mod_stat_from_bionic( STRENGTH ) );
