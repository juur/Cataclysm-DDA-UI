#include "character.h"

#include <algorithm>
#include <cctype>
#include <climits>
#include <cmath>
#include <cstdlib>
#include <iterator>
#include <memory>
#include <numeric>
#include <type_traits>

#include "action.h"
#include "activity_handlers.h"
#include "activity_type.h"
#include "anatomy.h"
#include "avatar.h"
#include "bionics.h"
#include "cata_utility.h"
#include "catacharset.h"
#include "colony.h"
#include "construction.h"
#include "coordinate_conversions.h"
#include "coordinates.h"
#include "debug.h"
#include "disease.h"
#include "effect.h"
#include "event.h"
#include "event_bus.h"
#include "faction.h"
#include "field.h"
#include "field_type.h"
#include "fire.h"
#include "fungal_effects.h"
#include "game.h"
#include "game_constants.h"
#include "int_id.h"
#include "item_contents.h"
#include "item_location.h"
#include "itype.h"
#include "iuse.h"
#include "iuse_actor.h"
#include "lightmap.h"
#include "line.h"
#include "map.h"
#include "map_iterator.h"
#include "map_selector.h"
#include "mapdata.h"
#include "material.h"
#include "memorial_logger.h"
#include "messages.h"
#include "mission.h"
#include "monster.h"
#include "morale.h"
#include "morale_types.h"
#include "move_mode.h"
#include "mtype.h"
#include "mutation.h"
#include "npc.h"
#include "omdata.h"
#include "options.h"
#include "output.h"
#include "overlay_ordering.h"
#include "overmapbuffer.h"
#include "pathfinding.h"
#include "player.h"
#include "recipe_dictionary.h"
#include "proficiency.h"
#include "ret_val.h"
#include "rng.h"
#include "scent_map.h"
#include "skill.h"
#include "skill_boost.h"
#include "sounds.h"
#include "stomach.h"
#include "string_formatter.h"
#include "string_id.h"
#include "submap.h"
#include "text_snippets.h"
#include "translations.h"
#include "trap.h"
#include "ui.h"
#include "value_ptr.h"
#include "veh_interact.h"
#include "veh_type.h"
#include "vehicle.h"
#include "vehicle_selector.h"
#include "vitamin.h"
#include "vpart_position.h"
#include "vpart_range.h"
#include "weather.h"
#include "weather_gen.h"

struct dealt_projectile_attack;

static const activity_id ACT_DROP( "ACT_DROP" );
static const activity_id ACT_MOVE_ITEMS( "ACT_MOVE_ITEMS" );
static const activity_id ACT_STASH( "ACT_STASH" );
static const activity_id ACT_TRAVELLING( "ACT_TRAVELLING" );
static const activity_id ACT_TREE_COMMUNION( "ACT_TREE_COMMUNION" );
static const activity_id ACT_TRY_SLEEP( "ACT_TRY_SLEEP" );
static const activity_id ACT_WAIT_STAMINA( "ACT_WAIT_STAMINA" );

static const bionic_id bio_eye_optic( "bio_eye_optic" );
static const bionic_id bio_watch( "bio_watch" );

static const efftype_id effect_adrenaline( "adrenaline" );
static const efftype_id effect_alarm_clock( "alarm_clock" );
static const efftype_id effect_bandaged( "bandaged" );
static const efftype_id effect_beartrap( "beartrap" );
static const efftype_id effect_bite( "bite" );
static const efftype_id effect_bleed( "bleed" );
static const efftype_id effect_blind( "blind" );
static const efftype_id effect_blisters( "blisters" );
static const efftype_id effect_boomered( "boomered" );
static const efftype_id effect_cig( "cig" );
static const efftype_id effect_cold( "cold" );
static const efftype_id effect_common_cold( "common_cold" );
static const efftype_id effect_contacts( "contacts" );
static const efftype_id effect_controlled( "controlled" );
static const efftype_id effect_corroding( "corroding" );
static const efftype_id effect_cough_suppress( "cough_suppress" );
static const efftype_id effect_crushed( "crushed" );
static const efftype_id effect_darkness( "darkness" );
static const efftype_id effect_deaf( "deaf" );
static const efftype_id effect_disinfected( "disinfected" );
static const efftype_id effect_disrupted_sleep( "disrupted_sleep" );
static const efftype_id effect_downed( "downed" );
static const efftype_id effect_drunk( "drunk" );
static const efftype_id effect_earphones( "earphones" );
static const efftype_id effect_flu( "flu" );
static const efftype_id effect_foodpoison( "foodpoison" );
static const efftype_id effect_frostbite( "frostbite" );
static const efftype_id effect_frostbite_recovery( "frostbite_recovery" );
static const efftype_id effect_glowing( "glowing" );
static const efftype_id effect_glowy_led( "glowy_led" );
static const efftype_id effect_got_checked( "got_checked" );
static const efftype_id effect_grabbed( "grabbed" );
static const efftype_id effect_grabbing( "grabbing" );
static const efftype_id effect_harnessed( "harnessed" );
static const efftype_id effect_heating_bionic( "heating_bionic" );
static const efftype_id effect_heavysnare( "heavysnare" );
static const efftype_id effect_hot( "hot" );
static const efftype_id effect_hot_speed( "hot_speed" );
static const efftype_id effect_hunger_blank( "hunger_blank" );
static const efftype_id effect_hunger_engorged( "hunger_engorged" );
static const efftype_id effect_hunger_famished( "hunger_famished" );
static const efftype_id effect_hunger_full( "hunger_full" );
static const efftype_id effect_hunger_hungry( "hunger_hungry" );
static const efftype_id effect_hunger_near_starving( "hunger_near_starving" );
static const efftype_id effect_hunger_satisfied( "hunger_satisfied" );
static const efftype_id effect_hunger_starving( "hunger_starving" );
static const efftype_id effect_hunger_very_hungry( "hunger_very_hungry" );
static const efftype_id effect_hypovolemia( "hypovolemia" );
static const efftype_id effect_in_pit( "in_pit" );
static const efftype_id effect_incorporeal( "incorporeal" );
static const efftype_id effect_infected( "infected" );
static const efftype_id effect_jetinjector( "jetinjector" );
static const efftype_id effect_lack_sleep( "lack_sleep" );
static const efftype_id effect_lightsnare( "lightsnare" );
static const efftype_id effect_lying_down( "lying_down" );
static const efftype_id effect_masked_scent( "masked_scent" );
static const efftype_id effect_melatonin( "melatonin" );
static const efftype_id effect_mending( "mending" );
static const efftype_id effect_narcosis( "narcosis" );
static const efftype_id effect_nausea( "nausea" );
static const efftype_id effect_nightmares( "nightmares" );
static const efftype_id effect_no_sight( "no_sight" );
static const efftype_id effect_onfire( "onfire" );
static const efftype_id effect_pkill1( "pkill1" );
static const efftype_id effect_pkill2( "pkill2" );
static const efftype_id effect_pkill3( "pkill3" );
static const efftype_id effect_recently_coughed( "recently_coughed" );
static const efftype_id effect_ridden( "ridden" );
static const efftype_id effect_riding( "riding" );
static const efftype_id effect_monster_saddled( "monster_saddled" );
static const efftype_id effect_sleep( "sleep" );
static const efftype_id effect_slept_through_alarm( "slept_through_alarm" );
static const efftype_id effect_tied( "tied" );
static const efftype_id effect_took_prozac( "took_prozac" );
static const efftype_id effect_took_xanax( "took_xanax" );
static const efftype_id effect_webbed( "webbed" );
static const efftype_id effect_winded( "winded" );

static const field_type_str_id field_fd_clairvoyant( "fd_clairvoyant" );

static const itype_id itype_adv_UPS_off( "adv_UPS_off" );
static const itype_id itype_apparatus( "apparatus" );
static const itype_id itype_beartrap( "beartrap" );
static const itype_id itype_e_handcuffs( "e_handcuffs" );
static const itype_id itype_fire( "fire" );
static const itype_id itype_rm13_armor_on( "rm13_armor_on" );
static const itype_id itype_rope_6( "rope_6" );
static const itype_id itype_snare_trigger( "snare_trigger" );
static const itype_id itype_string_36( "string_36" );
static const itype_id itype_toolset( "toolset" );
static const itype_id itype_UPS( "UPS" );
static const itype_id itype_UPS_off( "UPS_off" );

static const skill_id skill_archery( "archery" );
static const skill_id skill_dodge( "dodge" );
static const skill_id skill_pistol( "pistol" );
static const skill_id skill_rifle( "rifle" );
static const skill_id skill_shotgun( "shotgun" );
static const skill_id skill_smg( "smg" );
static const skill_id skill_swimming( "swimming" );
static const skill_id skill_throw( "throw" );

static const species_id species_HUMAN( "HUMAN" );
static const species_id species_ROBOT( "ROBOT" );

static const trait_id trait_ACIDBLOOD( "ACIDBLOOD" );
static const trait_id trait_ACIDPROOF( "ACIDPROOF" );
static const trait_id trait_ADRENALINE( "ADRENALINE" );
static const trait_id trait_ANTENNAE( "ANTENNAE" );
static const trait_id trait_ANTLERS( "ANTLERS" );
static const trait_id trait_BADBACK( "BADBACK" );
static const trait_id trait_CHITIN_FUR( "CHITIN_FUR" );
static const trait_id trait_CHITIN_FUR2( "CHITIN_FUR2" );
static const trait_id trait_CHITIN_FUR3( "CHITIN_FUR3" );
static const trait_id trait_DEBUG_NODMG( "DEBUG_NODMG" );
static const trait_id trait_FELINE_FUR( "FELINE_FUR" );
static const trait_id trait_FUR( "FUR" );
static const trait_id trait_LIGHTFUR( "LIGHTFUR" );
static const trait_id trait_LUPINE_FUR( "LUPINE_FUR" );
static const trait_id trait_HUGE( "HUGE" );
static const trait_id trait_HUGE_OK( "HUGE_OK" );
static const trait_id trait_PACIFIST( "PACIFIST" );
static const trait_id trait_SAVANT( "SAVANT" );
static const trait_id trait_SMALL2( "SMALL2" );
static const trait_id trait_SMALL_OK( "SMALL_OK" );
static const trait_id trait_SQUEAMISH( "SQUEAMISH" );
static const trait_id trait_URSINE_FUR( "URSINE_FUR" );
static const trait_id trait_WOOLALLERGY( "WOOLALLERGY" );

static const bionic_id bio_ads( "bio_ads" );
static const bionic_id bio_blaster( "bio_blaster" );
static const bionic_id bio_blindfold( "bio_blindfold" );
static const bionic_id bio_climate( "bio_climate" );
static const bionic_id bio_earplugs( "bio_earplugs" );
static const bionic_id bio_ears( "bio_ears" );
static const bionic_id bio_faraday( "bio_faraday" );
static const bionic_id bio_flashlight( "bio_flashlight" );
static const bionic_id bio_gills( "bio_gills" );
static const bionic_id bio_ground_sonar( "bio_ground_sonar" );
static const bionic_id bio_heatsink( "bio_heatsink" );
static const bionic_id bio_hydraulics( "bio_hydraulics" );
static const bionic_id bio_infrared( "bio_infrared" );
static const bionic_id bio_jointservo( "bio_jointservo" );
static const bionic_id bio_laser( "bio_laser" );
static const bionic_id bio_leukocyte( "bio_leukocyte" );
static const bionic_id bio_lighter( "bio_lighter" );
static const bionic_id bio_membrane( "bio_membrane" );
static const bionic_id bio_memory( "bio_memory" );
static const bionic_id bio_night_vision( "bio_night_vision" );
static const bionic_id bio_railgun( "bio_railgun" );
static const bionic_id bio_recycler( "bio_recycler" );
static const bionic_id bio_shock_absorber( "bio_shock_absorber" );
static const bionic_id bio_synaptic_regen( "bio_synaptic_regen" );
static const bionic_id bio_tattoo_led( "bio_tattoo_led" );
static const bionic_id bio_tools( "bio_tools" );
static const bionic_id bio_ups( "bio_ups" );
// Aftershock stuff!
static const bionic_id afs_bio_linguistic_coprocessor( "afs_bio_linguistic_coprocessor" );

static const trait_id trait_BADTEMPER( "BADTEMPER" );
static const trait_id trait_BARK( "BARK" );
static const trait_id trait_BIRD_EYE( "BIRD_EYE" );
static const trait_id trait_CEPH_EYES( "CEPH_EYES" );
static const trait_id trait_CEPH_VISION( "CEPH_VISION" );
static const trait_id trait_CHEMIMBALANCE( "CHEMIMBALANCE" );
static const trait_id trait_CHLOROMORPH( "CHLOROMORPH" );
static const trait_id trait_COLDBLOOD( "COLDBLOOD" );
static const trait_id trait_COLDBLOOD2( "COLDBLOOD2" );
static const trait_id trait_COLDBLOOD3( "COLDBLOOD3" );
static const trait_id trait_COLDBLOOD4( "COLDBLOOD4" );
static const trait_id trait_DEAF( "DEAF" );
static const trait_id trait_DEBUG_CLOAK( "DEBUG_CLOAK" );
static const trait_id trait_DEBUG_LS( "DEBUG_LS" );
static const trait_id trait_DEBUG_NIGHTVISION( "DEBUG_NIGHTVISION" );
static const trait_id trait_DEBUG_NOTEMP( "DEBUG_NOTEMP" );
static const trait_id trait_DEBUG_STORAGE( "DEBUG_STORAGE" );
static const trait_id trait_DISRESISTANT( "DISRESISTANT" );
static const trait_id trait_DOWN( "DOWN" );
static const trait_id trait_ELECTRORECEPTORS( "ELECTRORECEPTORS" );
static const trait_id trait_ELFA_FNV( "ELFA_FNV" );
static const trait_id trait_ELFA_NV( "ELFA_NV" );
static const trait_id trait_FASTLEARNER( "FASTLEARNER" );
static const trait_id trait_FAST_REFLEXES( "FAST_REFLEXES" );
static const trait_id trait_FEL_NV( "FEL_NV" );
static const trait_id trait_GILLS( "GILLS" );
static const trait_id trait_GILLS_CEPH( "GILLS_CEPH" );
static const trait_id trait_HEAVYSLEEPER( "HEAVYSLEEPER" );
static const trait_id trait_HEAVYSLEEPER2( "HEAVYSLEEPER2" );
static const trait_id trait_HIBERNATE( "HIBERNATE" );
static const trait_id trait_HOARDER( "HOARDER" );
static const trait_id trait_HOLLOW_BONES( "HOLLOW_BONES" );
static const trait_id trait_HOOVES( "HOOVES" );
static const trait_id trait_HORNS_POINTED( "HORNS_POINTED" );
static const trait_id trait_INFRARED( "INFRARED" );
static const trait_id trait_LEG_TENT_BRACE( "LEG_TENT_BRACE" );
static const trait_id trait_LEG_TENTACLES( "LEG_TENTACLES" );
static const trait_id trait_LIGHT_BONES( "LIGHT_BONES" );
static const trait_id trait_LIZ_IR( "LIZ_IR" );
static const trait_id trait_M_DEPENDENT( "M_DEPENDENT" );
static const trait_id trait_M_IMMUNE( "M_IMMUNE" );
static const trait_id trait_M_SKIN2( "M_SKIN2" );
static const trait_id trait_M_SKIN3( "M_SKIN3" );
static const trait_id trait_MEMBRANE( "MEMBRANE" );
static const trait_id trait_MYOPIC( "MYOPIC" );
static const trait_id trait_NIGHTVISION( "NIGHTVISION" );
static const trait_id trait_NIGHTVISION2( "NIGHTVISION2" );
static const trait_id trait_NIGHTVISION3( "NIGHTVISION3" );
static const trait_id trait_NO_THIRST( "NO_THIRST" );
static const trait_id trait_NOMAD( "NOMAD" );
static const trait_id trait_NOMAD2( "NOMAD2" );
static const trait_id trait_NOMAD3( "NOMAD3" );
static const trait_id trait_NOPAIN( "NOPAIN" );
static const trait_id trait_PADDED_FEET( "PADDED_FEET" );
static const trait_id trait_PAWS( "PAWS" );
static const trait_id trait_PAWS_LARGE( "PAWS_LARGE" );
static const trait_id trait_PER_SLIME( "PER_SLIME" );
static const trait_id trait_PER_SLIME_OK( "PER_SLIME_OK" );
static const trait_id trait_PROF_FOODP( "PROF_FOODP" );
static const trait_id trait_QUICK( "QUICK" );
static const trait_id trait_PYROMANIA( "PYROMANIA" );
static const trait_id trait_RADIOGENIC( "RADIOGENIC" );
static const trait_id trait_ROOTS2( "ROOTS2" );
static const trait_id trait_ROOTS3( "ROOTS3" );
static const trait_id trait_SEESLEEP( "SEESLEEP" );
static const trait_id trait_SELFAWARE( "SELFAWARE" );
static const trait_id trait_SHELL2( "SHELL2" );
static const trait_id trait_SHOUT2( "SHOUT2" );
static const trait_id trait_SHOUT3( "SHOUT3" );
static const trait_id trait_SLIMESPAWNER( "SLIMESPAWNER" );
static const trait_id trait_SLIMY( "SLIMY" );
static const trait_id trait_SLOWLEARNER( "SLOWLEARNER" );
static const trait_id trait_STRONGSTOMACH( "STRONGSTOMACH" );
static const trait_id trait_THRESH_CEPHALOPOD( "THRESH_CEPHALOPOD" );
static const trait_id trait_THRESH_INSECT( "THRESH_INSECT" );
static const trait_id trait_THRESH_PLANT( "THRESH_PLANT" );
static const trait_id trait_THRESH_SPIDER( "THRESH_SPIDER" );
static const trait_id trait_TOUGH_FEET( "TOUGH_FEET" );
static const trait_id trait_TRANSPIRATION( "TRANSPIRATION" );
static const trait_id trait_URSINE_EYE( "URSINE_EYE" );
static const trait_id trait_VISCOUS( "VISCOUS" );
static const trait_id trait_WATERSLEEP( "WATERSLEEP" );
static const trait_id trait_WEBBED( "WEBBED" );
static const trait_id trait_WEB_SPINNER( "WEB_SPINNER" );
static const trait_id trait_WEB_WALKER( "WEB_WALKER" );
static const trait_id trait_WEB_WEAVER( "WEB_WEAVER" );

static const std::string flag_ACTIVE_CLOAKING( "ACTIVE_CLOAKING" );
static const std::string flag_ALLOWS_NATURAL_ATTACKS( "ALLOWS_NATURAL_ATTACKS" );
static const std::string flag_AURA( "AURA" );
static const std::string flag_BELTED( "BELTED" );
static const std::string flag_BLIND( "BLIND" );
static const std::string flag_DEAF( "DEAF" );
static const std::string flag_DISABLE_SIGHTS( "DISABLE_SIGHTS" );
static const std::string flag_EFFECT_IMPEDING( "EFFECT_IMPEDING" );
static const std::string flag_EFFECT_INVISIBLE( "EFFECT_INVISIBLE" );
static const std::string flag_EFFECT_NIGHT_VISION( "EFFECT_NIGHT_VISION" );
static const std::string flag_FIX_NEARSIGHT( "FIX_NEARSIGHT" );
static const std::string flag_FUNGUS( "FUNGUS" );
static const std::string flag_GNV_EFFECT( "GNV_EFFECT" );
static const std::string flag_HELMET_COMPAT( "HELMET_COMPAT" );
static const std::string flag_IR_EFFECT( "IR_EFFECT" );
static const std::string flag_ONLY_ONE( "ONLY_ONE" );
static const std::string flag_OUTER( "OUTER" );
static const std::string flag_OVERSIZE( "OVERSIZE" );
static const std::string flag_PARTIAL_DEAF( "PARTIAL_DEAF" );
static const std::string flag_PERPETUAL( "PERPETUAL" );
static const std::string flag_PERSONAL( "PERSONAL" );
static const std::string flag_PLOWABLE( "PLOWABLE" );
static const std::string flag_POWERARMOR_COMPATIBLE( "POWERARMOR_COMPATIBLE" );
static const std::string flag_RESTRICT_HANDS( "RESTRICT_HANDS" );
static const std::string flag_SEMITANGIBLE( "SEMITANGIBLE" );
static const std::string flag_SKINTIGHT( "SKINTIGHT" );
static const std::string flag_SPEEDLOADER( "SPEEDLOADER" );
static const std::string flag_SPLINT( "SPLINT" );
static const std::string flag_TOURNIQUET( "TOURNIQUET" );
static const std::string flag_STURDY( "STURDY" );
static const std::string flag_SWIMMABLE( "SWIMMABLE" );
static const std::string flag_SWIM_GOGGLES( "SWIM_GOGGLES" );
static const std::string flag_UNDERSIZE( "UNDERSIZE" );
static const std::string flag_USE_UPS( "USE_UPS" );

static const mtype_id mon_player_blob( "mon_player_blob" );
static const mtype_id mon_shadow_snake( "mon_shadow_snake" );

static const vitamin_id vitamin_blood( "blood" );
static const morale_type morale_nightmare( "morale_nightmare" );

namespace io
{

template<>
std::string enum_to_string<blood_type>( blood_type data )
{
    switch( data ) {
            // *INDENT-OFF*
        case blood_type::blood_O: return "O";
        case blood_type::blood_A: return "A";
        case blood_type::blood_B: return "B";
        case blood_type::blood_AB: return "AB";
            // *INDENT-ON*
        case blood_type::num_bt:
            break;
    }
    debugmsg( "Invalid blood_type" );
    abort();
}

} // namespace io

// *INDENT-OFF*
Character::Character() :

    visitable<Character>(),
    cached_time( calendar::before_time_starts ),
    id( -1 ),
    next_climate_control_check( calendar::before_time_starts ),
    last_climate_control_ret( false )
{
    randomize_blood();
    str_max = 0;
    dex_max = 0;
    per_max = 0;
    int_max = 0;
    str_cur = 0;
    dex_cur = 0;
    per_cur = 0;
    int_cur = 0;
    str_bonus = 0;
    dex_bonus = 0;
    per_bonus = 0;
    int_bonus = 0;
    healthy = 0;
    healthy_mod = 0;
    hunger = 0;
    thirst = 0;
    fatigue = 0;
    sleep_deprivation = 0;
    set_rad( 0 );
    tank_plut = 0;
    reactor_plut = 0;
    slow_rad = 0;
    set_stim( 0 );
    set_stamina( 10000 ); //Temporary value for stamina. It will be reset later from external json option.
    set_anatomy( anatomy_id("human_anatomy") );
    update_type_of_scent( true );
    pkill = 0;
    // 45 days to starve to death
    healthy_calories = 55000;
    stored_calories = healthy_calories;
    initialize_stomach_contents();

    name.clear();
    custom_profession.clear();

    *path_settings = pathfinding_settings{ 0, 1000, 1000, 0, true, true, true, false, true };

    move_mode = move_mode_id( "walk" );
    next_expected_position = cata::nullopt;
}
// *INDENT-ON*

Character::~Character() = default;
Character::Character( Character && ) = default;
Character &Character::operator=( Character && ) = default;

void Character::setID( character_id i, bool force )
{
    if( id.is_valid() && !force ) {
        debugmsg( "tried to set id of a npc/player, but has already a id: %d", id.get_value() );
    } else if( !i.is_valid() && !force ) {
        debugmsg( "tried to set invalid id of a npc/player: %d", i.get_value() );
    } else {
        id = i;
    }
}

character_id Character::getID() const
{
    return this->id;
}

void Character::randomize_blood()
{
    my_blood_type = static_cast<blood_type>( rng( 0, static_cast<int>( blood_type::num_bt ) - 1 ) );
    blood_rh_factor = one_in( 2 );
}

field_type_id Character::bloodType() const
{
    if( has_trait( trait_ACIDBLOOD ) ) {
        return fd_acid;
    }
    if( has_trait( trait_THRESH_PLANT ) ) {
        return fd_blood_veggy;
    }
    if( has_trait( trait_THRESH_INSECT ) || has_trait( trait_THRESH_SPIDER ) ) {
        return fd_blood_insect;
    }
    if( has_trait( trait_THRESH_CEPHALOPOD ) ) {
        return fd_blood_invertebrate;
    }
    return fd_blood;
}
field_type_id Character::gibType() const
{
    return fd_gibs_flesh;
}

bool Character::in_species( const species_id &spec ) const
{
    return spec == species_HUMAN;
}

bool Character::is_warm() const
{
    // TODO: is there a mutation (plant?) that makes a npc not warm blooded?
    return true;
}

const std::string &Character::symbol() const
{
    static const std::string character_symbol( "@" );
    return character_symbol;
}

void Character::mod_stat( const std::string &stat, float modifier )
{
    if( stat == "str" ) {
        mod_str_bonus( modifier );
    } else if( stat == "dex" ) {
        mod_dex_bonus( modifier );
    } else if( stat == "per" ) {
        mod_per_bonus( modifier );
    } else if( stat == "int" ) {
        mod_int_bonus( modifier );
    } else if( stat == "healthy" ) {
        mod_healthy( modifier );
    } else if( stat == "hunger" ) {
        mod_hunger( modifier );
    } else {
        Creature::mod_stat( stat, modifier );
    }
}

int Character::get_fat_to_hp() const
{
    float mut_fat_hp = 0.0f;
    for( const trait_id &mut : get_mutations() ) {
        mut_fat_hp += mut.obj().fat_to_max_hp;
    }

    return mut_fat_hp * ( get_bmi() - character_weight_category::normal );
}

creature_size Character::get_size() const
{
    return size_class;
}

std::string Character::disp_name( bool possessive, bool capitalize_first ) const
{
    if( !possessive ) {
        if( is_player() ) {
            return capitalize_first ? _( "You" ) : _( "you" );
        }
        return name;
    } else {
        if( is_player() ) {
            return capitalize_first ? _( "Your" ) : _( "your" );
        }
        return string_format( _( "%s's" ), name );
    }
}

std::string Character::skin_name() const
{
    // TODO: Return actual deflecting layer name
    return _( "armor" );
}

int Character::effective_dispersion( int dispersion ) const
{
    /** @EFFECT_PER penalizes sight dispersion when low. */
    dispersion += ranged_per_mod();

    dispersion += encumb( bodypart_id( "eyes" ) ) / 2;

    return std::max( dispersion, 0 );
}

std::pair<int, int> Character::get_fastest_sight( const item &gun, double recoil ) const
{
    // Get fastest sight that can be used to improve aim further below @ref recoil.
    int sight_speed_modifier = INT_MIN;
    int limit = 0;
    if( effective_dispersion( gun.type->gun->sight_dispersion ) < recoil ) {
        sight_speed_modifier = gun.has_flag( flag_DISABLE_SIGHTS ) ? 0 : 6;
        limit = effective_dispersion( gun.type->gun->sight_dispersion );
    }

    for( const item *e : gun.gunmods() ) {
        const islot_gunmod &mod = *e->type->gunmod;
        if( mod.sight_dispersion < 0 || mod.aim_speed < 0 ) {
            continue; // skip gunmods which don't provide a sight
        }
        if( effective_dispersion( mod.sight_dispersion ) < recoil &&
            mod.aim_speed > sight_speed_modifier ) {
            sight_speed_modifier = mod.aim_speed;
            limit = effective_dispersion( mod.sight_dispersion );
        }
    }
    return std::make_pair( sight_speed_modifier, limit );
}

int Character::get_most_accurate_sight( const item &gun ) const
{
    if( !gun.is_gun() ) {
        return 0;
    }

    int limit = effective_dispersion( gun.type->gun->sight_dispersion );
    for( const item *e : gun.gunmods() ) {
        const islot_gunmod &mod = *e->type->gunmod;
        if( mod.aim_speed >= 0 ) {
            limit = std::min( limit, effective_dispersion( mod.sight_dispersion ) );
        }
    }

    return limit;
}

double Character::aim_speed_skill_modifier( const skill_id &gun_skill ) const
{
    double skill_mult = 1.0;
    if( gun_skill == skill_pistol ) {
        skill_mult = 2.0;
    } else if( gun_skill == skill_rifle ) {
        skill_mult = 0.9;
    }
    /** @EFFECT_PISTOL increases aiming speed for pistols */
    /** @EFFECT_SMG increases aiming speed for SMGs */
    /** @EFFECT_RIFLE increases aiming speed for rifles */
    /** @EFFECT_SHOTGUN increases aiming speed for shotguns */
    /** @EFFECT_LAUNCHER increases aiming speed for launchers */
    return skill_mult * std::min( MAX_SKILL, get_skill_level( gun_skill ) );
}

double Character::aim_speed_dex_modifier() const
{
    return get_dex() - 8;
}

double Character::aim_speed_encumbrance_modifier() const
{
    return ( encumb( bodypart_id( "hand_l" ) ) + encumb( bodypart_id( "hand_r" ) ) ) / 10.0;
}

double Character::aim_cap_from_volume( const item &gun ) const
{
    skill_id gun_skill = gun.gun_skill();
    double aim_cap = std::min( 49.0, 49.0 - static_cast<float>( gun.volume() / 75_ml ) );
    // TODO: also scale with skill level.
    if( gun_skill == skill_smg ) {
        aim_cap = std::max( 12.0, aim_cap );
    } else if( gun_skill == skill_shotgun ) {
        aim_cap = std::max( 12.0, aim_cap );
    } else if( gun_skill == skill_pistol ) {
        aim_cap = std::max( 15.0, aim_cap * 1.25 );
    } else if( gun_skill == skill_rifle ) {
        aim_cap = std::max( 7.0, aim_cap - 7.0 );
    } else if( gun_skill == skill_archery ) {
        aim_cap = std::max( 13.0, aim_cap );
    } else { // Launchers, etc.
        aim_cap = std::max( 10.0, aim_cap );
    }
    return aim_cap;
}

double Character::aim_per_move( const item &gun, double recoil ) const
{
    if( !gun.is_gun() ) {
        return 0.0;
    }

    std::pair<int, int> best_sight = get_fastest_sight( gun, recoil );
    int sight_speed_modifier = best_sight.first;
    int limit = best_sight.second;
    if( sight_speed_modifier == INT_MIN ) {
        // No suitable sights (already at maximum aim).
        return 0;
    }

    // Overall strategy for determining aim speed is to sum the factors that contribute to it,
    // then scale that speed by current recoil level.
    // Player capabilities make aiming faster, and aim speed slows down as it approaches 0.
    // Base speed is non-zero to prevent extreme rate changes as aim speed approaches 0.
    double aim_speed = 10.0;

    skill_id gun_skill = gun.gun_skill();
    // Ranges [0 - 10]
    aim_speed += aim_speed_skill_modifier( gun_skill );

    // Range [0 - 12]
    /** @EFFECT_DEX increases aiming speed */
    aim_speed += aim_speed_dex_modifier();

    // Range [0 - 10]
    aim_speed += sight_speed_modifier;

    // Each 5 points (combined) of hand encumbrance decreases aim speed by one unit.
    aim_speed -= aim_speed_encumbrance_modifier();

    aim_speed = std::min( aim_speed, aim_cap_from_volume( gun ) );

    // Just a raw scaling factor.
    aim_speed *= 6.5;

    // Scale rate logistically as recoil goes from MAX_RECOIL to 0.
    aim_speed *= 1.0 - logarithmic_range( 0, MAX_RECOIL, recoil );

    // Minimum improvement is 5MoA.  This mostly puts a cap on how long aiming for sniping takes.
    aim_speed = std::max( aim_speed, 5.0 );

    // Never improve by more than the currently used sights permit.
    return std::min( aim_speed, recoil - limit );
}

const tripoint &Character::pos() const
{
    return position;
}

int Character::sight_range( int light_level ) const
{
    if( light_level == 0 ) {
        return 1;
    }
    /* Via Beer-Lambert we have:
     * light_level * (1 / exp( LIGHT_TRANSPARENCY_OPEN_AIR * distance) ) <= LIGHT_AMBIENT_LOW
     * Solving for distance:
     * 1 / exp( LIGHT_TRANSPARENCY_OPEN_AIR * distance ) <= LIGHT_AMBIENT_LOW / light_level
     * 1 <= exp( LIGHT_TRANSPARENCY_OPEN_AIR * distance ) * LIGHT_AMBIENT_LOW / light_level
     * light_level <= exp( LIGHT_TRANSPARENCY_OPEN_AIR * distance ) * LIGHT_AMBIENT_LOW
     * log(light_level) <= LIGHT_TRANSPARENCY_OPEN_AIR * distance + log(LIGHT_AMBIENT_LOW)
     * log(light_level) - log(LIGHT_AMBIENT_LOW) <= LIGHT_TRANSPARENCY_OPEN_AIR * distance
     * log(LIGHT_AMBIENT_LOW / light_level) <= LIGHT_TRANSPARENCY_OPEN_AIR * distance
     * log(LIGHT_AMBIENT_LOW / light_level) * (1 / LIGHT_TRANSPARENCY_OPEN_AIR) <= distance
     */
    int range = static_cast<int>( -std::log( get_vision_threshold( static_cast<int>
                                  ( get_map().ambient_light_at( pos() ) ) ) / static_cast<float>( light_level ) ) *
                                  ( 1.0 / LIGHT_TRANSPARENCY_OPEN_AIR ) );

    // Clamp to [1, sight_max].
    return clamp( range, 1, sight_max );
}

int Character::unimpaired_range() const
{
    return std::min( sight_max, 60 );
}

bool Character::overmap_los( const tripoint_abs_omt &omt, int sight_points )
{
    const tripoint_abs_omt ompos = global_omt_location();
    const point_rel_omt offset = omt.xy() - ompos.xy();
    if( offset.x() < -sight_points || offset.x() > sight_points ||
        offset.y() < -sight_points || offset.y() > sight_points ) {
        // Outside maximum sight range
        return false;
    }

    // TODO: fix point types
    const std::vector<tripoint> line = line_to( ompos.raw(), omt.raw(), 0, 0 );
    for( size_t i = 0; i < line.size() && sight_points >= 0; i++ ) {
        const tripoint &pt = line[i];
        const oter_id &ter = overmap_buffer.ter( tripoint_abs_omt( pt ) );
        sight_points -= static_cast<int>( ter->get_see_cost() );
        if( sight_points < 0 ) {
            return false;
        }
    }
    return true;
}

int Character::overmap_sight_range( int light_level ) const
{
    int sight = sight_range( light_level );
    if( sight < SEEX ) {
        return 0;
    }
    if( sight <= SEEX * 4 ) {
        return ( sight / ( SEEX / 2 ) );
    }

    sight = 6;
    // The higher your perception, the farther you can see.
    sight += static_cast<int>( get_per() / 2 );
    // The higher up you are, the farther you can see.
    sight += std::max( 0, posz() ) * 2;
    // Mutations like Scout and Topographagnosia affect how far you can see.
    sight += mutation_value( "overmap_sight" );

    float multiplier = mutation_value( "overmap_multiplier" );
    // Binoculars double your sight range.
    const bool has_optic = ( has_item_with_flag( "ZOOM" ) || has_bionic( bio_eye_optic ) ||
                             ( is_mounted() &&
                               mounted_creature->has_flag( MF_MECH_RECON_VISION ) ) );
    if( has_optic ) {
        multiplier += 1;
    }

    sight = std::round( sight * multiplier );
    return std::max( sight, 3 );
}

int Character::clairvoyance() const
{
    if( vision_mode_cache[VISION_CLAIRVOYANCE_SUPER] ) {
        return MAX_CLAIRVOYANCE;
    }

    if( vision_mode_cache[VISION_CLAIRVOYANCE_PLUS] ) {
        return 8;
    }

    if( vision_mode_cache[VISION_CLAIRVOYANCE] ) {
        return 3;
    }

    return 0;
}

bool Character::sight_impaired() const
{
    return ( ( ( has_effect( effect_boomered ) || has_effect( effect_no_sight ) ||
                 has_effect( effect_darkness ) ) &&
               ( !( has_trait( trait_PER_SLIME_OK ) ) ) ) ||
             ( underwater && !has_bionic( bio_membrane ) && !has_trait( trait_MEMBRANE ) &&
               !worn_with_flag( "SWIM_GOGGLES" ) && !has_trait( trait_PER_SLIME_OK ) &&
               !has_trait( trait_CEPH_EYES ) && !has_trait( trait_SEESLEEP ) ) ||
             ( ( has_trait( trait_MYOPIC ) || has_trait( trait_URSINE_EYE ) ) &&
               !worn_with_flag( "FIX_NEARSIGHT" ) &&
               !has_effect( effect_contacts ) &&
               !has_bionic( bio_eye_optic ) ) ||
             has_trait( trait_PER_SLIME ) );
}

bool Character::has_alarm_clock() const
{
    map &here = get_map();
    return ( has_item_with_flag( "ALARMCLOCK", true ) ||
             ( here.veh_at( pos() ) &&
               !empty( here.veh_at( pos() )->vehicle().get_avail_parts( "ALARMCLOCK" ) ) ) ||
             has_bionic( bio_watch ) );
}

bool Character::has_watch() const
{
    map &here = get_map();
    return ( has_item_with_flag( "WATCH", true ) ||
             ( here.veh_at( pos() ) &&
               !empty( here.veh_at( pos() )->vehicle().get_avail_parts( "WATCH" ) ) ) ||
             has_bionic( bio_watch ) );
}

void Character::react_to_felt_pain( int intensity )
{
    if( intensity <= 0 ) {
        return;
    }
    if( is_player() && intensity >= 2 ) {
        g->cancel_activity_or_ignore_query( distraction_type::pain, _( "Ouch, something hurts!" ) );
    }
    // Only a large pain burst will actually wake people while sleeping.
    if( has_effect( effect_sleep ) && !has_effect( effect_narcosis ) ) {
        int pain_thresh = rng( 3, 5 );

        if( has_trait( trait_HEAVYSLEEPER ) ) {
            pain_thresh += 2;
        } else if( has_trait( trait_HEAVYSLEEPER2 ) ) {
            pain_thresh += 5;
        }

        if( intensity >= pain_thresh ) {
            wake_up();
        }
    }
}

void Character::action_taken()
{
    nv_cached = false;
}

int Character::swim_speed() const
{
    int ret;
    if( is_mounted() ) {
        monster *mon = mounted_creature.get();
        // no difference in swim speed by monster type yet.
        // TODO: difference in swim speed by monster type.
        // No monsters are currently mountable and can swim, though mods may allow this.
        if( mon->swims() ) {
            ret = 25;
            ret += get_weight() / 120_gram - 50 * ( mon->get_size() - 1 );
            return ret;
        }
    }
    const auto usable = exclusive_flag_coverage( "ALLOWS_NATURAL_ATTACKS" );
    float hand_bonus_mult = ( usable.test( bodypart_str_id( "hand_l" ) ) ? 0.5f : 0.0f ) +
                            ( usable.test( bodypart_str_id( "hand_r" ) ) ? 0.5f : 0.0f );

    // base swim speed.
    ret = ( 440 * mutation_value( "movecost_swim_modifier" ) ) + weight_carried() /
          ( 60_gram / mutation_value( "movecost_swim_modifier" ) ) - 50 * get_skill_level( skill_swimming );
    /** @EFFECT_STR increases swim speed bonus from PAWS */
    if( has_trait( trait_PAWS ) ) {
        ret -= hand_bonus_mult * ( 20 + str_cur * 3 );
    }
    /** @EFFECT_STR increases swim speed bonus from PAWS_LARGE */
    if( has_trait( trait_PAWS_LARGE ) ) {
        ret -= hand_bonus_mult * ( 20 + str_cur * 4 );
    }
    /** @EFFECT_STR increases swim speed bonus from swim_fins */
    if( worn_with_flag( "FIN", bodypart_id( "foot_l" ) ) ||
        worn_with_flag( "FIN", bodypart_id( "foot_r" ) ) ) {
        if( worn_with_flag( "FIN", bodypart_id( "foot_l" ) ) &&
            worn_with_flag( "FIN", bodypart_id( "foot_r" ) ) ) {
            ret -= ( 15 * str_cur );
        } else {
            ret -= ( 15 * str_cur ) / 2;
        }
    }
    /** @EFFECT_STR increases swim speed bonus from WEBBED */
    if( has_trait( trait_WEBBED ) ) {
        ret -= hand_bonus_mult * ( 60 + str_cur * 5 );
    }
    /** @EFFECT_SWIMMING increases swim speed */
    ret += ( 50 - get_skill_level( skill_swimming ) * 2 ) * ( ( encumb( bodypart_id( "leg_l" ) ) +
            encumb(
                bodypart_id( "leg_r" ) ) ) / 10 );
    ret += ( 80 - get_skill_level( skill_swimming ) * 3 ) * ( encumb( bodypart_id( "torso" ) ) / 10 );
    if( get_skill_level( skill_swimming ) < 10 ) {
        for( const item &i : worn ) {
            ret += i.volume() / 125_ml * ( 10 - get_skill_level( skill_swimming ) );
        }
    }
    /** @EFFECT_STR increases swim speed */

    /** @EFFECT_DEX increases swim speed */
    ret -= str_cur * 6 + dex_cur * 4;
    if( worn_with_flag( "FLOTATION" ) ) {
        ret = std::min( ret, 400 );
        ret = std::max( ret, 200 );
    }
    // If (ret > 500), we can not swim; so do not apply the underwater bonus.
    if( underwater && ret < 500 ) {
        ret -= 50;
    }

    ret += move_mode->swim_speed_mod();

    if( ret < 30 ) {
        ret = 30;
    }
    return ret;
}

bool Character::is_on_ground() const
{
    return get_working_leg_count() < 2 || has_effect( effect_downed );
}

bool Character::can_stash( const item &it )
{
    return best_pocket( it, nullptr ).second != nullptr;
}

void Character::cancel_stashed_activity()
{
    stashed_outbounds_activity = player_activity();
    stashed_outbounds_backlog = player_activity();
}

player_activity Character::get_stashed_activity() const
{
    return stashed_outbounds_activity;
}

void Character::set_stashed_activity( const player_activity &act, const player_activity &act_back )
{
    stashed_outbounds_activity = act;
    stashed_outbounds_backlog = act_back;
}

bool Character::has_stashed_activity() const
{
    return static_cast<bool>( stashed_outbounds_activity );
}

void Character::assign_stashed_activity()
{
    activity = stashed_outbounds_activity;
    backlog.push_front( stashed_outbounds_backlog );
    cancel_stashed_activity();
}

bool Character::check_outbounds_activity( const player_activity &act, bool check_only )
{
    map &here = get_map();
    if( ( act.placement != tripoint_zero && act.placement != tripoint_min &&
          !here.inbounds( here.getlocal( act.placement ) ) ) || ( !act.coords.empty() &&
                  !here.inbounds( here.getlocal( act.coords.back() ) ) ) ) {
        if( is_npc() && !check_only ) {
            // stash activity for when reloaded.
            stashed_outbounds_activity = act;
            if( !backlog.empty() ) {
                stashed_outbounds_backlog = backlog.front();
            }
            activity = player_activity();
        }
        add_msg( m_debug,
                 "npc %s at pos %d %d, activity target is not inbounds at %d %d therefore activity was stashed",
                 disp_name(), pos().x, pos().y, act.placement.x, act.placement.y );
        return true;
    }
    return false;
}

void Character::set_destination_activity( const player_activity &new_destination_activity )
{
    destination_activity = new_destination_activity;
}

void Character::clear_destination_activity()
{
    destination_activity = player_activity();
}

player_activity Character::get_destination_activity() const
{
    return destination_activity;
}

void Character::mount_creature( monster &z )
{
    tripoint pnt = z.pos();
    shared_ptr_fast<monster> mons = g->shared_from( z );
    if( mons == nullptr ) {
        add_msg( m_debug, "mount_creature(): monster not found in critter_tracker" );
        return;
    }
    add_effect( effect_riding, 1_turns, true );
    z.add_effect( effect_ridden, 1_turns, true );
    if( z.has_effect( effect_tied ) ) {
        z.remove_effect( effect_tied );
        if( z.tied_item ) {
            i_add( *z.tied_item );
            z.tied_item.reset();
        }
    }
    z.mounted_player_id = getID();
    if( z.has_effect( effect_harnessed ) ) {
        z.remove_effect( effect_harnessed );
        add_msg_if_player( m_info, _( "You remove the %s's harness." ), z.get_name() );
    }
    mounted_creature = mons;
    mons->mounted_player = this;
    if( is_avatar() ) {
        avatar &player_character = get_avatar();
        if( player_character.is_hauling() ) {
            player_character.stop_hauling();
        }
        if( player_character.get_grab_type() != object_type::NONE ) {
            add_msg( m_warning, _( "You let go of the grabbed object." ) );
            player_character.grab( object_type::NONE );
        }
        g->place_player( pnt );
    } else {
        npc &guy = dynamic_cast<npc &>( *this );
        guy.setpos( pnt );
    }
    z.facing = facing;
    add_msg_if_player( m_good, _( "You climb on the %s." ), z.get_name() );
    if( z.has_flag( MF_RIDEABLE_MECH ) ) {
        if( !z.type->mech_weapon.is_empty() ) {
            item mechwep = item( z.type->mech_weapon );
            wield( mechwep );
        }
        add_msg_if_player( m_good, _( "You hear your %s whir to life." ), z.get_name() );
    }
    // some rideable mechs have night-vision
    recalc_sight_limits();
    mod_moves( -100 );
}

bool Character::check_mount_will_move( const tripoint &dest_loc )
{
    if( !is_mounted() ) {
        return true;
    }
    if( mounted_creature && mounted_creature->type->has_fear_trigger( mon_trigger::HOSTILE_CLOSE ) ) {
        for( const monster &critter : g->all_monsters() ) {
            Attitude att = critter.attitude_to( *this );
            if( att == Attitude::HOSTILE && sees( critter ) && rl_dist( pos(), critter.pos() ) <= 15 &&
                rl_dist( dest_loc, critter.pos() ) < rl_dist( pos(), critter.pos() ) ) {
                add_msg_if_player( _( "You fail to budge your %s!" ), mounted_creature->get_name() );
                return false;
            }
        }
    }
    return true;
}

bool Character::check_mount_is_spooked()
{
    if( !is_mounted() ) {
        return false;
    }
    // chance to spook per monster nearby:
    // base 1% per turn.
    // + 1% per square closer than 15 distanace. (1% - 15%)
    // * 2 if hostile monster is bigger than or same size as mounted creature.
    // -0.25% per point of dexterity (low -1%, average -2%, high -3%, extreme -3.5%)
    // -0.1% per point of strength ( low -0.4%, average -0.8%, high -1.2%, extreme -1.4% )
    // / 2 if horse has full tack and saddle.
    // Monster in spear reach monster and average stat (8) player on saddled horse, 14% -2% -0.8% / 2 = ~5%
    if( mounted_creature && mounted_creature->type->has_fear_trigger( mon_trigger::HOSTILE_CLOSE ) ) {
        const creature_size mount_size = mounted_creature->get_size();
        const bool saddled = mounted_creature->has_effect( effect_monster_saddled );
        for( const monster &critter : g->all_monsters() ) {
            double chance = 1.0;
            Attitude att = critter.attitude_to( *this );
            // actually too close now - horse might spook.
            if( att == Attitude::HOSTILE && sees( critter ) && rl_dist( pos(), critter.pos() ) <= 10 ) {
                chance += 10 - rl_dist( pos(), critter.pos() );
                if( critter.get_size() >= mount_size ) {
                    chance *= 2;
                }
                chance -= 0.25 * get_dex();
                chance -= 0.1 * get_str();
                if( saddled ) {
                    chance /= 2;
                }
                chance = std::max( 1.0, chance );
                if( x_in_y( chance, 100.0 ) ) {
                    forced_dismount();
                    return true;
                }
            }
        }
    }
    return false;
}

bool Character::is_mounted() const
{
    return has_effect( effect_riding ) && mounted_creature;
}

void Character::forced_dismount()
{
    remove_effect( effect_riding );
    bool mech = false;
    if( mounted_creature ) {
        auto *mon = mounted_creature.get();
        if( mon->has_flag( MF_RIDEABLE_MECH ) && !mon->type->mech_weapon.is_empty() ) {
            mech = true;
            remove_item( weapon );
        }
        mon->mounted_player_id = character_id();
        mon->remove_effect( effect_ridden );
        mon->add_effect( effect_controlled, 5_turns );
        mounted_creature = nullptr;
        mon->mounted_player = nullptr;
    }
    std::vector<tripoint> valid;
    for( const tripoint &jk : get_map().points_in_radius( pos(), 1 ) ) {
        if( g->is_empty( jk ) ) {
            valid.push_back( jk );
        }
    }
    if( !valid.empty() ) {
        setpos( random_entry( valid ) );
        if( mech ) {
            add_msg_player_or_npc( m_bad, _( "You are ejected from your mech!" ),
                                   _( "<npcname> is ejected from their mech!" ) );
        } else {
            add_msg_player_or_npc( m_bad, _( "You fall off your mount!" ),
                                   _( "<npcname> falls off their mount!" ) );
        }
        const int dodge = get_dodge();
        const int damage = std::max( 0, rng( 1, 20 ) - rng( dodge, dodge * 2 ) );
        bodypart_id hit( "bp_null" );
        switch( rng( 1, 10 ) ) {
            case  1:
                if( one_in( 2 ) ) {
                    hit = bodypart_id( "foot_l" );
                } else {
                    hit = bodypart_id( "foot_r" );
                }
                break;
            case  2:
            case  3:
            case  4:
                if( one_in( 2 ) ) {
                    hit = bodypart_id( "leg_l" );
                } else {
                    hit = bodypart_id( "leg_r" );
                }
                break;
            case  5:
            case  6:
            case  7:
                if( one_in( 2 ) ) {
                    hit = bodypart_id( "arm_l" );
                } else {
                    hit = bodypart_id( "arm_r" );
                }
                break;
            case  8:
            case  9:
                hit = bodypart_id( "torso" );
                break;
            case 10:
                hit = bodypart_id( "head" );
                break;
        }
        if( damage > 0 ) {
            add_msg_if_player( m_bad, _( "You hurt yourself!" ) );
            deal_damage( nullptr, hit, damage_instance( DT_BASH, damage ) );
            if( is_avatar() ) {
                get_memorial().add(
                    pgettext( "memorial_male", "Fell off a mount." ),
                    pgettext( "memorial_female", "Fell off a mount." ) );
            }
            check_dead_state();
        }
        add_effect( effect_downed, 5_turns, true );
    } else {
        add_msg( m_debug, "Forced_dismount could not find a square to deposit player" );
    }
    if( is_avatar() ) {
        avatar &player_character = get_avatar();
        if( player_character.get_grab_type() != object_type::NONE ) {
            add_msg( m_warning, _( "You let go of the grabbed object." ) );
            player_character.grab( object_type::NONE );
        }
        set_movement_mode( move_mode_id( "walk" ) );
        if( player_character.is_auto_moving() || player_character.has_destination() ||
            player_character.has_destination_activity() ) {
            player_character.clear_destination();
        }
        g->update_map( player_character );
    }
    if( activity ) {
        cancel_activity();
    }
    moves -= 150;
}

void Character::dismount()
{
    if( !is_mounted() ) {
        add_msg( m_debug, "dismount called when not riding" );
        return;
    }
    if( const cata::optional<tripoint> pnt = choose_adjacent( _( "Dismount where?" ) ) ) {
        if( !g->is_empty( *pnt ) ) {
            add_msg( m_warning, _( "You cannot dismount there!" ) );
            return;
        }
        remove_effect( effect_riding );
        monster *critter = mounted_creature.get();
        critter->mounted_player_id = character_id();
        if( critter->has_flag( MF_RIDEABLE_MECH ) && !critter->type->mech_weapon.is_empty() ) {
            remove_item( weapon );
        }
        avatar &player_character = get_avatar();
        if( is_avatar() && player_character.get_grab_type() != object_type::NONE ) {
            add_msg( m_warning, _( "You let go of the grabbed object." ) );
            player_character.grab( object_type::NONE );
        }
        critter->remove_effect( effect_ridden );
        critter->add_effect( effect_controlled, 5_turns );
        mounted_creature = nullptr;
        critter->mounted_player = nullptr;
        setpos( *pnt );
        mod_moves( -100 );
        set_movement_mode( move_mode_id( "walk" ) );
    }
}

void Character::handle_skill_warning( const skill_id &id, bool force_warning )
{
    //remind the player intermittently that no skill gain takes place
    if( is_player() && ( force_warning || one_in( 5 ) ) ) {
        SkillLevel &level = get_skill_level_object( id );

        const Skill &skill = id.obj();
        std::string skill_name = skill.name();
        int curLevel = level.level();

        add_msg( m_info, _( "This task is too simple to train your %s beyond %d." ),
                 skill_name, curLevel );
    }
}

/** Returns true if the character has two functioning arms */
bool Character::has_two_arms() const
{
    return get_working_arm_count() >= 2;
}

// working is defined here as not disabled which means arms can be not broken
// and still not count if they have low enough hitpoints
int Character::get_working_arm_count() const
{
    if( has_active_mutation( trait_SHELL2 ) ) {
        return 0;
    }

    int limb_count = 0;
    if( !is_limb_disabled( bodypart_id( "arm_l" ) ) ) {
        limb_count++;
    }
    if( !is_limb_disabled( bodypart_id( "arm_r" ) ) ) {
        limb_count++;
    }
    if( has_bionic( bio_blaster ) && limb_count > 0 ) {
        limb_count--;
    }

    return limb_count;
}

// working is defined here as not broken
int Character::get_working_leg_count() const
{
    int limb_count = 0;
    if( !is_limb_broken( bodypart_id( "leg_l" ) ) ) {
        limb_count++;
    }
    if( !is_limb_broken( bodypart_id( "leg_r" ) ) ) {
        limb_count++;
    }
    return limb_count;
}

bool Character::is_limb_disabled( const bodypart_id &limb ) const
{
    return get_part_hp_cur( limb ) <= get_part_hp_max( limb ) * .125;
}

// this is the source of truth on if a limb is broken so all code to determine
// if a limb is broken should point here to make any future changes to breaking easier
bool Character::is_limb_broken( const bodypart_id &limb ) const
{
    return get_part_hp_cur( limb ) == 0;
}

bool Character::can_run() const
{
    return get_stamina() > 0 && !has_effect( effect_winded ) && get_working_leg_count() >= 2;
}

void Character::try_remove_downed()
{

    /** @EFFECT_DEX increases chance to stand up when knocked down */

    /** @EFFECT_STR increases chance to stand up when knocked down, slightly */
    if( rng( 0, 40 ) > get_dex() + get_str() / 2 ) {
        add_msg_if_player( _( "You struggle to stand." ) );
    } else {
        add_msg_player_or_npc( m_good, _( "You stand up." ),
                               _( "<npcname> stands up." ) );
        remove_effect( effect_downed );
    }
}

void Character::try_remove_bear_trap()
{
    /* Real bear traps can't be removed without the proper tools or immense strength; eventually this should
       allow normal players two options: removal of the limb or removal of the trap from the ground
       (at which point the player could later remove it from the leg with the right tools).
       As such we are currently making it a bit easier for players and NPC's to get out of bear traps.
    */
    /** @EFFECT_STR increases chance to escape bear trap */
    // If is riding, then despite the character having the effect, it is the mounted creature that escapes.
    map &here = get_map();
    if( is_player() && is_mounted() ) {
        auto *mon = mounted_creature.get();
        if( mon->type->melee_dice * mon->type->melee_sides >= 18 ) {
            if( x_in_y( mon->type->melee_dice * mon->type->melee_sides, 200 ) ) {
                mon->remove_effect( effect_beartrap );
                remove_effect( effect_beartrap );
                here.spawn_item( pos(), itype_beartrap );
                add_msg( _( "The %s escapes the bear trap!" ), mon->get_name() );
            } else {
                add_msg_if_player( m_bad,
                                   _( "Your %s tries to free itself from the bear trap, but can't get loose!" ), mon->get_name() );
            }
        }
    } else {
        if( x_in_y( get_str(), 100 ) ) {
            remove_effect( effect_beartrap );
            add_msg_player_or_npc( m_good, _( "You free yourself from the bear trap!" ),
                                   _( "<npcname> frees themselves from the bear trap!" ) );
            item beartrap( "beartrap", calendar::turn );
            here.add_item_or_charges( pos(), beartrap );
        } else {
            add_msg_if_player( m_bad,
                               _( "You try to free yourself from the bear trap, but can't get loose!" ) );
        }
    }
}

void Character::try_remove_lightsnare()
{
    map &here = get_map();
    if( is_mounted() ) {
        auto *mon = mounted_creature.get();
        if( x_in_y( mon->type->melee_dice * mon->type->melee_sides, 12 ) ) {
            mon->remove_effect( effect_lightsnare );
            remove_effect( effect_lightsnare );
            here.spawn_item( pos(), itype_string_36 );
            here.spawn_item( pos(), itype_snare_trigger );
            add_msg( _( "The %s escapes the light snare!" ), mon->get_name() );
        }
    } else {
        /** @EFFECT_STR increases chance to escape light snare */

        /** @EFFECT_DEX increases chance to escape light snare */
        if( x_in_y( get_str(), 12 ) || x_in_y( get_dex(), 8 ) ) {
            remove_effect( effect_lightsnare );
            add_msg_player_or_npc( m_good, _( "You free yourself from the light snare!" ),
                                   _( "<npcname> frees themselves from the light snare!" ) );
            item string( "string_36", calendar::turn );
            item snare( "snare_trigger", calendar::turn );
            here.add_item_or_charges( pos(), string );
            here.add_item_or_charges( pos(), snare );
        } else {
            add_msg_if_player( m_bad,
                               _( "You try to free yourself from the light snare, but can't get loose!" ) );
        }
    }
}

void Character::try_remove_heavysnare()
{
    map &here = get_map();
    if( is_mounted() ) {
        auto *mon = mounted_creature.get();
        if( mon->type->melee_dice * mon->type->melee_sides >= 7 ) {
            if( x_in_y( mon->type->melee_dice * mon->type->melee_sides, 32 ) ) {
                mon->remove_effect( effect_heavysnare );
                remove_effect( effect_heavysnare );
                here.spawn_item( pos(), itype_rope_6 );
                here.spawn_item( pos(), itype_snare_trigger );
                add_msg( _( "The %s escapes the heavy snare!" ), mon->get_name() );
            }
        }
    } else {
        /** @EFFECT_STR increases chance to escape heavy snare, slightly */

        /** @EFFECT_DEX increases chance to escape light snare */
        if( x_in_y( get_str(), 32 ) || x_in_y( get_dex(), 16 ) ) {
            remove_effect( effect_heavysnare );
            add_msg_player_or_npc( m_good, _( "You free yourself from the heavy snare!" ),
                                   _( "<npcname> frees themselves from the heavy snare!" ) );
            item rope( "rope_6", calendar::turn );
            item snare( "snare_trigger", calendar::turn );
            here.add_item_or_charges( pos(), rope );
            here.add_item_or_charges( pos(), snare );
        } else {
            add_msg_if_player( m_bad,
                               _( "You try to free yourself from the heavy snare, but can't get loose!" ) );
        }
    }
}

void Character::try_remove_crushed()
{
    /** @EFFECT_STR increases chance to escape crushing rubble */

    /** @EFFECT_DEX increases chance to escape crushing rubble, slightly */
    if( x_in_y( get_str() + get_dex() / 4.0, 100 ) ) {
        remove_effect( effect_crushed );
        add_msg_player_or_npc( m_good, _( "You free yourself from the rubble!" ),
                               _( "<npcname> frees themselves from the rubble!" ) );
    } else {
        add_msg_if_player( m_bad, _( "You try to free yourself from the rubble, but can't get loose!" ) );
    }
}

bool Character::try_remove_grab()
{
    int zed_number = 0;
    if( is_mounted() ) {
        auto *mon = mounted_creature.get();
        if( mon->has_effect( effect_grabbed ) ) {
            if( ( dice( mon->type->melee_dice + mon->type->melee_sides,
                        3 ) < get_effect_int( effect_grabbed ) ) ||
                !one_in( 4 ) ) {
                add_msg( m_bad, _( "Your %s tries to break free, but fails!" ), mon->get_name() );
                return false;
            } else {
                add_msg( m_good, _( "Your %s breaks free from the grab!" ), mon->get_name() );
                remove_effect( effect_grabbed );
                mon->remove_effect( effect_grabbed );
            }
        } else {
            if( one_in( 4 ) ) {
                add_msg( m_bad, _( "You are pulled from your %s!" ), mon->get_name() );
                remove_effect( effect_grabbed );
                forced_dismount();
            }
        }
    } else {
        map &here = get_map();
        for( auto&& dest : here.points_in_radius( pos(), 1, 0 ) ) { // *NOPAD*
            const monster *const mon = g->critter_at<monster>( dest );
            if( mon && mon->has_effect( effect_grabbing ) ) {
                zed_number += mon->get_grab_strength();
            }
        }
        if( zed_number == 0 ) {
            add_msg_player_or_npc( m_good, _( "You find yourself no longer grabbed." ),
                                   _( "<npcname> finds themselves no longer grabbed." ) );
            remove_effect( effect_grabbed );

            /** @EFFECT_STR increases chance to escape grab */
        } else if( rng( 0, get_str() ) < rng( get_effect_int( effect_grabbed, bodypart_id( "torso" ) ),
                                              8 ) ) {
            add_msg_player_or_npc( m_bad, _( "You try break out of the grab, but fail!" ),
                                   _( "<npcname> tries to break out of the grab, but fails!" ) );
            return false;
        } else {
            add_msg_player_or_npc( m_good, _( "You break out of the grab!" ),
                                   _( "<npcname> breaks out of the grab!" ) );
            remove_effect( effect_grabbed );
            for( auto&& dest : here.points_in_radius( pos(), 1, 0 ) ) { // *NOPAD*
                monster *mon = g->critter_at<monster>( dest );
                if( mon && mon->has_effect( effect_grabbing ) ) {
                    mon->remove_effect( effect_grabbing );
                }
            }
        }
    }
    return true;
}

void Character::try_remove_webs()
{
    if( is_mounted() ) {
        auto *mon = mounted_creature.get();
        if( x_in_y( mon->type->melee_dice * mon->type->melee_sides,
                    6 * get_effect_int( effect_webbed ) ) ) {
            add_msg( _( "The %s breaks free of the webs!" ), mon->get_name() );
            mon->remove_effect( effect_webbed );
            remove_effect( effect_webbed );
        }
        /** @EFFECT_STR increases chance to escape webs */
    } else if( x_in_y( get_str(), 6 * get_effect_int( effect_webbed ) ) ) {
        add_msg_player_or_npc( m_good, _( "You free yourself from the webs!" ),
                               _( "<npcname> frees themselves from the webs!" ) );
        remove_effect( effect_webbed );
    } else {
        add_msg_if_player( _( "You try to free yourself from the webs, but can't get loose!" ) );
    }
}

void Character::try_remove_impeding_effect()
{
    for( const effect &eff : get_effects_with_flag( flag_EFFECT_IMPEDING ) ) {
        const efftype_id &eff_id = eff.get_id();
        if( is_mounted() ) {
            auto *mon = mounted_creature.get();
            if( x_in_y( mon->type->melee_dice * mon->type->melee_sides,
                        6 * get_effect_int( eff_id ) ) ) {
                add_msg( _( "The %s breaks free!" ), mon->get_name() );
                mon->remove_effect( eff_id );
                remove_effect( eff_id );
            }
            /** @EFFECT_STR increases chance to escape webs */
        } else if( x_in_y( get_str(), 6 * get_effect_int( eff_id ) ) ) {
            add_msg_player_or_npc( m_good, _( "You free yourself!" ),
                                   _( "<npcname> frees themselves!" ) );
            remove_effect( eff_id );
        } else {
            add_msg_if_player( _( "You try to free yourself, but can't!" ) );
        }
    }
}

bool Character::move_effects( bool attacking )
{
    if( has_effect( effect_downed ) ) {
        try_remove_downed();
        return false;
    }
    if( has_effect( effect_webbed ) ) {
        try_remove_webs();
        return false;
    }
    if( has_effect( effect_lightsnare ) ) {
        try_remove_lightsnare();
        return false;

    }
    if( has_effect( effect_heavysnare ) ) {
        try_remove_heavysnare();
        return false;
    }
    if( has_effect( effect_beartrap ) ) {
        try_remove_bear_trap();
        return false;
    }
    if( has_effect( effect_crushed ) ) {
        try_remove_crushed();
        return false;
    }
    if( has_effect_with_flag( flag_EFFECT_IMPEDING ) ) {
        try_remove_impeding_effect();
        return false;
    }

    // Below this point are things that allow for movement if they succeed

    // Currently we only have one thing that forces movement if you succeed, should we get more
    // than this will need to be reworked to only have success effects if /all/ checks succeed
    if( has_effect( effect_in_pit ) ) {
        /** @EFFECT_STR increases chance to escape pit */

        /** @EFFECT_DEX increases chance to escape pit, slightly */
        if( rng( 0, 40 ) > get_str() + get_dex() / 2 ) {
            add_msg_if_player( m_bad, _( "You try to escape the pit, but slip back in." ) );
            return false;
        } else {
            add_msg_player_or_npc( m_good, _( "You escape the pit!" ),
                                   _( "<npcname> escapes the pit!" ) );
            remove_effect( effect_in_pit );
        }
    }
    return !has_effect( effect_grabbed ) || attacking || try_remove_grab();
}

void Character::wait_effects( bool attacking )
{
    if( has_effect( effect_downed ) ) {
        try_remove_downed();
        return;
    }
    if( has_effect( effect_beartrap ) ) {
        try_remove_bear_trap();
        return;
    }
    if( has_effect( effect_lightsnare ) ) {
        try_remove_lightsnare();
        return;
    }
    if( has_effect( effect_heavysnare ) ) {
        try_remove_heavysnare();
        return;
    }
    if( has_effect( effect_webbed ) ) {
        try_remove_webs();
        return;
    }
    if( has_effect_with_flag( flag_EFFECT_IMPEDING ) ) {
        try_remove_impeding_effect();
        return;
    }
    if( has_effect( effect_grabbed ) && !attacking && !try_remove_grab() ) {
        return;
    }
}

move_mode_id Character::current_movement_mode() const
{
    return move_mode;
}

bool Character::movement_mode_is( const move_mode_id &mode ) const
{
    return move_mode == mode;
}

bool Character::is_running() const
{
    return move_mode->type() == move_mode_type::RUNNING;
}

bool Character::is_walking() const
{
    return move_mode->type() == move_mode_type::WALKING;
}

bool Character::is_crouching() const
{
    return move_mode->type() == move_mode_type::CROUCHING;
}

bool Character::can_switch_to( const move_mode_id &mode ) const
{
    // Only running modes are restricted at the moment
    return mode->type() != move_mode_type::RUNNING || can_run();
}

void Character::expose_to_disease( const diseasetype_id &dis_type )
{
    const cata::optional<int> &healt_thresh = dis_type->health_threshold;
    if( healt_thresh && healt_thresh.value() < get_healthy() ) {
        return;
    }
    const std::set<body_part> &bps = dis_type->affected_bodyparts;
    if( !bps.empty() ) {
        for( const body_part &bp : bps ) {
            add_effect( dis_type->symptoms, rng( dis_type->min_duration, dis_type->max_duration ),
                        convert_bp( bp ).id(), false,
                        rng( dis_type->min_intensity, dis_type->max_intensity ) );
        }
    } else {
        add_effect( dis_type->symptoms, rng( dis_type->min_duration, dis_type->max_duration ),
                    bodypart_id( "bp_null" ),
                    false,
                    rng( dis_type->min_intensity, dis_type->max_intensity ) );
    }
}

void Character::process_turn()
{
    migrate_items_to_storage( false );

    for( bionic &i : *my_bionics ) {
        if( i.incapacitated_time > 0_turns ) {
            i.incapacitated_time -= 1_turns;
            if( i.incapacitated_time == 0_turns ) {
                add_msg_if_player( m_bad, _( "Your %s bionic comes back online." ), i.info().name );
            }
        }
    }

    for( const trait_id &mut : get_mutations() ) {
        mutation_reflex_trigger( mut );
    }

    Creature::process_turn();

    enchantment_cache->activate_passive( *this );
}

void Character::recalc_hp()
{
    int str_boost_val = 0;
    cata::optional<skill_boost> str_boost = skill_boost::get( "str" );
    if( str_boost ) {
        int skill_total = 0;
        for( const std::string &skill_str : str_boost->skills() ) {
            skill_total += get_skill_level( skill_id( skill_str ) );
        }
        str_boost_val = str_boost->calc_bonus( skill_total );
    }
    // Mutated toughness stacks with starting, by design.
    float hp_mod = 1.0f + mutation_value( "hp_modifier" ) + mutation_value( "hp_modifier_secondary" );
    float hp_adjustment = mutation_value( "hp_adjustment" ) + ( str_boost_val * 3 );
    calc_all_parts_hp( hp_mod, hp_adjustment, str_max, dex_max, per_max, int_max, get_healthy(),
                       get_fat_to_hp() );
}

int Character::get_part_hp_max( const bodypart_id &id ) const
{
    return enchantment_cache->modify_value( enchant_vals::mod::MAX_HP,
                                            Creature::get_part_hp_max( id ) );
}

void Character::update_body_wetness( const w_point &weather )
{
    // Average number of turns to go from completely soaked to fully dry
    // assuming average temperature and humidity
    constexpr time_duration average_drying = 2_hours;

    // A modifier on drying time
    double delay = 1.0;
    // Weather slows down drying
    delay += ( ( weather.humidity - 66 ) - ( weather.temperature - 65 ) ) / 100;
    delay = std::max( 0.1, delay );
    // Fur/slime retains moisture
    if( has_trait( trait_LIGHTFUR ) || has_trait( trait_FUR ) || has_trait( trait_FELINE_FUR ) ||
        has_trait( trait_LUPINE_FUR ) || has_trait( trait_CHITIN_FUR ) || has_trait( trait_CHITIN_FUR2 ) ||
        has_trait( trait_CHITIN_FUR3 ) ) {
        delay = delay * 6 / 5;
    }
    if( has_trait( trait_URSINE_FUR ) || has_trait( trait_SLIMY ) ) {
        delay *= 1.5;
    }

    if( !x_in_y( 1, to_turns<int>( average_drying * delay / 100.0 ) ) ) {
        // No drying this turn
        return;
    }

    // Now per-body-part stuff
    // To make drying uniform, make just one roll and reuse it
    const int drying_roll = rng( 1, 80 );

    for( const bodypart_id &bp : get_all_body_parts() ) {
        if( get_part_wetness( bp ) == 0 ) {
            continue;
        }
        // This is to normalize drying times
        int drying_chance = get_part_drench_capacity( bp );
        const int temp_conv = get_part_temp_conv( bp );
        // Body temperature affects duration of wetness
        // Note: Using temp_conv rather than temp_cur, to better approximate environment
        if( temp_conv >= BODYTEMP_SCORCHING ) {
            drying_chance *= 2;
        } else if( temp_conv >= BODYTEMP_VERY_HOT ) {
            drying_chance = drying_chance * 3 / 2;
        } else if( temp_conv >= BODYTEMP_HOT ) {
            drying_chance = drying_chance * 4 / 3;
        } else if( temp_conv > BODYTEMP_COLD ) {
            // Comfortable, doesn't need any changes
        } else {
            // Evaporation doesn't change that much at lower temp
            drying_chance = drying_chance * 3 / 4;
        }

        if( drying_chance < 1 ) {
            drying_chance = 1;
        }

        // TODO: Make evaporation reduce body heat
        if( drying_chance >= drying_roll ) {
            mod_part_wetness( bp, -1 );
            if( get_part_wetness( bp ) < 0 ) {
                set_part_wetness( bp, 0 );
            }
        }
        // Safety measure to keep wetness within bounds
        if( get_part_wetness( bp ) > get_part_drench_capacity( bp ) ) {
            set_part_wetness( bp, get_part_drench_capacity( bp ) );
        }
    }
    // TODO: Make clothing slow down drying
}

// This must be called when any of the following change:
// - effects
// - bionics
// - traits
// - underwater
// - clothes
// With the exception of clothes, all changes to these character attributes must
// occur through a function in this class which calls this function. Clothes are
// typically added/removed with wear() and takeoff(), but direct access to the
// 'wears' vector is still allowed due to refactor exhaustion.
void Character::recalc_sight_limits()
{
    sight_max = 9999;
    vision_mode_cache.reset();

    // Set sight_max.
    if( is_blind() || ( in_sleep_state() && !has_trait( trait_SEESLEEP ) ) ||
        has_effect( effect_narcosis ) ) {
        sight_max = 0;
    } else if( has_effect( effect_boomered ) && ( !( has_trait( trait_PER_SLIME_OK ) ) ) ) {
        sight_max = 1;
        vision_mode_cache.set( BOOMERED );
    } else if( has_effect( effect_in_pit ) || has_effect( effect_no_sight ) ||
               ( underwater && !has_bionic( bio_membrane ) &&
                 !has_trait( trait_MEMBRANE ) && !worn_with_flag( flag_SWIM_GOGGLES ) &&
                 !has_trait( trait_CEPH_EYES ) && !has_trait( trait_PER_SLIME_OK ) ) ) {
        sight_max = 1;
    } else if( has_active_mutation( trait_SHELL2 ) ) {
        // You can kinda see out a bit.
        sight_max = 2;
    } else if( ( has_trait( trait_MYOPIC ) || has_trait( trait_URSINE_EYE ) ) &&
               !worn_with_flag( flag_FIX_NEARSIGHT ) && !has_effect( effect_contacts ) ) {
        sight_max = 4;
    } else if( has_trait( trait_PER_SLIME ) ) {
        sight_max = 6;
    } else if( has_effect( effect_darkness ) ) {
        vision_mode_cache.set( DARKNESS );
        sight_max = 10;
    }

    sight_max = enchantment_cache->modify_value( enchant_vals::mod::SIGHT_RANGE, sight_max );

    // Debug-only NV, by vache's request
    if( has_trait( trait_DEBUG_NIGHTVISION ) ) {
        vision_mode_cache.set( DEBUG_NIGHTVISION );
    }
    if( has_nv() ) {
        vision_mode_cache.set( NV_GOGGLES );
    }
    if( has_active_mutation( trait_NIGHTVISION3 ) || is_wearing( itype_rm13_armor_on ) ||
        ( is_mounted() && mounted_creature->has_flag( MF_MECH_RECON_VISION ) ) ) {
        vision_mode_cache.set( NIGHTVISION_3 );
    }
    if( has_active_mutation( trait_ELFA_FNV ) ) {
        vision_mode_cache.set( FULL_ELFA_VISION );
    }
    if( has_active_mutation( trait_CEPH_VISION ) ) {
        vision_mode_cache.set( CEPH_VISION );
    }
    if( has_active_mutation( trait_ELFA_NV ) ) {
        vision_mode_cache.set( ELFA_VISION );
    }
    if( has_active_mutation( trait_NIGHTVISION2 ) ) {
        vision_mode_cache.set( NIGHTVISION_2 );
    }
    if( has_active_mutation( trait_FEL_NV ) ) {
        vision_mode_cache.set( FELINE_VISION );
    }
    if( has_active_mutation( trait_URSINE_EYE ) ) {
        vision_mode_cache.set( URSINE_VISION );
    }
    if( has_active_mutation( trait_NIGHTVISION ) ) {
        vision_mode_cache.set( NIGHTVISION_1 );
    }
    if( has_trait( trait_BIRD_EYE ) ) {
        vision_mode_cache.set( BIRD_EYE );
    }

    // Not exactly a sight limit thing, but related enough
    if( has_active_bionic( bio_infrared ) ||
        has_trait( trait_INFRARED ) ||
        has_trait( trait_LIZ_IR ) ||
        worn_with_flag( flag_IR_EFFECT ) || ( is_mounted() &&
                mounted_creature->has_flag( MF_MECH_RECON_VISION ) ) ) {
        vision_mode_cache.set( IR_VISION );
    }

    if( has_trait_flag( "SUPER_CLAIRVOYANCE" ) ) {
        vision_mode_cache.set( VISION_CLAIRVOYANCE_SUPER );
    } else if( has_trait_flag( "CLAIRVOYANCE_PLUS" ) ) {
        vision_mode_cache.set( VISION_CLAIRVOYANCE_PLUS );
    } else if( has_trait_flag( "CLAIRVOYANCE" ) ) {
        vision_mode_cache.set( VISION_CLAIRVOYANCE );
    }
}

static float threshold_for_range( float range )
{
    constexpr float epsilon = 0.01f;
    return LIGHT_AMBIENT_MINIMAL / std::exp( range * LIGHT_TRANSPARENCY_OPEN_AIR ) - epsilon;
}

float Character::get_vision_threshold( float light_level ) const
{
    if( vision_mode_cache[DEBUG_NIGHTVISION] ) {
        // Debug vision always works with absurdly little light.
        return 0.01;
    }

    // As light_level goes from LIGHT_AMBIENT_MINIMAL to LIGHT_AMBIENT_LIT,
    // dimming goes from 1.0 to 2.0.
    const float dimming_from_light = 1.0 + ( ( static_cast<float>( light_level ) -
                                     LIGHT_AMBIENT_MINIMAL ) /
                                     ( LIGHT_AMBIENT_LIT - LIGHT_AMBIENT_MINIMAL ) );

    float range = get_per() / 3.0f - encumb( bodypart_id( "eyes" ) ) / 10.0f;
    if( vision_mode_cache[NV_GOGGLES] || vision_mode_cache[NIGHTVISION_3] ||
        vision_mode_cache[FULL_ELFA_VISION] || vision_mode_cache[CEPH_VISION] ) {
        range += 10;
    } else if( vision_mode_cache[NIGHTVISION_2] || vision_mode_cache[FELINE_VISION] ||
               vision_mode_cache[URSINE_VISION] || vision_mode_cache[ELFA_VISION] ) {
        range += 4.5;
    } else if( vision_mode_cache[NIGHTVISION_1] ) {
        range += 2;
    }

    if( vision_mode_cache[BIRD_EYE] ) {
        range++;
    }

    // Clamp range to 1+, so that we can always see where we are
    range = std::max( 1.0f, range );

    return std::min( static_cast<float>( LIGHT_AMBIENT_LOW ),
                     threshold_for_range( range ) * dimming_from_light );
}

void Character::flag_encumbrance()
{
    check_encumbrance = true;
}

void Character::check_item_encumbrance_flag()
{
    bool update_required = check_encumbrance;
    for( auto &i : worn ) {
        if( !update_required && i.encumbrance_update_ ) {
            update_required = true;
        }
        i.encumbrance_update_ = false;
    }

    if( update_required ) {
        calc_encumbrance();
    }
}

bool Character::natural_attack_restricted_on( const bodypart_id &bp ) const
{
    for( const item &i : worn ) {
        if( i.covers( bp ) && !i.has_flag( "ALLOWS_NATURAL_ATTACKS" ) &&
            !i.has_flag( "SEMITANGIBLE" ) &&
            !i.has_flag( "PERSONAL" ) && !i.has_flag( "AURA" ) ) {
            return true;
        }
    }
    return false;
}

std::vector<bionic_id> Character::get_bionics() const
{
    std::vector<bionic_id> result;
    for( const bionic &b : *my_bionics ) {
        result.push_back( b.id );
    }
    return result;
}

bool Character::has_bionic( const bionic_id &b ) const
{
    for( const bionic_id &bid : get_bionics() ) {
        if( bid == b ) {
            return true;
        }
    }
    return false;
}

bool Character::has_active_bionic( const bionic_id &b ) const
{
    for( const bionic &i : *my_bionics ) {
        if( i.id == b ) {
            return ( i.powered && i.incapacitated_time == 0_turns );
        }
    }
    return false;
}

bool Character::has_any_bionic() const
{
    return !get_bionics().empty();
}

bionic_id Character::get_remote_fueled_bionic() const
{
    for( const bionic_id &bid : get_bionics() ) {
        if( bid->is_remote_fueled ) {
            return bid;
        }
    }
    return bionic_id();
}

bool Character::can_fuel_bionic_with( const item &it ) const
{
    if( !it.is_fuel() && !it.type->magazine ) {
        return false;
    }

    for( const bionic_id &bid : get_bionics() ) {
        for( const itype_id &fuel : bid->fuel_opts ) {
            if( fuel == it.typeId() ) {
                return true;
            } else if( it.type->magazine && fuel == it.ammo_current() ) {
                return true;
            }
        }
    }
    return false;
}

std::vector<bionic_id> Character::get_bionic_fueled_with( const item &it ) const
{
    std::vector<bionic_id> bionics;

    for( const bionic_id &bid : get_bionics() ) {
        for( const itype_id &fuel : bid->fuel_opts ) {
            if( fuel == it.typeId() ) {
                bionics.emplace_back( bid );
            } else if( it.type->magazine && fuel == it.ammo_current() ) {
                bionics.emplace_back( bid );
            }
        }
    }

    return bionics;
}

std::vector<bionic_id> Character::get_fueled_bionics() const
{
    std::vector<bionic_id> bionics;
    for( const bionic_id &bid : get_bionics() ) {
        if( !bid->fuel_opts.empty() ) {
            bionics.emplace_back( bid );
        }
    }
    return bionics;
}

bionic_id Character::get_most_efficient_bionic( const std::vector<bionic_id> &bids ) const
{
    float temp_eff = 0.0f;
    bionic_id bio( "null" );
    for( const bionic_id &bid : bids ) {
        if( bid->fuel_efficiency > temp_eff ) {
            temp_eff = bid->fuel_efficiency;
            bio = bid;
        }
    }
    return bio;
}

void Character::practice( const skill_id &id, int amount, int cap, bool suppress_warning )
{
    SkillLevel &level = get_skill_level_object( id );
    const Skill &skill = id.obj();
    if( !level.can_train() && !in_sleep_state() ) {
        // If leveling is disabled, don't train, don't drain focus, don't print anything
        // Leaving as a skill method rather than global for possible future skill cap setting
        return;
    }

    const auto highest_skill = [&]() {
        std::pair<skill_id, int> result( skill_id::NULL_ID(), -1 );
        for( const auto &pair : *_skills ) {
            const SkillLevel &lobj = pair.second;
            if( lobj.level() > result.second ) {
                result = std::make_pair( pair.first, lobj.level() );
            }
        }
        return result.first;
    };

    const bool isSavant = has_trait( trait_SAVANT );
    const skill_id savantSkill = isSavant ? highest_skill() : skill_id::NULL_ID();

    amount = adjust_for_focus( amount );

    if( has_trait( trait_PACIFIST ) && skill.is_combat_skill() ) {
        if( !one_in( 3 ) ) {
            amount = 0;
        }
    }
    if( has_trait_flag( "PRED2" ) && skill.is_combat_skill() ) {
        if( one_in( 3 ) ) {
            amount *= 2;
        }
    }
    if( has_trait_flag( "PRED3" ) && skill.is_combat_skill() ) {
        amount *= 2;
    }

    if( has_trait_flag( "PRED4" ) && skill.is_combat_skill() ) {
        amount *= 3;
    }

    if( isSavant && id != savantSkill ) {
        amount /= 2;
    }

    if( amount > 0 && get_skill_level( id ) > cap ) { //blunt grinding cap implementation for crafting
        amount = 0;
        if( !suppress_warning ) {
            handle_skill_warning( id, false );
        }
    }
    if( amount > 0 && level.isTraining() ) {
        int oldLevel = get_skill_level( id );
        get_skill_level_object( id ).train( amount );
        int newLevel = get_skill_level( id );
        std::string skill_name = skill.name();
        if( newLevel > oldLevel ) {
            get_event_bus().send<event_type::gains_skill_level>( getID(), id, newLevel );
        }
        if( is_player() && newLevel > oldLevel ) {
            add_msg( m_good, _( "Your skill in %s has increased to %d!" ), skill_name, newLevel );
        }
        if( is_player() && newLevel > cap ) {
            //inform player immediately that the current recipe can't be used to train further
            add_msg( m_info, _( "You feel that %s tasks of this level are becoming trivial." ),
                     skill_name );
        }

        int chance_to_drop = focus_pool;
        focus_pool -= chance_to_drop / 100;
        // Apex Predators don't think about much other than killing.
        // They don't lose Focus when practicing combat skills.
        if( ( rng( 1, 100 ) <= ( chance_to_drop % 100 ) ) && ( !( has_trait_flag( "PRED4" ) &&
                skill.is_combat_skill() ) ) ) {
            focus_pool--;
        }
    }

    get_skill_level_object( id ).practice();
}

// Returned values range from 1.0 (unimpeded vision) to 11.0 (totally blind).
//  1.0 is LIGHT_AMBIENT_LIT or brighter
//  4.0 is a dark clear night, barely bright enough for reading and crafting
//  6.0 is LIGHT_AMBIENT_DIM
//  7.3 is LIGHT_AMBIENT_MINIMAL, a dark cloudy night, unlit indoors
// 11.0 is zero light or blindness
float Character::fine_detail_vision_mod( const tripoint &p ) const
{
    // PER_SLIME_OK implies you can get enough eyes around the bile
    // that you can generally see.  There still will be the haze, but
    // it's annoying rather than limiting.
    if( is_blind() ||
        ( ( has_effect( effect_boomered ) || has_effect( effect_darkness ) ) &&
          !has_trait( trait_PER_SLIME_OK ) ) ) {
        return 11.0;
    }
    // Scale linearly as light level approaches LIGHT_AMBIENT_LIT.
    // If we're actually a source of light, assume we can direct it where we need it.
    // Therefore give a hefty bonus relative to ambient light.
    float own_light = std::max( 1.0f, LIGHT_AMBIENT_LIT - active_light() - 2.0f );

    // Same calculation as above, but with a result 3 lower.
    float ambient_light = std::max( 1.0f,
                                    LIGHT_AMBIENT_LIT - get_map().ambient_light_at( p == tripoint_zero ? pos() : p ) + 1.0f );

    return std::min( own_light, ambient_light );
}

units::energy Character::get_power_level() const
{
    return power_level;
}

units::energy Character::get_max_power_level() const
{
    return enchantment_cache->modify_value( enchant_vals::mod::BIONIC_POWER, max_power_level );
}

void Character::set_power_level( const units::energy &npower )
{
    power_level = std::min( npower, get_max_power_level() );
}

void Character::set_max_power_level( const units::energy &npower_max )
{
    max_power_level = npower_max;
}

void Character::mod_power_level( const units::energy &npower )
{
    // units::energy is an int, so avoid overflow by converting it to a int64_t, then adding them
    // If the result is greater than the max power level, set power to max
    int64_t power = static_cast<int64_t>( units::to_millijoule( get_power_level() ) ) +
                    static_cast<int64_t>( units::to_millijoule( npower ) );
    units::energy new_power;
    if( power > units::to_millijoule( get_max_power_level() ) ) {
        new_power = get_max_power_level();
    } else {
        new_power = get_power_level() + npower;
    }
    set_power_level( clamp( new_power, 0_kJ, get_max_power_level() ) );
}

void Character::mod_max_power_level( const units::energy &npower_max )
{
    max_power_level += npower_max;
}

bool Character::is_max_power() const
{
    return get_power_level() >= get_max_power_level();
}

bool Character::has_power() const
{
    return get_power_level() > 0_kJ;
}

bool Character::has_max_power() const
{
    return get_max_power_level() > 0_kJ;
}

bool Character::enough_power_for( const bionic_id &bid ) const
{
    return get_power_level() >= bid->power_activate;
}

std::vector<itype_id> Character::get_fuel_available( const bionic_id &bio ) const
{
    std::vector<itype_id> stored_fuels;
    for( const itype_id &fuel : bio->fuel_opts ) {
        const item tmp_fuel( fuel );
        if( !get_value( fuel.str() ).empty() || tmp_fuel.has_flag( flag_PERPETUAL ) ) {
            stored_fuels.emplace_back( fuel );
        }
    }
    return stored_fuels;
}

int Character::get_fuel_capacity( const itype_id &fuel ) const
{
    int amount_stored = 0;
    if( !get_value( fuel.str() ).empty() ) {
        amount_stored = std::stoi( get_value( fuel.str() ) );
    }
    int capacity = 0;
    for( const bionic_id &bid : get_bionics() ) {
        for( const itype_id &fl : bid->fuel_opts ) {
            if( get_value( bid.str() ).empty() || get_value( bid.str() ) == fl.str() ) {
                if( fl == fuel ) {
                    capacity += bid->fuel_capacity;
                }
            }
        }
    }
    return capacity - amount_stored;
}

int Character::get_total_fuel_capacity( const itype_id &fuel ) const
{
    int capacity = 0;
    for( const bionic_id &bid : get_bionics() ) {
        for( const itype_id &fl : bid->fuel_opts ) {
            if( get_value( bid.str() ).empty() || get_value( bid.str() ) == fl.str() ) {
                if( fl == fuel ) {
                    capacity += bid->fuel_capacity;
                }
            }
        }
    }
    return capacity;
}

void Character::update_fuel_storage( const itype_id &fuel )
{
    const item it( fuel );
    if( get_value( fuel.str() ).empty() ) {
        for( const bionic_id &bid : get_bionic_fueled_with( it ) ) {
            remove_value( bid.c_str() );
        }
        return;
    }

    std::vector<bionic_id> bids = get_bionic_fueled_with( it );
    if( bids.empty() ) {
        return;
    }
    int amount_fuel_loaded = std::stoi( get_value( fuel.str() ) );
    std::vector<bionic_id> loaded_bio;

    // Sort bionic in order of decreasing capacity
    // To fill the bigger ones firts.
    bool swap = true;
    while( swap ) {
        swap = false;
        for( size_t i = 0; i < bids.size() - 1; i++ ) {
            if( bids[i + 1]->fuel_capacity > bids[i]->fuel_capacity ) {
                std::swap( bids[i + 1], bids[i] );
                swap = true;
            }
        }
    }

    for( const bionic_id &bid : bids ) {
        remove_value( bid.c_str() );
        if( bid->fuel_capacity <= amount_fuel_loaded ) {
            amount_fuel_loaded -= bid->fuel_capacity;
            loaded_bio.emplace_back( bid );
        } else if( amount_fuel_loaded != 0 ) {
            loaded_bio.emplace_back( bid );
            break;
        }
    }

    for( const bionic_id &bd : loaded_bio ) {
        set_value( bd.str(), fuel.str() );
    }

}

int Character::get_mod_stat_from_bionic( const character_stat &Stat ) const
{
    int ret = 0;
    for( const bionic_id &bid : get_bionics() ) {
        const auto St_bn = bid->stat_bonus.find( Stat );
        if( St_bn != bid->stat_bonus.end() ) {
            ret += St_bn->second;
        }
    }
    return ret;
}

int Character::get_standard_stamina_cost( item *thrown_item )
{
    // Previously calculated as 2_gram * std::max( 1, str_cur )
    // using 16_gram normalizes it to 8 str. Same effort expenditure
    // for each strike, regardless of weight. This is compensated
    // for by the additional move cost as weapon weight increases
    //If the item is thrown, override with the thrown item instead.
    const int weight_cost = ( thrown_item == nullptr ) ? this->weapon.weight() /
                            ( 16_gram ) : thrown_item->weight() / ( 16_gram );
    const int encumbrance_cost = this->encumb( bodypart_id( "arm_l" ) ) + this->encumb(
                                     bodypart_id( "arm_r" ) );
    return ( weight_cost + encumbrance_cost + 50 ) * -1;
}

cata::optional<std::list<item>::iterator> Character::wear_item( const item &to_wear,
        bool interactive )
{
    const auto ret = can_wear( to_wear );
    if( !ret.success() ) {
        if( interactive ) {
            add_msg_if_player( m_info, "%s", ret.c_str() );
        }
        return cata::nullopt;
    }

    const bool was_deaf = is_deaf();
    const bool supertinymouse = has_trait( trait_SMALL2 ) || has_trait( trait_SMALL_OK );
    last_item = to_wear.typeId();

    std::list<item>::iterator position = position_to_wear_new_item( to_wear );
    std::list<item>::iterator new_item_it = worn.insert( position, to_wear );

    get_event_bus().send<event_type::character_wears_item>( getID(), last_item );

    if( interactive ) {
        add_msg_player_or_npc(
            _( "You put on your %s." ),
            _( "<npcname> puts on their %s." ),
            to_wear.tname() );
        moves -= item_wear_cost( to_wear );

        for( const bodypart_id &bp : get_all_body_parts() ) {
            if( to_wear.covers( bp ) && encumb( bp ) >= 40 ) {
                add_msg_if_player( m_warning,
                                   bp == bodypart_id( "eyes" ) ?
                                   _( "Your %s are very encumbered!  %s" ) : _( "Your %s is very encumbered!  %s" ),
                                   body_part_name( bp ), encumb_text( bp ) );
            }
        }
        if( !was_deaf && is_deaf() ) {
            add_msg_if_player( m_info, _( "You're deafened!" ) );
        }
        if( supertinymouse && !to_wear.has_flag( flag_UNDERSIZE ) ) {
            add_msg_if_player( m_warning,
                               _( "This %s is too big to wear comfortably!  Maybe it could be refitted." ),
                               to_wear.tname() );
        } else if( !supertinymouse && to_wear.has_flag( flag_UNDERSIZE ) ) {
            add_msg_if_player( m_warning,
                               _( "This %s is too small to wear comfortably!  Maybe it could be refitted." ),
                               to_wear.tname() );
        }
    } else if( is_npc() && get_player_view().sees( *this ) ) {
        add_msg_if_npc( _( "<npcname> puts on their %s." ), to_wear.tname() );
    }

    new_item_it->on_wear( *this );

    inv->update_invlet( *new_item_it );
    inv->update_cache_with_item( *new_item_it );

    recalc_sight_limits();
    calc_encumbrance();

    return new_item_it;
}

int Character::amount_worn( const itype_id &id ) const
{
    int amount = 0;
    for( const item &elem : worn ) {
        if( elem.typeId() == id ) {
            ++amount;
        }
    }
    return amount;
}

std::vector<item_location> Character::nearby( const
        std::function<bool( const item *, const item * )> &func, int radius ) const
{
    std::vector<item_location> res;

    visit_items( [&]( const item * e, const item * parent ) {
        if( func( e, parent ) ) {
            res.emplace_back( const_cast<Character &>( *this ), const_cast<item *>( e ) );
        }
        return VisitResponse::NEXT;
    } );

    for( const auto &cur : map_selector( pos(), radius ) ) {
        cur.visit_items( [&]( const item * e, const item * parent ) {
            if( func( e, parent ) ) {
                res.emplace_back( cur, const_cast<item *>( e ) );
            }
            return VisitResponse::NEXT;
        } );
    }

    for( const auto &cur : vehicle_selector( pos(), radius ) ) {
        cur.visit_items( [&]( const item * e, const item * parent ) {
            if( func( e, parent ) ) {
                res.emplace_back( cur, const_cast<item *>( e ) );
            }
            return VisitResponse::NEXT;
        } );
    }

    return res;
}

std::pair<item_location, item_pocket *> Character::best_pocket( const item &it, const item *avoid )
{
    item_location weapon_loc( *this, &weapon );
    std::pair<item_location, item_pocket *> ret = std::make_pair( item_location(), nullptr );
    if( &weapon != &it && &weapon != avoid ) {
        ret = weapon.best_pocket( it, weapon_loc );
    }
    for( item &worn_it : worn ) {
        if( &worn_it == &it || &worn_it == avoid ) {
            continue;
        }
        item_location loc( *this, &worn_it );
        std::pair<item_location, item_pocket *> internal_pocket = worn_it.best_pocket( it, loc );
        if( internal_pocket.second != nullptr &&
            ( ret.second == nullptr || ret.second->better_pocket( *internal_pocket.second, it ) ) ) {
            ret = internal_pocket;
        }
    }
    return ret;
}

item *Character::try_add( item it, const item *avoid, const bool allow_wield )
{
    itype_id item_type_id = it.typeId();
    last_item = item_type_id;

    // if there's a desired invlet for this item type, try to use it
    bool keep_invlet = false;
    const invlets_bitset cur_inv = allocated_invlets();
    for( const auto &iter : inv->assigned_invlet ) {
        if( iter.second == item_type_id && !cur_inv[iter.first] ) {
            it.invlet = iter.first;
            keep_invlet = true;
            break;
        }
    }
    std::pair<item_location, item_pocket *> pocket = best_pocket( it, avoid );
    item *ret = nullptr;
    if( pocket.second == nullptr ) {
        if( has_weapon() ) {
            if( avoid != nullptr && is_wielding( *avoid ) ) {
                return nullptr;
            }
            item_location weapon_location( *this, &weapon );
            std::pair<item_location, item_pocket *> weapon_pocket = weapon.best_pocket( it, weapon_location );
            if( weapon_pocket.second != nullptr ) {
                weapon_pocket.second->add( it );
                ret = &weapon_pocket.second->back();
                weapon_pocket.first.on_contents_changed();
                weapon_pocket.second->on_contents_changed();
                return ret;
            } else {
                return nullptr;
            }
        } else {
            if( allow_wield && wield( it ) ) {
                ret = &weapon;
            } else {
                return nullptr;
            }
        }
    } else {
        // this will set ret to either it, or to stack where it was placed
        pocket.second->add( it, &ret );
        pocket.first.on_contents_changed();
        pocket.second->on_contents_changed();
        ret = &pocket.second->back();
    }

    if( keep_invlet ) {
        ret->invlet = it.invlet;
    }
    ret->on_pickup( *this );
    cached_info.erase( "reloadables" );
    return ret;
}

item &Character::i_add( item it, bool /* should_stack */, const item *avoid, const bool allow_drop,
                        const bool allow_wield )
{
    item *added = try_add( it, avoid, /*allow_wield=*/allow_wield );
    if( added == nullptr ) {
        if( !allow_wield || !wield( it ) ) {
            if( allow_drop ) {
                return get_map().add_item_or_charges( pos(), it );
            } else {
                return null_item_reference();
            }
        } else {
            return weapon;
        }
    } else {
        return *added;
    }
}

std::list<item> Character::remove_worn_items_with( const std::function<bool( item & )> &filter )
{
    std::list<item> result;
    for( auto iter = worn.begin(); iter != worn.end(); ) {
        if( filter( *iter ) ) {
            iter->on_takeoff( *this );
            result.splice( result.begin(), worn, iter++ );
        } else {
            ++iter;
        }
    }
    return result;
}

static void recur_internal_locations( item_location parent, std::vector<item_location> &list )
{
    for( item *it : parent->contents.all_items_top( item_pocket::pocket_type::CONTAINER ) ) {
        item_location child( parent, it );
        recur_internal_locations( child, list );
    }
    list.push_back( parent );
}

std::vector<item_location> Character::all_items_loc()
{
    std::vector<item_location> ret;
    if( has_weapon() ) {
        item_location weap_loc( *this, &weapon );
        std::vector<item_location> weapon_internal_items;
        recur_internal_locations( weap_loc, weapon_internal_items );
        ret.insert( ret.end(), weapon_internal_items.begin(), weapon_internal_items.end() );
    }
    for( item &worn_it : worn ) {
        item_location worn_loc( *this, &worn_it );
        std::vector<item_location> worn_internal_items;
        recur_internal_locations( worn_loc, worn_internal_items );
        ret.insert( ret.end(), worn_internal_items.begin(), worn_internal_items.end() );
    }
    return ret;
}

std::vector<item_location> Character::top_items_loc()
{
    std::vector<item_location> ret;
    for( item &worn_it : worn ) {
        item_location worn_loc( *this, &worn_it );
        ret.push_back( worn_loc );
    }
    return ret;
}

item *Character::invlet_to_item( const int linvlet )
{
    // Invlets may come from curses, which may also return any kind of key codes, those being
    // of type int and they can become valid, but different characters when casted to char.
    // Example: KEY_NPAGE (returned when the player presses the page-down key) is 0x152,
    // casted to char would yield 0x52, which happens to be 'R', a valid invlet.
    if( linvlet > std::numeric_limits<char>::max() || linvlet < std::numeric_limits<char>::min() ) {
        return nullptr;
    }
    const char invlet = static_cast<char>( linvlet );
    if( is_npc() ) {
        DebugLog( D_WARNING, D_GAME ) << "Why do you need to call Character::invlet_to_position on npc " <<
                                      name;
    }
    item *invlet_item = nullptr;
    visit_items( [&invlet, &invlet_item]( item * it ) {
        if( it->invlet == invlet ) {
            invlet_item = it;
            return VisitResponse::ABORT;
        }
        return VisitResponse::NEXT;
    } );
    return invlet_item;
}

// Negative positions indicate weapon/clothing, 0 & positive indicate inventory
const item &Character::i_at( int position ) const
{
    if( position == -1 ) {
        return weapon;
    }
    if( position < -1 ) {
        int worn_index = worn_position_to_index( position );
        if( static_cast<size_t>( worn_index ) < worn.size() ) {
            auto iter = worn.begin();
            std::advance( iter, worn_index );
            return *iter;
        }
    }

    return inv->find_item( position );
}

item &Character::i_at( int position )
{
    return const_cast<item &>( const_cast<const Character *>( this )->i_at( position ) );
}

int Character::get_item_position( const item *it ) const
{
    if( weapon.has_item( *it ) ) {
        return -1;
    }

    int p = 0;
    for( const auto &e : worn ) {
        if( e.has_item( *it ) ) {
            return worn_position_to_index( p );
        }
        p++;
    }

    return inv->position_by_item( it );
}

item Character::i_rem( const item *it )
{
    auto tmp = remove_items_with( [&it]( const item & i ) {
        return &i == it;
    }, 1 );
    if( tmp.empty() ) {
        debugmsg( "did not found item %s to remove it!", it->tname() );
        return item();
    }
    return tmp.front();
}

void Character::i_rem_keep_contents( const item *const it )
{
    i_rem( it ).spill_contents( pos() );
}

bool Character::i_add_or_drop( item &it, int qty, const item *avoid )
{
    bool retval = true;
    bool drop = it.made_of( phase_id::LIQUID );
    bool add = it.is_gun() || !it.is_irremovable();
    inv->assign_empty_invlet( it, *this );
    map &here = get_map();
    for( int i = 0; i < qty; ++i ) {
        drop |= !can_pickWeight( it, !get_option<bool>( "DANGEROUS_PICKUPS" ) ) || !can_pickVolume( it );
        if( drop ) {
            retval &= !here.add_item_or_charges( pos(), it ).is_null();
        } else if( add ) {
            i_add( it, true, avoid );
        }
    }

    return retval;
}

std::list<item *> Character::get_dependent_worn_items( const item &it )
{
    std::list<item *> dependent;
    // Adds dependent worn items recursively
    const std::function<void( const item &it )> add_dependent = [&]( const item & it ) {
        for( item &wit : worn ) {
            if( &wit == &it || !wit.is_worn_only_with( it ) ) {
                continue;
            }
            const auto iter = std::find_if( dependent.begin(), dependent.end(),
            [&wit]( const item * dit ) {
                return &wit == dit;
            } );
            if( iter == dependent.end() ) { // Not in the list yet
                add_dependent( wit );
                dependent.push_back( &wit );
            }
        }
    };

    if( is_worn( it ) ) {
        add_dependent( it );
    }

    return dependent;
}

void Character::drop( item_location loc, const tripoint &where )
{
    drop( { std::make_pair( loc, loc->count() ) }, where );
}

void Character::drop( const drop_locations &what, const tripoint &target,
                      bool stash )
{
    const activity_id type =  stash ? ACT_STASH : ACT_DROP;

    if( what.empty() ) {
        return;
    }

    if( rl_dist( pos(), target ) > 1 || !( stash || get_map().can_put_items( target ) ) ) {
        add_msg_player_or_npc( m_info, _( "You can't place items here!" ),
                               _( "<npcname> can't place items here!" ) );
        return;
    }

    assign_activity( type );
    activity.placement = target - pos();

    for( drop_location item_pair : what ) {
        if( can_unwield( *item_pair.first ).success() ) {
            activity.targets.push_back( item_pair.first );
            activity.values.push_back( item_pair.second );
        }
    }
}

invlets_bitset Character::allocated_invlets() const
{
    invlets_bitset invlets = inv->allocated_invlets();

    invlets.set( weapon.invlet );
    for( const auto &w : worn ) {
        invlets.set( w.invlet );
    }

    invlets[0] = false;

    return invlets;
}

bool Character::has_active_item( const itype_id &id ) const
{
    return has_item_with( [id]( const item & it ) {
        return it.active && it.typeId() == id;
    } );
}

item Character::remove_weapon()
{
    item tmp = weapon;
    weapon = item();
    get_event_bus().send<event_type::character_wields_item>( getID(), weapon.typeId() );
    cached_info.erase( "weapon_value" );
    return tmp;
}

void Character::remove_mission_items( int mission_id )
{
    if( mission_id == -1 ) {
        return;
    }
    remove_items_with( has_mission_item_filter { mission_id } );
}

std::vector<const item *> Character::get_ammo( const ammotype &at ) const
{
    return items_with( [at]( const item & it ) {
        return it.ammo_type() == at;
    } );
}

template <typename T, typename Output>
void find_ammo_helper( T &src, const item &obj, bool empty, Output out, bool nested )
{
    if( obj.is_watertight_container() ) {
        if( !obj.is_container_empty() ) {
            itype_id contents_id = obj.contents.legacy_front().typeId();

            // Look for containers with the same type of liquid as that already in our container
            src.visit_items( [&src, &nested, &out, &contents_id, &obj]( item * node, item * parent ) {
                if( node == &obj ) {
                    // This stops containers and magazines counting *themselves* as ammo sources
                    return VisitResponse::SKIP;
                }
                // prevents reloading with items frozen in watertight containers.
                if( node->is_frozen_liquid() && parent->is_watertight_container() ) {
                    return VisitResponse::SKIP;
                }

                if( node->is_container() && !node->is_container_empty() ) {
                    return VisitResponse::NEXT;
                }

                if( node->typeId() == contents_id ) {
                    out = item_location( src, node );
                    return VisitResponse::ABORT;
                }

                return nested ? VisitResponse::NEXT : VisitResponse::SKIP;
            } );
        } else {
            // Look for containers with any liquid and loose frozen liquids
            src.visit_items( [&src, &nested, &out]( item * node, item * parent ) {
                if( parent->is_watertight_container() && node->is_frozen_liquid() ) {
                    return VisitResponse::SKIP;
                }

                if( ( parent->is_container() && node->made_of( phase_id::LIQUID ) ) || node->is_frozen_liquid() ) {
                    out = item_location( src, node );
                }
                return nested ? VisitResponse::NEXT : VisitResponse::SKIP;
            } );
        }
    }
    if( obj.magazine_integral() ) {
        // find suitable ammo excluding that already loaded in magazines
        std::set<ammotype> ammo = obj.ammo_types();
        const auto mags = obj.magazine_compatible();

        src.visit_items( [&src, &nested, &out, &mags, ammo]( item * node, item * parent ) {
            if( node->is_gun() || node->is_tool() ) {
                // guns/tools never contain usable ammo so most efficient to skip them now
                return VisitResponse::SKIP;
            }
            if( !node->made_of_from_type( phase_id::SOLID ) && parent == nullptr ) {
                // some liquids are ammo but we can't reload with them unless within a container or frozen
                return VisitResponse::SKIP;
            }
            if( !node->made_of( phase_id::SOLID ) && parent != nullptr ) {
                for( const ammotype &at : ammo ) {
                    if( node->ammo_type() == at ) {
                        out = item_location( src, node );
                    }
                }
                return VisitResponse::SKIP;
            }

            for( const ammotype &at : ammo ) {
                if( node->ammo_type() == at ) {
                    out = item_location( src, node );
                }
            }
            if( node->is_magazine() && node->has_flag( flag_SPEEDLOADER ) ) {
                if( mags.count( node->typeId() ) && node->ammo_remaining() ) {
                    out = item_location( src, node );
                }
            }
            return nested ? VisitResponse::NEXT : VisitResponse::SKIP;
        } );
    } else {
        // find compatible magazines excluding those already loaded in tools/guns
        const auto mags = obj.magazine_compatible();

        src.visit_items( [&src, &nested, &out, mags, empty]( item * node ) {
            if( node->is_gun() || node->is_tool() ) {
                return VisitResponse::SKIP;
            }
            if( node->is_magazine() ) {
                if( mags.count( node->typeId() ) && ( node->ammo_remaining() || empty ) ) {
                    out = item_location( src, node );
                }
                return VisitResponse::SKIP;
            }
            return nested ? VisitResponse::NEXT : VisitResponse::SKIP;
        } );
    }
}

std::vector<item_location> Character::find_ammo( const item &obj, bool empty, int radius ) const
{
    std::vector<item_location> res;

    find_ammo_helper( const_cast<Character &>( *this ), obj, empty, std::back_inserter( res ), true );

    if( radius >= 0 ) {
        for( auto &cursor : map_selector( pos(), radius ) ) {
            find_ammo_helper( cursor, obj, empty, std::back_inserter( res ), false );
        }
        for( auto &cursor : vehicle_selector( pos(), radius ) ) {
            find_ammo_helper( cursor, obj, empty, std::back_inserter( res ), false );
        }
    }

    return res;
}

std::vector<item_location> Character::find_reloadables()
{
    std::vector<item_location> reloadables;

    visit_items( [this, &reloadables]( item * node ) {
        if( !node->is_gun() && !node->is_magazine() ) {
            return VisitResponse::NEXT;
        }
        bool reloadable = false;
        if( node->is_gun() && !node->magazine_compatible().empty() ) {
            reloadable = node->magazine_current() == nullptr ||
                         node->remaining_ammo_capacity() > 0;
        } else {
            reloadable = ( node->is_magazine() ||
                           ( node->is_gun() && node->magazine_integral() ) ) &&
                         node->remaining_ammo_capacity() > 0;
        }
        if( reloadable ) {
            reloadables.push_back( item_location( *this, node ) );
        }
        return VisitResponse::NEXT;
    } );
    return reloadables;
}

units::mass Character::weight_carried() const
{
    return weight_carried_with_tweaks( item_tweaks() );
}

units::mass Character::best_nearby_lifting_assist() const
{
    return best_nearby_lifting_assist( this->pos() );
}

units::mass Character::best_nearby_lifting_assist( const tripoint &world_pos ) const
{
    const quality_id LIFT( "LIFT" );
    int mech_lift = 0;
    if( is_mounted() ) {
        auto *mons = mounted_creature.get();
        if( mons->has_flag( MF_RIDEABLE_MECH ) ) {
            mech_lift = mons->mech_str_addition() + 10;
        }
    }
    int lift_quality = std::max( { this->max_quality( LIFT ), mech_lift,
                                   map_selector( this->pos(), PICKUP_RANGE ).max_quality( LIFT ),
                                   vehicle_selector( world_pos, 4, true, true ).max_quality( LIFT )
                                 } );
    return lifting_quality_to_mass( lift_quality );
}

units::mass Character::weight_carried_with_tweaks( const std::vector<std::pair<item_location, int>>
        &locations ) const
{
    std::map<const item *, int> dropping;
    for( const std::pair<item_location, int> &location_pair : locations ) {
        dropping.emplace( location_pair.first.get_item(), location_pair.second );
    }
    return weight_carried_with_tweaks( { dropping } );
}

units::mass Character::weight_carried_with_tweaks( const item_tweaks &tweaks ) const
{
    const std::map<const item *, int> empty;
    const std::map<const item *, int> &without = tweaks.without_items ? tweaks.without_items->get() :
            empty;

    // Worn items
    units::mass ret = 0_gram;
    for( const item &i : worn ) {
        if( !without.count( &i ) ) {
            for( const item *j : i.contents.all_items_ptr( item_pocket::pocket_type::CONTAINER ) ) {
                if( j->count_by_charges() ) {
                    ret -= get_selected_stack_weight( j, without );
                } else if( without.count( j ) ) {
                    ret -= j->weight();
                }
            }
            ret += i.weight();
        }
    }

    // Wielded item
    units::mass weaponweight = 0_gram;
    if( !without.count( &weapon ) ) {
        weaponweight += weapon.weight();
        for( const item *i : weapon.contents.all_items_ptr( item_pocket::pocket_type::CONTAINER ) ) {
            if( i->count_by_charges() ) {
                weaponweight -= get_selected_stack_weight( i, without );
            } else if( without.count( i ) ) {
                weaponweight -= i->weight();
            }
        }
    } else if( weapon.count_by_charges() ) {
        weaponweight += weapon.weight() - get_selected_stack_weight( &weapon, without );
    }

    // Exclude wielded item if using lifting tool
    if( ( weaponweight + ret <= weight_capacity() ) || ( g->new_game ||
            best_nearby_lifting_assist() < weaponweight ) ) {
        ret += weaponweight;
    }

    return ret;
}

units::mass Character::get_selected_stack_weight( const item *i,
        const std::map<const item *, int> &without ) const
{
    auto stack = without.find( i );
    if( stack != without.end() ) {
        int selected = stack->second;
        item copy = *i;
        copy.charges = selected;
        return copy.weight();
    }

    return 0_gram;
}

units::volume Character::volume_carried_with_tweaks( const
        std::vector<std::pair<item_location, int>>
        &locations ) const
{
    std::map<const item *, int> dropping;
    for( const std::pair<item_location, int> &location_pair : locations ) {
        dropping.emplace( location_pair.first.get_item(), location_pair.second );
    }
    return volume_carried_with_tweaks( { dropping } );
}

units::volume Character::volume_carried_with_tweaks( const item_tweaks &tweaks ) const
{
    const std::map<const item *, int> empty;
    const std::map<const item *, int> &without = tweaks.without_items ? tweaks.without_items->get() :
            empty;

    // Worn items
    units::volume ret = 0_ml;
    for( const item &i : worn ) {
        if( !without.count( &i ) ) {
            ret += get_contents_volume_with_tweaks( &i.contents, without );
        }
    }

    // Wielded item
    if( !without.count( &weapon ) ) {
        ret += get_contents_volume_with_tweaks( &weapon.contents, without );
    }

    return ret;
}

units::volume Character::get_contents_volume_with_tweaks( const item_contents *contents,
        const std::map<const item *, int> &without ) const
{
    units::volume ret = 0_ml;

    for( const item *i : contents->all_items_top( item_pocket::pocket_type::CONTAINER ) ) {
        if( i->count_by_charges() ) {
            ret += i->volume() - get_selected_stack_volume( i, without );
        } else if( !without.count( i ) ) {
            ret += i->volume();
            ret -= get_nested_content_volume_recursive( &i->contents, without );
        }
    }

    return ret;
}

units::volume Character::get_nested_content_volume_recursive( const item_contents *contents,
        const std::map<const item *, int> &without ) const
{
    units::volume ret = 0_ml;

    for( const item *i : contents->all_items_top( item_pocket::pocket_type::CONTAINER ) ) {
        if( i->count_by_charges() ) {
            ret += get_selected_stack_volume( i, without );
        } else if( without.count( i ) ) {
            ret += i->volume();
        } else {
            ret += get_nested_content_volume_recursive( &i->contents, without );
        }
    }
    if( contents->all_pockets_rigid() ) {
        ret += contents->remaining_container_capacity();
    }

    return ret;
}

units::volume Character::get_selected_stack_volume( const item *i,
        const std::map<const item *, int> &without ) const
{
    auto stack = without.find( i );
    if( stack != without.end() ) {
        int selected = stack->second;
        item copy = *i;
        copy.charges = selected;
        return copy.volume();
    }

    return 0_ml;
}

units::mass Character::weight_capacity() const
{
    if( has_trait( trait_DEBUG_STORAGE ) ) {
        // Infinite enough
        return units::mass_max;
    }
    // Get base capacity from creature,
    // then apply player-only mutation and trait effects.
    units::mass ret = Creature::weight_capacity();
    /** @EFFECT_STR increases carrying capacity */
    ret += get_str() * 4_kilogram;
    ret *= mutation_value( "weight_capacity_modifier" );

    units::mass worn_weight_bonus = 0_gram;
    for( const item &it : worn ) {
        ret *= it.get_weight_capacity_modifier();
        worn_weight_bonus += it.get_weight_capacity_bonus();
    }

    units::mass bio_weight_bonus = 0_gram;
    for( const bionic_id &bid : get_bionics() ) {
        ret *= bid->weight_capacity_modifier;
        bio_weight_bonus +=  bid->weight_capacity_bonus;
    }

    ret += bio_weight_bonus + worn_weight_bonus;

    if( has_artifact_with( AEP_CARRY_MORE ) ) {
        ret += 22500_gram;
    }

    ret = enchantment_cache->modify_value( enchant_vals::mod::CARRY_WEIGHT, ret );

    if( ret < 0_gram ) {
        ret = 0_gram;
    }
    if( is_mounted() ) {
        auto *mons = mounted_creature.get();
        // the mech has an effective strength for other purposes, like hitting.
        // but for lifting, its effective strength is even higher, due to its sturdy construction, leverage,
        // and being built entirely for that purpose with hydraulics etc.
        ret = mons->mech_str_addition() == 0 ? ret : ( mons->mech_str_addition() + 10 ) * 4_kilogram;
    }
    return ret;
}

bool Character::can_pickVolume( const item &it, bool ) const
{
    if( weapon.can_contain( it ) ) {
        return true;
    }
    for( const item &w : worn ) {
        if( w.can_contain( it ) ) {
            return true;
        }
    }
    return false;
}

bool Character::can_pickWeight( const item &it, bool safe ) const
{
    if( !safe ) {
        // Character can carry up to four times their maximum weight
        return ( weight_carried() + it.weight() <= ( has_trait( trait_DEBUG_STORAGE ) ?
                 units::mass_max : weight_capacity() * 4 ) );
    } else {
        return ( weight_carried() + it.weight() <= weight_capacity() );
    }
}

bool Character::can_use( const item &it, const item &context ) const
{
    if( has_effect( effect_incorporeal ) ) {
        add_msg_player_or_npc( m_bad, _( "You can't use anything while incorporeal." ),
                               _( "<npcname> can't use anything while incorporeal." ) );
        return false;
    }
    const auto &ctx = !context.is_null() ? context : it;

    if( !meets_requirements( it, ctx ) ) {
        const std::string unmet( enumerate_unmet_requirements( it, ctx ) );

        if( &it == &ctx ) {
            //~ %1$s - list of unmet requirements, %2$s - item name.
            add_msg_player_or_npc( m_bad, _( "You need at least %1$s to use this %2$s." ),
                                   _( "<npcname> needs at least %1$s to use this %2$s." ),
                                   unmet, it.tname() );
        } else {
            //~ %1$s - list of unmet requirements, %2$s - item name, %3$s - indirect item name.
            add_msg_player_or_npc( m_bad, _( "You need at least %1$s to use this %2$s with your %3$s." ),
                                   _( "<npcname> needs at least %1$s to use this %2$s with their %3$s." ),
                                   unmet, it.tname(), ctx.tname() );
        }

        return false;
    }

    return true;
}

ret_val<bool> Character::can_wear( const item &it, bool with_equip_change ) const
{
    if( has_effect( effect_incorporeal ) ) {
        return ret_val<bool>::make_failure( _( "You can't wear anything while incorporeal." ) );
    }
    if( !it.is_armor() ) {
        return ret_val<bool>::make_failure( _( "Putting on a %s would be tricky." ), it.tname() );
    }

    if( has_trait( trait_WOOLALLERGY ) && ( it.made_of( material_id( "wool" ) ) ||
                                            it.item_tags.count( "wooled" ) ) ) {
        return ret_val<bool>::make_failure( _( "Can't wear that, it's made of wool!" ) );
    }

    if( it.is_filthy() && has_trait( trait_SQUEAMISH ) ) {
        return ret_val<bool>::make_failure( _( "Can't wear that, it's filthy!" ) );
    }

    if( !it.has_flag( flag_OVERSIZE ) && !it.has_flag( flag_SEMITANGIBLE ) ) {
        for( const trait_id &mut : get_mutations() ) {
            const auto &branch = mut.obj();
            if( branch.conflicts_with_item( it ) ) {
                return ret_val<bool>::make_failure( is_player() ?
                                                    _( "Your %s mutation prevents you from wearing your %s." ) :
                                                    _( "My %s mutation prevents me from wearing this %s." ), branch.name(),
                                                    it.type_name() );
            }
        }
        if( it.covers( bodypart_id( "head" ) ) && !it.has_flag( flag_SEMITANGIBLE ) &&
            !it.made_of( material_id( "wool" ) ) && !it.made_of( material_id( "cotton" ) ) &&
            !it.made_of( material_id( "nomex" ) ) && !it.made_of( material_id( "leather" ) ) &&
            ( has_trait( trait_HORNS_POINTED ) || has_trait( trait_ANTENNAE ) ||
              has_trait( trait_ANTLERS ) ) ) {
            return ret_val<bool>::make_failure( _( "Cannot wear a helmet over %s." ),
                                                ( has_trait( trait_HORNS_POINTED ) ? _( "horns" ) :
                                                  ( has_trait( trait_ANTENNAE ) ? _( "antennae" ) : _( "antlers" ) ) ) );
        }
    }

    if( it.has_flag( flag_SPLINT ) ) {
        bool need_splint = false;
        for( const bodypart_id &bp : get_all_body_parts() ) {
            if( !it.covers( bp ) ) {
                continue;
            }
            if( is_limb_broken( bp ) && !worn_with_flag( flag_SPLINT, bp ) ) {
                need_splint = true;
                break;
            }
        }
        if( !need_splint ) {
            return ret_val<bool>::make_failure( is_player() ?
                                                _( "You don't have any broken limbs this could help." )
                                                : _( "%s doesn't have any broken limbs this could help." ), name );
        }
    }

    if( it.has_flag( flag_TOURNIQUET ) ) {
        bool need_tourniquet = false;
        for( const bodypart_id &bp : get_all_body_parts() ) {
            if( !it.covers( bp ) ) {
                continue;
            }
            effect e = get_effect( effect_bleed, bp );
            if( !e.is_null() && e.get_intensity() > e.get_max_intensity() / 4 &&
                !worn_with_flag( flag_TOURNIQUET, bp ) ) {
                need_tourniquet = true;
                break;
            }
        }
        if( !need_tourniquet ) {
            std::string msg;
            if( is_player() ) {
                msg = _( "You don't need a tourniquet to stop the bleeding." );
            } else {
                msg = string_format( _( "%s doesn't need a tourniquet to stop the bleeding." ), name );
            }
            return ret_val<bool>::make_failure( msg );
        }
    }

    if( it.has_flag( flag_RESTRICT_HANDS ) && !has_two_arms() ) {
        return ret_val<bool>::make_failure( ( is_player() ? _( "You don't have enough arms to wear that." )
                                              : string_format( _( "%s doesn't have enough arms to wear that." ), name ) ) );
    }

    //Everything checked after here should be something that could be solved by changing equipment
    if( with_equip_change ) {
        return ret_val<bool>::make_success();
    }

    if( it.is_power_armor() ) {
        for( const item &elem : worn ) {
            if( elem.get_covered_body_parts().make_intersection( it.get_covered_body_parts() ).any() &&
                !elem.has_flag( flag_POWERARMOR_COMPATIBLE ) ) {
                return ret_val<bool>::make_failure( _( "Can't wear power armor over other gear!" ) );
            }
        }
        if( !it.covers( bodypart_id( "torso" ) ) ) {
            bool power_armor = false;
            if( !worn.empty() ) {
                for( const item &elem : worn ) {
                    if( elem.is_power_armor() ) {
                        power_armor = true;
                        break;
                    }
                }
            }
            if( !power_armor ) {
                return ret_val<bool>::make_failure(
                           _( "You can only wear power armor components with power armor!" ) );
            }
        }

        for( const item &i : worn ) {
            if( i.is_power_armor() && i.typeId() == it.typeId() ) {
                return ret_val<bool>::make_failure( _( "Can't wear more than one %s!" ), it.tname() );
            }
        }
    } else {
        // Only headgear can be worn with power armor, except other power armor components.
        // You can't wear headgear if power armor helmet is already sitting on your head.
        bool has_helmet = false;
        if( !it.has_flag( flag_POWERARMOR_COMPATIBLE ) && ( ( is_wearing_power_armor( &has_helmet ) &&
                ( has_helmet || !( it.covers( bodypart_id( "head" ) ) || it.covers( bodypart_id( "mouth" ) ) ||
                                   it.covers( bodypart_id( "eyes" ) ) ) ) ) ) ) {
            return ret_val<bool>::make_failure( _( "Can't wear %s with power armor!" ), it.tname() );
        }
    }

    // Check if we don't have both hands available before wearing a briefcase, shield, etc. Also occurs if we're already wearing one.
    if( it.has_flag( flag_RESTRICT_HANDS ) && ( worn_with_flag( flag_RESTRICT_HANDS ) ||
            weapon.is_two_handed( *this ) ) ) {
        return ret_val<bool>::make_failure( ( is_player() ? _( "You don't have a hand free to wear that." )
                                              : string_format( _( "%s doesn't have a hand free to wear that." ), name ) ) );
    }

    for( const item &i : worn ) {
        if( i.has_flag( flag_ONLY_ONE ) && i.typeId() == it.typeId() ) {
            return ret_val<bool>::make_failure( _( "Can't wear more than one %s!" ), it.tname() );
        }
    }

    if( amount_worn( it.typeId() ) >= MAX_WORN_PER_TYPE ) {
        return ret_val<bool>::make_failure( _( "Can't wear %i or more %s at once." ),
                                            MAX_WORN_PER_TYPE + 1, it.tname( MAX_WORN_PER_TYPE + 1 ) );
    }

    if( ( ( it.covers( bodypart_id( "foot_l" ) ) && is_wearing_shoes( side::LEFT ) ) ||
          ( it.covers( bodypart_id( "foot_r" ) ) && is_wearing_shoes( side::RIGHT ) ) ) &&
        ( !it.has_flag( flag_OVERSIZE ) || !it.has_flag( flag_OUTER ) ) && !it.has_flag( flag_SKINTIGHT ) &&
        !it.has_flag( flag_BELTED ) && !it.has_flag( flag_PERSONAL ) && !it.has_flag( flag_AURA ) &&
        !it.has_flag( flag_SEMITANGIBLE ) ) {
        // Checks to see if the player is wearing shoes
        return ret_val<bool>::make_failure( ( is_player() ? _( "You're already wearing footwear!" )
                                              : string_format( _( "%s is already wearing footwear!" ), name ) ) );
    }

    if( it.covers( bodypart_id( "head" ) ) &&
        !it.has_flag( flag_HELMET_COMPAT ) && !it.has_flag( flag_SKINTIGHT ) &&
        !it.has_flag( flag_PERSONAL ) &&
        !it.has_flag( flag_AURA ) && !it.has_flag( flag_SEMITANGIBLE ) && !it.has_flag( flag_OVERSIZE ) &&
        is_wearing_helmet() ) {
        return ret_val<bool>::make_failure( wearing_something_on( bodypart_id( "head" ) ),
                                            ( is_player() ? _( "You can't wear that with other headgear!" )
                                              : string_format( _( "%s can't wear that with other headgear!" ), name ) ) );
    }

    if( it.covers( bodypart_id( "head" ) ) && !it.has_flag( flag_SEMITANGIBLE ) &&
        ( it.has_flag( flag_SKINTIGHT ) || it.has_flag( flag_HELMET_COMPAT ) ) &&
        ( head_cloth_encumbrance() + it.get_encumber( *this, bodypart_id( "head" ) ) > 40 ) ) {
        return ret_val<bool>::make_failure( ( is_player() ? _( "You can't wear that much on your head!" )
                                              : string_format( _( "%s can't wear that much on their head!" ), name ) ) );
    }

    return ret_val<bool>::make_success();
}

ret_val<bool> Character::can_unwield( const item &it ) const
{
    if( it.has_flag( "NO_UNWIELD" ) ) {
        cata::optional<int> wi;
        // check if "it" is currently wielded fake bionic weapon that can be deactivated
        if( !( is_wielding( it ) && ( wi = active_bionic_weapon_index() ) &&
               can_deactivate_bionic( *wi ).success() ) ) {
            return ret_val<bool>::make_failure( _( "You cannot unwield your %s." ), it.tname() );
        }
    }

    return ret_val<bool>::make_success();
}

void Character::drop_invalid_inventory()
{
    bool dropped_liquid = false;
    for( const std::list<item> *stack : inv->const_slice() ) {
        const item &it = stack->front();
        if( it.made_of( phase_id::LIQUID ) ) {
            dropped_liquid = true;
            get_map().add_item_or_charges( pos(), it );
            // must be last
            i_rem( &it );
        }
    }
    if( dropped_liquid ) {
        add_msg_if_player( m_bad, _( "Liquid from your inventory has leaked onto the ground." ) );
    }

    weapon.contents.overflow( pos() );
    for( item &w : worn ) {
        w.contents.overflow( pos() );
    }
}

bool Character::has_artifact_with( const art_effect_passive effect ) const
{
    if( weapon.has_effect_when_wielded( effect ) ) {
        return true;
    }
    for( const item &i : worn ) {
        if( i.has_effect_when_worn( effect ) ) {
            return true;
        }
    }
    return has_item_with( [effect]( const item & it ) {
        return it.has_effect_when_carried( effect );
    } );
}

bool Character::is_wielding( const item &target ) const
{
    return &weapon == &target;
}

bool Character::is_wearing( const itype_id &it ) const
{
    for( const item &i : worn ) {
        if( i.typeId() == it ) {
            return true;
        }
    }
    return false;
}

bool Character::is_wearing_on_bp( const itype_id &it, const bodypart_id &bp ) const
{
    for( const item &i : worn ) {
        if( i.typeId() == it && i.covers( bp ) ) {
            return true;
        }
    }
    return false;
}

bool Character::worn_with_flag( const std::string &flag, const bodypart_id &bp ) const
{
    return std::any_of( worn.begin(), worn.end(), [&flag, bp]( const item & it ) {
        return it.has_flag( flag ) && ( bp == bodypart_id( "bp_null" ) || it.covers( bp ) );
    } );
}

bool Character::worn_with_flag( const std::string &flag ) const
{
    return std::any_of( worn.begin(), worn.end(), [&flag]( const item & it ) {
        return it.has_flag( flag ) ;
    } );
}

item Character::item_worn_with_flag( const std::string &flag, const bodypart_id &bp ) const
{
    item it_with_flag;
    for( const item &it : worn ) {
        if( it.has_flag( flag ) && ( bp == bodypart_id( "bp_null" ) || it.covers( bp ) ) ) {
            it_with_flag = it;
            break;
        }
    }
    return it_with_flag;
}

item Character::item_worn_with_flag( const std::string &flag ) const
{
    item it_with_flag;
    for( const item &it : worn ) {
        if( it.has_flag( flag ) ) {
            it_with_flag = it;
            break;
        }
    }
    return it_with_flag;
}

std::vector<std::string> Character::get_overlay_ids() const
{
    std::vector<std::string> rval;
    std::multimap<int, std::string> mutation_sorting;
    int order;
    std::string overlay_id;

    // first get effects
    for( const auto &eff_pr : *effects ) {
        rval.push_back( "effect_" + eff_pr.first.str() );
    }

    // then get mutations
    for( const std::pair<const trait_id, trait_data> &mut : my_mutations ) {
        overlay_id = ( mut.second.powered ? "active_" : "" ) + mut.first.str();
        order = get_overlay_order_of_mutation( overlay_id );
        mutation_sorting.insert( std::pair<int, std::string>( order, overlay_id ) );
    }

    // then get bionics
    for( const bionic &bio : *my_bionics ) {
        overlay_id = ( bio.powered ? "active_" : "" ) + bio.id.str();
        order = get_overlay_order_of_mutation( overlay_id );
        mutation_sorting.insert( std::pair<int, std::string>( order, overlay_id ) );
    }

    for( auto &mutorder : mutation_sorting ) {
        rval.push_back( "mutation_" + mutorder.second );
    }

    // next clothing
    // TODO: worry about correct order of clothing overlays
    for( const item &worn_item : worn ) {
        rval.push_back( "worn_" + worn_item.typeId().str() );
    }

    // last weapon
    // TODO: might there be clothing that covers the weapon?
    if( is_armed() ) {
        rval.push_back( "wielded_" + weapon.typeId().str() );
    }

    if( !is_walking() ) {
        rval.push_back( move_mode->name() );
    }
    return rval;
}

const SkillLevelMap &Character::get_all_skills() const
{
    return *_skills;
}

const SkillLevel &Character::get_skill_level_object( const skill_id &ident ) const
{
    return _skills->get_skill_level_object( ident );
}

SkillLevel &Character::get_skill_level_object( const skill_id &ident )
{
    return _skills->get_skill_level_object( ident );
}

int Character::get_skill_level( const skill_id &ident ) const
{
    return _skills->get_skill_level( ident );
}

int Character::get_skill_level( const skill_id &ident, const item &context ) const
{
    return _skills->get_skill_level( ident, context );
}

void Character::set_skill_level( const skill_id &ident, const int level )
{
    get_skill_level_object( ident ).level( level );
}

void Character::mod_skill_level( const skill_id &ident, const int delta )
{
    _skills->mod_skill_level( ident, delta );
}

std::string Character::enumerate_unmet_requirements( const item &it, const item &context ) const
{
    std::vector<std::string> unmet_reqs;

    const auto check_req = [ &unmet_reqs ]( const std::string & name, int cur, int req ) {
        if( cur < req ) {
            unmet_reqs.push_back( string_format( "%s %d", name, req ) );
        }
    };

    check_req( _( "strength" ),     get_str(), it.get_min_str() );
    check_req( _( "dexterity" ),    get_dex(), it.type->min_dex );
    check_req( _( "intelligence" ), get_int(), it.type->min_int );
    check_req( _( "perception" ),   get_per(), it.type->min_per );

    for( const auto &elem : it.type->min_skills ) {
        check_req( context.contextualize_skill( elem.first )->name(),
                   get_skill_level( elem.first, context ),
                   elem.second );
    }

    return enumerate_as_string( unmet_reqs );
}

int Character::rust_rate() const
{
    const std::string &rate_option = get_option<std::string>( "SKILL_RUST" );
    if( rate_option == "off" ) {
        return 0;
    }

    // Stat window shows stat effects on based on current stat
    int intel = get_int();
    /** @EFFECT_INT reduces skill rust by 10% per level above 8 */
    int ret = ( ( rate_option == "vanilla" || rate_option == "capped" ) ?
                100 : 100 + 10 * ( intel - 8 ) );

    ret *= mutation_value( "skill_rust_multiplier" );

    if( ret < 0 ) {
        ret = 0;
    }

    return ret;
}

int Character::read_speed( bool return_stat_effect ) const
{
    // Stat window shows stat effects on based on current stat
    const int intel = get_int();
    /** @EFFECT_INT increases reading speed by 3s per level above 8*/
    int ret = to_moves<int>( 1_minutes ) - to_moves<int>( 3_seconds ) * ( intel - 8 );

    if( has_bionic( afs_bio_linguistic_coprocessor ) ) { // Aftershock
        ret *= .85;
    }

    ret *= mutation_value( "reading_speed_multiplier" );

    if( ret < to_moves<int>( 1_seconds ) ) {
        ret = to_moves<int>( 1_seconds );
    }
    // return_stat_effect actually matters here
    return return_stat_effect ? ret : ret * 100 / to_moves<int>( 1_minutes );
}

bool Character::meets_skill_requirements( const std::map<skill_id, int> &req,
        const item &context ) const
{
    return _skills->meets_skill_requirements( req, context );
}

bool Character::meets_skill_requirements( const construction &con ) const
{
    return std::all_of( con.required_skills.begin(), con.required_skills.end(),
    [&]( const std::pair<skill_id, int> &pr ) {
        return get_skill_level( pr.first ) >= pr.second;
    } );
}

bool Character::meets_stat_requirements( const item &it ) const
{
    return get_str() >= it.get_min_str() &&
           get_dex() >= it.type->min_dex &&
           get_int() >= it.type->min_int &&
           get_per() >= it.type->min_per;
}

bool Character::meets_requirements( const item &it, const item &context ) const
{
    const auto &ctx = !context.is_null() ? context : it;
    return meets_stat_requirements( it ) && meets_skill_requirements( it.type->min_skills, ctx );
}

void Character::make_bleed( const bodypart_id &bp, time_duration duration, int intensity,
                            bool permanent, bool force, bool defferred )
{
    int b_resist = 0;
    for( const trait_id &mut : get_mutations() ) {
        b_resist += mut.obj().bleed_resist;
    }

    if( b_resist > intensity ) {
        return;
    }

    add_effect( effect_bleed, duration, bp, permanent, intensity, force, defferred );
}

void Character::normalize()
{
    Creature::normalize();

    martial_arts_data.reset_style();
    weapon   = item( "null", 0 );

    set_body();
    recalc_hp();
}

// Actual player death is mostly handled in game::is_game_over
void Character::die( Creature *nkiller )
{
    g->set_critter_died();
    set_killer( nkiller );
    set_time_died( calendar::turn );
    if( has_effect( effect_lightsnare ) ) {
        inv->add_item( item( "string_36", 0 ) );
        inv->add_item( item( "snare_trigger", 0 ) );
    }
    if( has_effect( effect_heavysnare ) ) {
        inv->add_item( item( "rope_6", 0 ) );
        inv->add_item( item( "snare_trigger", 0 ) );
    }
    if( has_effect( effect_beartrap ) ) {
        inv->add_item( item( "beartrap", 0 ) );
    }
    mission::on_creature_death( *this );
}

void Character::apply_skill_boost()
{
    for( const skill_boost &boost : skill_boost::get_all() ) {
        int skill_total = 0;
        for( const std::string &skill_str : boost.skills() ) {
            skill_total += get_skill_level( skill_id( skill_str ) );
        }
        mod_stat( boost.stat(), boost.calc_bonus( skill_total ) );
        if( boost.stat() == "str" ) {
            recalc_hp();
        }
    }
}

void Character::do_skill_rust()
{
    const int rust_rate_tmp = rust_rate();
    static const std::string PRED2( "PRED2" );
    static const std::string PRED3( "PRED3" );
    static const std::string PRED4( "PRED4" );
    for( std::pair<const skill_id, SkillLevel> &pair : *_skills ) {
        const Skill &aSkill = *pair.first;
        SkillLevel &skill_level_obj = pair.second;

        if( aSkill.is_combat_skill() &&
            ( ( has_trait_flag( PRED2 ) && calendar::once_every( 8_hours ) ) ||
              ( has_trait_flag( PRED3 ) && calendar::once_every( 4_hours ) ) ||
              ( has_trait_flag( PRED4 ) && calendar::once_every( 3_hours ) ) ) ) {
            // Their brain is optimized to remember this
            if( one_in( 13 ) ) {
                // They've already passed the roll to avoid rust at
                // this point, but print a message about it now and
                // then.
                //
                // 13 combat skills.
                // This means PRED2/PRED3/PRED4 think of hunting on
                // average every 8/4/3 hours, enough for immersion
                // without becoming an annoyance.
                //
                add_msg_if_player( _( "Your heart races as you recall your most recent hunt." ) );
                mod_stim( 1 );
            }
            continue;
        }

        const bool charged_bio_mem = get_power_level() > 25_J && has_active_bionic( bio_memory );
        const int oldSkillLevel = skill_level_obj.level();
        if( skill_level_obj.rust( charged_bio_mem, rust_rate_tmp ) ) {
            add_msg_if_player( m_warning,
                               _( "Your knowledge of %s begins to fade, but your memory banks retain it!" ), aSkill.name() );
            mod_power_level( -25_J );
        }
        const int newSkill = skill_level_obj.level();
        if( newSkill < oldSkillLevel ) {
            add_msg_if_player( m_bad, _( "Your skill in %s has reduced to %d!" ), aSkill.name(), newSkill );
        }
    }
}

void Character::reset_stats()
{
    // Bionic buffs
    if( has_active_bionic( bio_hydraulics ) ) {
        mod_str_bonus( 20 );
    }

    mod_str_bonus( get_mod_stat_from_bionic( character_stat::STRENGTH ) );
    mod_dex_bonus( get_mod_stat_from_bionic( character_stat::DEXTERITY ) );
    mod_per_bonus( get_mod_stat_from_bionic( character_stat::PERCEPTION ) );
    mod_int_bonus( get_mod_stat_from_bionic( character_stat::INTELLIGENCE ) );

    // Trait / mutation buffs
    mod_str_bonus( std::floor( mutation_value( "str_modifier" ) ) );
    mod_dodge_bonus( std::floor( mutation_value( "dodge_modifier" ) ) );

    /** @EFFECT_STR_MAX above 15 decreases Dodge bonus by 1 (NEGATIVE) */
    if( str_max >= 16 ) {
        mod_dodge_bonus( -1 );   // Penalty if we're huge
    }
    /** @EFFECT_STR_MAX below 6 increases Dodge bonus by 1 */
    else if( str_max <= 5 ) {
        mod_dodge_bonus( 1 );   // Bonus if we're small
    }

    apply_skill_boost();

    nv_cached = false;

    // Reset our stats to normal levels
    // Any persistent buffs/debuffs will take place in effects,
    // player::suffer(), etc.

    // repopulate the stat fields
    str_cur = str_max + get_str_bonus();
    dex_cur = dex_max + get_dex_bonus();
    per_cur = per_max + get_per_bonus();
    int_cur = int_max + get_int_bonus();

    // Floor for our stats.  No stat changes should occur after this!
    if( dex_cur < 0 ) {
        dex_cur = 0;
    }
    if( str_cur < 0 ) {
        str_cur = 0;
    }
    if( per_cur < 0 ) {
        per_cur = 0;
    }
    if( int_cur < 0 ) {
        int_cur = 0;
    }
}

void Character::reset()
{
    // TODO: Move reset_stats here, remove it from Creature
    Creature::reset();
}

bool Character::has_nv()
{
    static bool nv = false;

    if( !nv_cached ) {
        nv_cached = true;
        nv = ( worn_with_flag( flag_GNV_EFFECT ) ||
               has_active_bionic( bio_night_vision ) ||
               has_effect_with_flag( flag_EFFECT_NIGHT_VISION ) );
    }

    return nv;
}

void Character::calc_encumbrance()
{
    calc_encumbrance( item() );
}

void Character::calc_encumbrance( const item &new_item )
{

    std::map<bodypart_id, encumbrance_data> enc;
    item_encumb( enc, new_item );
    mut_cbm_encumb( enc );

    for( const std::pair<const bodypart_id, encumbrance_data> &elem : enc ) {
        set_part_encumbrance_data( elem.first, elem.second );
    }

}

units::mass Character::get_weight() const
{
    units::mass ret = 0_gram;
    units::mass wornWeight = std::accumulate( worn.begin(), worn.end(), 0_gram,
    []( units::mass sum, const item & itm ) {
        return sum + itm.weight();
    } );

    ret += bodyweight();       // The base weight of the player's body
    ret += inv->weight();           // Weight of the stored inventory
    ret += wornWeight;             // Weight of worn items
    ret += weapon.weight();        // Weight of wielded item
    ret += bionics_weight();       // Weight of installed bionics
    return ret;
}

bool Character::change_side( item &it, bool interactive )
{
    if( !it.swap_side() ) {
        if( interactive ) {
            add_msg_player_or_npc( m_info,
                                   _( "You cannot swap the side on which your %s is worn." ),
                                   _( "<npcname> cannot swap the side on which their %s is worn." ),
                                   it.tname() );
        }
        return false;
    }

    if( interactive ) {
        add_msg_player_or_npc( m_info, _( "You swap the side on which your %s is worn." ),
                               _( "<npcname> swaps the side on which their %s is worn." ),
                               it.tname() );
    }

    mod_moves( -250 );
    calc_encumbrance();

    return true;
}

bool Character::change_side( item_location &loc, bool interactive )
{
    if( !loc || !is_worn( *loc ) ) {
        if( interactive ) {
            add_msg_player_or_npc( m_info,
                                   _( "You are not wearing that item." ),
                                   _( "<npcname> isn't wearing that item." ) );
        }
        return false;
    }

    return change_side( *loc, interactive );
}

static void layer_item( std::map<bodypart_id, encumbrance_data> &vals, const item &it,
                        std::map<bodypart_id, layer_level> &highest_layer_so_far, bool power_armor, const Character &c )
{
    body_part_set covered_parts = it.get_covered_body_parts();
    for( const bodypart_id &bp : c.get_all_body_parts() ) {
        if( !covered_parts.test( bp.id() ) ) {
            continue;
        }

        const auto item_layer = it.get_layer();
        int encumber_val = it.get_encumber( c, bp.id() );
        int layering_encumbrance = clamp( encumber_val, 2, 10 );

        /*
         * Setting layering_encumbrance to 0 at this point makes the item cease to exist
         * for the purposes of the layer penalty system. (normally an item has a minimum
         * layering_encumbrance of 2 )
         */
        if( it.has_flag( "SEMITANGIBLE" ) ) {
            encumber_val = 0;
            layering_encumbrance = 0;
        }

        const int armorenc = !power_armor || !it.is_power_armor() ?
                             encumber_val : std::max( 0, encumber_val - 40 );

        highest_layer_so_far[bp] = std::max( highest_layer_so_far[bp], item_layer );

        // Apply layering penalty to this layer, as well as any layer worn
        // within it that would normally be worn outside of it.
        for( layer_level penalty_layer = item_layer;
             penalty_layer <= highest_layer_so_far[bp]; ++penalty_layer ) {
            vals[bp].layer( penalty_layer, layering_encumbrance );
        }

        vals[bp].armor_encumbrance += armorenc;
    }
}

bool Character::is_wearing_power_armor( bool *hasHelmet ) const
{
    bool result = false;
    for( const item &elem : worn ) {
        if( !elem.is_power_armor() ) {
            continue;
        }
        if( hasHelmet == nullptr ) {
            // found power armor, helmet not requested, cancel loop
            return true;
        }
        // found power armor, continue search for helmet
        result = true;
        if( elem.covers( bodypart_id( "head" ) ) ) {
            *hasHelmet = true;
            return true;
        }
    }
    return result;
}

bool Character::is_wearing_active_power_armor() const
{
    for( const item &w : worn ) {
        if( w.is_power_armor() && w.active ) {
            return true;
        }
    }
    return false;
}

bool Character::is_wearing_active_optcloak() const
{
    for( const item &w : worn ) {
        if( w.active && w.has_flag( flag_ACTIVE_CLOAKING ) ) {
            return true;
        }
    }
    return false;
}

bool Character::in_climate_control()
{
    bool regulated_area = false;
    // Check
    if( has_active_bionic( bio_climate ) ) {
        return true;
    }
    map &here = get_map();
    if( has_trait( trait_M_SKIN3 ) && here.has_flag_ter_or_furn( flag_FUNGUS, pos() ) &&
        in_sleep_state() ) {
        return true;
    }
    for( const item &w : worn ) {
        if( w.active && w.is_power_armor() ) {
            return true;
        }
        if( worn_with_flag( "CLIMATE_CONTROL" ) ) {
            return true;
        }
    }
    if( calendar::turn >= next_climate_control_check ) {
        // save CPU and simulate acclimation.
        next_climate_control_check = calendar::turn + 20_turns;
        if( const optional_vpart_position vp = here.veh_at( pos() ) ) {
            // TODO: (?) Force player to scrounge together an AC unit
            regulated_area = (
                                 vp->is_inside() &&  // Already checks for opened doors
                                 vp->vehicle().total_power_w( true ) > 0 // Out of gas? No AC for you!
                             );
        }
        // TODO: AC check for when building power is implemented
        last_climate_control_ret = regulated_area;
        if( !regulated_area ) {
            // Takes longer to cool down / warm up with AC, than it does to step outside and feel cruddy.
            next_climate_control_check += 40_turns;
        }
    } else {
        return last_climate_control_ret;
    }
    return regulated_area;
}

int Character::get_wind_resistance( const bodypart_id &bp ) const
{
    int coverage = 0;
    float totalExposed = 1.0f;
    int totalCoverage = 0;
    int penalty = 100;

    for( const item &i : worn ) {
        if( i.covers( bp ) ) {
            if( i.made_of( material_id( "leather" ) ) || i.made_of( material_id( "plastic" ) ) ||
                i.made_of( material_id( "bone" ) ) ||
                i.made_of( material_id( "chitin" ) ) || i.made_of( material_id( "nomex" ) ) ) {
                penalty = 10; // 90% effective
            } else if( i.made_of( material_id( "cotton" ) ) ) {
                penalty = 30;
            } else if( i.made_of( material_id( "wool" ) ) ) {
                penalty = 40;
            } else {
                penalty = 1; // 99% effective
            }

            coverage = std::max( 0, i.get_coverage( bp ) - penalty );
            totalExposed *= ( 1.0 - coverage / 100.0 ); // Coverage is between 0 and 1?
        }
    }

    // Your shell provides complete wind protection if you're inside it
    if( has_active_mutation( trait_SHELL2 ) ) {
        totalCoverage = 100;
        return totalCoverage;
    }

    totalCoverage = 100 - totalExposed * 100;

    return totalCoverage;
}

void layer_details::reset()
{
    *this = layer_details();
}

// The stacking penalty applies by doubling the encumbrance of
// each item except the highest encumbrance one.
// So we add them together and then subtract out the highest.
int layer_details::layer( const int encumbrance )
{
    /*
     * We should only get to this point with an encumbrance value of 0
     * if the item is 'semitangible'. A normal item has a minimum of
     * 2 encumbrance for layer penalty purposes.
     * ( even if normally its encumbrance is 0 )
     */
    if( encumbrance == 0 ) {
        return total; // skip over the other logic because this item doesn't count
    }

    pieces.push_back( encumbrance );

    int current = total;
    if( encumbrance > max ) {
        total += max;   // *now* the old max is counted, just ignore the new max
        max = encumbrance;
    } else {
        total += encumbrance;
    }
    return total - current;
}

std::list<item>::iterator Character::position_to_wear_new_item( const item &new_item )
{
    // By default we put this item on after the last item on the same or any
    // lower layer.
    return std::find_if(
               worn.rbegin(), worn.rend(),
    [&]( const item & w ) {
        return w.get_layer() <= new_item.get_layer();
    }
           ).base();
}

/*
 * Encumbrance logic:
 * Some clothing is intrinsically encumbering, such as heavy jackets, backpacks, body armor, etc.
 * These simply add their encumbrance value to each body part they cover.
 * In addition, each article of clothing after the first in a layer imposes an additional penalty.
 * e.g. one shirt will not encumber you, but two is tight and starts to restrict movement.
 * Clothes on separate layers don't interact, so if you wear e.g. a light jacket over a shirt,
 * they're intended to be worn that way, and don't impose a penalty.
 * The default is to assume that clothes do not fit, clothes that are "fitted" either
 * reduce the encumbrance penalty by ten, or if that is already 0, they reduce the layering effect.
 *
 * Use cases:
 * What would typically be considered normal "street clothes" should not be considered encumbering.
 * T-shirt, shirt, jacket on torso/arms, underwear and pants on legs, socks and shoes on feet.
 * This is currently handled by each of these articles of clothing
 * being on a different layer and/or body part, therefore accumulating no encumbrance.
 */
void Character::item_encumb( std::map<bodypart_id, encumbrance_data> &vals,
                             const item &new_item ) const
{

    // reset all layer data
    vals = std::map<bodypart_id, encumbrance_data>();

    // Figure out where new_item would be worn
    std::list<item>::const_iterator new_item_position = worn.end();
    if( !new_item.is_null() ) {
        // const_cast required to work around g++-4.8 library bug
        // see the commit that added this comment to understand why
        new_item_position =
            const_cast<Character *>( this )->position_to_wear_new_item( new_item );
    }

    // Track highest layer observed so far so we can penalize out-of-order
    // items
    std::map<bodypart_id, layer_level> highest_layer_so_far;

    const bool power_armored = is_wearing_active_power_armor();
    for( auto w_it = worn.begin(); w_it != worn.end(); ++w_it ) {
        if( w_it == new_item_position ) {
            layer_item( vals, new_item, highest_layer_so_far, power_armored, *this );
        }
        layer_item( vals, *w_it, highest_layer_so_far, power_armored, *this );
    }

    if( worn.end() == new_item_position && !new_item.is_null() ) {
        layer_item( vals, new_item, highest_layer_so_far, power_armored, *this );
    }

    // make sure values are sane
    for( const bodypart_id &bp : get_all_body_parts() ) {
        encumbrance_data &elem = vals[bp];

        elem.armor_encumbrance = std::max( 0, elem.armor_encumbrance );

        // Add armor and layering penalties for the final values
        elem.encumbrance += elem.armor_encumbrance + elem.layer_penalty;
    }
}

int Character::encumb( const bodypart_id &bp ) const
{
    return get_part_encumbrance_data( bp ).encumbrance;
}

static void apply_mut_encumbrance( std::map<bodypart_id, encumbrance_data> &vals,
                                   const trait_id &mut,
                                   const body_part_set &oversize )
{
    for( const std::pair<const bodypart_str_id, int> &enc : mut->encumbrance_always ) {
        vals[enc.first.id()].encumbrance += enc.second;
    }

    for( const std::pair<const bodypart_str_id, int> &enc : mut->encumbrance_covered ) {
        if( !oversize.test( enc.first ) ) {
            vals[enc.first.id()].encumbrance += enc.second;
        }
    }
}

void Character::mut_cbm_encumb( std::map<bodypart_id, encumbrance_data> &vals ) const
{

    for( const bionic_id &bid : get_bionics() ) {
        for( const std::pair<const bodypart_str_id, int> &element : bid->encumbrance ) {
            vals[element.first.id()].encumbrance += element.second;
        }
    }

    if( has_active_bionic( bio_shock_absorber ) ) {
        for( std::pair<const bodypart_id, encumbrance_data> &val : vals ) {
            val.second.encumbrance += 3; // Slight encumbrance to all parts except eyes
        }
        vals[bodypart_id( "eyes" )].encumbrance -= 3;
    }

    // Lower penalty for bps covered only by XL armor
    const auto oversize = exclusive_flag_coverage( flag_OVERSIZE );
    for( const trait_id &mut : get_mutations() ) {
        apply_mut_encumbrance( vals, mut, oversize );
    }
}

body_part_set Character::exclusive_flag_coverage( const std::string &flag ) const
{
    body_part_set ret;
    ret.fill( get_all_body_parts() );

    for( const item &elem : worn ) {
        if( !elem.has_flag( flag ) ) {
            // Unset the parts covered by this item
            ret.substract_set( elem.get_covered_body_parts() );
        }
    }

    return ret;
}

/*
 * Innate stats getters
 */

// get_stat() always gets total (current) value, NEVER just the base
// get_stat_bonus() is always just the bonus amount
int Character::get_str() const
{
    return std::max( 0, get_str_base() + str_bonus );
}
int Character::get_dex() const
{
    return std::max( 0, get_dex_base() + dex_bonus );
}
int Character::get_per() const
{
    return std::max( 0, get_per_base() + per_bonus );
}
int Character::get_int() const
{
    return std::max( 0, get_int_base() + int_bonus );
}

int Character::get_str_base() const
{
    return str_max;
}
int Character::get_dex_base() const
{
    return dex_max;
}
int Character::get_per_base() const
{
    return per_max;
}
int Character::get_int_base() const
{
    return int_max;
}

int Character::get_str_bonus() const
{
    return str_bonus;
}
int Character::get_dex_bonus() const
{
    return dex_bonus;
}
int Character::get_per_bonus() const
{
    return per_bonus;
}
int Character::get_int_bonus() const
{
    return int_bonus;
}

static int get_speedydex_bonus( const int dex )
{
    static const std::string speedydex_min_dex( "SPEEDYDEX_MIN_DEX" );
    static const std::string speedydex_dex_speed( "SPEEDYDEX_DEX_SPEED" );
    // this is the number to be multiplied by the increment
    const int modified_dex = std::max( dex - get_option<int>( speedydex_min_dex ), 0 );
    return modified_dex * get_option<int>( speedydex_dex_speed );
}

int Character::get_speed() const
{
    return Creature::get_speed() + get_speedydex_bonus( get_dex() );
}

int Character::ranged_dex_mod() const
{
    ///\EFFECT_DEX <20 increases ranged penalty
    return std::max( ( 20.0 - get_dex() ) * 0.5, 0.0 );
}

int Character::ranged_per_mod() const
{
    ///\EFFECT_PER <20 increases ranged aiming penalty.
    return std::max( ( 20.0 - get_per() ) * 1.2, 0.0 );
}

int Character::get_healthy() const
{
    return healthy;
}
int Character::get_healthy_mod() const
{
    return healthy_mod;
}

/*
 * Innate stats setters
 */

void Character::set_str_bonus( int nstr )
{
    str_bonus = nstr;
    str_cur = std::max( 0, str_max + str_bonus );
}
void Character::set_dex_bonus( int ndex )
{
    dex_bonus = ndex;
    dex_cur = std::max( 0, dex_max + dex_bonus );
}
void Character::set_per_bonus( int nper )
{
    per_bonus = nper;
    per_cur = std::max( 0, per_max + per_bonus );
}
void Character::set_int_bonus( int nint )
{
    int_bonus = nint;
    int_cur = std::max( 0, int_max + int_bonus );
}
void Character::mod_str_bonus( int nstr )
{
    str_bonus += nstr;
    str_cur = std::max( 0, str_max + str_bonus );
}
void Character::mod_dex_bonus( int ndex )
{
    dex_bonus += ndex;
    dex_cur = std::max( 0, dex_max + dex_bonus );
}
void Character::mod_per_bonus( int nper )
{
    per_bonus += nper;
    per_cur = std::max( 0, per_max + per_bonus );
}
void Character::mod_int_bonus( int nint )
{
    int_bonus += nint;
    int_cur = std::max( 0, int_max + int_bonus );
}

void Character::print_health() const
{
    if( !is_player() ) {
        return;
    }
    int current_health = get_healthy();
    if( has_trait( trait_SELFAWARE ) ) {
        add_msg_if_player( _( "Your current health value is %d." ), current_health );
    }

    if( current_health > 0 &&
        ( has_effect( effect_common_cold ) || has_effect( effect_flu ) ) ) {
        return;
    }

    static const std::map<int, std::string> msg_categories = {
        { -100, "health_horrible" },
        { -50, "health_very_bad" },
        { -10, "health_bad" },
        { 10, "" },
        { 50, "health_good" },
        { 100, "health_very_good" },
        { INT_MAX, "health_great" }
    };

    auto iter = msg_categories.lower_bound( current_health );
    if( iter != msg_categories.end() && !iter->second.empty() ) {
        const translation msg = SNIPPET.random_from_category( iter->second ).value_or( translation() );
        add_msg_if_player( current_health > 0 ? m_good : m_bad, "%s", msg );
    }
}

namespace io
{
template<>
std::string enum_to_string<character_stat>( character_stat data )
{
    switch( data ) {
        // *INDENT-OFF*
    case character_stat::STRENGTH:     return "STR";
    case character_stat::DEXTERITY:    return "DEX";
    case character_stat::INTELLIGENCE: return "INT";
    case character_stat::PERCEPTION:   return "PER";

        // *INDENT-ON*
        case character_stat::DUMMY_STAT:
            break;
    }
    abort();
}
} // namespace io

void Character::set_healthy( int nhealthy )
{
    healthy = nhealthy;
}
void Character::mod_healthy( int nhealthy )
{
    float mut_rate = 1.0f;
    for( const trait_id &mut : get_mutations() ) {
        mut_rate *= mut.obj().healthy_rate;
    }
    healthy += nhealthy * mut_rate;
}
void Character::set_healthy_mod( int nhealthy_mod )
{
    healthy_mod = nhealthy_mod;
}
void Character::mod_healthy_mod( int nhealthy_mod, int cap )
{
    // TODO: This really should be a full morale-like system, with per-effect caps
    //       and durations.  This version prevents any single effect from exceeding its
    //       intended ceiling, but multiple effects will overlap instead of adding.

    // Cap indicates how far the mod is allowed to shift in this direction.
    // It can have a different sign to the mod, e.g. for items that treat
    // extremely low health, but can't make you healthy.
    if( nhealthy_mod == 0 || cap == 0 ) {
        return;
    }
    int low_cap;
    int high_cap;
    if( nhealthy_mod < 0 ) {
        low_cap = cap;
        high_cap = 200;
    } else {
        low_cap = -200;
        high_cap = cap;
    }

    // If we're already out-of-bounds, we don't need to do anything.
    if( ( healthy_mod <= low_cap && nhealthy_mod < 0 ) ||
        ( healthy_mod >= high_cap && nhealthy_mod > 0 ) ) {
        return;
    }

    healthy_mod += nhealthy_mod;

    // Since we already bailed out if we were out-of-bounds, we can
    // just clamp to the boundaries here.
    healthy_mod = std::min( healthy_mod, high_cap );
    healthy_mod = std::max( healthy_mod, low_cap );
}

int Character::get_stored_kcal() const
{
    return stored_calories;
}

void Character::mod_stored_kcal( int nkcal )
{
    if( nkcal > 0 ) {
        add_gained_calories( nkcal );
    } else {
        add_spent_calories( -nkcal );
    }
    set_stored_kcal( stored_calories + nkcal );
}

void Character::mod_stored_nutr( int nnutr )
{
    // nutr is legacy type code, this function simply converts old nutrition to new kcal
    mod_stored_kcal( -1 * std::round( nnutr * 2500.0f / ( 12 * 24 ) ) );
}

void Character::set_stored_kcal( int kcal )
{
    if( stored_calories != kcal ) {
        stored_calories = kcal;

        //some mutant change their max_hp according to their bmi
        recalc_hp();
    }
}

int Character::get_healthy_kcal() const
{
    return healthy_calories;
}

float Character::get_kcal_percent() const
{
    return static_cast<float>( get_stored_kcal() ) / static_cast<float>( get_healthy_kcal() );
}

int Character::get_hunger() const
{
    return hunger;
}

void Character::mod_hunger( int nhunger )
{
    set_hunger( hunger + nhunger );
}

void Character::set_hunger( int nhunger )
{
    if( hunger != nhunger ) {
        // cap hunger at 300, just below famished
        hunger = std::min( 300, nhunger );
        on_stat_change( "hunger", hunger );
    }
}

// this is a translation from a legacy value
int Character::get_starvation() const
{
    static const std::vector<std::pair<float, float>> starv_thresholds = { {
            std::make_pair( 0.0f, 6000.0f ),
            std::make_pair( 0.8f, 300.0f ),
            std::make_pair( 0.95f, 100.0f )
        }
    };
    if( get_kcal_percent() < 0.95f ) {
        return std::round( multi_lerp( starv_thresholds, get_kcal_percent() ) );
    }
    return 0;
}

int Character::get_thirst() const
{
    return thirst;
}

std::pair<std::string, nc_color> Character::get_thirst_description() const
{
    // some delay from water in stomach is desired, but there needs to be some visceral response
    int thirst = get_thirst() - ( std::max( units::to_milliliter<int>( stomach.get_water() ) / 10,
                                            0 ) );
    std::string hydration_string;
    nc_color hydration_color = c_white;
    if( thirst > 520 ) {
        hydration_color = c_light_red;
        hydration_string = _( "Parched" );
    } else if( thirst > 240 ) {
        hydration_color = c_light_red;
        hydration_string = _( "Dehydrated" );
    } else if( thirst > 80 ) {
        hydration_color = c_yellow;
        hydration_string = _( "Very thirsty" );
    } else if( thirst > 40 ) {
        hydration_color = c_yellow;
        hydration_string = _( "Thirsty" );
    } else if( thirst < -60 ) {
        hydration_color = c_green;
        hydration_string = _( "Turgid" );
    } else if( thirst < -20 ) {
        hydration_color = c_green;
        hydration_string = _( "Hydrated" );
    } else if( thirst < 0 ) {
        hydration_color = c_green;
        hydration_string = _( "Slaked" );
    }
    return std::make_pair( hydration_string, hydration_color );
}

std::pair<std::string, nc_color> Character::get_hunger_description() const
{
    std::map<efftype_id, std::pair<std::string, nc_color> > hunger_states = {
        { effect_hunger_engorged, std::make_pair( _( "Engorged" ), c_red ) },
        { effect_hunger_full, std::make_pair( _( "Full" ), c_yellow ) },
        { effect_hunger_satisfied, std::make_pair( _( "Satisfied" ), c_green ) },
        { effect_hunger_blank, std::make_pair( "", c_white ) },
        { effect_hunger_hungry, std::make_pair( _( "Hungry" ), c_yellow ) },
        { effect_hunger_very_hungry, std::make_pair( _( "Very Hungry" ), c_yellow ) },
        { effect_hunger_near_starving, std::make_pair( _( "Near starving" ), c_red ) },
        { effect_hunger_starving, std::make_pair( _( "Starving!" ), c_red ) },
        { effect_hunger_famished, std::make_pair( _( "Famished" ), c_light_red ) }
    };
    for( auto &hunger_state : hunger_states ) {
        if( has_effect( hunger_state.first ) ) {
            return hunger_state.second;
        }
    }
    return std::make_pair( _( "ERROR!" ), c_light_red );
}

std::pair<std::string, nc_color> Character::get_fatigue_description() const
{
    int fatigue = get_fatigue();
    std::string fatigue_string;
    nc_color fatigue_color = c_white;
    if( fatigue > fatigue_levels::EXHAUSTED ) {
        fatigue_color = c_red;
        fatigue_string = _( "Exhausted" );
    } else if( fatigue > fatigue_levels::DEAD_TIRED ) {
        fatigue_color = c_light_red;
        fatigue_string = _( "Dead Tired" );
    } else if( fatigue > fatigue_levels::TIRED ) {
        fatigue_color = c_yellow;
        fatigue_string = _( "Tired" );
    }
    return std::make_pair( fatigue_string, fatigue_color );
}

void Character::mod_thirst( int nthirst )
{
    if( has_trait_flag( "NO_THIRST" ) ) {
        return;
    }
    set_thirst( std::max( -100, thirst + nthirst ) );
}

void Character::set_thirst( int nthirst )
{
    if( thirst != nthirst ) {
        thirst = nthirst;
        on_stat_change( "thirst", thirst );
    }
}

void Character::mod_fatigue( int nfatigue )
{
    set_fatigue( fatigue + nfatigue );
}

void Character::mod_sleep_deprivation( int nsleep_deprivation )
{
    set_sleep_deprivation( sleep_deprivation + nsleep_deprivation );
}

void Character::set_fatigue( int nfatigue )
{
    nfatigue = std::max( nfatigue, -1000 );
    if( fatigue != nfatigue ) {
        fatigue = nfatigue;
        on_stat_change( "fatigue", fatigue );
    }
}

void Character::set_fatigue( fatigue_levels nfatigue )
{
    set_fatigue( static_cast<int>( nfatigue ) );
}

void Character::set_sleep_deprivation( int nsleep_deprivation )
{
    sleep_deprivation = std::min( static_cast< int >( SLEEP_DEPRIVATION_MASSIVE ), std::max( 0,
                                  nsleep_deprivation ) );
}

int Character::get_fatigue() const
{
    return fatigue;
}

int Character::get_sleep_deprivation() const
{
    return sleep_deprivation;
}

std::pair<std::string, nc_color> Character::get_pain_description() const
{
    const std::pair<std::string, nc_color> pain = Creature::get_pain_description();
    nc_color pain_color = pain.second;
    std::string pain_string;
    // get pain color
    if( get_perceived_pain() >= 60 ) {
        pain_color = c_red;
    } else if( get_perceived_pain() >= 40 ) {
        pain_color = c_light_red;
    }
    // get pain string
    if( ( has_trait( trait_SELFAWARE ) || has_effect( effect_got_checked ) ) &&
        get_perceived_pain() > 0 ) {
        pain_string = string_format( "%s %d", _( "Pain " ), get_perceived_pain() );
    } else if( get_perceived_pain() > 0 ) {
        pain_string = pain.first;
    }
    return std::make_pair( pain_string, pain_color );
}

bool Character::is_deaf() const
{
    return get_effect_int( effect_deaf ) > 2 || worn_with_flag( flag_DEAF ) ||
           has_trait( trait_DEAF ) ||
           ( has_active_bionic( bio_earplugs ) && !has_active_bionic( bio_ears ) ) ||
           ( has_trait( trait_M_SKIN3 ) && get_map().has_flag_ter_or_furn( flag_FUNGUS, pos() )
             && in_sleep_state() );
}

void Character::on_damage_of_type( int adjusted_damage, damage_type type, const bodypart_id &bp )
{
    // Electrical damage has a chance to temporarily incapacitate bionics in the damaged body_part.
    if( type == DT_ELECTRIC ) {
        const time_duration min_disable_time = 10_turns * adjusted_damage;
        for( bionic &i : *my_bionics ) {
            if( !i.powered ) {
                // Unpowered bionics are protected from power surges.
                continue;
            }
            const auto &info = i.info();
            if( info.has_flag( "BIONIC_SHOCKPROOF" ) || info.has_flag( "BIONIC_FAULTY" ) ) {
                continue;
            }
            const std::map<bodypart_str_id, size_t> &bodyparts = info.occupied_bodyparts;
            if( bodyparts.find( bp.id() ) != bodyparts.end() ) {
                const int bp_hp = get_part_hp_cur( bp );
                // The chance to incapacitate is as high as 50% if the attack deals damage equal to one third of the body part's current health.
                if( x_in_y( adjusted_damage * 3, bp_hp ) && one_in( 2 ) ) {
                    if( i.incapacitated_time == 0_turns ) {
                        add_msg_if_player( m_bad, _( "Your %s bionic shorts out!" ), info.name );
                    }
                    i.incapacitated_time += rng( min_disable_time, 10 * min_disable_time );
                }
            }
        }
    }
}

void Character::reset_bonuses()
{
    // Reset all bonuses to 0 and multipliers to 1.0
    str_bonus = 0;
    dex_bonus = 0;
    per_bonus = 0;
    int_bonus = 0;

    Creature::reset_bonuses();
}

int Character::get_max_healthy() const
{
    const float bmi = get_bmi();
    return clamp( static_cast<int>( std::round( -3 * ( bmi - character_weight_category::normal ) *
                                    ( bmi - character_weight_category::overweight ) + 200 ) ), -200, 200 );
}

void Character::regen( int rate_multiplier )
{
    int pain_ticks = rate_multiplier;
    while( get_pain() > 0 && pain_ticks-- > 0 ) {
        mod_pain( -roll_remainder( 0.2f + get_pain() / 50.0f ) );
    }

    float rest = rest_quality();
    float heal_rate = healing_rate( rest ) * to_turns<int>( 5_minutes );
    if( heal_rate > 0.0f ) {
        healall( roll_remainder( rate_multiplier * heal_rate ) );
    } else if( heal_rate < 0.0f ) {
        int rot_rate = roll_remainder( rate_multiplier * -heal_rate );
        // Has to be in loop because some effects depend on rounding
        while( rot_rate-- > 0 ) {
            hurtall( 1, nullptr, false );
        }
    }

    // include healing effects
    for( const bodypart_id &bp : get_all_body_parts( true ) ) {
        float healing = healing_rate_medicine( rest, bp ) * to_turns<int>( 5_minutes );
        int healing_apply = roll_remainder( healing );
        mod_part_healed_total( bp, healing_apply );
        heal( bp, healing_apply );
        if( get_part_damage_bandaged( bp ) > 0 ) {
            mod_part_damage_bandaged( bp, -healing_apply );
            if( get_part_damage_bandaged( bp ) <= 0 ) {
                set_part_damage_bandaged( bp, 0 );
                remove_effect( effect_bandaged, bp );
                add_msg_if_player( _( "Bandaged wounds on your %s healed." ), body_part_name( bp ) );
            }
        }
        if( get_part_damage_disinfected( bp ) > 0 ) {
            mod_part_damage_disinfected( bp, -healing_apply );
            if( get_part_damage_disinfected( bp ) <= 0 ) {
                set_part_damage_disinfected( bp, 0 );
                remove_effect( effect_disinfected, bp );
                add_msg_if_player( _( "Disinfected wounds on your %s healed." ), body_part_name( bp ) );
            }
        }

        // remove effects if the limb was healed by other way
        if( has_effect( effect_bandaged, bp.id() ) && ( is_part_at_max_hp( bp ) ) ) {
            set_part_damage_bandaged( bp, 0 );
            remove_effect( effect_bandaged, bp );
            add_msg_if_player( _( "Bandaged wounds on your %s healed." ), body_part_name( bp ) );
        }
        if( has_effect( effect_disinfected, bp.id() ) && ( is_part_at_max_hp( bp ) ) ) {
            set_part_damage_disinfected( bp, 0 );
            remove_effect( effect_disinfected, bp );
            add_msg_if_player( _( "Disinfected wounds on your %s healed." ), body_part_name( bp ) );
        }
    }

    if( get_rad() > 0 ) {
        mod_rad( -roll_remainder( rate_multiplier / 50.0f ) );
    }
}

void Character::enforce_minimum_healing()
{
    for( const bodypart_id &bp : get_all_body_parts() ) {
        if( get_part_healed_total( bp ) <= 0 ) {
            heal( bp, 1 );
        }
        set_part_healed_total( bp, 0 );
    }
}

void Character::update_health( int external_modifiers )
{
    if( has_artifact_with( AEP_SICK ) ) {
        // Carrying a sickness artifact makes your health 50 points worse on average
        external_modifiers -= 50;
    }
    // Limit healthy_mod to [-200, 200].
    // This also sets approximate bounds for the character's health.
    if( get_healthy_mod() > get_max_healthy() ) {
        set_healthy_mod( get_max_healthy() );
    } else if( get_healthy_mod() < -200 ) {
        set_healthy_mod( -200 );
    }

    // Active leukocyte breeder will keep your health near 100
    int effective_healthy_mod = get_healthy_mod();
    if( has_active_bionic( bio_leukocyte ) ) {
        // Side effect: dependency
        mod_healthy_mod( -50, -200 );
        effective_healthy_mod = 100;
    }

    // Health tends toward healthy_mod.
    // For small differences, it changes 4 points per day
    // For large ones, up to ~40% of the difference per day
    int health_change = effective_healthy_mod - get_healthy() + external_modifiers;
    mod_healthy( sgn( health_change ) * std::max( 1, std::abs( health_change ) / 10 ) );

    // And healthy_mod decays over time.
    // Slowly near 0, but it's hard to overpower it near +/-100
    set_healthy_mod( std::round( get_healthy_mod() * 0.95f ) );

    add_msg( m_debug, "Health: %d, Health mod: %d", get_healthy(), get_healthy_mod() );
}

// Returns the number of multiples of tick_length we would "pass" on our way `from` to `to`
// For example, if `tick_length` is 1 hour, then going from 0:59 to 1:01 should return 1
inline int ticks_between( const time_point &from, const time_point &to,
                          const time_duration &tick_length )
{
    return ( to_turn<int>( to ) / to_turns<int>( tick_length ) ) - ( to_turn<int>
            ( from ) / to_turns<int>( tick_length ) );
}

void Character::update_body()
{
    update_body( calendar::turn - 1_turns, calendar::turn );
}

void Character::update_body( const time_point &from, const time_point &to )
{
    if( !is_npc() ) {
        update_stamina( to_turns<int>( to - from ) );
    }
    update_stomach( from, to );
    recalculate_enchantment_cache();
    if( ticks_between( from, to, 3_minutes ) > 0 ) {
        magic->update_mana( *this->as_player(), to_turns<float>( 3_minutes ) );
    }
    const int five_mins = ticks_between( from, to, 5_minutes );
    if( five_mins > 0 ) {
        if( !activity.is_null() ) {
            decrease_activity_level( activity.id()->exertion_level() );
        } else {
            reset_activity_level();
        }
        check_needs_extremes();
        update_needs( five_mins );
        regen( five_mins );
        // Note: mend ticks once per 5 minutes, but wants rate in TURNS, not 5 minute intervals
        // TODO: change @ref med to take time_duration
        mend( five_mins * to_turns<int>( 5_minutes ) );
    }
    if( ticks_between( from, to, 24_hours ) > 0 && !has_trait_flag( "NO_MINIMAL_HEALING" ) ) {
        enforce_minimum_healing();
    }

    const int thirty_mins = ticks_between( from, to, 30_minutes );
    if( thirty_mins > 0 ) {
        // Radiation kills health even at low doses
        update_health( has_trait( trait_RADIOGENIC ) ? 0 : -get_rad() );
        get_sick();
    }

    for( const auto &v : vitamin::all() ) {
        const time_duration rate = vitamin_rate( v.first );

        // No blood volume regeneration if body lacks fluids
        if( v.first == vitamin_blood && has_effect( effect_hypovolemia ) && get_thirst() > 240 ) {
            continue;
        }

        if( rate > 0_turns ) {
            int qty = ticks_between( from, to, rate );
            if( qty > 0 ) {
                vitamin_mod( v.first, 0 - qty );
            }

        } else if( rate < 0_turns ) {
            // mutations can result in vitamins being generated (but never accumulated)
            int qty = ticks_between( from, to, -rate );
            if( qty > 0 ) {
                vitamin_mod( v.first, qty );
            }
        }
    }

    if( is_avatar() && ticks_between( from, to, 24_hours ) > 0 ) {
        as_avatar()->advance_daily_calories();
    }

    do_skill_rust();
}

item *Character::best_quality_item( const quality_id &qual )
{
    std::vector<item *> qual_inv = items_with( [qual]( const item & itm ) {
        return itm.has_quality( qual );
    } );
    item *best_qual = random_entry( qual_inv );
    for( item *elem : qual_inv ) {
        if( elem->get_quality( qual ) > best_qual->get_quality( qual ) ) {
            best_qual = elem;
        }
    }
    return best_qual;
}

void Character::update_stomach( const time_point &from, const time_point &to )
{
    const needs_rates rates = calc_needs_rates();
    // No food/thirst/fatigue clock at all
    const bool debug_ls = has_trait( trait_DEBUG_LS );
    // No food/thirst, capped fatigue clock (only up to tired)
    const bool npc_no_food = is_npc() && get_option<bool>( "NO_NPC_FOOD" );
    const bool foodless = debug_ls || npc_no_food;
    const bool mouse = has_trait( trait_NO_THIRST );
    const bool mycus = has_trait( trait_M_DEPENDENT );
    const float kcal_per_time = get_bmr() / ( 12.0f * 24.0f );
    const int five_mins = ticks_between( from, to, 5_minutes );
    const int half_hours = ticks_between( from, to, 30_minutes );
    const units::volume stomach_capacity = stomach.capacity( *this );

    if( five_mins > 0 ) {
        // Digest nutrients in stomach, they are destined for the guts (except water)
        food_summary digested_to_guts = stomach.digest( *this, rates, five_mins, half_hours );
        // Digest nutrients in guts, they will be distributed to needs levels
        food_summary digested_to_body = guts.digest( *this, rates, five_mins, half_hours );
        // Water from stomach skips guts and gets absorbed by body
        mod_thirst( -units::to_milliliter<int>( digested_to_guts.water ) / 5 );
        guts.ingest( digested_to_guts );
        // Apply nutrients, unless this is an NPC and NO_NPC_FOOD is enabled.
        if( !is_npc() || !get_option<bool>( "NO_NPC_FOOD" ) ) {
            mod_stored_kcal( digested_to_body.nutr.kcal );
            log_activity_level( activity_level );
            vitamins_mod( digested_to_body.nutr.vitamins, false );
        }
        if( !foodless && rates.hunger > 0.0f ) {
            mod_hunger( roll_remainder( rates.hunger * five_mins ) );
            // instead of hunger keeping track of how you're living, burn calories instead
            mod_stored_kcal( -roll_remainder( five_mins * kcal_per_time ) );
        }
    }
    if( stomach.time_since_ate() > 10_minutes ) {
        if( stomach.contains() >= stomach_capacity && get_hunger() > -61 ) {
            // you're engorged! your stomach is full to bursting!
            set_hunger( -61 );
        } else if( stomach.contains() >= stomach_capacity / 2 && get_hunger() > -21 ) {
            // full
            set_hunger( -21 );
        } else if( stomach.contains() >= stomach_capacity / 8 && get_hunger() > -1 ) {
            // that's really all the food you need to feel full
            set_hunger( -1 );
        } else if( stomach.contains() == 0_ml ) {
            if( guts.get_calories() == 0 && get_stored_kcal() < get_healthy_kcal() && get_hunger() < 300 ) {
                // there's no food except what you have stored in fat
                set_hunger( 300 );
            } else if( get_hunger() < 100 && ( ( guts.get_calories() == 0 &&
                                                 get_stored_kcal() >= get_healthy_kcal() ) || get_stored_kcal() < get_healthy_kcal() ) ) {
                set_hunger( 100 );
            } else if( get_hunger() < 0 ) {
                set_hunger( 0 );
            }
        }
    } else
        // you fill up when you eat fast, but less so than if you eat slow
        // if you just ate but your stomach is still empty it will still
        // delay your filling up (drugs?)
    {
        if( stomach.contains() >= stomach_capacity && get_hunger() > -61 ) {
            // you're engorged! your stomach is full to bursting!
            set_hunger( -61 );
        } else if( stomach.contains() >= stomach_capacity * 3 / 4 && get_hunger() > -21 ) {
            // full
            set_hunger( -21 );
        } else if( stomach.contains() >= stomach_capacity / 2 && get_hunger() > -1 ) {
            // that's really all the food you need to feel full
            set_hunger( -1 );
        } else if( stomach.contains() > 0_ml && get_kcal_percent() > 0.95 ) {
            // usually eating something cools your hunger
            set_hunger( 0 );
        }
    }

    if( !foodless && rates.thirst > 0.0f ) {
        mod_thirst( roll_remainder( rates.thirst * five_mins ) );
    }
    // Mycus and Metabolic Rehydration makes thirst unnecessary
    // since water is not limited by intake but by absorption, we can just set thirst to zero
    if( mycus || mouse ) {
        set_thirst( 0 );
    }

    const bool calorie_deficit = get_bmi() < character_weight_category::normal;
    const units::volume contains = stomach.contains();
    const units::volume cap = stomach.capacity( *this );

    efftype_id hunger_effect;
    // i ate just now!
    const bool just_ate = stomach.time_since_ate() < 15_minutes;
    // i ate a meal recently enough that i shouldn't need another meal
    const bool recently_ate = stomach.time_since_ate() < 3_hours;
    // Hunger effect should intensify whenever stomach contents decreases, last eaten time increases, or calorie deficit intensifies.
    if( calorie_deficit ) {
        //              just_ate    recently_ate
        //              <15 min     <3 hrs      >=3 hrs
        // >= cap       engorged    engorged    engorged
        // > 3/4 cap    full        full        full
        // > 1/2 cap    satisfied   v. hungry   famished/(near)starving
        // <= 1/2 cap   hungry      v. hungry   famished/(near)starving
        if( contains >= cap ) {
            hunger_effect = effect_hunger_engorged;
        } else if( contains > cap * 3 / 4 ) {
            hunger_effect = effect_hunger_full;
        } else if( just_ate && contains > cap / 2 ) {
            hunger_effect = effect_hunger_satisfied;
        } else if( just_ate ) {
            hunger_effect = effect_hunger_hungry;
        } else if( recently_ate ) {
            hunger_effect = effect_hunger_very_hungry;
        } else if( get_bmi() < character_weight_category::underweight ) {
            hunger_effect = effect_hunger_near_starving;
        } else if( get_bmi() < character_weight_category::emaciated ) {
            hunger_effect = effect_hunger_starving;
        } else {
            hunger_effect = effect_hunger_famished;
        }
    } else {
        //              just_ate    recently_ate
        //              <15 min     <3 hrs      >=3 hrs
        // >= 5/6 cap   engorged    engorged    engorged
        // > 11/20 cap  full        full        full
        // >= 3/8 cap   satisfied   satisfied   blank
        // > 0          blank       blank       blank
        // 0            blank       blank       (v.) hungry
        if( contains >= cap * 5 / 6 ) {
            hunger_effect = effect_hunger_engorged;
        } else if( contains > cap * 11 / 20 ) {
            hunger_effect = effect_hunger_full;
        } else if( recently_ate && contains >= cap * 3 / 8 ) {
            hunger_effect = effect_hunger_satisfied;
        } else if( recently_ate || contains > 0_ml ) {
            hunger_effect = effect_hunger_blank;
        } else if( get_bmi() > character_weight_category::overweight ) {
            hunger_effect = effect_hunger_hungry;
        } else {
            hunger_effect = effect_hunger_very_hungry;
        }
    }
    if( !has_effect( hunger_effect ) ) {
        remove_effect( effect_hunger_engorged );
        remove_effect( effect_hunger_full );
        remove_effect( effect_hunger_satisfied );
        remove_effect( effect_hunger_hungry );
        remove_effect( effect_hunger_very_hungry );
        remove_effect( effect_hunger_near_starving );
        remove_effect( effect_hunger_starving );
        remove_effect( effect_hunger_famished );
        remove_effect( effect_hunger_blank );
        add_effect( hunger_effect, 24_hours, true );
    }
}

void Character::update_needs( int rate_multiplier )
{
    const int current_stim = get_stim();
    // Hunger, thirst, & fatigue up every 5 minutes
    effect &sleep = get_effect( effect_sleep );
    // No food/thirst/fatigue clock at all
    const bool debug_ls = has_trait( trait_DEBUG_LS );
    // No food/thirst, capped fatigue clock (only up to tired)
    const bool npc_no_food = is_npc() && get_option<bool>( "NO_NPC_FOOD" );
    const bool asleep = !sleep.is_null();
    const bool lying = asleep || has_effect( effect_lying_down ) ||
                       activity.id() == ACT_TRY_SLEEP;

    needs_rates rates = calc_needs_rates();

    const bool wasnt_fatigued = get_fatigue() <= fatigue_levels::DEAD_TIRED;
    // Don't increase fatigue if sleeping or trying to sleep or if we're at the cap.
    if( get_fatigue() < 1050 && !asleep && !debug_ls ) {
        if( rates.fatigue > 0.0f ) {
            int fatigue_roll = roll_remainder( rates.fatigue * rate_multiplier );
            mod_fatigue( fatigue_roll );

            // Synaptic regen bionic stops SD while awake and boosts it while sleeping
            if( !has_active_bionic( bio_synaptic_regen ) ) {
                // fatigue_roll should be around 1 - so the counter increases by 1 every minute on average,
                // but characters who need less sleep will also get less sleep deprived, and vice-versa.

                // Note: Since needs are updated in 5-minute increments, we have to multiply the roll again by
                // 5. If rate_multiplier is > 1, fatigue_roll will be higher and this will work out.
                mod_sleep_deprivation( fatigue_roll * 5 );
            }

            if( npc_no_food && get_fatigue() > fatigue_levels::TIRED ) {
                set_fatigue( fatigue_levels::TIRED );
                set_sleep_deprivation( 0 );
            }
        }
    } else if( asleep ) {
        if( rates.recovery > 0.0f ) {
            int recovered = roll_remainder( rates.recovery * rate_multiplier );
            if( get_fatigue() - recovered < -20 ) {
                // Should be wake up, but that could prevent some retroactive regeneration
                sleep.set_duration( 1_turns );
                mod_fatigue( -25 );
            } else {
                if( has_effect( effect_disrupted_sleep ) || has_effect( effect_recently_coughed ) ) {
                    recovered *= .5;
                }
                mod_fatigue( -recovered );

                // Sleeping on the ground, no bionic = 1x rest_modifier
                // Sleeping on a bed, no bionic      = 2x rest_modifier
                // Sleeping on a comfy bed, no bionic= 3x rest_modifier

                // Sleeping on the ground, bionic    = 3x rest_modifier
                // Sleeping on a bed, bionic         = 6x rest_modifier
                // Sleeping on a comfy bed, bionic   = 9x rest_modifier
                float rest_modifier = ( has_active_bionic( bio_synaptic_regen ) ? 3 : 1 );
                // Melatonin supplements also add a flat bonus to recovery speed
                if( has_effect( effect_melatonin ) ) {
                    rest_modifier += 1;
                }

                const comfort_level comfort = base_comfort_value( pos() ).level;

                if( comfort >= comfort_level::very_comfortable ) {
                    rest_modifier *= 3;
                } else  if( comfort >= comfort_level::comfortable ) {
                    rest_modifier *= 2.5;
                } else if( comfort >= comfort_level::slightly_comfortable ) {
                    rest_modifier *= 2;
                }

                // If we're just tired, we'll get a decent boost to our sleep quality.
                // The opposite is true for very tired characters.
                if( get_fatigue() < fatigue_levels::DEAD_TIRED ) {
                    rest_modifier += 2;
                } else if( get_fatigue() >= fatigue_levels::EXHAUSTED ) {
                    rest_modifier = ( rest_modifier > 2 ) ? rest_modifier - 2 : 1;
                }

                // Recovered is multiplied by 2 as well, since we spend 1/3 of the day sleeping
                mod_sleep_deprivation( -rest_modifier * ( recovered * 2 ) );

            }
        }
    }
    if( is_player() && wasnt_fatigued && get_fatigue() > fatigue_levels::DEAD_TIRED && !lying ) {
        if( !activity ) {
            add_msg_if_player( m_warning, _( "You're feeling tired.  %s to lie down for sleep." ),
                               press_x( ACTION_SLEEP ) );
        } else {
            g->cancel_activity_query( _( "You're feeling tired." ) );
        }
    }

    if( current_stim < 0 ) {
        set_stim( std::min( current_stim + rate_multiplier, 0 ) );
    } else if( current_stim > 0 ) {
        set_stim( std::max( current_stim - rate_multiplier, 0 ) );
    }

    if( get_painkiller() > 0 ) {
        mod_painkiller( -std::min( get_painkiller(), rate_multiplier ) );
    }

    // Huge folks take penalties for cramming themselves in vehicles
    if( in_vehicle && ( ( has_trait( trait_HUGE ) || has_trait( trait_HUGE_OK ) ) )
        && !( has_trait( trait_NOPAIN ) || has_effect( effect_narcosis ) ) ) {
        vehicle *veh = veh_pointer_or_null( get_map().veh_at( pos() ) );
        // it's painful to work the controls, but passengers in open topped vehicles are fine
        if( veh && ( veh->enclosed_at( pos() ) || veh->player_in_control( *this->as_player() ) ) ) {
            add_msg_if_player( m_bad,
                               _( "You're cramping up from stuffing yourself in this vehicle." ) );
            if( is_npc() ) {
                npc &as_npc = dynamic_cast<npc &>( *this );
                as_npc.complain_about( "cramped_vehicle", 1_hours, "<cramped_vehicle>", false );
            }

            mod_pain( rng( 4, 6 ) );
            focus_pool -= 1;
        }
    }
}
needs_rates Character::calc_needs_rates() const
{
    const effect &sleep = get_effect( effect_sleep );
    const bool has_recycler = has_bionic( bio_recycler );
    const bool asleep = !sleep.is_null();

    needs_rates rates;
    rates.hunger = metabolic_rate();

    rates.kcal = get_bmr();

    add_msg_if_player( m_debug, "Metabolic rate: %.2f", rates.hunger );

    static const std::string player_thirst_rate( "PLAYER_THIRST_RATE" );
    rates.thirst = get_option< float >( player_thirst_rate );
    static const std::string thirst_modifier( "thirst_modifier" );
    rates.thirst *= 1.0f + mutation_value( thirst_modifier );
    static const std::string slows_thirst( "SLOWS_THIRST" );
    if( worn_with_flag( slows_thirst ) ) {
        rates.thirst *= 0.7f;
    }

    static const std::string player_fatigue_rate( "PLAYER_FATIGUE_RATE" );
    rates.fatigue = get_option< float >( player_fatigue_rate );
    static const std::string fatigue_modifier( "fatigue_modifier" );
    rates.fatigue *= 1.0f + mutation_value( fatigue_modifier );

    // Note: intentionally not in metabolic rate
    if( has_recycler ) {
        // Recycler won't help much with mutant metabolism - it is intended for human one
        rates.hunger = std::min( rates.hunger, std::max( 0.5f, rates.hunger - 0.5f ) );
        rates.thirst = std::min( rates.thirst, std::max( 0.5f, rates.thirst - 0.5f ) );
    }

    if( asleep ) {
        static const std::string fatigue_regen_modifier( "fatigue_regen_modifier" );
        rates.recovery = 1.0f + mutation_value( fatigue_regen_modifier );
        if( !is_hibernating() ) {
            // Hunger and thirst advance more slowly while we sleep. This is the standard rate.
            rates.hunger *= 0.5f;
            rates.thirst *= 0.5f;
            const int intense = sleep.is_null() ? 0 : sleep.get_intensity();
            // Accelerated recovery capped to 2x over 2 hours
            // After 16 hours of activity, equal to 7.25 hours of rest
            const int accelerated_recovery_chance = 24 - intense + 1;
            const float accelerated_recovery_rate = 1.0f / accelerated_recovery_chance;
            rates.recovery += accelerated_recovery_rate;
        } else {
            // Hunger and thirst advance *much* more slowly whilst we hibernate.
            rates.hunger *= ( 2.0f / 7.0f );
            rates.thirst *= ( 2.0f / 7.0f );
        }
        rates.recovery -= static_cast<float>( get_perceived_pain() ) / 60;

    } else {
        rates.recovery = 0;
    }

    if( has_activity( ACT_TREE_COMMUNION ) ) {
        // Much of the body's needs are taken care of by the trees.
        // Hair Roots don't provide any bodily needs.
        if( has_trait( trait_ROOTS2 ) || has_trait( trait_ROOTS3 ) ) {
            rates.hunger *= 0.5f;
            rates.thirst *= 0.5f;
            rates.fatigue *= 0.5f;
        }
    }

    if( has_trait( trait_TRANSPIRATION ) ) {
        // Transpiration, the act of moving nutrients with evaporating water, can take a very heavy toll on your thirst when it's really hot.
        rates.thirst *= ( ( get_weather().get_temperature( pos() ) - 32.5f ) / 40.0f );
    }

    if( is_npc() ) {
        rates.hunger *= 0.25f;
        rates.thirst *= 0.25f;
    }

    rates.fatigue = enchantment_cache->modify_value( enchant_vals::mod::FATIGUE, rates.fatigue );
    rates.thirst = enchantment_cache->modify_value( enchant_vals::mod::THIRST, rates.thirst );

    return rates;
}

void Character::check_needs_extremes()
{
    // Check if we've overdosed... in any deadly way.
    if( get_stim() > 250 ) {
        add_msg_player_or_npc( m_bad,
                               _( "You have a sudden heart attack!" ),
                               _( "<npcname> has a sudden heart attack!" ) );
        get_event_bus().send<event_type::dies_from_drug_overdose>( getID(), efftype_id() );
        set_part_hp_cur( bodypart_id( "torso" ), 0 );
    } else if( get_stim() < -200 || get_painkiller() > 240 ) {
        add_msg_player_or_npc( m_bad,
                               _( "Your breathing stops completely." ),
                               _( "<npcname>'s breathing stops completely." ) );
        get_event_bus().send<event_type::dies_from_drug_overdose>( getID(), efftype_id() );
        set_part_hp_cur( bodypart_id( "torso" ), 0 );
    } else if( has_effect( effect_jetinjector ) && get_effect_dur( effect_jetinjector ) > 40_minutes ) {
        if( !( has_trait( trait_NOPAIN ) ) ) {
            add_msg_player_or_npc( m_bad,
                                   _( "Your heart spasms painfully and stops." ),
                                   _( "<npcname>'s heart spasms painfully and stops." ) );
        } else {
            add_msg_player_or_npc( _( "Your heart spasms and stops." ),
                                   _( "<npcname>'s heart spasms and stops." ) );
        }
        get_event_bus().send<event_type::dies_from_drug_overdose>( getID(), effect_jetinjector );
        set_part_hp_cur( bodypart_id( "torso" ), 0 );
    } else if( get_effect_dur( effect_adrenaline ) > 50_minutes ) {
        add_msg_player_or_npc( m_bad,
                               _( "Your heart spasms and stops." ),
                               _( "<npcname>'s heart spasms and stops." ) );
        get_event_bus().send<event_type::dies_from_drug_overdose>( getID(), effect_adrenaline );
        set_part_hp_cur( bodypart_id( "torso" ), 0 );
    } else if( get_effect_int( effect_drunk ) > 4 ) {
        add_msg_player_or_npc( m_bad,
                               _( "Your breathing slows down to a stop." ),
                               _( "<npcname>'s breathing slows down to a stop." ) );
        get_event_bus().send<event_type::dies_from_drug_overdose>( getID(), effect_drunk );
        set_part_hp_cur( bodypart_id( "torso" ), 0 );
    }

    // check if we've starved
    if( is_player() ) {
        if( get_stored_kcal() <= 0 ) {
            add_msg_if_player( m_bad, _( "You have starved to death." ) );
            get_event_bus().send<event_type::dies_of_starvation>( getID() );
            set_part_hp_cur( bodypart_id( "torso" ), 0 );
        } else {
            if( calendar::once_every( 12_hours ) ) {
                std::string category;
                if( stomach.contains() <= stomach.capacity( *this ) / 4 ) {
                    if( get_kcal_percent() < 0.1f ) {
                        category = "starving";
                    } else if( get_kcal_percent() < 0.25f ) {
                        category = "emaciated";
                    } else if( get_kcal_percent() < 0.5f ) {
                        category = "malnutrition";
                    } else if( get_kcal_percent() < 0.8f ) {
                        category = "low_cal";
                    }
                } else {
                    if( get_kcal_percent() < 0.1f ) {
                        category = "empty_starving";
                    } else if( get_kcal_percent() < 0.25f ) {
                        category = "empty_emaciated";
                    } else if( get_kcal_percent() < 0.5f ) {
                        category = "empty_malnutrition";
                    } else if( get_kcal_percent() < 0.8f ) {
                        category = "empty_low_cal";
                    }
                }
                if( !category.empty() ) {
                    const translation message = SNIPPET.random_from_category( category ).value_or( translation() );
                    add_msg_if_player( m_warning, message );
                }

            }
        }
    }

    // Check if we're dying of thirst
    if( is_player() && get_thirst() >= 600 && ( stomach.get_water() == 0_ml ||
            guts.get_water() == 0_ml ) ) {
        if( get_thirst() >= 1200 ) {
            add_msg_if_player( m_bad, _( "You have died of dehydration." ) );
            get_event_bus().send<event_type::dies_of_thirst>( getID() );
            set_part_hp_cur( bodypart_id( "torso" ), 0 );
        } else if( get_thirst() >= 1000 && calendar::once_every( 30_minutes ) ) {
            add_msg_if_player( m_warning, _( "Even your eyes feel dry…" ) );
        } else if( get_thirst() >= 800 && calendar::once_every( 30_minutes ) ) {
            add_msg_if_player( m_warning, _( "You are THIRSTY!" ) );
        } else if( calendar::once_every( 30_minutes ) ) {
            add_msg_if_player( m_warning, _( "Your mouth feels so dry…" ) );
        }
    }

    // Check if we're falling asleep, unless we're sleeping
    if( get_fatigue() >= fatigue_levels::EXHAUSTED + 25 && !in_sleep_state() ) {
        if( get_fatigue() >= fatigue_levels::MASSIVE_FATIGUE ) {
            add_msg_if_player( m_bad, _( "Survivor sleep now." ) );
            get_event_bus().send<event_type::falls_asleep_from_exhaustion>( getID() );
            mod_fatigue( -10 );
            fall_asleep();
        } else if( get_fatigue() >= 800 && calendar::once_every( 30_minutes ) ) {
            add_msg_if_player( m_warning, _( "Anywhere would be a good place to sleep…" ) );
        } else if( calendar::once_every( 30_minutes ) ) {
            add_msg_if_player( m_warning, _( "You feel like you haven't slept in days." ) );
        }
    }

    // Even if we're not Exhausted, we really should be feeling lack/sleep earlier
    // Penalties start at Dead Tired and go from there
    if( get_fatigue() >= fatigue_levels::DEAD_TIRED && !in_sleep_state() ) {
        if( get_fatigue() >= 700 ) {
            if( calendar::once_every( 30_minutes ) ) {
                add_msg_if_player( m_warning, _( "You're too physically tired to stop yawning." ) );
                add_effect( effect_lack_sleep, 30_minutes + 1_turns );
            }
            /** @EFFECT_INT slightly decreases occurrence of short naps when dead tired */
            if( one_in( 50 + int_cur ) ) {
                // Rivet's idea: look out for microsleeps!
                fall_asleep( 30_seconds );
            }
        } else if( get_fatigue() >= fatigue_levels::EXHAUSTED ) {
            if( calendar::once_every( 30_minutes ) ) {
                add_msg_if_player( m_warning, _( "How much longer until bedtime?" ) );
                add_effect( effect_lack_sleep, 30_minutes + 1_turns );
            }
            /** @EFFECT_INT slightly decreases occurrence of short naps when exhausted */
            if( one_in( 100 + int_cur ) ) {
                fall_asleep( 30_seconds );
            }
        } else if( get_fatigue() >= fatigue_levels::DEAD_TIRED && calendar::once_every( 30_minutes ) ) {
            add_msg_if_player( m_warning, _( "*yawn* You should really get some sleep." ) );
            add_effect( effect_lack_sleep, 30_minutes + 1_turns );
        }
    }

    // Sleep deprivation kicks in if lack of sleep is avoided with stimulants or otherwise for long periods of time
    int sleep_deprivation = get_sleep_deprivation();
    float sleep_deprivation_pct = sleep_deprivation / static_cast<float>( SLEEP_DEPRIVATION_MASSIVE );

    if( sleep_deprivation >= SLEEP_DEPRIVATION_HARMLESS && !in_sleep_state() ) {
        if( calendar::once_every( 60_minutes ) ) {
            if( sleep_deprivation < SLEEP_DEPRIVATION_MINOR ) {
                add_msg_if_player( m_warning,
                                   _( "Your mind feels tired.  It's been a while since you've slept well." ) );
                mod_fatigue( 1 );
            } else if( sleep_deprivation < SLEEP_DEPRIVATION_SERIOUS ) {
                add_msg_if_player( m_bad,
                                   _( "Your mind feels foggy from lack of good sleep, and your eyes keep trying to close against your will." ) );
                mod_fatigue( 5 );

                if( one_in( 10 ) ) {
                    mod_healthy_mod( -1, 0 );
                }
            } else if( sleep_deprivation < SLEEP_DEPRIVATION_MAJOR ) {
                add_msg_if_player( m_bad,
                                   _( "Your mind feels weary, and you dread every wakeful minute that passes.  You crave sleep, and feel like you're about to collapse." ) );
                mod_fatigue( 10 );

                if( one_in( 5 ) ) {
                    mod_healthy_mod( -2, 0 );
                }
            } else if( sleep_deprivation < SLEEP_DEPRIVATION_MASSIVE ) {
                add_msg_if_player( m_bad,
                                   _( "You haven't slept decently for so long that your whole body is screaming for mercy.  It's a miracle that you're still awake, but it just feels like a curse now." ) );
                mod_fatigue( 40 );

                mod_healthy_mod( -5, 0 );
            }
            // else you pass out for 20 hours, guaranteed

            // Microsleeps are slightly worse if you're sleep deprived, but not by much. (chance: 1 in (75 + int_cur) at lethal sleep deprivation)
            // Note: these can coexist with fatigue-related microsleeps
            /** @EFFECT_INT slightly decreases occurrence of short naps when sleep deprived */
            if( one_in( static_cast<int>( sleep_deprivation_pct * 75 ) + int_cur ) ) {
                fall_asleep( 30_seconds );
            }

            // Stimulants can be used to stay awake a while longer, but after a while you'll just collapse.
            bool can_pass_out = ( get_stim() < 30 && sleep_deprivation >= SLEEP_DEPRIVATION_MINOR ) ||
                                sleep_deprivation >= SLEEP_DEPRIVATION_MAJOR;

            if( can_pass_out && calendar::once_every( 10_minutes ) ) {
                /** @EFFECT_PER slightly increases resilience against passing out from sleep deprivation */
                if( one_in( static_cast<int>( ( 1 - sleep_deprivation_pct ) * 100 ) + per_cur ) ||
                    sleep_deprivation >= SLEEP_DEPRIVATION_MASSIVE ) {
                    add_msg_player_or_npc( m_bad,
                                           _( "Your body collapses due to sleep deprivation, your neglected fatigue rushing back all at once, and you pass out on the spot." )
                                           , _( "<npcname> collapses to the ground from exhaustion." ) );
                    if( get_fatigue() < fatigue_levels::EXHAUSTED ) {
                        set_fatigue( fatigue_levels::EXHAUSTED );
                    }

                    if( sleep_deprivation >= SLEEP_DEPRIVATION_MAJOR ) {
                        fall_asleep( 20_hours );
                    } else if( sleep_deprivation >= SLEEP_DEPRIVATION_SERIOUS ) {
                        fall_asleep( 16_hours );
                    } else {
                        fall_asleep( 12_hours );
                    }
                }
            }

        }
    }
}

void Character::get_sick()
{
    // NPCs are too dumb to handle infections now
    if( is_npc() || has_trait_flag( "NO_DISEASE" ) ) {
        // In a shocking twist, disease immunity prevents diseases.
        return;
    }

    if( has_effect( effect_flu ) || has_effect( effect_common_cold ) ) {
        // While it's certainly possible to get sick when you already are,
        // it wouldn't be very fun.
        return;
    }

    // Normal people get sick about 2-4 times/year.
    int base_diseases_per_year = 3;
    if( has_trait( trait_DISRESISTANT ) ) {
        // Disease resistant people only get sick once a year.
        base_diseases_per_year = 1;
    }

    // This check runs once every 30 minutes, so double to get hours, *24 to get days.
    const int checks_per_year = 2 * 24 * 365;

    // Health is in the range [-200,200].
    // Diseases are half as common for every 50 health you gain.
    float health_factor = std::pow( 2.0f, get_healthy() / 50.0f );

    int disease_rarity = static_cast<int>( checks_per_year * health_factor / base_diseases_per_year );
    add_msg( m_debug, "disease_rarity = %d", disease_rarity );
    if( one_in( disease_rarity ) ) {
        if( one_in( 6 ) ) {
            // The flu typically lasts 3-10 days.
            add_env_effect( effect_flu, bodypart_id( "mouth" ), 3, rng( 3_days, 10_days ) );
        } else {
            // A cold typically lasts 1-14 days.
            add_env_effect( effect_common_cold, bodypart_id( "mouth" ), 3, rng( 1_days, 14_days ) );
        }
    }
}

bool Character::is_hibernating() const
{
    // Hibernating only kicks in whilst Engorged; separate tracking for hunger/thirst here
    // as a safety catch.  One test subject managed to get two Colds during hibernation;
    // since those add fatigue and dry out the character, the subject went for the full 10 days plus
    // a little, and came out of it well into Parched.  Hibernating shouldn't endanger your
    // life like that--but since there's much less fluid reserve than food reserve,
    // simply using the same numbers won't work.
    return has_effect( effect_sleep ) && get_kcal_percent() > 0.8f &&
           get_thirst() <= 80 && has_active_mutation( trait_HIBERNATE );
}

/* Here lies the intended effects of body temperature

Assumption 1 : a naked person is comfortable at 19C/66.2F (31C/87.8F at rest).
Assumption 2 : a "lightly clothed" person is comfortable at 13C/55.4F (25C/77F at rest).
Assumption 3 : the player is always running, thus generating more heat.
Assumption 4 : frostbite cannot happen above 0C temperature.*
* In the current model, a naked person can get frostbite at 1C. This isn't true, but it's a compromise with using nice whole numbers.

Here is a list of warmth values and the corresponding temperatures in which the player is comfortable, and in which the player is very cold.

Warmth  Temperature (Comfortable)    Temperature (Very cold)    Notes
  0       19C /  66.2F               -11C /  12.2F               * Naked
 10       13C /  55.4F               -17C /   1.4F               * Lightly clothed
 20        7C /  44.6F               -23C /  -9.4F
 30        1C /  33.8F               -29C / -20.2F
 40       -5C /  23.0F               -35C / -31.0F
 50      -11C /  12.2F               -41C / -41.8F
 60      -17C /   1.4F               -47C / -52.6F
 70      -23C /  -9.4F               -53C / -63.4F
 80      -29C / -20.2F               -59C / -74.2F
 90      -35C / -31.0F               -65C / -85.0F
100      -41C / -41.8F               -71C / -95.8F

WIND POWER
Except for the last entry, pressures are sort of made up...

Breeze : 5mph (1015 hPa)
Strong Breeze : 20 mph (1000 hPa)
Moderate Gale : 30 mph (990 hPa)
Storm : 50 mph (970 hPa)
Hurricane : 100 mph (920 hPa)
HURRICANE : 185 mph (880 hPa) [Ref: Hurricane Wilma]
*/

void Character::update_bodytemp()
{
    if( has_trait( trait_DEBUG_NOTEMP ) ) {
        set_all_parts_temp_conv( BODYTEMP_NORM );
        set_all_parts_temp_cur( BODYTEMP_NORM );
        return;
    }
    /* Cache calls to g->get_temperature( player position ), used in several places in function */
    const auto player_local_temp = g->weather.get_temperature( pos() );
    // NOTE : visit weather.h for some details on the numbers used
    // Converts temperature to Celsius/10
    int Ctemperature = static_cast<int>( 100 * temp_to_celsius( player_local_temp ) );
    const w_point weather = *g->weather.weather_precise;
    int vehwindspeed = 0;
    map &here = get_map();
    const optional_vpart_position vp = here.veh_at( pos() );
    if( vp ) {
        vehwindspeed = std::abs( vp->vehicle().velocity / 100 ); // vehicle velocity in mph
    }
    const oter_id &cur_om_ter = overmap_buffer.ter( global_omt_location() );
    bool sheltered = g->is_sheltered( pos() );
    double total_windpower = get_local_windpower( g->weather.windspeed + vehwindspeed, cur_om_ter,
                             pos(),
                             g->weather.winddirection, sheltered );
    // Let's cache this not to check it num_bp times
    const bool has_bark = has_trait( trait_BARK );
    const bool has_sleep = has_effect( effect_sleep );
    const bool has_sleep_state = has_sleep || in_sleep_state();
    const bool has_heatsink = has_bionic( bio_heatsink ) || is_wearing( itype_rm13_armor_on ) ||
                              has_trait( trait_M_SKIN2 ) || has_trait( trait_M_SKIN3 );
    const bool has_common_cold = has_effect( effect_common_cold );
    const bool has_climate_control = in_climate_control();
    const bool use_floor_warmth = can_use_floor_warmth();
    const furn_id furn_at_pos = here.furn( pos() );
    const cata::optional<vpart_reference> boardable = vp.part_with_feature( "BOARDABLE", true );
    // Temperature norms
    // Ambient normal temperature is lower while asleep
    const int ambient_norm = has_sleep ? 3100 : 1900;

    /**
     * Calculations that affect all body parts equally go here, not in the loop
     */
    // Hunger / Starvation
    // -1000 when about to starve to death
    // -1333 when starving with light eater
    // -2000 if you managed to get 0 metabolism rate somehow
    const float met_rate = metabolic_rate();
    const int hunger_warmth = static_cast<int>( 2000 * std::min( met_rate, 1.0f ) - 2000 );
    // Give SOME bonus to those living furnaces with extreme metabolism
    const int metabolism_warmth = static_cast<int>( std::max( 0.0f, met_rate - 1.0f ) * 1000 );
    // Fatigue
    // ~-900 when exhausted
    const int fatigue_warmth = has_sleep ? 0 : static_cast<int>( std::min( 0.0f,
                               -1.5f * get_fatigue() ) );

    // Sunlight
    const int sunlight_warmth = g->is_in_sunlight( pos() ) ?
                                ( get_weather().weather_id->sun_intensity ==
                                  sun_intensity_type::high ?
                                  1000 :
                                  500 ) : 0;
    const int best_fire = get_heat_radiation( pos(), true );

    const int lying_warmth = use_floor_warmth ? floor_warmth( pos() ) : 0;
    const int water_temperature =
        100 * temp_to_celsius( get_weather().get_cur_weather_gen().get_water_temperature() );

    // Correction of body temperature due to traits and mutations
    // Lower heat is applied always
    const int mutation_heat_low = bodytemp_modifier_traits( false );
    const int mutation_heat_high = bodytemp_modifier_traits( true );
    // Difference between high and low is the "safe" heat - one we only apply if it's beneficial
    const int mutation_heat_bonus = mutation_heat_high - mutation_heat_low;

    const int h_radiation = get_heat_radiation( pos(), false );
    // Current temperature and converging temperature calculations
    for( const bodypart_id &bp : get_all_body_parts() ) {
        // Skip eyes
        if( bp == bodypart_id( "eyes" ) ) {
            continue;
        }

        // This adjusts the temperature scale to match the bodytemp scale,
        // it needs to be reset every iteration
        int adjusted_temp = ( Ctemperature - ambient_norm );
        int bp_windpower = total_windpower;
        // Represents the fact that the body generates heat when it is cold.
        // TODO: : should this increase hunger?
        double scaled_temperature = logarithmic_range( BODYTEMP_VERY_COLD, BODYTEMP_VERY_HOT,
                                    get_part_temp_cur( bp ) );
        // Produces a smooth curve between 30.0 and 60.0.
        double homeostasis_adjustement = 30.0 * ( 1.0 + scaled_temperature );
        int clothing_warmth_adjustement = static_cast<int>( homeostasis_adjustement * warmth( bp ) );
        int clothing_warmth_adjusted_bonus = static_cast<int>( homeostasis_adjustement * bonus_item_warmth(
                bp ) );
        // WINDCHILL

        bp_windpower = static_cast<int>( static_cast<float>( bp_windpower ) * ( 1 - get_wind_resistance(
                                             bp ) / 100.0 ) );
        // Calculate windchill
        int windchill = get_local_windchill( player_local_temp,
                                             get_local_humidity( weather.humidity, get_weather().weather_id, sheltered ),
                                             bp_windpower );
        // If you're standing in water, air temperature is replaced by water temperature. No wind.
        // Convert to 0.01C
        static const std::set<bodypart_id> lowers {
            bodypart_id( "foot_l" ),
            bodypart_id( "foot_r" ),
            bodypart_id( "leg_l" ),
            bodypart_id( "leg_r" )
        };
        if( here.has_flag_ter( TFLAG_DEEP_WATER, pos() ) ||
            ( here.has_flag_ter( TFLAG_SHALLOW_WATER, pos() ) && lowers.count( bp ) ) ) {
            adjusted_temp += water_temperature - Ctemperature; // Swap out air temp for water temp.
            windchill = 0;
        }

        // Convergent temperature is affected by ambient temperature,
        // clothing warmth, and body wetness.
        set_part_temp_conv( bp, BODYTEMP_NORM + adjusted_temp + windchill * 100 +
                            clothing_warmth_adjustement );
        // HUNGER / STARVATION
        mod_part_temp_conv( bp, hunger_warmth );
        // FATIGUE
        mod_part_temp_conv( bp, fatigue_warmth );
        // Mutations
        mod_part_temp_conv( bp, mutation_heat_low );
        // DIRECT HEAT SOURCES (generates body heat, helps fight frostbite)
        // Bark : lowers blister count to -5; harder to get blisters
        int blister_count = ( has_bark ? -5 : 0 ); // If the counter is high, your skin starts to burn

        if( get_part_frostbite_timer( bp ) > 0 ) {
            mod_part_frostbite_timer( bp, -std::max( 5, h_radiation ) );
        }
        // 111F (44C) is a temperature in which proteins break down: https://en.wikipedia.org/wiki/Burn
        blister_count += h_radiation - 111 > 0 ?
                         std::max( static_cast<int>( std::sqrt( h_radiation - 111 ) ), 0 ) : 0;

        const bool pyromania = has_trait( trait_PYROMANIA );
        // BLISTERS : Skin gets blisters from intense heat exposure.
        // Fire protection protects from blisters.
        // Heatsinks give near-immunity.
        if( blister_count - get_armor_fire( bp ) - ( has_heatsink ? 20 : 0 ) > 0 ) {
            add_effect( effect_blisters, 1_turns, bp );
            if( pyromania ) {
                add_morale( MORALE_PYROMANIA_NEARFIRE, 10, 10, 1_hours,
                            30_minutes ); // Proximity that's close enough to harm us gives us a bit of a thrill
                rem_morale( MORALE_PYROMANIA_NOFIRE );
            }
        } else if( pyromania && best_fire >= 1 ) { // Only give us fire bonus if there's actually fire
            add_morale( MORALE_PYROMANIA_NEARFIRE, 5, 5, 30_minutes,
                        15_minutes ); // Gain a much smaller mood boost even if it doesn't hurt us
            rem_morale( MORALE_PYROMANIA_NOFIRE );
        }

        mod_part_temp_conv( bp, sunlight_warmth );
        // DISEASES
        if( bp == bodypart_id( "head" ) && has_effect( effect_flu ) ) {
            mod_part_temp_conv( bp, 1500 );
        }
        if( has_common_cold ) {
            mod_part_temp_conv( bp, -750 );
        }
        // Loss of blood results in loss of body heat, 1% bodyheat lost per 2% hp lost
        mod_part_temp_conv( bp, - blood_loss( bp ) * get_part_temp_conv( bp ) / 200 );

        // EQUALIZATION
        if( bp == bodypart_id( "torso" ) ) {
            temp_equalizer( bodypart_id( "torso" ), bodypart_id( "arm_l" ) );
            temp_equalizer( bodypart_id( "torso" ), bodypart_id( "arm_r" ) );
            temp_equalizer( bodypart_id( "torso" ), bodypart_id( "leg_l" ) );
            temp_equalizer( bodypart_id( "torso" ), bodypart_id( "leg_r" ) );
            temp_equalizer( bodypart_id( "torso" ), bodypart_id( "head" ) );
        } else if( bp == bodypart_id( "head" ) ) {
            temp_equalizer( bodypart_id( "head" ), bodypart_id( "torso" ) );
            temp_equalizer( bodypart_id( "head" ), bodypart_id( "mouth" ) );
        } else if( bp == bodypart_id( "arm_l" ) ) {
            temp_equalizer( bodypart_id( "arm_l" ), bodypart_id( "torso" ) );
            temp_equalizer( bodypart_id( "arm_l" ), bodypart_id( "hand_l" ) );
        } else if( bp == bodypart_id( "arm_r" ) ) {
            temp_equalizer( bodypart_id( "arm_r" ), bodypart_id( "torso" ) );
            temp_equalizer( bodypart_id( "arm_r" ), bodypart_id( "hand_r" ) );
        } else if( bp == bodypart_id( "leg_l" ) ) {
            temp_equalizer( bodypart_id( "leg_l" ), bodypart_id( "torso" ) );
            temp_equalizer( bodypart_id( "leg_l" ), bodypart_id( "foot_l" ) );
        } else if( bp == bodypart_id( "leg_r" ) ) {
            temp_equalizer( bodypart_id( "leg_r" ), bodypart_id( "torso" ) );
            temp_equalizer( bodypart_id( "leg_r" ), bodypart_id( "foot_r" ) );
        } else if( bp == bodypart_id( "mouth" ) ) {
            temp_equalizer( bodypart_id( "mouth" ), bodypart_id( "head" ) );
        } else if( bp == bodypart_id( "hand_l" ) ) {
            temp_equalizer( bodypart_id( "hand_l" ), bodypart_id( "arm_l" ) );
        } else if( bp == bodypart_id( "hand_r" ) ) {
            temp_equalizer( bodypart_id( "hand_r" ), bodypart_id( "arm_r" ) );
        } else if( bp == bodypart_id( "foot_l" ) ) {
            temp_equalizer( bodypart_id( "foot_l" ), bodypart_id( "leg_l" ) );
        } else if( bp == bodypart_id( "foot_r" ) ) {
            temp_equalizer( bodypart_id( "foot_r" ), bodypart_id( "leg_r" ) );
        } else {
            debugmsg( "Wacky body part temperature equalization!" );
        }

        // Climate Control eases the effects of high and low ambient temps
        if( has_climate_control ) {
            set_part_temp_conv( bp, temp_corrected_by_climate_control( get_part_temp_conv( bp ) ) );
        }

        // FINAL CALCULATION : Increments current body temperature towards convergent.
        int bonus_fire_warmth = 0;
        if( !has_sleep_state && best_fire > 0 ) {
            // Warming up over a fire
            // Extremities are easier to extend over a fire
            switch( bp->token ) {
                case bp_head:
                case bp_torso:
                case bp_mouth:
                case bp_leg_l:
                case bp_leg_r:
                    bonus_fire_warmth = best_fire * best_fire * 150; // Not much
                    break;
                case bp_arm_l:
                case bp_arm_r:
                    bonus_fire_warmth = best_fire * 600; // A fair bit
                    break;
                case bp_foot_l:
                case bp_foot_r:
                    if( furn_at_pos != f_null ) {
                        // Can sit on something to lift feet up to the fire
                        bonus_fire_warmth = best_fire * furn_at_pos.obj().bonus_fire_warmth_feet;
                    } else if( boardable ) {
                        bonus_fire_warmth = best_fire * boardable->info().bonus_fire_warmth_feet;
                    } else {
                        // Has to stand
                        bonus_fire_warmth = best_fire * 300;
                    }
                    break;
                case bp_hand_l:
                case bp_hand_r:
                    bonus_fire_warmth = best_fire * 1500; // A lot
                default:
                    break;
            }
        }

        const int comfortable_warmth = bonus_fire_warmth + lying_warmth;
        const int bonus_warmth = comfortable_warmth + metabolism_warmth + mutation_heat_bonus;
        if( bonus_warmth > 0 ) {
            // Approximate temp_conv needed to reach comfortable temperature in this very turn
            // Basically inverted formula for temp_cur below
            int desired = 501 * BODYTEMP_NORM - 499 * get_part_temp_conv( bp );
            if( std::abs( BODYTEMP_NORM - desired ) < 1000 ) {
                desired = BODYTEMP_NORM; // Ensure that it converges
            } else if( desired > BODYTEMP_HOT ) {
                desired = BODYTEMP_HOT; // Cap excess at sane temperature
            }

            if( desired < get_part_temp_conv( bp ) ) {
                // Too hot, can't help here
            } else if( desired < get_part_temp_conv( bp ) + bonus_warmth ) {
                // Use some heat, but not all of it
                set_part_temp_conv( bp, desired );
            } else {
                // Use all the heat
                mod_part_temp_conv( bp, bonus_warmth );
            }

            // Morale bonus for comfiness - only if actually comfy (not too warm/cold)
            // Spread the morale bonus in time.
            if( comfortable_warmth > 0 &&
                // TODO: make this simpler and use time_duration/time_point
                to_turn<int>( calendar::turn ) % to_turns<int>( 1_minutes ) == to_turns<int>
                ( 1_minutes * bp->token ) / to_turns<int>( 1_minutes * num_bp ) &&
                get_effect_int( effect_cold ) == 0 &&
                get_effect_int( effect_hot ) == 0 &&
                get_part_temp_conv( bp ) > BODYTEMP_COLD && get_part_temp_conv( bp ) <= BODYTEMP_NORM ) {
                add_morale( MORALE_COMFY, 1, 10, 2_minutes, 1_minutes, true );
            }
        }

        const int temp_before = get_part_temp_cur( bp );
        const int cur_temp_conv = get_part_temp_conv( bp );
        int temp_difference = temp_before - cur_temp_conv; // Negative if the player is warming up.
        // exp(-0.001) : half life of 60 minutes, exp(-0.002) : half life of 30 minutes,
        // exp(-0.003) : half life of 20 minutes, exp(-0.004) : half life of 15 minutes
        int rounding_error = 0;
        // If temp_diff is small, the player cannot warm up due to rounding errors. This fixes that.
        if( temp_difference < 0 && temp_difference > -600 ) {
            rounding_error = 1;
        }
        if( temp_before != cur_temp_conv ) {
            set_part_temp_cur( bp, static_cast<int>( temp_difference * std::exp( -0.002 ) + cur_temp_conv +
                               rounding_error ) );
        }
        // This statement checks if we should be wearing our bonus warmth.
        // If, after all the warmth calculations, we should be, then we have to recalculate the temperature.
        if( clothing_warmth_adjusted_bonus != 0 &&
            ( ( cur_temp_conv + clothing_warmth_adjusted_bonus ) < BODYTEMP_HOT ||
              get_part_temp_cur( bp ) < BODYTEMP_COLD ) ) {
            mod_part_temp_conv( bp, clothing_warmth_adjusted_bonus );
            rounding_error = 0;
            if( temp_difference < 0 && temp_difference > -600 ) {
                rounding_error = 1;
            }
            const int new_temp_conv = get_part_temp_conv( bp );
            if( temp_before != new_temp_conv ) {
                temp_difference = get_part_temp_cur( bp ) - new_temp_conv;
                set_part_temp_cur( bp, static_cast<int>( temp_difference * std::exp( -0.002 ) + new_temp_conv +
                                   rounding_error ) );
            }
        }
        const int temp_after = get_part_temp_cur( bp );
        // PENALTIES
        if( temp_after < BODYTEMP_FREEZING ) {
            add_effect( effect_cold, 1_turns, bp, true, 3 );
        } else if( temp_after < BODYTEMP_VERY_COLD ) {
            add_effect( effect_cold, 1_turns, bp, true, 2 );
        } else if( temp_after < BODYTEMP_COLD ) {
            add_effect( effect_cold, 1_turns, bp, true, 1 );
        } else if( temp_after > BODYTEMP_SCORCHING ) {
            add_effect( effect_hot, 1_turns, bp, true, 3 );
            if( bp->main_part == bp.id() ) {
                add_effect( effect_hot_speed, 1_turns, bp, true, 3 );
            }
        } else if( temp_after > BODYTEMP_VERY_HOT ) {
            add_effect( effect_hot, 1_turns, bp, true, 2 );
            if( bp->main_part == bp.id() ) {
                add_effect( effect_hot_speed, 1_turns, bp, true, 2 );
            }
        } else if( temp_after > BODYTEMP_HOT ) {
            add_effect( effect_hot, 1_turns, bp, true, 1 );
            if( bp->main_part == bp.id() ) {
                add_effect( effect_hot_speed, 1_turns, bp, true, 1 );
            }
        } else {
            remove_effect( effect_cold, bp );
            remove_effect( effect_hot, bp );
            remove_effect( effect_hot_speed, bp );
        }
        // FROSTBITE - only occurs to hands, feet, face
        /**

        Source : http://www.atc.army.mil/weather/windchill.pdf

        Temperature and wind chill are main factors, mitigated by clothing warmth. Each 10 warmth protects against 2C of cold.

        1200 turns in low risk, + 3 tics
        450 turns in moderate risk, + 8 tics
        50 turns in high risk, +72 tics

        Let's say frostnip @ 1800 tics, frostbite @ 3600 tics

        >> Chunked into 8 parts (http://imgur.com/xlTPmJF)
        -- 2 hour risk --
        Between 30F and 10F
        Between 10F and -5F, less than 20mph, -4x + 3y - 20 > 0, x : F, y : mph
        -- 45 minute risk --
        Between 10F and -5F, less than 20mph, -4x + 3y - 20 < 0, x : F, y : mph
        Between 10F and -5F, greater than 20mph
        Less than -5F, less than 10 mph
        Less than -5F, more than 10 mph, -4x + 3y - 170 > 0, x : F, y : mph
        -- 5 minute risk --
        Less than -5F, more than 10 mph, -4x + 3y - 170 < 0, x : F, y : mph
        Less than -35F, more than 10 mp
        **/

        if( bp == bodypart_id( "mouth" ) || bp == bodypart_id( "foot_r" ) ||
            bp == bodypart_id( "foot_l" ) || bp == bodypart_id( "hand_r" ) || bp == bodypart_id( "hand_l" ) ) {
            // Handle the frostbite timer
            // Need temps in F, windPower already in mph
            int wetness_percentage = 100 * get_part_wetness_percentage( bp ); // 0 - 100
            // Warmth gives a slight buff to temperature resistance
            // Wetness gives a heavy nerf to temperature resistance
            double adjusted_warmth = warmth( bp ) - wetness_percentage;
            int Ftemperature = static_cast<int>( player_local_temp + 0.2 * adjusted_warmth );
            // Windchill reduced by your armor
            int FBwindPower = static_cast<int>(
                                  total_windpower * ( 1 - get_wind_resistance( bp ) / 100.0 ) );

            int intense = get_effect_int( effect_frostbite, bp );

            // This has been broken down into 8 zones
            // Low risk zones (stops at frostnip)
            if( temp_after < BODYTEMP_COLD && ( ( Ftemperature < 30 && Ftemperature >= 10 ) ||
                                                ( Ftemperature < 10 && Ftemperature >= -5 && FBwindPower < 20 &&
                                                  -4 * Ftemperature + 3 * FBwindPower - 20 >= 0 ) ) ) {
                if( get_part_frostbite_timer( bp ) < 2000 ) {
                    mod_part_frostbite_timer( bp, 3 );
                }
                if( one_in( 100 ) && !has_effect( effect_frostbite, bp.id() ) ) {
                    add_msg( m_warning, _( "Your %s will be frostnipped in the next few hours." ),
                             body_part_name( bp ) );
                }
                // Medium risk zones
            } else if( temp_after < BODYTEMP_COLD &&
                       ( ( Ftemperature < 10 && Ftemperature >= -5 && FBwindPower < 20 &&
                           -4 * Ftemperature + 3 * FBwindPower - 20 < 0 ) ||
                         ( Ftemperature < 10 && Ftemperature >= -5 && FBwindPower >= 20 ) ||
                         ( Ftemperature < -5 && FBwindPower < 10 ) ||
                         ( Ftemperature < -5 && FBwindPower >= 10 &&
                           -4 * Ftemperature + 3 * FBwindPower - 170 >= 0 ) ) ) {
                mod_part_frostbite_timer( bp, 8 );
                if( one_in( 100 ) && intense < 2 ) {
                    add_msg( m_warning, _( "Your %s will be frostbitten within the hour!" ),
                             body_part_name( bp ) );
                }
                // High risk zones
            } else if( temp_after < BODYTEMP_COLD &&
                       ( ( Ftemperature < -5 && FBwindPower >= 10 &&
                           -4 * Ftemperature + 3 * FBwindPower - 170 < 0 ) ||
                         ( Ftemperature < -35 && FBwindPower >= 10 ) ) ) {
                mod_part_frostbite_timer( bp, 72 );
                if( one_in( 100 ) && intense < 2 ) {
                    add_msg( m_warning, _( "Your %s will be frostbitten any minute now!" ),
                             body_part_name( bp ) );
                }
                // Risk free, so reduce frostbite timer
            } else {
                mod_part_frostbite_timer( bp, - 3 );
            }

            int frostbite_timer = get_part_frostbite_timer( bp );
            // Handle the bestowing of frostbite
            if( frostbite_timer < 0 ) {
                set_part_frostbite_timer( bp, 0 );
            } else if( frostbite_timer > 4200 ) {
                // This ensures that the player will recover in at most 3 hours.
                set_part_frostbite_timer( bp, 4200 );
            }
            frostbite_timer = get_part_frostbite_timer( bp );
            // Frostbite, no recovery possible
            if( frostbite_timer >= 3600 ) {
                add_effect( effect_frostbite, 1_turns, bp, true, 2 );
                remove_effect( effect_frostbite_recovery, bp );
                // Else frostnip, add recovery if we were frostbitten
            } else if( frostbite_timer >= 1800 ) {
                if( intense == 2 ) {
                    add_effect( effect_frostbite_recovery, 1_turns, bp, true );
                }
                add_effect( effect_frostbite, 1_turns, bp, true, 1 );
                // Else fully recovered
            } else if( frostbite_timer == 0 ) {
                remove_effect( effect_frostbite, bp );
                remove_effect( effect_frostbite_recovery, bp );
            }
        }
        // Warn the player if condition worsens
        if( temp_before > BODYTEMP_FREEZING && temp_after < BODYTEMP_FREEZING ) {
            //~ %s is bodypart
            add_msg( m_warning, _( "You feel your %s beginning to go numb from the cold!" ),
                     body_part_name( bp ) );
        } else if( temp_before > BODYTEMP_VERY_COLD && temp_after < BODYTEMP_VERY_COLD ) {
            //~ %s is bodypart
            add_msg( m_warning, _( "You feel your %s getting very cold." ),
                     body_part_name( bp ) );
        } else if( temp_before > BODYTEMP_COLD && temp_after < BODYTEMP_COLD ) {
            //~ %s is bodypart
            add_msg( m_warning, _( "You feel your %s getting chilly." ),
                     body_part_name( bp ) );
        } else if( temp_before < BODYTEMP_SCORCHING && temp_after > BODYTEMP_SCORCHING ) {
            //~ %s is bodypart
            add_msg( m_bad, _( "You feel your %s getting red hot from the heat!" ),
                     body_part_name( bp ) );
        } else if( temp_before < BODYTEMP_VERY_HOT && temp_after > BODYTEMP_VERY_HOT ) {
            //~ %s is bodypart
            add_msg( m_warning, _( "You feel your %s getting very hot." ),
                     body_part_name( bp ) );
        } else if( temp_before < BODYTEMP_HOT && temp_after > BODYTEMP_HOT ) {
            //~ %s is bodypart
            add_msg( m_warning, _( "You feel your %s getting warm." ),
                     body_part_name( bp ) );
        }

        // Note: Numbers are based off of BODYTEMP at the top of weather.h
        // If torso is BODYTEMP_COLD which is 34C, the early stages of hypothermia begin
        // constant shivering will prevent the player from falling asleep.
        // Otherwise, if any other body part is BODYTEMP_VERY_COLD, or 31C
        // AND you have frostbite, then that also prevents you from sleeping
        if( in_sleep_state() && !has_effect( effect_narcosis ) ) {
            if( bp == bodypart_id( "torso" ) && temp_after <= BODYTEMP_COLD ) {
                add_msg( m_warning, _( "Your shivering prevents you from sleeping." ) );
                wake_up();
            } else if( bp != bodypart_id( "torso" ) && temp_after <= BODYTEMP_VERY_COLD &&
                       has_effect( effect_frostbite ) ) {
                add_msg( m_warning, _( "You are too cold.  Your frostbite prevents you from sleeping." ) );
                wake_up();
            }
        }

        const int conv_temp = get_part_temp_conv( bp );
        // Warn the player that wind is going to be a problem.
        // But only if it can be a problem, no need to spam player with "wind chills your scorching body"
        if( conv_temp <= BODYTEMP_COLD && windchill < -10 && one_in( 200 ) ) {
            add_msg( m_bad, _( "The wind is making your %s feel quite cold." ),
                     body_part_name( bp ) );
        } else if( conv_temp <= BODYTEMP_COLD && windchill < -20 && one_in( 100 ) ) {
            add_msg( m_bad,
                     _( "The wind is very strong, you should find some more wind-resistant clothing for your %s." ),
                     body_part_name( bp ) );
        } else if( conv_temp <= BODYTEMP_COLD && windchill < -30 && one_in( 50 ) ) {
            add_msg( m_bad, _( "Your clothing is not providing enough protection from the wind for your %s!" ),
                     body_part_name( bp ) );
        }
    }
}

void Character::temp_equalizer( const bodypart_id &bp1, const bodypart_id &bp2 )
{
    // Body heat is moved around.
    // Shift in one direction only, will be shifted in the other direction separately.
    int diff = static_cast<int>( ( get_part_temp_cur( bp2 ) - get_part_temp_cur( bp1 ) ) *
                                 0.0001 ); // If bp1 is warmer, it will lose heat
    mod_part_temp_cur( bp1, diff );
}

Character::comfort_response_t Character::base_comfort_value( const tripoint &p ) const
{
    // Comfort of sleeping spots is "objective", while sleep_spot( p ) is "subjective"
    // As in the latter also checks for fatigue and other variables while this function
    // only looks at the base comfyness of something. It's still subjective, in a sense,
    // as arachnids who sleep in webs will find most places comfortable for instance.
    int comfort = 0;

    comfort_response_t comfort_response;

    bool plantsleep = has_trait( trait_CHLOROMORPH );
    bool fungaloid_cosplay = has_trait( trait_M_SKIN3 );
    bool websleep = has_trait( trait_WEB_WALKER );
    bool webforce = has_trait( trait_THRESH_SPIDER ) && ( has_trait( trait_WEB_SPINNER ) ||
                    ( has_trait( trait_WEB_WEAVER ) ) );
    bool in_shell = has_active_mutation( trait_SHELL2 );
    bool watersleep = has_trait( trait_WATERSLEEP );

    map &here = get_map();
    const optional_vpart_position vp = here.veh_at( p );
    const maptile tile = here.maptile_at( p );
    const trap &trap_at_pos = tile.get_trap_t();
    const ter_id ter_at_pos = tile.get_ter();
    const furn_id furn_at_pos = tile.get_furn();

    int web = here.get_field_intensity( p, fd_web );

    // Some mutants have different comfort needs
    if( !plantsleep && !webforce ) {
        if( in_shell ) {
            comfort += 1 + static_cast<int>( comfort_level::slightly_comfortable );
            // Note: shelled individuals can still use sleeping aids!
        } else if( vp ) {
            const cata::optional<vpart_reference> carg = vp.part_with_feature( "CARGO", false );
            const cata::optional<vpart_reference> board = vp.part_with_feature( "BOARDABLE", true );
            if( carg ) {
                const vehicle_stack items = vp->vehicle().get_items( carg->part_index() );
                for( const item &items_it : items ) {
                    if( items_it.has_flag( "SLEEP_AID" ) ) {
                        // Note: BED + SLEEP_AID = 9 pts, or 1 pt below very_comfortable
                        comfort += 1 + static_cast<int>( comfort_level::slightly_comfortable );
                        comfort_response.aid = &items_it;
                        break; // prevents using more than 1 sleep aid
                    }
                }
            }
            if( board ) {
                comfort += board->info().comfort;
            } else {
                comfort -= here.move_cost( p );
            }
        }
        // Not in a vehicle, start checking furniture/terrain/traps at this point in decreasing order
        else if( furn_at_pos != f_null ) {
            comfort += 0 + furn_at_pos.obj().comfort;
        }
        // Web sleepers can use their webs if better furniture isn't available
        else if( websleep && web >= 3 ) {
            comfort += 1 + static_cast<int>( comfort_level::slightly_comfortable );
        } else if( ter_at_pos == t_improvised_shelter ) {
            comfort += 0 + static_cast<int>( comfort_level::slightly_comfortable );
        } else if( ter_at_pos == t_floor || ter_at_pos == t_floor_waxed ||
                   ter_at_pos == t_carpet_red || ter_at_pos == t_carpet_yellow ||
                   ter_at_pos == t_carpet_green || ter_at_pos == t_carpet_purple ) {
            comfort += 1 + static_cast<int>( comfort_level::neutral );
        } else if( !trap_at_pos.is_null() ) {
            comfort += 0 + trap_at_pos.comfort;
        } else {
            // Not a comfortable sleeping spot
            comfort -= here.move_cost( p );
        }

        if( comfort_response.aid == nullptr ) {
            const map_stack items = here.i_at( p );
            for( const item &items_it : items ) {
                if( items_it.has_flag( "SLEEP_AID" ) ) {
                    // Note: BED + SLEEP_AID = 9 pts, or 1 pt below very_comfortable
                    comfort += 1 + static_cast<int>( comfort_level::slightly_comfortable );
                    comfort_response.aid = &items_it;
                    break; // prevents using more than 1 sleep aid
                }
            }
        }
        if( fungaloid_cosplay && here.has_flag_ter_or_furn( flag_FUNGUS, pos() ) ) {
            comfort += static_cast<int>( comfort_level::very_comfortable );
        } else if( watersleep && here.has_flag_ter( flag_SWIMMABLE, pos() ) ) {
            comfort += static_cast<int>( comfort_level::very_comfortable );
        }
    } else if( plantsleep ) {
        if( vp || furn_at_pos != f_null ) {
            // Sleep ain't happening in a vehicle or on furniture
            comfort = static_cast<int>( comfort_level::impossible );
        } else {
            // It's very easy for Chloromorphs to get to sleep on soil!
            if( ter_at_pos == t_dirt || ter_at_pos == t_pit || ter_at_pos == t_dirtmound ||
                ter_at_pos == t_pit_shallow ) {
                comfort += static_cast<int>( comfort_level::very_comfortable );
            }
            // Not as much if you have to dig through stuff first
            else if( ter_at_pos == t_grass ) {
                comfort += static_cast<int>( comfort_level::comfortable );
            }
            // Sleep ain't happening
            else {
                comfort = static_cast<int>( comfort_level::impossible );
            }
        }
        // Has webforce
    } else {
        if( web >= 3 ) {
            // Thick Web and you're good to go
            comfort += static_cast<int>( comfort_level::very_comfortable );
        } else {
            comfort = static_cast<int>( comfort_level::impossible );
        }
    }

    if( comfort > static_cast<int>( comfort_level::comfortable ) ) {
        comfort_response.level = comfort_level::very_comfortable;
    } else if( comfort > static_cast<int>( comfort_level::slightly_comfortable ) ) {
        comfort_response.level = comfort_level::comfortable;
    } else if( comfort > static_cast<int>( comfort_level::neutral ) ) {
        comfort_response.level = comfort_level::slightly_comfortable;
    } else if( comfort == static_cast<int>( comfort_level::neutral ) ) {
        comfort_response.level = comfort_level::neutral;
    } else {
        comfort_response.level = comfort_level::uncomfortable;
    }
    return comfort_response;
}

int Character::blood_loss( const bodypart_id &bp ) const
{
    int hp_cur_sum = get_part_hp_cur( bp );
    int hp_max_sum = get_part_hp_max( bp );

    if( bp == bodypart_id( "leg_l" ) || bp == bodypart_id( "leg_r" ) ) {
        hp_cur_sum = get_part_hp_cur( bodypart_id( "leg_l" ) ) + get_part_hp_cur( bodypart_id( "leg_r" ) );
        hp_max_sum = get_part_hp_max( bodypart_id( "leg_l" ) ) + get_part_hp_max( bodypart_id( "leg_r" ) );
    } else if( bp == bodypart_id( "arm_l" ) || bp == bodypart_id( "arm_r" ) ) {
        hp_cur_sum = get_part_hp_cur( bodypart_id( "arm_l" ) ) + get_part_hp_cur( bodypart_id( "arm_r" ) );
        hp_max_sum = get_part_hp_max( bodypart_id( "arm_l" ) ) + get_part_hp_max( bodypart_id( "arm_r" ) );
    }

    hp_cur_sum = std::min( hp_max_sum, std::max( 0, hp_cur_sum ) );
    hp_max_sum = std::max( hp_max_sum, 1 );
    return 100 - ( 100 * hp_cur_sum ) / hp_max_sum;
}

float Character::get_dodge_base() const
{
    /** @EFFECT_DEX increases dodge base */
    /** @EFFECT_DODGE increases dodge_base */
    return get_dex() / 2.0f + get_skill_level( skill_dodge );
}
float Character::get_hit_base() const
{
    /** @EFFECT_DEX increases hit base, slightly */
    return get_dex() / 4.0f;
}

bodypart_id Character::body_window( const std::string &menu_header,
                                    bool show_all, bool precise,
                                    int normal_bonus, int head_bonus, int torso_bonus,
                                    int bleed, float bite, float infect, float bandage_power, float disinfectant_power ) const
{
    /* This struct establishes some kind of connection between the hp_part (which can be healed and
     * have HP) and the body_part. Note that there are more body_parts than hp_parts. For example:
     * Damage to bp_head, bp_eyes and bp_mouth is all applied on the HP of hp_head. */
    struct healable_bp {
        mutable bool allowed;
        bodypart_id bp;
        std::string name; // Translated name as it appears in the menu.
        int bonus;
    };
    /* The array of the menu entries show to the player. The entries are displayed in this order,
     * it may be changed here. */
    std::array<healable_bp, 6> parts = { {
            { false, bodypart_id( "head" ),  _( "Head" ), head_bonus },
            { false, bodypart_id( "torso" ), _( "Torso" ), torso_bonus },
            { false, bodypart_id( "arm_l" ), _( "Left Arm" ), normal_bonus },
            { false, bodypart_id( "arm_r" ),  _( "Right Arm" ), normal_bonus },
            { false, bodypart_id( "leg_l" ),  _( "Left Leg" ), normal_bonus },
            { false, bodypart_id( "leg_r" ),  _( "Right Leg" ), normal_bonus },
        }
    };

    int max_bp_name_len = 0;
    for( const healable_bp &e : parts ) {
        max_bp_name_len = std::max( max_bp_name_len, utf8_width( e.name ) );
    }

    uilist bmenu;
    bmenu.desc_enabled = true;
    bmenu.text = menu_header;

    bmenu.hilight_disabled = true;
    bool is_valid_choice = false;

    for( size_t i = 0; i < parts.size(); i++ ) {
        const healable_bp &e = parts[i];
        const bodypart_id &bp = e.bp;
        const int maximal_hp = get_part_hp_max( bp );
        const int current_hp = get_part_hp_cur( bp );
        // This will c_light_gray if the part does not have any effects cured by the item/effect
        // (e.g. it cures only bites, but the part does not have a bite effect)
        const nc_color state_col = limb_color( bp, bleed > 0, bite > 0.0f, infect > 0.0f );
        const bool has_curable_effect = state_col != c_light_gray;
        // The same as in the main UI sidebar. Independent of the capability of the healing item/effect!
        const nc_color all_state_col = limb_color( bp, true, true, true );
        // Broken means no HP can be restored, it requires surgical attention.
        const bool limb_is_broken = is_limb_broken( bp );
        const bool limb_is_mending = worn_with_flag( flag_SPLINT, bp );

        if( show_all ) {
            e.allowed = true;
        } else if( has_curable_effect ) {
            e.allowed = true;
        } else if( limb_is_broken ) {
            e.allowed = false;
        } else if( current_hp < maximal_hp && ( e.bonus != 0 || bandage_power > 0.0f  ||
                                                disinfectant_power > 0.0f ) ) {
            e.allowed = true;
        } else {
            e.allowed = false;
        }

        std::string msg;
        std::string desc;
        bool bleeding = has_effect( effect_bleed, bp.id() );
        bool bitten = has_effect( effect_bite, bp.id() );
        bool infected = has_effect( effect_infected, bp.id() );
        bool bandaged = has_effect( effect_bandaged, bp.id() );
        bool disinfected = has_effect( effect_disinfected, bp.id() );
        const int b_power = get_effect_int( effect_bandaged, bp );
        const int d_power = get_effect_int( effect_disinfected, bp );
        int new_b_power = static_cast<int>( std::floor( bandage_power ) );
        if( bandaged ) {
            const effect &eff = get_effect( effect_bandaged, bp );
            if( new_b_power > eff.get_max_intensity() ) {
                new_b_power = eff.get_max_intensity();
            }

        }
        int new_d_power = static_cast<int>( std::floor( disinfectant_power ) );

        const auto &aligned_name = std::string( max_bp_name_len - utf8_width( e.name ), ' ' ) + e.name;
        std::string hp_str;
        if( limb_is_mending ) {
            desc += colorize( _( "It is broken but has been set and just needs time to heal." ),
                              c_blue ) + "\n";
            const auto &eff = get_effect( effect_mending, bp );
            const int mend_perc = eff.is_null() ? 0.0 : 100 * eff.get_duration() / eff.get_max_duration();

            if( precise ) {
                hp_str = colorize( string_format( "=%2d%%=", mend_perc ), c_blue );
            } else {
                const int num = mend_perc / 20;
                hp_str = colorize( std::string( num, '#' ) + std::string( 5 - num, '=' ), c_blue );
            }
        } else if( limb_is_broken ) {
            desc += colorize( _( "It is broken.  It needs a splint or surgical attention." ), c_red ) + "\n";
            hp_str = "==%==";
        } else if( has_trait( trait_NOPAIN ) ) {
            if( current_hp < maximal_hp * 0.25 ) {
                hp_str = colorize( _( "Very Bad" ), c_red );
            } else if( current_hp < maximal_hp * 0.5 ) {
                hp_str = colorize( _( "Bad" ), c_light_red );
            } else if( current_hp < maximal_hp * 0.75 ) {
                hp_str = colorize( _( "Okay" ), c_light_green );
            } else {
                hp_str = colorize( _( "Good" ), c_green );
            }
        } else if( precise ) {
            hp_str = string_format( "%d", current_hp );
        } else {
            std::pair<std::string, nc_color> h_bar = get_hp_bar( current_hp, maximal_hp, false );
            hp_str = colorize( h_bar.first, h_bar.second ) +
                     colorize( std::string( 5 - utf8_width( h_bar.first ), '.' ), c_white );
        }
        msg += colorize( aligned_name, all_state_col ) + " " + hp_str;

        // BLEEDING block
        if( bleeding ) {
            desc += colorize( string_format( "%s: %s", get_effect( effect_bleed, bp ).get_speed_name(),
                                             get_effect( effect_bleed, bp ).disp_short_desc() ), c_red ) + "\n";
            if( bleed > 0 ) {
                int percent = static_cast<int>( bleed * 100 / get_effect_int( effect_bleed, bp ) );
                percent = std::min( percent, 100 );
                desc += colorize( string_format( _( "Expected reduction of bleeding by: %d %%" ), percent ),
                                  c_light_green ) + "\n";
            } else {
                desc += colorize( _( "This will not affect the bleeding." ),
                                  c_yellow ) + "\n";
            }
        }
        // BANDAGE block
        if( bandaged ) {
            desc += string_format( _( "Bandaged [%s]" ), texitify_healing_power( b_power ) ) + "\n";
            if( new_b_power > b_power ) {
                desc += colorize( string_format( _( "Expected quality improvement: %s" ),
                                                 texitify_healing_power( new_b_power ) ), c_light_green ) + "\n";
            } else if( new_b_power > 0 ) {
                desc += colorize( _( "You don't expect any improvement from using this." ), c_yellow ) + "\n";
            }
        } else if( new_b_power > 0 && e.allowed ) {
            desc += colorize( string_format( _( "Expected bandage quality: %s" ),
                                             texitify_healing_power( new_b_power ) ), c_light_green ) + "\n";
        }
        // BITTEN block
        if( bitten ) {
            desc += colorize( string_format( "%s: ", get_effect( effect_bite, bp ).get_speed_name() ), c_red );
            desc += colorize( _( "It has a deep bite wound that needs cleaning." ), c_red ) + "\n";
            if( bite > 0 ) {
                desc += colorize( string_format( _( "Chance to clean and disinfect: %d %%" ),
                                                 static_cast<int>( bite * 100 ) ), c_light_green ) + "\n";
            } else {
                desc += colorize( _( "This will not help in cleaning this wound." ), c_yellow ) + "\n";
            }
        }
        // INFECTED block
        if( infected ) {
            desc += colorize( string_format( "%s: ", get_effect( effect_infected, bp ).get_speed_name() ),
                              c_red );
            desc += colorize( _( "It has a deep wound that looks infected.  Antibiotics might be required." ),
                              c_red ) + "\n";
            if( infect > 0 ) {
                desc += colorize( string_format( _( "Chance to heal infection: %d %%" ),
                                                 static_cast<int>( infect * 100 ) ), c_light_green ) + "\n";
            } else {
                desc += colorize( _( "This will not help in healing infection." ), c_yellow ) + "\n";
            }
        }
        // DISINFECTANT (general) block
        if( disinfected ) {
            desc += string_format( _( "Disinfected [%s]" ),
                                   texitify_healing_power( d_power ) ) + "\n";
            if( new_d_power > d_power ) {
                desc += colorize( string_format( _( "Expected quality improvement: %s" ),
                                                 texitify_healing_power( new_d_power ) ), c_light_green ) + "\n";
            } else if( new_d_power > 0 ) {
                desc += colorize( _( "You don't expect any improvement from using this." ),
                                  c_yellow ) + "\n";
            }
        } else if( new_d_power > 0 && e.allowed ) {
            desc += colorize( string_format(
                                  _( "Expected disinfection quality: %s" ),
                                  texitify_healing_power( new_d_power ) ), c_light_green ) + "\n";
        }
        // END of blocks

        if( ( !e.allowed && !limb_is_broken ) || ( show_all && current_hp == maximal_hp &&
                !limb_is_broken && !bitten && !infected && !bleeding ) ) {
            desc += colorize( _( "Healthy." ), c_green ) + "\n";
        }
        if( !e.allowed ) {
            desc += colorize( _( "You don't expect any effect from using this." ), c_yellow );
        } else {
            is_valid_choice = true;
        }
        bmenu.addentry_desc( i, e.allowed, MENU_AUTOASSIGN, msg, desc );
    }

    if( !is_valid_choice ) { // no body part can be chosen for this item/effect
        bmenu.init();
        bmenu.desc_enabled = false;
        bmenu.text = _( "No limb would benefit from it." );
        bmenu.addentry( parts.size(), true, 'q', "%s", _( "Cancel" ) );
    }

    bmenu.query();
    if( bmenu.ret >= 0 && static_cast<size_t>( bmenu.ret ) < parts.size() &&
        parts[bmenu.ret].allowed ) {
        return parts[bmenu.ret].bp;
    } else {
        return bodypart_id( "bp_null" );
    }
}

nc_color Character::limb_color( const bodypart_id &bp, bool bleed, bool bite, bool infect ) const
{
    if( bp == bodypart_id( "bp_null" ) ) {
        return c_light_gray;
    }
    int color_bit = 0;
    nc_color i_color = c_light_gray;
    const int intense = get_effect_int( effect_bleed, bp );
    if( bleed && intense > 0 ) {
        color_bit += 1;
    }
    if( bite && has_effect( effect_bite, bp.id() ) ) {
        color_bit += 10;
    }
    if( infect && has_effect( effect_infected, bp.id() ) ) {
        color_bit += 100;
    }
    switch( color_bit ) {
        case 1:
            if( intense < 11 ) {
                i_color = c_light_red;
            } else if( intense < 21 ) {
                i_color = c_red;
            } else {
                i_color = c_red_red;
            }
            break;
        case 10:
            i_color = c_blue;
            break;
        case 100:
            i_color = c_green;
            break;
        case 11:
            if( intense < 21 ) {
                i_color = c_magenta;
            } else {
                i_color = c_magenta_red;
            }
            break;
        case 101:
            if( intense < 21 ) {
                i_color = c_yellow;
            } else {
                i_color = c_yellow_red;
            }
            break;
    }

    return i_color;
}

std::string Character::get_name() const
{
    return name;
}

std::vector<std::string> Character::get_grammatical_genders() const
{
    if( male ) {
        return { "m" };
    } else {
        return { "f" };
    }
}

nc_color Character::symbol_color() const
{
    nc_color basic = basic_symbol_color();

    if( has_effect( effect_downed ) ) {
        return hilite( basic );
    } else if( has_effect( effect_grabbed ) ) {
        return cyan_background( basic );
    }

    const auto &fields = get_map().field_at( pos() );

    // Priority: electricity, fire, acid, gases
    bool has_elec = false;
    bool has_fire = false;
    bool has_acid = false;
    bool has_fume = false;
    for( const auto &field : fields ) {
        has_elec = field.first.obj().has_elec;
        if( has_elec ) {
            return hilite( basic );
        }
        has_fire = field.first.obj().has_fire;
        has_acid = field.first.obj().has_acid;
        has_fume = field.first.obj().has_fume;
    }
    if( has_fire ) {
        return red_background( basic );
    }
    if( has_acid ) {
        return green_background( basic );
    }
    if( has_fume ) {
        return white_background( basic );
    }
    if( in_sleep_state() ) {
        return hilite( basic );
    }
    return basic;
}

bool Character::is_immune_field( const field_type_id &fid ) const
{
    // Obviously this makes us invincible
    if( has_trait( trait_DEBUG_NODMG ) || has_effect( effect_incorporeal ) ) {
        return true;
    }
    // Check to see if we are immune
    const field_type &ft = fid.obj();
    for( const trait_id &t : ft.immunity_data_traits ) {
        if( has_trait( t ) ) {
            return true;
        }
    }
    bool immune_by_body_part_resistance = !ft.immunity_data_body_part_env_resistance.empty();
    for( const std::pair<body_part, int> &fide : ft.immunity_data_body_part_env_resistance ) {
        immune_by_body_part_resistance = immune_by_body_part_resistance &&
                                         get_env_resist( convert_bp( fide.first ).id() ) >= fide.second;
    }
    if( immune_by_body_part_resistance ) {
        return true;
    }
    if( ft.has_elec ) {
        return is_elec_immune();
    }
    if( ft.has_fire ) {
        return has_active_bionic( bio_heatsink ) || is_wearing( itype_rm13_armor_on );
    }
    if( ft.has_acid ) {
        return !is_on_ground() && get_env_resist( bodypart_id( "foot_l" ) ) >= 15 &&
               get_env_resist( bodypart_id( "foot_r" ) ) >= 15 &&
               get_env_resist( bodypart_id( "leg_l" ) ) >= 15 &&
               get_env_resist( bodypart_id( "leg_r" ) ) >= 15 &&
               get_armor_type( DT_ACID, bodypart_id( "foot_l" ) ) >= 5 &&
               get_armor_type( DT_ACID, bodypart_id( "foot_r" ) ) >= 5 &&
               get_armor_type( DT_ACID, bodypart_id( "leg_l" ) ) >= 5 &&
               get_armor_type( DT_ACID, bodypart_id( "leg_r" ) ) >= 5;
    }
    // If we haven't found immunity yet fall up to the next level
    return Creature::is_immune_field( fid );
}

bool Character::is_elec_immune() const
{
    return is_immune_damage( DT_ELECTRIC );
}

bool Character::is_immune_effect( const efftype_id &eff ) const
{
    if( eff == effect_downed ) {
        return is_throw_immune() || ( has_trait( trait_LEG_TENT_BRACE ) && footwear_factor() == 0 );
    } else if( eff == effect_onfire ) {
        return is_immune_damage( DT_HEAT );
    } else if( eff == effect_deaf ) {
        return worn_with_flag( flag_DEAF ) || worn_with_flag( flag_PARTIAL_DEAF ) ||
               has_bionic( bio_ears ) ||
               is_wearing( itype_rm13_armor_on );
    } else if( eff == effect_corroding ) {
        return is_immune_damage( DT_ACID ) || has_trait( trait_SLIMY ) || has_trait( trait_VISCOUS );
    } else if( eff == effect_nausea ) {
        return has_trait( trait_STRONGSTOMACH );
    }

    return false;
}

bool Character::is_immune_damage( const damage_type dt ) const
{
    switch( dt ) {
        case DT_NULL:
            return true;
        case DT_TRUE:
            return false;
        case DT_BIOLOGICAL:
            return has_effect_with_flag( "EFFECT_BIO_IMMUNE" ) ||
                   worn_with_flag( "BIO_IMMUNE" );
        case DT_BASH:
            return has_effect_with_flag( "EFFECT_BASH_IMMUNE" ) ||
                   worn_with_flag( "BASH_IMMUNE" );
        case DT_CUT:
            return has_effect_with_flag( "EFFECT_CUT_IMMUNE" ) ||
                   worn_with_flag( "CUT_IMMUNE" );
        case DT_ACID:
            return has_trait( trait_ACIDPROOF ) ||
                   has_effect_with_flag( "EFFECT_ACID_IMMUNE" ) ||
                   worn_with_flag( "ACID_IMMUNE" );
        case DT_STAB:
            return has_effect_with_flag( "EFFECT_STAB_IMMUNE" ) ||
                   worn_with_flag( "STAB_IMMUNE" );
        case DT_BULLET:
            return has_effect_with_flag( "EFFECT_BULLET_IMMUNE" ) || worn_with_flag( "BULLET_IMMUNE" );
        case DT_HEAT:
            return has_trait( trait_M_SKIN2 ) ||
                   has_trait( trait_M_SKIN3 ) ||
                   has_effect_with_flag( "EFFECT_HEAT_IMMUNE" ) ||
                   worn_with_flag( "HEAT_IMMUNE" );
        case DT_COLD:
            return has_effect_with_flag( "EFFECT_COLD_IMMUNE" ) ||
                   worn_with_flag( "COLD_IMMUNE" );
        case DT_ELECTRIC:
            return has_active_bionic( bio_faraday ) ||
                   worn_with_flag( "ELECTRIC_IMMUNE" ) ||
                   has_artifact_with( AEP_RESIST_ELECTRICITY ) ||
                   has_effect_with_flag( "EFFECT_ELECTRIC_IMMUNE" );
        default:
            return true;
    }
}

bool Character::is_rad_immune() const
{
    bool has_helmet = false;
    return ( is_wearing_power_armor( &has_helmet ) && has_helmet ) || worn_with_flag( "RAD_PROOF" );
}

int Character::throw_range( const item &it ) const
{
    if( it.is_null() ) {
        return -1;
    }

    item tmp = it;

    if( tmp.count_by_charges() && tmp.charges > 1 ) {
        tmp.charges = 1;
    }

    /** @EFFECT_STR determines maximum weight that can be thrown */
    if( ( tmp.weight() / 113_gram ) > static_cast<int>( str_cur * 15 ) ) {
        return 0;
    }
    // Increases as weight decreases until 150 g, then decreases again
    /** @EFFECT_STR increases throwing range, vs item weight (high or low) */
    int str_override = str_cur;
    if( is_mounted() ) {
        auto *mons = mounted_creature.get();
        str_override = mons->mech_str_addition() != 0 ? mons->mech_str_addition() : str_cur;
    }
    int ret = ( str_override * 10 ) / ( tmp.weight() >= 150_gram ? tmp.weight() / 113_gram : 10 -
                                        static_cast<int>(
                                            tmp.weight() / 15_gram ) );
    ret -= tmp.volume() / 1_liter;
    static const std::set<material_id> affected_materials = { material_id( "iron" ), material_id( "steel" ) };
    if( has_active_bionic( bio_railgun ) && tmp.made_of_any( affected_materials ) ) {
        ret *= 2;
    }
    if( ret < 1 ) {
        return 1;
    }
    // Cap at double our strength + skill
    /** @EFFECT_STR caps throwing range */

    /** @EFFECT_THROW caps throwing range */
    if( ret > str_override * 3 + get_skill_level( skill_throw ) ) {
        return str_override * 3 + get_skill_level( skill_throw );
    }

    return ret;
}

const std::vector<material_id> Character::fleshy = { material_id( "flesh" ), material_id( "hflesh" ) };
bool Character::made_of( const material_id &m ) const
{
    // TODO: check for mutations that change this.
    return std::find( fleshy.begin(), fleshy.end(), m ) != fleshy.end();
}
bool Character::made_of_any( const std::set<material_id> &ms ) const
{
    // TODO: check for mutations that change this.
    return std::any_of( fleshy.begin(), fleshy.end(), [&ms]( const material_id & e ) {
        return ms.count( e );
    } );
}

tripoint Character::global_square_location() const
{
    return get_map().getabs( position );
}

tripoint Character::global_sm_location() const
{
    return ms_to_sm_copy( global_square_location() );
}

tripoint_abs_omt Character::global_omt_location() const
{
    // TODO: fix point types
    return tripoint_abs_omt( ms_to_omt_copy( global_square_location() ) );
}

bool Character::is_blind() const
{
    return ( worn_with_flag( flag_BLIND ) ||
             has_effect( effect_blind ) ||
             has_active_bionic( bio_blindfold ) );
}

bool Character::is_invisible() const
{
    return (
               has_effect_with_flag( flag_EFFECT_INVISIBLE ) ||
               is_wearing_active_optcloak() ||
               has_trait( trait_DEBUG_CLOAK ) ||
               has_artifact_with( AEP_INVISIBLE )
           );
}

int Character::visibility( bool, int ) const
{
    // 0-100 %
    if( is_invisible() ) {
        return 0;
    }
    // TODO:
    // if ( dark_clothing() && light check ...
    int stealth_modifier = std::floor( mutation_value( "stealth_modifier" ) );
    return clamp( 100 - stealth_modifier, 40, 160 );
}

/*
 * Calculate player brightness based on the brightest active item, as
 * per itype tag LIGHT_* and optional CHARGEDIM ( fade starting at 20% charge )
 * item.light.* is -unimplemented- for the moment, as it is a custom override for
 * applying light sources/arcs with specific angle and direction.
 */
float Character::active_light() const
{
    float lumination = 0.0f;

    int maxlum = 0;
    has_item_with( [&maxlum]( const item & it ) {
        const int lumit = it.getlight_emit();
        if( maxlum < lumit ) {
            maxlum = lumit;
        }
        return false; // continue search, otherwise has_item_with would cancel the search
    } );

    lumination = static_cast<float>( maxlum );

    float mut_lum = 0.0f;
    for( const trait_id &mut : get_mutations() ) {
        float curr_lum = 0.0f;
        for( const std::pair<const bodypart_str_id, float> &elem : mut->lumination ) {
            int coverage = 0;
            for( const item &i : worn ) {
                if( i.covers( elem.first.id() ) && !i.has_flag( flag_ALLOWS_NATURAL_ATTACKS ) &&
                    !i.has_flag( flag_SEMITANGIBLE ) &&
                    !i.has_flag( flag_PERSONAL ) && !i.has_flag( flag_AURA ) ) {
                    coverage += i.get_coverage( elem.first.id() );
                }
            }
            curr_lum += elem.second * ( 1 - ( coverage / 100.0f ) );
        }
        mut_lum += curr_lum;
    }

    lumination = std::max( lumination, mut_lum );

    if( lumination < 60 && has_active_bionic( bio_flashlight ) ) {
        lumination = 60;
    } else if( lumination < 25 && has_artifact_with( AEP_GLOW ) ) {
        lumination = 25;
    } else if( lumination < 5 && ( has_effect( effect_glowing ) ||
                                   ( has_active_bionic( bio_tattoo_led ) ||
                                     has_effect( effect_glowy_led ) ) ) ) {
        lumination = 5;
    }
    return lumination;
}

bool Character::sees_with_specials( const Creature &critter ) const
{
    // electroreceptors grants vision of robots and electric monsters through walls
    if( has_trait( trait_ELECTRORECEPTORS ) &&
        ( critter.in_species( species_ROBOT ) || critter.has_flag( MF_ELECTRIC ) ) ) {
        return true;
    }

    if( critter.digging() && has_active_bionic( bio_ground_sonar ) ) {
        // Bypass the check below, the bionic sonar also bypasses the sees(point) check because
        // walls don't block sonar which is transmitted in the ground, not the air.
        // TODO: this might need checks whether the player is in the air, or otherwise not connected
        // to the ground. It also might need a range check.
        return true;
    }

    return false;
}

bool Character::pour_into( item &container, item &liquid )
{
    std::string err;
    const int amount = container.get_remaining_capacity_for_liquid( liquid, *this, &err );

    if( !err.empty() ) {
        if( !container.has_item_with( [&liquid]( const item & it ) {
        return it.typeId() == liquid.typeId();
        } ) ) {
            add_msg_if_player( m_bad, err );
        } else {
            //~ you filled <container> to the brim with <liquid>
            add_msg_if_player( _( "You filled %1$s to the brim with %2$s." ), container.tname(),
                               liquid.tname() );
        }
        return false;
    }

    add_msg_if_player( _( "You pour %1$s into the %2$s." ), liquid.tname(), container.tname() );

    liquid.charges -= container.fill_with( *liquid.type, amount );
    inv->unsort();

    if( liquid.charges > 0 ) {
        add_msg_if_player( _( "There's some left over!" ) );
    }

    return true;
}

bool Character::pour_into( vehicle &veh, item &liquid )
{
    auto sel = [&]( const vehicle_part & pt ) {
        return pt.is_tank() && pt.can_reload( liquid );
    };

    auto stack = units::legacy_volume_factor / liquid.type->stack_size;
    auto title = string_format( _( "Select target tank for <color_%s>%.1fL %s</color>" ),
                                get_all_colors().get_name( liquid.color() ),
                                round_up( to_liter( liquid.charges * stack ), 1 ),
                                liquid.tname() );

    auto &tank = veh_interact::select_part( veh, sel, title );
    if( !tank ) {
        return false;
    }

    tank.fill_with( liquid );

    //~ $1 - vehicle name, $2 - part name, $3 - liquid type
    add_msg_if_player( _( "You refill the %1$s's %2$s with %3$s." ),
                       veh.name, tank.name(), liquid.type_name() );

    if( liquid.charges > 0 ) {
        add_msg_if_player( _( "There's some left over!" ) );
    }
    return true;
}

resistances Character::mutation_armor( bodypart_id bp ) const
{
    resistances res;
    for( const trait_id &iter : get_mutations() ) {
        res += iter->damage_resistance( bp );
    }

    return res;
}

float Character::mutation_armor( bodypart_id bp, damage_type dt ) const
{
    return mutation_armor( bp ).type_resist( dt );
}

float Character::mutation_armor( bodypart_id bp, const damage_unit &du ) const
{
    return mutation_armor( bp ).get_effective_resist( du );
}

int Character::ammo_count_for( const item &gun )
{
    int ret = item::INFINITE_CHARGES;
    if( !gun.is_gun() ) {
        return ret;
    }

    int required = gun.ammo_required();

    if( required > 0 ) {
        int total_ammo = 0;
        total_ammo += gun.ammo_remaining();

        bool has_mag = gun.magazine_integral();

        const auto found_ammo = find_ammo( gun, true, -1 );
        int loose_ammo = 0;
        for( const auto &ammo : found_ammo ) {
            if( ammo->is_magazine() ) {
                has_mag = true;
                total_ammo += ammo->ammo_remaining();
            } else if( ammo->is_ammo() ) {
                loose_ammo += ammo->charges;
            }
        }

        if( has_mag ) {
            total_ammo += loose_ammo;
        }

        ret = std::min( ret, total_ammo / required );
    }

    int ups_drain = gun.get_gun_ups_drain();
    if( ups_drain > 0 ) {
        ret = std::min( ret, charges_of( itype_UPS ) / ups_drain );
    }

    return ret;
}

bool Character::can_reload( const item &it, const itype_id &ammo ) const
{
    if( !it.is_reloadable_with( ammo ) ) {
        return false;
    }

    if( it.is_ammo_belt() ) {
        const cata::optional<itype_id> &linkage = it.type->magazine->linkage;
        if( linkage && !has_charges( *linkage, 1 ) ) {
            return false;
        }
    }

    return true;
}

hint_rating Character::rate_action_reload( const item &it ) const
{
    hint_rating res = hint_rating::cant;

    // Guns may contain additional reloadable mods so check these first
    for( const item *mod : it.gunmods() ) {
        switch( rate_action_reload( *mod ) ) {
            case hint_rating::good:
                return hint_rating::good;

            case hint_rating::cant:
                continue;

            case hint_rating::iffy:
                res = hint_rating::iffy;
        }
    }

    if( !it.is_reloadable() ) {
        return res;
    }

    return can_reload( it ) ? hint_rating::good : hint_rating::iffy;
}

hint_rating Character::rate_action_unload( const item &it ) const
{
    if( it.is_container() && !it.contents.empty() &&
        it.can_unload_liquid() ) {
        return hint_rating::good;
    }

    if( it.has_flag( "NO_UNLOAD" ) ) {
        return hint_rating::cant;
    }

    if( it.magazine_current() ) {
        return hint_rating::good;
    }

    for( const item *e : it.gunmods() ) {
        if( e->is_gun() && !e->has_flag( "NO_UNLOAD" ) &&
            ( e->magazine_current() || e->ammo_remaining() > 0 || e->casings_count() > 0 ) ) {
            return hint_rating::good;
        }
    }

    if( it.ammo_types().empty() ) {
        return hint_rating::cant;
    }

    if( it.ammo_remaining() > 0 || it.casings_count() > 0 ) {
        return hint_rating::good;
    }

    return hint_rating::iffy;
}

float Character::rest_quality() const
{
    // Just a placeholder for now.
    // TODO: Waiting/reading/being unconscious on bed/sofa/grass
    return has_effect( effect_sleep ) ? 1.0f : 0.0f;
}

std::string Character::extended_description() const
{
    std::string ss;
    if( is_player() ) {
        // <bad>This is me, <player_name>.</bad>
        ss += string_format( _( "This is you - %s." ), name );
    } else {
        ss += string_format( _( "This is %s." ), name );
    }

    ss += "\n--\n";

    const std::vector<bodypart_id> &bps = get_all_body_parts( true );
    // Find length of bp names, to align
    // accumulate looks weird here, any better function?
    int longest = std::accumulate( bps.begin(), bps.end(), 0,
    []( int m, bodypart_id bp ) {
        return std::max( m, utf8_width( body_part_name_as_heading( bp, 1 ) ) );
    } );

    // This is a stripped-down version of the body_window function
    // This should be extracted into a separate function later on
    for( const bodypart_id &bp : bps ) {
        const std::string &bp_heading = body_part_name_as_heading( bp, 1 );

        const nc_color state_col = limb_color( bp, true, true, true );
        nc_color name_color = state_col;
        std::pair<std::string, nc_color> hp_bar = get_hp_bar( get_part_hp_cur( bp ), get_part_hp_max( bp ),
                false );

        ss += colorize( left_justify( bp_heading, longest ), name_color );
        ss += colorize( hp_bar.first, hp_bar.second );
        // Trailing bars. UGLY!
        // TODO: Integrate into get_hp_bar somehow
        ss += colorize( std::string( 5 - utf8_width( hp_bar.first ), '.' ), c_white );
        ss += "\n";
    }

    ss += "--\n";
    ss += _( "Wielding:" ) + std::string( " " );
    if( weapon.is_null() ) {
        ss += _( "Nothing" );
    } else {
        ss += weapon.tname();
    }

    ss += "\n";
    ss += _( "Wearing:" ) + std::string( " " );
    ss += enumerate_as_string( worn.begin(), worn.end(), []( const item & it ) {
        return it.tname();
    } );

    return replace_colors( ss );
}

social_modifiers Character::get_mutation_social_mods() const
{
    social_modifiers mods;
    for( const mutation_branch *mut : cached_mutations ) {
        mods += mut->social_mods;
    }

    return mods;
}

template <float mutation_branch::*member>
float calc_mutation_value( const std::vector<const mutation_branch *> &mutations )
{
    float lowest = 0.0f;
    float highest = 0.0f;
    for( const mutation_branch *mut : mutations ) {
        float val = mut->*member;
        lowest = std::min( lowest, val );
        highest = std::max( highest, val );
    }

    return std::min( 0.0f, lowest ) + std::max( 0.0f, highest );
}

template <float mutation_branch::*member>
float calc_mutation_value_additive( const std::vector<const mutation_branch *> &mutations )
{
    float ret = 0.0f;
    for( const mutation_branch *mut : mutations ) {
        ret += mut->*member;
    }
    return ret;
}

template <float mutation_branch::*member>
float calc_mutation_value_multiplicative( const std::vector<const mutation_branch *> &mutations )
{
    float ret = 1.0f;
    for( const mutation_branch *mut : mutations ) {
        ret *= mut->*member;
    }
    return ret;
}

static const std::map<std::string, std::function <float( std::vector<const mutation_branch *> )>>
mutation_value_map = {
    { "healing_awake", calc_mutation_value<&mutation_branch::healing_awake> },
    { "healing_resting", calc_mutation_value<&mutation_branch::healing_resting> },
    { "mending_modifier", calc_mutation_value_multiplicative<&mutation_branch::mending_modifier> },
    { "hp_modifier", calc_mutation_value<&mutation_branch::hp_modifier> },
    { "hp_modifier_secondary", calc_mutation_value<&mutation_branch::hp_modifier_secondary> },
    { "hp_adjustment", calc_mutation_value<&mutation_branch::hp_adjustment> },
    { "temperature_speed_modifier", calc_mutation_value<&mutation_branch::temperature_speed_modifier> },
    { "metabolism_modifier", calc_mutation_value<&mutation_branch::metabolism_modifier> },
    { "thirst_modifier", calc_mutation_value<&mutation_branch::thirst_modifier> },
    { "fatigue_regen_modifier", calc_mutation_value<&mutation_branch::fatigue_regen_modifier> },
    { "fatigue_modifier", calc_mutation_value<&mutation_branch::fatigue_modifier> },
    { "stamina_regen_modifier", calc_mutation_value<&mutation_branch::stamina_regen_modifier> },
    { "stealth_modifier", calc_mutation_value<&mutation_branch::stealth_modifier> },
    { "str_modifier", calc_mutation_value<&mutation_branch::str_modifier> },
    { "dodge_modifier", calc_mutation_value_additive<&mutation_branch::dodge_modifier> },
    { "mana_modifier", calc_mutation_value_additive<&mutation_branch::mana_modifier> },
    { "mana_multiplier", calc_mutation_value_multiplicative<&mutation_branch::mana_multiplier> },
    { "mana_regen_multiplier", calc_mutation_value_multiplicative<&mutation_branch::mana_regen_multiplier> },
    { "speed_modifier", calc_mutation_value_multiplicative<&mutation_branch::speed_modifier> },
    { "movecost_modifier", calc_mutation_value_multiplicative<&mutation_branch::movecost_modifier> },
    { "movecost_flatground_modifier", calc_mutation_value_multiplicative<&mutation_branch::movecost_flatground_modifier> },
    { "movecost_obstacle_modifier", calc_mutation_value_multiplicative<&mutation_branch::movecost_obstacle_modifier> },
    { "attackcost_modifier", calc_mutation_value_multiplicative<&mutation_branch::attackcost_modifier> },
    { "max_stamina_modifier", calc_mutation_value_multiplicative<&mutation_branch::max_stamina_modifier> },
    { "weight_capacity_modifier", calc_mutation_value_multiplicative<&mutation_branch::weight_capacity_modifier> },
    { "hearing_modifier", calc_mutation_value_multiplicative<&mutation_branch::hearing_modifier> },
    { "movecost_swim_modifier", calc_mutation_value_multiplicative<&mutation_branch::movecost_swim_modifier> },
    { "noise_modifier", calc_mutation_value_multiplicative<&mutation_branch::noise_modifier> },
    { "overmap_sight", calc_mutation_value_multiplicative<&mutation_branch::overmap_sight> },
    { "overmap_multiplier", calc_mutation_value_multiplicative<&mutation_branch::overmap_multiplier> },
    { "map_memory_capacity_multiplier", calc_mutation_value_multiplicative<&mutation_branch::map_memory_capacity_multiplier> },
    { "reading_speed_multiplier", calc_mutation_value_multiplicative<&mutation_branch::reading_speed_multiplier> },
    { "skill_rust_multiplier", calc_mutation_value_multiplicative<&mutation_branch::skill_rust_multiplier> },
    { "obtain_cost_multiplier", calc_mutation_value_multiplicative<&mutation_branch::obtain_cost_multiplier> },
    { "consume_time_modifier", calc_mutation_value_multiplicative<&mutation_branch::consume_time_modifier> }
};

float Character::mutation_value( const std::string &val ) const
{
    // Syntax similar to tuple get<n>()
    const auto found = mutation_value_map.find( val );

    if( found == mutation_value_map.end() ) {
        debugmsg( "Invalid mutation value name %s", val );
        return 0.0f;
    } else {
        return found->second( cached_mutations );
    }
}

float Character::healing_rate( float at_rest_quality ) const
{
    // TODO: Cache
    float heal_rate;
    if( !is_npc() ) {
        heal_rate = get_option< float >( "PLAYER_HEALING_RATE" );
    } else {
        heal_rate = get_option< float >( "NPC_HEALING_RATE" );
    }
    float awake_rate = heal_rate * mutation_value( "healing_awake" );
    float final_rate = 0.0f;
    if( awake_rate > 0.0f ) {
        final_rate += awake_rate;
    } else if( at_rest_quality < 1.0f ) {
        // Resting protects from rot
        final_rate += ( 1.0f - at_rest_quality ) * awake_rate;
    }
    float asleep_rate = 0.0f;
    if( at_rest_quality > 0.0f ) {
        asleep_rate = at_rest_quality * heal_rate * ( 1.0f + mutation_value( "healing_resting" ) );
    }
    if( asleep_rate > 0.0f ) {
        final_rate += asleep_rate * ( 1.0f + get_healthy() / 200.0f );
    }

    // Most common case: awake player with no regenerative abilities
    // ~7e-5 is 1 hp per day, anything less than that is totally negligible
    static constexpr float eps = 0.000007f;
    add_msg( m_debug, "%s healing: %.6f", name, final_rate );
    if( std::abs( final_rate ) < eps ) {
        return 0.0f;
    }

    float primary_hp_mod = mutation_value( "hp_modifier" );
    if( primary_hp_mod < 0.0f ) {
        // HP mod can't get below -1.0
        final_rate *= 1.0f + primary_hp_mod;
    }

    return enchantment_cache->modify_value( enchant_vals::mod::REGEN_HP, final_rate );
}

float Character::healing_rate_medicine( float at_rest_quality, const bodypart_id &bp ) const
{
    float rate_medicine = 0.0f;

    for( const
         std::pair<const efftype_id, std::unordered_map<bodypart_str_id, effect, std::hash<bodypart_str_id>>>
         &elem :
         *effects ) {
        for( const std::pair<const bodypart_str_id, effect> &i : elem.second ) {
            const effect &eff = i.second;
            float tmp_rate = static_cast<float>( eff.get_amount( "HEAL_RATE" ) ) / to_turns<int>
                             ( 24_hours );

            if( bp == bodypart_id( "head" ) ) {
                tmp_rate *= eff.get_amount( "HEAL_HEAD" ) / 100.0f;
            }
            if( bp == bodypart_id( "torso" ) ) {
                tmp_rate *= eff.get_amount( "HEAL_TORSO" ) / 100.0f;
            }
            rate_medicine += tmp_rate;
        }
    }

    rate_medicine *= 1.0f + mutation_value( "healing_resting" );
    rate_medicine *= 1.0f + at_rest_quality;

    // increase healing if character has both effects
    if( has_effect( effect_bandaged ) && has_effect( effect_disinfected ) ) {
        rate_medicine *= 1.25;
    }

    if( get_healthy() > 0.0f ) {
        rate_medicine *= 1.0f + get_healthy() / 200.0f;
    } else {
        rate_medicine *= 1.0f + get_healthy() / 400.0f;
    }
    float primary_hp_mod = mutation_value( "hp_modifier" );
    if( primary_hp_mod < 0.0f ) {
        // HP mod can't get below -1.0
        rate_medicine *= 1.0f + primary_hp_mod;
    }
    return rate_medicine;
}

float Character::get_bmi() const
{
    return 12 * get_kcal_percent() + 13;
}

std::string Character::get_weight_string() const
{
    const float bmi = get_bmi();
    if( get_option<bool>( "CRAZY" ) ) {
        if( bmi > character_weight_category::morbidly_obese + 10.0f ) {
            return _( "AW HELL NAH" );
        } else if( bmi > character_weight_category::morbidly_obese + 5.0f ) {
            return _( "DAYUM" );
        } else if( bmi > character_weight_category::morbidly_obese ) {
            return _( "Fluffy" );
        } else if( bmi > character_weight_category::very_obese ) {
            return _( "Husky" );
        } else if( bmi > character_weight_category::obese ) {
            return _( "Healthy" );
        } else if( bmi > character_weight_category::overweight ) {
            return _( "Big" );
        } else if( bmi > character_weight_category::normal ) {
            return _( "Normal" );
        } else if( bmi > character_weight_category::underweight ) {
            return _( "Bean Pole" );
        } else if( bmi > character_weight_category::emaciated ) {
            return _( "Emaciated" );
        } else {
            return _( "Spooky Scary Skeleton" );
        }
    } else {
        if( bmi > character_weight_category::morbidly_obese ) {
            return _( "Morbidly Obese" );
        } else if( bmi > character_weight_category::very_obese ) {
            return _( "Very Obese" );
        } else if( bmi > character_weight_category::obese ) {
            return _( "Obese" );
        } else if( bmi > character_weight_category::overweight ) {
            return _( "Overweight" );
        } else if( bmi > character_weight_category::normal ) {
            return _( "Normal" );
        } else if( bmi > character_weight_category::underweight ) {
            return _( "Underweight" );
        } else if( bmi > character_weight_category::emaciated ) {
            return _( "Emaciated" );
        } else {
            return _( "Skeletal" );
        }
    }
}

std::string Character::get_weight_description() const
{
    const float bmi = get_bmi();
    if( bmi > character_weight_category::morbidly_obese ) {
        return _( "You have far more fat than is healthy or useful.  It is causing you major problems." );
    } else if( bmi > character_weight_category::very_obese ) {
        return _( "You have too much fat.  It impacts your day to day health and wellness." );
    } else if( bmi > character_weight_category::obese ) {
        return _( "You've definitely put on a lot of extra weight.  Although it's helpful in times of famine, this is too much and is impacting your health." );
    } else if( bmi > character_weight_category::overweight ) {
        return _( "You've put on some extra pounds.  Nothing too excessive but it's starting to impact your health and waistline a bit." );
    } else if( bmi > character_weight_category::normal ) {
        return _( "You look to be a pretty healthy weight, with some fat to last you through the winter but nothing excessive." );
    } else if( bmi > character_weight_category::underweight ) {
        return _( "You are thin, thinner than is healthy.  You are less resilient to going without food." );
    } else if( bmi > character_weight_category::emaciated ) {
        return _( "You are very unhealthily underweight, nearing starvation." );
    } else {
        return _( "You have very little meat left on your bones.  You appear to be starving." );
    }
}

units::mass Character::bodyweight() const
{
    return units::from_kilogram( get_bmi() * std::pow( height() / 100.0f, 2 ) );
}

units::mass Character::bionics_weight() const
{
    units::mass bio_weight = 0_gram;
    for( const bionic_id &bid : get_bionics() ) {
        if( !bid->included ) {
            bio_weight += item::find_type( bid->itype() )->weight;
        }
    }
    return bio_weight;
}

void Character::reset_chargen_attributes()
{
    init_age = 25;
    init_height = 175;
}

int Character::base_age() const
{
    return init_age;
}

void Character::set_base_age( int age )
{
    init_age = age;
}

void Character::mod_base_age( int mod )
{
    init_age += mod;
}

int Character::age() const
{
    int years_since_cataclysm = to_turns<int>( calendar::turn - calendar::turn_zero ) /
                                to_turns<int>( calendar::year_length() );
    return init_age + years_since_cataclysm;
}

std::string Character::age_string() const
{
    //~ how old the character is in years. try to limit number of characters to fit on the screen
    std::string unformatted = _( "%d years" );
    return string_format( unformatted, age() );
}

int Character::base_height() const
{
    return init_height;
}

void Character::set_base_height( int height )
{
    init_height = height;
}

void Character::mod_base_height( int mod )
{
    init_height += mod;
}

std::string Character::height_string() const
{
    const bool metric = get_option<std::string>( "DISTANCE_UNITS" ) == "metric";

    if( metric ) {
        std::string metric_string = _( "%d cm" );
        return string_format( metric_string, height() );
    }

    int total_inches = std::round( height() / 2.54 );
    int feet = std::floor( total_inches / 12 );
    int remainder_inches = total_inches % 12;
    return string_format( "%d\'%d\"", feet, remainder_inches );
}

int Character::height() const
{
    switch( get_size() ) {
        case creature_size::tiny:
            return init_height - 100;
        case creature_size::small:
            return init_height - 50;
        case creature_size::medium:
            return init_height;
        case creature_size::large:
            return init_height + 50;
        case creature_size::huge:
            return init_height + 100;
    }

    debugmsg( "Invalid size class" );
    abort();
}

int Character::get_bmr() const
{
    /**
    Values are for males, and average!
    */
    const int equation_constant = 5;
    const double base_bmr_calc = metabolic_rate_base() * activity_level * ( units::to_gram<int>
                                 ( bodyweight() / 100.0 ) +
                                 ( 6.25 * height() ) - ( 5 * age() ) + equation_constant );
    return std::ceil( enchantment_cache->modify_value( enchant_vals::mod::METABOLISM, base_bmr_calc ) );
}

void Character::increase_activity_level( float new_level )
{
    if( activity_level < new_level ) {
        activity_level = new_level;
    }
}

void Character::decrease_activity_level( float new_level )
{
    if( activity_level > new_level ) {
        activity_level = new_level;
    }
}
void Character::reset_activity_level()
{
    activity_level = NO_EXERCISE;
}

std::string Character::activity_level_str() const
{
    if( activity_level <= NO_EXERCISE ) {
        return _( "NO_EXERCISE" );
    } else if( activity_level <= LIGHT_EXERCISE ) {
        return _( "LIGHT_EXERCISE" );
    } else if( activity_level <= MODERATE_EXERCISE ) {
        return _( "MODERATE_EXERCISE" );
    } else if( activity_level <= BRISK_EXERCISE ) {
        return _( "BRISK_EXERCISE" );
    } else if( activity_level <= ACTIVE_EXERCISE ) {
        return _( "ACTIVE_EXERCISE" );
    } else {
        return _( "EXTRA_EXERCISE" );
    }
}

int Character::get_armor_bash( bodypart_id bp ) const
{
    return get_armor_bash_base( bp ) + armor_bash_bonus;
}

int Character::get_armor_cut( bodypart_id bp ) const
{
    return get_armor_cut_base( bp ) + armor_cut_bonus;
}

int Character::get_armor_bullet( bodypart_id bp ) const
{
    return get_armor_bullet_base( bp ) + armor_bullet_bonus;
}

int Character::get_armor_type( damage_type dt, bodypart_id bp ) const
{
    switch( dt ) {
        case DT_TRUE:
        case DT_BIOLOGICAL:
            return 0;
        case DT_BASH:
            return get_armor_bash( bp );
        case DT_CUT:
            return get_armor_cut( bp );
        case DT_STAB:
            return get_armor_cut( bp ) * 0.8f;
        case DT_BULLET:
            return get_armor_bullet( bp );
        case DT_ACID:
        case DT_HEAT:
        case DT_COLD:
        case DT_ELECTRIC: {
            int ret = 0;
            for( const item &i : worn ) {
                if( i.covers( bp ) ) {
                    ret += i.damage_resist( dt );
                }
            }

            ret += mutation_armor( bp, dt );
            return ret;
        }
        case DT_NULL:
        case NUM_DT:
            // Let it error below
            break;
    }

    debugmsg( "Invalid damage type: %d", dt );
    return 0;
}

int Character::get_armor_bash_base( bodypart_id bp ) const
{
    int ret = 0;
    for( const item &i : worn ) {
        if( i.covers( bp ) ) {
            ret += i.bash_resist();
        }
    }
    for( const bionic_id &bid : get_bionics() ) {
        const auto bash_prot = bid->bash_protec.find( bp.id() );
        if( bash_prot != bid->bash_protec.end() ) {
            ret += bash_prot->second;
        }
    }

    ret += mutation_armor( bp, DT_BASH );
    return ret;
}

int Character::get_armor_cut_base( bodypart_id bp ) const
{
    int ret = 0;
    for( const item &i : worn ) {
        if( i.covers( bp ) ) {
            ret += i.cut_resist();
        }
    }
    for( const bionic_id &bid : get_bionics() ) {
        const auto cut_prot = bid->cut_protec.find( bp.id() );
        if( cut_prot != bid->cut_protec.end() ) {
            ret += cut_prot->second;
        }
    }

    ret += mutation_armor( bp, DT_CUT );
    return ret;
}

int Character::get_armor_bullet_base( bodypart_id bp ) const
{
    int ret = 0;
    for( const item &i : worn ) {
        if( i.covers( bp ) ) {
            ret += i.bullet_resist();
        }
    }

    for( const bionic_id &bid : get_bionics() ) {
        const auto bullet_prot = bid->bullet_protec.find( bp.id() );
        if( bullet_prot != bid->bullet_protec.end() ) {
            ret += bullet_prot->second;
        }
    }

    ret += mutation_armor( bp, DT_BULLET );
    return ret;
}

int Character::get_env_resist( bodypart_id bp ) const
{
    int ret = 0;
    for( const item &i : worn ) {
        // Head protection works on eyes too (e.g. baseball cap)
        if( i.covers( bp ) || ( bp == bodypart_id( "eyes" ) && i.covers( bodypart_id( "head" ) ) ) ) {
            ret += i.get_env_resist();
        }
    }

    for( const bionic_id &bid : get_bionics() ) {
        const auto EP = bid->env_protec.find( bp.id() );
        if( EP != bid->env_protec.end() ) {
            ret += EP->second;
        }
    }

    if( bp == bodypart_id( "eyes" ) && has_trait( trait_SEESLEEP ) ) {
        ret += 8;
    }
    return ret;
}

int Character::get_armor_acid( bodypart_id bp ) const
{
    return get_armor_type( DT_ACID, bp );
}

int Character::get_stim() const
{
    return stim;
}

void Character::set_stim( int new_stim )
{
    stim = new_stim;
}

void Character::mod_stim( int mod )
{
    stim += mod;
}

int Character::get_rad() const
{
    return radiation;
}

void Character::set_rad( int new_rad )
{
    radiation = new_rad;
}

void Character::mod_rad( int mod )
{
    if( has_trait_flag( "NO_RADIATION" ) ) {
        return;
    }
    set_rad( std::max( 0, get_rad() + mod ) );
}

int Character::get_stamina() const
{
    return stamina;
}

int Character::get_stamina_max() const
{
    static const std::string player_max_stamina( "PLAYER_MAX_STAMINA" );
    static const std::string max_stamina_modifier( "max_stamina_modifier" );
    int maxStamina = get_option< int >( player_max_stamina );
    maxStamina *= Character::mutation_value( max_stamina_modifier );
    maxStamina = enchantment_cache->modify_value( enchant_vals::mod::MAX_STAMINA, maxStamina );
    return maxStamina;
}

void Character::set_stamina( int new_stamina )
{
    stamina = new_stamina;
}

void Character::mod_stamina( int mod )
{
    // TODO: Make NPCs smart enough to use stamina
    if( is_npc() ) {
        return;
    }
    stamina += mod;
    if( stamina < 0 ) {
        add_effect( effect_winded, 10_turns );
    }
    stamina = clamp( stamina, 0, get_stamina_max() );
}

void Character::burn_move_stamina( int moves )
{
    int overburden_percentage = 0;
    units::mass current_weight = weight_carried();
    // Make it at least 1 gram to avoid divide-by-zero warning
    units::mass max_weight = std::max( weight_capacity(), 1_gram );
    if( current_weight > max_weight ) {
        overburden_percentage = ( current_weight - max_weight ) * 100 / max_weight;
    }

    int burn_ratio = get_option<int>( "PLAYER_BASE_STAMINA_BURN_RATE" );
    for( const bionic_id &bid : get_bionic_fueled_with( item( "muscle" ) ) ) {
        if( has_active_bionic( bid ) ) {
            burn_ratio = burn_ratio * 2 - 3;
        }
    }
    burn_ratio += overburden_percentage;
    burn_ratio *= move_mode->stamina_mult();
    mod_stamina( -( ( moves * burn_ratio ) / 100.0 ) * stamina_move_cost_modifier() );
    add_msg( m_debug, "Stamina burn: %d", -( ( moves * burn_ratio ) / 100 ) );
    // Chance to suffer pain if overburden and stamina runs out or has trait BADBACK
    // Starts at 1 in 25, goes down by 5 for every 50% more carried
    if( ( current_weight > max_weight ) && ( has_trait( trait_BADBACK ) || get_stamina() == 0 ) &&
        one_in( 35 - 5 * current_weight / ( max_weight / 2 ) ) ) {
        add_msg_if_player( m_bad, _( "Your body strains under the weight!" ) );
        // 1 more pain for every 800 grams more (5 per extra STR needed)
        if( ( ( current_weight - max_weight ) / 800_gram > get_pain() && get_pain() < 100 ) ) {
            mod_pain( 1 );
        }
    }
}

float Character::stamina_move_cost_modifier() const
{
    // Both walk and run speed drop to half their maximums as stamina approaches 0.
    // Convert stamina to a float first to allow for decimal place carrying
    float stamina_modifier = ( static_cast<float>( get_stamina() ) / get_stamina_max() + 1 ) / 2;
    return stamina_modifier * move_mode->move_speed_mult();
}

void Character::update_stamina( int turns )
{
    static const std::string player_base_stamina_regen_rate( "PLAYER_BASE_STAMINA_REGEN_RATE" );
    static const std::string stamina_regen_modifier( "stamina_regen_modifier" );
    const float base_regen_rate = get_option<float>( player_base_stamina_regen_rate );
    const int current_stim = get_stim();
    float stamina_recovery = 0.0f;
    // Recover some stamina every turn.
    // Mutated stamina works even when winded
    // max stamina modifers from mutation also affect stamina multi
    float stamina_multiplier = std::max<float>( 0.1f, ( !has_effect( effect_winded ) ? 1.0f : 0.1f ) +
                               mutation_value( stamina_regen_modifier ) + ( mutation_value( "max_stamina_modifier" ) - 1.0f ) );
    // But mouth encumbrance interferes, even with mutated stamina.
    stamina_recovery += stamina_multiplier * std::max( 1.0f,
                        base_regen_rate - ( encumb( bodypart_id( "mouth" ) ) / 5.0f ) );
    stamina_recovery = enchantment_cache->modify_value( enchant_vals::mod::REGEN_STAMINA,
                       stamina_recovery );
    // TODO: recovering stamina causes hunger/thirst/fatigue.
    // TODO: Tiredness slowing recovery

    // stim recovers stamina (or impairs recovery)
    if( current_stim > 0 ) {
        // TODO: Make stamina recovery with stims cost health
        stamina_recovery += std::min( 5.0f, current_stim / 15.0f );
    } else if( current_stim < 0 ) {
        // Affect it less near 0 and more near full
        // Negative stim kill at -200
        // At -100 stim it inflicts -20 malus to regen at 100%  stamina,
        // effectivly countering stamina gain of default 20,
        // at 50% stamina its -10 (50%), cuts by 25% at 25% stamina
        stamina_recovery += current_stim / 5.0f * get_stamina() / get_stamina_max();
    }

    const int max_stam = get_stamina_max();
    if( get_power_level() >= 3_kJ && has_active_bionic( bio_gills ) ) {
        int bonus = std::min<int>( units::to_kilojoule( get_power_level() ) / 3,
                                   max_stam - get_stamina() - stamina_recovery * turns );
        // so the effective recovery is up to 5x default
        bonus = std::min( bonus, 4 * static_cast<int>( base_regen_rate ) );
        if( bonus > 0 ) {
            stamina_recovery += bonus;
            bonus /= 10;
            bonus = std::max( bonus, 1 );
            mod_power_level( units::from_kilojoule( -bonus ) );
        }
    }

    mod_stamina( roll_remainder( stamina_recovery * turns ) );
    add_msg( m_debug, "Stamina recovery: %d", roll_remainder( stamina_recovery * turns ) );
    // Cap at max
    set_stamina( std::min( std::max( get_stamina(), 0 ), max_stam ) );
}

bool Character::invoke_item( item *used )
{
    return invoke_item( used, pos() );
}

bool Character::invoke_item( item *, const tripoint & )
{
    return false;
}

bool Character::invoke_item( item *used, const std::string &method )
{
    return invoke_item( used, method, pos() );
}

bool Character::invoke_item( item *used, const std::string &method, const tripoint &pt )
{
    if( !has_enough_charges( *used, true ) ) {
        return false;
    }
    if( used->is_medication() && !can_use_heal_item( *used ) ) {
        add_msg_if_player( m_bad, _( "Your biology is not compatible with that healing item." ) );
        return false;
    }

    item *actually_used = used->get_usable_item( method );
    if( actually_used == nullptr ) {
        debugmsg( "Tried to invoke a method %s on item %s, which doesn't have this method",
                  method.c_str(), used->tname() );
        return false;
    }

    int charges_used = actually_used->type->invoke( *this->as_player(), *actually_used, pt, method );
    if( charges_used == 0 ) {
        return false;
    }
    // Prevent accessing the item as it may have been deleted by the invoked iuse function.
    if( used->is_tool() || actually_used->is_medication() ) {
        return consume_charges( *actually_used, charges_used );
    } else if( used->is_bionic() || used->is_deployable() || method == "place_trap" ) {
        i_rem( used );
        return true;
    } else if( used->is_comestible() ) {
        const bool ret = consume_effects( *used );
        consume_charges( *used, charges_used );
        return ret;
    }

    return false;
}

bool Character::dispose_item( item_location &&obj, const std::string &prompt )
{
    uilist menu;
    menu.text = prompt.empty() ? string_format( _( "Dispose of %s" ), obj->tname() ) : prompt;

    using dispose_option = struct {
        std::string prompt;
        bool enabled;
        char invlet;
        int moves;
        std::function<bool()> action;
    };

    std::vector<dispose_option> opts;

    const bool bucket = obj->will_spill();

    opts.emplace_back( dispose_option{
        bucket ? _( "Spill contents and store in inventory" ) : _( "Store in inventory" ),
        can_stash( *obj ), '1',
        item_handling_cost( *obj ),
        [this, bucket, &obj] {
            if( bucket && !obj->contents.spill_open_pockets( *this, obj.get_item() ) )
            {
                return false;
            }

            moves -= item_handling_cost( *obj );
            this->i_add( *obj, true, &*obj );
            obj.remove_item();
            return true;
        }
    } );

    opts.emplace_back( dispose_option{
        _( "Drop item" ), true, '2', 0, [this, &obj] {
            put_into_vehicle_or_drop( *this, item_drop_reason::deliberate, { *obj } );
            obj.remove_item();
            return true;
        }
    } );

    opts.emplace_back( dispose_option{
        bucket ? _( "Spill contents and wear item" ) : _( "Wear item" ),
        can_wear( *obj ).success(), '3', item_wear_cost( *obj ),
        [this, bucket, &obj] {
            if( bucket && !obj->spill_contents( *this ) )
            {
                return false;
            }

            item it = *obj;
            obj.remove_item();
            return !!wear_item( it );
        }
    } );

    for( auto &e : worn ) {
        if( e.can_holster( *obj ) ) {
            const holster_actor *ptr = dynamic_cast<const holster_actor *>
                                       ( e.type->get_use( "holster" )->get_actor_ptr() );
            opts.emplace_back( dispose_option{
                string_format( _( "Store in %s" ), e.tname() ), true, e.invlet,
                item_store_cost( *obj, e, false, e.contents.insert_cost( *obj ) ),
                [this, ptr, &e, &obj] {
                    return ptr->store( *this->as_player(), e, *obj );
                }
            } );
        }
    }

    int w = utf8_width( menu.text, true ) + 4;
    for( const auto &e : opts ) {
        w = std::max( w, utf8_width( e.prompt, true ) + 4 );
    }
    for( auto &e : opts ) {
        e.prompt += std::string( w - utf8_width( e.prompt, true ), ' ' );
    }

    menu.text.insert( 0, 2, ' ' ); // add space for UI hotkeys
    menu.text += std::string( w + 2 - utf8_width( menu.text, true ), ' ' );
    menu.text += _( " | Moves  " );

    for( const auto &e : opts ) {
        menu.addentry( -1, e.enabled, e.invlet, string_format( e.enabled ? "%s | %-7d" : "%s |",
                       e.prompt, e.moves ) );
    }

    menu.query();
    if( menu.ret >= 0 ) {
        return opts[menu.ret].action();
    }
    return false;
}

bool Character::has_enough_charges( const item &it, bool show_msg ) const
{
    if( !it.is_tool() || !it.ammo_required() ) {
        return true;
    }
    if( it.has_flag( flag_USE_UPS ) ) {
        if( has_charges( itype_UPS, it.ammo_required() ) || it.ammo_sufficient() ) {
            return true;
        }
        if( show_msg ) {
            add_msg_if_player( m_info,
                               ngettext( "Your %s needs %d charge from some UPS.",
                                         "Your %s needs %d charges from some UPS.",
                                         it.ammo_required() ),
                               it.tname(), it.ammo_required() );
        }
        return false;
    } else if( !it.ammo_sufficient() ) {
        if( show_msg ) {
            add_msg_if_player( m_info,
                               ngettext( "Your %s has %d charge but needs %d.",
                                         "Your %s has %d charges but needs %d.",
                                         it.ammo_remaining() ),
                               it.tname(), it.ammo_remaining(), it.ammo_required() );
        }
        return false;
    }
    return true;
}

bool Character::consume_charges( item &used, int qty )
{
    if( qty < 0 ) {
        debugmsg( "Tried to consume negative charges" );
        return false;
    }

    if( qty == 0 ) {
        return false;
    }

    if( !used.is_tool() && !used.is_food() && !used.is_medication() ) {
        debugmsg( "Tried to consume charges for non-tool, non-food, non-med item" );
        return false;
    }

    // Consume comestibles destroying them if no charges remain
    if( used.is_food() || used.is_medication() ) {
        used.charges -= qty;
        if( used.charges <= 0 ) {
            i_rem( &used );
            return true;
        }
        return false;
    }

    // Tools which don't require ammo are instead destroyed
    if( used.is_tool() && !used.ammo_required() ) {
        i_rem( &used );
        return true;
    }

    // USE_UPS never occurs on base items but is instead added by the UPS tool mod
    if( used.has_flag( flag_USE_UPS ) ) {
        // With the new UPS system, we'll want to use any charges built up in the tool before pulling from the UPS
        // The usage of the item was already approved, so drain item if possible, otherwise use UPS
        if( used.charges >= qty ) {
            used.ammo_consume( qty, pos() );
        } else {
            use_charges( itype_UPS, qty );
        }
    } else {
        used.ammo_consume( std::min( qty, used.ammo_remaining() ), pos() );
    }
    return false;
}

int Character::item_handling_cost( const item &it, bool penalties, int base_cost ) const
{
    int mv = base_cost;
    if( penalties ) {
        // 40 moves per liter, up to 200 at 5 liters
        mv += std::min( 200, it.volume() / 20_ml );
    }

    if( weapon.typeId() == itype_e_handcuffs ) {
        mv *= 4;
    } else if( penalties && has_effect( effect_grabbed ) ) {
        mv *= 2;
    }

    // For single handed items use the least encumbered hand
    if( it.is_two_handed( *this ) ) {
        mv += encumb( bodypart_id( "hand_l" ) ) + encumb( bodypart_id( "hand_r" ) );
    } else {
        mv += std::min( encumb( bodypart_id( "hand_l" ) ), encumb( bodypart_id( "hand_r" ) ) );
    }

    return std::max( mv, 0 );
}

int Character::item_store_cost( const item &it, const item & /* container */, bool penalties,
                                int base_cost ) const
{
    /** @EFFECT_PISTOL decreases time taken to store a pistol */
    /** @EFFECT_SMG decreases time taken to store an SMG */
    /** @EFFECT_RIFLE decreases time taken to store a rifle */
    /** @EFFECT_SHOTGUN decreases time taken to store a shotgun */
    /** @EFFECT_LAUNCHER decreases time taken to store a launcher */
    /** @EFFECT_STABBING decreases time taken to store a stabbing weapon */
    /** @EFFECT_CUTTING decreases time taken to store a cutting weapon */
    /** @EFFECT_BASHING decreases time taken to store a bashing weapon */
    int lvl = get_skill_level( it.is_gun() ? it.gun_skill() : it.melee_skill() );
    return item_handling_cost( it, penalties, base_cost ) / ( ( lvl + 10.0f ) / 10.0f );
}

int Character::item_retrieve_cost( const item &it, const item &container, bool penalties,
                                   int base_cost ) const
{
    // Drawing from an holster use the same formula as storing an item for now
    /**
         * @EFFECT_PISTOL decreases time taken to draw pistols from holsters
         * @EFFECT_SMG decreases time taken to draw smgs from holsters
         * @EFFECT_RIFLE decreases time taken to draw rifles from holsters
         * @EFFECT_SHOTGUN decreases time taken to draw shotguns from holsters
         * @EFFECT_LAUNCHER decreases time taken to draw launchers from holsters
         * @EFFECT_STABBING decreases time taken to draw stabbing weapons from sheathes
         * @EFFECT_CUTTING decreases time taken to draw cutting weapons from scabbards
         * @EFFECT_BASHING decreases time taken to draw bashing weapons from holsters
         */
    return item_store_cost( it, container, penalties, base_cost );
}

int Character::item_wear_cost( const item &it ) const
{
    double mv = item_handling_cost( it );

    switch( it.get_layer() ) {
        case layer_level::PERSONAL:
            break;

        case layer_level::UNDERWEAR:
            mv *= 1.5;
            break;

        case layer_level::REGULAR:
            break;

        case layer_level::WAIST:
        case layer_level::OUTER:
            mv /= 1.5;
            break;

        case layer_level::BELTED:
            mv /= 2.0;
            break;

        case layer_level::AURA:
            break;

        default:
            break;
    }

    mv *= std::max( it.get_avg_encumber( *this ) / 10.0, 1.0 );

    return mv;
}

void Character::cough( bool harmful, int loudness )
{
    if( has_effect( effect_cough_suppress ) ) {
        return;
    }

    if( harmful ) {
        const int stam = get_stamina();
        const int malus = get_stamina_max() * 0.05; // 5% max stamina
        mod_stamina( -malus );
        if( stam < malus && x_in_y( malus - stam, malus ) && one_in( 6 ) ) {
            apply_damage( nullptr, bodypart_id( "torso" ), 1 );
        }
    }

    if( !is_npc() ) {
        add_msg( m_bad, _( "You cough heavily." ) );
    }
    sounds::sound( pos(), loudness, sounds::sound_t::speech, _( "a hacking cough." ), false, "misc",
                   "cough" );

    moves -= 80;

    add_effect( effect_disrupted_sleep, 5_minutes );
}

void Character::wake_up()
{
    //Can't wake up if under anesthesia
    if( has_effect( effect_narcosis ) ) {
        return;
    }

    // Do not remove effect_sleep or effect_alarm_clock now otherwise it invalidates an effect
    // iterator in player::process_effects().
    // We just set it for later removal (also happening in player::process_effects(), so no side
    // effects) with a duration of 0 turns.

    if( has_effect( effect_sleep ) ) {
        get_event_bus().send<event_type::character_wakes_up>( getID() );
        get_effect( effect_sleep ).set_duration( 0_turns );
    }
    remove_effect( effect_slept_through_alarm );
    remove_effect( effect_lying_down );
    if( has_effect( effect_alarm_clock ) ) {
        get_effect( effect_alarm_clock ).set_duration( 0_turns );
    }
    recalc_sight_limits();

    if( has_effect( effect_nightmares ) ) {
        add_msg_if_player( m_bad, "%s",
                           SNIPPET.random_from_category( "nightmares" ).value_or( translation() ) );
        add_morale( morale_nightmare, -15, -30, 30_minutes );
    }
}

int Character::get_shout_volume() const
{
    int base = 10;
    int shout_multiplier = 2;

    // Mutations make shouting louder, they also define the default message
    if( has_trait( trait_SHOUT3 ) ) {
        shout_multiplier = 4;
        base = 20;
    } else if( has_trait( trait_SHOUT2 ) ) {
        base = 15;
        shout_multiplier = 3;
    }

    // You can't shout without your face
    if( has_trait( trait_PROF_FOODP ) && !( is_wearing( itype_id( "foodperson_mask" ) ) ||
                                            is_wearing( itype_id( "foodperson_mask_on" ) ) ) ) {
        base = 0;
        shout_multiplier = 0;
    }

    // Masks and such dampen the sound
    // Balanced around whisper for wearing bondage mask
    // and noise ~= 10 (door smashing) for wearing dust mask for character with strength = 8
    /** @EFFECT_STR increases shouting volume */
    const int penalty = encumb( bodypart_id( "mouth" ) ) * 3 / 2;
    int noise = base + str_cur * shout_multiplier - penalty;

    // Minimum noise volume possible after all reductions.
    // Volume 1 can't be heard even by player
    constexpr int minimum_noise = 2;

    if( noise <= base ) {
        noise = std::max( minimum_noise, noise );
    }

    noise = enchantment_cache->modify_value( enchant_vals::mod::SHOUT_NOISE, noise );

    // Screaming underwater is not good for oxygen and harder to do overall
    if( underwater ) {
        noise = std::max( minimum_noise, noise / 2 );
    }
    return noise;
}

void Character::shout( std::string msg, bool order )
{
    int base = 10;
    std::string shout;

    // You can't shout without your face
    if( has_trait( trait_PROF_FOODP ) && !( is_wearing( itype_id( "foodperson_mask" ) ) ||
                                            is_wearing( itype_id( "foodperson_mask_on" ) ) ) ) {
        add_msg_if_player( m_warning, _( "You try to shout but you have no face!" ) );
        return;
    }

    // Mutations make shouting louder, they also define the default message
    if( has_trait( trait_SHOUT3 ) ) {
        base = 20;
        if( msg.empty() ) {
            msg = is_player() ? _( "yourself let out a piercing howl!" ) : _( "a piercing howl!" );
            shout = "howl";
        }
    } else if( has_trait( trait_SHOUT2 ) ) {
        base = 15;
        if( msg.empty() ) {
            msg = is_player() ? _( "yourself scream loudly!" ) : _( "a loud scream!" );
            shout = "scream";
        }
    }

    if( msg.empty() ) {
        msg = is_player() ? _( "yourself shout loudly!" ) : _( "a loud shout!" );
        shout = "default";
    }
    int noise = get_shout_volume();

    // Minimum noise volume possible after all reductions.
    // Volume 1 can't be heard even by player
    constexpr int minimum_noise = 2;

    if( noise <= base ) {
        std::string dampened_shout;
        std::transform( msg.begin(), msg.end(), std::back_inserter( dampened_shout ), tolower );
        msg = std::move( dampened_shout );
    }

    // Screaming underwater is not good for oxygen and harder to do overall
    if( underwater ) {
        if( !has_trait( trait_GILLS ) && !has_trait( trait_GILLS_CEPH ) ) {
            mod_stat( "oxygen", -noise );
        }
    }

    const int penalty = encumb( bodypart_id( "mouth" ) ) * 3 / 2;
    // TODO: indistinct noise descriptions should be handled in the sounds code
    if( noise <= minimum_noise ) {
        add_msg_if_player( m_warning,
                           _( "The sound of your voice is almost completely muffled!" ) );
        msg = is_player() ? _( "your muffled shout" ) : _( "an indistinct voice" );
    } else if( noise * 2 <= noise + penalty ) {
        // The shout's volume is 1/2 or lower of what it would be without the penalty
        add_msg_if_player( m_warning, _( "The sound of your voice is significantly muffled!" ) );
    }

    sounds::sound( pos(), noise, order ? sounds::sound_t::order : sounds::sound_t::alert, msg, false,
                   "shout", shout );
}

void Character::vomit()
{
    get_event_bus().send<event_type::throws_up>( getID() );

    if( stomach.contains() != 0_ml ) {
        stomach.empty();
        get_map().add_field( adjacent_tile(), fd_bile, 1 );
        add_msg_player_or_npc( m_bad, _( "You throw up heavily!" ), _( "<npcname> throws up heavily!" ) );
    }

    if( !has_effect( effect_nausea ) ) {  // Prevents never-ending nausea
        const effect dummy_nausea( &effect_nausea.obj(), 0_turns, bodypart_str_id( "bp_null" ), false, 1,
                                   calendar::turn );
        add_effect( effect_nausea, std::max( dummy_nausea.get_max_duration() * units::to_milliliter(
                stomach.contains() ) / 21, dummy_nausea.get_int_dur_factor() ) );
    }

    moves -= 100;
    for( auto &elem : *effects ) {
        for( auto &_effect_it : elem.second ) {
            auto &it = _effect_it.second;
            if( it.get_id() == effect_foodpoison ) {
                it.mod_duration( -30_minutes );
            } else if( it.get_id() == effect_drunk ) {
                it.mod_duration( rng( -10_minutes, -50_minutes ) );
            }
        }
    }
    remove_effect( effect_pkill1 );
    remove_effect( effect_pkill2 );
    remove_effect( effect_pkill3 );
    // Don't wake up when just retching
    if( stomach.contains() > 0_ml ) {
        wake_up();
    }
}

// adjacent_tile() returns a safe, unoccupied adjacent tile. If there are no such tiles, returns player position instead.
tripoint Character::adjacent_tile() const
{
    std::vector<tripoint> ret;
    int dangerous_fields = 0;
    map &here = get_map();
    for( const tripoint &p : here.points_in_radius( pos(), 1 ) ) {
        if( p == pos() ) {
            // Don't consider player position
            continue;
        }
        if( g->critter_at( p ) != nullptr ) {
            continue;
        }
        if( here.impassable( p ) ) {
            continue;
        }
        const trap &curtrap = here.tr_at( p );
        // If we don't known a trap here, the spot "appears" to be good, so consider it.
        // Same if we know a benign trap (as it's not dangerous).
        if( curtrap.can_see( p, *this ) && !curtrap.is_benign() ) {
            continue;
        }
        // Only consider tile if unoccupied, passable and has no traps
        dangerous_fields = 0;
        auto &tmpfld = here.field_at( p );
        for( auto &fld : tmpfld ) {
            const field_entry &cur = fld.second;
            if( cur.is_dangerous() ) {
                dangerous_fields++;
            }
        }

        if( dangerous_fields == 0 ) {
            ret.push_back( p );
        }
    }

    return random_entry( ret, pos() ); // player position if no valid adjacent tiles
}

void Character::set_fac_id( const std::string &my_fac_id )
{
    fac_id = faction_id( my_fac_id );
}

std::string get_stat_name( character_stat Stat )
{
    switch( Stat ) {
        // *INDENT-OFF*
    case character_stat::STRENGTH:     return pgettext( "strength stat", "STR" );
    case character_stat::DEXTERITY:    return pgettext( "dexterity stat", "DEX" );
    case character_stat::INTELLIGENCE: return pgettext( "intelligence stat", "INT" );
    case character_stat::PERCEPTION:   return pgettext( "perception stat", "PER" );
        // *INDENT-ON*
        default:
            break;
    }
    return pgettext( "fake stat there's an error", "ERR" );
}

void Character::build_mut_dependency_map( const trait_id &mut,
        std::unordered_map<trait_id, int> &dependency_map, int distance )
{
    // Skip base traits and traits we've seen with a lower distance
    const auto lowest_distance = dependency_map.find( mut );
    if( !has_base_trait( mut ) && ( lowest_distance == dependency_map.end() ||
                                    distance < lowest_distance->second ) ) {
        dependency_map[mut] = distance;
        // Recurse over all prerequisite and replacement mutations
        const mutation_branch &mdata = mut.obj();
        for( const trait_id &i : mdata.prereqs ) {
            build_mut_dependency_map( i, dependency_map, distance + 1 );
        }
        for( const trait_id &i : mdata.prereqs2 ) {
            build_mut_dependency_map( i, dependency_map, distance + 1 );
        }
        for( const trait_id &i : mdata.replacements ) {
            build_mut_dependency_map( i, dependency_map, distance + 1 );
        }
    }
}

void Character::set_highest_cat_level()
{
    mutation_category_level.clear();

    // For each of our mutations...
    for( const trait_id &mut : get_mutations() ) {
        // ...build up a map of all prerequisite/replacement mutations along the tree, along with their distance from the current mutation
        std::unordered_map<trait_id, int> dependency_map;
        build_mut_dependency_map( mut, dependency_map, 0 );

        // Then use the map to set the category levels
        for( const std::pair<const trait_id, int> &i : dependency_map ) {
            const mutation_branch &mdata = i.first.obj();
            if( !mdata.flags.count( "NON_THRESH" ) ) {
                for( const std::string &cat : mdata.category ) {
                    // Decay category strength based on how far it is from the current mutation
                    mutation_category_level[cat] += 8 / static_cast<int>( std::pow( 2, i.second ) );
                }
            }
        }
    }
}

void Character::drench_mut_calc()
{
    for( const bodypart_id &bp : get_all_body_parts() ) {
        int ignored = 0;
        int neutral = 0;
        int good = 0;

        for( const trait_id &iter : get_mutations() ) {
            const mutation_branch &mdata = iter.obj();
            const auto wp_iter = mdata.protection.find( bp.id() );
            if( wp_iter != mdata.protection.end() ) {
                ignored += wp_iter->second.x;
                neutral += wp_iter->second.y;
                good += wp_iter->second.z;
            }
        }

        mut_drench[bp->token][WT_GOOD] = good;
        mut_drench[bp->token][WT_NEUTRAL] = neutral;
        mut_drench[bp->token][WT_IGNORED] = ignored;
    }
}

/// Returns the mutation category with the highest strength
std::string Character::get_highest_category() const
{
    int iLevel = 0;
    std::string sMaxCat;

    for( const std::pair<const std::string, int> &elem : mutation_category_level ) {
        if( elem.second > iLevel ) {
            sMaxCat = elem.first;
            iLevel = elem.second;
        } else if( elem.second == iLevel ) {
            sMaxCat.clear();  // no category on ties
        }
    }
    return sMaxCat;
}

void Character::recalculate_enchantment_cache()
{
    // start by resetting the cache to all inventory items
<<<<<<< HEAD
    *enchantment_cache = inv.get_active_enchantment_cache( *this );
=======
    enchantment_cache = inv->get_active_enchantment_cache( *this );
>>>>>>> 8eaa61fd

    visit_items( [&]( const item * it ) {
        for( const enchantment &ench : it->get_enchantments() ) {
            if( ench.is_active( *this, *it ) ) {
                enchantment_cache->force_add( ench );
            }
        }
        return VisitResponse::NEXT;
    } );

    // get from traits/ mutations
    for( const std::pair<const trait_id, trait_data> &mut_map : my_mutations ) {
        const mutation_branch &mut = mut_map.first.obj();

        // only add the passive or powered active mutations
        if( mut.activated && !mut_map.second.powered ) {
            continue;
        }

        for( const enchantment_id &ench_id : mut.enchantments ) {
            const enchantment &ench = ench_id.obj();
            if( ench.is_active( *this ) ) {
                enchantment_cache->force_add( ench );
            }
        }
    }

    for( const bionic &bio : *my_bionics ) {
        const bionic_id &bid = bio.id;
        if( bid->has_flag( "BIONIC_TOGGLED" ) && !bio.powered ) {
            continue;
        }

        for( const enchantment_id &ench_id : bid->enchantments ) {
            const enchantment &ench = ench_id.obj();
            if( ench.is_active( *this ) ) {
                enchantment_cache->force_add( ench );
            }
        }
    }
}

double Character::calculate_by_enchantment( double modify, enchant_vals::mod value,
        bool round_output ) const
{
    modify += enchantment_cache->get_value_add( value );
    modify *= 1.0 + enchantment_cache->get_value_multiply( value );
    if( round_output ) {
        modify = std::round( modify );
    }
    return modify;
}

void Character::passive_absorb_hit( const bodypart_id &bp, damage_unit &du ) const
{
    // >0 check because some mutations provide negative armor
    // Thin skin check goes before subdermal armor plates because SUBdermal
    if( du.amount > 0.0f ) {
        // HACK: Get rid of this as soon as CUT and STAB are split
        if( du.type == DT_STAB ) {
            damage_unit du_copy = du;
            du_copy.type = DT_CUT;
            du.amount -= mutation_armor( bp, du_copy );
        } else {
            du.amount -= mutation_armor( bp, du );
        }
    }
    du.amount -= bionic_armor_bonus( bp, du.type ); //Check for passive armor bionics
    du.amount -= mabuff_armor_bonus( du.type );
    du.amount = std::max( 0.0f, du.amount );
}

static void destroyed_armor_msg( Character &who, const std::string &pre_damage_name )
{
    if( who.is_avatar() ) {
        get_memorial().add(
            //~ %s is armor name
            pgettext( "memorial_male", "Worn %s was completely destroyed." ),
            pgettext( "memorial_female", "Worn %s was completely destroyed." ),
            pre_damage_name );
    }
    who.add_msg_player_or_npc( m_bad, _( "Your %s is completely destroyed!" ),
                               _( "<npcname>'s %s is completely destroyed!" ),
                               pre_damage_name );
}

static void item_armor_enchantment_adjust( Character &guy, damage_unit &du, item &armor )
{
    switch( du.type ) {
        case DT_ACID:
            du.amount = armor.calculate_by_enchantment( guy, du.amount, enchant_vals::mod::ITEM_ARMOR_ACID );
            break;
        case DT_BASH:
            du.amount = armor.calculate_by_enchantment( guy, du.amount, enchant_vals::mod::ITEM_ARMOR_BASH );
            break;
        case DT_BIOLOGICAL:
            du.amount = armor.calculate_by_enchantment( guy, du.amount, enchant_vals::mod::ITEM_ARMOR_BIO );
            break;
        case DT_COLD:
            du.amount = armor.calculate_by_enchantment( guy, du.amount, enchant_vals::mod::ITEM_ARMOR_COLD );
            break;
        case DT_CUT:
            du.amount = armor.calculate_by_enchantment( guy, du.amount, enchant_vals::mod::ITEM_ARMOR_CUT );
            break;
        case DT_ELECTRIC:
            du.amount = armor.calculate_by_enchantment( guy, du.amount, enchant_vals::mod::ITEM_ARMOR_ELEC );
            break;
        case DT_HEAT:
            du.amount = armor.calculate_by_enchantment( guy, du.amount, enchant_vals::mod::ITEM_ARMOR_HEAT );
            break;
        case DT_STAB:
            du.amount = armor.calculate_by_enchantment( guy, du.amount, enchant_vals::mod::ITEM_ARMOR_STAB );
            break;
        case DT_BULLET:
            du.amount = armor.calculate_by_enchantment( guy, du.amount, enchant_vals::mod::ITEM_ARMOR_BULLET );
            break;
        default:
            return;
    }
    du.amount = std::max( 0.0f, du.amount );
}

// adjusts damage unit depending on type by enchantments.
// the ITEM_ enchantments only affect the damage resistance for that one item, while the others affect all of them
static void armor_enchantment_adjust( Character &guy, damage_unit &du )
{
    switch( du.type ) {
        case DT_ACID:
            du.amount = guy.calculate_by_enchantment( du.amount, enchant_vals::mod::ARMOR_ACID );
            break;
        case DT_BASH:
            du.amount = guy.calculate_by_enchantment( du.amount, enchant_vals::mod::ARMOR_BASH );
            break;
        case DT_BIOLOGICAL:
            du.amount = guy.calculate_by_enchantment( du.amount, enchant_vals::mod::ARMOR_BIO );
            break;
        case DT_COLD:
            du.amount = guy.calculate_by_enchantment( du.amount, enchant_vals::mod::ARMOR_COLD );
            break;
        case DT_CUT:
            du.amount = guy.calculate_by_enchantment( du.amount, enchant_vals::mod::ARMOR_CUT );
            break;
        case DT_ELECTRIC:
            du.amount = guy.calculate_by_enchantment( du.amount, enchant_vals::mod::ARMOR_ELEC );
            break;
        case DT_HEAT:
            du.amount = guy.calculate_by_enchantment( du.amount, enchant_vals::mod::ARMOR_HEAT );
            break;
        case DT_STAB:
            du.amount = guy.calculate_by_enchantment( du.amount, enchant_vals::mod::ARMOR_STAB );
            break;
        case DT_BULLET:
            du.amount = guy.calculate_by_enchantment( du.amount, enchant_vals::mod::ARMOR_BULLET );
            break;
        default:
            return;
    }
    du.amount = std::max( 0.0f, du.amount );
}

void Character::absorb_hit( const bodypart_id &bp, damage_instance &dam )
{
    std::list<item> worn_remains;
    bool armor_destroyed = false;

    for( damage_unit &elem : dam.damage_units ) {
        if( elem.amount < 0 ) {
            // Prevents 0 damage hits (like from hallucinations) from ripping armor
            elem.amount = 0;
            continue;
        }

        // The bio_ads CBM absorbs damage before hitting armor
        if( has_active_bionic( bio_ads ) ) {
            if( elem.amount > 0 && get_power_level() > 24_kJ ) {
                if( elem.type == DT_BASH ) {
                    elem.amount -= rng( 1, 8 );
                } else if( elem.type == DT_CUT ) {
                    elem.amount -= rng( 1, 4 );
                } else if( elem.type == DT_STAB || elem.type == DT_BULLET ) {
                    elem.amount -= rng( 1, 2 );
                }
                mod_power_level( -25_kJ );
            }
            if( elem.amount < 0 ) {
                elem.amount = 0;
            }
        }

        armor_enchantment_adjust( *this, elem );

        // Only the outermost armor can be set on fire
        bool outermost = true;
        // The worn vector has the innermost item first, so
        // iterate reverse to damage the outermost (last in worn vector) first.
        for( auto iter = worn.rbegin(); iter != worn.rend(); ) {
            item &armor = *iter;

            if( !armor.covers( bp ) ) {
                ++iter;
                continue;
            }

            const std::string pre_damage_name = armor.tname();
            bool destroy = false;

            item_armor_enchantment_adjust( *this, elem, armor );
            // Heat damage can set armor on fire
            // Even though it doesn't cause direct physical damage to it
            if( outermost && elem.type == DT_HEAT && elem.amount >= 1.0f ) {
                // TODO: Different fire intensity values based on damage
                fire_data frd{ 2 };
                destroy = armor.burn( frd );
                int fuel = roll_remainder( frd.fuel_produced );
                if( fuel > 0 ) {
                    add_effect( effect_onfire, time_duration::from_turns( fuel + 1 ), bp, false, 0, false,
                                true );
                }
            }

            if( !destroy ) {
                destroy = armor_absorb( elem, armor, bp );
            }

            if( destroy ) {
                if( get_player_view().sees( *this ) ) {
                    SCT.add( point( posx(), posy() ), direction::NORTH, remove_color_tags( pre_damage_name ),
                             m_neutral, _( "destroyed" ), m_info );
                }
                destroyed_armor_msg( *this, pre_damage_name );
                armor_destroyed = true;
                armor.on_takeoff( *this );
                for( const item *it : armor.contents.all_items_top( item_pocket::pocket_type::CONTAINER ) ) {
                    worn_remains.push_back( *it );
                }
                // decltype is the type name of the iterator, note that reverse_iterator::base returns the
                // iterator to the next element, not the one the revers_iterator points to.
                // http://stackoverflow.com/questions/1830158/how-to-call-erase-with-a-reverse-iterator
                iter = decltype( iter )( worn.erase( --( iter.base() ) ) );
            } else {
                ++iter;
                outermost = false;
            }
        }

        passive_absorb_hit( bp, elem );

        if( elem.type == DT_BASH ) {
            if( has_trait( trait_LIGHT_BONES ) ) {
                elem.amount *= 1.4;
            }
            if( has_trait( trait_HOLLOW_BONES ) ) {
                elem.amount *= 1.8;
            }
        }

        elem.amount = std::max( elem.amount, 0.0f );
    }
    map &here = get_map();
    for( item &remain : worn_remains ) {
        here.add_item_or_charges( pos(), remain );
    }
    if( armor_destroyed ) {
        drop_invalid_inventory();
    }
}

bool Character::armor_absorb( damage_unit &du, item &armor, const bodypart_id &bp )
{
    if( rng( 1, 100 ) > armor.get_coverage( bp ) ) {
        return false;
    }

    // TODO: add some check for power armor
    armor.mitigate_damage( du );

    // We want armor's own resistance to this type, not the resistance it grants
    const int armors_own_resist = armor.damage_resist( du.type, true );
    if( armors_own_resist > 1000 ) {
        // This is some weird type that doesn't damage armors
        return false;
    }

    // Scale chance of article taking damage based on the number of parts it covers.
    // This represents large articles being able to take more punishment
    // before becoming ineffective or being destroyed.
    const int num_parts_covered = armor.get_covered_body_parts().count();
    if( !one_in( num_parts_covered ) ) {
        return false;
    }

    // Don't damage armor as much when bypassed by armor piercing
    // Most armor piercing damage comes from bypassing armor, not forcing through
    const int raw_dmg = du.amount;
    if( raw_dmg > armors_own_resist ) {
        // If damage is above armor value, the chance to avoid armor damage is
        // 50% + 50% * 1/dmg
        if( one_in( raw_dmg ) || one_in( 2 ) ) {
            return false;
        }
    } else {
        // Sturdy items and power armors never take chip damage.
        // Other armors have 0.5% of getting damaged from hits below their armor value.
        if( armor.has_flag( flag_STURDY ) || armor.is_power_armor() || !one_in( 200 ) ) {
            return false;
        }
    }

    const material_type &material = armor.get_random_material();
    std::string damage_verb = ( du.type == DT_BASH ) ? material.bash_dmg_verb() :
                              material.cut_dmg_verb();

    const std::string pre_damage_name = armor.tname();
    const std::string pre_damage_adj = armor.get_base_material().dmg_adj( armor.damage_level( 4 ) );

    // add "further" if the damage adjective and verb are the same
    std::string format_string = ( pre_damage_adj == damage_verb ) ?
                                _( "Your %1$s is %2$s further!" ) : _( "Your %1$s is %2$s!" );
    add_msg_if_player( m_bad, format_string, pre_damage_name, damage_verb );
    //item is damaged
    if( is_player() ) {
        SCT.add( point( posx(), posy() ), direction::NORTH, remove_color_tags( pre_damage_name ), m_neutral,
                 damage_verb,
                 m_info );
    }

    return armor.mod_damage( armor.has_flag( "FRAGILE" ) ?
                             rng( 2 * itype::damage_scale, 3 * itype::damage_scale ) : itype::damage_scale, du.type );
}

float Character::bionic_armor_bonus( const bodypart_id &bp, damage_type dt ) const
{
    float result = 0.0f;
    if( dt == DT_CUT || dt == DT_STAB ) {
        for( const bionic_id &bid : get_bionics() ) {
            const auto cut_prot = bid->cut_protec.find( bp.id() );
            if( cut_prot != bid->cut_protec.end() ) {
                result += cut_prot->second;
            }
        }
    } else if( dt == DT_BASH ) {
        for( const bionic_id &bid : get_bionics() ) {
            const auto bash_prot = bid->bash_protec.find( bp.id() );
            if( bash_prot != bid->bash_protec.end() ) {
                result += bash_prot->second;
            }
        }
    } else if( dt == DT_BULLET ) {
        for( const bionic_id &bid : get_bionics() ) {
            const auto bullet_prot = bid->bullet_protec.find( bp.id() );
            if( bullet_prot != bid->bullet_protec.end() ) {
                result += bullet_prot->second;
            }
        }
    }

    return result;
}

int Character::get_armor_fire( const bodypart_id &bp ) const
{
    return get_armor_type( DT_HEAT, bp );
}

void Character::did_hit( Creature &target )
{
    enchantment_cache->cast_hit_you( *this, target );
}

ret_val<bool> Character::can_wield( const item &it ) const
{
    if( has_effect( effect_incorporeal ) ) {
        return ret_val<bool>::make_failure( _( "You can't wield anything while incorporeal." ) );
    }
    if( it.made_of_from_type( phase_id::LIQUID ) ) {
        return ret_val<bool>::make_failure( _( "Can't wield spilt liquids." ) );
    }

    if( get_working_arm_count() <= 0 ) {
        return ret_val<bool>::make_failure(
                   _( "You need at least one arm to even consider wielding something." ) );
    }

    if( is_armed() && !can_unwield( weapon ).success() ) {
        return ret_val<bool>::make_failure( _( "The %s is preventing you from wielding the %s." ),
                                            weapname(), it.tname() );
    }

    if( it.is_two_handed( *this ) && ( !has_two_arms() || worn_with_flag( "RESTRICT_HANDS" ) ) ) {
        if( worn_with_flag( "RESTRICT_HANDS" ) ) {
            return ret_val<bool>::make_failure(
                       _( "Something you are wearing hinders the use of both hands." ) );
        } else if( it.has_flag( "ALWAYS_TWOHAND" ) ) {
            return ret_val<bool>::make_failure( _( "The %s can't be wielded with only one arm." ),
                                                it.tname() );
        } else {
            return ret_val<bool>::make_failure( _( "You are too weak to wield %s with only one arm." ),
                                                it.tname() );
        }
    }

    return ret_val<bool>::make_success();
}

bool Character::unwield()
{
    if( weapon.is_null() ) {
        return true;
    }

    if( !can_unwield( weapon ).success() ) {
        return false;
    }

    // currently the only way to unwield NO_UNWIELD weapon is if it's a bionic that can be deactivated
    if( weapon.has_flag( "NO_UNWIELD" ) ) {
        cata::optional<int> wi = active_bionic_weapon_index();
        return wi && deactivate_bionic( *wi );
    }

    const std::string query = string_format( _( "Stop wielding %s?" ), weapon.tname() );

    if( !dispose_item( item_location( *this, &weapon ), query ) ) {
        return false;
    }

    inv->unsort();

    return true;
}

std::string Character::weapname() const
{
    if( weapon.is_gun() ) {
        std::string gunmode;
        // only required for empty mags and empty guns
        std::string mag_ammo;
        if( weapon.gun_all_modes().size() > 1 ) {
            gunmode = weapon.gun_current_mode().tname();
        }

        if( weapon.ammo_remaining() == 0 ) {
            if( weapon.magazine_current() != nullptr ) {
                const item *mag = weapon.magazine_current();
                mag_ammo = string_format( " (0/%d)",
                                          mag->ammo_capacity( item( mag->ammo_default() ).ammo_type() ) );
            } else {
                mag_ammo = _( " (empty)" );
            }
        }

        return string_format( "%s%s%s", gunmode, weapon.display_name(), mag_ammo );

    } else if( !is_armed() ) {
        return _( "fists" );

    } else {
        return weapon.tname();
    }
}

void Character::on_hit( Creature *source, bodypart_id /*bp_hit*/,
                        float /*difficulty*/, dealt_projectile_attack const *const /*proj*/ )
{
    enchantment_cache->cast_hit_me( *this, source );
}

/*
    Where damage to character is actually applied to hit body parts
    Might be where to put bleed stuff rather than in player::deal_damage()
 */
void Character::apply_damage( Creature *source, bodypart_id hurt, int dam, const bool bypass_med )
{
    if( is_dead_state() || has_trait( trait_DEBUG_NODMG ) || has_effect( effect_incorporeal ) ) {
        // don't do any more damage if we're already dead
        // Or if we're debugging and don't want to die
        // Or we are intangible
        return;
    }

    if( hurt == bodypart_id( "bp_null" ) ) {
        debugmsg( "Wacky body part hurt!" );
        hurt = bodypart_id( "torso" );
    }

    mod_pain( dam / 2 );

    const bodypart_id &part_to_damage = hurt->main_part;

    const int dam_to_bodypart = std::min( dam, get_part_hp_cur( part_to_damage ) );

    mod_part_hp_cur( part_to_damage, - dam_to_bodypart );
    get_event_bus().send<event_type::character_takes_damage>( getID(), dam_to_bodypart );

    if( !weapon.is_null() && !as_player()->can_wield( weapon ).success() &&
        can_unwield( weapon ).success() ) {
        add_msg_if_player( _( "You are no longer able to wield your %s and drop it!" ),
                           weapon.display_name() );
        put_into_vehicle_or_drop( *this, item_drop_reason::tumbling, { weapon } );
        i_rem( &weapon );
    }
    if( has_effect( effect_mending, part_to_damage.id() ) && ( source == nullptr ||
            !source->is_hallucination() ) ) {
        effect &e = get_effect( effect_mending, part_to_damage );
        float remove_mend = dam / 20.0f;
        e.mod_duration( -e.get_max_duration() * remove_mend );
    }

    if( dam > get_painkiller() ) {
        on_hurt( source );
    }

    if( !bypass_med ) {
        // remove healing effects if damaged
        int remove_med = roll_remainder( dam / 5.0f );
        if( remove_med > 0 && has_effect( effect_bandaged, part_to_damage.id() ) ) {
            remove_med -= reduce_healing_effect( effect_bandaged, remove_med, part_to_damage );
        }
        if( remove_med > 0 && has_effect( effect_disinfected, part_to_damage.id() ) ) {
            reduce_healing_effect( effect_disinfected, remove_med, part_to_damage );
        }
    }
}

dealt_damage_instance Character::deal_damage( Creature *source, bodypart_id bp,
        const damage_instance &d )
{
    if( has_trait( trait_DEBUG_NODMG ) || has_effect( effect_incorporeal ) ) {
        return dealt_damage_instance();
    }

    //damage applied here
    dealt_damage_instance dealt_dams = Creature::deal_damage( source, bp, d );
    //block reduction should be by applied this point
    int dam = dealt_dams.total_damage();

    // TODO: Pre or post blit hit tile onto "this"'s location here
    if( dam > 0 && get_player_view().sees( pos() ) ) {
        g->draw_hit_player( *this, dam );

        if( is_player() && source ) {
            //monster hits player melee
            SCT.add( point( posx(), posy() ),
                     direction_from( point_zero, point( posx() - source->posx(), posy() - source->posy() ) ),
                     get_hp_bar( dam, get_hp_max( bp ) ).first, m_bad, body_part_name( bp ), m_neutral );
        }
    }

    // handle snake artifacts
    if( has_artifact_with( AEP_SNAKES ) && dam >= 6 ) {
        const int snakes = dam / 6;
        int spawned = 0;
        for( int i = 0; i < snakes; i++ ) {
            if( monster *const snake = g->place_critter_around( mon_shadow_snake, pos(), 1 ) ) {
                snake->friendly = -1;
                spawned++;
            }
        }
        if( spawned == 1 ) {
            add_msg( m_warning, _( "A snake sprouts from your body!" ) );
        } else if( spawned >= 2 ) {
            add_msg( m_warning, _( "Some snakes sprout from your body!" ) );
        }
    }

    // And slimespawners too
    if( ( has_trait( trait_SLIMESPAWNER ) ) && ( dam >= 10 ) && one_in( 20 - dam ) ) {
        if( monster *const slime = g->place_critter_around( mon_player_blob, pos(), 1 ) ) {
            slime->friendly = -1;
            add_msg_if_player( m_warning, _( "Slime is torn from you, and moves on its own!" ) );
        }
    }

    Character &player_character = get_player_character();
    //Acid blood effects.
    bool u_see = player_character.sees( *this );
    int cut_dam = dealt_dams.type_damage( DT_CUT );
    if( source && has_trait( trait_ACIDBLOOD ) && !one_in( 3 ) &&
        ( dam >= 4 || cut_dam > 0 ) && ( rl_dist( player_character.pos(), source->pos() ) <= 1 ) ) {
        if( is_player() ) {
            add_msg( m_good, _( "Your acidic blood splashes %s in mid-attack!" ),
                     source->disp_name() );
        } else if( u_see ) {
            add_msg( _( "%1$s's acidic blood splashes on %2$s in mid-attack!" ),
                     disp_name(), source->disp_name() );
        }
        damage_instance acidblood_damage;
        acidblood_damage.add_damage( DT_ACID, rng( 4, 16 ) );
        if( !one_in( 4 ) ) {
            source->deal_damage( this, bodypart_id( "arm_l" ), acidblood_damage );
            source->deal_damage( this, bodypart_id( "arm_r" ), acidblood_damage );
        } else {
            source->deal_damage( this, bodypart_id( "torso" ), acidblood_damage );
            source->deal_damage( this, bodypart_id( "head" ), acidblood_damage );
        }
    }

    int recoil_mul = 100;

    if( bp == bodypart_id( "eyes" ) ) {
        if( dam > 5 || cut_dam > 0 ) {
            const time_duration minblind = std::max( 1_turns, 1_turns * ( dam + cut_dam ) / 10 );
            const time_duration maxblind = std::min( 5_turns, 1_turns * ( dam + cut_dam ) / 4 );
            add_effect( effect_blind, rng( minblind, maxblind ) );
        }
    } else if( bp == bodypart_id( "hand_l" ) || bp == bodypart_id( "arm_l" ) ||
               bp == bodypart_id( "hand_r" ) || bp == bodypart_id( "arm_r" ) ) {
        recoil_mul = 200;
    } else if( bp == bodypart_id( "bp_null" ) ) {
        debugmsg( "Wacky body part hit!" );
    }

    // TODO: Scale with damage in a way that makes sense for power armors, plate armor and naked skin.
    recoil += recoil_mul * weapon.volume() / 250_ml;
    recoil = std::min( MAX_RECOIL, recoil );
    //looks like this should be based off of dealt damages, not d as d has no damage reduction applied.
    // Skip all this if the damage isn't from a creature. e.g. an explosion.
    if( source != nullptr ) {
        if( source->has_flag( MF_GRABS ) && !source->is_hallucination() &&
            !source->has_effect( effect_grabbing ) ) {
            /** @EFFECT_DEX increases chance to avoid being grabbed */

            int reflex_mod = has_trait( trait_FAST_REFLEXES ) ? 2 : 1;
            const bool dodged_grab = rng( 0, reflex_mod * get_dex() ) > rng( 0, 10 );

            if( has_grab_break_tec() && get_grab_resist() > 0 &&
                dodged_grab ) {
                if( has_effect( effect_grabbed ) ) {
                    add_msg_if_player( m_warning, _( "The %s tries to grab you as well, but you bat it away!" ),
                                       source->disp_name() );
                } else {
                    add_msg_player_or_npc( m_info, _( "The %s tries to grab you, but you break its grab!" ),
                                           _( "The %s tries to grab <npcname>, but they break its grab!" ),
                                           source->disp_name() );
                }
            } else {
                int prev_effect = get_effect_int( effect_grabbed );
                add_effect( effect_grabbed, 2_turns,  bodypart_id( "torso" ), false, prev_effect + 2 );
                source->add_effect( effect_grabbing, 2_turns );
                add_msg_player_or_npc( m_bad, _( "You are grabbed by %s!" ), _( "<npcname> is grabbed by %s!" ),
                                       source->disp_name() );
            }
        }
    }

    int sum_cover = 0;
    for( const item &i : worn ) {
        if( i.covers( bp ) && i.is_filthy() ) {
            sum_cover += i.get_coverage( bp );
        }
    }

    // Chance of infection is damage (with cut and stab x4) * sum of coverage on affected body part, in percent.
    // i.e. if the body part has a sum of 100 coverage from filthy clothing,
    // each point of damage has a 1% change of causing infection.
    if( sum_cover > 0 ) {
        const int cut_type_dam = dealt_dams.type_damage( DT_CUT ) + dealt_dams.type_damage( DT_STAB );
        const int combined_dam = dealt_dams.type_damage( DT_BASH ) + ( cut_type_dam * 4 );
        const int infection_chance = ( combined_dam * sum_cover ) / 100;
        if( x_in_y( infection_chance, 100 ) ) {
            if( has_effect( effect_bite, bp.id() ) ) {
                add_effect( effect_bite, 40_minutes, bp, true );
            } else if( has_effect( effect_infected, bp.id() ) ) {
                add_effect( effect_infected, 25_minutes, bp, true );
            } else {
                add_effect( effect_bite, 1_turns, bp, true );
            }
            add_msg_if_player( _( "Filth from your clothing has implanted deep in the wound." ) );
        }
    }

    on_hurt( source );
    return dealt_dams;
}

int Character::reduce_healing_effect( const efftype_id &eff_id, int remove_med,
                                      const bodypart_id &hurt )
{
    effect &e = get_effect( eff_id, hurt );
    int intensity = e.get_intensity();
    if( remove_med < intensity ) {
        if( eff_id == effect_bandaged ) {
            add_msg_if_player( m_bad, _( "Bandages on your %s were damaged!" ), body_part_name( hurt ) );
        } else  if( eff_id == effect_disinfected ) {
            add_msg_if_player( m_bad, _( "You got some filth on your disinfected %s!" ),
                               body_part_name( hurt ) );
        }
    } else {
        if( eff_id == effect_bandaged ) {
            add_msg_if_player( m_bad, _( "Bandages on your %s were destroyed!" ),
                               body_part_name( hurt ) );
        } else  if( eff_id == effect_disinfected ) {
            add_msg_if_player( m_bad, _( "Your %s is no longer disinfected!" ), body_part_name( hurt ) );
        }
    }
    e.mod_duration( -6_hours * remove_med );
    return intensity;
}

void Character::heal_bp( bodypart_id bp, int dam )
{
    heal( bp, dam );
}

void Character::heal( const bodypart_id &healed, int dam )
{
    if( !is_limb_broken( healed ) ) {
        int effective_heal = std::min( dam, get_part_hp_max( healed ) - get_part_hp_cur( healed ) );
        mod_part_hp_cur( healed, effective_heal );
        get_event_bus().send<event_type::character_heals_damage>( getID(), effective_heal );
    }
}

void Character::healall( int dam )
{
    for( const bodypart_id &bp : get_all_body_parts() ) {
        heal( bp, dam );
        mod_part_healed_total( bp, dam );
    }
}

void Character::hurtall( int dam, Creature *source, bool disturb /*= true*/ )
{
    if( is_dead_state() || has_trait( trait_DEBUG_NODMG ) || has_effect( effect_incorporeal ) ||
        dam <= 0 ) {
        return;
    }

    for( const bodypart_id &bp : get_all_body_parts( true ) ) {
        // Don't use apply_damage here or it will annoy the player with 6 queries
        const int dam_to_bodypart = std::min( dam, get_part_hp_cur( bp ) );
        mod_part_hp_cur( bp, - dam_to_bodypart );
        get_event_bus().send<event_type::character_takes_damage>( getID(), dam_to_bodypart );
    }

    // Low pain: damage is spread all over the body, so not as painful as 6 hits in one part
    mod_pain( dam );
    on_hurt( source, disturb );
}

int Character::hitall( int dam, int vary, Creature *source )
{
    int damage_taken = 0;
    for( const bodypart_id &bp : get_all_body_parts( true ) ) {
        int ddam = vary ? dam * rng( 100 - vary, 100 ) / 100 : dam;
        int cut = 0;
        auto damage = damage_instance::physical( ddam, cut, 0 );
        damage_taken += deal_damage( source, bp, damage ).total_damage();
    }
    return damage_taken;
}

void Character::on_hurt( Creature *source, bool disturb /*= true*/ )
{
    if( has_trait( trait_ADRENALINE ) && !has_effect( effect_adrenaline ) &&
        ( get_part_hp_cur( bodypart_id( "head" ) ) < 25 ||
          get_part_hp_cur( bodypart_id( "torso" ) ) < 15 ) ) {
        add_effect( effect_adrenaline, 20_minutes );
    }

    if( disturb ) {
        if( has_effect( effect_sleep ) ) {
            wake_up();
        }
        if( !is_npc() && !has_effect( effect_narcosis ) ) {
            if( source != nullptr ) {
                g->cancel_activity_or_ignore_query( distraction_type::attacked,
                                                    string_format( _( "You were attacked by %s!" ),
                                                            source->disp_name() ) );
            } else {
                g->cancel_activity_or_ignore_query( distraction_type::attacked, _( "You were hurt!" ) );
            }
        }
    }

    if( is_dead_state() ) {
        set_killer( source );
    }
}

bool Character::crossed_threshold() const
{
    for( const trait_id &mut : get_mutations() ) {
        if( mut->threshold ) {
            return true;
        }
    }
    return false;
}

void Character::update_type_of_scent( bool init )
{
    scenttype_id new_scent = scenttype_id( "sc_human" );
    for( const trait_id &mut : get_mutations() ) {
        if( mut.obj().scent_typeid ) {
            new_scent = mut.obj().scent_typeid.value();
        }
    }

    if( !init && new_scent != get_type_of_scent() ) {
        get_scent().reset();
    }
    set_type_of_scent( new_scent );
}

void Character::update_type_of_scent( const trait_id &mut, bool gain )
{
    const cata::optional<scenttype_id> &mut_scent = mut->scent_typeid;
    if( mut_scent ) {
        if( gain && mut_scent.value() != get_type_of_scent() ) {
            set_type_of_scent( mut_scent.value() );
            get_scent().reset();
        } else {
            update_type_of_scent();
        }
    }
}

void Character::set_type_of_scent( const scenttype_id &id )
{
    type_of_scent = id;
}

scenttype_id Character::get_type_of_scent() const
{
    return type_of_scent;
}

void Character::restore_scent()
{
    const std::string prev_scent = get_value( "prev_scent" );
    if( !prev_scent.empty() ) {
        remove_effect( effect_masked_scent );
        set_type_of_scent( scenttype_id( prev_scent ) );
        remove_value( "prev_scent" );
        remove_value( "waterproof_scent" );
        add_msg_if_player( m_info, _( "You smell like yourself again." ) );
    }
}

void Character::spores()
{
    map &here = get_map();
    fungal_effects fe( *g, here );
    //~spore-release sound
    sounds::sound( pos(), 10, sounds::sound_t::combat, _( "Pouf!" ), false, "misc", "puff" );
    for( const tripoint &sporep : here.points_in_radius( pos(), 1 ) ) {
        if( sporep == pos() ) {
            continue;
        }
        fe.fungalize( sporep, this, 0.25 );
    }
}

void Character::blossoms()
{
    // Player blossoms are shorter-ranged, but you can fire much more frequently if you like.
    sounds::sound( pos(), 10, sounds::sound_t::combat, _( "Pouf!" ), false, "misc", "puff" );
    map &here = get_map();
    for( const tripoint &tmp : here.points_in_radius( pos(), 2 ) ) {
        here.add_field( tmp, fd_fungal_haze, rng( 1, 2 ) );
    }
}

void Character::update_vitamins( const vitamin_id &vit )
{
    if( is_npc() && vit->type() != vitamin_type::COUNTER ) {
        return; // NPCs cannot develop vitamin diseases, bypass for special
    }

    efftype_id def = vit.obj().deficiency();
    efftype_id exc = vit.obj().excess();

    int lvl = vit.obj().severity( vitamin_get( vit ) );
    if( lvl <= 0 ) {
        remove_effect( def );
    }
    if( lvl >= 0 ) {
        remove_effect( exc );
    }
    if( lvl > 0 ) {
        if( has_effect( def ) ) {
            get_effect( def ).set_intensity( lvl, true );
        } else {
            add_effect( def, 1_turns, true, lvl );
        }
    }
    if( lvl < 0 ) {
        if( has_effect( exc ) ) {
            get_effect( exc ).set_intensity( -lvl, true );
        } else {
            add_effect( exc, 1_turns, true, -lvl );
        }
    }
}

void Character::rooted_message() const
{
    bool wearing_shoes = is_wearing_shoes( side::LEFT ) || is_wearing_shoes( side::RIGHT );
    if( ( has_trait( trait_ROOTS2 ) || has_trait( trait_ROOTS3 ) ) &&
        get_map().has_flag( flag_PLOWABLE, pos() ) &&
        !wearing_shoes ) {
        add_msg( m_info, _( "You sink your roots into the soil." ) );
    }
}

void Character::rooted()
// Should average a point every two minutes or so; ground isn't uniformly fertile
{
    double shoe_factor = footwear_factor();
    if( ( has_trait( trait_ROOTS2 ) || has_trait( trait_ROOTS3 ) ) &&
        get_map().has_flag( flag_PLOWABLE, pos() ) && shoe_factor != 1.0 ) {
        if( one_in( 96 ) ) {
            vitamin_mod( vitamin_id( "iron" ), 1, true );
            vitamin_mod( vitamin_id( "calcium" ), 1, true );
        }
        if( get_thirst() <= -2000 && x_in_y( 75, 425 ) ) {
            mod_thirst( -1 );
        }
        mod_healthy_mod( 5, 50 );
    }
}

bool Character::wearing_something_on( const bodypart_id &bp ) const
{
    for( const item &i : worn ) {
        if( i.covers( bp ) ) {
            return true;
        }
    }
    return false;
}

bool Character::is_wearing_shoes( const side &which_side ) const
{
    bool left = true;
    bool right = true;
    if( which_side == side::LEFT || which_side == side::BOTH ) {
        left = false;
        for( const item &worn_item : worn ) {
            if( worn_item.covers( bodypart_id( "foot_l" ) ) && !worn_item.has_flag( flag_BELTED ) &&
                !worn_item.has_flag( flag_PERSONAL ) && !worn_item.has_flag( flag_AURA ) &&
                !worn_item.has_flag( flag_SEMITANGIBLE ) && !worn_item.has_flag( flag_SKINTIGHT ) ) {
                left = true;
                break;
            }
        }
    }
    if( which_side == side::RIGHT || which_side == side::BOTH ) {
        right = false;
        for( const item &worn_item : worn ) {
            if( worn_item.covers( bodypart_id( "foot_r" ) ) && !worn_item.has_flag( flag_BELTED ) &&
                !worn_item.has_flag( flag_PERSONAL ) && !worn_item.has_flag( flag_AURA ) &&
                !worn_item.has_flag( flag_SEMITANGIBLE ) && !worn_item.has_flag( flag_SKINTIGHT ) ) {
                right = true;
                break;
            }
        }
    }
    return ( left && right );
}

bool Character::is_wearing_helmet() const
{
    for( const item &i : worn ) {
        if( i.covers( bodypart_id( "head" ) ) && !i.has_flag( flag_HELMET_COMPAT ) &&
            !i.has_flag( flag_SKINTIGHT ) &&
            !i.has_flag( flag_PERSONAL ) && !i.has_flag( flag_AURA ) && !i.has_flag( flag_SEMITANGIBLE ) &&
            !i.has_flag( flag_OVERSIZE ) ) {
            return true;
        }
    }
    return false;
}

int Character::head_cloth_encumbrance() const
{
    int ret = 0;
    for( const item &i : worn ) {
        const item *worn_item = &i;
        if( i.covers( bodypart_id( "head" ) ) && !i.has_flag( flag_SEMITANGIBLE ) &&
            ( worn_item->has_flag( flag_HELMET_COMPAT ) || worn_item->has_flag( flag_SKINTIGHT ) ) ) {
            ret += worn_item->get_encumber( *this, bodypart_id( "head" ) );
        }
    }
    return ret;
}

double Character::armwear_factor() const
{
    double ret = 0;
    if( wearing_something_on( bodypart_id( "arm_l" ) ) ) {
        ret += .5;
    }
    if( wearing_something_on( bodypart_id( "arm_r" ) ) ) {
        ret += .5;
    }
    return ret;
}

double Character::footwear_factor() const
{
    double ret = 0;
    if( wearing_something_on( bodypart_id( "foot_l" ) ) ) {
        ret += .5;
    }
    if( wearing_something_on( bodypart_id( "foot_r" ) ) ) {
        ret += .5;
    }
    return ret;
}

int Character::shoe_type_count( const itype_id &it ) const
{
    int ret = 0;
    if( is_wearing_on_bp( it, bodypart_id( "foot_l" ) ) ) {
        ret++;
    }
    if( is_wearing_on_bp( it, bodypart_id( "foot_r" ) ) ) {
        ret++;
    }
    return ret;
}

std::vector<item *> Character::inv_dump()
{
    std::vector<item *> ret;
    if( is_armed() && can_unwield( weapon ).success() ) {
        ret.push_back( &weapon );
    }
    for( auto &i : worn ) {
        ret.push_back( &i );
    }
    inv->dump( ret );
    return ret;
}

bool Character::covered_with_flag( const std::string &flag, const body_part_set &parts ) const
{
    if( parts.none() ) {
        return true;
    }

    body_part_set to_cover( parts );

    for( const auto &elem : worn ) {
        if( !elem.has_flag( flag ) ) {
            continue;
        }

        to_cover.substract_set( elem.get_covered_body_parts() );

        if( to_cover.none() ) {
            return true;    // Allows early exit.
        }
    }

    return to_cover.none();
}

bool Character::is_waterproof( const body_part_set &parts ) const
{
    return covered_with_flag( "WATERPROOF", parts );
}

void Character::update_morale()
{
    morale->decay( 1_minutes );
    apply_persistent_morale();
}

units::volume Character::free_space() const
{
    units::volume volume_capacity = 0_ml;
    volume_capacity += weapon.get_total_capacity();
    for( const item *it : weapon.contents.all_items_top( item_pocket::pocket_type::CONTAINER ) ) {
        volume_capacity -= it->volume();
    }
    volume_capacity += weapon.check_for_free_space( &weapon );
    for( const item &w : worn ) {
        volume_capacity += w.get_total_capacity();
        for( const item *it : w.contents.all_items_top( item_pocket::pocket_type::CONTAINER ) ) {
            volume_capacity -= it->volume();
        }
        volume_capacity += w.check_for_free_space( &w );
    }
    return volume_capacity;
}

units::volume Character::volume_capacity() const
{
    units::volume volume_capacity = 0_ml;
    volume_capacity += weapon.contents.total_container_capacity();
    for( const item &w : worn ) {
        volume_capacity += w.contents.total_container_capacity();
    }
    return volume_capacity;
}

units::volume Character::volume_capacity_with_tweaks( const
        std::vector<std::pair<item_location, int>>
        &locations ) const
{
    std::map<const item *, int> dropping;
    for( const std::pair<item_location, int> &location_pair : locations ) {
        dropping.emplace( location_pair.first.get_item(), location_pair.second );
    }
    return volume_capacity_with_tweaks( { dropping } );
}

units::volume Character::volume_capacity_with_tweaks( const item_tweaks &tweaks ) const
{
    const std::map<const item *, int> empty;
    const std::map<const item *, int> &without = tweaks.without_items ? tweaks.without_items->get() :
            empty;

    units::volume volume_capacity = 0_ml;

    if( !without.count( &weapon ) ) {
        volume_capacity += weapon.contents.total_container_capacity();
    }

    for( const item &i : worn ) {
        if( !without.count( &i ) ) {
            volume_capacity += i.contents.total_container_capacity();
        }
    }

    return volume_capacity;
}

units::volume Character::volume_carried() const
{
    return volume_capacity() - free_space();
}

void Character::hoarder_morale_penalty()
{
    int pen = free_space() / 125_ml;
    if( pen > 70 ) {
        pen = 70;
    }
    if( pen <= 0 ) {
        pen = 0;
    }
    if( has_effect( effect_took_xanax ) ) {
        pen = pen / 7;
    } else if( has_effect( effect_took_prozac ) ) {
        pen = pen / 2;
    }
    if( pen > 0 ) {
        add_morale( MORALE_PERM_HOARDER, -pen, -pen, 1_minutes, 1_minutes, true );
    }
}

void Character::apply_persistent_morale()
{
    // Hoarders get a morale penalty if they're not carrying a full inventory.
    if( has_trait( trait_HOARDER ) ) {
        hoarder_morale_penalty();
    }
    // Nomads get a morale penalty if they stay near the same overmap tiles too long.
    if( has_trait( trait_NOMAD ) || has_trait( trait_NOMAD2 ) || has_trait( trait_NOMAD3 ) ) {
        const tripoint_abs_omt ompos = global_omt_location();
        float total_time = 0.0f;
        // Check how long we've stayed in any overmap tile within 5 of us.
        const int max_dist = 5;
        for( const tripoint_abs_omt &pos : points_in_radius( ompos, max_dist ) ) {
            const float dist = rl_dist( ompos, pos );
            if( dist > max_dist ) {
                continue;
            }
            const auto iter = overmap_time.find( pos.xy() );
            if( iter == overmap_time.end() ) {
                continue;
            }
            // Count time in own tile fully, tiles one away as 4/5, tiles two away as 3/5, etc.
            total_time += to_moves<float>( iter->second ) * ( max_dist - dist ) / max_dist;
        }
        // Characters with higher tiers of Nomad suffer worse morale penalties, faster.
        int max_unhappiness;
        float min_time, max_time;
        if( has_trait( trait_NOMAD ) ) {
            max_unhappiness = 20;
            min_time = to_moves<float>( 12_hours );
            max_time = to_moves<float>( 1_days );
        } else if( has_trait( trait_NOMAD2 ) ) {
            max_unhappiness = 40;
            min_time = to_moves<float>( 4_hours );
            max_time = to_moves<float>( 8_hours );
        } else { // traid_NOMAD3
            max_unhappiness = 60;
            min_time = to_moves<float>( 1_hours );
            max_time = to_moves<float>( 2_hours );
        }
        // The penalty starts at 1 at min_time and scales up to max_unhappiness at max_time.
        const float t = ( total_time - min_time ) / ( max_time - min_time );
        const int pen = std::ceil( lerp_clamped( 0, max_unhappiness, t ) );
        if( pen > 0 ) {
            add_morale( MORALE_PERM_NOMAD, -pen, -pen, 1_minutes, 1_minutes, true );
        }
    }

    if( has_trait( trait_PROF_FOODP ) ) {
        // Loosing your face is distressing
        if( !( is_wearing( itype_id( "foodperson_mask" ) ) ||
               is_wearing( itype_id( "foodperson_mask_on" ) ) ) ) {
            add_morale( MORALE_PERM_NOFACE, -20, -20, 1_minutes, 1_minutes, true );
        } else if( is_wearing( itype_id( "foodperson_mask" ) ) ||
                   is_wearing( itype_id( "foodperson_mask_on" ) ) ) {
            rem_morale( MORALE_PERM_NOFACE );
        }

        if( is_wearing( itype_id( "foodperson_mask_on" ) ) ) {
            add_morale( MORALE_PERM_FPMODE_ON, 10, 10, 1_minutes, 1_minutes, true );
        } else {
            rem_morale( MORALE_PERM_FPMODE_ON );
        }
    }
}

int Character::get_morale_level() const
{
    return morale->get_level();
}

void Character::add_morale( const morale_type &type, int bonus, int max_bonus,
                            const time_duration &duration, const time_duration &decay_start,
                            bool capped, const itype *item_type )
{
    morale->add( type, bonus, max_bonus, duration, decay_start, capped, item_type );
}

int Character::has_morale( const morale_type &type ) const
{
    return morale->has( type );
}

void Character::rem_morale( const morale_type &type, const itype *item_type )
{
    morale->remove( type, item_type );
}

void Character::clear_morale()
{
    morale->clear();
}

bool Character::has_morale_to_read() const
{
    return get_morale_level() >= -40;
}

void Character::check_and_recover_morale()
{
    player_morale test_morale;

    for( const item &wit : worn ) {
        test_morale.on_item_wear( wit );
    }

    for( const trait_id &mut : get_mutations() ) {
        test_morale.on_mutation_gain( mut );
    }

    for( std::pair<const efftype_id, std::unordered_map<bodypart_str_id, effect, std::hash<bodypart_str_id>>>
         &elem :
         *effects ) {
        for( std::pair<const bodypart_str_id, effect> &_effect_it : elem.second ) {
            const effect &e = _effect_it.second;
            test_morale.on_effect_int_change( e.get_id(), e.get_intensity(), e.get_bp() );
        }
    }

    test_morale.on_stat_change( "hunger", get_hunger() );
    test_morale.on_stat_change( "thirst", get_thirst() );
    test_morale.on_stat_change( "fatigue", get_fatigue() );
    test_morale.on_stat_change( "pain", get_pain() );
    test_morale.on_stat_change( "pkill", get_painkiller() );
    test_morale.on_stat_change( "perceived_pain", get_perceived_pain() );

    apply_persistent_morale();

    if( !morale->consistent_with( test_morale ) ) {
        *morale = player_morale( test_morale ); // Recover consistency
        add_msg( m_debug, "%s morale was recovered.", disp_name( true ) );
    }
}

void Character::start_hauling()
{
    add_msg( _( "You start hauling items along the ground." ) );
    if( is_armed() ) {
        add_msg( m_warning, _( "Your hands are not free, which makes hauling slower." ) );
    }
    hauling = true;
}

void Character::stop_hauling()
{
    add_msg( _( "You stop hauling items." ) );
    hauling = false;
    if( has_activity( ACT_MOVE_ITEMS ) ) {
        cancel_activity();
    }
}

bool Character::is_hauling() const
{
    return hauling;
}

void Character::assign_activity( const activity_id &type, int moves, int index, int pos,
                                 const std::string &name )
{
    assign_activity( player_activity( type, moves, index, pos, name ) );
}

void Character::assign_activity( const player_activity &act, bool allow_resume )
{
    bool resuming = false;
    if( allow_resume && !backlog.empty() && backlog.front().can_resume_with( act, *this ) ) {
        resuming = true;
        add_msg_if_player( _( "You resume your task." ) );
        activity = backlog.front();
        backlog.pop_front();
    } else {
        if( activity ) {
            backlog.push_front( activity );
        }

        activity = act;
    }

    activity.start_or_resume( *this, resuming );

    if( is_npc() ) {
        cancel_stashed_activity();
        npc *guy = dynamic_cast<npc *>( this );
        guy->set_attitude( NPCATT_ACTIVITY );
        guy->set_mission( NPC_MISSION_ACTIVITY );
        guy->current_activity_id = activity.id();
    }
}

bool Character::has_activity( const activity_id &type ) const
{
    return activity.id() == type;
}

bool Character::has_activity( const std::vector<activity_id> &types ) const
{
    return std::find( types.begin(), types.end(), activity.id() ) != types.end();
}

void Character::cancel_activity()
{
    activity.canceled( *this );
    if( has_activity( ACT_MOVE_ITEMS ) && is_hauling() ) {
        stop_hauling();
    }
    // Clear any backlog items that aren't auto-resume.
    for( auto backlog_item = backlog.begin(); backlog_item != backlog.end(); ) {
        if( backlog_item->auto_resume ) {
            backlog_item++;
        } else {
            backlog_item = backlog.erase( backlog_item );
        }
    }
    // act wait stamina interrupts an ongoing activity.
    // and automatically puts auto_resume = true on it
    // we don't want that to persist if there is another interruption.
    // and player moves elsewhere.
    if( has_activity( ACT_WAIT_STAMINA ) && !backlog.empty() &&
        backlog.front().auto_resume ) {
        backlog.front().auto_resume = false;
    }
    if( activity && activity.is_suspendable() ) {
        backlog.push_front( activity );
    }
    sfx::end_activity_sounds(); // kill activity sounds when canceled
    activity = player_activity();
}

void Character::resume_backlog_activity()
{
    if( !backlog.empty() && backlog.front().auto_resume ) {
        activity = backlog.front();
        backlog.pop_front();
    }
}

void Character::fall_asleep()
{
    // Communicate to the player that he is using items on the floor
    std::string item_name = is_snuggling();
    if( item_name == "many" ) {
        if( one_in( 15 ) ) {
            add_msg_if_player( _( "You nestle your pile of clothes for warmth." ) );
        } else {
            add_msg_if_player( _( "You use your pile of clothes for warmth." ) );
        }
    } else if( item_name != "nothing" ) {
        if( one_in( 15 ) ) {
            add_msg_if_player( _( "You snuggle your %s to keep warm." ), item_name );
        } else {
            add_msg_if_player( _( "You use your %s to keep warm." ), item_name );
        }
    }
    if( has_active_mutation( trait_HIBERNATE ) &&
        get_kcal_percent() > 0.8f ) {
        if( is_avatar() ) {
            get_memorial().add( pgettext( "memorial_male", "Entered hibernation." ),
                                pgettext( "memorial_female", "Entered hibernation." ) );
        }
        // some days worth of round-the-clock Snooze.  Cata seasons default to 91 days.
        fall_asleep( 10_days );
        // If you're not fatigued enough for 10 days, you won't sleep the whole thing.
        // In practice, the fatigue from filling the tank from (no msg) to Time For Bed
        // will last about 8 days.
    }

    fall_asleep( 10_hours ); // default max sleep time.
}

void Character::fall_asleep( const time_duration &duration )
{
    if( activity ) {
        if( activity.id() == ACT_TRY_SLEEP ) {
            activity.set_to_null();
        } else {
            cancel_activity();
        }
    }
    add_effect( effect_sleep, duration );
}

void Character::migrate_items_to_storage( bool disintegrate )
{
    inv->visit_items( [&]( const item * it ) {
        if( disintegrate ) {
            if( try_add( *it ) == nullptr ) {
                debugmsg( "ERROR: Could not put %s into inventory.  Check if the profession has enough space.",
                          it->tname() );
                return VisitResponse::ABORT;
            }
        } else {
            i_add( *it );
        }
        return VisitResponse::SKIP;
    } );
    inv->clear();
}

std::string Character::is_snuggling() const
{
    map &here = get_map();
    auto begin = here.i_at( pos() ).begin();
    auto end = here.i_at( pos() ).end();

    if( in_vehicle ) {
        if( const cata::optional<vpart_reference> vp = here.veh_at( pos() ).part_with_feature( VPFLAG_CARGO,
                false ) ) {
            vehicle *const veh = &vp->vehicle();
            const int cargo = vp->part_index();
            if( !veh->get_items( cargo ).empty() ) {
                begin = veh->get_items( cargo ).begin();
                end = veh->get_items( cargo ).end();
            }
        }
    }
    const item *floor_armor = nullptr;
    int ticker = 0;

    // If there are no items on the floor, return nothing
    if( begin == end ) {
        return "nothing";
    }

    for( auto candidate = begin; candidate != end; ++candidate ) {
        if( !candidate->is_armor() ) {
            continue;
        } else if( candidate->volume() > 250_ml && candidate->get_warmth() > 0 &&
                   ( candidate->covers( bodypart_id( "torso" ) ) || candidate->covers( bodypart_id( "leg_l" ) ) ||
                     candidate->covers( bodypart_id( "leg_r" ) ) ) ) {
            floor_armor = &*candidate;
            ticker++;
        }
    }

    if( ticker == 0 ) {
        return "nothing";
    } else if( ticker == 1 ) {
        return floor_armor->type_name();
    } else if( ticker > 1 ) {
        return "many";
    }

    return "nothing";
}

int Character::warmth( const bodypart_id &bp ) const
{
    int ret = 0;
    double warmth = 0.0;

    for( const item &i : worn ) {
        if( i.covers( bp ) ) {
            warmth = i.get_warmth();
            // Wool items do not lose their warmth due to being wet.
            // Warmth is reduced by 0 - 66% based on wetness.
            if( !i.made_of( material_id( "wool" ) ) ) {
                warmth *= 1.0 - 0.66 * get_part_wetness_percentage( bp );
            }
            ret += std::round( warmth );
        }
    }
    ret += get_effect_int( effect_heating_bionic, bp );
    return ret;
}

static int bestwarmth( const std::list< item > &its, const std::string &flag )
{
    int best = 0;
    for( const item &w : its ) {
        if( w.has_flag( flag ) && w.get_warmth() > best ) {
            best = w.get_warmth();
        }
    }
    return best;
}

int Character::bonus_item_warmth( const bodypart_id &bp ) const
{
    int ret = 0;

    // If the player is not wielding anything big, check if hands can be put in pockets
    if( ( bp == bodypart_id( "hand_l" ) || bp == bodypart_id( "hand_r" ) ) &&
        weapon.volume() < 500_ml ) {
        ret += bestwarmth( worn, "POCKETS" );
    }

    // If the player's head is not encumbered, check if hood can be put up
    if( bp == bodypart_id( "head" ) && encumb( bodypart_id( "head" ) ) < 10 ) {
        ret += bestwarmth( worn, "HOOD" );
    }

    // If the player's mouth is not encumbered, check if collar can be put up
    if( bp == bodypart_id( "mouth" ) && encumb( bodypart_id( "mouth" ) ) < 10 ) {
        ret += bestwarmth( worn, "COLLAR" );
    }

    return ret;
}

bool Character::can_use_floor_warmth() const
{
    return in_sleep_state() ||
           has_activity( activity_id( "ACT_WAIT" ) ) ||
           has_activity( activity_id( "ACT_WAIT_NPC" ) ) ||
           has_activity( activity_id( "ACT_WAIT_STAMINA" ) ) ||
           has_activity( activity_id( "ACT_AUTODRIVE" ) ) ||
           has_activity( activity_id( "ACT_READ" ) ) ||
           has_activity( activity_id( "ACT_SOCIALIZE" ) ) ||
           has_activity( activity_id( "ACT_MEDITATE" ) ) ||
           has_activity( activity_id( "ACT_FISH" ) ) ||
           has_activity( activity_id( "ACT_GAME" ) ) ||
           has_activity( activity_id( "ACT_HAND_CRANK" ) ) ||
           has_activity( activity_id( "ACT_HEATING" ) ) ||
           has_activity( activity_id( "ACT_VIBE" ) ) ||
           has_activity( activity_id( "ACT_TRY_SLEEP" ) ) ||
           has_activity( activity_id( "ACT_OPERATION" ) ) ||
           has_activity( activity_id( "ACT_TREE_COMMUNION" ) ) ||
           has_activity( activity_id( "ACT_EAT_MENU" ) ) ||
           has_activity( activity_id( "ACT_CONSUME_FOOD_MENU" ) ) ||
           has_activity( activity_id( "ACT_CONSUME_DRINK_MENU" ) ) ||
           has_activity( activity_id( "ACT_CONSUME_MEDS_MENU" ) ) ||
           has_activity( activity_id( "ACT_STUDY_SPELL" ) );
}

int Character::floor_bedding_warmth( const tripoint &pos )
{
    map &here = get_map();
    const trap &trap_at_pos = here.tr_at( pos );
    const ter_id ter_at_pos = here.ter( pos );
    const furn_id furn_at_pos = here.furn( pos );
    int floor_bedding_warmth = 0;

    const optional_vpart_position vp = here.veh_at( pos );
    const cata::optional<vpart_reference> boardable = vp.part_with_feature( "BOARDABLE", true );
    // Search the floor for bedding
    if( furn_at_pos != f_null ) {
        floor_bedding_warmth += furn_at_pos.obj().floor_bedding_warmth;
    } else if( !trap_at_pos.is_null() ) {
        floor_bedding_warmth += trap_at_pos.floor_bedding_warmth;
    } else if( boardable ) {
        floor_bedding_warmth += boardable->info().floor_bedding_warmth;
    } else if( ter_at_pos == t_improvised_shelter ) {
        floor_bedding_warmth -= 500;
    } else {
        floor_bedding_warmth -= 2000;
    }

    return floor_bedding_warmth;
}

int Character::floor_item_warmth( const tripoint &pos )
{
    map &here = get_map();
    if( !here.has_items( pos ) ) {
        return 0;
    }

    int item_warmth = 0;
    // Search the floor for items
    const map_stack floor_item = here.i_at( pos );
    for( const item &elem : floor_item ) {
        if( !elem.is_armor() ) {
            continue;
        }
        // Items that are big enough and covers the torso are used to keep warm.
        // Smaller items don't do as good a job
        if( elem.volume() > 250_ml &&
            ( elem.covers( bodypart_id( "torso" ) ) || elem.covers( bodypart_id( "leg_l" ) ) ||
              elem.covers( bodypart_id( "leg_r" ) ) ) ) {
            item_warmth += 60 * elem.get_warmth() * elem.volume() / 2500_ml;
        }
    }

    return item_warmth;
}

int Character::floor_warmth( const tripoint &pos ) const
{
    const int item_warmth = floor_item_warmth( pos );
    int bedding_warmth = floor_bedding_warmth( pos );

    // If the PC has fur, etc, that will apply too
    int floor_mut_warmth = bodytemp_modifier_traits_floor();
    // DOWN does not provide floor insulation, though.
    // Better-than-light fur or being in one's shell does.
    if( ( !( has_trait( trait_DOWN ) ) ) && ( floor_mut_warmth >= 200 ) ) {
        bedding_warmth = std::max( 0, bedding_warmth );
    }
    return ( item_warmth + bedding_warmth + floor_mut_warmth );
}

int Character::bodytemp_modifier_traits( bool overheated ) const
{
    int mod = 0;
    for( const trait_id &iter : get_mutations() ) {
        mod += overheated ? iter->bodytemp_min : iter->bodytemp_max;
    }
    return mod;
}

int Character::bodytemp_modifier_traits_floor() const
{
    int mod = 0;
    for( const trait_id &iter : get_mutations() ) {
        mod += iter->bodytemp_sleep;
    }
    return mod;
}

int Character::temp_corrected_by_climate_control( int temperature ) const
{
    const int variation = static_cast<int>( BODYTEMP_NORM * 0.5 );
    if( temperature < BODYTEMP_SCORCHING + variation &&
        temperature > BODYTEMP_FREEZING - variation ) {
        if( temperature > BODYTEMP_SCORCHING ) {
            temperature = BODYTEMP_VERY_HOT;
        } else if( temperature > BODYTEMP_VERY_HOT ) {
            temperature = BODYTEMP_HOT;
        } else if( temperature > BODYTEMP_HOT ) {
            temperature = BODYTEMP_NORM;
        } else if( temperature < BODYTEMP_FREEZING ) {
            temperature = BODYTEMP_VERY_COLD;
        } else if( temperature < BODYTEMP_VERY_COLD ) {
            temperature = BODYTEMP_COLD;
        } else if( temperature < BODYTEMP_COLD ) {
            temperature = BODYTEMP_NORM;
        }
    }
    return temperature;
}

bool Character::in_sleep_state() const
{
    return Creature::in_sleep_state() || activity.id() == ACT_TRY_SLEEP;
}

bool Character::has_item_with_flag( const std::string &flag, bool need_charges ) const
{
    return has_item_with( [&flag, &need_charges]( const item & it ) {
        if( it.is_tool() && need_charges ) {
            return it.has_flag( flag ) && it.type->tool->max_charges ? it.charges > 0 : it.has_flag( flag );
        }
        return it.has_flag( flag );
    } );
}

std::vector<const item *> Character::all_items_with_flag( const std::string &flag ) const
{
    return items_with( [&flag]( const item & it ) {
        return it.has_flag( flag );
    } );
}

bool Character::has_charges( const itype_id &it, int quantity,
                             const std::function<bool( const item & )> &filter ) const
{
    if( it == itype_fire || it == itype_apparatus ) {
        return has_fire( quantity );
    }
    if( it == itype_UPS && is_mounted() &&
        mounted_creature.get()->has_flag( MF_RIDEABLE_MECH ) ) {
        auto *mons = mounted_creature.get();
        return quantity <= mons->battery_item->ammo_remaining();
    }
    return charges_of( it, quantity, filter ) == quantity;
}

std::list<item> Character::use_amount( const itype_id &it, int quantity,
                                       const std::function<bool( const item & )> &filter )
{
    std::list<item> ret;
    if( weapon.use_amount( it, quantity, ret ) ) {
        remove_weapon();
    }
    for( auto a = worn.begin(); a != worn.end() && quantity > 0; ) {
        if( a->use_amount( it, quantity, ret, filter ) ) {
            a->on_takeoff( *this );
            a = worn.erase( a );
        } else {
            ++a;
        }
    }
    if( quantity <= 0 ) {
        return ret;
    }
    std::list<item> tmp = inv->use_amount( it, quantity, filter );
    ret.splice( ret.end(), tmp );
    return ret;
}

bool Character::use_charges_if_avail( const itype_id &it, int quantity )
{
    if( has_charges( it, quantity ) ) {
        use_charges( it, quantity );
        return true;
    }
    return false;
}

std::list<item> Character::use_charges( const itype_id &what, int qty,
                                        const std::function<bool( const item & )> &filter )
{
    std::list<item> res;

    if( qty <= 0 ) {
        return res;

    } else if( what == itype_toolset ) {
        mod_power_level( units::from_kilojoule( -qty ) );
        return res;

    } else if( what == itype_fire ) {
        use_fire( qty );
        return res;

    } else if( what == itype_UPS ) {
        if( is_mounted() && mounted_creature.get()->has_flag( MF_RIDEABLE_MECH ) &&
            mounted_creature.get()->battery_item ) {
            auto *mons = mounted_creature.get();
            int power_drain = std::min( mons->battery_item->ammo_remaining(), qty );
            mons->use_mech_power( -power_drain );
            qty -= std::min( qty, power_drain );
            return res;
        }
        if( has_power() && has_active_bionic( bio_ups ) ) {
            int bio = std::min( units::to_kilojoule( get_power_level() ), qty );
            mod_power_level( units::from_kilojoule( -bio ) );
            qty -= std::min( qty, bio );
        }

        int adv = charges_of( itype_adv_UPS_off, static_cast<int>( std::ceil( qty * 0.6 ) ) );
        if( adv > 0 ) {
            std::list<item> found = use_charges( itype_adv_UPS_off, adv );
            res.splice( res.end(), found );
            qty -= std::min( qty, static_cast<int>( adv / 0.6 ) );
        }

        int ups = charges_of( itype_UPS_off, qty );
        if( ups > 0 ) {
            std::list<item> found = use_charges( itype_UPS_off, ups );
            res.splice( res.end(), found );
            qty -= std::min( qty, ups );
        }
        return res;
    }

    std::vector<item *> del;

    bool has_tool_with_UPS = false;
    visit_items( [this, &what, &qty, &res, &del, &has_tool_with_UPS, &filter]( item * e ) {
        if( e->use_charges( what, qty, res, pos(), filter ) ) {
            del.push_back( e );
        }
        if( filter( *e ) && e->typeId() == what && e->has_flag( flag_USE_UPS ) ) {
            has_tool_with_UPS = true;
        }
        return qty > 0 ? VisitResponse::NEXT : VisitResponse::ABORT;
    } );

    for( item *e : del ) {
        remove_item( *e );
    }

    if( has_tool_with_UPS ) {
        use_charges( itype_UPS, qty );
    }

    return res;
}

bool Character::has_fire( const int quantity ) const
{
    // TODO: Replace this with a "tool produces fire" flag.

    if( get_map().has_nearby_fire( pos() ) ) {
        return true;
    } else if( has_item_with_flag( "FIRE" ) ) {
        return true;
    } else if( has_item_with_flag( "FIRESTARTER" ) ) {
        auto firestarters = all_items_with_flag( "FIRESTARTER" );
        for( auto &i : firestarters ) {
            if( has_charges( i->typeId(), quantity ) ) {
                return true;
            }
        }
    } else if( has_active_bionic( bio_tools ) && get_power_level() > quantity * 5_kJ ) {
        return true;
    } else if( has_bionic( bio_lighter ) && get_power_level() > quantity * 5_kJ ) {
        return true;
    } else if( has_bionic( bio_laser ) && get_power_level() > quantity * 5_kJ ) {
        return true;
    } else if( is_npc() ) {
        // HACK: A hack to make NPCs use their Molotovs
        return true;
    }
    return false;
}

void Character::mod_painkiller( int npkill )
{
    set_painkiller( pkill + npkill );
}

void Character::set_painkiller( int npkill )
{
    npkill = std::max( npkill, 0 );
    if( pkill != npkill ) {
        const int prev_pain = get_perceived_pain();
        pkill = npkill;
        on_stat_change( "pkill", pkill );
        const int cur_pain = get_perceived_pain();

        if( cur_pain != prev_pain ) {
            react_to_felt_pain( cur_pain - prev_pain );
            on_stat_change( "perceived_pain", cur_pain );
        }
    }
}

int Character::get_painkiller() const
{
    return pkill;
}

void Character::use_fire( const int quantity )
{
    //Okay, so checks for nearby fires first,
    //then held lit torch or candle, bionic tool/lighter/laser
    //tries to use 1 charge of lighters, matches, flame throwers
    //If there is enough power, will use power of one activation of the bio_lighter, bio_tools and bio_laser
    // (home made, military), hotplate, welder in that order.
    // bio_lighter, bio_laser, bio_tools, has_active_bionic("bio_tools"

    if( get_map().has_nearby_fire( pos() ) ) {
        return;
    } else if( has_item_with_flag( "FIRE" ) ) {
        return;
    } else if( has_item_with_flag( "FIRESTARTER" ) ) {
        auto firestarters = all_items_with_flag( "FIRESTARTER" );
        for( auto &i : firestarters ) {
            if( has_charges( i->typeId(), quantity ) ) {
                use_charges( i->typeId(), quantity );
                return;
            }
        }
    } else if( has_active_bionic( bio_tools ) && get_power_level() > quantity * 5_kJ ) {
        mod_power_level( -quantity * 5_kJ );
        return;
    } else if( has_bionic( bio_lighter ) && get_power_level() > quantity * 5_kJ ) {
        mod_power_level( -quantity * 5_kJ );
        return;
    } else if( has_bionic( bio_laser ) && get_power_level() > quantity * 5_kJ ) {
        mod_power_level( -quantity * 5_kJ );
        return;
    }
}

int Character::heartrate_bpm() const
{
    //Dead have no heartbeat usually and no heartbeat in omnicell
    if( is_dead_state() || has_trait( trait_SLIMESPAWNER ) ) {
        return 0;
    }
    //This function returns heartrate in BPM basing of health, physical state, tiredness,
    //moral effects, stimulators and anything that should fit here.
    //Some values are picked to make sense from math point of view
    //and seem correct but effects may vary in real life.
    //This needs more attention from experienced contributors to work more smooth.
    //Average healthy bpm is 60-80. That's a simple imitation of normal distribution.
    //Must a better way to do that. Possibly this value should be generated with player creation.
    int average_heartbeat = 70 + rng( -5, 5 ) + rng( -5, 5 );
    //Chemical imbalance makes this less predictable. It's possible this range needs tweaking
    if( has_trait( trait_CHEMIMBALANCE ) ) {
        average_heartbeat += rng( -15, 15 );
    }
    //Quick also raises basic BPM
    if( has_trait( trait_QUICK ) ) {
        average_heartbeat *= 1.1;
    }
    //Badtemper makes your BPM raise from anger
    if( has_trait( trait_BADTEMPER ) ) {
        average_heartbeat *= 1.1;
    }
    //COLDBLOOD dependencies, works almost same way as temperature effect for speed.
    const int player_local_temp = get_weather().get_temperature( pos() );
    float temperature_modifier = 0.0f;
    if( has_trait( trait_COLDBLOOD ) ) {
        temperature_modifier = 0.002f;
    }
    if( has_trait( trait_COLDBLOOD2 ) ) {
        temperature_modifier = 0.00333f;
    }
    if( has_trait( trait_COLDBLOOD3 ) || has_trait( trait_COLDBLOOD4 ) ) {
        temperature_modifier = 0.005f;
    }
    average_heartbeat *= 1 + ( ( player_local_temp - 65 ) * temperature_modifier );
    //Limit avg from below with 20, arbitary
    average_heartbeat = std::max( 20, average_heartbeat );
    const float stamina_level = static_cast<float>( get_stamina() ) / get_stamina_max();
    float stamina_effect = 0.0f;
    if( stamina_level >= 0.9f ) {
        stamina_effect = 0.0f;
    } else if( stamina_level >= 0.8f ) {
        stamina_effect = 0.2f;
    } else if( stamina_level >= 0.6f ) {
        stamina_effect = 0.5f;
    } else if( stamina_level >= 0.4f ) {
        stamina_effect = 1.0f;
    } else if( stamina_level >= 0.2f ) {
        stamina_effect = 1.5f;
    } else {
        stamina_effect = 2.0f;
    }
    //can triple heartrate
    int heartbeat = average_heartbeat * ( 1 + stamina_effect );
    const int stim_level = get_stim();
    int stim_modifer = 0;
    if( stim_level > 0 ) {
        //that's asymptotical function that is equal to 1 at around 30 stim level
        //and slows down all the time almost reaching 2.
        //Tweaking x*x multiplier will accordingly change effect accumulation
        stim_modifer = 2 - 2 / ( 1 + 0.001 * stim_level * stim_level );
    }
    heartbeat += average_heartbeat * stim_modifer;
    if( get_effect_dur( effect_cig ) > 0_turns ) {
        //Nicotine-induced tachycardia
        if( get_effect_dur( effect_cig ) > 10_minutes * ( addiction_level( add_type::CIG ) + 1 ) ) {
            heartbeat += average_heartbeat * 0.4;
        } else {
            heartbeat += average_heartbeat * 0.1;
        }
    }
    //health effect that can make things better or worse is applied in the end.
    //Based on get_max_healthy that already has bmi factored
    const int healthy = get_max_healthy();
    //a bit arbitary formula that can use some love
    float healthy_modifier = -0.05f * std::round( healthy / 20.0f );
    heartbeat += average_heartbeat * healthy_modifier;
    //Pain simply adds 2% per point after it reaches 5 (that's arbitary)
    const int cur_pain = get_perceived_pain();
    float pain_modifier = 0.0f;
    if( cur_pain > 5 ) {
        pain_modifier = 0.02 * ( cur_pain - 5 );
    }
    heartbeat += average_heartbeat * pain_modifier;
    //if BPM raised at least by 20% for a player with ADRENALINE, it adds 20% of avg to result
    if( has_trait( trait_ADRENALINE ) && heartbeat > average_heartbeat * 1.2 ) {
        heartbeat += average_heartbeat * 0.2;
    }
    //Happy get it bit faster and miserable some more.
    //Morale effects might need more consideration
    const int morale_level = get_morale_level();
    if( morale_level >= 20 ) {
        heartbeat += average_heartbeat * 0.1;
    }
    if( morale_level <= -20 ) {
        heartbeat += average_heartbeat * 0.2;
    }
    //add fear?
    //A single clamp in the end should be enough
    const int max_heartbeat = average_heartbeat * 3.5;
    heartbeat = clamp( heartbeat, average_heartbeat, max_heartbeat );
    return heartbeat;
}

void Character::on_worn_item_washed( const item &it )
{
    if( is_worn( it ) ) {
        morale->on_worn_item_washed( it );
    }
}

void Character::on_item_wear( const item &it )
{
    morale->on_item_wear( it );
}

void Character::on_item_takeoff( const item &it )
{
    morale->on_item_takeoff( it );
}

void Character::on_effect_int_change( const efftype_id &eid, int intensity, const bodypart_id &bp )
{
    // Adrenaline can reduce perceived pain (or increase it when you enter comedown).
    // See @ref get_perceived_pain()
    if( eid == effect_adrenaline ) {
        // Note that calling this does no harm if it wasn't changed.
        on_stat_change( "perceived_pain", get_perceived_pain() );
    }

    morale->on_effect_int_change( eid, intensity, bp );
}

void Character::on_mutation_gain( const trait_id &mid )
{
    morale->on_mutation_gain( mid );
    magic->on_mutation_gain( mid, *this );
    update_type_of_scent( mid );
    recalculate_enchantment_cache(); // mutations can have enchantments
}

void Character::on_mutation_loss( const trait_id &mid )
{
    morale->on_mutation_loss( mid );
    magic->on_mutation_loss( mid );
    update_type_of_scent( mid, false );
    recalculate_enchantment_cache(); // mutations can have enchantments
}

void Character::on_stat_change( const std::string &stat, int value )
{
    morale->on_stat_change( stat, value );
}

bool Character::has_opposite_trait( const trait_id &flag ) const
{
    for( const trait_id &i : flag->cancels ) {
        if( has_trait( i ) ) {
            return true;
        }
    }
    for( const std::pair<const trait_id, trait_data> &mut : my_mutations ) {
        for( const trait_id &canceled_trait : mut.first->cancels ) {
            if( canceled_trait == flag ) {
                return true;
            }
        }
    }
    return false;
}

int Character::adjust_for_focus( int amount ) const
{
    int effective_focus = focus_pool;
    if( has_trait( trait_FASTLEARNER ) ) {
        effective_focus += 15;
    }
    if( has_active_bionic( bio_memory ) ) {
        effective_focus += 10;
    }
    if( has_trait( trait_SLOWLEARNER ) ) {
        effective_focus -= 15;
    }
    effective_focus += ( get_int() - get_option<int>( "INT_BASED_LEARNING_BASE_VALUE" ) ) *
                       get_option<int>( "INT_BASED_LEARNING_FOCUS_ADJUSTMENT" );
    double tmp = amount * ( effective_focus / 100.0 );
    return roll_remainder( tmp );
}

std::set<tripoint> Character::get_path_avoid() const
{
    std::set<tripoint> ret;
    for( npc &guy : g->all_npcs() ) {
        if( sees( guy ) ) {
            ret.insert( guy.pos() );
        }
    }

    // TODO: Add known traps in a way that doesn't destroy performance

    return ret;
}

const pathfinding_settings &Character::get_pathfinding_settings() const
{
    return *path_settings;
}

bool Character::crush_frozen_liquid( item_location loc )
{
    if( has_quality( quality_id( "HAMMER" ) ) ) {
        item hammering_item = item_with_best_of_quality( quality_id( "HAMMER" ) );
        //~ %1$s: item to be crushed, %2$s: hammer name
        if( query_yn( _( "Do you want to crush up %1$s with your %2$s?\n"
                         "<color_red>Be wary of fragile items nearby!</color>" ),
                      loc.get_item()->display_name(), hammering_item.tname() ) ) {

            //Risk smashing tile with hammering tool, risk is lower with higher dex, damage lower with lower strength
            if( one_in( 1 + dex_cur / 4 ) ) {
                add_msg_if_player( colorize( _( "You swing your %s wildly!" ), c_red ),
                                   hammering_item.tname() );
                int smashskill = str_cur + hammering_item.damage_melee( DT_BASH );
                get_map().bash( loc.position(), smashskill );
            }
            add_msg_if_player( _( "You crush up and gather %s" ), loc.get_item()->display_name() );
            return true;
        }
    } else {
        popup( _( "You need a hammering tool to crush up frozen liquids!" ) );
    }
    return false;
}

float Character::power_rating() const
{
    int dmg = std::max( { weapon.damage_melee( DT_BASH ),
                          weapon.damage_melee( DT_CUT ),
                          weapon.damage_melee( DT_STAB )
                        } );

    int ret = 2;
    // Small guns can be easily hidden from view
    if( weapon.volume() <= 250_ml ) {
        ret = 2;
    } else if( weapon.is_gun() ) {
        ret = 4;
    } else if( dmg > 12 ) {
        ret = 3; // Melee weapon or weapon-y tool
    }
    if( has_trait( trait_HUGE ) || has_trait( trait_HUGE_OK ) ) {
        ret += 1;
    }
    if( is_wearing_power_armor( nullptr ) ) {
        ret = 5; // No mercy!
    }
    return ret;
}

float Character::speed_rating() const
{
    float ret = get_speed() / 100.0f;
    ret *= 100.0f / run_cost( 100, false );
    // Adjustment for player being able to run, but not doing so at the moment
    if( !is_running() ) {
        ret *= 1.0f + ( static_cast<float>( get_stamina() ) / static_cast<float>( get_stamina_max() ) );
    }
    return ret;
}

item &Character::item_with_best_of_quality( const quality_id &qid )
{
    int maxq = max_quality( qid );
    auto items_with_quality = items_with( [qid]( const item & it ) {
        return it.has_quality( qid );
    } );
    for( item *it : items_with_quality ) {
        if( it->get_quality( qid ) == maxq ) {
            return *it;
        }
    }
    return null_item_reference();
}

int Character::run_cost( int base_cost, bool diag ) const
{
    float movecost = static_cast<float>( base_cost );
    if( diag ) {
        movecost *= 0.7071f; // because everything here assumes 100 is base
    }
    const bool flatground = movecost < 105;
    map &here = get_map();
    // The "FLAT" tag includes soft surfaces, so not a good fit.
    const bool on_road = flatground && here.has_flag( "ROAD", pos() );
    const bool on_fungus = here.has_flag_ter_or_furn( "FUNGUS", pos() );

    if( !is_mounted() ) {
        if( movecost > 100 ) {
            movecost *= mutation_value( "movecost_obstacle_modifier" );
            if( movecost < 100 ) {
                movecost = 100;
            }
        }
        if( has_trait( trait_M_IMMUNE ) && on_fungus ) {
            if( movecost > 75 ) {
                // Mycal characters are faster on their home territory, even through things like shrubs
                movecost = 75;
            }
        }

        // Linearly increase move cost relative to individual leg hp.
        movecost += 50 * ( 1 - std::sqrt( static_cast<float>( get_part_hp_cur( bodypart_id( "leg_l" ) ) ) /
                                          static_cast<float>( get_part_hp_max( bodypart_id( "leg_l" ) ) ) ) );
        movecost += 50 * ( 1 - std::sqrt( static_cast<float>( get_part_hp_cur( bodypart_id( "leg_r" ) ) ) /
                                          static_cast<float>( get_part_hp_max( bodypart_id( "leg_r" ) ) ) ) );

        movecost *= mutation_value( "movecost_modifier" );
        if( flatground ) {
            movecost *= mutation_value( "movecost_flatground_modifier" );
        }
        if( has_trait( trait_PADDED_FEET ) && !footwear_factor() ) {
            movecost *= .9f;
        }
        if( has_active_bionic( bio_jointservo ) ) {
            if( is_running() ) {
                movecost *= 0.85f;
            } else {
                movecost *= 0.95f;
            }
        } else if( has_bionic( bio_jointservo ) ) {
            movecost *= 1.1f;
        }

        if( worn_with_flag( "SLOWS_MOVEMENT" ) ) {
            movecost *= 1.1f;
        }
        if( worn_with_flag( "FIN" ) ) {
            movecost *= 1.5f;
        }
        if( worn_with_flag( "ROLLER_INLINE" ) ) {
            if( on_road ) {
                movecost *= 0.5f;
            } else {
                movecost *= 1.5f;
            }
        }
        // Quad skates might be more stable than inlines,
        // but that also translates into a slower speed when on good surfaces.
        if( worn_with_flag( "ROLLER_QUAD" ) ) {
            if( on_road ) {
                movecost *= 0.7f;
            } else {
                movecost *= 1.3f;
            }
        }
        // Skates with only one wheel (roller shoes) are fairly less stable
        // and fairly slower as well
        if( worn_with_flag( "ROLLER_ONE" ) ) {
            if( on_road ) {
                movecost *= 0.85f;
            } else {
                movecost *= 1.1f;
            }
        }

        movecost +=
            ( ( encumb( bodypart_id( "foot_l" ) ) + encumb( bodypart_id( "foot_r" ) ) ) * 2.5 +
              ( encumb( bodypart_id( "leg_l" ) ) + encumb( bodypart_id( "leg_r" ) ) ) * 1.5 ) / 10;

        // ROOTS3 does slow you down as your roots are probing around for nutrients,
        // whether you want them to or not.  ROOTS1 is just too squiggly without shoes
        // to give you some stability.  Plants are a bit of a slow-mover.  Deal.
        const bool mutfeet = has_trait( trait_LEG_TENTACLES ) || has_trait( trait_PADDED_FEET ) ||
                             has_trait( trait_HOOVES ) || has_trait( trait_TOUGH_FEET ) || has_trait( trait_ROOTS2 );
        if( !is_wearing_shoes( side::LEFT ) && !mutfeet ) {
            movecost += 8;
        }
        if( !is_wearing_shoes( side::RIGHT ) && !mutfeet ) {
            movecost += 8;
        }

        if( has_trait( trait_ROOTS3 ) && here.has_flag( "DIGGABLE", pos() ) ) {
            movecost += 10 * footwear_factor();
        }

        movecost = calculate_by_enchantment( movecost, enchant_vals::mod::MOVE_COST );
        movecost /= stamina_move_cost_modifier();
    }

    if( diag ) {
        movecost *= M_SQRT2;
    }

    return static_cast<int>( movecost );
}

void Character::place_corpse()
{
    //If the character/NPC is on a distant mission, don't drop their their gear when they die since they still have a local pos
    if( !death_drops ) {
        return;
    }
    std::vector<item *> tmp = inv_dump();
    item body = item::make_corpse( mtype_id::NULL_ID(), calendar::turn, name );
    body.set_item_temperature( 310.15 );
    map &here = get_map();
    for( item *itm : tmp ) {
        here.add_item_or_charges( pos(), *itm );
    }
    for( const bionic &bio : *my_bionics ) {
        if( item::type_is_defined( bio.info().itype() ) ) {
            item cbm( bio.id.str(), calendar::turn );
            cbm.set_flag( "FILTHY" );
            cbm.set_flag( "NO_STERILE" );
            cbm.set_flag( "NO_PACKED" );
            cbm.faults.emplace( fault_id( "fault_bionic_salvaged" ) );
            body.put_in( cbm, item_pocket::pocket_type::CORPSE );
        }
    }

    // Restore amount of installed pseudo-modules of Power Storage Units
    std::pair<int, int> storage_modules = amount_of_storage_bionics();
    for( int i = 0; i < storage_modules.first; ++i ) {
        body.put_in( item( "bio_power_storage" ), item_pocket::pocket_type::CORPSE );
    }
    for( int i = 0; i < storage_modules.second; ++i ) {
        body.put_in( item( "bio_power_storage_mkII" ), item_pocket::pocket_type::CORPSE );
    }
    here.add_item_or_charges( pos(), body );
}

void Character::place_corpse( const tripoint_abs_omt &om_target )
{
    tinymap bay;
    bay.load( project_to<coords::sm>( om_target ), false );
    point fin( rng( 1, SEEX * 2 - 2 ), rng( 1, SEEX * 2 - 2 ) );
    // This makes no sense at all. It may find a random tile without furniture, but
    // if the first try to find one fails, it will go through all tiles of the map
    // and essentially select the last one that has no furniture.
    // Q: Why check for furniture? (Check for passable or can-place-items seems more useful.)
    // Q: Why not grep a random point out of all the possible points (e.g. via random_entry)?
    // Q: Why use furn_str_id instead of f_null?
    // TODO: fix it, see above.
    if( bay.furn( fin ) != furn_str_id( "f_null" ) ) {
        for( const tripoint &p : bay.points_on_zlevel() ) {
            if( bay.furn( p ) == furn_str_id( "f_null" ) ) {
                fin.x = p.x;
                fin.y = p.y;
            }
        }
    }

    std::vector<item *> tmp = inv_dump();
    item body = item::make_corpse( mtype_id::NULL_ID(), calendar::turn, name );
    for( item *itm : tmp ) {
        bay.add_item_or_charges( fin, *itm );
    }
    for( const bionic &bio : *my_bionics ) {
        if( item::type_is_defined( bio.info().itype() ) ) {
            body.put_in( item( bio.id.str(), calendar::turn ), item_pocket::pocket_type::CORPSE );
        }
    }

    // Restore amount of installed pseudo-modules of Power Storage Units
    std::pair<int, int> storage_modules = amount_of_storage_bionics();
    for( int i = 0; i < storage_modules.first; ++i ) {
        body.put_in( item( "bio_power_storage" ), item_pocket::pocket_type::CORPSE );
    }
    for( int i = 0; i < storage_modules.second; ++i ) {
        body.put_in( item( "bio_power_storage_mkII" ), item_pocket::pocket_type::CORPSE );
    }
    bay.add_item_or_charges( fin, body );
}

bool Character::sees_with_infrared( const Creature &critter ) const
{
    if( !vision_mode_cache[IR_VISION] || !critter.is_warm() ) {
        return false;
    }

    map &here = get_map();
    if( is_player() || critter.is_player() ) {
        // Players should not use map::sees
        // Likewise, players should not be "looked at" with map::sees, not to break symmetry
        return here.pl_line_of_sight( critter.pos(),
                                      sight_range( current_daylight_level( calendar::turn ) ) );
    }

    return here.sees( pos(), critter.pos(), sight_range( current_daylight_level( calendar::turn ) ) );
}

bool Character::is_visible_in_range( const Creature &critter, const int range ) const
{
    return sees( critter ) && rl_dist( pos(), critter.pos() ) <= range;
}

std::vector<Creature *> Character::get_visible_creatures( const int range ) const
{
    return g->get_creatures_if( [this, range]( const Creature & critter ) -> bool {
        return this != &critter && pos() != critter.pos() && // TODO: get rid of fake npcs (pos() check)
        rl_dist( pos(), critter.pos() ) <= range && sees( critter );
    } );
}

std::vector<Creature *> Character::get_targetable_creatures( const int range, bool melee ) const
{
    map &here = get_map();
    return g->get_creatures_if( [this, range, melee, &here]( const Creature & critter ) -> bool {
        //the call to map.sees is to make sure that even if we can see it through walls
        //via a mutation or cbm we only attack targets with a line of sight
        bool can_see = ( ( sees( critter ) || sees_with_infrared( critter ) ) && here.sees( pos(), critter.pos(), 100 ) );
        if( can_see && melee )  //handles the case where we can see something with glass in the way for melee attacks
        {
            std::vector<tripoint> path = here.find_clear_path( pos(), critter.pos() );
            for( const tripoint &point : path ) {
                if( here.impassable( point ) &&
                    !( weapon.has_flag( "SPEAR" ) && // Fences etc. Spears can stab through those
                       here.has_flag( "THIN_OBSTACLE", point ) ) ) { //this mirrors melee.cpp function reach_attack
                    can_see = false;
                    break;
                }
            }
        }
        bool in_range = std::round( rl_dist_exact( pos(), critter.pos() ) ) <= range;
        // TODO: get rid of fake npcs (pos() check)
        bool valid_target = this != &critter && pos() != critter.pos() && attitude_to( critter ) != Creature::Attitude::FRIENDLY;
        return valid_target && in_range && can_see;
    } );
}

std::vector<Creature *> Character::get_hostile_creatures( int range ) const
{
    return g->get_creatures_if( [this, range]( const Creature & critter ) -> bool {
        // Fixes circular distance range for ranged attacks
        float dist_to_creature = std::round( rl_dist_exact( pos(), critter.pos() ) );
        return this != &critter && pos() != critter.pos() && // TODO: get rid of fake npcs (pos() check)
        dist_to_creature <= range && critter.attitude_to( *this ) == Creature::Attitude::HOSTILE
        && sees( critter );
    } );
}

bool Character::knows_trap( const tripoint &pos ) const
{
    const tripoint p = get_map().getabs( pos );
    return known_traps.count( p ) > 0;
}

void Character::add_known_trap( const tripoint &pos, const trap &t )
{
    const tripoint p = get_map().getabs( pos );
    if( t.is_null() ) {
        known_traps.erase( p );
    } else {
        // TODO: known_traps should map to a trap_str_id
        known_traps[p] = t.id.str();
    }
}

bool Character::can_hear( const tripoint &source, const int volume ) const
{
    if( is_deaf() ) {
        return false;
    }

    // source is in-ear and at our square, we can hear it
    if( source == pos() && volume == 0 ) {
        return true;
    }
    const int dist = rl_dist( source, pos() );
    const float volume_multiplier = hearing_ability();
    return ( volume - get_weather().weather_id->sound_attn ) * volume_multiplier >= dist;
}

float Character::hearing_ability() const
{
    float volume_multiplier = 1.0f;

    // Mutation/Bionic volume modifiers
    if( has_active_bionic( bio_ears ) && !has_active_bionic( bio_earplugs ) ) {
        volume_multiplier *= 3.5f;
    }
    if( has_trait( trait_PER_SLIME ) ) {
        // Random hearing :-/
        // (when it's working at all, see player.cpp)
        // changed from 0.5 to fix Mac compiling error
        volume_multiplier *= ( rng( 1, 2 ) );
    }

    volume_multiplier *= Character::mutation_value( "hearing_modifier" );

    if( has_effect( effect_deaf ) ) {
        // Scale linearly up to 30 minutes
        volume_multiplier *= ( 30_minutes - get_effect_dur( effect_deaf ) ) / 30_minutes;
    }

    if( has_effect( effect_earphones ) ) {
        volume_multiplier *= 0.25f;
    }

    return volume_multiplier;
}

std::vector<std::string> Character::short_description_parts() const
{
    std::vector<std::string> result;

    if( is_armed() ) {
        result.push_back( _( "Wielding: " ) + weapon.tname() );
    }
    const std::string worn_str = enumerate_as_string( worn.begin(), worn.end(),
    []( const item & it ) {
        return it.tname();
    } );
    if( !worn_str.empty() ) {
        result.push_back( _( "Wearing: " ) + worn_str );
    }
    const int visibility_cap = 0; // no cap
    const auto trait_str = visible_mutations( visibility_cap );
    if( !trait_str.empty() ) {
        result.push_back( _( "Traits: " ) + trait_str );
    }
    return result;
}

std::string Character::short_description() const
{
    return join( short_description_parts(), ";   " );
}

void Character::shift_destination( const point &shift )
{
    if( next_expected_position ) {
        *next_expected_position += shift;
    }

    for( auto &elem : auto_move_route ) {
        elem += shift;
    }
}

bool Character::has_weapon() const
{
    return !unarmed_attack();
}

int Character::get_lowest_hp() const
{
    // Set lowest_hp to an arbitrarily large number.
    int lowest_hp = 999;
    for( const std::pair<const bodypart_str_id, bodypart> &elem : get_body() ) {
        const int cur_hp = elem.second.get_hp_cur();
        if( cur_hp < lowest_hp ) {
            lowest_hp = cur_hp;
        }
    }
    return lowest_hp;
}

Creature::Attitude Character::attitude_to( const Creature &other ) const
{
    const monster *m = dynamic_cast<const monster *>( &other );
    if( m != nullptr ) {
        if( m->friendly != 0 ) {
            return Attitude::FRIENDLY;
        }
        switch( m->attitude( const_cast<Character *>( this ) ) ) {
            // player probably does not want to harm them, but doesn't care much at all.
            case MATT_FOLLOW:
            case MATT_FPASSIVE:
            case MATT_IGNORE:
            case MATT_FLEE:
                return Attitude::NEUTRAL;
            // player does not want to harm those.
            case MATT_FRIEND:
                return Attitude::FRIENDLY;
            case MATT_ATTACK:
                return Attitude::HOSTILE;
            case MATT_NULL:
            case NUM_MONSTER_ATTITUDES:
                break;
        }

        return Attitude::NEUTRAL;
    }

    const npc *p = dynamic_cast<const npc *>( &other );
    if( p != nullptr ) {
        if( p->is_enemy() ) {
            return Attitude::HOSTILE;
        } else if( p->is_player_ally() ) {
            return Attitude::FRIENDLY;
        } else {
            return Attitude::NEUTRAL;
        }
    } else if( &other == this ) {
        return Attitude::FRIENDLY;
    }

    return Attitude::NEUTRAL;
}

npc_attitude Character::get_attitude() const
{
    return NPCATT_NULL;
}

bool Character::sees( const tripoint &t, bool, int ) const
{
    const int wanted_range = rl_dist( pos(), t );
    bool can_see = is_player() ? get_map().pl_sees( t, wanted_range ) :
                   Creature::sees( t );
    // Clairvoyance is now pretty cheap, so we can check it early
    if( wanted_range < MAX_CLAIRVOYANCE && wanted_range < clairvoyance() ) {
        return true;
    }

    if( can_see && wanted_range > unimpaired_range() ) {
        can_see = false;
    }

    return can_see;
}

bool Character::sees( const Creature &critter ) const
{
    // This handles only the player/npc specific stuff (monsters don't have traits or bionics).
    const int dist = rl_dist( pos(), critter.pos() );
    if( dist <= 3 && has_active_mutation( trait_ANTENNAE ) ) {
        return true;
    }
    if( field_fd_clairvoyant.is_valid() &&
        get_map().get_field( critter.pos(), field_fd_clairvoyant ) ) {
        return true;
    }
    return Creature::sees( critter );
}

nc_color Character::bodytemp_color( const bodypart_id &bp ) const
{
    nc_color color = c_light_gray; // default
    const int temp_conv = get_part_temp_conv( bp );
    if( bp == bodypart_id( "eyes" ) ) {
        color = c_light_gray;    // Eyes don't count towards warmth
    } else if( temp_conv  > BODYTEMP_SCORCHING ) {
        color = c_red;
    } else if( temp_conv  > BODYTEMP_VERY_HOT ) {
        color = c_light_red;
    } else if( temp_conv  > BODYTEMP_HOT ) {
        color = c_yellow;
    } else if( temp_conv  > BODYTEMP_COLD ) {
        color = c_green;
    } else if( temp_conv  > BODYTEMP_VERY_COLD ) {
        color = c_light_blue;
    } else if( temp_conv  > BODYTEMP_FREEZING ) {
        color = c_cyan;
    } else {
        color = c_blue;
    }
    return color;
}

void Character::set_destination( const std::vector<tripoint> &route,
                                 const player_activity &new_destination_activity )
{
    auto_move_route = route;
    set_destination_activity( new_destination_activity );
    destination_point.emplace( get_map().getabs( route.back() ) );
}

void Character::clear_destination()
{
    auto_move_route.clear();
    clear_destination_activity();
    destination_point = cata::nullopt;
    next_expected_position = cata::nullopt;
}

bool Character::has_distant_destination() const
{
    return has_destination() && !get_destination_activity().is_null() &&
           get_destination_activity().id() == ACT_TRAVELLING && !omt_path.empty();
}

bool Character::is_auto_moving() const
{
    return destination_point.has_value();
}

bool Character::has_destination() const
{
    return !auto_move_route.empty();
}

bool Character::has_destination_activity() const
{
    return !get_destination_activity().is_null() && destination_point &&
           position == get_map().getlocal( *destination_point );
}

void Character::start_destination_activity()
{
    if( !has_destination_activity() ) {
        debugmsg( "Tried to start invalid destination activity" );
        return;
    }

    assign_activity( get_destination_activity() );
    clear_destination();
}

std::vector<tripoint> &Character::get_auto_move_route()
{
    return auto_move_route;
}

action_id Character::get_next_auto_move_direction()
{
    if( !has_destination() ) {
        return ACTION_NULL;
    }

    if( next_expected_position ) {
        if( pos() != *next_expected_position ) {
            // We're off course, possibly stumbling or stuck, cancel auto move
            return ACTION_NULL;
        }
    }

    next_expected_position.emplace( auto_move_route.front() );
    auto_move_route.erase( auto_move_route.begin() );

    tripoint dp = *next_expected_position - pos();

    // Make sure the direction is just one step and that
    // all diagonal moves have 0 z component
    if( std::abs( dp.x ) > 1 || std::abs( dp.y ) > 1 || std::abs( dp.z ) > 1 ||
        ( std::abs( dp.z ) != 0 && ( std::abs( dp.x ) != 0 || std::abs( dp.y ) != 0 ) ) ) {
        // Should never happen, but check just in case
        return ACTION_NULL;
    }
    return get_movement_action_from_delta( dp, iso_rotate::yes );
}

int Character::talk_skill() const
{
    /** @EFFECT_INT slightly increases talking skill */

    /** @EFFECT_PER slightly increases talking skill */

    /** @EFFECT_SPEECH increases talking skill */
    int ret = get_int() + get_per() + get_skill_level( skill_id( "speech" ) ) * 3;
    return ret;
}

int Character::intimidation() const
{
    /** @EFFECT_STR increases intimidation factor */
    int ret = get_str() * 2;
    if( weapon.is_gun() ) {
        ret += 10;
    }
    if( weapon.damage_melee( DT_BASH ) >= 12 ||
        weapon.damage_melee( DT_CUT ) >= 12 ||
        weapon.damage_melee( DT_STAB ) >= 12 ) {
        ret += 5;
    }

    if( get_stim() > 20 ) {
        ret += 2;
    }
    if( has_effect( effect_drunk ) ) {
        ret -= 4;
    }
    ret = enchantment_cache->modify_value( enchant_vals::mod::SOCIAL_INTIMIDATE, ret );
    return ret;
}

bool Character::has_proficiency( const proficiency_id &prof ) const
{
    return _proficiencies->has_learned( prof );
}

void Character::add_proficiency( const proficiency_id &prof )
{
    _proficiencies->learn( prof );
}

void Character::lose_proficiency( const proficiency_id &prof )
{
    _proficiencies->remove( prof );
}

std::vector<display_proficiency> Character::display_proficiencies() const
{
    return _proficiencies->display();
}

void Character::practice_proficiency( const proficiency_id &prof, const time_duration amount,
                                      const cata::optional<time_duration> max )
{
    int amt = to_seconds<int>( amount );
    const float pct_before = _proficiencies->pct_practiced( prof );
    time_duration focused_amount = time_duration::from_seconds( adjust_for_focus( amt ) );
    const bool learned = _proficiencies->practice( prof, focused_amount, max );
    const float pct_after = _proficiencies->pct_practiced( prof );

    if( pct_after > pct_before ) {
        focus_pool -= focus_pool / 100;
    }

    if( learned ) {
        add_msg_if_player( m_good, _( "You are now proficient in %s" ), prof->name() );
    }
}

time_duration Character::proficiency_training_needed( const proficiency_id &prof ) const
{
    return _proficiencies->training_time_needed( prof );
}

std::vector<proficiency_id> Character::known_proficiencies() const
{
    return _proficiencies->known_profs();
}

std::vector<proficiency_id> Character::learning_proficiencies() const
{
    return _proficiencies->learning_profs();
}

bool Character::defer_move( const tripoint &next )
{
    // next must be adjacent to current pos
    if( square_dist( next, pos() ) != 1 ) {
        return false;
    }
    // next must be adjacent to subsequent move in any preexisting automove route
    if( has_destination() && square_dist( auto_move_route.front(), next ) != 1 ) {
        return false;
    }
    auto_move_route.insert( auto_move_route.begin(), next );
    next_expected_position = pos();
    return true;
}<|MERGE_RESOLUTION|>--- conflicted
+++ resolved
@@ -8627,11 +8627,7 @@
 void Character::recalculate_enchantment_cache()
 {
     // start by resetting the cache to all inventory items
-<<<<<<< HEAD
-    *enchantment_cache = inv.get_active_enchantment_cache( *this );
-=======
-    enchantment_cache = inv->get_active_enchantment_cache( *this );
->>>>>>> 8eaa61fd
+    *enchantment_cache = inv->get_active_enchantment_cache( *this );
 
     visit_items( [&]( const item * it ) {
         for( const enchantment &ench : it->get_enchantments() ) {
