#include "character.h"

#include <ctype.h>
#include <climits>
#include <cstdlib>
#include <algorithm>
#include <numeric>
#include <sstream>
#include <cmath>
#include <iterator>
#include <memory>

#include "activity_handlers.h"
#include "avatar.h"
#include "bionics.h"
#include "cata_utility.h"
#include "construction.h"
#include "coordinate_conversions.h"
#include "debug.h"
#include "effect.h"
#include "event_bus.h"
#include "field.h"
#include "fungal_effects.h"
#include "game.h"
#include "game_constants.h"
#include "itype.h"
#include "npc.h"
#include "material.h"
#include "map.h"
#include "map_iterator.h"
#include "map_selector.h"
#include "memorial_logger.h"
#include "messages.h"
#include "mission.h"
#include "monster.h"
#include "morale.h"
#include "morale_types.h"
#include "mtype.h"
#include "mutation.h"
#include "options.h"
#include "output.h"
#include "overlay_ordering.h"
#include "pathfinding.h"
#include "player.h"
#include "skill.h"
#include "skill_boost.h"
#include "sounds.h"
#include "string_formatter.h"
#include "translations.h"
#include "trap.h"
#include "veh_interact.h"
#include "vehicle.h"
#include "vehicle_selector.h"
#include "catacharset.h"
#include "game_constants.h"
#include "item_location.h"
#include "lightmap.h"
#include "rng.h"
#include "stomach.h"
#include "ui.h"
#include "veh_type.h"
#include "vehicle.h"
#include "vitamin.h"
#include "vpart_position.h"

static const bionic_id bio_ads( "bio_ads" );
static const bionic_id bio_armor_arms( "bio_armor_arms" );
static const bionic_id bio_armor_eyes( "bio_armor_eyes" );
static const bionic_id bio_armor_head( "bio_armor_head" );
static const bionic_id bio_armor_legs( "bio_armor_legs" );
static const bionic_id bio_armor_torso( "bio_armor_torso" );
static const bionic_id bio_carbon( "bio_carbon" );
static const bionic_id bio_gills( "bio_gills" );
static const bionic_id bio_laser( "bio_laser" );
static const bionic_id bio_lighter( "bio_lighter" );
static const bionic_id bio_tools( "bio_tools" );

const efftype_id effect_adrenaline( "adrenaline" );
const efftype_id effect_alarm_clock( "alarm_clock" );
const efftype_id effect_bandaged( "bandaged" );
const efftype_id effect_beartrap( "beartrap" );
const efftype_id effect_bite( "bite" );
const efftype_id effect_bleed( "bleed" );
const efftype_id effect_blind( "blind" );
const efftype_id effect_boomered( "boomered" );
const efftype_id effect_contacts( "contacts" );
const efftype_id effect_controlled( "controlled" );
const efftype_id effect_crushed( "crushed" );
const efftype_id effect_darkness( "darkness" );
const efftype_id effect_disinfected( "disinfected" );
const efftype_id effect_downed( "downed" );
const efftype_id effect_drunk( "drunk" );
const efftype_id effect_foodpoison( "foodpoison" );
const efftype_id effect_grabbed( "grabbed" );
const efftype_id effect_grabbing( "grabbing" );
const efftype_id effect_harnessed( "harnessed" );
const efftype_id effect_heavysnare( "heavysnare" );
const efftype_id effect_infected( "infected" );
const efftype_id effect_in_pit( "in_pit" );
const efftype_id effect_lightsnare( "lightsnare" );
const efftype_id effect_lying_down( "lying_down" );
const efftype_id effect_narcosis( "narcosis" );
const efftype_id effect_nausea( "nausea" );
const efftype_id effect_no_sight( "no_sight" );
const efftype_id effect_onfire( "onfire" );
const efftype_id effect_pkill1( "pkill1" );
const efftype_id effect_pkill2( "pkill2" );
const efftype_id effect_pkill3( "pkill3" );
const efftype_id effect_ridden( "ridden" );
const efftype_id effect_riding( "riding" );
const efftype_id effect_sleep( "sleep" );
const efftype_id effect_slept_through_alarm( "slept_through_alarm" );
const efftype_id effect_tied( "tied" );
const efftype_id effect_took_prozac( "took_prozac" );
const efftype_id effect_took_xanax( "took_xanax" );
const efftype_id effect_webbed( "webbed" );
const efftype_id effect_winded( "winded" );

const skill_id skill_dodge( "dodge" );
const skill_id skill_throw( "throw" );

static const trait_id trait_ACIDBLOOD( "ACIDBLOOD" );
static const trait_id trait_ADRENALINE( "ADRENALINE" );
static const trait_id trait_BADBACK( "BADBACK" );
static const trait_id trait_BIRD_EYE( "BIRD_EYE" );
static const trait_id trait_CEPH_EYES( "CEPH_EYES" );
static const trait_id trait_CEPH_VISION( "CEPH_VISION" );
static const trait_id trait_DEBUG_CLOAK( "DEBUG_CLOAK" );
static const trait_id trait_DEBUG_NIGHTVISION( "DEBUG_NIGHTVISION" );
static const trait_id trait_DEBUG_NODMG( "DEBUG_NODMG" );
static const trait_id trait_DISORGANIZED( "DISORGANIZED" );
static const trait_id trait_ELFA_FNV( "ELFA_FNV" );
static const trait_id trait_ELFA_NV( "ELFA_NV" );
static const trait_id trait_FEL_NV( "FEL_NV" );
static const trait_id trait_PROF_FOODP( "PROF_FOODP" );
static const trait_id trait_GILLS( "GILLS" );
static const trait_id trait_GILLS_CEPH( "GILLS_CEPH" );
static const trait_id trait_GLASSJAW( "GLASSJAW" );
static const trait_id trait_HOARDER( "HOARDER" );
static const trait_id trait_HOLLOW_BONES( "HOLLOW_BONES" );
static const trait_id trait_LIGHT_BONES( "LIGHT_BONES" );
static const trait_id trait_MEMBRANE( "MEMBRANE" );
static const trait_id trait_MYOPIC( "MYOPIC" );
static const trait_id trait_NIGHTVISION2( "NIGHTVISION2" );
static const trait_id trait_NIGHTVISION3( "NIGHTVISION3" );
static const trait_id trait_NIGHTVISION( "NIGHTVISION" );
static const trait_id trait_NOMAD( "NOMAD" );
static const trait_id trait_NOMAD2( "NOMAD2" );
static const trait_id trait_NOMAD3( "NOMAD3" );
static const trait_id trait_PACKMULE( "PACKMULE" );
static const trait_id trait_PER_SLIME_OK( "PER_SLIME_OK" );
static const trait_id trait_PER_SLIME( "PER_SLIME" );
static const trait_id trait_ROOTS2( "ROOTS2" );
static const trait_id trait_ROOTS3( "ROOTS3" );
static const trait_id trait_SEESLEEP( "SEESLEEP" );
static const trait_id trait_SHELL2( "SHELL2" );
static const trait_id trait_SHELL( "SHELL" );
static const trait_id trait_SHOUT2( "SHOUT2" );
static const trait_id trait_SHOUT3( "SHOUT3" );
static const trait_id trait_THRESH_CEPHALOPOD( "THRESH_CEPHALOPOD" );
static const trait_id trait_THRESH_INSECT( "THRESH_INSECT" );
static const trait_id trait_THRESH_PLANT( "THRESH_PLANT" );
static const trait_id trait_THRESH_SPIDER( "THRESH_SPIDER" );
static const trait_id trait_URSINE_EYE( "URSINE_EYE" );
static const trait_id debug_nodmg( "DEBUG_NODMG" );

const species_id HUMAN( "HUMAN" );

// *INDENT-OFF*
Character::Character() :

    visitable<Character>(),
    hp_cur( {{ 0 }} ),
    hp_max( {{ 0 }} ),
    damage_bandaged( {{ 0 }} ),
    damage_disinfected( {{ 0 }} ),
    id( -1 )
{
    str_max = 0;
    dex_max = 0;
    per_max = 0;
    int_max = 0;
    str_cur = 0;
    dex_cur = 0;
    per_cur = 0;
    int_cur = 0;
    str_bonus = 0;
    dex_bonus = 0;
    per_bonus = 0;
    int_bonus = 0;
    healthy = 0;
    healthy_mod = 0;
    hunger = 0;
    thirst = 0;
    fatigue = 0;
    sleep_deprivation = 0;
    set_stim( 0 );
<<<<<<< HEAD
    set_stamina( 10000 ); //Temporary value for stamina. It will be reset later from external json option.
=======
    pkill = 0;
>>>>>>> e48b723c
    // 45 days to starve to death
    healthy_calories = 55000;
    stored_calories = healthy_calories;
    initialize_stomach_contents();
    healed_total = { { 0, 0, 0, 0, 0, 0 } };

    name.clear();

    *path_settings = pathfinding_settings{ 0, 1000, 1000, 0, true, false, true, false };

    move_mode = CMM_WALK;
}
// *INDENT-ON*

Character::~Character() = default;
Character::Character( Character && ) = default;
Character &Character::operator=( Character && ) = default;

void Character::setID( character_id i )
{
    if( id.is_valid() ) {
        debugmsg( "tried to set id of a npc/player, but has already a id: %d", id.get_value() );
    } else if( !i.is_valid() ) {
        debugmsg( "tried to set invalid id of a npc/player: %d", i.get_value() );
    } else {
        id = i;
    }
}

character_id Character::getID() const
{
    return this->id;
}

field_type_id Character::bloodType() const
{
    if( has_trait( trait_ACIDBLOOD ) ) {
        return fd_acid;
    }
    if( has_trait( trait_THRESH_PLANT ) ) {
        return fd_blood_veggy;
    }
    if( has_trait( trait_THRESH_INSECT ) || has_trait( trait_THRESH_SPIDER ) ) {
        return fd_blood_insect;
    }
    if( has_trait( trait_THRESH_CEPHALOPOD ) ) {
        return fd_blood_invertebrate;
    }
    return fd_blood;
}
field_type_id Character::gibType() const
{
    return fd_gibs_flesh;
}

bool Character::in_species( const species_id &spec ) const
{
    return spec == HUMAN;
}

bool Character::is_warm() const
{
    return true; // TODO: is there a mutation (plant?) that makes a npc not warm blooded?
}

const std::string &Character::symbol() const
{
    static const std::string character_symbol( "@" );
    return character_symbol;
}

void Character::mod_stat( const std::string &stat, float modifier )
{
    if( stat == "str" ) {
        mod_str_bonus( modifier );
    } else if( stat == "dex" ) {
        mod_dex_bonus( modifier );
    } else if( stat == "per" ) {
        mod_per_bonus( modifier );
    } else if( stat == "int" ) {
        mod_int_bonus( modifier );
    } else if( stat == "healthy" ) {
        mod_healthy( modifier );
    } else if( stat == "hunger" ) {
        mod_hunger( modifier );
    } else {
        Creature::mod_stat( stat, modifier );
    }
}

int Character::get_fat_to_hp() const
{
    float mut_fat_hp = 0;
    for( const trait_id &mut : get_mutations() ) {
        mut_fat_hp += mut.obj().fat_to_max_hp;
    }

    return mut_fat_hp * ( get_bmi() - character_weight_category::normal );
}

std::string Character::disp_name( bool possessive ) const
{
    if( !possessive ) {
        if( is_player() ) {
            return pgettext( "not possessive", "you" );
        }
        return name;
    } else {
        if( is_player() ) {
            return _( "your" );
        }
        return string_format( _( "%s's" ), name );
    }
}

std::string Character::skin_name() const
{
    // TODO: Return actual deflecting layer name
    return _( "armor" );
}

int Character::effective_dispersion( int dispersion ) const
{
    /** @EFFECT_PER penalizes sight dispersion when low. */
    dispersion += ranged_per_mod();

    dispersion += encumb( bp_eyes ) / 2;

    return std::max( dispersion, 0 );
}

std::pair<int, int> Character::get_fastest_sight( const item &gun, double recoil ) const
{
    // Get fastest sight that can be used to improve aim further below @ref recoil.
    int sight_speed_modifier = INT_MIN;
    int limit = 0;
    if( effective_dispersion( gun.type->gun->sight_dispersion ) < recoil ) {
        sight_speed_modifier = gun.has_flag( "DISABLE_SIGHTS" ) ? 0 : 6;
        limit = effective_dispersion( gun.type->gun->sight_dispersion );
    }

    for( const auto e : gun.gunmods() ) {
        const islot_gunmod &mod = *e->type->gunmod;
        if( mod.sight_dispersion < 0 || mod.aim_speed < 0 ) {
            continue; // skip gunmods which don't provide a sight
        }
        if( effective_dispersion( mod.sight_dispersion ) < recoil &&
            mod.aim_speed > sight_speed_modifier ) {
            sight_speed_modifier = mod.aim_speed;
            limit = effective_dispersion( mod.sight_dispersion );
        }
    }
    return std::make_pair( sight_speed_modifier, limit );
}

int Character::get_most_accurate_sight( const item &gun ) const
{
    if( !gun.is_gun() ) {
        return 0;
    }

    int limit = effective_dispersion( gun.type->gun->sight_dispersion );
    for( const auto e : gun.gunmods() ) {
        const islot_gunmod &mod = *e->type->gunmod;
        if( mod.aim_speed >= 0 ) {
            limit = std::min( limit, effective_dispersion( mod.sight_dispersion ) );
        }
    }

    return limit;
}

double Character::aim_speed_skill_modifier( const skill_id &gun_skill ) const
{
    double skill_mult = 1.0;
    if( gun_skill == "pistol" ) {
        skill_mult = 2.0;
    } else if( gun_skill == "rifle" ) {
        skill_mult = 0.9;
    }
    /** @EFFECT_PISTOL increases aiming speed for pistols */
    /** @EFFECT_SMG increases aiming speed for SMGs */
    /** @EFFECT_RIFLE increases aiming speed for rifles */
    /** @EFFECT_SHOTGUN increases aiming speed for shotguns */
    /** @EFFECT_LAUNCHER increases aiming speed for launchers */
    return skill_mult * std::min( MAX_SKILL, get_skill_level( gun_skill ) );
}

double Character::aim_speed_dex_modifier() const
{
    return get_dex() - 8;
}

double Character::aim_speed_encumbrance_modifier() const
{
    return ( encumb( bp_hand_l ) + encumb( bp_hand_r ) ) / 10.0;
}

double Character::aim_cap_from_volume( const item &gun ) const
{
    skill_id gun_skill = gun.gun_skill();
    double aim_cap = std::min( 49.0, 49.0 - static_cast<float>( gun.volume() / 75_ml ) );
    // TODO: also scale with skill level.
    if( gun_skill == "smg" ) {
        aim_cap = std::max( 12.0, aim_cap );
    } else if( gun_skill == "shotgun" ) {
        aim_cap = std::max( 12.0, aim_cap );
    } else if( gun_skill == "pistol" ) {
        aim_cap = std::max( 15.0, aim_cap * 1.25 );
    } else if( gun_skill == "rifle" ) {
        aim_cap = std::max( 7.0, aim_cap - 5.0 );
    } else { // Launchers, etc.
        aim_cap = std::max( 10.0, aim_cap );
    }
    return aim_cap;
}

double Character::aim_per_move( const item &gun, double recoil ) const
{
    if( !gun.is_gun() ) {
        return 0.0;
    }

    std::pair<int, int> best_sight = get_fastest_sight( gun, recoil );
    int sight_speed_modifier = best_sight.first;
    int limit = best_sight.second;
    if( sight_speed_modifier == INT_MIN ) {
        // No suitable sights (already at maximum aim).
        return 0;
    }

    // Overall strategy for determining aim speed is to sum the factors that contribute to it,
    // then scale that speed by current recoil level.
    // Player capabilities make aiming faster, and aim speed slows down as it approaches 0.
    // Base speed is non-zero to prevent extreme rate changes as aim speed approaches 0.
    double aim_speed = 10.0;

    skill_id gun_skill = gun.gun_skill();
    // Ranges [0 - 10]
    aim_speed += aim_speed_skill_modifier( gun_skill );

    // Range [0 - 12]
    /** @EFFECT_DEX increases aiming speed */
    aim_speed += aim_speed_dex_modifier();

    // Range [0 - 10]
    aim_speed += sight_speed_modifier;

    // Each 5 points (combined) of hand encumbrance decreases aim speed by one unit.
    aim_speed -= aim_speed_encumbrance_modifier();

    aim_speed = std::min( aim_speed, aim_cap_from_volume( gun ) );

    // Just a raw scaling factor.
    aim_speed *= 6.5;

    // Scale rate logistically as recoil goes from MAX_RECOIL to 0.
    aim_speed *= 1.0 - logarithmic_range( 0, MAX_RECOIL, recoil );

    // Minimum improvement is 5MoA.  This mostly puts a cap on how long aiming for sniping takes.
    aim_speed = std::max( aim_speed, 5.0 );

    // Never improve by more than the currently used sights permit.
    return std::min( aim_speed, recoil - limit );
}

void Character::set_destination_activity( const player_activity &new_destination_activity )
{
    destination_activity = new_destination_activity;
}

void Character::clear_destination_activity()
{
    destination_activity = player_activity();
}

player_activity Character::get_destination_activity() const
{
    return destination_activity;
}

void Character::mount_creature( monster &z )
{
    tripoint pnt = z.pos();
    std::shared_ptr<monster> mons = g->shared_from( z );
    if( mons == nullptr ) {
        add_msg( m_debug, "mount_creature(): monster not found in critter_tracker" );
        return;
    }
    add_effect( effect_riding, 1_turns, num_bp, true );
    z.add_effect( effect_ridden, 1_turns, num_bp, true );
    if( z.has_effect( effect_tied ) ) {
        z.remove_effect( effect_tied );
        if( z.tied_item ) {
            i_add( *z.tied_item );
            z.tied_item = cata::nullopt;
        }
    }
    z.mounted_player_id = getID();
    if( z.has_effect( effect_harnessed ) ) {
        z.remove_effect( effect_harnessed );
        add_msg_if_player( m_info, _( "You remove the %s's harness." ), z.get_name() );
    }
    mounted_creature = mons;
    mons->mounted_player = this;
    if( is_avatar() ) {
        if( g->u.is_hauling() ) {
            g->u.stop_hauling();
        }
        if( g->u.get_grab_type() != OBJECT_NONE ) {
            add_msg( m_warning, _( "You let go of the grabbed object." ) );
            g->u.grab( OBJECT_NONE );
        }
        g->place_player( pnt );
    } else {
        npc &guy = dynamic_cast<npc &>( *this );
        guy.setpos( pnt );
    }
    z.facing = facing;
    add_msg_if_player( m_good, _( "You climb on the %s." ), z.get_name() );
    if( z.has_flag( MF_RIDEABLE_MECH ) ) {
        if( !z.type->mech_weapon.empty() ) {
            item mechwep = item( z.type->mech_weapon );
            wield( mechwep );
        }
        add_msg_if_player( m_good, _( "You hear your %s whir to life." ), z.get_name() );
    }
    // some rideable mechs have night-vision
    recalc_sight_limits();
    mod_moves( -100 );
}

bool Character::is_mounted() const
{
    return has_effect( effect_riding ) && mounted_creature;
}

void Character::forced_dismount()
{
    remove_effect( effect_riding );
    bool mech = false;
    if( mounted_creature ) {
        auto mon = mounted_creature.get();
        if( mon->has_flag( MF_RIDEABLE_MECH ) && !mon->type->mech_weapon.empty() ) {
            mech = true;
            remove_item( weapon );
        }
        mon->mounted_player_id = character_id();
        mon->remove_effect( effect_ridden );
        mon->add_effect( effect_controlled, 5_turns );
        mounted_creature = nullptr;
        mon->mounted_player = nullptr;
    }
    std::vector<tripoint> valid;
    for( const tripoint &jk : g->m.points_in_radius( pos(), 1 ) ) {
        if( g->is_empty( jk ) ) {
            valid.push_back( jk );
        }
    }
    if( !valid.empty() ) {
        setpos( random_entry( valid ) );
        if( mech ) {
            add_msg_player_or_npc( m_bad, _( "You are ejected from your mech!" ),
                                   _( "<npcname> is ejected from their mech!" ) );
        } else {
            add_msg_player_or_npc( m_bad, _( "You fall off your mount!" ),
                                   _( "<npcname> falls off their mount!" ) );
        }
        const int dodge = get_dodge();
        const int damage = std::max( 0, rng( 1, 20 ) - rng( dodge, dodge * 2 ) );
        body_part hit = num_bp;
        switch( rng( 1, 10 ) ) {
            case  1:
                if( one_in( 2 ) ) {
                    hit = bp_foot_l;
                } else {
                    hit = bp_foot_r;
                }
                break;
            case  2:
            case  3:
            case  4:
                if( one_in( 2 ) ) {
                    hit = bp_leg_l;
                } else {
                    hit = bp_leg_r;
                }
                break;
            case  5:
            case  6:
            case  7:
                if( one_in( 2 ) ) {
                    hit = bp_arm_l;
                } else {
                    hit = bp_arm_r;
                }
                break;
            case  8:
            case  9:
                hit = bp_torso;
                break;
            case 10:
                hit = bp_head;
                break;
        }
        if( damage > 0 ) {
            add_msg_if_player( m_bad, _( "You hurt yourself!" ) );
            deal_damage( nullptr, hit, damage_instance( DT_BASH, damage ) );
            if( is_avatar() ) {
                g->memorial().add(
                    pgettext( "memorial_male", "Fell off a mount." ),
                    pgettext( "memorial_female", "Fell off a mount." ) );
            }
            check_dead_state();
        }
        add_effect( effect_downed, 5_turns, num_bp, true );
    } else {
        add_msg( m_debug, "Forced_dismount could not find a square to deposit player" );
    }
    if( is_avatar() ) {
        if( g->u.get_grab_type() != OBJECT_NONE ) {
            add_msg( m_warning, _( "You let go of the grabbed object." ) );
            g->u.grab( OBJECT_NONE );
        }
        set_movement_mode( CMM_WALK );
        g->update_map( g->u );
    }
    moves -= 150;
}

void Character::dismount()
{
    if( !is_mounted() ) {
        add_msg( m_debug, "dismount called when not riding" );
        return;
    }
    if( const cata::optional<tripoint> pnt = choose_adjacent( _( "Dismount where?" ) ) ) {
        if( !g->is_empty( *pnt ) ) {
            add_msg( m_warning, _( "You cannot dismount there!" ) );
            return;
        }
        remove_effect( effect_riding );
        monster *critter = mounted_creature.get();
        critter->mounted_player_id = character_id();
        if( critter->has_flag( MF_RIDEABLE_MECH ) && !critter->type->mech_weapon.empty() ) {
            remove_item( g->u.weapon );
        }
        if( is_avatar() && g->u.get_grab_type() != OBJECT_NONE ) {
            add_msg( m_warning, _( "You let go of the grabbed object." ) );
            g->u.grab( OBJECT_NONE );
        }
        critter->remove_effect( effect_ridden );
        critter->add_effect( effect_controlled, 5_turns );
        mounted_creature = nullptr;
        critter->mounted_player = nullptr;
        setpos( *pnt );
        g->refresh_all();
        mod_moves( -100 );
        set_movement_mode( CMM_WALK );
    }
}

/** Returns true if the character has two functioning arms */
bool Character::has_two_arms() const
{
    return get_working_arm_count() >= 2;
}

// working is defined here as not disabled which means arms can be not broken
// and still not count if they have low enough hitpoints
int Character::get_working_arm_count() const
{
    if( has_active_mutation( trait_id( "SHELL2" ) ) ) {
        return 0;
    }

    int limb_count = 0;
    if( !is_limb_disabled( hp_arm_l ) ) {
        limb_count++;
    }
    if( !is_limb_disabled( hp_arm_r ) ) {
        limb_count++;
    }
    if( has_bionic( bionic_id( "bio_blaster" ) ) && limb_count > 0 ) {
        limb_count--;
    }

    return limb_count;
}

// working is defined here as not broken
int Character::get_working_leg_count() const
{
    int limb_count = 0;
    if( !is_limb_broken( hp_leg_l ) ) {
        limb_count++;
    }
    if( !is_limb_broken( hp_leg_r ) ) {
        limb_count++;
    }
    return limb_count;
}

bool Character::is_limb_hindered( hp_part limb ) const
{
    return hp_cur[limb] < hp_max[limb] * .40;
}

bool Character::is_limb_disabled( hp_part limb ) const
{
    return hp_cur[limb] <= hp_max[limb] * .125;
}

// this is the source of truth on if a limb is broken so all code to determine
// if a limb is broken should point here to make any future changes to breaking easier
bool Character::is_limb_broken( hp_part limb ) const
{
    return hp_cur[limb] == 0;
}

bool Character::can_run()
{
    return get_stamina() > 0 && !has_effect( effect_winded ) && get_working_leg_count() >= 2;
}

bool Character::move_effects( bool attacking )
{
    if( has_effect( effect_downed ) ) {
        /** @EFFECT_DEX increases chance to stand up when knocked down */

        /** @EFFECT_STR increases chance to stand up when knocked down, slightly */
        if( rng( 0, 40 ) > get_dex() + get_str() / 2 ) {
            add_msg_if_player( _( "You struggle to stand." ) );
        } else {
            add_msg_player_or_npc( m_good, _( "You stand up." ),
                                   _( "<npcname> stands up." ) );
            remove_effect( effect_downed );
        }
        return false;
    }
    if( has_effect( effect_webbed ) ) {
        if( is_mounted() ) {
            auto mon = mounted_creature.get();
            if( x_in_y( mon->type->melee_dice * mon->type->melee_sides,
                        6 * get_effect_int( effect_webbed ) ) ) {
                add_msg( _( "The %s breaks free of the webs!" ), mon->get_name() );
                mon->remove_effect( effect_webbed );
                remove_effect( effect_webbed );
            }
            /** @EFFECT_STR increases chance to escape webs */
        } else if( x_in_y( get_str(), 6 * get_effect_int( effect_webbed ) ) ) {
            add_msg_player_or_npc( m_good, _( "You free yourself from the webs!" ),
                                   _( "<npcname> frees themselves from the webs!" ) );
            remove_effect( effect_webbed );
        } else {
            add_msg_if_player( _( "You try to free yourself from the webs, but can't get loose!" ) );
        }
        return false;
    }
    if( has_effect( effect_lightsnare ) ) {
        if( is_mounted() ) {
            auto mon = mounted_creature.get();
            if( x_in_y( mon->type->melee_dice * mon->type->melee_sides, 12 ) ) {
                mon->remove_effect( effect_lightsnare );
                remove_effect( effect_lightsnare );
                g->m.spawn_item( pos(), "string_36" );
                g->m.spawn_item( pos(), "snare_trigger" );
                add_msg( _( "The %s escapes the light snare!" ), mon->get_name() );
            }
        } else {
            /** @EFFECT_STR increases chance to escape light snare */

            /** @EFFECT_DEX increases chance to escape light snare */
            if( x_in_y( get_str(), 12 ) || x_in_y( get_dex(), 8 ) ) {
                remove_effect( effect_lightsnare );
                add_msg_player_or_npc( m_good, _( "You free yourself from the light snare!" ),
                                       _( "<npcname> frees themselves from the light snare!" ) );
                item string( "string_36", calendar::turn );
                item snare( "snare_trigger", calendar::turn );
                g->m.add_item_or_charges( pos(), string );
                g->m.add_item_or_charges( pos(), snare );
            } else {
                add_msg_if_player( m_bad,
                                   _( "You try to free yourself from the light snare, but can't get loose!" ) );
            }
            return false;
        }
    }
    if( has_effect( effect_heavysnare ) ) {
        if( is_mounted() ) {
            auto mon = mounted_creature.get();
            if( mon->type->melee_dice * mon->type->melee_sides >= 7 ) {
                if( x_in_y( mon->type->melee_dice * mon->type->melee_sides, 32 ) ) {
                    mon->remove_effect( effect_heavysnare );
                    remove_effect( effect_heavysnare );
                    g->m.spawn_item( pos(), "rope_6" );
                    g->m.spawn_item( pos(), "snare_trigger" );
                    add_msg( _( "The %s escapes the heavy snare!" ), mon->get_name() );
                }
            }
        } else {
            /** @EFFECT_STR increases chance to escape heavy snare, slightly */

            /** @EFFECT_DEX increases chance to escape light snare */
            if( x_in_y( get_str(), 32 ) || x_in_y( get_dex(), 16 ) ) {
                remove_effect( effect_heavysnare );
                add_msg_player_or_npc( m_good, _( "You free yourself from the heavy snare!" ),
                                       _( "<npcname> frees themselves from the heavy snare!" ) );
                item rope( "rope_6", calendar::turn );
                item snare( "snare_trigger", calendar::turn );
                g->m.add_item_or_charges( pos(), rope );
                g->m.add_item_or_charges( pos(), snare );
            } else {
                add_msg_if_player( m_bad,
                                   _( "You try to free yourself from the heavy snare, but can't get loose!" ) );
            }
        }
        return false;
    }
    if( has_effect( effect_beartrap ) ) {
        /* Real bear traps can't be removed without the proper tools or immense strength; eventually this should
           allow normal players two options: removal of the limb or removal of the trap from the ground
           (at which point the player could later remove it from the leg with the right tools).
           As such we are currently making it a bit easier for players and NPC's to get out of bear traps.
        */
        /** @EFFECT_STR increases chance to escape bear trap */
        // If is riding, then despite the character having the effect, it is the mounted creature that escapes.
        if( is_player() && is_mounted() ) {
            auto mon = mounted_creature.get();
            if( mon->type->melee_dice * mon->type->melee_sides >= 18 ) {
                if( x_in_y( mon->type->melee_dice * mon->type->melee_sides, 200 ) ) {
                    mon->remove_effect( effect_beartrap );
                    remove_effect( effect_beartrap );
                    g->m.spawn_item( pos(), "beartrap" );
                    add_msg( _( "The %s escapes the bear trap!" ), mon->get_name() );
                } else {
                    add_msg_if_player( m_bad,
                                       _( "Your %s tries to free itself from the bear trap, but can't get loose!" ), mon->get_name() );
                }
            }
        } else {
            if( x_in_y( get_str(), 100 ) ) {
                remove_effect( effect_beartrap );
                add_msg_player_or_npc( m_good, _( "You free yourself from the bear trap!" ),
                                       _( "<npcname> frees themselves from the bear trap!" ) );
                item beartrap( "beartrap", calendar::turn );
                g->m.add_item_or_charges( pos(), beartrap );
            } else {
                add_msg_if_player( m_bad,
                                   _( "You try to free yourself from the bear trap, but can't get loose!" ) );
            }
        }
        return false;
    }
    if( has_effect( effect_crushed ) ) {
        /** @EFFECT_STR increases chance to escape crushing rubble */

        /** @EFFECT_DEX increases chance to escape crushing rubble, slightly */
        if( x_in_y( get_str() + get_dex() / 4.0, 100 ) ) {
            remove_effect( effect_crushed );
            add_msg_player_or_npc( m_good, _( "You free yourself from the rubble!" ),
                                   _( "<npcname> frees themselves from the rubble!" ) );
        } else {
            add_msg_if_player( m_bad, _( "You try to free yourself from the rubble, but can't get loose!" ) );
        }
        return false;
    }
    // Below this point are things that allow for movement if they succeed

    // Currently we only have one thing that forces movement if you succeed, should we get more
    // than this will need to be reworked to only have success effects if /all/ checks succeed
    if( has_effect( effect_in_pit ) ) {
        /** @EFFECT_STR increases chance to escape pit */

        /** @EFFECT_DEX increases chance to escape pit, slightly */
        if( rng( 0, 40 ) > get_str() + get_dex() / 2 ) {
            add_msg_if_player( m_bad, _( "You try to escape the pit, but slip back in." ) );
            return false;
        } else {
            add_msg_player_or_npc( m_good, _( "You escape the pit!" ),
                                   _( "<npcname> escapes the pit!" ) );
            remove_effect( effect_in_pit );
        }
    }
    if( has_effect( effect_grabbed ) && !attacking ) {
        int zed_number = 0;
        if( is_mounted() ) {
            auto mon = mounted_creature.get();
            if( mon->has_effect( effect_grabbed ) ) {
                if( ( dice( mon->type->melee_dice + mon->type->melee_sides,
                            3 ) < get_effect_int( effect_grabbed ) ) ||
                    !one_in( 4 ) ) {
                    add_msg( m_bad, _( "Your %s tries to break free, but fails!" ), mon->get_name() );
                    return false;
                } else {
                    add_msg( m_good, _( "Your %s breaks free from the grab!" ), mon->get_name() );
                    remove_effect( effect_grabbed );
                    mon->remove_effect( effect_grabbed );
                }
            } else {
                if( one_in( 4 ) ) {
                    add_msg( m_bad, _( "You are pulled from your %s!" ), mon->get_name() );
                    remove_effect( effect_grabbed );
                    dynamic_cast<player &>( *this ).forced_dismount();
                }
            }
        } else {
            for( auto &&dest : g->m.points_in_radius( pos(), 1, 0 ) ) { // *NOPAD*
                const monster *const mon = g->critter_at<monster>( dest );
                if( mon && mon->has_effect( effect_grabbing ) ) {
                    zed_number += mon->get_grab_strength();
                }
            }
            if( zed_number == 0 ) {
                add_msg_player_or_npc( m_good, _( "You find yourself no longer grabbed." ),
                                       _( "<npcname> finds themselves no longer grabbed." ) );
                remove_effect( effect_grabbed );
                /** @EFFECT_DEX increases chance to escape grab, if >STR */

                /** @EFFECT_STR increases chance to escape grab, if >DEX */
            } else if( rng( 0, std::max( get_dex(), get_str() ) ) <
                       rng( get_effect_int( effect_grabbed, bp_torso ), 8 ) ) {
                // Randomly compare higher of dex or str to grab intensity.
                add_msg_player_or_npc( m_bad, _( "You try break out of the grab, but fail!" ),
                                       _( "<npcname> tries to break out of the grab, but fails!" ) );
                return false;
            } else {
                add_msg_player_or_npc( m_good, _( "You break out of the grab!" ),
                                       _( "<npcname> breaks out of the grab!" ) );
                remove_effect( effect_grabbed );
                for( auto &&dest : g->m.points_in_radius( pos(), 1, 0 ) ) { // *NOPAD*
                    monster *mon = g->critter_at<monster>( dest );
                    if( mon && mon->has_effect( effect_grabbing ) ) {
                        mon->remove_effect( effect_grabbing );
                    }
                }
            }
        }
    }
    return true;
}

bool Character::movement_mode_is( const character_movemode mode ) const
{
    return move_mode == mode;
}

void Character::add_effect( const efftype_id &eff_id, const time_duration dur, body_part bp,
                            bool permanent, int intensity, bool force, bool deferred )
{
    Creature::add_effect( eff_id, dur, bp, permanent, intensity, force, deferred );
}

void Character::process_turn()
{
    for( auto &i : *my_bionics ) {
        if( i.incapacitated_time > 0_turns ) {
            i.incapacitated_time -= 1_turns;
            if( i.incapacitated_time == 0_turns ) {
                add_msg_if_player( m_bad, _( "Your %s bionic comes back online." ), i.info().name );
            }
        }
    }

    Creature::process_turn();

    check_item_encumbrance_flag();
}

void Character::recalc_hp()
{
    int new_max_hp[num_hp_parts];
    int str_boost_val = 0;
    cata::optional<skill_boost> str_boost = skill_boost::get( "str" );
    if( str_boost ) {
        int skill_total = 0;
        for( const std::string &skill_str : str_boost->skills() ) {
            skill_total += get_skill_level( skill_id( skill_str ) );
        }
        str_boost_val = str_boost->calc_bonus( skill_total );
    }
    // Mutated toughness stacks with starting, by design.
    float hp_mod = 1.0f + mutation_value( "hp_modifier" ) + mutation_value( "hp_modifier_secondary" );
    float hp_adjustment = mutation_value( "hp_adjustment" ) + ( str_boost_val * 3 );
    for( auto &elem : new_max_hp ) {
        /** @EFFECT_STR_MAX increases base hp */
        elem = 60 + str_max * 3 + hp_adjustment + get_fat_to_hp();
        elem *= hp_mod;
    }
    if( has_trait( trait_GLASSJAW ) ) {
        new_max_hp[hp_head] *= 0.8;
    }
    for( int i = 0; i < num_hp_parts; i++ ) {
        // Only recalculate when max changes,
        // otherwise we end up walking all over due to rounding errors.
        if( new_max_hp[i] == hp_max[i] ) {
            continue;
        }
        float max_hp_ratio = static_cast<float>( new_max_hp[i] ) /
                             static_cast<float>( hp_max[i] );
        hp_cur[i] = std::ceil( static_cast<float>( hp_cur[i] ) * max_hp_ratio );
        hp_cur[i] = std::max( std::min( hp_cur[i], new_max_hp[i] ), 1 );
        hp_max[i] = new_max_hp[i];
    }
}

// This must be called when any of the following change:
// - effects
// - bionics
// - traits
// - underwater
// - clothes
// With the exception of clothes, all changes to these character attributes must
// occur through a function in this class which calls this function. Clothes are
// typically added/removed with wear() and takeoff(), but direct access to the
// 'wears' vector is still allowed due to refactor exhaustion.
void Character::recalc_sight_limits()
{
    sight_max = 9999;
    vision_mode_cache.reset();

    // Set sight_max.
    if( is_blind() || ( in_sleep_state() && !has_trait( trait_SEESLEEP ) ) ||
        has_effect( effect_narcosis ) ) {
        sight_max = 0;
    } else if( has_effect( effect_boomered ) && ( !( has_trait( trait_PER_SLIME_OK ) ) ) ) {
        sight_max = 1;
        vision_mode_cache.set( BOOMERED );
    } else if( has_effect( effect_in_pit ) || has_effect( effect_no_sight ) ||
               ( underwater && !has_bionic( bionic_id( "bio_membrane" ) ) &&
                 !has_trait( trait_MEMBRANE ) && !worn_with_flag( "SWIM_GOGGLES" ) &&
                 !has_trait( trait_CEPH_EYES ) && !has_trait( trait_PER_SLIME_OK ) ) ) {
        sight_max = 1;
    } else if( has_active_mutation( trait_SHELL2 ) ) {
        // You can kinda see out a bit.
        sight_max = 2;
    } else if( ( has_trait( trait_MYOPIC ) || has_trait( trait_URSINE_EYE ) ) &&
               !worn_with_flag( "FIX_NEARSIGHT" ) && !has_effect( effect_contacts ) ) {
        sight_max = 4;
    } else if( has_trait( trait_PER_SLIME ) ) {
        sight_max = 6;
    } else if( has_effect( effect_darkness ) ) {
        vision_mode_cache.set( DARKNESS );
        sight_max = 10;
    }

    // Debug-only NV, by vache's request
    if( has_trait( trait_DEBUG_NIGHTVISION ) ) {
        vision_mode_cache.set( DEBUG_NIGHTVISION );
    }
    if( has_nv() ) {
        vision_mode_cache.set( NV_GOGGLES );
    }
    if( has_active_mutation( trait_NIGHTVISION3 ) || is_wearing( "rm13_armor_on" ) ||
        ( is_mounted() && mounted_creature->has_flag( MF_MECH_RECON_VISION ) ) ) {
        vision_mode_cache.set( NIGHTVISION_3 );
    }
    if( has_active_mutation( trait_ELFA_FNV ) ) {
        vision_mode_cache.set( FULL_ELFA_VISION );
    }
    if( has_active_mutation( trait_CEPH_VISION ) ) {
        vision_mode_cache.set( CEPH_VISION );
    }
    if( has_active_mutation( trait_ELFA_NV ) ) {
        vision_mode_cache.set( ELFA_VISION );
    }
    if( has_active_mutation( trait_NIGHTVISION2 ) ) {
        vision_mode_cache.set( NIGHTVISION_2 );
    }
    if( has_active_mutation( trait_FEL_NV ) ) {
        vision_mode_cache.set( FELINE_VISION );
    }
    if( has_active_mutation( trait_URSINE_EYE ) ) {
        vision_mode_cache.set( URSINE_VISION );
    }
    if( has_active_mutation( trait_NIGHTVISION ) ) {
        vision_mode_cache.set( NIGHTVISION_1 );
    }
    if( has_trait( trait_BIRD_EYE ) ) {
        vision_mode_cache.set( BIRD_EYE );
    }

    // Not exactly a sight limit thing, but related enough
    if( has_active_bionic( bionic_id( "bio_infrared" ) ) ||
        has_trait( trait_id( "INFRARED" ) ) ||
        has_trait( trait_id( "LIZ_IR" ) ) ||
        worn_with_flag( "IR_EFFECT" ) || ( is_mounted() &&
                                           mounted_creature->has_flag( MF_MECH_RECON_VISION ) ) ) {
        vision_mode_cache.set( IR_VISION );
    }

    if( has_artifact_with( AEP_SUPER_CLAIRVOYANCE ) ) {
        vision_mode_cache.set( VISION_CLAIRVOYANCE_SUPER );
    }

    if( has_artifact_with( AEP_CLAIRVOYANCE_PLUS ) ) {
        vision_mode_cache.set( VISION_CLAIRVOYANCE_PLUS );
    }

    if( has_artifact_with( AEP_CLAIRVOYANCE ) ) {
        vision_mode_cache.set( VISION_CLAIRVOYANCE );
    }
}

static float threshold_for_range( float range )
{
    constexpr float epsilon = 0.01f;
    return LIGHT_AMBIENT_MINIMAL / exp( range * LIGHT_TRANSPARENCY_OPEN_AIR ) - epsilon;
}

float Character::get_vision_threshold( float light_level ) const
{
    if( vision_mode_cache[DEBUG_NIGHTVISION] ) {
        // Debug vision always works with absurdly little light.
        return 0.01;
    }

    // As light_level goes from LIGHT_AMBIENT_MINIMAL to LIGHT_AMBIENT_LIT,
    // dimming goes from 1.0 to 2.0.
    const float dimming_from_light = 1.0 + ( ( static_cast<float>( light_level ) -
                                     LIGHT_AMBIENT_MINIMAL ) /
                                     ( LIGHT_AMBIENT_LIT - LIGHT_AMBIENT_MINIMAL ) );

    float range = get_per() / 3.0f - encumb( bp_eyes ) / 10.0f;
    if( vision_mode_cache[NV_GOGGLES] || vision_mode_cache[NIGHTVISION_3] ||
        vision_mode_cache[FULL_ELFA_VISION] || vision_mode_cache[CEPH_VISION] ) {
        range += 10;
    } else if( vision_mode_cache[NIGHTVISION_2] || vision_mode_cache[FELINE_VISION] ||
               vision_mode_cache[URSINE_VISION] || vision_mode_cache[ELFA_VISION] ) {
        range += 4.5;
    } else if( vision_mode_cache[NIGHTVISION_1] ) {
        range += 2;
    }

    if( vision_mode_cache[BIRD_EYE] ) {
        range++;
    }

    return std::min( static_cast<float>( LIGHT_AMBIENT_LOW ),
                     threshold_for_range( range ) * dimming_from_light );
}

void Character::flag_encumbrance()
{
    check_encumbrance = true;
}

void Character::check_item_encumbrance_flag()
{
    bool update_required = check_encumbrance;
    for( auto &i : worn ) {
        if( !update_required && i.has_flag( "ENCUMBRANCE_UPDATE" ) ) {
            update_required = true;
        }
        i.unset_flag( "ENCUMBRANCE_UPDATE" );
    }

    if( update_required ) {
        reset_encumbrance();
    }
}

std::vector<bionic_id> Character::get_bionics() const
{
    std::vector<bionic_id> result;
    for( const bionic &b : *my_bionics ) {
        result.push_back( b.id );
    }
    return result;
}

bool Character::has_bionic( const bionic_id &b ) const
{
    for( auto &i : *my_bionics ) {
        if( i.id == b ) {
            return true;
        }
    }
    return false;
}

bool Character::has_active_bionic( const bionic_id &b ) const
{
    for( auto &i : *my_bionics ) {
        if( i.id == b ) {
            return ( i.powered && i.incapacitated_time == 0_turns );
        }
    }
    return false;
}

bool Character::has_any_bionic() const
{
    return !my_bionics->empty();
}

bool Character::can_fuel_bionic_with( const item &it ) const
{
    if( !it.is_fuel() ) {
        return false;
    }

    for( const auto bio : *my_bionics ) {
        for( const itype_id fuel : bio.info().fuel_opts ) {
            if( fuel == it.typeId() ) {
                return true;
            }
        }
    }
    return false;
}

std::vector<bionic_id> Character::get_bionic_fueled_with( const item &it ) const
{
    std::vector<bionic_id> bionics;

    for( const bionic bio : *my_bionics ) {
        for( const itype_id fuel : bio.info().fuel_opts ) {
            if( fuel == it.typeId() ) {
                bionics.emplace_back( bio.id );
            }
        }
    }

    return bionics;
}

std::vector<bionic_id> Character::get_fueled_bionics() const
{
    std::vector<bionic_id> bionics;
    for( const bionic bio : *my_bionics ) {
        if( !bio.info().fuel_opts.empty() ) {
            bionics.emplace_back( bio.id );
        }
    }
    return bionics;
}

bionic_id Character::get_most_efficient_bionic( const std::vector<bionic_id> &bids ) const
{
    float temp_eff = 0;
    bionic_id bio( "null" );
    for( const bionic_id &bid : bids ) {
        if( bid->fuel_efficiency > temp_eff ) {
            temp_eff = bid->fuel_efficiency;
            bio = bid;
        }
    }
    return bio;
}

units::energy Character::get_power_level() const
{
    return power_level;
}

units::energy Character::get_max_power_level() const
{
    return max_power_level;
}

void Character::set_power_level( units::energy npower )
{
    power_level = std::min( npower, max_power_level );
}

void Character::set_max_power_level( units::energy npower_max )
{
    max_power_level = npower_max;
}

void Character::mod_power_level( units::energy npower )
{
    int new_power = units::to_millijoule( power_level ) + units::to_millijoule( npower );
    // An integer overflow has occurred - the sum of two positive things (power_level is always positive)
    // cannot be negative, so if it is, we know integer overflow has occured
    if( npower >= 0_mJ && new_power < 0 ) {
        new_power = units::to_millijoule( max_power_level );
    }
    power_level = clamp( units::from_millijoule( new_power ), 0_kJ, max_power_level );
}

void Character::mod_max_power_level( units::energy npower_max )
{
    max_power_level += npower_max;
}

bool Character::is_max_power() const
{
    return power_level >= max_power_level;
}

bool Character::has_power() const
{
    return power_level > 0_kJ;
}

bool Character::has_max_power() const
{
    return max_power_level > 0_kJ;
}

bool Character::enough_power_for( const bionic_id &bid ) const
{
    return power_level >= bid->power_activate;
}

std::vector<itype_id> Character::get_fuel_available( const bionic_id &bio ) const
{
    std::vector<itype_id> stored_fuels;
    for( const itype_id fuel : bio->fuel_opts ) {
        if( !get_value( fuel ).empty() || fuel == itype_id( "muscle" ) ) {
            stored_fuels.emplace_back( fuel );
        }
    }
    return stored_fuels;
}

int Character::get_fuel_capacity( const itype_id fuel ) const
{
    int amount_stored = 0;
    if( !get_value( fuel ).empty() ) {
        amount_stored = std::stoi( get_value( fuel ) );
    }
    int capacity = 0;
    for( const bionic &bio : *my_bionics ) {
        for( const itype_id &fl : bio.info().fuel_opts ) {
            if( get_value( bio.id.c_str() ).empty() || get_value( bio.id.c_str() ) == fl ) {
                if( fl == fuel ) {
                    capacity += bio.info().fuel_capacity;
                }
            }
        }
    }
    return capacity - amount_stored;
}

int Character::get_total_fuel_capacity( const itype_id fuel ) const
{
    int capacity = 0;
    for( const bionic &bio : *my_bionics ) {
        for( const itype_id &fl : bio.info().fuel_opts ) {
            if( get_value( bio.id.c_str() ).empty() || get_value( bio.id.c_str() ) == fl ) {
                if( fl == fuel ) {
                    capacity += bio.info().fuel_capacity;
                }
            }
        }
    }
    return capacity;
}

void Character::update_fuel_storage( const itype_id &fuel )
{
    const item it( fuel );
    if( get_value( fuel ).empty() ) {
        for( const bionic_id &bid : get_bionic_fueled_with( it ) ) {
            remove_value( bid.c_str() );
        }
        return;
    }

    std::vector<bionic_id> bids = get_bionic_fueled_with( it );
    int amount_fuel_loaded = std::stoi( get_value( fuel ) );
    std::vector<bionic_id> loaded_bio;

    // Sort bionic in order of decreasing capacity
    // To fill the bigger ones firts.
    bool swap = true;
    while( swap ) {
        swap = false;
        for( size_t i = 0; i < bids.size() - 1; i++ ) {
            if( bids[i + 1]->fuel_capacity > bids[i]->fuel_capacity ) {
                std::swap( bids[i + 1], bids[i] );
                swap = true;
            }
        }
    }

    for( const bionic_id &bid : bids ) {
        remove_value( bid.c_str() );
        if( bid->fuel_capacity <= amount_fuel_loaded ) {
            amount_fuel_loaded -= bid->fuel_capacity;
            loaded_bio.emplace_back( bid );
        } else if( amount_fuel_loaded != 0 ) {
            loaded_bio.emplace_back( bid );
            break;
        }
    }

    for( const bionic_id &bd : loaded_bio ) {
        set_value( bd.c_str(), fuel );
    }

}

int Character::get_mod_stat_from_bionic( const Character::stat &Stat ) const
{
    int ret = 0;
    for( const bionic &bio : *my_bionics ) {
        const auto St_bn = bio.info().stat_bonus.find( Stat );
        if( St_bn != bio.info().stat_bonus.end() ) {
            ret += St_bn->second;
        }
    }
    return ret;
}

std::vector<item_location> Character::nearby( const
        std::function<bool( const item *, const item * )> &func, int radius ) const
{
    std::vector<item_location> res;

    visit_items( [&]( const item * e, const item * parent ) {
        if( func( e, parent ) ) {
            res.emplace_back( const_cast<Character &>( *this ), const_cast<item *>( e ) );
        }
        return VisitResponse::NEXT;
    } );

    for( const auto &cur : map_selector( pos(), radius ) ) {
        cur.visit_items( [&]( const item * e, const item * parent ) {
            if( func( e, parent ) ) {
                res.emplace_back( cur, const_cast<item *>( e ) );
            }
            return VisitResponse::NEXT;
        } );
    }

    for( const auto &cur : vehicle_selector( pos(), radius ) ) {
        cur.visit_items( [&]( const item * e, const item * parent ) {
            if( func( e, parent ) ) {
                res.emplace_back( cur, const_cast<item *>( e ) );
            }
            return VisitResponse::NEXT;
        } );
    }

    return res;
}

int Character::i_add_to_container( const item &it, const bool unloading )
{
    int charges = it.charges;
    if( !it.is_ammo() || unloading ) {
        return charges;
    }

    const itype_id item_type = it.typeId();
    auto add_to_container = [&it, &charges]( item & container ) {
        auto &contained_ammo = container.contents.front();
        if( contained_ammo.charges < container.ammo_capacity() ) {
            const int diff = container.ammo_capacity() - contained_ammo.charges;
            //~ %1$s: item name, %2$s: container name
            add_msg( pgettext( "container", "You put the %1$s in your %2$s." ), it.tname(), container.tname() );
            if( diff > charges ) {
                contained_ammo.charges += charges;
                return 0;
            } else {
                contained_ammo.charges = container.ammo_capacity();
                return charges - diff;
            }
        }
        return charges;
    };

    visit_items( [ & ]( item * item ) {
        if( charges > 0 && item->is_ammo_container() && item_type == item->contents.front().typeId() ) {
            charges = add_to_container( *item );
            item->handle_pickup_ownership( *this );
        }
        return VisitResponse::NEXT;
    } );

    return charges;
}

item &Character::i_add( item it, bool should_stack )
{
    itype_id item_type_id = it.typeId();
    last_item = item_type_id;

    if( it.is_food() || it.is_ammo() || it.is_gun() || it.is_armor() ||
        it.is_book() || it.is_tool() || it.is_melee() || it.is_food_container() ) {
        inv.unsort();
    }

    // if there's a desired invlet for this item type, try to use it
    bool keep_invlet = false;
    const invlets_bitset cur_inv = allocated_invlets();
    for( auto iter : inv.assigned_invlet ) {
        if( iter.second == item_type_id && !cur_inv[iter.first] ) {
            it.invlet = iter.first;
            keep_invlet = true;
            break;
        }
    }
    auto &item_in_inv = inv.add_item( it, keep_invlet, true, should_stack );
    item_in_inv.on_pickup( *this );
    cached_info.erase( "reloadables" );
    return item_in_inv;
}

std::list<item> Character::remove_worn_items_with( std::function<bool( item & )> filter )
{
    std::list<item> result;
    for( auto iter = worn.begin(); iter != worn.end(); ) {
        if( filter( *iter ) ) {
            iter->on_takeoff( *this );
            result.splice( result.begin(), worn, iter++ );
        } else {
            ++iter;
        }
    }
    return result;
}

// Negative positions indicate weapon/clothing, 0 & positive indicate inventory
const item &Character::i_at( int position ) const
{
    if( position == -1 ) {
        return weapon;
    }
    if( position < -1 ) {
        int worn_index = worn_position_to_index( position );
        if( static_cast<size_t>( worn_index ) < worn.size() ) {
            auto iter = worn.begin();
            std::advance( iter, worn_index );
            return *iter;
        }
    }

    return inv.find_item( position );
}

item &Character::i_at( int position )
{
    return const_cast<item &>( const_cast<const Character *>( this )->i_at( position ) );
}

int Character::get_item_position( const item *it ) const
{
    if( weapon.has_item( *it ) ) {
        return -1;
    }

    int p = 0;
    for( const auto &e : worn ) {
        if( e.has_item( *it ) ) {
            return worn_position_to_index( p );
        }
        p++;
    }

    return inv.position_by_item( it );
}

item Character::i_rem( int pos )
{
    item tmp;
    if( pos == -1 ) {
        tmp = weapon;
        weapon = item();
        return tmp;
    } else if( pos < -1 && pos > worn_position_to_index( worn.size() ) ) {
        auto iter = worn.begin();
        std::advance( iter, worn_position_to_index( pos ) );
        tmp = *iter;
        tmp.on_takeoff( *this );
        worn.erase( iter );
        return tmp;
    }
    return inv.remove_item( pos );
}

item Character::i_rem( const item *it )
{
    auto tmp = remove_items_with( [&it]( const item & i ) {
        return &i == it;
    }, 1 );
    if( tmp.empty() ) {
        debugmsg( "did not found item %s to remove it!", it->tname() );
        return item();
    }
    return tmp.front();
}

void Character::i_rem_keep_contents( const int pos )
{
    for( auto &content : i_rem( pos ).contents ) {
        i_add_or_drop( content );
    }
}

bool Character::i_add_or_drop( item &it, int qty )
{
    bool retval = true;
    bool drop = it.made_of( LIQUID );
    bool add = it.is_gun() || !it.is_irremovable();
    inv.assign_empty_invlet( it, *this );
    for( int i = 0; i < qty; ++i ) {
        drop |= !can_pickWeight( it, !get_option<bool>( "DANGEROUS_PICKUPS" ) ) || !can_pickVolume( it );
        if( drop ) {
            retval &= !g->m.add_item_or_charges( pos(), it ).is_null();
        } else if( add ) {
            i_add( it );
        }
    }

    return retval;
}

invlets_bitset Character::allocated_invlets() const
{
    invlets_bitset invlets = inv.allocated_invlets();

    invlets.set( weapon.invlet );
    for( const auto &w : worn ) {
        invlets.set( w.invlet );
    }

    invlets[0] = false;

    return invlets;
}

bool Character::has_active_item( const itype_id &id ) const
{
    return has_item_with( [id]( const item & it ) {
        return it.active && it.typeId() == id;
    } );
}

item Character::remove_weapon()
{
    item tmp = weapon;
    weapon = item();
    cached_info.erase( "weapon_value" );
    return tmp;
}

void Character::remove_mission_items( int mission_id )
{
    if( mission_id == -1 ) {
        return;
    }
    remove_items_with( has_mission_item_filter { mission_id } );
}

std::vector<const item *> Character::get_ammo( const ammotype &at ) const
{
    return items_with( [at]( const item & it ) {
        return it.ammo_type() == at;
    } );
}

template <typename T, typename Output>
void find_ammo_helper( T &src, const item &obj, bool empty, Output out, bool nested )
{
    if( obj.is_watertight_container() ) {
        if( !obj.is_container_empty() ) {
            auto contents_id = obj.contents.front().typeId();

            // Look for containers with the same type of liquid as that already in our container
            src.visit_items( [&src, &nested, &out, &contents_id, &obj]( item * node ) {
                if( node == &obj || ( node->is_watertight_container() && node->contents_made_of( SOLID ) ) ) {
                    // This stops containers and magazines counting *themselves* as ammo sources and prevents reloading with items frozen in watertight containers.
                    return VisitResponse::SKIP;
                }

                if( node->is_watertight_container() && node->contents_made_of( SOLID ) ) {
                    return VisitResponse::SKIP;
                }

                if( node->is_container() && !node->is_container_empty() &&
                    node->contents.front().typeId() == contents_id ) {
                    out = item_location( src, node );
                }
                return nested ? VisitResponse::NEXT : VisitResponse::SKIP;
            } );
        } else {
            // Look for containers with any liquid and loose frozen liquids
            src.visit_items( [&src, &nested, &out]( item * node ) {
                if( node->is_watertight_container() && node->contents_made_of( SOLID ) ) {
                    return VisitResponse::SKIP;
                }

                if( ( node->is_container() && node->contents_made_of( LIQUID ) ) || node->is_frozen_liquid() ) {
                    out = item_location( src, node );
                }
                return nested ? VisitResponse::NEXT : VisitResponse::SKIP;
            } );
        }
    }
    if( obj.magazine_integral() ) {
        // find suitable ammo excluding that already loaded in magazines
        std::set<ammotype> ammo = obj.ammo_types();
        const auto mags = obj.magazine_compatible();

        src.visit_items( [&src, &nested, &out, &mags, ammo]( item * node ) {
            if( node->is_gun() || node->is_tool() ) {
                // guns/tools never contain usable ammo so most efficient to skip them now
                return VisitResponse::SKIP;
            }
            if( !node->made_of_from_type( SOLID ) ) {
                // some liquids are ammo but we can't reload with them unless within a container or frozen
                return VisitResponse::SKIP;
            }
            if( node->is_ammo_container() && !node->contents.empty() &&
                !node->contents_made_of( SOLID ) ) {
                for( const ammotype &at : ammo ) {
                    if( node->contents.front().ammo_type() == at ) {
                        out = item_location( src, node );
                    }
                }
                return VisitResponse::SKIP;
            }

            for( const ammotype &at : ammo ) {
                if( node->ammo_type() == at ) {
                    out = item_location( src, node );
                }
            }
            if( node->is_magazine() && node->has_flag( "SPEEDLOADER" ) ) {
                if( mags.count( node->typeId() ) && node->ammo_remaining() ) {
                    out = item_location( src, node );
                }
            }
            return nested ? VisitResponse::NEXT : VisitResponse::SKIP;
        } );
    } else {
        // find compatible magazines excluding those already loaded in tools/guns
        const auto mags = obj.magazine_compatible();

        src.visit_items( [&src, &nested, &out, mags, empty]( item * node ) {
            if( node->is_gun() || node->is_tool() ) {
                return VisitResponse::SKIP;
            }
            if( node->is_magazine() ) {
                if( mags.count( node->typeId() ) && ( node->ammo_remaining() || empty ) ) {
                    out = item_location( src, node );
                }
                return VisitResponse::SKIP;
            }
            return nested ? VisitResponse::NEXT : VisitResponse::SKIP;
        } );
    }
}

std::vector<item_location> Character::find_ammo( const item &obj, bool empty, int radius ) const
{
    std::vector<item_location> res;

    find_ammo_helper( const_cast<Character &>( *this ), obj, empty, std::back_inserter( res ), true );

    if( radius >= 0 ) {
        for( auto &cursor : map_selector( pos(), radius ) ) {
            find_ammo_helper( cursor, obj, empty, std::back_inserter( res ), false );
        }
        for( auto &cursor : vehicle_selector( pos(), radius ) ) {
            find_ammo_helper( cursor, obj, empty, std::back_inserter( res ), false );
        }
    }

    return res;
}

std::vector<item_location> Character::find_reloadables()
{
    std::vector<item_location> reloadables;

    visit_items( [this, &reloadables]( item * node ) {
        if( node->is_holster() ) {
            return VisitResponse::NEXT;
        }
        bool reloadable = false;
        if( node->is_gun() && !node->magazine_compatible().empty() ) {
            reloadable = node->magazine_current() == nullptr ||
                         node->ammo_remaining() < node->ammo_capacity();
        } else {
            reloadable = ( node->is_magazine() || node->is_bandolier() ||
                           ( node->is_gun() && node->magazine_integral() ) ) &&
                         node->ammo_remaining() < node->ammo_capacity();
        }
        if( reloadable ) {
            reloadables.push_back( item_location( *this, node ) );
        }
        return VisitResponse::SKIP;
    } );
    return reloadables;
}

units::mass Character::weight_carried() const
{
    return weight_carried_with_tweaks( {} );
}

units::volume Character::volume_carried() const
{
    return inv.volume();
}

int Character::best_nearby_lifting_assist() const
{
    return best_nearby_lifting_assist( this->pos() );
}

int Character::best_nearby_lifting_assist( const tripoint &world_pos ) const
{
    const quality_id LIFT( "LIFT" );
    int mech_lift = 0;
    if( is_mounted() ) {
        auto mons = mounted_creature.get();
        if( mons->has_flag( MF_RIDEABLE_MECH ) ) {
            mech_lift = mons->mech_str_addition() + 10;
        }
    }
    return std::max( { this->max_quality( LIFT ), mech_lift,
                       map_selector( this->pos(), PICKUP_RANGE ).max_quality( LIFT ),
                       vehicle_selector( world_pos, 4, true, true ).max_quality( LIFT )
                     } );
}

units::mass Character::weight_carried_with_tweaks( const item_tweaks &tweaks ) const
{
    const std::map<const item *, int> empty;
    const std::map<const item *, int> &without = tweaks.without_items ? tweaks.without_items->get() :
            empty;

    // Worn items
    units::mass ret = 0_gram;
    for( auto &i : worn ) {
        if( !without.count( &i ) ) {
            ret += i.weight();
        }
    }

    // Items in inventory
    const inventory &i = tweaks.replace_inv ? tweaks.replace_inv->get() : inv;
    ret += i.weight_without( without );

    // Wielded item
    units::mass weaponweight = 0_gram;
    auto weapon_it = without.find( &weapon );
    if( weapon_it == without.end() ) {
        weaponweight = weapon.weight();
    } else {
        int subtract_count = ( *weapon_it ).second;
        if( weapon.count_by_charges() ) {
            item copy = weapon;
            copy.charges -= subtract_count;
            if( copy.charges < 0 ) {
                debugmsg( "Trying to remove more charges than the wielded item has" );
                copy.charges = 0;
            }
            weaponweight = copy.weight();
        } else if( subtract_count > 1 ) {
            debugmsg( "Trying to remove more than one wielded item" );
        }
    }
    // Exclude wielded item if using lifting tool
    if( weaponweight + ret > weight_capacity() ) {
        const float liftrequirement = ceil( units::to_gram<float>( weaponweight ) / units::to_gram<float>
                                            ( TOOL_LIFT_FACTOR ) );
        if( g->new_game || best_nearby_lifting_assist() < liftrequirement ) {
            ret += weaponweight;
        }
    } else {
        ret += weaponweight;
    }

    return ret;
}

units::volume Character::volume_carried_with_tweaks( const item_tweaks &tweaks ) const
{
    const auto &i = tweaks.replace_inv ? tweaks.replace_inv->get() : inv;
    return tweaks.without_items ? i.volume_without( *tweaks.without_items ) : i.volume();
}

units::mass Character::weight_capacity() const
{
    if( has_trait( trait_id( "DEBUG_STORAGE" ) ) ) {
        // Infinite enough
        return units::mass_max;
    }
    // Get base capacity from creature,
    // then apply player-only mutation and trait effects.
    units::mass ret = Creature::weight_capacity();
    /** @EFFECT_STR increases carrying capacity */
    ret += get_str() * 4_kilogram;
    ret *= mutation_value( "weight_capacity_modifier" );

    units::mass worn_weight_bonus = 0_gram;
    for( const item &it : worn ) {
        ret *= it.get_weight_capacity_modifier();
        worn_weight_bonus += it.get_weight_capacity_bonus();
    }

    units::mass bio_weight_bonus = 0_gram;
    for( const bionic &bio : *my_bionics ) {
        ret *= bio.info().weight_capacity_modifier;
        bio_weight_bonus +=  bio.info().weight_capacity_bonus;
    }

    ret += bio_weight_bonus + worn_weight_bonus ;

    if( has_artifact_with( AEP_CARRY_MORE ) ) {
        ret += 22500_gram;
    }

    if( ret < 0_gram ) {
        ret = 0_gram;
    }
    if( is_mounted() ) {
        auto *mons = mounted_creature.get();
        // the mech has an effective strength for other purposes, like hitting.
        // but for lifting, its effective strength is even higher, due to its sturdy construction, leverage,
        // and being built entirely for that purpose with hydraulics etc.
        ret = mons->mech_str_addition() == 0 ? ret : ( mons->mech_str_addition() + 10 ) * 4_kilogram;
    }
    return ret;
}

units::volume Character::volume_capacity() const
{
    return volume_capacity_reduced_by( 0_ml );
}

units::volume Character::volume_capacity_reduced_by(
    const units::volume &mod, const std::map<const item *, int> &without_items ) const
{
    if( has_trait( trait_id( "DEBUG_STORAGE" ) ) ) {
        return units::volume_max;
    }

    units::volume ret = -mod;
    for( auto &i : worn ) {
        if( !without_items.count( &i ) ) {
            ret += i.get_storage();
        }
    }
    if( has_bionic( bionic_id( "bio_storage" ) ) ) {
        ret += 2000_ml;
    }
    if( has_trait( trait_SHELL ) ) {
        ret += 4000_ml;
    }
    if( has_trait( trait_SHELL2 ) && !has_active_mutation( trait_SHELL2 ) ) {
        ret += 6000_ml;
    }
    if( has_trait( trait_PACKMULE ) ) {
        ret = ret * 1.4;
    }
    if( has_trait( trait_DISORGANIZED ) ) {
        ret = ret * 0.6;
    }
    return std::max( ret, 0_ml );
}

bool Character::can_pickVolume( const item &it, bool ) const
{
    inventory projected = inv;
    projected.add_item( it, true );
    return projected.volume() <= volume_capacity();
}

bool Character::can_pickWeight( const item &it, bool safe ) const
{
    if( !safe ) {
        // Character can carry up to four times their maximum weight
        return ( weight_carried() + it.weight() <= ( has_trait( trait_id( "DEBUG_STORAGE" ) ) ?
                 units::mass_max : weight_capacity() * 4 ) );
    } else {
        return ( weight_carried() + it.weight() <= weight_capacity() );
    }
}

bool Character::can_use( const item &it, const item &context ) const
{
    const auto &ctx = !context.is_null() ? context : it;

    if( !meets_requirements( it, ctx ) ) {
        const std::string unmet( enumerate_unmet_requirements( it, ctx ) );

        if( &it == &ctx ) {
            //~ %1$s - list of unmet requirements, %2$s - item name.
            add_msg_player_or_npc( m_bad, _( "You need at least %1$s to use this %2$s." ),
                                   _( "<npcname> needs at least %1$s to use this %2$s." ),
                                   unmet, it.tname() );
        } else {
            //~ %1$s - list of unmet requirements, %2$s - item name, %3$s - indirect item name.
            add_msg_player_or_npc( m_bad, _( "You need at least %1$s to use this %2$s with your %3$s." ),
                                   _( "<npcname> needs at least %1$s to use this %2$s with their %3$s." ),
                                   unmet, it.tname(), ctx.tname() );
        }

        return false;
    }

    return true;
}

void Character::drop_invalid_inventory()
{
    bool dropped_liquid = false;
    for( const std::list<item> *stack : inv.const_slice() ) {
        const item &it = stack->front();
        if( it.made_of( LIQUID ) ) {
            dropped_liquid = true;
            g->m.add_item_or_charges( pos(), it );
            // must be last
            i_rem( &it );
        }
    }
    if( dropped_liquid ) {
        add_msg_if_player( m_bad, _( "Liquid from your inventory has leaked onto the ground." ) );
    }

    if( volume_carried() > volume_capacity() ) {
        auto items_to_drop = inv.remove_randomly_by_volume( volume_carried() - volume_capacity() );
        put_into_vehicle_or_drop( *this, item_drop_reason::tumbling, items_to_drop );
    }
}

bool Character::has_artifact_with( const art_effect_passive effect ) const
{
    if( weapon.has_effect_when_wielded( effect ) ) {
        return true;
    }
    for( auto &i : worn ) {
        if( i.has_effect_when_worn( effect ) ) {
            return true;
        }
    }
    return has_item_with( [effect]( const item & it ) {
        return it.has_effect_when_carried( effect );
    } );
}

bool Character::is_wearing( const itype_id &it ) const
{
    for( auto &i : worn ) {
        if( i.typeId() == it ) {
            return true;
        }
    }
    return false;
}

bool Character::is_wearing_on_bp( const itype_id &it, body_part bp ) const
{
    for( auto &i : worn ) {
        if( i.typeId() == it && i.covers( bp ) ) {
            return true;
        }
    }
    return false;
}

bool Character::worn_with_flag( const std::string &flag, body_part bp ) const
{
    return std::any_of( worn.begin(), worn.end(), [&flag, bp]( const item & it ) {
        return it.has_flag( flag ) && ( bp == num_bp || it.covers( bp ) );
    } );
}

std::vector<std::string> Character::get_overlay_ids() const
{
    std::vector<std::string> rval;
    std::multimap<int, std::string> mutation_sorting;
    int order;
    std::string overlay_id;

    // first get effects
    for( const auto &eff_pr : *effects ) {
        rval.push_back( "effect_" + eff_pr.first.str() );
    }

    // then get mutations
    for( const auto &mut : my_mutations ) {
        overlay_id = ( mut.second.powered ? "active_" : "" ) + mut.first.str();
        order = get_overlay_order_of_mutation( overlay_id );
        mutation_sorting.insert( std::pair<int, std::string>( order, overlay_id ) );
    }

    // then get bionics
    for( const bionic &bio : *my_bionics ) {
        overlay_id = ( bio.powered ? "active_" : "" ) + bio.id.str();
        order = get_overlay_order_of_mutation( overlay_id );
        mutation_sorting.insert( std::pair<int, std::string>( order, overlay_id ) );
    }

    for( auto &mutorder : mutation_sorting ) {
        rval.push_back( "mutation_" + mutorder.second );
    }

    // next clothing
    // TODO: worry about correct order of clothing overlays
    for( const item &worn_item : worn ) {
        rval.push_back( "worn_" + worn_item.typeId() );
    }

    // last weapon
    // TODO: might there be clothing that covers the weapon?
    if( is_armed() ) {
        rval.push_back( "wielded_" + weapon.typeId() );
    }

    if( move_mode != CMM_WALK ) {
        rval.push_back( character_movemode_str[ move_mode ] );
    }
    return rval;
}

const SkillLevelMap &Character::get_all_skills() const
{
    return *_skills;
}

const SkillLevel &Character::get_skill_level_object( const skill_id &ident ) const
{
    return _skills->get_skill_level_object( ident );
}

SkillLevel &Character::get_skill_level_object( const skill_id &ident )
{
    return _skills->get_skill_level_object( ident );
}

int Character::get_skill_level( const skill_id &ident ) const
{
    return _skills->get_skill_level( ident );
}

int Character::get_skill_level( const skill_id &ident, const item &context ) const
{
    return _skills->get_skill_level( ident, context );
}

void Character::set_skill_level( const skill_id &ident, const int level )
{
    get_skill_level_object( ident ).level( level );
}

void Character::mod_skill_level( const skill_id &ident, const int delta )
{
    _skills->mod_skill_level( ident, delta );
}

std::string Character::enumerate_unmet_requirements( const item &it, const item &context ) const
{
    std::vector<std::string> unmet_reqs;

    const auto check_req = [ &unmet_reqs ]( const std::string & name, int cur, int req ) {
        if( cur < req ) {
            unmet_reqs.push_back( string_format( "%s %d", name, req ) );
        }
    };

    check_req( _( "strength" ),     get_str(), it.get_min_str() );
    check_req( _( "dexterity" ),    get_dex(), it.type->min_dex );
    check_req( _( "intelligence" ), get_int(), it.type->min_int );
    check_req( _( "perception" ),   get_per(), it.type->min_per );

    for( const auto &elem : it.type->min_skills ) {
        check_req( context.contextualize_skill( elem.first )->name(),
                   get_skill_level( elem.first, context ),
                   elem.second );
    }

    return enumerate_as_string( unmet_reqs );
}

bool Character::meets_skill_requirements( const std::map<skill_id, int> &req,
        const item &context ) const
{
    return _skills->meets_skill_requirements( req, context );
}

bool Character::meets_skill_requirements( const construction &con ) const
{
    return std::all_of( con.required_skills.begin(), con.required_skills.end(),
    [&]( const std::pair<skill_id, int> &pr ) {
        return get_skill_level( pr.first ) >= pr.second;
    } );
}

bool Character::meets_stat_requirements( const item &it ) const
{
    return get_str() >= it.get_min_str() &&
           get_dex() >= it.type->min_dex &&
           get_int() >= it.type->min_int &&
           get_per() >= it.type->min_per;
}

bool Character::meets_requirements( const item &it, const item &context ) const
{
    const auto &ctx = !context.is_null() ? context : it;
    return meets_stat_requirements( it ) && meets_skill_requirements( it.type->min_skills, ctx );
}

void Character::make_bleed( body_part bp, time_duration duration, int intensity,
                            bool permanent, bool force, bool defferred )
{
    int b_resist = 0;
    for( const trait_id &mut : get_mutations() ) {
        b_resist += mut.obj().bleed_resist;
    }

    if( b_resist > intensity ) {
        return;
    }

    add_effect( effect_bleed, duration, bp, permanent, intensity, force, defferred );
}

void Character::normalize()
{
    Creature::normalize();

    weapon   = item( "null", 0 );

    recalc_hp();
}

// Actual player death is mostly handled in game::is_game_over
void Character::die( Creature *nkiller )
{
    g->set_critter_died();
    set_killer( nkiller );
    set_time_died( calendar::turn );
    if( has_effect( effect_lightsnare ) ) {
        inv.add_item( item( "string_36", 0 ) );
        inv.add_item( item( "snare_trigger", 0 ) );
    }
    if( has_effect( effect_heavysnare ) ) {
        inv.add_item( item( "rope_6", 0 ) );
        inv.add_item( item( "snare_trigger", 0 ) );
    }
    if( has_effect( effect_beartrap ) ) {
        inv.add_item( item( "beartrap", 0 ) );
    }
    mission::on_creature_death( *this );
}

void Character::apply_skill_boost()
{
    for( const skill_boost &boost : skill_boost::get_all() ) {
        // For migration, reset previously applied bonus.
        // Remove after 0.E or so.
        const std::string bonus_name = boost.stat() + std::string( "_bonus" );
        std::string previous_bonus = get_value( bonus_name );
        if( !previous_bonus.empty() ) {
            if( boost.stat() == "str" ) {
                str_max -= atoi( previous_bonus.c_str() );
            } else if( boost.stat() == "dex" ) {
                dex_max -= atoi( previous_bonus.c_str() );
            } else if( boost.stat() == "int" ) {
                int_max -= atoi( previous_bonus.c_str() );
            } else if( boost.stat() == "per" ) {
                per_max -= atoi( previous_bonus.c_str() );
            }
            remove_value( bonus_name );
        }
        // End migration code
        int skill_total = 0;
        for( const std::string &skill_str : boost.skills() ) {
            skill_total += get_skill_level( skill_id( skill_str ) );
        }
        mod_stat( boost.stat(), boost.calc_bonus( skill_total ) );
        if( boost.stat() == "str" ) {
            recalc_hp();
        }
    }
}

void Character::reset_stats()
{
    // Bionic buffs
    if( has_active_bionic( bionic_id( "bio_hydraulics" ) ) ) {
        mod_str_bonus( 20 );
    }

    mod_str_bonus( get_mod_stat_from_bionic( STRENGTH ) );
    mod_dex_bonus( get_mod_stat_from_bionic( DEXTERITY ) );
    mod_per_bonus( get_mod_stat_from_bionic( PERCEPTION ) );
    mod_int_bonus( get_mod_stat_from_bionic( INTELLIGENCE ) );

    // Trait / mutation buffs
    mod_str_bonus( std::floor( mutation_value( "str_modifier" ) ) );
    mod_dodge_bonus( std::floor( mutation_value( "dodge_modifier" ) ) );

    /** @EFFECT_STR_MAX above 15 decreases Dodge bonus by 1 (NEGATIVE) */
    if( str_max >= 16 ) {
        mod_dodge_bonus( -1 );   // Penalty if we're huge
    }
    /** @EFFECT_STR_MAX below 6 increases Dodge bonus by 1 */
    else if( str_max <= 5 ) {
        mod_dodge_bonus( 1 );   // Bonus if we're small
    }

    apply_skill_boost();

    nv_cached = false;

    // Reset our stats to normal levels
    // Any persistent buffs/debuffs will take place in effects,
    // player::suffer(), etc.

    // repopulate the stat fields
    str_cur = str_max + get_str_bonus();
    dex_cur = dex_max + get_dex_bonus();
    per_cur = per_max + get_per_bonus();
    int_cur = int_max + get_int_bonus();

    // Floor for our stats.  No stat changes should occur after this!
    if( dex_cur < 0 ) {
        dex_cur = 0;
    }
    if( str_cur < 0 ) {
        str_cur = 0;
    }
    if( per_cur < 0 ) {
        per_cur = 0;
    }
    if( int_cur < 0 ) {
        int_cur = 0;
    }
}

void Character::reset()
{
    // TODO: Move reset_stats here, remove it from Creature
    Creature::reset();
}

bool Character::has_nv()
{
    static bool nv = false;

    if( !nv_cached ) {
        nv_cached = true;
        nv = ( worn_with_flag( "GNV_EFFECT" ) ||
               has_active_bionic( bionic_id( "bio_night_vision" ) ) ||
               has_effect_with_flag( "EFFECT_NIGHT_VISION" ) );
    }

    return nv;
}

void Character::reset_encumbrance()
{
    encumbrance_cache = calc_encumbrance();
}

std::array<encumbrance_data, num_bp> Character::calc_encumbrance() const
{
    return calc_encumbrance( item() );
}

std::array<encumbrance_data, num_bp> Character::calc_encumbrance( const item &new_item ) const
{

    std::array<encumbrance_data, num_bp> enc;

    item_encumb( enc, new_item );
    mut_cbm_encumb( enc );

    return enc;
}

units::mass Character::get_weight() const
{
    units::mass ret = 0_gram;
    units::mass wornWeight = std::accumulate( worn.begin(), worn.end(), 0_gram,
    []( units::mass sum, const item & itm ) {
        return sum + itm.weight();
    } );

    ret += bodyweight();       // The base weight of the player's body
    ret += inv.weight();           // Weight of the stored inventory
    ret += wornWeight;             // Weight of worn items
    ret += weapon.weight();        // Weight of wielded item
    ret += bionics_weight();       // Weight of installed bionics
    return ret;
}

std::array<encumbrance_data, num_bp> Character::get_encumbrance() const
{
    return encumbrance_cache;
}

std::array<encumbrance_data, num_bp> Character::get_encumbrance( const item &new_item ) const
{
    return calc_encumbrance( new_item );
}

int Character::extraEncumbrance( const layer_level level, const int bp ) const
{
    return encumbrance_cache[bp].layer_penalty_details[static_cast<int>( level )].total;
}

static void layer_item( std::array<encumbrance_data, num_bp> &vals,
                        const item &it,
                        std::array<layer_level, num_bp> &highest_layer_so_far,
                        bool power_armor, const Character &c )
{
    const auto item_layer = it.get_layer();
    int encumber_val = it.get_encumber( c );
    // For the purposes of layering penalty, set a min of 2 and a max of 10 per item.
    int layering_encumbrance = std::min( 10, std::max( 2, encumber_val ) );

    /*
     * Setting layering_encumbrance to 0 at this point makes the item cease to exist
     * for the purposes of the layer penalty system. (normally an item has a minimum
     * layering_encumbrance of 2 )
     */
    if( it.has_flag( "SEMITANGIBLE" ) ) {
        encumber_val = 0;
        layering_encumbrance = 0;
    }

    const int armorenc = !power_armor || !it.is_power_armor() ?
                         encumber_val : std::max( 0, encumber_val - 40 );

    body_part_set covered_parts = it.get_covered_body_parts();
    for( const body_part bp : all_body_parts ) {
        if( !covered_parts.test( bp ) ) {
            continue;
        }
        highest_layer_so_far[bp] =
            std::max( highest_layer_so_far[bp], item_layer );

        // Apply layering penalty to this layer, as well as any layer worn
        // within it that would normally be worn outside of it.
        for( layer_level penalty_layer = item_layer;
             penalty_layer <= highest_layer_so_far[bp]; ++penalty_layer ) {
            vals[bp].layer( penalty_layer, layering_encumbrance );
        }

        vals[bp].armor_encumbrance += armorenc;
    }
}

bool Character::is_wearing_power_armor( bool *hasHelmet ) const
{
    bool result = false;
    for( auto &elem : worn ) {
        if( !elem.is_power_armor() ) {
            continue;
        }
        if( hasHelmet == nullptr ) {
            // found power armor, helmet not requested, cancel loop
            return true;
        }
        // found power armor, continue search for helmet
        result = true;
        if( elem.covers( bp_head ) ) {
            *hasHelmet = true;
            return true;
        }
    }
    return result;
}

bool Character::is_wearing_active_power_armor() const
{
    for( const auto &w : worn ) {
        if( w.is_power_armor() && w.active ) {
            return true;
        }
    }
    return false;
}

bool Character::is_wearing_active_optcloak() const
{
    for( auto &w : worn ) {
        if( w.active && w.has_flag( "ACTIVE_CLOAKING" ) ) {
            return true;
        }
    }
    return false;
}

void layer_details::reset()
{
    *this = layer_details();
}

// The stacking penalty applies by doubling the encumbrance of
// each item except the highest encumbrance one.
// So we add them together and then subtract out the highest.
int layer_details::layer( const int encumbrance )
{
    /*
     * We should only get to this point with an encumbrance value of 0
     * if the item is 'semitangible'. A normal item has a minimum of
     * 2 encumbrance for layer penalty purposes.
     * ( even if normally its encumbrance is 0 )
     */
    if( encumbrance == 0 ) {
        return total; // skip over the other logic because this item doesn't count
    }

    pieces.push_back( encumbrance );

    int current = total;
    if( encumbrance > max ) {
        total += max;   // *now* the old max is counted, just ignore the new max
        max = encumbrance;
    } else {
        total += encumbrance;
    }
    return total - current;
}

std::list<item>::iterator Character::position_to_wear_new_item( const item &new_item )
{
    // By default we put this item on after the last item on the same or any
    // lower layer.
    return std::find_if(
               worn.rbegin(), worn.rend(),
    [&]( const item & w ) {
        return w.get_layer() <= new_item.get_layer();
    }
           ).base();
}

/*
 * Encumbrance logic:
 * Some clothing is intrinsically encumbering, such as heavy jackets, backpacks, body armor, etc.
 * These simply add their encumbrance value to each body part they cover.
 * In addition, each article of clothing after the first in a layer imposes an additional penalty.
 * e.g. one shirt will not encumber you, but two is tight and starts to restrict movement.
 * Clothes on separate layers don't interact, so if you wear e.g. a light jacket over a shirt,
 * they're intended to be worn that way, and don't impose a penalty.
 * The default is to assume that clothes do not fit, clothes that are "fitted" either
 * reduce the encumbrance penalty by ten, or if that is already 0, they reduce the layering effect.
 *
 * Use cases:
 * What would typically be considered normal "street clothes" should not be considered encumbering.
 * T-shirt, shirt, jacket on torso/arms, underwear and pants on legs, socks and shoes on feet.
 * This is currently handled by each of these articles of clothing
 * being on a different layer and/or body part, therefore accumulating no encumbrance.
 */
void Character::item_encumb( std::array<encumbrance_data, num_bp> &vals,
                             const item &new_item ) const
{

    // reset all layer data
    vals = std::array<encumbrance_data, num_bp>();

    // Figure out where new_item would be worn
    std::list<item>::const_iterator new_item_position = worn.end();
    if( !new_item.is_null() ) {
        // const_cast required to work around g++-4.8 library bug
        // see the commit that added this comment to understand why
        new_item_position =
            const_cast<Character *>( this )->position_to_wear_new_item( new_item );
    }

    // Track highest layer observed so far so we can penalise out-of-order
    // items
    std::array<layer_level, num_bp> highest_layer_so_far;
    std::fill( highest_layer_so_far.begin(), highest_layer_so_far.end(),
               PERSONAL_LAYER );

    const bool power_armored = is_wearing_active_power_armor();
    for( auto w_it = worn.begin(); w_it != worn.end(); ++w_it ) {
        if( w_it == new_item_position ) {
            layer_item( vals, new_item, highest_layer_so_far, power_armored, *this );
        }
        layer_item( vals, *w_it, highest_layer_so_far, power_armored, *this );
    }

    if( worn.end() == new_item_position && !new_item.is_null() ) {
        layer_item( vals, new_item, highest_layer_so_far, power_armored, *this );
    }

    // make sure values are sane
    for( const body_part bp : all_body_parts ) {
        encumbrance_data &elem = vals[bp];

        elem.armor_encumbrance = std::max( 0, elem.armor_encumbrance );

        // Add armor and layering penalties for the final values
        elem.encumbrance += elem.armor_encumbrance + elem.layer_penalty;
    }
}

int Character::encumb( body_part bp ) const
{
    return encumbrance_cache[bp].encumbrance;
}

static void apply_mut_encumbrance( std::array<encumbrance_data, num_bp> &vals,
                                   const mutation_branch &mut,
                                   const body_part_set &oversize )
{
    for( const auto &enc : mut.encumbrance_always ) {
        vals[enc.first].encumbrance += enc.second;
    }

    for( const auto &enc : mut.encumbrance_covered ) {
        if( !oversize.test( enc.first ) ) {
            vals[enc.first].encumbrance += enc.second;
        }
    }
}

void Character::mut_cbm_encumb( std::array<encumbrance_data, num_bp> &vals ) const
{

    for( const bionic &bio : *my_bionics ) {
        for( const auto &element : bio.info().encumbrance ) {
            vals[element.first].encumbrance += element.second;
        }
    }

    if( has_active_bionic( bionic_id( "bio_shock_absorber" ) ) ) {
        for( auto &val : vals ) {
            val.encumbrance += 3; // Slight encumbrance to all parts except eyes
        }
        vals[bp_eyes].encumbrance -= 3;
    }

    // Lower penalty for bps covered only by XL armor
    const auto oversize = exclusive_flag_coverage( "OVERSIZE" );
    for( const auto &mut_pair : my_mutations ) {
        apply_mut_encumbrance( vals, *mut_pair.first, oversize );
    }
}

body_part_set Character::exclusive_flag_coverage( const std::string &flag ) const
{
    body_part_set ret = body_part_set::all();

    for( const auto &elem : worn ) {
        if( !elem.has_flag( flag ) ) {
            // Unset the parts covered by this item
            ret &= ~elem.get_covered_body_parts();
        }
    }

    return ret;
}

/*
 * Innate stats getters
 */

// get_stat() always gets total (current) value, NEVER just the base
// get_stat_bonus() is always just the bonus amount
int Character::get_str() const
{
    return std::max( 0, get_str_base() + str_bonus );
}
int Character::get_dex() const
{
    return std::max( 0, get_dex_base() + dex_bonus );
}
int Character::get_per() const
{
    return std::max( 0, get_per_base() + per_bonus );
}
int Character::get_int() const
{
    return std::max( 0, get_int_base() + int_bonus );
}

int Character::get_str_base() const
{
    return str_max;
}
int Character::get_dex_base() const
{
    return dex_max;
}
int Character::get_per_base() const
{
    return per_max;
}
int Character::get_int_base() const
{
    return int_max;
}

int Character::get_str_bonus() const
{
    return str_bonus;
}
int Character::get_dex_bonus() const
{
    return dex_bonus;
}
int Character::get_per_bonus() const
{
    return per_bonus;
}
int Character::get_int_bonus() const
{
    return int_bonus;
}

static int get_speedydex_bonus( const int dex )
{
    // this is the number to be multiplied by the increment
    const int modified_dex = std::max( dex - get_option<int>( "SPEEDYDEX_MIN_DEX" ), 0 );
    return modified_dex * get_option<int>( "SPEEDYDEX_DEX_SPEED" );
}

int Character::get_speed() const
{
    return Creature::get_speed() + get_speedydex_bonus( get_dex() );
}

int Character::ranged_dex_mod() const
{
    ///\EFFECT_DEX <20 increases ranged penalty
    return std::max( ( 20.0 - get_dex() ) * 0.5, 0.0 );
}

int Character::ranged_per_mod() const
{
    ///\EFFECT_PER <20 increases ranged aiming penalty.
    return std::max( ( 20.0 - get_per() ) * 1.2, 0.0 );
}

int Character::get_healthy() const
{
    return healthy;
}
int Character::get_healthy_mod() const
{
    return healthy_mod;
}

/*
 * Innate stats setters
 */

void Character::set_str_bonus( int nstr )
{
    str_bonus = nstr;
    str_cur = std::max( 0, str_max + str_bonus );
}
void Character::set_dex_bonus( int ndex )
{
    dex_bonus = ndex;
    dex_cur = std::max( 0, dex_max + dex_bonus );
}
void Character::set_per_bonus( int nper )
{
    per_bonus = nper;
    per_cur = std::max( 0, per_max + per_bonus );
}
void Character::set_int_bonus( int nint )
{
    int_bonus = nint;
    int_cur = std::max( 0, int_max + int_bonus );
}
void Character::mod_str_bonus( int nstr )
{
    str_bonus += nstr;
    str_cur = std::max( 0, str_max + str_bonus );
}
void Character::mod_dex_bonus( int ndex )
{
    dex_bonus += ndex;
    dex_cur = std::max( 0, dex_max + dex_bonus );
}
void Character::mod_per_bonus( int nper )
{
    per_bonus += nper;
    per_cur = std::max( 0, per_max + per_bonus );
}
void Character::mod_int_bonus( int nint )
{
    int_bonus += nint;
    int_cur = std::max( 0, int_max + int_bonus );
}

namespace io
{
template<>
std::string enum_to_string<Character::stat>( Character::stat data )
{
    switch( data ) {
        // *INDENT-OFF*
    case Character::stat::STRENGTH:     return "STR";
    case Character::stat::DEXTERITY:    return "DEX";
    case Character::stat::INTELLIGENCE: return "INT";
    case Character::stat::PERCEPTION:   return "PER";

        // *INDENT-ON*
        case Character::stat::DUMMY_STAT:
            break;
    }
    abort();
}
} // namespace io

void Character::set_healthy( int nhealthy )
{
    healthy = nhealthy;
}
void Character::mod_healthy( int nhealthy )
{
    float mut_rate = 1.0f;
    for( const trait_id &mut : get_mutations() ) {
        mut_rate *= mut.obj().healthy_rate;
    }
    healthy += nhealthy * mut_rate;
}
void Character::set_healthy_mod( int nhealthy_mod )
{
    healthy_mod = nhealthy_mod;
}
void Character::mod_healthy_mod( int nhealthy_mod, int cap )
{
    // TODO: This really should be a full morale-like system, with per-effect caps
    //       and durations.  This version prevents any single effect from exceeding its
    //       intended ceiling, but multiple effects will overlap instead of adding.

    // Cap indicates how far the mod is allowed to shift in this direction.
    // It can have a different sign to the mod, e.g. for items that treat
    // extremely low health, but can't make you healthy.
    if( nhealthy_mod == 0 || cap == 0 ) {
        return;
    }
    int low_cap;
    int high_cap;
    if( nhealthy_mod < 0 ) {
        low_cap = cap;
        high_cap = 200;
    } else {
        low_cap = -200;
        high_cap = cap;
    }

    // If we're already out-of-bounds, we don't need to do anything.
    if( ( healthy_mod <= low_cap && nhealthy_mod < 0 ) ||
        ( healthy_mod >= high_cap && nhealthy_mod > 0 ) ) {
        return;
    }

    healthy_mod += nhealthy_mod;

    // Since we already bailed out if we were out-of-bounds, we can
    // just clamp to the boundaries here.
    healthy_mod = std::min( healthy_mod, high_cap );
    healthy_mod = std::max( healthy_mod, low_cap );
}

int Character::get_stored_kcal() const
{
    return stored_calories;
}

void Character::mod_stored_kcal( int nkcal )
{
    set_stored_kcal( stored_calories + nkcal );
}

void Character::mod_stored_nutr( int nnutr )
{
    // nutr is legacy type code, this function simply converts old nutrition to new kcal
    mod_stored_kcal( -1 * round( nnutr * 2500.0f / ( 12 * 24 ) ) );
}

void Character::set_stored_kcal( int kcal )
{
    if( stored_calories != kcal ) {
        stored_calories = kcal;

        //some mutant change their max_hp according to their bmi
        recalc_hp();
    }
}

int Character::get_healthy_kcal() const
{
    return healthy_calories;
}

float Character::get_kcal_percent() const
{
    return static_cast<float>( get_stored_kcal() ) / static_cast<float>( get_healthy_kcal() );
}

int Character::get_hunger() const
{
    return hunger;
}

void Character::mod_hunger( int nhunger )
{
    set_hunger( hunger + nhunger );
}

void Character::set_hunger( int nhunger )
{
    if( hunger != nhunger ) {
        // cap hunger at 300, just below famished
        hunger = std::min( 300, nhunger );
        on_stat_change( "hunger", hunger );
    }
}

// this is a translation from a legacy value
int Character::get_starvation() const
{
    static const std::vector<std::pair<float, float>> starv_thresholds = { {
            std::make_pair( 0.0f, 6000.0f ),
            std::make_pair( 0.8f, 300.0f ),
            std::make_pair( 0.95f, 100.0f )
        }
    };
    if( get_kcal_percent() < 0.95f ) {
        return round( multi_lerp( starv_thresholds, get_kcal_percent() ) );
    }
    return 0;
}

int Character::get_thirst() const
{
    return thirst;
}

std::pair<std::string, nc_color> Character::get_thirst_description() const
{
    // some delay from water in stomach is desired, but there needs to be some visceral response
    int thirst = get_thirst() - ( std::max( units::to_milliliter<int>( g->u.stomach.get_water() ) / 10,
                                            0 ) );
    std::string hydration_string;
    nc_color hydration_color = c_white;
    if( thirst > 520 ) {
        hydration_color = c_light_red;
        hydration_string = _( "Parched" );
    } else if( thirst > 240 ) {
        hydration_color = c_light_red;
        hydration_string = _( "Dehydrated" );
    } else if( thirst > 80 ) {
        hydration_color = c_yellow;
        hydration_string = _( "Very thirsty" );
    } else if( thirst > 40 ) {
        hydration_color = c_yellow;
        hydration_string = _( "Thirsty" );
    } else if( thirst < -60 ) {
        hydration_color = c_green;
        hydration_string = _( "Turgid" );
    } else if( thirst < -20 ) {
        hydration_color = c_green;
        hydration_string = _( "Hydrated" );
    } else if( thirst < 0 ) {
        hydration_color = c_green;
        hydration_string = _( "Slaked" );
    }
    return std::make_pair( hydration_string, hydration_color );
}

std::pair<std::string, nc_color> Character::get_hunger_description() const
{
    int hunger = get_hunger();
    std::string hunger_string;
    nc_color hunger_color = c_white;
    if( hunger >= 300 && get_starvation() > 2500 ) {
        hunger_color = c_red;
        hunger_string = _( "Starving!" );
    } else if( hunger >= 300 && get_starvation() > 1100 ) {
        hunger_color = c_light_red;
        hunger_string = _( "Near starving" );
    } else if( hunger > 250 ) {
        hunger_color = c_light_red;
        hunger_string = _( "Famished" );
    } else if( hunger > 100 ) {
        hunger_color = c_yellow;
        hunger_string = _( "Very hungry" );
    } else if( hunger > 40 ) {
        hunger_color = c_yellow;
        hunger_string = _( "Hungry" );
    } else if( hunger < -60 ) {
        hunger_color = c_yellow;
        hunger_string = _( "Engorged" );
    } else if( hunger < -20 ) {
        hunger_color = c_green;
        hunger_string = _( "Sated" );
    } else if( hunger < 0 ) {
        hunger_color = c_green;
        hunger_string = _( "Full" );
    }
    return std::make_pair( hunger_string, hunger_color );
}

std::pair<std::string, nc_color> Character::get_fatigue_description() const
{
    int fatigue = get_fatigue();
    std::string fatigue_string;
    nc_color fatigue_color = c_white;
    if( fatigue > EXHAUSTED ) {
        fatigue_color = c_red;
        fatigue_string = _( "Exhausted" );
    } else if( fatigue > DEAD_TIRED ) {
        fatigue_color = c_light_red;
        fatigue_string = _( "Dead Tired" );
    } else if( fatigue > TIRED ) {
        fatigue_color = c_yellow;
        fatigue_string = _( "Tired" );
    }
    return std::make_pair( fatigue_string, fatigue_color );
}

void Character::mod_thirst( int nthirst )
{
    set_thirst( thirst + nthirst );
}

void Character::set_thirst( int nthirst )
{
    if( thirst != nthirst ) {
        thirst = nthirst;
        on_stat_change( "thirst", thirst );
    }
}

void Character::mod_fatigue( int nfatigue )
{
    set_fatigue( fatigue + nfatigue );
}

void Character::mod_sleep_deprivation( int nsleep_deprivation )
{
    set_sleep_deprivation( sleep_deprivation + nsleep_deprivation );
}

void Character::set_fatigue( int nfatigue )
{
    nfatigue = std::max( nfatigue, -1000 );
    if( fatigue != nfatigue ) {
        fatigue = nfatigue;
        on_stat_change( "fatigue", fatigue );
    }
}

void Character::set_sleep_deprivation( int nsleep_deprivation )
{
    sleep_deprivation = std::min( static_cast< int >( SLEEP_DEPRIVATION_MASSIVE ), std::max( 0,
                                  nsleep_deprivation ) );
}

int Character::get_fatigue() const
{
    return fatigue;
}

int Character::get_sleep_deprivation() const
{
    if( !get_option< bool >( "SLEEP_DEPRIVATION" ) ) {
        return 0;
    }

    return sleep_deprivation;
}

void Character::on_damage_of_type( int adjusted_damage, damage_type type, body_part bp )
{
    // Electrical damage has a chance to temporarily incapacitate bionics in the damaged body_part.
    if( type == DT_ELECTRIC ) {
        const time_duration min_disable_time = 10_turns * adjusted_damage;
        for( auto &i : *my_bionics ) {
            if( !i.powered ) {
                // Unpowered bionics are protected from power surges.
                continue;
            }
            const auto &info = i.info();
            if( info.shockproof || info.faulty ) {
                continue;
            }
            const auto &bodyparts = info.occupied_bodyparts;
            if( bodyparts.find( bp ) != bodyparts.end() ) {
                const int bp_hp = hp_cur[bp_to_hp( bp )];
                // The chance to incapacitate is as high as 50% if the attack deals damage equal to one third of the body part's current health.
                if( x_in_y( adjusted_damage * 3, bp_hp ) && one_in( 2 ) ) {
                    if( i.incapacitated_time == 0_turns ) {
                        add_msg_if_player( m_bad, _( "Your %s bionic shorts out!" ), info.name );
                    }
                    i.incapacitated_time += rng( min_disable_time, 10 * min_disable_time );
                }
            }
        }
    }
}

void Character::reset_bonuses()
{
    // Reset all bonuses to 0 and multipliers to 1.0
    str_bonus = 0;
    dex_bonus = 0;
    per_bonus = 0;
    int_bonus = 0;

    Creature::reset_bonuses();
}

int Character::get_max_healthy() const
{
    const float bmi = get_bmi();
    return clamp( static_cast<int>( round( -3 * ( bmi - character_weight_category::normal ) *
                                           ( bmi - character_weight_category::overweight ) + 200 ) ), -200, 200 );
}

void Character::update_health( int external_modifiers )
{
    if( has_artifact_with( AEP_SICK ) ) {
        // Carrying a sickness artifact makes your health 50 points worse on average
        external_modifiers -= 50;
    }
    // Limit healthy_mod to [-200, 200].
    // This also sets approximate bounds for the character's health.
    if( get_healthy_mod() > get_max_healthy() ) {
        set_healthy_mod( get_max_healthy() );
    } else if( get_healthy_mod() < -200 ) {
        set_healthy_mod( -200 );
    }

    // Active leukocyte breeder will keep your health near 100
    int effective_healthy_mod = get_healthy_mod();
    if( has_active_bionic( bionic_id( "bio_leukocyte" ) ) ) {
        // Side effect: dependency
        mod_healthy_mod( -50, -200 );
        effective_healthy_mod = 100;
    }

    // Health tends toward healthy_mod.
    // For small differences, it changes 4 points per day
    // For large ones, up to ~40% of the difference per day
    int health_change = effective_healthy_mod - get_healthy() + external_modifiers;
    mod_healthy( sgn( health_change ) * std::max( 1, abs( health_change ) / 10 ) );

    // And healthy_mod decays over time.
    // Slowly near 0, but it's hard to overpower it near +/-100
    set_healthy_mod( round( get_healthy_mod() * 0.95f ) );

    add_msg( m_debug, "Health: %d, Health mod: %d", get_healthy(), get_healthy_mod() );
}

float Character::get_dodge_base() const
{
    /** @EFFECT_DEX increases dodge base */
    /** @EFFECT_DODGE increases dodge_base */
    return get_dex() / 2.0f + get_skill_level( skill_dodge );
}
float Character::get_hit_base() const
{
    /** @EFFECT_DEX increases hit base, slightly */
    return get_dex() / 4.0f;
}

hp_part Character::body_window( const std::string &menu_header,
                                bool show_all, bool precise,
                                int normal_bonus, int head_bonus, int torso_bonus,
                                float bleed, float bite, float infect, float bandage_power, float disinfectant_power ) const
{
    /* This struct establishes some kind of connection between the hp_part (which can be healed and
     * have HP) and the body_part. Note that there are more body_parts than hp_parts. For example:
     * Damage to bp_head, bp_eyes and bp_mouth is all applied on the HP of hp_head. */
    struct healable_bp {
        mutable bool allowed;
        body_part bp;
        hp_part hp;
        std::string name; // Translated name as it appears in the menu.
        int bonus;
    };
    /* The array of the menu entries show to the player. The entries are displayed in this order,
     * it may be changed here. */
    std::array<healable_bp, num_hp_parts> parts = { {
            { false, bp_head, hp_head, _( "Head" ), head_bonus },
            { false, bp_torso, hp_torso, _( "Torso" ), torso_bonus },
            { false, bp_arm_l, hp_arm_l, _( "Left Arm" ), normal_bonus },
            { false, bp_arm_r, hp_arm_r, _( "Right Arm" ), normal_bonus },
            { false, bp_leg_l, hp_leg_l, _( "Left Leg" ), normal_bonus },
            { false, bp_leg_r, hp_leg_r, _( "Right Leg" ), normal_bonus },
        }
    };

    int max_bp_name_len = 0;
    for( const auto &e : parts ) {
        max_bp_name_len = std::max( max_bp_name_len, utf8_width( e.name ) );
    }

    const auto hp_str = [precise]( const int hp, const int maximal_hp ) -> std::string {
        if( hp <= 0 )
        {
            return "==%==";
        } else if( precise )
        {
            return string_format( "%d", hp );
        } else
        {
            std::string h_bar = get_hp_bar( hp, maximal_hp, false ).first;
            nc_color h_bar_col = get_hp_bar( hp, maximal_hp, false ).second;

            return colorize( h_bar, h_bar_col ) + colorize( std::string( 5 - utf8_width( h_bar ),
                    '.' ), c_white );
        }
    };

    uilist bmenu;
    bmenu.desc_enabled = true;
    bmenu.text = menu_header;

    bmenu.hilight_disabled = true;
    bool is_valid_choice = false;

    for( size_t i = 0; i < parts.size(); i++ ) {
        const auto &e = parts[i];
        const body_part bp = e.bp;
        const hp_part hp = e.hp;
        const int maximal_hp = hp_max[hp];
        const int current_hp = hp_cur[hp];
        // This will c_light_gray if the part does not have any effects cured by the item/effect
        // (e.g. it cures only bites, but the part does not have a bite effect)
        const nc_color state_col = limb_color( bp, bleed > 0.0f, bite > 0.0f, infect > 0.0f );
        const bool has_curable_effect = state_col != c_light_gray;
        // The same as in the main UI sidebar. Independent of the capability of the healing item/effect!
        const nc_color all_state_col = limb_color( bp, true, true, true );
        // Broken means no HP can be restored, it requires surgical attention.
        const bool limb_is_broken = current_hp == 0;

        if( show_all ) {
            e.allowed = true;
        } else if( has_curable_effect ) {
            e.allowed = true;
        } else if( limb_is_broken ) {
            e.allowed = false;
        } else if( current_hp < maximal_hp && ( e.bonus != 0 || bandage_power > 0.0f  ||
                                                disinfectant_power > 0.0f ) ) {
            e.allowed = true;
        } else {
            e.allowed = false;
        }

        std::stringstream msg;
        std::stringstream desc;
        bool bleeding = has_effect( effect_bleed, e.bp );
        bool bitten = has_effect( effect_bite, e.bp );
        bool infected = has_effect( effect_infected, e.bp );
        bool bandaged = has_effect( effect_bandaged, e.bp );
        bool disinfected = has_effect( effect_disinfected, e.bp );
        const int b_power = get_effect_int( effect_bandaged, e.bp );
        const int d_power = get_effect_int( effect_disinfected, e.bp );
        int new_b_power = static_cast<int>( std::floor( bandage_power ) );
        if( bandaged ) {
            const effect &eff = get_effect( effect_bandaged, e.bp );
            if( new_b_power > eff.get_max_intensity() ) {
                new_b_power = eff.get_max_intensity();
            }

        }
        int new_d_power = static_cast<int>( std::floor( disinfectant_power ) );

        const auto &aligned_name = std::string( max_bp_name_len - utf8_width( e.name ), ' ' ) + e.name;
        msg << colorize( aligned_name, all_state_col ) << " " << hp_str( current_hp, maximal_hp );

        if( limb_is_broken ) {
            desc << colorize( _( "It is broken.  It needs a splint or surgical attention." ), c_red ) << "\n";
        }

        // BLEEDING block
        if( bleeding ) {
            desc << colorize( string_format( "%s: %s", get_effect( effect_bleed, e.bp ).get_speed_name(),
                                             get_effect( effect_bleed, e.bp ).disp_short_desc() ), c_red ) << "\n";
            if( bleed > 0.0f ) {
                desc << colorize( string_format( _( "Chance to stop: %d %%" ),
                                                 static_cast<int>( bleed * 100 ) ), c_light_green ) << "\n";
            } else {
                desc << colorize( _( "This will not stop the bleeding." ),
                                  c_yellow ) << "\n";
            }
        }
        // BANDAGE block
        if( bandaged ) {
            desc << string_format( _( "Bandaged [%s]" ), texitify_healing_power( b_power ) ) << "\n";
            if( new_b_power > b_power ) {
                desc << colorize( string_format( _( "Expected quality improvement: %s" ),
                                                 texitify_healing_power( new_b_power ) ), c_light_green ) << "\n";
            } else if( new_b_power > 0 ) {
                desc << colorize( _( "You don't expect any improvement from using this." ), c_yellow ) << "\n";
            }
        } else if( new_b_power > 0 && e.allowed ) {
            desc << colorize( string_format( _( "Expected bandage quality: %s" ),
                                             texitify_healing_power( new_b_power ) ), c_light_green ) << "\n";
        }
        // BITTEN block
        if( bitten ) {
            desc << colorize( string_format( "%s: ", get_effect( effect_bite,
                                             e.bp ).get_speed_name() ), c_red );
            desc << colorize( _( "It has a deep bite wound that needs cleaning." ), c_red ) << "\n";
            if( bite > 0 ) {
                desc << colorize( string_format( _( "Chance to clean and disinfect: %d %%" ),
                                                 static_cast<int>( bite * 100 ) ), c_light_green ) << "\n";
            } else {
                desc << colorize( _( "This will not help in cleaning this wound." ), c_yellow ) << "\n";
            }
        }
        // INFECTED block
        if( infected ) {
            desc << colorize( string_format( "%s: ", get_effect( effect_infected,
                                             e.bp ).get_speed_name() ), c_red );
            desc << colorize( _( "It has a deep wound that looks infected.  Antibiotics might be required." ),
                              c_red ) << "\n";
            if( infect > 0 ) {
                desc << colorize( string_format( _( "Chance to heal infection: %d %%" ),
                                                 static_cast<int>( infect * 100 ) ), c_light_green ) << "\n";
            } else {
                desc << colorize( _( "This will not help in healing infection." ), c_yellow ) << "\n";
            }
        }
        // DISINFECTANT (general) block
        if( disinfected ) {
            desc << string_format( _( "Disinfected [%s]" ),
                                   texitify_healing_power( d_power ) ) << "\n";
            if( new_d_power > d_power ) {
                desc << colorize( string_format( _( "Expected quality improvement: %s" ),
                                                 texitify_healing_power( new_d_power ) ), c_light_green ) << "\n";
            } else if( new_d_power > 0 ) {
                desc << colorize( _( "You don't expect any improvement from using this." ),
                                  c_yellow ) << "\n";
            }
        } else if( new_d_power > 0 && e.allowed ) {
            desc << colorize( string_format(
                                  _( "Expected disinfection quality: %s" ),
                                  texitify_healing_power( new_d_power ) ), c_light_green ) << "\n";
        }
        // END of blocks

        if( ( !e.allowed && !limb_is_broken ) || ( show_all && current_hp == maximal_hp &&
                !limb_is_broken && !bitten && !infected && !bleeding ) ) {
            desc << colorize( _( "Healthy." ), c_green ) << "\n";
        }
        if( !e.allowed ) {
            desc << colorize( _( "You don't expect any effect from using this." ), c_yellow );
        } else {
            is_valid_choice = true;
        }
        bmenu.addentry_desc( i, e.allowed, MENU_AUTOASSIGN, msg.str(), desc.str() );
    }

    if( !is_valid_choice ) { // no body part can be chosen for this item/effect
        bmenu.init();
        bmenu.desc_enabled = false;
        bmenu.text = _( "No limb would benefit from it." );
        bmenu.addentry( parts.size(), true, 'q', "%s", _( "Cancel" ) );
    }

    bmenu.query();
    if( bmenu.ret >= 0 && static_cast<size_t>( bmenu.ret ) < parts.size() &&
        parts[bmenu.ret].allowed ) {
        return parts[bmenu.ret].hp;
    } else {
        return num_hp_parts;
    }
}

nc_color Character::limb_color( body_part bp, bool bleed, bool bite, bool infect ) const
{
    if( bp == num_bp ) {
        return c_light_gray;
    }

    int color_bit = 0;
    nc_color i_color = c_light_gray;
    if( bleed && has_effect( effect_bleed, bp ) ) {
        color_bit += 1;
    }
    if( bite && has_effect( effect_bite, bp ) ) {
        color_bit += 10;
    }
    if( infect && has_effect( effect_infected, bp ) ) {
        color_bit += 100;
    }
    switch( color_bit ) {
        case 1:
            i_color = c_red;
            break;
        case 10:
            i_color = c_blue;
            break;
        case 100:
            i_color = c_green;
            break;
        case 11:
            i_color = c_magenta;
            break;
        case 101:
            i_color = c_yellow;
            break;
    }

    return i_color;
}

std::string Character::get_name() const
{
    return name;
}

std::vector<std::string> Character::get_grammatical_genders() const
{
    if( male ) {
        return { "m" };
    } else {
        return { "f" };
    }
}

nc_color Character::symbol_color() const
{
    nc_color basic = basic_symbol_color();

    if( has_effect( effect_downed ) ) {
        return hilite( basic );
    } else if( has_effect( effect_grabbed ) ) {
        return cyan_background( basic );
    }

    const auto &fields = g->m.field_at( pos() );

    // Priority: electricity, fire, acid, gases
    bool has_elec = false;
    bool has_fire = false;
    bool has_acid = false;
    bool has_fume = false;
    for( const auto &field : fields ) {
        has_elec = field.first.obj().has_elec;
        if( has_elec ) {
            return hilite( basic );
        }
        has_fire = field.first.obj().has_fire;
        has_acid = field.first.obj().has_acid;
        has_fume = field.first.obj().has_fume;
    }
    if( has_fire ) {
        return red_background( basic );
    }
    if( has_acid ) {
        return green_background( basic );
    }
    if( has_fume ) {
        return white_background( basic );
    }
    if( in_sleep_state() ) {
        return hilite( basic );
    }
    return basic;
}

bool Character::is_immune_field( const field_type_id fid ) const
{
    // Obviously this makes us invincible
    if( has_trait( debug_nodmg ) ) {
        return true;
    }
    // Check to see if we are immune
    const field_type &ft = fid.obj();
    for( const trait_id &t : ft.immunity_data_traits ) {
        if( has_trait( t ) ) {
            return true;
        }
    }
    bool immune_by_body_part_resistance = !ft.immunity_data_body_part_env_resistance.empty();
    for( const std::pair<body_part, int> &fide : ft.immunity_data_body_part_env_resistance ) {
        immune_by_body_part_resistance = immune_by_body_part_resistance &&
                                         get_env_resist( fide.first ) >= fide.second;
    }
    if( immune_by_body_part_resistance ) {
        return true;
    }
    if( ft.has_elec ) {
        return is_elec_immune();
    }
    if( ft.has_fire ) {
        return has_active_bionic( bionic_id( "bio_heatsink" ) ) || is_wearing( "rm13_armor_on" );
    }
    if( ft.has_acid ) {
        return !is_on_ground() && get_env_resist( bp_foot_l ) >= 15 &&
               get_env_resist( bp_foot_r ) >= 15 &&
               get_env_resist( bp_leg_l ) >= 15 &&
               get_env_resist( bp_leg_r ) >= 15 &&
               get_armor_type( DT_ACID, bp_foot_l ) >= 5 &&
               get_armor_type( DT_ACID, bp_foot_r ) >= 5 &&
               get_armor_type( DT_ACID, bp_leg_l ) >= 5 &&
               get_armor_type( DT_ACID, bp_leg_r ) >= 5;
    }
    // If we haven't found immunity yet fall up to the next level
    return Creature::is_immune_field( fid );
}

int Character::throw_range( const item &it ) const
{
    if( it.is_null() ) {
        return -1;
    }

    item tmp = it;

    if( tmp.count_by_charges() && tmp.charges > 1 ) {
        tmp.charges = 1;
    }

    /** @EFFECT_STR determines maximum weight that can be thrown */
    if( ( tmp.weight() / 113_gram ) > static_cast<int>( str_cur * 15 ) ) {
        return 0;
    }
    // Increases as weight decreases until 150 g, then decreases again
    /** @EFFECT_STR increases throwing range, vs item weight (high or low) */
    int str_override = str_cur;
    if( is_mounted() ) {
        auto mons = mounted_creature.get();
        str_override = mons->mech_str_addition() != 0 ? mons->mech_str_addition() : str_cur;
    }
    int ret = ( str_override * 10 ) / ( tmp.weight() >= 150_gram ? tmp.weight() / 113_gram : 10 -
                                        static_cast<int>(
                                            tmp.weight() / 15_gram ) );
    ret -= tmp.volume() / 1000_ml;
    static const std::set<material_id> affected_materials = { material_id( "iron" ), material_id( "steel" ) };
    if( has_active_bionic( bionic_id( "bio_railgun" ) ) && tmp.made_of_any( affected_materials ) ) {
        ret *= 2;
    }
    if( ret < 1 ) {
        return 1;
    }
    // Cap at double our strength + skill
    /** @EFFECT_STR caps throwing range */

    /** @EFFECT_THROW caps throwing range */
    if( ret > str_override * 3 + get_skill_level( skill_throw ) ) {
        return str_override * 3 + get_skill_level( skill_throw );
    }

    return ret;
}

const std::vector<material_id> Character::fleshy = { material_id( "flesh" ), material_id( "hflesh" ) };
bool Character::made_of( const material_id &m ) const
{
    // TODO: check for mutations that change this.
    return std::find( fleshy.begin(), fleshy.end(), m ) != fleshy.end();
}
bool Character::made_of_any( const std::set<material_id> &ms ) const
{
    // TODO: check for mutations that change this.
    return std::any_of( fleshy.begin(), fleshy.end(), [&ms]( const material_id & e ) {
        return ms.count( e );
    } );
}

tripoint Character::global_square_location() const
{
    return g->m.getabs( position );
}

tripoint Character::global_sm_location() const
{
    return ms_to_sm_copy( global_square_location() );
}

tripoint Character::global_omt_location() const
{
    return ms_to_omt_copy( global_square_location() );
}

bool Character::is_blind() const
{
    return ( worn_with_flag( "BLIND" ) ||
             has_effect( effect_blind ) ||
             has_active_bionic( bionic_id( "bio_blindfold" ) ) );
}

bool Character::is_invisible() const
{
    static const bionic_id str_bio_cloak( "bio_cloak" ); // This function used in monster::plan_moves
    static const bionic_id str_bio_night( "bio_night" );
    return (
               has_effect_with_flag( "EFFECT_INVISIBLE" ) ||
               has_active_bionic( str_bio_cloak ) ||
               has_active_bionic( str_bio_night ) ||
               is_wearing_active_optcloak() ||
               has_trait( trait_DEBUG_CLOAK ) ||
               has_artifact_with( AEP_INVISIBLE )
           );
}

int Character::visibility( bool, int ) const
{
    // 0-100 %
    if( is_invisible() ) {
        return 0;
    }
    // TODO:
    // if ( dark_clothing() && light check ...
    int stealth_modifier = std::floor( mutation_value( "stealth_modifier" ) );
    return clamp( 100 - stealth_modifier, 40, 160 );
}

bool Character::pour_into( item &container, item &liquid )
{
    std::string err;
    const int amount = container.get_remaining_capacity_for_liquid( liquid, *this, &err );

    if( !err.empty() ) {
        add_msg_if_player( m_bad, err );
        return false;
    }

    add_msg_if_player( _( "You pour %1$s into the %2$s." ), liquid.tname(), container.tname() );

    container.fill_with( liquid, amount );
    inv.unsort();

    if( liquid.charges > 0 ) {
        add_msg_if_player( _( "There's some left over!" ) );
    }

    return true;
}

bool Character::pour_into( vehicle &veh, item &liquid )
{
    auto sel = [&]( const vehicle_part & pt ) {
        return pt.is_tank() && pt.can_reload( liquid );
    };

    auto stack = units::legacy_volume_factor / liquid.type->stack_size;
    auto title = string_format( _( "Select target tank for <color_%s>%.1fL %s</color>" ),
                                get_all_colors().get_name( liquid.color() ),
                                round_up( to_liter( liquid.charges * stack ), 1 ),
                                liquid.tname() );

    auto &tank = veh_interact::select_part( veh, sel, title );
    if( !tank ) {
        return false;
    }

    tank.fill_with( liquid );

    //~ $1 - vehicle name, $2 - part name, $3 - liquid type
    add_msg_if_player( _( "You refill the %1$s's %2$s with %3$s." ),
                       veh.name, tank.name(), liquid.type_name() );

    if( liquid.charges > 0 ) {
        add_msg_if_player( _( "There's some left over!" ) );
    }
    return true;
}

resistances Character::mutation_armor( body_part bp ) const
{
    resistances res;
    for( auto &iter : my_mutations ) {
        res += iter.first->damage_resistance( bp );
    }

    return res;
}

float Character::mutation_armor( body_part bp, damage_type dt ) const
{
    return mutation_armor( bp ).type_resist( dt );
}

float Character::mutation_armor( body_part bp, const damage_unit &du ) const
{
    return mutation_armor( bp ).get_effective_resist( du );
}

int Character::ammo_count_for( const item &gun )
{
    int ret = item::INFINITE_CHARGES;
    if( !gun.is_gun() ) {
        return ret;
    }

    int required = gun.ammo_required();

    if( required > 0 ) {
        int total_ammo = 0;
        total_ammo += gun.ammo_remaining();

        bool has_mag = gun.magazine_integral();

        const auto found_ammo = find_ammo( gun, true, -1 );
        int loose_ammo = 0;
        for( const auto &ammo : found_ammo ) {
            if( ammo->is_magazine() ) {
                has_mag = true;
                total_ammo += ammo->ammo_remaining();
            } else if( ammo->is_ammo() ) {
                loose_ammo += ammo->charges;
            }
        }

        if( has_mag ) {
            total_ammo += loose_ammo;
        }

        ret = std::min( ret, total_ammo / required );
    }

    int ups_drain = gun.get_gun_ups_drain();
    if( ups_drain > 0 ) {
        ret = std::min( ret, charges_of( "UPS" ) / ups_drain );
    }

    return ret;
}

float Character::rest_quality() const
{
    // Just a placeholder for now.
    // TODO: Waiting/reading/being unconscious on bed/sofa/grass
    return has_effect( effect_sleep ) ? 1.0f : 0.0f;
}

hp_part Character::bp_to_hp( const body_part bp )
{
    switch( bp ) {
        case bp_head:
        case bp_eyes:
        case bp_mouth:
            return hp_head;
        case bp_torso:
            return hp_torso;
        case bp_arm_l:
        case bp_hand_l:
            return hp_arm_l;
        case bp_arm_r:
        case bp_hand_r:
            return hp_arm_r;
        case bp_leg_l:
        case bp_foot_l:
            return hp_leg_l;
        case bp_leg_r:
        case bp_foot_r:
            return hp_leg_r;
        default:
            return num_hp_parts;
    }
}

body_part Character::hp_to_bp( const hp_part hpart )
{
    switch( hpart ) {
        case hp_head:
            return bp_head;
        case hp_torso:
            return bp_torso;
        case hp_arm_l:
            return bp_arm_l;
        case hp_arm_r:
            return bp_arm_r;
        case hp_leg_l:
            return bp_leg_l;
        case hp_leg_r:
            return bp_leg_r;
        default:
            return num_bp;
    }
}

body_part Character::get_random_body_part( bool main ) const
{
    // TODO: Refuse broken limbs, adjust for mutations
    return random_body_part( main );
}

std::vector<body_part> Character::get_all_body_parts( bool only_main ) const
{
    // TODO: Remove broken parts, parts removed by mutations etc.
    static const std::vector<body_part> all_bps = {{
            bp_head,
            bp_eyes,
            bp_mouth,
            bp_torso,
            bp_arm_l,
            bp_arm_r,
            bp_hand_l,
            bp_hand_r,
            bp_leg_l,
            bp_leg_r,
            bp_foot_l,
            bp_foot_r,
        }
    };

    static const std::vector<body_part> main_bps = {{
            bp_head,
            bp_torso,
            bp_arm_l,
            bp_arm_r,
            bp_leg_l,
            bp_leg_r,
        }
    };

    return only_main ? main_bps : all_bps;
}

std::string Character::extended_description() const
{
    std::ostringstream ss;
    if( is_player() ) {
        // <bad>This is me, <player_name>.</bad>
        ss << string_format( _( "This is you - %s." ), name );
    } else {
        ss << string_format( _( "This is %s." ), name );
    }

    ss << std::endl << "--" << std::endl;

    const auto &bps = get_all_body_parts( true );
    // Find length of bp names, to align
    // accumulate looks weird here, any better function?
    int longest = std::accumulate( bps.begin(), bps.end(), 0,
    []( int m, body_part bp ) {
        return std::max( m, utf8_width( body_part_name_as_heading( bp, 1 ) ) );
    } );

    // This is a stripped-down version of the body_window function
    // This should be extracted into a separate function later on
    for( body_part bp : bps ) {
        const std::string &bp_heading = body_part_name_as_heading( bp, 1 );
        hp_part hp = bp_to_hp( bp );

        const int maximal_hp = hp_max[hp];
        const int current_hp = hp_cur[hp];
        const nc_color state_col = limb_color( bp, true, true, true );
        nc_color name_color = state_col;
        auto hp_bar = get_hp_bar( current_hp, maximal_hp, false );

        ss << colorize( left_justify( bp_heading, longest ), name_color );
        ss << colorize( hp_bar.first, hp_bar.second );
        // Trailing bars. UGLY!
        // TODO: Integrate into get_hp_bar somehow
        ss << colorize( std::string( 5 - utf8_width( hp_bar.first ), '.' ), c_white );
        ss << std::endl;
    }

    ss << "--" << std::endl;
    ss << _( "Wielding:" ) << " ";
    if( weapon.is_null() ) {
        ss << _( "Nothing" );
    } else {
        ss << weapon.tname();
    }

    ss << std::endl;
    ss << _( "Wearing:" ) << " ";
    ss << enumerate_as_string( worn.begin(), worn.end(), []( const item & it ) {
        return it.tname();
    } );

    return replace_colors( ss.str() );
}

social_modifiers Character::get_mutation_social_mods() const
{
    social_modifiers mods;
    for( const mutation_branch *mut : cached_mutations ) {
        mods += mut->social_mods;
    }

    return mods;
}

template <float mutation_branch::*member>
float calc_mutation_value( const std::vector<const mutation_branch *> &mutations )
{
    float lowest = 0.0f;
    float highest = 0.0f;
    for( const mutation_branch *mut : mutations ) {
        float val = mut->*member;
        lowest = std::min( lowest, val );
        highest = std::max( highest, val );
    }

    return std::min( 0.0f, lowest ) + std::max( 0.0f, highest );
}

template <float mutation_branch::*member>
float calc_mutation_value_additive( const std::vector<const mutation_branch *> &mutations )
{
    float ret = 0.0f;
    for( const mutation_branch *mut : mutations ) {
        ret += mut->*member;
    }
    return ret;
}

template <float mutation_branch::*member>
float calc_mutation_value_multiplicative( const std::vector<const mutation_branch *> &mutations )
{
    float ret = 1.0f;
    for( const mutation_branch *mut : mutations ) {
        ret *= mut->*member;
    }
    return ret;
}

static const std::map<std::string, std::function <float( std::vector<const mutation_branch *> )>>
mutation_value_map = {
    { "healing_awake", calc_mutation_value<&mutation_branch::healing_awake> },
    { "healing_resting", calc_mutation_value<&mutation_branch::healing_resting> },
    { "hp_modifier", calc_mutation_value<&mutation_branch::hp_modifier> },
    { "hp_modifier_secondary", calc_mutation_value<&mutation_branch::hp_modifier_secondary> },
    { "hp_adjustment", calc_mutation_value<&mutation_branch::hp_adjustment> },
    { "temperature_speed_modifier", calc_mutation_value<&mutation_branch::temperature_speed_modifier> },
    { "metabolism_modifier", calc_mutation_value<&mutation_branch::metabolism_modifier> },
    { "thirst_modifier", calc_mutation_value<&mutation_branch::thirst_modifier> },
    { "fatigue_regen_modifier", calc_mutation_value<&mutation_branch::fatigue_regen_modifier> },
    { "fatigue_modifier", calc_mutation_value<&mutation_branch::fatigue_modifier> },
    { "stamina_regen_modifier", calc_mutation_value<&mutation_branch::stamina_regen_modifier> },
    { "stealth_modifier", calc_mutation_value<&mutation_branch::stealth_modifier> },
    { "str_modifier", calc_mutation_value<&mutation_branch::str_modifier> },
    { "dodge_modifier", calc_mutation_value_additive<&mutation_branch::dodge_modifier> },
    { "mana_modifier", calc_mutation_value_additive<&mutation_branch::mana_modifier> },
    { "mana_multiplier", calc_mutation_value_multiplicative<&mutation_branch::mana_multiplier> },
    { "mana_regen_multiplier", calc_mutation_value_multiplicative<&mutation_branch::mana_regen_multiplier> },
    { "speed_modifier", calc_mutation_value_multiplicative<&mutation_branch::speed_modifier> },
    { "movecost_modifier", calc_mutation_value_multiplicative<&mutation_branch::movecost_modifier> },
    { "movecost_flatground_modifier", calc_mutation_value_multiplicative<&mutation_branch::movecost_flatground_modifier> },
    { "movecost_obstacle_modifier", calc_mutation_value_multiplicative<&mutation_branch::movecost_obstacle_modifier> },
    { "attackcost_modifier", calc_mutation_value_multiplicative<&mutation_branch::attackcost_modifier> },
    { "max_stamina_modifier", calc_mutation_value_multiplicative<&mutation_branch::max_stamina_modifier> },
    { "weight_capacity_modifier", calc_mutation_value_multiplicative<&mutation_branch::weight_capacity_modifier> },
    { "hearing_modifier", calc_mutation_value_multiplicative<&mutation_branch::hearing_modifier> },
    { "noise_modifier", calc_mutation_value_multiplicative<&mutation_branch::noise_modifier> },
    { "overmap_sight", calc_mutation_value_multiplicative<&mutation_branch::overmap_sight> },
    { "overmap_multiplier", calc_mutation_value_multiplicative<&mutation_branch::overmap_multiplier> },
    { "map_memory_capacity_multiplier", calc_mutation_value_multiplicative<&mutation_branch::map_memory_capacity_multiplier> },
    { "skill_rust_multiplier", calc_mutation_value_multiplicative<&mutation_branch::skill_rust_multiplier> }
};

float Character::mutation_value( const std::string &val ) const
{
    // Syntax similar to tuple get<n>()
    const auto found = mutation_value_map.find( val );

    if( found == mutation_value_map.end() ) {
        debugmsg( "Invalid mutation value name %s", val );
        return 0.0f;
    } else {
        return found->second( cached_mutations );
    }
}

float Character::healing_rate( float at_rest_quality ) const
{
    // TODO: Cache
    float heal_rate;
    if( !is_npc() ) {
        heal_rate = get_option< float >( "PLAYER_HEALING_RATE" );
    } else {
        heal_rate = get_option< float >( "NPC_HEALING_RATE" );
    }
    float awake_rate = heal_rate * mutation_value( "healing_awake" );
    float final_rate = 0.0f;
    if( awake_rate > 0.0f ) {
        final_rate += awake_rate;
    } else if( at_rest_quality < 1.0f ) {
        // Resting protects from rot
        final_rate += ( 1.0f - at_rest_quality ) * awake_rate;
    }
    float asleep_rate = 0.0f;
    if( at_rest_quality > 0.0f ) {
        asleep_rate = at_rest_quality * heal_rate * ( 1.0f + mutation_value( "healing_resting" ) );
    }
    if( asleep_rate > 0.0f ) {
        final_rate += asleep_rate * ( 1.0f + get_healthy() / 200.0f );
    }

    // Most common case: awake player with no regenerative abilities
    // ~7e-5 is 1 hp per day, anything less than that is totally negligible
    static constexpr float eps = 0.000007f;
    add_msg( m_debug, "%s healing: %.6f", name, final_rate );
    if( std::abs( final_rate ) < eps ) {
        return 0.0f;
    }

    float primary_hp_mod = mutation_value( "hp_modifier" );
    if( primary_hp_mod < 0.0f ) {
        // HP mod can't get below -1.0
        final_rate *= 1.0f + primary_hp_mod;
    }

    return final_rate;
}

float Character::healing_rate_medicine( float at_rest_quality, const body_part bp ) const
{
    float rate_medicine = 0.0f;
    float bandaged_rate = 0.0f;
    float disinfected_rate = 0.0f;

    const effect &e_bandaged = get_effect( effect_bandaged, bp );
    const effect &e_disinfected = get_effect( effect_disinfected, bp );

    if( !e_bandaged.is_null() ) {
        bandaged_rate += static_cast<float>( e_bandaged.get_amount( "HEAL_RATE" ) ) / to_turns<int>
                         ( 24_hours );
        if( bp == bp_head ) {
            bandaged_rate *= e_bandaged.get_amount( "HEAL_HEAD" ) / 100.0f;
        }
        if( bp == bp_torso ) {
            bandaged_rate *= e_bandaged.get_amount( "HEAL_TORSO" ) / 100.0f;
        }
    }

    if( !e_disinfected.is_null() ) {
        disinfected_rate += static_cast<float>( e_disinfected.get_amount( "HEAL_RATE" ) ) / to_turns<int>
                            ( 24_hours );
        if( bp == bp_head ) {
            disinfected_rate *= e_disinfected.get_amount( "HEAL_HEAD" ) / 100.0f;
        }
        if( bp == bp_torso ) {
            disinfected_rate *= e_disinfected.get_amount( "HEAL_TORSO" ) / 100.0f;
        }
    }

    rate_medicine += bandaged_rate + disinfected_rate;
    rate_medicine *= 1.0f + mutation_value( "healing_resting" );
    rate_medicine *= 1.0f + at_rest_quality;

    // increase healing if character has both effects
    if( !e_bandaged.is_null() && !e_disinfected.is_null() ) {
        rate_medicine *= 2;
    }

    if( get_healthy() > 0.0f ) {
        rate_medicine *= 1.0f + get_healthy() / 200.0f;
    } else {
        rate_medicine *= 1.0f + get_healthy() / 400.0f;
    }
    float primary_hp_mod = mutation_value( "hp_modifier" );
    if( primary_hp_mod < 0.0f ) {
        // HP mod can't get below -1.0
        rate_medicine *= 1.0f + primary_hp_mod;
    }
    return rate_medicine;
}

float Character::get_bmi() const
{
    return 12 * get_kcal_percent() + 13;
}

std::string Character::get_weight_string() const
{
    const float bmi = get_bmi();
    if( get_option<bool>( "CRAZY" ) ) {
        if( bmi > character_weight_category::morbidly_obese + 10.0f ) {
            return _( "AW HELL NAH" );
        } else if( bmi > character_weight_category::morbidly_obese + 5.0f ) {
            return _( "DAYUM" );
        } else if( bmi > character_weight_category::morbidly_obese ) {
            return _( "Fluffy" );
        } else if( bmi > character_weight_category::very_obese ) {
            return _( "Husky" );
        } else if( bmi > character_weight_category::obese ) {
            return _( "Healthy" );
        } else if( bmi > character_weight_category::overweight ) {
            return _( "Big" );
        } else if( bmi > character_weight_category::normal ) {
            return _( "Normal" );
        } else if( bmi > character_weight_category::underweight ) {
            return _( "Bean Pole" );
        } else if( bmi > character_weight_category::emaciated ) {
            return _( "Emaciated" );
        } else {
            return _( "Spooky Scary Skeleton" );
        }
    } else {
        if( bmi > character_weight_category::morbidly_obese ) {
            return _( "Morbidly Obese" );
        } else if( bmi > character_weight_category::very_obese ) {
            return _( "Very Obese" );
        } else if( bmi > character_weight_category::obese ) {
            return _( "Obese" );
        } else if( bmi > character_weight_category::overweight ) {
            return _( "Overweight" );
        } else if( bmi > character_weight_category::normal ) {
            return _( "Normal" );
        } else if( bmi > character_weight_category::underweight ) {
            return _( "Underweight" );
        } else if( bmi > character_weight_category::emaciated ) {
            return _( "Emaciated" );
        } else {
            return _( "Skeletal" );
        }
    }
}

std::string Character::get_weight_description() const
{
    const float bmi = get_bmi();
    if( bmi > character_weight_category::morbidly_obese ) {
        return _( "You have far more fat than is healthy or useful.  It is causing you major problems." );
    } else if( bmi > character_weight_category::very_obese ) {
        return _( "You have too much fat.  It impacts your day to day health and wellness." );
    } else if( bmi > character_weight_category::obese ) {
        return _( "You've definitely put on a lot of extra weight.  Although it's helpful in times of famine, this is too much and is impacting your health." );
    } else if( bmi > character_weight_category::overweight ) {
        return _( "You've put on some extra pounds.  Nothing too excessive but it's starting to impact your health and waistline a bit." );
    } else if( bmi > character_weight_category::normal ) {
        return _( "You look to be a pretty healthy weight, with some fat to last you through the winter but nothing excessive." );
    } else if( bmi > character_weight_category::underweight ) {
        return _( "You are thin, thinner than is healthy.  You are less resilient to going without food." );
    } else if( bmi > character_weight_category::emaciated ) {
        return _( "You are very unhealthily underweight, nearing starvation." );
    } else {
        return _( "You have very little meat left on your bones.  You appear to be starving." );
    }
}

units::mass Character::bodyweight() const
{
    return units::from_kilogram( get_bmi() * pow( height() / 100.0f, 2 ) );
}

units::mass Character::bionics_weight() const
{
    units::mass bio_weight = 0_gram;
    for( const auto bio : *my_bionics ) {
        if( !bio.info().included ) {
            bio_weight += item::find_type( bio.id.c_str() )->weight;
        }
    }
    return bio_weight;
}

int Character::height() const
{
    int height = init_height;
    int height_pos = 15;

    const static std::array<int, 5> v = {{ 290, 240, 190, 140, 90 }};
    for( const int up_bound : v ) {
        if( up_bound >= init_height && up_bound - init_height < 40 ) {
            height_pos = up_bound - init_height;
        }
    }

    if( get_size() == MS_TINY ) {
        height = 90 - height_pos;
    } else if( get_size() == MS_SMALL ) {
        height = 140 - height_pos;
    } else if( get_size() == MS_LARGE ) {
        height = 240 - height_pos;
    } else if( get_size() == MS_HUGE ) {
        height = 290 - height_pos;
    }

    // TODO: Make this a player creation option
    return height;
}

int Character::get_bmr() const
{
    /**
    Values are for males, and average!
    */
    const int age = 25;
    const int equation_constant = 5;
    return ceil( metabolic_rate_base() * activity_level * ( units::to_gram<int>
                 ( bodyweight() / 100.0 ) +
                 ( 6.25 * height() ) - ( 5 * age ) + equation_constant ) );
}

void Character::increase_activity_level( float new_level )
{
    if( activity_level < new_level ) {
        activity_level = new_level;
    }
}

void Character::decrease_activity_level( float new_level )
{
    if( activity_level > new_level ) {
        activity_level = new_level;
    }
}
void Character::reset_activity_level()
{
    activity_level = NO_EXERCISE;
}

std::string Character::activity_level_str() const
{
    if( activity_level <= NO_EXERCISE ) {
        return _( "NO_EXERCISE" );
    } else if( activity_level <= LIGHT_EXERCISE ) {
        return _( "LIGHT_EXERCISE" );
    } else if( activity_level <= MODERATE_EXERCISE ) {
        return _( "MODERATE_EXERCISE" );
    } else if( activity_level <= ACTIVE_EXERCISE ) {
        return _( "ACTIVE_EXERCISE" );
    } else {
        return _( "EXTRA_EXERCISE" );
    }
}

int Character::get_stim() const
{
    return stim;
}

void Character::set_stim( int new_stim )
{
    stim = new_stim;
}

void Character::mod_stim( int mod )
{
    stim += mod;
}

int Character::get_stamina() const
{
    return stamina;
}

int Character::get_stamina_max() const
{
    int maxStamina = get_option< int >( "PLAYER_MAX_STAMINA" );
    maxStamina *= Character::mutation_value( "max_stamina_modifier" );
    return maxStamina;
}

void Character::set_stamina( int new_stamina )
{
    stamina = new_stamina;
}

void Character::mod_stamina( int mod )
{
    stamina += mod;
}

void Character::burn_move_stamina( int moves )
{
    int overburden_percentage = 0;
    units::mass current_weight = weight_carried();
    units::mass max_weight = weight_capacity();
    if( current_weight > max_weight ) {
        overburden_percentage = ( current_weight - max_weight ) * 100 / max_weight;
    }

    int burn_ratio = get_option<int>( "PLAYER_BASE_STAMINA_BURN_RATE" );
    for( const bionic_id &bid : get_bionic_fueled_with( item( "muscle" ) ) ) {
        if( has_active_bionic( bid ) ) {
            burn_ratio = burn_ratio * 2 - 3;
        }
    }
    burn_ratio += overburden_percentage;
    if( move_mode == CMM_RUN ) {
        burn_ratio = burn_ratio * 7;
    }
    mod_stat( "stamina", -( ( moves * burn_ratio ) / 100.0 ) );
    add_msg( m_debug, "Stamina burn: %d", -( ( moves * burn_ratio ) / 100 ) );
    // Chance to suffer pain if overburden and stamina runs out or has trait BADBACK
    // Starts at 1 in 25, goes down by 5 for every 50% more carried
    if( ( current_weight > max_weight ) && ( has_trait( trait_BADBACK ) || get_stamina() == 0 ) &&
        one_in( 35 - 5 * current_weight / ( max_weight / 2 ) ) ) {
        add_msg_if_player( m_bad, _( "Your body strains under the weight!" ) );
        // 1 more pain for every 800 grams more (5 per extra STR needed)
        if( ( ( current_weight - max_weight ) / 800_gram > get_pain() && get_pain() < 100 ) ) {
            mod_pain( 1 );
        }
    }
}

void Character::update_stamina( int turns )
{
    const int current_stim = get_stim();
    float stamina_recovery = 0.0f;
    // Recover some stamina every turn.
    // Mutated stamina works even when winded
    float stamina_multiplier = ( !has_effect( effect_winded ) ? 1.0f : 0.1f ) +
                               mutation_value( "stamina_regen_modifier" );
    // But mouth encumbrance interferes, even with mutated stamina.
    stamina_recovery += stamina_multiplier * std::max( 1.0f,
                        get_option<float>( "PLAYER_BASE_STAMINA_REGEN_RATE" ) - ( encumb( bp_mouth ) / 5.0f ) );
    // TODO: recovering stamina causes hunger/thirst/fatigue.
    // TODO: Tiredness slowing recovery

    // stim recovers stamina (or impairs recovery)
    if( current_stim > 0 ) {
        // TODO: Make stamina recovery with stims cost health
        stamina_recovery += std::min( 5.0f, current_stim / 15.0f );
    } else if( current_stim < 0 ) {
        // Affect it less near 0 and more near full
        // Negative stim kill at -200
        // At -100 stim it inflicts -20 malus to regen at 100%  stamina,
        // effectivly countering stamina gain of default 20,
        // at 50% stamina its -10 (50%), cuts by 25% at 25% stamina
        stamina_recovery += current_stim / 5.0f * get_stamina() / get_stamina_max();
    }

    const int max_stam = get_stamina_max();
    if( get_power_level() >= 3_kJ && has_active_bionic( bio_gills ) ) {
        int bonus = std::min<int>( units::to_kilojoule( get_power_level() ) / 3,
                                   max_stam - get_stamina() - stamina_recovery * turns );
        // so the effective recovery is up to 5x default
        bonus = std::min( bonus, 4 * static_cast<int>
                          ( get_option<float>( "PLAYER_BASE_STAMINA_REGEN_RATE" ) ) );
        if( bonus > 0 ) {
            stamina_recovery += bonus;
            bonus /= 10;
            bonus = std::max( bonus, 1 );
            mod_power_level( units::from_kilojoule( -bonus ) );
        }
    }

    mod_stamina( roll_remainder( stamina_recovery * turns ) );
    add_msg( m_debug, "Stamina recovery: %d", roll_remainder( stamina_recovery * turns ) );
    // Cap at max
    set_stamina( std::min( std::max( get_stamina(), 0 ), max_stam ) );
}

int Character::item_handling_cost( const item &it, bool penalties, int base_cost ) const
{
    int mv = base_cost;
    if( penalties ) {
        // 40 moves per liter, up to 200 at 5 liters
        mv += std::min( 200, it.volume() / 20_ml );
    }

    if( weapon.typeId() == "e_handcuffs" ) {
        mv *= 4;
    } else if( penalties && has_effect( effect_grabbed ) ) {
        mv *= 2;
    }

    // For single handed items use the least encumbered hand
    if( it.is_two_handed( *this ) ) {
        mv += encumb( bp_hand_l ) + encumb( bp_hand_r );
    } else {
        mv += std::min( encumb( bp_hand_l ), encumb( bp_hand_r ) );
    }

    return std::min( std::max( mv, 0 ), MAX_HANDLING_COST );
}

int Character::item_store_cost( const item &it, const item & /* container */, bool penalties,
                                int base_cost ) const
{
    /** @EFFECT_PISTOL decreases time taken to store a pistol */
    /** @EFFECT_SMG decreases time taken to store an SMG */
    /** @EFFECT_RIFLE decreases time taken to store a rifle */
    /** @EFFECT_SHOTGUN decreases time taken to store a shotgun */
    /** @EFFECT_LAUNCHER decreases time taken to store a launcher */
    /** @EFFECT_STABBING decreases time taken to store a stabbing weapon */
    /** @EFFECT_CUTTING decreases time taken to store a cutting weapon */
    /** @EFFECT_BASHING decreases time taken to store a bashing weapon */
    int lvl = get_skill_level( it.is_gun() ? it.gun_skill() : it.melee_skill() );
    return item_handling_cost( it, penalties, base_cost ) / ( ( lvl + 10.0f ) / 10.0f );
}

void Character::wake_up()
{
    remove_effect( effect_sleep );
    remove_effect( effect_slept_through_alarm );
    remove_effect( effect_lying_down );
    // Do not remove effect_alarm_clock now otherwise it invalidates an effect iterator in player::process_effects().
    // We just set it for later removal (also happening in player::process_effects(), so no side effects) with a duration of 0 turns.
    if( has_effect( effect_alarm_clock ) ) {
        get_effect( effect_alarm_clock ).set_duration( 0_turns );
    }
    recalc_sight_limits();
}

int Character::get_shout_volume() const
{
    int base = 10;
    int shout_multiplier = 2;

    // Mutations make shouting louder, they also define the default message
    if( has_trait( trait_SHOUT3 ) ) {
        shout_multiplier = 4;
        base = 20;
    } else if( has_trait( trait_SHOUT2 ) ) {
        base = 15;
        shout_multiplier = 3;
    }

    // You can't shout without your face
    if( has_trait( trait_PROF_FOODP ) && !( is_wearing( itype_id( "foodperson_mask" ) ) ||
                                            is_wearing( itype_id( "foodperson_mask_on" ) ) ) ) {
        base = 0;
        shout_multiplier = 0;
    }

    // Masks and such dampen the sound
    // Balanced around whisper for wearing bondage mask
    // and noise ~= 10 (door smashing) for wearing dust mask for character with strength = 8
    /** @EFFECT_STR increases shouting volume */
    const int penalty = encumb( bp_mouth ) * 3 / 2;
    int noise = base + str_cur * shout_multiplier - penalty;

    // Minimum noise volume possible after all reductions.
    // Volume 1 can't be heard even by player
    constexpr int minimum_noise = 2;

    if( noise <= base ) {
        noise = std::max( minimum_noise, noise );
    }

    // Screaming underwater is not good for oxygen and harder to do overall
    if( underwater ) {
        noise = std::max( minimum_noise, noise / 2 );
    }
    return noise;
}

void Character::shout( std::string msg, bool order )
{
    int base = 10;
    std::string shout;

    // You can't shout without your face
    if( has_trait( trait_PROF_FOODP ) && !( is_wearing( itype_id( "foodperson_mask" ) ) ||
                                            is_wearing( itype_id( "foodperson_mask_on" ) ) ) ) {
        add_msg_if_player( m_warning, _( "You try to shout but you have no face!" ) );
        return;
    }

    // Mutations make shouting louder, they also define the default message
    if( has_trait( trait_SHOUT3 ) ) {
        base = 20;
        if( msg.empty() ) {
            msg = is_player() ? _( "yourself let out a piercing howl!" ) : _( "a piercing howl!" );
            shout = "howl";
        }
    } else if( has_trait( trait_SHOUT2 ) ) {
        base = 15;
        if( msg.empty() ) {
            msg = is_player() ? _( "yourself scream loudly!" ) : _( "a loud scream!" );
            shout = "scream";
        }
    }

    if( msg.empty() ) {
        msg = is_player() ? _( "yourself shout loudly!" ) : _( "a loud shout!" );
        shout = "default";
    }
    int noise = get_shout_volume();

    // Minimum noise volume possible after all reductions.
    // Volume 1 can't be heard even by player
    constexpr int minimum_noise = 2;

    if( noise <= base ) {
        std::string dampened_shout;
        std::transform( msg.begin(), msg.end(), std::back_inserter( dampened_shout ), tolower );
        msg = std::move( dampened_shout );
    }

    // Screaming underwater is not good for oxygen and harder to do overall
    if( underwater ) {
        if( !has_trait( trait_GILLS ) && !has_trait( trait_GILLS_CEPH ) ) {
            mod_stat( "oxygen", -noise );
        }
    }

    const int penalty = encumb( bp_mouth ) * 3 / 2;
    // TODO: indistinct noise descriptions should be handled in the sounds code
    if( noise <= minimum_noise ) {
        add_msg_if_player( m_warning,
                           _( "The sound of your voice is almost completely muffled!" ) );
        msg = is_player() ? _( "your muffled shout" ) : _( "an indistinct voice" );
    } else if( noise * 2 <= noise + penalty ) {
        // The shout's volume is 1/2 or lower of what it would be without the penalty
        add_msg_if_player( m_warning, _( "The sound of your voice is significantly muffled!" ) );
    }

    sounds::sound( pos(), noise, order ? sounds::sound_t::order : sounds::sound_t::alert, msg, false,
                   "shout", shout );
}

void Character::vomit()
{
    g->events().send<event_type::throws_up>( getID() );

    if( stomach.contains() != 0_ml ) {
        // empty stomach contents
        stomach.bowel_movement();
        g->m.add_field( adjacent_tile(), fd_bile, 1 );
        add_msg_player_or_npc( m_bad, _( "You throw up heavily!" ), _( "<npcname> throws up heavily!" ) );
    }

    if( !has_effect( effect_nausea ) ) {  // Prevents never-ending nausea
        const effect dummy_nausea( &effect_nausea.obj(), 0_turns, num_bp, false, 1, calendar::turn );
        add_effect( effect_nausea, std::max( dummy_nausea.get_max_duration() * units::to_milliliter(
                stomach.contains() ) / 21, dummy_nausea.get_int_dur_factor() ) );
    }

    moves -= 100;
    for( auto &elem : *effects ) {
        for( auto &_effect_it : elem.second ) {
            auto &it = _effect_it.second;
            if( it.get_id() == effect_foodpoison ) {
                it.mod_duration( -30_minutes );
            } else if( it.get_id() == effect_drunk ) {
                it.mod_duration( rng( -10_minutes, -50_minutes ) );
            }
        }
    }
    remove_effect( effect_pkill1 );
    remove_effect( effect_pkill2 );
    remove_effect( effect_pkill3 );
    // Don't wake up when just retching
    if( stomach.contains() > 0_ml ) {
        wake_up();
    }
}

// adjacent_tile() returns a safe, unoccupied adjacent tile. If there are no such tiles, returns player position instead.
tripoint Character::adjacent_tile() const
{
    std::vector<tripoint> ret;
    int dangerous_fields = 0;
    for( const tripoint &p : g->m.points_in_radius( pos(), 1 ) ) {
        if( p == pos() ) {
            // Don't consider player position
            continue;
        }
        const trap &curtrap = g->m.tr_at( p );
        if( g->critter_at( p ) == nullptr && g->m.passable( p ) &&
            ( curtrap.is_null() || curtrap.is_benign() ) ) {
            // Only consider tile if unoccupied, passable and has no traps
            dangerous_fields = 0;
            auto &tmpfld = g->m.field_at( p );
            for( auto &fld : tmpfld ) {
                const field_entry &cur = fld.second;
                if( cur.is_dangerous() ) {
                    dangerous_fields++;
                }
            }

            if( dangerous_fields == 0 ) {
                ret.push_back( p );
            }
        }
    }

    return random_entry( ret, pos() ); // player position if no valid adjacent tiles
}

void Character::healed_bp( int bp, int amount )
{
    healed_total[bp] += amount;
}

void Character::set_fac_id( const std::string &my_fac_id )
{
    fac_id = faction_id( my_fac_id );
}

std::string get_stat_name( Character::stat Stat )
{
    switch( Stat ) {
        // *INDENT-OFF*
    case Character::stat::STRENGTH:     return pgettext( "strength stat", "STR" );
    case Character::stat::DEXTERITY:    return pgettext( "dexterity stat", "DEX" );
    case Character::stat::INTELLIGENCE: return pgettext( "intelligence stat", "INT" );
    case Character::stat::PERCEPTION:   return pgettext( "perception stat", "PER" );
        // *INDENT-ON*
        default:
            return pgettext( "fake stat there's an error", "ERR" );
            break;

    }
    return pgettext( "fake stat there's an error", "ERR" );
}

void Character::build_mut_dependency_map( const trait_id &mut,
        std::unordered_map<trait_id, int> &dependency_map, int distance )
{
    // Skip base traits and traits we've seen with a lower distance
    const auto lowest_distance = dependency_map.find( mut );
    if( !has_base_trait( mut ) && ( lowest_distance == dependency_map.end() ||
                                    distance < lowest_distance->second ) ) {
        dependency_map[mut] = distance;
        // Recurse over all prerequisite and replacement mutations
        const mutation_branch &mdata = mut.obj();
        for( const trait_id &i : mdata.prereqs ) {
            build_mut_dependency_map( i, dependency_map, distance + 1 );
        }
        for( const trait_id &i : mdata.prereqs2 ) {
            build_mut_dependency_map( i, dependency_map, distance + 1 );
        }
        for( const trait_id &i : mdata.replacements ) {
            build_mut_dependency_map( i, dependency_map, distance + 1 );
        }
    }
}

void Character::set_highest_cat_level()
{
    mutation_category_level.clear();

    // For each of our mutations...
    for( const std::pair<trait_id, Character::trait_data> &mut : my_mutations ) {
        // ...build up a map of all prerequisite/replacement mutations along the tree, along with their distance from the current mutation
        std::unordered_map<trait_id, int> dependency_map;
        build_mut_dependency_map( mut.first, dependency_map, 0 );

        // Then use the map to set the category levels
        for( const std::pair<trait_id, int> &i : dependency_map ) {
            const mutation_branch &mdata = i.first.obj();
            if( !mdata.flags.count( "NON_THRESH" ) ) {
                for( const std::string &cat : mdata.category ) {
                    // Decay category strength based on how far it is from the current mutation
                    mutation_category_level[cat] += 8 / static_cast<int>( std::pow( 2, i.second ) );
                }
            }
        }
    }
}

void Character::drench_mut_calc()
{
    for( const body_part bp : all_body_parts ) {
        int ignored = 0;
        int neutral = 0;
        int good = 0;

        for( const auto &iter : my_mutations ) {
            const mutation_branch &mdata = iter.first.obj();
            const auto wp_iter = mdata.protection.find( bp );
            if( wp_iter != mdata.protection.end() ) {
                ignored += wp_iter->second.x;
                neutral += wp_iter->second.y;
                good += wp_iter->second.z;
            }
        }

        mut_drench[bp][WT_GOOD] = good;
        mut_drench[bp][WT_NEUTRAL] = neutral;
        mut_drench[bp][WT_IGNORED] = ignored;
    }
}

/// Returns the mutation category with the highest strength
std::string Character::get_highest_category() const
{
    int iLevel = 0;
    std::string sMaxCat;

    for( const std::pair<std::string, int> &elem : mutation_category_level ) {
        if( elem.second > iLevel ) {
            sMaxCat = elem.first;
            iLevel = elem.second;
        } else if( elem.second == iLevel ) {
            sMaxCat.clear();  // no category on ties
        }
    }
    return sMaxCat;
}

void Character::recalculate_enchantment_cache()
{
    // start by resetting the cache to all inventory items
    enchantment_cache = inv.get_active_enchantment_cache( *this );

    for( const enchantment &ench : weapon.get_enchantments() ) {
        if( ench.is_active( *this, weapon ) ) {
            enchantment_cache.force_add( ench );
        }
    }

    for( const item &worn_it : worn ) {
        for( const enchantment &ench : worn_it.get_enchantments() ) {
            if( ench.is_active( *this, worn_it ) ) {
                enchantment_cache.force_add( ench );
            }
        }
    }
}

double Character::calculate_by_enchantment( double modify, enchantment::mod value,
        bool round_output ) const
{
    modify += enchantment_cache.get_value_add( value );
    modify *= 1.0 + enchantment_cache.get_value_multiply( value );
    if( round_output ) {
        modify = round( modify );
    }
    return modify;
}

void Character::passive_absorb_hit( body_part bp, damage_unit &du ) const
{
    // >0 check because some mutations provide negative armor
    // Thin skin check goes before subdermal armor plates because SUBdermal
    if( du.amount > 0.0f ) {
        // Horrible hack warning!
        // Get rid of this as soon as CUT and STAB are split
        if( du.type == DT_STAB ) {
            damage_unit du_copy = du;
            du_copy.type = DT_CUT;
            du.amount -= mutation_armor( bp, du_copy );
        } else {
            du.amount -= mutation_armor( bp, du );
        }
    }
    du.amount -= bionic_armor_bonus( bp, du.type ); //Check for passive armor bionics
    du.amount -= mabuff_armor_bonus( du.type );
    du.amount = std::max( 0.0f, du.amount );
}

static void destroyed_armor_msg( Character &who, const std::string &pre_damage_name )
{
    if( who.is_avatar() ) {
        g->memorial().add(
            //~ %s is armor name
            pgettext( "memorial_male", "Worn %s was completely destroyed." ),
            pgettext( "memorial_female", "Worn %s was completely destroyed." ),
            pre_damage_name );
    }
    who.add_msg_player_or_npc( m_bad, _( "Your %s is completely destroyed!" ),
                               _( "<npcname>'s %s is completely destroyed!" ),
                               pre_damage_name );
}

static void item_armor_enchantment_adjust( Character &guy, damage_unit &du, item &armor )
{
    switch( du.type ) {
        case DT_ACID:
            du.amount = armor.calculate_by_enchantment( guy, du.amount, enchantment::mod::ITEM_ARMOR_ACID );
            break;
        case DT_BASH:
            du.amount = armor.calculate_by_enchantment( guy, du.amount, enchantment::mod::ITEM_ARMOR_BASH );
            break;
        case DT_BIOLOGICAL:
            du.amount = armor.calculate_by_enchantment( guy, du.amount, enchantment::mod::ITEM_ARMOR_BIO );
            break;
        case DT_COLD:
            du.amount = armor.calculate_by_enchantment( guy, du.amount, enchantment::mod::ITEM_ARMOR_COLD );
            break;
        case DT_CUT:
            du.amount = armor.calculate_by_enchantment( guy, du.amount, enchantment::mod::ITEM_ARMOR_CUT );
            break;
        case DT_ELECTRIC:
            du.amount = armor.calculate_by_enchantment( guy, du.amount, enchantment::mod::ITEM_ARMOR_ELEC );
            break;
        case DT_HEAT:
            du.amount = armor.calculate_by_enchantment( guy, du.amount, enchantment::mod::ITEM_ARMOR_HEAT );
            break;
        case DT_STAB:
            du.amount = armor.calculate_by_enchantment( guy, du.amount, enchantment::mod::ITEM_ARMOR_STAB );
            break;
        default:
            return;
    }
    du.amount = std::max( 0.0f, du.amount );
}

// adjusts damage unit depending on type by enchantments.
// the ITEM_ enchantments only affect the damage resistance for that one item, while the others affect all of them
static void armor_enchantment_adjust( Character &guy, damage_unit &du )
{
    switch( du.type ) {
        case DT_ACID:
            du.amount = guy.calculate_by_enchantment( du.amount, enchantment::mod::ARMOR_ACID );
            break;
        case DT_BASH:
            du.amount = guy.calculate_by_enchantment( du.amount, enchantment::mod::ARMOR_BASH );
            break;
        case DT_BIOLOGICAL:
            du.amount = guy.calculate_by_enchantment( du.amount, enchantment::mod::ARMOR_BIO );
            break;
        case DT_COLD:
            du.amount = guy.calculate_by_enchantment( du.amount, enchantment::mod::ARMOR_COLD );
            break;
        case DT_CUT:
            du.amount = guy.calculate_by_enchantment( du.amount, enchantment::mod::ARMOR_CUT );
            break;
        case DT_ELECTRIC:
            du.amount = guy.calculate_by_enchantment( du.amount, enchantment::mod::ARMOR_ELEC );
            break;
        case DT_HEAT:
            du.amount = guy.calculate_by_enchantment( du.amount, enchantment::mod::ARMOR_HEAT );
            break;
        case DT_STAB:
            du.amount = guy.calculate_by_enchantment( du.amount, enchantment::mod::ARMOR_STAB );
            break;
        default:
            return;
    }
    du.amount = std::max( 0.0f, du.amount );
}

void Character::absorb_hit( body_part bp, damage_instance &dam )
{
    std::list<item> worn_remains;
    bool armor_destroyed = false;

    for( damage_unit &elem : dam.damage_units ) {
        if( elem.amount < 0 ) {
            // Prevents 0 damage hits (like from hallucinations) from ripping armor
            elem.amount = 0;
            continue;
        }

        // The bio_ads CBM absorbs damage before hitting armor
        if( has_active_bionic( bio_ads ) ) {
            if( elem.amount > 0 && get_power_level() > 24_kJ ) {
                if( elem.type == DT_BASH ) {
                    elem.amount -= rng( 1, 8 );
                } else if( elem.type == DT_CUT ) {
                    elem.amount -= rng( 1, 4 );
                } else if( elem.type == DT_STAB ) {
                    elem.amount -= rng( 1, 2 );
                }
                mod_power_level( -25_kJ );
            }
            if( elem.amount < 0 ) {
                elem.amount = 0;
            }
        }

        armor_enchantment_adjust( *this, elem );

        // Only the outermost armor can be set on fire
        bool outermost = true;
        // The worn vector has the innermost item first, so
        // iterate reverse to damage the outermost (last in worn vector) first.
        for( auto iter = worn.rbegin(); iter != worn.rend(); ) {
            item &armor = *iter;

            if( !armor.covers( bp ) ) {
                ++iter;
                continue;
            }

            const std::string pre_damage_name = armor.tname();
            bool destroy = false;

            item_armor_enchantment_adjust( *this, elem, armor );
            // Heat damage can set armor on fire
            // Even though it doesn't cause direct physical damage to it
            if( outermost && elem.type == DT_HEAT && elem.amount >= 1.0f ) {
                // TODO: Different fire intensity values based on damage
                fire_data frd{ 2 };
                destroy = armor.burn( frd );
                int fuel = roll_remainder( frd.fuel_produced );
                if( fuel > 0 ) {
                    add_effect( effect_onfire, time_duration::from_turns( fuel + 1 ), bp, false, 0, false, true );
                }
            }

            if( !destroy ) {
                destroy = armor_absorb( elem, armor );
            }

            if( destroy ) {
                if( g->u.sees( *this ) ) {
                    SCT.add( point( posx(), posy() ), NORTH, remove_color_tags( pre_damage_name ),
                             m_neutral, _( "destroyed" ), m_info );
                }
                destroyed_armor_msg( *this, pre_damage_name );
                armor_destroyed = true;
                armor.on_takeoff( *this );
                worn_remains.insert( worn_remains.end(), armor.contents.begin(), armor.contents.end() );
                // decltype is the type name of the iterator, note that reverse_iterator::base returns the
                // iterator to the next element, not the one the revers_iterator points to.
                // http://stackoverflow.com/questions/1830158/how-to-call-erase-with-a-reverse-iterator
                iter = decltype( iter )( worn.erase( --( iter.base() ) ) );
            } else {
                ++iter;
                outermost = false;
            }
        }

        passive_absorb_hit( bp, elem );

        if( elem.type == DT_BASH ) {
            if( has_trait( trait_LIGHT_BONES ) ) {
                elem.amount *= 1.4;
            }
            if( has_trait( trait_HOLLOW_BONES ) ) {
                elem.amount *= 1.8;
            }
        }

        elem.amount = std::max( elem.amount, 0.0f );
    }
    for( item &remain : worn_remains ) {
        g->m.add_item_or_charges( pos(), remain );
    }
    if( armor_destroyed ) {
        drop_invalid_inventory();
    }
}

bool Character::armor_absorb( damage_unit &du, item &armor )
{
    if( rng( 1, 100 ) > armor.get_coverage() ) {
        return false;
    }

    // TODO: add some check for power armor
    armor.mitigate_damage( du );

    // We want armor's own resistance to this type, not the resistance it grants
    const int armors_own_resist = armor.damage_resist( du.type, true );
    if( armors_own_resist > 1000 ) {
        // This is some weird type that doesn't damage armors
        return false;
    }

    // Scale chance of article taking damage based on the number of parts it covers.
    // This represents large articles being able to take more punishment
    // before becoming ineffective or being destroyed.
    const int num_parts_covered = armor.get_covered_body_parts().count();
    if( !one_in( num_parts_covered ) ) {
        return false;
    }

    // Don't damage armor as much when bypassed by armor piercing
    // Most armor piercing damage comes from bypassing armor, not forcing through
    const int raw_dmg = du.amount;
    if( raw_dmg > armors_own_resist ) {
        // If damage is above armor value, the chance to avoid armor damage is
        // 50% + 50% * 1/dmg
        if( one_in( raw_dmg ) || one_in( 2 ) ) {
            return false;
        }
    } else {
        // Sturdy items and power armors never take chip damage.
        // Other armors have 0.5% of getting damaged from hits below their armor value.
        if( armor.has_flag( "STURDY" ) || armor.is_power_armor() || !one_in( 200 ) ) {
            return false;
        }
    }

    const material_type &material = armor.get_random_material();
    std::string damage_verb = ( du.type == DT_BASH ) ? material.bash_dmg_verb() :
                              material.cut_dmg_verb();

    const std::string pre_damage_name = armor.tname();
    const std::string pre_damage_adj = armor.get_base_material().dmg_adj( armor.damage_level( 4 ) );

    // add "further" if the damage adjective and verb are the same
    std::string format_string = ( pre_damage_adj == damage_verb ) ?
                                _( "Your %1$s is %2$s further!" ) : _( "Your %1$s is %2$s!" );
    add_msg_if_player( m_bad, format_string, pre_damage_name, damage_verb );
    //item is damaged
    if( is_player() ) {
        SCT.add( point( posx(), posy() ), NORTH, remove_color_tags( pre_damage_name ), m_neutral,
                 damage_verb,
                 m_info );
    }

    return armor.mod_damage( armor.has_flag( "FRAGILE" ) ?
                             rng( 2 * itype::damage_scale, 3 * itype::damage_scale ) : itype::damage_scale, du.type );
}

float Character::bionic_armor_bonus( body_part bp, damage_type dt ) const
{
    float result = 0.0f;
    // We only check the passive bionics
    if( has_bionic( bio_carbon ) ) {
        if( dt == DT_BASH ) {
            result += 2;
        } else if( dt == DT_CUT || dt == DT_STAB ) {
            result += 4;
        }
    }
    // All the other bionic armors reduce bash/cut/stab by 3
    // Map body parts to a set of bionics that protect it
    // TODO: JSONize passive bionic armor instead of hardcoding it
    static const std::map< body_part, bionic_id > armor_bionics = {
        { bp_head, { bio_armor_head } },
        { bp_arm_l, { bio_armor_arms } },
        { bp_arm_r, { bio_armor_arms } },
        { bp_torso, { bio_armor_torso } },
        { bp_leg_l, { bio_armor_legs } },
        { bp_leg_r, { bio_armor_legs } },
        { bp_eyes, { bio_armor_eyes } }
    };
    auto iter = armor_bionics.find( bp );
    if( iter != armor_bionics.end() && has_bionic( iter->second ) &&
        ( dt == DT_BASH || dt == DT_CUT || dt == DT_STAB ) ) {
        result += 3;
    }
    return result;
}

void Character::did_hit( Creature &target )
{
    enchantment_cache.cast_hit_you( *this, target.pos() );
}

void Character::on_hit( Creature * /*source*/, body_part /*bp_hit*/,
                        float /*difficulty*/, dealt_projectile_attack const *const /*proj*/ )
{
    enchantment_cache.cast_hit_me( *this );
}

void Character::heal( body_part healed, int dam )
{
    hp_part healpart;
    switch( healed ) {
        case bp_eyes: // Fall through to head damage
        case bp_mouth: // Fall through to head damage
        case bp_head:
            healpart = hp_head;
            break;
        case bp_torso:
            healpart = hp_torso;
            break;
        case bp_hand_l:
            // Shouldn't happen, but fall through to arms
            debugmsg( "Heal against hands!" );
        /* fallthrough */
        case bp_arm_l:
            healpart = hp_arm_l;
            break;
        case bp_hand_r:
            // Shouldn't happen, but fall through to arms
            debugmsg( "Heal against hands!" );
        /* fallthrough */
        case bp_arm_r:
            healpart = hp_arm_r;
            break;
        case bp_foot_l:
            // Shouldn't happen, but fall through to legs
            debugmsg( "Heal against feet!" );
        /* fallthrough */
        case bp_leg_l:
            healpart = hp_leg_l;
            break;
        case bp_foot_r:
            // Shouldn't happen, but fall through to legs
            debugmsg( "Heal against feet!" );
        /* fallthrough */
        case bp_leg_r:
            healpart = hp_leg_r;
            break;
        default:
            debugmsg( "Wacky body part healed!" );
            healpart = hp_torso;
    }
    heal( healpart, dam );
}

void Character::heal( hp_part healed, int dam )
{
    if( hp_cur[healed] > 0 ) {
        int effective_heal = std::min( dam, hp_max[healed] - hp_cur[healed] );
        hp_cur[healed] += effective_heal;
        g->events().send<event_type::character_heals_damage>( getID(), effective_heal );
    }
}

void Character::healall( int dam )
{
    for( int healed_part = 0; healed_part < num_hp_parts; healed_part++ ) {
        heal( static_cast<hp_part>( healed_part ), dam );
        healed_bp( healed_part, dam );
    }
}

void Character::hurtall( int dam, Creature *source, bool disturb /*= true*/ )
{
    if( is_dead_state() || has_trait( trait_DEBUG_NODMG ) || dam <= 0 ) {
        return;
    }

    for( int i = 0; i < num_hp_parts; i++ ) {
        const hp_part bp = static_cast<hp_part>( i );
        // Don't use apply_damage here or it will annoy the player with 6 queries
        const int dam_to_bodypart = std::min( dam, hp_cur[bp] );
        hp_cur[bp] -= dam_to_bodypart;
        g->events().send<event_type::character_takes_damage>( getID(), dam_to_bodypart );
    }

    // Low pain: damage is spread all over the body, so not as painful as 6 hits in one part
    mod_pain( dam );
    on_hurt( source, disturb );
}

int Character::hitall( int dam, int vary, Creature *source )
{
    int damage_taken = 0;
    for( int i = 0; i < num_hp_parts; i++ ) {
        const body_part bp = hp_to_bp( static_cast<hp_part>( i ) );
        int ddam = vary ? dam * rng( 100 - vary, 100 ) / 100 : dam;
        int cut = 0;
        auto damage = damage_instance::physical( ddam, cut, 0 );
        damage_taken += deal_damage( source, bp, damage ).total_damage();
    }
    return damage_taken;
}

void Character::on_hurt( Creature *source, bool disturb /*= true*/ )
{
    if( has_trait( trait_ADRENALINE ) && !has_effect( effect_adrenaline ) &&
        ( hp_cur[hp_head] < 25 || hp_cur[hp_torso] < 15 ) ) {
        add_effect( effect_adrenaline, 20_minutes );
    }

    if( disturb ) {
        if( has_effect( effect_sleep ) && !has_effect( effect_narcosis ) ) {
            wake_up();
        }
        if( !is_npc() && !has_effect( effect_narcosis ) ) {
            if( source != nullptr ) {
                g->cancel_activity_or_ignore_query( distraction_type::attacked,
                                                    string_format( _( "You were attacked by %s!" ),
                                                            source->disp_name() ) );
            } else {
                g->cancel_activity_or_ignore_query( distraction_type::attacked, _( "You were hurt!" ) );
            }
        }
    }

    if( is_dead_state() ) {
        set_killer( source );
    }
}

bool Character::crossed_threshold() const
{
    for( const std::pair<trait_id, Character::trait_data> &mut : my_mutations ) {
        if( mut.first->threshold ) {
            return true;
        }
    }
    return false;
}

void Character::spores()
{
    fungal_effects fe( *g, g->m );
    //~spore-release sound
    sounds::sound( pos(), 10, sounds::sound_t::combat, _( "Pouf!" ), false, "misc", "puff" );
    for( const tripoint &sporep : g->m.points_in_radius( pos(), 1 ) ) {
        if( sporep == pos() ) {
            continue;
        }
        fe.fungalize( sporep, this, 0.25 );
    }
}

void Character::blossoms()
{
    // Player blossoms are shorter-ranged, but you can fire much more frequently if you like.
    sounds::sound( pos(), 10, sounds::sound_t::combat, _( "Pouf!" ), false, "misc", "puff" );
    for( const tripoint &tmp : g->m.points_in_radius( pos(), 2 ) ) {
        g->m.add_field( tmp, fd_fungal_haze, rng( 1, 2 ) );
    }
}

void Character::update_vitamins( const vitamin_id &vit )
{
    if( is_npc() ) {
        return; // NPCs cannot develop vitamin diseases
    }

    efftype_id def = vit.obj().deficiency();
    efftype_id exc = vit.obj().excess();

    int lvl = vit.obj().severity( vitamin_get( vit ) );
    if( lvl <= 0 ) {
        remove_effect( def );
    }
    if( lvl >= 0 ) {
        remove_effect( exc );
    }
    if( lvl > 0 ) {
        if( has_effect( def, num_bp ) ) {
            get_effect( def, num_bp ).set_intensity( lvl, true );
        } else {
            add_effect( def, 1_turns, num_bp, true, lvl );
        }
    }
    if( lvl < 0 ) {
        if( has_effect( exc, num_bp ) ) {
            get_effect( exc, num_bp ).set_intensity( -lvl, true );
        } else {
            add_effect( exc, 1_turns, num_bp, true, -lvl );
        }
    }
}

void Character::rooted_message() const
{
    bool wearing_shoes = is_wearing_shoes( side::LEFT ) || is_wearing_shoes( side::RIGHT );
    if( ( has_trait( trait_ROOTS2 ) || has_trait( trait_ROOTS3 ) ) &&
        g->m.has_flag( "PLOWABLE", pos() ) &&
        !wearing_shoes ) {
        add_msg( m_info, _( "You sink your roots into the soil." ) );
    }
}

void Character::rooted()
// Should average a point every two minutes or so; ground isn't uniformly fertile
{
    double shoe_factor = footwear_factor();
    if( ( has_trait( trait_ROOTS2 ) || has_trait( trait_ROOTS3 ) ) &&
        g->m.has_flag( "PLOWABLE", pos() ) && shoe_factor != 1.0 ) {
        if( one_in( 96 ) ) {
            vitamin_mod( vitamin_id( "iron" ), 1, true );
            vitamin_mod( vitamin_id( "calcium" ), 1, true );
        }
        if( get_thirst() <= -2000 && x_in_y( 75, 425 ) ) {
            mod_thirst( -1 );
        }
        mod_healthy_mod( 5, 50 );
    }
}

bool Character::wearing_something_on( body_part bp ) const
{
    for( auto &i : worn ) {
        if( i.covers( bp ) ) {
            return true;
        }
    }
    return false;
}

bool Character::is_wearing_shoes( const side &which_side ) const
{
    bool left = true;
    bool right = true;
    if( which_side == side::LEFT || which_side == side::BOTH ) {
        left = false;
        for( const item &worn_item : worn ) {
            if( worn_item.covers( bp_foot_l ) && !worn_item.has_flag( "BELTED" ) &&
                !worn_item.has_flag( "PERSONAL" ) && !worn_item.has_flag( "AURA" ) &&
                !worn_item.has_flag( "SEMITANGIBLE" ) && !worn_item.has_flag( "SKINTIGHT" ) ) {
                left = true;
                break;
            }
        }
    }
    if( which_side == side::RIGHT || which_side == side::BOTH ) {
        right = false;
        for( const item &worn_item : worn ) {
            if( worn_item.covers( bp_foot_r ) && !worn_item.has_flag( "BELTED" ) &&
                !worn_item.has_flag( "PERSONAL" ) && !worn_item.has_flag( "AURA" ) &&
                !worn_item.has_flag( "SEMITANGIBLE" ) && !worn_item.has_flag( "SKINTIGHT" ) ) {
                right = true;
                break;
            }
        }
    }
    return ( left && right );
}

double Character::footwear_factor() const
{
    double ret = 0;
    if( wearing_something_on( bp_foot_l ) ) {
        ret += .5;
    }
    if( wearing_something_on( bp_foot_r ) ) {
        ret += .5;
    }
    return ret;
}

void Character::update_morale()
{
    morale->decay( 1_minutes );
    apply_persistent_morale();
}

void Character::apply_persistent_morale()
{
    // Hoarders get a morale penalty if they're not carrying a full inventory.
    if( has_trait( trait_HOARDER ) ) {
        int pen = ( volume_capacity() - volume_carried() ) / 125_ml;
        if( pen > 70 ) {
            pen = 70;
        }
        if( pen <= 0 ) {
            pen = 0;
        }
        if( has_effect( effect_took_xanax ) ) {
            pen = pen / 7;
        } else if( has_effect( effect_took_prozac ) ) {
            pen = pen / 2;
        }
        if( pen > 0 ) {
            add_morale( MORALE_PERM_HOARDER, -pen, -pen, 1_minutes, 1_minutes, true );
        }
    }
    // Nomads get a morale penalty if they stay near the same overmap tiles too long.
    if( has_trait( trait_NOMAD ) || has_trait( trait_NOMAD2 ) || has_trait( trait_NOMAD3 ) ) {
        const tripoint ompos = global_omt_location();
        float total_time = 0;
        // Check how long we've stayed in any overmap tile within 5 of us.
        const int max_dist = 5;
        for( const tripoint &pos : points_in_radius( ompos, max_dist ) ) {
            const float dist = rl_dist( ompos, pos );
            if( dist > max_dist ) {
                continue;
            }
            const auto iter = overmap_time.find( pos.xy() );
            if( iter == overmap_time.end() ) {
                continue;
            }
            // Count time in own tile fully, tiles one away as 4/5, tiles two away as 3/5, etc.
            total_time += to_moves<float>( iter->second ) * ( max_dist - dist ) / max_dist;
        }
        // Characters with higher tiers of Nomad suffer worse morale penalties, faster.
        int max_unhappiness;
        float min_time, max_time;
        if( has_trait( trait_NOMAD ) ) {
            max_unhappiness = 20;
            min_time = to_moves<float>( 12_hours );
            max_time = to_moves<float>( 1_days );
        } else if( has_trait( trait_NOMAD2 ) ) {
            max_unhappiness = 40;
            min_time = to_moves<float>( 4_hours );
            max_time = to_moves<float>( 8_hours );
        } else { // traid_NOMAD3
            max_unhappiness = 60;
            min_time = to_moves<float>( 1_hours );
            max_time = to_moves<float>( 2_hours );
        }
        // The penalty starts at 1 at min_time and scales up to max_unhappiness at max_time.
        const float t = ( total_time - min_time ) / ( max_time - min_time );
        const int pen = ceil( lerp_clamped( 0, max_unhappiness, t ) );
        if( pen > 0 ) {
            add_morale( MORALE_PERM_NOMAD, -pen, -pen, 1_minutes, 1_minutes, true );
        }
    }

    if( has_trait( trait_PROF_FOODP ) ) {
        // Loosing your face is distressing
        if( !( is_wearing( itype_id( "foodperson_mask" ) ) ||
               is_wearing( itype_id( "foodperson_mask_on" ) ) ) ) {
            add_morale( MORALE_PERM_NOFACE, -20, -20, 1_minutes, 1_minutes, true );
        } else if( is_wearing( itype_id( "foodperson_mask" ) ) ||
                   is_wearing( itype_id( "foodperson_mask_on" ) ) ) {
            rem_morale( MORALE_PERM_NOFACE );
        }

        if( is_wearing( itype_id( "foodperson_mask_on" ) ) ) {
            add_morale( MORALE_PERM_FPMODE_ON, 10, 10, 1_minutes, 1_minutes, true );
        } else {
            rem_morale( MORALE_PERM_FPMODE_ON );
        }
    }
}

int Character::get_morale_level() const
{
    return morale->get_level();
}

void Character::add_morale( const morale_type &type, int bonus, int max_bonus,
                            const time_duration &duration, const time_duration &decay_start,
                            bool capped, const itype *item_type )
{
    morale->add( type, bonus, max_bonus, duration, decay_start, capped, item_type );
}

int Character::has_morale( const morale_type &type ) const
{
    return morale->has( type );
}

void Character::rem_morale( const morale_type &type, const itype *item_type )
{
    morale->remove( type, item_type );
}

void Character::clear_morale()
{
    morale->clear();
}

bool Character::has_morale_to_read() const
{
    return get_morale_level() >= -40;
}

void Character::check_and_recover_morale()
{
    player_morale test_morale;

    for( const auto &wit : worn ) {
        test_morale.on_item_wear( wit );
    }

    for( const auto &mut : my_mutations ) {
        test_morale.on_mutation_gain( mut.first );
    }

    for( auto &elem : *effects ) {
        for( auto &_effect_it : elem.second ) {
            const effect &e = _effect_it.second;
            test_morale.on_effect_int_change( e.get_id(), e.get_intensity(), e.get_bp() );
        }
    }

    test_morale.on_stat_change( "hunger", get_hunger() );
    test_morale.on_stat_change( "thirst", get_thirst() );
    test_morale.on_stat_change( "fatigue", get_fatigue() );
    test_morale.on_stat_change( "pain", get_pain() );
    test_morale.on_stat_change( "pkill", get_painkiller() );
    test_morale.on_stat_change( "perceived_pain", get_perceived_pain() );

    apply_persistent_morale();

    if( !morale->consistent_with( test_morale ) ) {
        *morale = player_morale( test_morale ); // Recover consistency
        add_msg( m_debug, "%s morale was recovered.", disp_name( true ) );
    }
}


void Character::start_hauling()
{
    add_msg( _( "You start hauling items along the ground." ) );
    if( is_armed() ) {
        add_msg( m_warning, _( "Your hands are not free, which makes hauling slower." ) );
    }
    hauling = true;
}

void Character::stop_hauling()
{
    add_msg( _( "You stop hauling items." ) );
    hauling = false;
    if( has_activity( activity_id( "ACT_MOVE_ITEMS" ) ) ) {
        cancel_activity();
    }
}

bool Character::is_hauling() const
{
    return hauling;
}

void Character::assign_activity( const activity_id &type, int moves, int index, int pos,
                                 const std::string &name )
{
    assign_activity( player_activity( type, moves, index, pos, name ) );
}

void Character::assign_activity( const player_activity &act, bool allow_resume )
{
    if( allow_resume && !backlog.empty() && backlog.front().can_resume_with( act, *this ) ) {
        add_msg_if_player( _( "You resume your task." ) );
        activity = backlog.front();
        backlog.pop_front();
    } else {
        if( activity ) {
            backlog.push_front( activity );
        }

        activity = act;
    }

    if( activity.rooted() ) {
        rooted_message();
    }
    if( is_npc() ) {
        npc *guy = dynamic_cast<npc *>( this );
        guy->set_attitude( NPCATT_ACTIVITY );
        guy->set_mission( NPC_MISSION_ACTIVITY );
        guy->current_activity_id = activity.id();
    }
}

bool Character::has_activity( const activity_id &type ) const
{
    return activity.id() == type;
}

bool Character::has_activity( const std::vector<activity_id> &types ) const
{
    return std::find( types.begin(), types.end(), activity.id() ) != types.end();
}

void Character::cancel_activity()
{
    if( has_activity( activity_id( "ACT_MOVE_ITEMS" ) ) && is_hauling() ) {
        stop_hauling();
    }
    if( has_activity( activity_id( "ACT_TRY_SLEEP" ) ) ) {
        remove_value( "sleep_query" );
    }
    // Clear any backlog items that aren't auto-resume.
    for( auto backlog_item = backlog.begin(); backlog_item != backlog.end(); ) {
        if( backlog_item->auto_resume ) {
            backlog_item++;
        } else {
            backlog_item = backlog.erase( backlog_item );
        }
    }
    if( activity && activity.is_suspendable() ) {
        backlog.push_front( activity );
    }
    sfx::end_activity_sounds(); // kill activity sounds when canceled
    activity = player_activity();
}

void Character::resume_backlog_activity()
{
    if( !backlog.empty() && backlog.front().auto_resume ) {
        activity = backlog.front();
        backlog.pop_front();
    }
}

void Character::fall_asleep()
{
    // Communicate to the player that he is using items on the floor
    std::string item_name = is_snuggling();
    if( item_name == "many" ) {
        if( one_in( 15 ) ) {
            add_msg_if_player( _( "You nestle your pile of clothes for warmth." ) );
        } else {
            add_msg_if_player( _( "You use your pile of clothes for warmth." ) );
        }
    } else if( item_name != "nothing" ) {
        if( one_in( 15 ) ) {
            add_msg_if_player( _( "You snuggle your %s to keep warm." ), item_name );
        } else {
            add_msg_if_player( _( "You use your %s to keep warm." ), item_name );
        }
    }
    if( has_active_mutation( trait_id( "HIBERNATE" ) ) &&
        get_kcal_percent() > 0.8f ) {
        if( is_avatar() ) {
            g->memorial().add( pgettext( "memorial_male", "Entered hibernation." ),
                               pgettext( "memorial_female", "Entered hibernation." ) );
        }
        // some days worth of round-the-clock Snooze.  Cata seasons default to 91 days.
        fall_asleep( 10_days );
        // If you're not fatigued enough for 10 days, you won't sleep the whole thing.
        // In practice, the fatigue from filling the tank from (no msg) to Time For Bed
        // will last about 8 days.
    }

    fall_asleep( 10_hours ); // default max sleep time.
}

void Character::fall_asleep( const time_duration &duration )
{
    if( activity ) {
        if( activity.id() == "ACT_TRY_SLEEP" ) {
            activity.set_to_null();
        } else {
            cancel_activity();
        }
    }
    add_effect( effect_sleep, duration );
}

std::string Character::is_snuggling() const
{
    auto begin = g->m.i_at( pos() ).begin();
    auto end = g->m.i_at( pos() ).end();

    if( in_vehicle ) {
        if( const cata::optional<vpart_reference> vp = g->m.veh_at( pos() ).part_with_feature( VPFLAG_CARGO,
                false ) ) {
            vehicle *const veh = &vp->vehicle();
            const int cargo = vp->part_index();
            if( !veh->get_items( cargo ).empty() ) {
                begin = veh->get_items( cargo ).begin();
                end = veh->get_items( cargo ).end();
            }
        }
    }
    const item *floor_armor = nullptr;
    int ticker = 0;

    // If there are no items on the floor, return nothing
    if( begin == end ) {
        return "nothing";
    }

    for( auto candidate = begin; candidate != end; ++candidate ) {
        if( !candidate->is_armor() ) {
            continue;
        } else if( candidate->volume() > 250_ml && candidate->get_warmth() > 0 &&
                   ( candidate->covers( bp_torso ) || candidate->covers( bp_leg_l ) ||
                     candidate->covers( bp_leg_r ) ) ) {
            floor_armor = &*candidate;
            ticker++;
        }
    }

    if( ticker == 0 ) {
        return "nothing";
    } else if( ticker == 1 ) {
        return floor_armor->type_name();
    } else if( ticker > 1 ) {
        return "many";
    }

    return "nothing";
}

bool Character::has_item_with_flag( const std::string &flag, bool need_charges ) const
{
    return has_item_with( [&flag, &need_charges]( const item & it ) {
        if( it.is_tool() && need_charges ) {
            return it.has_flag( flag ) && it.type->tool->max_charges ? it.charges > 0 : it.has_flag( flag );
        }
        return it.has_flag( flag );
    } );
}

std::vector<const item *> Character::all_items_with_flag( const std::string &flag ) const
{
    return items_with( [&flag]( const item & it ) {
        return it.has_flag( flag );
    } );
}

bool Character::has_charges( const itype_id &it, int quantity,
                             const std::function<bool( const item & )> &filter ) const
{
    if( it == "fire" || it == "apparatus" ) {
        return has_fire( quantity );
    }
    if( it == "UPS" && is_mounted() &&
        mounted_creature.get()->has_flag( MF_RIDEABLE_MECH ) ) {
        auto mons = mounted_creature.get();
        return quantity <= mons->battery_item->ammo_remaining();
    }
    return charges_of( it, quantity, filter ) == quantity;
}

bool Character::has_fire( const int quantity ) const
{
    // TODO: Replace this with a "tool produces fire" flag.

    if( g->m.has_nearby_fire( pos() ) ) {
        return true;
    } else if( has_item_with_flag( "FIRE" ) ) {
        return true;
    } else if( has_item_with_flag( "FIRESTARTER" ) ) {
        auto firestarters = all_items_with_flag( "FIRESTARTER" );
        for( auto &i : firestarters ) {
            if( has_charges( i->typeId(), quantity ) ) {
                return true;
            }
        }
    } else if( has_active_bionic( bio_tools ) && get_power_level() > quantity * 5_kJ ) {
        return true;
    } else if( has_bionic( bio_lighter ) && get_power_level() > quantity * 5_kJ ) {
        return true;
    } else if( has_bionic( bio_laser ) && get_power_level() > quantity * 5_kJ ) {
        return true;
    } else if( is_npc() ) {
        // A hack to make NPCs use their Molotovs
        return true;
    }
    return false;
}

void Character::mod_painkiller( int npkill )
{
    set_painkiller( pkill + npkill );
}

void Character::set_painkiller( int npkill )
{
    npkill = std::max( npkill, 0 );
    if( pkill != npkill ) {
        const int prev_pain = get_perceived_pain();
        pkill = npkill;
        on_stat_change( "pkill", pkill );
        const int cur_pain = get_perceived_pain();

        if( cur_pain != prev_pain ) {
            react_to_felt_pain( cur_pain - prev_pain );
            on_stat_change( "perceived_pain", cur_pain );
        }
    }
}

int Character::get_painkiller() const
{
    return pkill;
}

bool Character::is_wielding( const item &target ) const
{
    return &weapon == &target;
}<|MERGE_RESOLUTION|>--- conflicted
+++ resolved
@@ -195,11 +195,8 @@
     fatigue = 0;
     sleep_deprivation = 0;
     set_stim( 0 );
-<<<<<<< HEAD
     set_stamina( 10000 ); //Temporary value for stamina. It will be reset later from external json option.
-=======
     pkill = 0;
->>>>>>> e48b723c
     // 45 days to starve to death
     healthy_calories = 55000;
     stored_calories = healthy_calories;
